--- conflicted
+++ resolved
@@ -15,8 +15,4 @@
     X-XSS-Protection = "1; mode=block"
     Referrer-Policy = "no-referrer"
     X-Content-Type-Options = "nosniff"
-<<<<<<< HEAD
-    Content-Security-Policy = "default-src 'self' netlify-cdp-loader.netlify.app; connect-src *; frame-src 'self' app.netlify.com; style-src 'self' 'unsafe-inline';"
-=======
-    Content-Security-Policy = "default-src 'self' netlify-cdp-loader.netlify.app; script-src 'self' 'unsafe-inline' netlify-cdp-loader.netlify.app; connect-src *; frame-src 'self' app.netlify.com; style-src 'self' 'unsafe-inline';"
->>>>>>> 100b8e5c
+    Content-Security-Policy = "default-src 'self' netlify-cdp-loader.netlify.app; script-src 'self' 'unsafe-inline' netlify-cdp-loader.netlify.app; connect-src *; frame-src 'self' app.netlify.com; style-src 'self' 'unsafe-inline';"