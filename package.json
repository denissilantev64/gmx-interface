{
  "name": "gambit-interface",
  "version": "0.1.0",
  "private": true,
  "dependencies": {
    "@apollo/client": "3.5.6",
    "@davatar/react": "1.8.1",
    "@ethersproject/providers": "5.5.1",
    "@ethersproject/units": "5.5.0",
    "@headlessui/react": "1.6.1",
    "@lingui/core": "3.13.3",
    "@lingui/react": "3.13.3",
    "@testing-library/jest-dom": "5.16.1",
    "@testing-library/react": "11.2.7",
    "@testing-library/user-event": "12.8.3",
    "@types/node": "18.7.13",
    "@types/react": "18.0.17",
    "@types/react-dom": "18.0.6",
    "@types/react-router-dom": "5.3.3",
    "@uniswap/sdk-core": "3.0.1",
    "@uniswap/v3-sdk": "3.7.1",
    "@web3-react/core": "6.1.9",
    "@web3-react/injected-connector": "6.0.7",
    "@web3-react/walletconnect-connector": "6.2.8",
    "bigdecimal": "0.6.1",
    "body-scroll-lock": "4.0.0-beta.0",
    "classnames": "2.3.1",
    "date-fns": "2.27.0",
    "env-cmd": "^10.1.0",
    "ethers": "5.6.8",
    "framer-motion": "4.1.17",
    "graphql": "15.8.0",
    "hex-to-rgba": "2.0.1",
<<<<<<< HEAD
    "html-to-image": "1.9.0",
=======
    "html-to-image": "^1.10.8",
>>>>>>> 22013ae5
    "krasulya-lightweight-charts": "3.4.3",
    "lodash": "4.17.21",
    "qrcode.react": "^3.1.0",
    "rc-slider": "9.7.5",
    "react": "17.0.2",
    "react-dom": "17.0.2",
    "react-helmet": "6.1.0",
    "react-hot-toast": "2.2.0",
    "react-icons": "4.3.1",
    "react-router-dom": "5.3.0",
    "react-scripts": "5.0.1",
    "react-select": "5.2.1",
    "react-tabs": "3.2.3",
    "react-toastify": "6.0.9",
    "react-use": "17.3.1",
    "recharts": "2.1.8",
    "sass": "1.55.0",
    "swr": "0.4.2",
    "typescript": "4.7.4",
    "web-vitals": "1.1.2"
  },
  "resolutions": {
    "react-error-overlay": "6.0.9"
  },
  "scripts": {
    "start": "PORT=3010 react-app-rewired start",
    "start-home": "PORT=3010 env-cmd -e development-home react-app-rewired start",
    "start-app": "PORT=3011 env-cmd -e development-app react-app-rewired start",
    "start-win": "set PORT=3010&react-app-rewired start",
    "build": "INLINE_RUNTIME_CHUNK=false react-app-rewired build",
    "build-home": "INLINE_RUNTIME_CHUNK=false env-cmd -e production-home react-app-rewired build",
    "build-app": "INLINE_RUNTIME_CHUNK=false env-cmd -e production-app react-app-rewired build",
    "test": "react-app-rewired test",
    "eject": "react-scripts eject",
    "lint": "node node_modules/.bin/eslint src",
    "pre-commit": "npm run test -- --watchAll=false && npm run lint",
    "prepare": "husky install && yarn lingui:prepare",
    "extract": "NODE_ENV=development lingui extract --clean",
    "compile": "lingui compile",
    "lingui:prepare": "NODE_ENV=development yarn extract && yarn compile",
    "lingui:generate": "NODE_ENV=development lingui extract --overwrite $(git diff --name-only --staged)",
    "tscheck": "tsc -p tsconfig.json --noEmit"
  },
  "eslintConfig": {
    "extends": [
      "react-app",
      "react-app/jest"
    ]
  },
  "browserslist": {
    "production": [
      ">0.2%",
      "not dead",
      "not op_mini all"
    ],
    "development": [
      "last 1 chrome version",
      "last 1 firefox version",
      "last 1 safari version"
    ]
  },
  "devDependencies": {
    "@lingui/cli": "3.13.3",
    "@lingui/loader": "3.14.0",
    "@lingui/macro": "3.13.3",
    "assert": "2.0.0",
    "eslint": "^8.23.0",
    "eslint-config-react-app": "^7.0.1",
    "https-browserify": "1.0.0",
    "husky": "7.0.4",
    "lint-staged": "12.3.4",
    "os-browserify": "0.3.0",
    "prettier": "2.5.1",
    "process": "0.11.10",
    "react-app-rewired": "2.2.1",
    "stream-browserify": "3.0.0",
    "stream-http": "3.2.0"
  },
  "lint-staged": {
    "src/**/*.{js,ts,jsx,tsx}": [
      "eslint --fix ./src",
      "prettier --write"
    ]
  },
  "packageManager": "yarn@3.1.0"
}<|MERGE_RESOLUTION|>--- conflicted
+++ resolved
@@ -31,11 +31,7 @@
     "framer-motion": "4.1.17",
     "graphql": "15.8.0",
     "hex-to-rgba": "2.0.1",
-<<<<<<< HEAD
-    "html-to-image": "1.9.0",
-=======
     "html-to-image": "^1.10.8",
->>>>>>> 22013ae5
     "krasulya-lightweight-charts": "3.4.3",
     "lodash": "4.17.21",
     "qrcode.react": "^3.1.0",
