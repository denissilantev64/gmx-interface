--- conflicted
+++ resolved
@@ -35,13 +35,8 @@
     "eslint-config-prettier": "9.0.0",
     "eslint-config-recommended": "4.1.0",
     "eth-testing": "1.9.1",
-<<<<<<< HEAD
     "ethers": "6.12.0",
-    "framer-motion": "4.1.17",
-=======
-    "ethers": "5.6.8",
     "framer-motion": "11.1.9",
->>>>>>> ab57b553
     "graphql": "15.8.0",
     "hex-to-rgba": "2.0.1",
     "html-to-image": "^1.10.8",
