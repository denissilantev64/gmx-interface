--- conflicted
+++ resolved
@@ -215,13 +215,12 @@
 
 ---
 
-<<<<<<< HEAD
 ### Translation
 
 - The language code should be a valid [BCP-47](https://unicode-org.github.io/cldr-staging/charts/latest/supplemental/language_plural_rules.html) code like `es` for `Spanish`.
 - The formatting used in `.po` files for each language is know as ICU MessageFormat. To understand it please refer to this [GUIDE](https://lingui.js.org/ref/message-format.html)
 
-=======
+
 ### SCSS
 
 Use the following syntax to import scss modules:
@@ -234,5 +233,4 @@
 }
 ```
 
----
->>>>>>> 5f481259
+---