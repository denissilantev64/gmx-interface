--- conflicted
+++ resolved
@@ -1480,15 +1480,15 @@
       const handleConnect = () => {
         activate(injected);
       };
-      const handleChainChanged = (chainId: string | number) => {
+      const handleChainChanged = chainId => {
         activate(injected);
       };
-      const handleAccountsChanged = (accounts: string[]) => {
+      const handleAccountsChanged = accounts => {
         if (accounts.length > 0) {
           activate(injected);
         }
       };
-      const handleNetworkChanged = (networkId: string | number) => {
+      const handleNetworkChanged = networkId => {
         activate(injected);
       };
 
@@ -2007,7 +2007,6 @@
   return ref.current;
 }
 
-<<<<<<< HEAD
 export async function getGasLimit(
   contract,
   method,
@@ -2015,13 +2014,8 @@
   value,
   gasBuffer
 ) {
-  const defaultGasBuffer = 200000;
+  const defaultGasBuffer = 300000;
   const defaultValue = bigNumberify(0);
-=======
-export async function getGasLimit(contract, method, params = [], value, gasBuffer) {
-  const defaultGasBuffer = 300000
-  const defaultValue = bigNumberify(0)
->>>>>>> 7d0a071d
 
   if (!value) {
     value = defaultValue;
@@ -2399,7 +2393,7 @@
   "1h": 60 * 60,
   "4h": 60 * 60 * 4,
   "1d": 60 * 60 * 24
-}
+};
 
 export function getTotalVolumeSum(volumes) {
   if (!volumes || volumes.length === 0) {
