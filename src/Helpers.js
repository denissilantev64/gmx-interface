--- conflicted
+++ resolved
@@ -2733,7 +2733,6 @@
   return tokenImage && tokenImage.default;
 }
 
-<<<<<<< HEAD
 export function getTwitterIntentURL(text, url, hashtag = []) {
   let finalURL = "https://twitter.com/intent/tweet?text=";
   if (text.length > 0) {
@@ -2744,13 +2743,13 @@
     if (hashtag.length > 0) {
       finalURL += "&hashtags=" + encodeURIComponent(hashtag.replace(/#/g, ""));
     }
-
     if (url.length > 0) {
       finalURL += "&url=" + encodeURIComponent(url);
     }
   }
   return finalURL;
-=======
+}
+
 export function isValidTimestamp(timestamp) {
   return new Date(timestamp).getTime() > 0;
 }
@@ -2794,5 +2793,4 @@
   const thirtyDays = 1000 * 60 * 60 * 24 * 30;
   const expiryTime = timestamp + thirtyDays;
   return !isValidTimestamp(timestamp) || Date.now() > expiryTime;
->>>>>>> ef829d1a
 }