import React, { useState, useRef, useEffect, useCallback } from "react";
import {
  InjectedConnector,
  UserRejectedRequestError as UserRejectedRequestErrorInjected
} from "@web3-react/injected-connector";
import {
  WalletConnectConnector,
  UserRejectedRequestError as UserRejectedRequestErrorWalletConnect
} from "@web3-react/walletconnect-connector";
import { toast } from "react-toastify";
import { useWeb3React, UnsupportedChainIdError } from "@web3-react/core";
import { useLocalStorage } from "react-use";
import { ethers } from "ethers";
import { format as formatDateFn } from "date-fns";
import Token from "./abis/Token.json";
import _ from "lodash";
import { getContract } from "./Addresses";
import useSWR from "swr";

import OrderBookReader from "./abis/OrderBookReader.json";
import OrderBook from "./abis/OrderBook.json";

import { getWhitelistedTokens, isValidToken } from "./data/Tokens";

const { AddressZero } = ethers.constants;

// use a random placeholder account instead of the zero address as the zero address might have tokens
export const PLACEHOLDER_ACCOUNT = ethers.Wallet.createRandom().address

export const MAINNET = 56;
export const AVALANCHE = 43114;
export const TESTNET = 97;
export const ARBITRUM_TESTNET = 421611;
export const ARBITRUM = 42161;
// TODO take it from web3
export const DEFAULT_CHAIN_ID = AVALANCHE;
export const CHAIN_ID = DEFAULT_CHAIN_ID;

export const MIN_PROFIT_TIME = 60 * 60 * 12; // 12 hours

const SELECTED_NETWORK_LOCAL_STORAGE_KEY = "SELECTED_NETWORK";

const CHAIN_NAMES_MAP = {
  [MAINNET]: "BSC",
  [TESTNET]: "BSC Testnet",
  [ARBITRUM_TESTNET]: "Arbitrum Testnet",
  [ARBITRUM]: "Arbitrum",
  [AVALANCHE]: "Avalanche"
};

const ARBITRUM_RPC_PROVIDERS = ["https://rpc.ankr.com/arbitrum"];
const AVALANCHE_RPC_PROVIDERS = ["https://api.avax.network/ext/bc/C/rpc"];
export const WALLET_CONNECT_LOCALSTORAGE_KEY = "walletconnect";

export function getChainName(chainId) {
  return CHAIN_NAMES_MAP[chainId];
}

export const USDG_ADDRESS = getContract(CHAIN_ID, "USDG");
export const MAX_LEVERAGE = 100 * 10000;

export const DEFAULT_GAS_LIMIT = 1 * 1000 * 1000;
export const SECONDS_PER_YEAR = 31536000;
export const USDG_DECIMALS = 18;
export const USD_DECIMALS = 30;
export const BASIS_POINTS_DIVISOR = 10000;
export const DUST_BNB = "2000000000000000";
export const DUST_USD = expandDecimals(1, USD_DECIMALS);
export const PRECISION = expandDecimals(1, 30);
export const GLP_DECIMALS = 18;
export const GMX_DECIMALS = 18;
export const DEFAULT_MAX_USDG_AMOUNT = expandDecimals(200 * 1000 * 1000, 18);

export const TAX_BASIS_POINTS = 50;
export const STABLE_TAX_BASIS_POINTS = 5;
export const MINT_BURN_FEE_BASIS_POINTS = 25;
export const SWAP_FEE_BASIS_POINTS = 25;
export const STABLE_SWAP_FEE_BASIS_POINTS = 1;
export const MARGIN_FEE_BASIS_POINTS = 10;

export const LIQUIDATION_FEE = expandDecimals(5, USD_DECIMALS);

export const GLP_COOLDOWN_DURATION = 15 * 60;
export const THRESHOLD_REDEMPTION_VALUE = expandDecimals(993, 27); // 0.993
export const FUNDING_RATE_PRECISION = 1000000;

export const SWAP = "Swap";
export const INCREASE = "Increase";
export const DECREASE = "Decrease";
export const LONG = "Long";
export const SHORT = "Short";

export const MARKET = "Market";
export const LIMIT = "Limit";
export const STOP = "Stop";
export const LEVERAGE_ORDER_OPTIONS = [MARKET, LIMIT];
export const SWAP_ORDER_OPTIONS = [MARKET, LIMIT];
export const SWAP_OPTIONS = [LONG, SHORT, SWAP];
export const DEFAULT_SLIPPAGE_AMOUNT = 20;

export const SLIPPAGE_BPS_KEY = "Exchange-swap-slippage-basis-points-v3";
export const IS_PNL_IN_LEVERAGE_KEY = "Exchange-swap-is-pnl-in-leverage";
export const SHOULD_SHOW_POSITION_LINES_KEY =
  "Exchange-swap-should-show-position-lines";

export const TRIGGER_PREFIX_ABOVE = ">";
export const TRIGGER_PREFIX_BELOW = "<";

export const PROFIT_THRESHOLD_BASIS_POINTS = 150;

<<<<<<< HEAD
export const GLPPOOLCOLORS = {
  ETH: "#FCFCFD",
  BTC: "#F7931A",
  "USDC": "#2775CA",
  "USDC.e": "#2A5ADA",
  TETHER: "#67B18A",
  MIM: "#9695F8",
  FRAX: "#000",
  DAI: "#FAC044",
  UNISWAP: "#E9167C",
  AVAX: "#E84142"
}

const supportedChainIds = [
  ARBITRUM,
  AVALANCHE
];
=======
const supportedChainIds = [ARBITRUM, AVALANCHE];
>>>>>>> 7220320a
const injectedConnector = new InjectedConnector({
  supportedChainIds
});

const getWalletConnectConnector = () => {
  const chainId =
    localStorage.getItem(SELECTED_NETWORK_LOCAL_STORAGE_KEY) ||
    DEFAULT_CHAIN_ID;
  return new WalletConnectConnector({
    rpc: {
      [AVALANCHE]: AVALANCHE_RPC_PROVIDERS[0],
      [ARBITRUM]: ARBITRUM_RPC_PROVIDERS[0]
    },
    qrcode: true,
    chainId
  });
};

export function isSupportedChain(chainId) {
  return supportedChainIds.includes(chainId);
}

export function deserialize(data) {
  for (const [key, value] of Object.entries(data)) {
    if (value._type === "BigNumber") {
      data[key] = bigNumberify(value.value);
    }
  }
  return data;
}

export const helperToast = {
  success: content => {
    toast.dismiss();
    toast.success(content);
  },
  error: content => {
    toast.dismiss();
    toast.error(content);
  }
};

export function useLocalStorageByChainId(chainId, key, defaultValue) {
  const [internalValue, setInternalValue] = useLocalStorage(key, {});

  const setValue = useCallback(
    value => {
      setInternalValue(internalValue => {
        if (typeof value === "function") {
          value = value(internalValue[chainId] || defaultValue);
        }
        const newInternalValue = {
          ...internalValue,
          [chainId]: value
        };
        return newInternalValue;
      });
    },
    [chainId, setInternalValue, defaultValue]
  );

  let value;
  if (chainId in internalValue) {
    value = internalValue[chainId];
  } else {
    value = defaultValue;
  }

  return [value, setValue];
}

export function useLocalStorageSerializeKey(key, value, opts) {
  key = JSON.stringify(key);
  return useLocalStorage(key, value, opts);
}

function getTriggerPrice(
  tokenAddress,
  max,
  info,
  orderOption,
  triggerPriceUsd
) {
  // Limit/stop orders are executed with price specified by user
  if (orderOption && orderOption !== MARKET && triggerPriceUsd) {
    return triggerPriceUsd;
  }

  // Market orders are executed with current market price
  if (!info) {
    return;
  }
  if (max && !info.maxPrice) {
    return;
  }
  if (!max && !info.minPrice) {
    return;
  }
  return max ? info.maxPrice : info.minPrice;
}

export function getLiquidationPriceFromDelta({
  liquidationAmount,
  size,
  collateral,
  averagePrice,
  isLong
}) {
  if (!size || size.eq(0)) {
    return;
  }

  if (liquidationAmount.gt(collateral)) {
    const liquidationDelta = liquidationAmount.sub(collateral);
    const priceDelta = liquidationDelta.mul(averagePrice).div(size);
    return !isLong
      ? averagePrice.sub(priceDelta)
      : averagePrice.add(priceDelta);
  }

  const liquidationDelta = collateral.sub(liquidationAmount);
  const priceDelta = liquidationDelta.mul(averagePrice).div(size);

  return isLong ? averagePrice.sub(priceDelta) : averagePrice.add(priceDelta);
}

export const replaceNativeTokenAddress = (path, nativeTokenAddress) => {
  if (!path) {
    return;
  }

  let updatedPath = [];
  for (let i = 0; i < path.length; i++) {
    let address = path[i];
    if (address === AddressZero) {
      address = nativeTokenAddress;
    }
    updatedPath.push(address);
  }

  return updatedPath;
};

export function getPositionFee(size) {
  if (!size) {
    return bigNumberify(0);
  }
  const afterFeeUsd = size
    .mul(BASIS_POINTS_DIVISOR - MARGIN_FEE_BASIS_POINTS)
    .div(BASIS_POINTS_DIVISOR);
  return size.sub(afterFeeUsd);
}

export function getMarginFee(sizeDelta) {
  if (!sizeDelta) {
    return bigNumberify(0);
  }
  const afterFeeUsd = sizeDelta
    .mul(BASIS_POINTS_DIVISOR - MARGIN_FEE_BASIS_POINTS)
    .div(BASIS_POINTS_DIVISOR);
  return sizeDelta.sub(afterFeeUsd);
}

export function getServerBaseUrl(chainId) {
  if (!chainId) {
    throw new Error("chainId is not provided");
  }
  if (document.location.hostname.includes("deploy-preview")) {
    const fromLocalStorage = localStorage.getItem("SERVER_BASE_URL");
    if (fromLocalStorage) {
      return fromLocalStorage;
    }
  }
  if (chainId === MAINNET) {
    return "https://gambit-server-staging.uc.r.appspot.com";
  } else if (chainId === ARBITRUM_TESTNET) {
    return "https://gambit-l2.as.r.appspot.com";
  } else if (chainId === ARBITRUM) {
    return "https://gmx-server-mainnet.uw.r.appspot.com";
  } else if (chainId === AVALANCHE) {
    return "https://gmx-avax-server.uc.r.appspot.com";
  }
  return "https://gmx-server-mainnet.uw.r.appspot.com";
}

export function getServerUrl(chainId, path) {
  return `${getServerBaseUrl(chainId)}${path}`;
}

export function isTriggerRatioInverted(fromTokenInfo, toTokenInfo) {
  if (!toTokenInfo || !fromTokenInfo) return false;
  if (toTokenInfo.isStable || toTokenInfo.isUsdg) return true;
  if (toTokenInfo.maxPrice)
    return toTokenInfo.maxPrice.lt(fromTokenInfo.maxPrice);
  return false;
}

export function getExchangeRate(tokenAInfo, tokenBInfo, inverted) {
  if (
    !tokenAInfo ||
    !tokenAInfo.minPrice ||
    !tokenBInfo ||
    !tokenBInfo.maxPrice
  ) {
    return;
  }
  if (inverted) {
    return tokenAInfo.minPrice.mul(PRECISION).div(tokenBInfo.maxPrice);
  }
  return tokenBInfo.maxPrice.mul(PRECISION).div(tokenAInfo.minPrice);
}

export function getMostAbundantStableToken(chainId, infoTokens) {
  const whitelistedTokens = getWhitelistedTokens(chainId);
  let availableAmount;
  let stableToken = whitelistedTokens.find(t => t.isStable);
  for (let i = 0; i < whitelistedTokens.length; i++) {
    const info = getTokenInfo(infoTokens, whitelistedTokens[i].address);
    if (!info.isStable || !info.availableAmount) {
      continue;
    }

    const adjustedAvailableAmount = adjustForDecimals(
      info.availableAmount,
      info.decimals,
      USD_DECIMALS
    );
    if (!availableAmount || adjustedAvailableAmount.gt(availableAmount)) {
      availableAmount = adjustedAvailableAmount;
      stableToken = info;
    }
  }
  return stableToken;
}

export function shouldInvertTriggerRatio(tokenA, tokenB) {
  if (tokenB.isStable || tokenB.isUsdg) return true;
  if (tokenB.maxPrice && tokenA.maxPrice && tokenB.maxPrice.lt(tokenA.maxPrice))
    return true;
  return false;
}

export function getExchangeRateDisplay(rate, tokenA, tokenB, opts = {}) {
  if (!rate || !tokenA || !tokenB) return "...";
  if (shouldInvertTriggerRatio(tokenA, tokenB)) {
    [tokenA, tokenB] = [tokenB, tokenA];
    rate = PRECISION.mul(PRECISION).div(rate);
  }
  const rateValue = formatAmount(
    rate,
    USD_DECIMALS,
    tokenA.isStable || tokenA.isUsdg ? 2 : 4,
    true
  );
  if (opts.omitSymbols) {
    return rateValue;
  }
  return `${rateValue} ${tokenA.symbol} / ${tokenB.symbol}`;
}

const adjustForDecimalsFactory = n => number => {
  if (n === 0) {
    return number;
  }
  if (n > 0) {
    return number.mul(expandDecimals(1, n));
  }
  return number.div(expandDecimals(1, -n));
};

export function adjustForDecimals(amount, divDecimals, mulDecimals) {
  return amount
    .mul(expandDecimals(1, mulDecimals))
    .div(expandDecimals(1, divDecimals));
}

export function getTargetUsdgAmount(token, usdgSupply, totalTokenWeights) {
  if (!token || !token.weight || !usdgSupply) {
    return;
  }

  if (usdgSupply.eq(0)) {
    return bigNumberify(0);
  }

  return token.weight.mul(usdgSupply).div(totalTokenWeights);
}

export function getFeeBasisPoints(
  token,
  usdgDelta,
  feeBasisPoints,
  taxBasisPoints,
  increment,
  usdgSupply,
  totalTokenWeights
) {
  if (!token || !token.usdgAmount || !usdgSupply || !totalTokenWeights) {
    return 0;
  }

  feeBasisPoints = bigNumberify(feeBasisPoints);
  taxBasisPoints = bigNumberify(taxBasisPoints);

  const initialAmount = token.usdgAmount;
  let nextAmount = initialAmount.add(usdgDelta);
  if (!increment) {
    nextAmount = usdgDelta.gt(initialAmount)
      ? bigNumberify(0)
      : initialAmount.sub(usdgDelta);
  }

  const targetAmount = getTargetUsdgAmount(
    token,
    usdgSupply,
    totalTokenWeights
  );
  if (!targetAmount || targetAmount.eq(0)) {
    return feeBasisPoints.toNumber();
  }

  const initialDiff = initialAmount.gt(targetAmount)
    ? initialAmount.sub(targetAmount)
    : targetAmount.sub(initialAmount);
  const nextDiff = nextAmount.gt(targetAmount)
    ? nextAmount.sub(targetAmount)
    : targetAmount.sub(nextAmount);

  if (nextDiff.lt(initialDiff)) {
    const rebateBps = taxBasisPoints.mul(initialDiff).div(targetAmount);
    return rebateBps.gt(feeBasisPoints)
      ? 0
      : feeBasisPoints.sub(rebateBps).toNumber();
  }

  let averageDiff = initialDiff.add(nextDiff).div(2);
  if (averageDiff.gt(targetAmount)) {
    averageDiff = targetAmount;
  }
  const taxBps = taxBasisPoints.mul(averageDiff).div(targetAmount);
  return feeBasisPoints.add(taxBps).toNumber();
}

export function getBuyGlpToAmount(
  fromAmount,
  swapTokenAddress,
  infoTokens,
  glpPrice,
  usdgSupply,
  totalTokenWeights
) {
  const defaultValue = { amount: bigNumberify(0), feeBasisPoints: 0 };
  if (
    !fromAmount ||
    !swapTokenAddress ||
    !infoTokens ||
    !glpPrice ||
    !usdgSupply ||
    !totalTokenWeights
  ) {
    return defaultValue;
  }

  const swapToken = getTokenInfo(infoTokens, swapTokenAddress);
  if (!swapToken || !swapToken.minPrice) {
    return defaultValue;
  }

  let glpAmount = fromAmount.mul(swapToken.minPrice).div(glpPrice);
  glpAmount = adjustForDecimals(glpAmount, swapToken.decimals, USDG_DECIMALS);

  let usdgAmount = fromAmount.mul(swapToken.minPrice).div(PRECISION);
  usdgAmount = adjustForDecimals(usdgAmount, swapToken.decimals, USDG_DECIMALS);
  const feeBasisPoints = getFeeBasisPoints(
    swapToken,
    usdgAmount,
    MINT_BURN_FEE_BASIS_POINTS,
    TAX_BASIS_POINTS,
    true,
    usdgSupply,
    totalTokenWeights
  );

  glpAmount = glpAmount
    .mul(BASIS_POINTS_DIVISOR - feeBasisPoints)
    .div(BASIS_POINTS_DIVISOR);

  return { amount: glpAmount, feeBasisPoints };
}

export function getSellGlpFromAmount(
  toAmount,
  swapTokenAddress,
  infoTokens,
  glpPrice,
  usdgSupply,
  totalTokenWeights
) {
  const defaultValue = { amount: bigNumberify(0), feeBasisPoints: 0 };
  if (
    !toAmount ||
    !swapTokenAddress ||
    !infoTokens ||
    !glpPrice ||
    !usdgSupply ||
    !totalTokenWeights
  ) {
    return defaultValue;
  }

  const swapToken = getTokenInfo(infoTokens, swapTokenAddress);
  if (!swapToken || !swapToken.maxPrice) {
    return defaultValue;
  }

  let glpAmount = toAmount.mul(swapToken.maxPrice).div(glpPrice);
  glpAmount = adjustForDecimals(glpAmount, swapToken.decimals, USDG_DECIMALS);

  let usdgAmount = toAmount.mul(swapToken.maxPrice).div(PRECISION);
  usdgAmount = adjustForDecimals(usdgAmount, swapToken.decimals, USDG_DECIMALS);
  const feeBasisPoints = getFeeBasisPoints(
    swapToken,
    usdgAmount,
    MINT_BURN_FEE_BASIS_POINTS,
    TAX_BASIS_POINTS,
    false,
    usdgSupply,
    totalTokenWeights
  );

  glpAmount = glpAmount
    .mul(BASIS_POINTS_DIVISOR)
    .div(BASIS_POINTS_DIVISOR - feeBasisPoints);

  return { amount: glpAmount, feeBasisPoints };
}

export function getBuyGlpFromAmount(
  toAmount,
  fromTokenAddress,
  infoTokens,
  glpPrice,
  usdgSupply,
  totalTokenWeights
) {
  const defaultValue = { amount: bigNumberify(0) };
  if (
    !toAmount ||
    !fromTokenAddress ||
    !infoTokens ||
    !glpPrice ||
    !usdgSupply ||
    !totalTokenWeights
  ) {
    return defaultValue;
  }

  const fromToken = getTokenInfo(infoTokens, fromTokenAddress);
  if (!fromToken || !fromToken.minPrice) {
    return defaultValue;
  }

  let fromAmount = toAmount.mul(glpPrice).div(fromToken.minPrice);
  fromAmount = adjustForDecimals(fromAmount, GLP_DECIMALS, fromToken.decimals);

  const usdgAmount = toAmount.mul(glpPrice).div(PRECISION);
  const feeBasisPoints = getFeeBasisPoints(
    fromToken,
    usdgAmount,
    MINT_BURN_FEE_BASIS_POINTS,
    TAX_BASIS_POINTS,
    true,
    usdgSupply,
    totalTokenWeights
  );

  fromAmount = fromAmount
    .mul(BASIS_POINTS_DIVISOR)
    .div(BASIS_POINTS_DIVISOR - feeBasisPoints);

  return { amount: fromAmount, feeBasisPoints };
}

export function getSellGlpToAmount(
  toAmount,
  fromTokenAddress,
  infoTokens,
  glpPrice,
  usdgSupply,
  totalTokenWeights
) {
  const defaultValue = { amount: bigNumberify(0) };
  if (
    !toAmount ||
    !fromTokenAddress ||
    !infoTokens ||
    !glpPrice ||
    !usdgSupply ||
    !totalTokenWeights
  ) {
    return defaultValue;
  }

  const fromToken = getTokenInfo(infoTokens, fromTokenAddress);
  if (!fromToken || !fromToken.maxPrice) {
    return defaultValue;
  }

  let fromAmount = toAmount.mul(glpPrice).div(fromToken.maxPrice);
  fromAmount = adjustForDecimals(fromAmount, GLP_DECIMALS, fromToken.decimals);

  const usdgAmount = toAmount.mul(glpPrice).div(PRECISION);
  const feeBasisPoints = getFeeBasisPoints(
    fromToken,
    usdgAmount,
    MINT_BURN_FEE_BASIS_POINTS,
    TAX_BASIS_POINTS,
    false,
    usdgSupply,
    totalTokenWeights
  );

  fromAmount = fromAmount
    .mul(BASIS_POINTS_DIVISOR - feeBasisPoints)
    .div(BASIS_POINTS_DIVISOR);

  return { amount: fromAmount, feeBasisPoints };
}

export function getNextFromAmount(
  chainId,
  toAmount,
  fromTokenAddress,
  toTokenAddress,
  infoTokens,
  toTokenPriceUsd,
  ratio,
  usdgSupply,
  totalTokenWeights
) {
  const defaultValue = { amount: bigNumberify(0) };

  if (!toAmount || !fromTokenAddress || !toTokenAddress || !infoTokens) {
    return defaultValue;
  }

  if (fromTokenAddress === toTokenAddress) {
    return { amount: toAmount };
  }

  const fromToken = getTokenInfo(infoTokens, fromTokenAddress);
  const toToken = getTokenInfo(infoTokens, toTokenAddress);

  if (!fromToken || !fromToken.minPrice || !toToken || !toToken.maxPrice) {
    return defaultValue;
  }

  const adjustDecimals = adjustForDecimalsFactory(
    fromToken.decimals - toToken.decimals
  );

  let fromAmountBasedOnRatio;
  if (ratio && !ratio.isZero()) {
    fromAmountBasedOnRatio = toAmount.mul(ratio).div(PRECISION);
  }

  if (toTokenAddress === USDG_ADDRESS) {
    const feeBasisPoints = getSwapFeeBasisPoints(fromToken.isStable);

    if (ratio && !ratio.isZero()) {
      return {
        amount: adjustDecimals(
          fromAmountBasedOnRatio
            .mul(BASIS_POINTS_DIVISOR + feeBasisPoints)
            .div(BASIS_POINTS_DIVISOR)
        )
      };
    }
    const fromAmount = toAmount.mul(PRECISION).div(fromToken.maxPrice);
    return {
      amount: adjustDecimals(
        fromAmount
          .mul(BASIS_POINTS_DIVISOR + feeBasisPoints)
          .div(BASIS_POINTS_DIVISOR)
      )
    };
  }

  if (fromTokenAddress === USDG_ADDRESS) {
    const redemptionValue = toToken.redemptionAmount
      .mul(toToken.maxPrice)
      .div(expandDecimals(1, toToken.decimals));
    if (redemptionValue.gt(THRESHOLD_REDEMPTION_VALUE)) {
      const feeBasisPoints = getSwapFeeBasisPoints(toToken.isStable);

      const fromAmount =
        ratio && !ratio.isZero()
          ? fromAmountBasedOnRatio
          : toAmount
              .mul(expandDecimals(1, toToken.decimals))
              .div(toToken.redemptionAmount);

      return {
        amount: adjustDecimals(
          fromAmount
            .mul(BASIS_POINTS_DIVISOR + feeBasisPoints)
            .div(BASIS_POINTS_DIVISOR)
        )
      };
    }

    const expectedAmount = toAmount.mul(toToken.maxPrice).div(PRECISION);

    const stableToken = getMostAbundantStableToken(chainId, infoTokens);
    if (!stableToken || stableToken.availableAmount.lt(expectedAmount)) {
      const feeBasisPoints = getSwapFeeBasisPoints(toToken.isStable);

      const fromAmount =
        ratio && !ratio.isZero()
          ? fromAmountBasedOnRatio
          : toAmount
              .mul(expandDecimals(1, toToken.decimals))
              .div(toToken.redemptionAmount);

      return {
        amount: adjustDecimals(
          fromAmount
            .mul(BASIS_POINTS_DIVISOR + feeBasisPoints)
            .div(BASIS_POINTS_DIVISOR)
        )
      };
    }

    const feeBasisPoints0 = getSwapFeeBasisPoints(true);
    const feeBasisPoints1 = getSwapFeeBasisPoints(false);

    if (ratio && !ratio.isZero()) {
      // apply fees twice usdg -> token1 -> token2
      const fromAmount = fromAmountBasedOnRatio
        .mul(BASIS_POINTS_DIVISOR + feeBasisPoints0 + feeBasisPoints1)
        .div(BASIS_POINTS_DIVISOR);
      return {
        amount: adjustDecimals(fromAmount),
        path: [USDG_ADDRESS, stableToken.address, toToken.address]
      };
    }

    // get fromAmount for stableToken => toToken
    let fromAmount = toAmount.mul(toToken.maxPrice).div(stableToken.minPrice);

    // apply stableToken => toToken fees
    fromAmount = fromAmount
      .mul(BASIS_POINTS_DIVISOR + feeBasisPoints1)
      .div(BASIS_POINTS_DIVISOR);

    // get fromAmount for USDG => stableToken
    fromAmount = fromAmount.mul(stableToken.maxPrice).div(PRECISION);

    // apply USDG => stableToken fees
    fromAmount = fromAmount
      .mul(BASIS_POINTS_DIVISOR + feeBasisPoints0)
      .div(BASIS_POINTS_DIVISOR);

    return {
      amount: adjustDecimals(fromAmount),
      path: [USDG_ADDRESS, stableToken.address, toToken.address]
    };
  }

  const fromAmount =
    ratio && !ratio.isZero()
      ? fromAmountBasedOnRatio
      : toAmount.mul(toToken.maxPrice).div(fromToken.minPrice);

  let usdgAmount = fromAmount.mul(fromToken.minPrice).div(PRECISION);
  usdgAmount = adjustForDecimals(usdgAmount, toToken.decimals, USDG_DECIMALS);
  const swapFeeBasisPoints =
    fromToken.isStable && toToken.isStable
      ? STABLE_SWAP_FEE_BASIS_POINTS
      : SWAP_FEE_BASIS_POINTS;
  const taxBasisPoints =
    fromToken.isStable && toToken.isStable
      ? STABLE_TAX_BASIS_POINTS
      : TAX_BASIS_POINTS;
  const feeBasisPoints0 = getFeeBasisPoints(
    fromToken,
    usdgAmount,
    swapFeeBasisPoints,
    taxBasisPoints,
    true,
    usdgSupply,
    totalTokenWeights
  );
  const feeBasisPoints1 = getFeeBasisPoints(
    toToken,
    usdgAmount,
    swapFeeBasisPoints,
    taxBasisPoints,
    false,
    usdgSupply,
    totalTokenWeights
  );
  const feeBasisPoints =
    feeBasisPoints0 > feeBasisPoints1 ? feeBasisPoints0 : feeBasisPoints1;

  return {
    amount: adjustDecimals(
      fromAmount
        .mul(BASIS_POINTS_DIVISOR)
        .div(BASIS_POINTS_DIVISOR - feeBasisPoints)
    ),
    feeBasisPoints
  };
}

export function getNextToAmount(
  chainId,
  fromAmount,
  fromTokenAddress,
  toTokenAddress,
  infoTokens,
  toTokenPriceUsd,
  ratio,
  usdgSupply,
  totalTokenWeights
) {
  const defaultValue = { amount: bigNumberify(0) };
  if (!fromAmount || !fromTokenAddress || !toTokenAddress || !infoTokens) {
    return defaultValue;
  }

  if (fromTokenAddress === toTokenAddress) {
    return { amount: fromAmount };
  }

  const fromToken = getTokenInfo(infoTokens, fromTokenAddress);
  const toToken = getTokenInfo(infoTokens, toTokenAddress);

  if (fromToken.isNative && toToken.isWrapped) {
    return { amount: fromAmount };
  }

  if (fromToken.isWrapped && toToken.isNative) {
    return { amount: fromAmount };
  }

  if (!fromToken || !fromToken.minPrice || !toToken || !toToken.maxPrice) {
    return defaultValue;
  }

  const adjustDecimals = adjustForDecimalsFactory(
    toToken.decimals - fromToken.decimals
  );

  let toAmountBasedOnRatio = bigNumberify(0);
  if (ratio && !ratio.isZero()) {
    toAmountBasedOnRatio = fromAmount.mul(PRECISION).div(ratio);
  }

  if (toTokenAddress === USDG_ADDRESS) {
    const feeBasisPoints = getSwapFeeBasisPoints(fromToken.isStable);

    if (ratio && !ratio.isZero()) {
      const toAmount = toAmountBasedOnRatio;
      return {
        amount: adjustDecimals(
          toAmount
            .mul(BASIS_POINTS_DIVISOR - feeBasisPoints)
            .div(BASIS_POINTS_DIVISOR)
        ),
        feeBasisPoints
      };
    }

    const toAmount = fromAmount.mul(fromToken.minPrice).div(PRECISION);
    return {
      amount: adjustDecimals(
        toAmount
          .mul(BASIS_POINTS_DIVISOR - feeBasisPoints)
          .div(BASIS_POINTS_DIVISOR)
      ),
      feeBasisPoints
    };
  }

  if (fromTokenAddress === USDG_ADDRESS) {
    const redemptionValue = toToken.redemptionAmount
      .mul(toTokenPriceUsd || toToken.maxPrice)
      .div(expandDecimals(1, toToken.decimals));

    if (redemptionValue.gt(THRESHOLD_REDEMPTION_VALUE)) {
      const feeBasisPoints = getSwapFeeBasisPoints(toToken.isStable);

      const toAmount =
        ratio && !ratio.isZero()
          ? toAmountBasedOnRatio
          : fromAmount
              .mul(toToken.redemptionAmount)
              .div(expandDecimals(1, toToken.decimals));

      return {
        amount: adjustDecimals(
          toAmount
            .mul(BASIS_POINTS_DIVISOR - feeBasisPoints)
            .div(BASIS_POINTS_DIVISOR)
        ),
        feeBasisPoints
      };
    }

    const expectedAmount = fromAmount;

    const stableToken = getMostAbundantStableToken(chainId, infoTokens);
    if (!stableToken || stableToken.availableAmount.lt(expectedAmount)) {
      const toAmount =
        ratio && !ratio.isZero()
          ? toAmountBasedOnRatio
          : fromAmount
              .mul(toToken.redemptionAmount)
              .div(expandDecimals(1, toToken.decimals));
      const feeBasisPoints = getSwapFeeBasisPoints(toToken.isStable);
      return {
        amount: adjustDecimals(
          toAmount
            .mul(BASIS_POINTS_DIVISOR - feeBasisPoints)
            .div(BASIS_POINTS_DIVISOR)
        ),
        feeBasisPoints
      };
    }

    const feeBasisPoints0 = getSwapFeeBasisPoints(true);
    const feeBasisPoints1 = getSwapFeeBasisPoints(false);

    if (ratio && !ratio.isZero()) {
      const toAmount = toAmountBasedOnRatio
        .mul(BASIS_POINTS_DIVISOR - feeBasisPoints0 - feeBasisPoints1)
        .div(BASIS_POINTS_DIVISOR);
      return {
        amount: adjustDecimals(toAmount),
        path: [USDG_ADDRESS, stableToken.address, toToken.address],
        feeBasisPoints: feeBasisPoints0 + feeBasisPoints1
      };
    }

    // get toAmount for USDG => stableToken
    let toAmount = fromAmount.mul(PRECISION).div(stableToken.maxPrice);
    // apply USDG => stableToken fees
    toAmount = toAmount
      .mul(BASIS_POINTS_DIVISOR - feeBasisPoints0)
      .div(BASIS_POINTS_DIVISOR);

    // get toAmount for stableToken => toToken
    toAmount = toAmount
      .mul(stableToken.minPrice)
      .div(toTokenPriceUsd || toToken.maxPrice);
    // apply stableToken => toToken fees
    toAmount = toAmount
      .mul(BASIS_POINTS_DIVISOR - feeBasisPoints1)
      .div(BASIS_POINTS_DIVISOR);

    return {
      amount: adjustDecimals(toAmount),
      path: [USDG_ADDRESS, stableToken.address, toToken.address],
      feeBasisPoints: feeBasisPoints0 + feeBasisPoints1
    };
  }

  const toAmount =
    ratio && !ratio.isZero()
      ? toAmountBasedOnRatio
      : fromAmount
          .mul(fromToken.minPrice)
          .div(toTokenPriceUsd || toToken.maxPrice);

  let usdgAmount = fromAmount.mul(fromToken.minPrice).div(PRECISION);
  usdgAmount = adjustForDecimals(usdgAmount, fromToken.decimals, USDG_DECIMALS);
  const swapFeeBasisPoints =
    fromToken.isStable && toToken.isStable
      ? STABLE_SWAP_FEE_BASIS_POINTS
      : SWAP_FEE_BASIS_POINTS;
  const taxBasisPoints =
    fromToken.isStable && toToken.isStable
      ? STABLE_TAX_BASIS_POINTS
      : TAX_BASIS_POINTS;
  const feeBasisPoints0 = getFeeBasisPoints(
    fromToken,
    usdgAmount,
    swapFeeBasisPoints,
    taxBasisPoints,
    true,
    usdgSupply,
    totalTokenWeights
  );
  const feeBasisPoints1 = getFeeBasisPoints(
    toToken,
    usdgAmount,
    swapFeeBasisPoints,
    taxBasisPoints,
    false,
    usdgSupply,
    totalTokenWeights
  );
  const feeBasisPoints =
    feeBasisPoints0 > feeBasisPoints1 ? feeBasisPoints0 : feeBasisPoints1;

  return {
    amount: adjustDecimals(
      toAmount
        .mul(BASIS_POINTS_DIVISOR - feeBasisPoints)
        .div(BASIS_POINTS_DIVISOR)
    ),
    feeBasisPoints
  };
}

export function getProfitPrice(closePrice, position) {
  let profitPrice;
  if (position && position.averagePrice && closePrice) {
    profitPrice = position.isLong
      ? position.averagePrice
          .mul(BASIS_POINTS_DIVISOR + PROFIT_THRESHOLD_BASIS_POINTS)
          .div(BASIS_POINTS_DIVISOR)
      : position.averagePrice
          .mul(BASIS_POINTS_DIVISOR - PROFIT_THRESHOLD_BASIS_POINTS)
          .div(BASIS_POINTS_DIVISOR);
  }
  return profitPrice;
}

export function calculatePositionDelta(
  price,
  { size, collateral, isLong, averagePrice, lastIncreasedTime },
  sizeDelta
) {
  if (!sizeDelta) {
    sizeDelta = size;
  }
  const priceDelta = averagePrice.gt(price)
    ? averagePrice.sub(price)
    : price.sub(averagePrice);
  let delta = sizeDelta.mul(priceDelta).div(averagePrice);
  const pendingDelta = delta;

  const minProfitExpired =
    lastIncreasedTime + MIN_PROFIT_TIME < Date.now() / 1000;
  const hasProfit = isLong ? price.gt(averagePrice) : price.lt(averagePrice);
  if (
    !minProfitExpired &&
    hasProfit &&
    delta.mul(BASIS_POINTS_DIVISOR).lte(size.mul(PROFIT_THRESHOLD_BASIS_POINTS))
  ) {
    delta = bigNumberify(0);
  }

  const deltaPercentage = delta.mul(BASIS_POINTS_DIVISOR).div(collateral);
  const pendingDeltaPercentage = pendingDelta
    .mul(BASIS_POINTS_DIVISOR)
    .div(collateral);

  return {
    delta,
    pendingDelta,
    pendingDeltaPercentage,
    hasProfit,
    deltaPercentage
  };
}

export function getDeltaStr({ delta, deltaPercentage, hasProfit }) {
  let deltaStr;
  let deltaPercentageStr;

  if (delta.gt(0)) {
    deltaStr = hasProfit ? "+" : "-";
    deltaPercentageStr = hasProfit ? "+" : "-";
  } else {
    deltaStr = "";
    deltaPercentageStr = "";
  }
  deltaStr += `$${formatAmount(delta, USD_DECIMALS, 2, true)}`;
  deltaPercentageStr += `${formatAmount(deltaPercentage, 2, 2)}%`;

  return { deltaStr, deltaPercentageStr };
}

export function getLeverage({
  size,
  sizeDelta,
  increaseSize,
  collateral,
  collateralDelta,
  increaseCollateral,
  entryFundingRate,
  cumulativeFundingRate,
  hasProfit,
  delta,
  includeDelta
}) {
  if (!size && !sizeDelta) {
    return;
  }
  if (!collateral && !collateralDelta) {
    return;
  }

  let nextSize = size ? size : bigNumberify(0);
  if (sizeDelta) {
    if (increaseSize) {
      nextSize = size.add(sizeDelta);
    } else {
      if (sizeDelta.gte(size)) {
        return;
      }
      nextSize = size.sub(sizeDelta);
    }
  }

  let remainingCollateral = collateral ? collateral : bigNumberify(0);
  if (collateralDelta) {
    if (increaseCollateral) {
      remainingCollateral = collateral.add(collateralDelta);
    } else {
      if (collateralDelta.gte(collateral)) {
        return;
      }
      remainingCollateral = collateral.sub(collateralDelta);
    }
  }

  if (delta && includeDelta) {
    if (hasProfit) {
      remainingCollateral = remainingCollateral.add(delta);
    } else {
      if (delta.gt(remainingCollateral)) {
        return;
      }

      remainingCollateral = remainingCollateral.sub(delta);
    }
  }

  if (remainingCollateral.eq(0)) {
    return;
  }

  remainingCollateral = sizeDelta
    ? remainingCollateral
        .mul(BASIS_POINTS_DIVISOR - MARGIN_FEE_BASIS_POINTS)
        .div(BASIS_POINTS_DIVISOR)
    : remainingCollateral;
  if (entryFundingRate && cumulativeFundingRate) {
    const fundingFee = size
      .mul(cumulativeFundingRate.sub(entryFundingRate))
      .div(FUNDING_RATE_PRECISION);
    remainingCollateral = remainingCollateral.sub(fundingFee);
  }

  return nextSize.mul(BASIS_POINTS_DIVISOR).div(remainingCollateral);
}

export function getLiquidationPrice(data) {
  let {
    isLong,
    size,
    collateral,
    averagePrice,
    entryFundingRate,
    cumulativeFundingRate,
    sizeDelta,
    collateralDelta,
    increaseCollateral,
    increaseSize,
    delta,
    hasProfit,
    includeDelta
  } = data;
  if (!size || !collateral || !averagePrice) {
    return;
  }

  let nextSize = size ? size : bigNumberify(0);
  let remainingCollateral = collateral;

  if (sizeDelta) {
    if (increaseSize) {
      nextSize = size.add(sizeDelta);
    } else {
      if (sizeDelta.gte(size)) {
        return;
      }
      nextSize = size.sub(sizeDelta);
    }

    const marginFee = getMarginFee(sizeDelta);
    remainingCollateral = remainingCollateral.sub(marginFee);

    if (includeDelta && !hasProfit) {
      const adjustedDelta = sizeDelta.mul(delta).div(size);
      remainingCollateral = remainingCollateral.sub(adjustedDelta);
    }
  }

  if (collateralDelta) {
    if (increaseCollateral) {
      remainingCollateral = remainingCollateral.add(collateralDelta);
    } else {
      if (collateralDelta.gte(remainingCollateral)) {
        return;
      }
      remainingCollateral = remainingCollateral.sub(collateralDelta);
    }
  }

  let positionFee = getPositionFee(size).add(LIQUIDATION_FEE);
  if (entryFundingRate && cumulativeFundingRate) {
    const fundingFee = size
      .mul(cumulativeFundingRate.sub(entryFundingRate))
      .div(FUNDING_RATE_PRECISION);
    positionFee = positionFee.add(fundingFee);
  }

  const liquidationPriceForFees = getLiquidationPriceFromDelta({
    liquidationAmount: positionFee,
    size: nextSize,
    collateral: remainingCollateral,
    averagePrice,
    isLong
  });

  const liquidationPriceForMaxLeverage = getLiquidationPriceFromDelta({
    liquidationAmount: nextSize.mul(BASIS_POINTS_DIVISOR).div(MAX_LEVERAGE),
    size: nextSize,
    collateral: remainingCollateral,
    averagePrice,
    isLong
  });

  if (!liquidationPriceForFees) {
    return liquidationPriceForMaxLeverage;
  }
  if (!liquidationPriceForMaxLeverage) {
    return liquidationPriceForFees;
  }

  if (isLong) {
    // return the higher price
    return liquidationPriceForFees.gt(liquidationPriceForMaxLeverage)
      ? liquidationPriceForFees
      : liquidationPriceForMaxLeverage;
  }

  // return the lower price
  return liquidationPriceForFees.lt(liquidationPriceForMaxLeverage)
    ? liquidationPriceForFees
    : liquidationPriceForMaxLeverage;
}

export function getUsd(
  amount,
  tokenAddress,
  max,
  infoTokens,
  orderOption,
  triggerPriceUsd
) {
  if (!amount) {
    return;
  }
  if (tokenAddress === USDG_ADDRESS) {
    return amount.mul(PRECISION).div(expandDecimals(1, 18));
  }
  const info = getTokenInfo(infoTokens, tokenAddress);
  const price = getTriggerPrice(
    tokenAddress,
    max,
    info,
    orderOption,
    triggerPriceUsd
  );
  if (!price) {
    return;
  }

  return amount.mul(price).div(expandDecimals(1, info.decimals));
}

export function getPositionKey(
  collateralTokenAddress,
  indexTokenAddress,
  isLong,
  nativeTokenAddress
) {
  const tokenAddress0 =
    collateralTokenAddress === AddressZero
      ? nativeTokenAddress
      : collateralTokenAddress;
  const tokenAddress1 =
    indexTokenAddress === AddressZero ? nativeTokenAddress : indexTokenAddress;
  return tokenAddress0 + ":" + tokenAddress1 + ":" + isLong;
}

export function getSwapFeeBasisPoints(isStable) {
  return isStable ? STABLE_SWAP_FEE_BASIS_POINTS : SWAP_FEE_BASIS_POINTS;
}

// BSC TESTNET
// const RPC_PROVIDERS = [
//   "https://data-seed-prebsc-1-s1.binance.org:8545",
//   "https://data-seed-prebsc-2-s1.binance.org:8545",
//   "https://data-seed-prebsc-1-s2.binance.org:8545",
//   "https://data-seed-prebsc-2-s2.binance.org:8545",
//   "https://data-seed-prebsc-1-s3.binance.org:8545",
//   "https://data-seed-prebsc-2-s3.binance.org:8545"
// ]

// BSC MAINNET
export const BSC_RPC_PROVIDERS = [
  "https://bsc-dataseed.binance.org",
  "https://bsc-dataseed1.defibit.io",
  "https://bsc-dataseed1.ninicoin.io",
  "https://bsc-dataseed2.defibit.io",
  "https://bsc-dataseed3.defibit.io",
  "https://bsc-dataseed4.defibit.io",
  "https://bsc-dataseed2.ninicoin.io",
  "https://bsc-dataseed3.ninicoin.io",
  "https://bsc-dataseed4.ninicoin.io",
  "https://bsc-dataseed1.binance.org",
  "https://bsc-dataseed2.binance.org",
  "https://bsc-dataseed3.binance.org",
  "https://bsc-dataseed4.binance.org"
];

const RPC_PROVIDERS = {
  [MAINNET]: BSC_RPC_PROVIDERS,
  [ARBITRUM]: ARBITRUM_RPC_PROVIDERS,
  [AVALANCHE]: AVALANCHE_RPC_PROVIDERS
};

export function shortenAddress(address, length) {
  if (!address) {
    return address;
  }
  if (address.length < 10) {
    return address;
  }
  let side = Math.round((length - 3) / 2);
  return (
    address.substring(0, side) +
    "..." +
    address.substring(address.length - side, address.length)
  );
}

export function formatDateTime(time) {
  return formatDateFn(time * 1000, "dd MMM yyyy, h:mm a");
}

export function getTimeRemaining(time) {
  const now = parseInt(Date.now() / 1000);
  if (time < now) {
    return "0h 0m";
  }
  const diff = time - now;
  const hours = parseInt(diff / (60 * 60));
  const minutes = parseInt((diff - hours * 60 * 60) / 60);
  return `${hours}h ${minutes}m`;
}

export function formatDate(time) {
  return formatDateFn(time * 1000, "dd MMM yyyy");
}

export function getInjectedConnector() {
  return injectedConnector;
}

export function useChainId() {
  let { chainId } = useWeb3React();

  if (!chainId) {
    const chainIdFromLocalStorage = localStorage.getItem(
      SELECTED_NETWORK_LOCAL_STORAGE_KEY
    );
    if (chainIdFromLocalStorage) {
      chainId = parseInt(chainIdFromLocalStorage);
      if (!chainId) {
        // localstorage value is invalid
        localStorage.removeItem(SELECTED_NETWORK_LOCAL_STORAGE_KEY);
      }
    }
  }

  if (!chainId || !supportedChainIds.includes(chainId)) {
    chainId = DEFAULT_CHAIN_ID;
  }
  return { chainId };
}

export function clearWalletConnectData() {
  localStorage.removeItem(WALLET_CONNECT_LOCALSTORAGE_KEY);
}

export function useEagerConnect(setActivatingConnector) {
  const { activate, active } = useWeb3React();

  const [tried, setTried] = useState(false);

  useEffect(() => {
    (async function() {
      let shouldTryWalletConnect = false;
      try {
        // naive validation to not trigger Wallet Connect if data is corrupted
        const rawData = localStorage.getItem(WALLET_CONNECT_LOCALSTORAGE_KEY);
        if (rawData) {
          const data = JSON.parse(rawData);
          if (data && data.connected) {
            shouldTryWalletConnect = true;
          }
        }
      } catch (ex) {
        if (ex instanceof SyntaxError) {
          // rawData is not a valid json
          clearWalletConnectData();
        }
      }

      if (shouldTryWalletConnect) {
        try {
          const connector = getWalletConnectConnector();
          setActivatingConnector(connector);
          await activate(connector, undefined, true);
          // in case Wallet Connect is activated no need to check injected wallet
          return;
        } catch (ex) {
          // assume data in localstorage is corrupted and delete it to not retry on next page load
          clearWalletConnectData();
        }
      }

      try {
        const connector = getInjectedConnector();
        const authorized = await connector.isAuthorized();
        if (authorized) {
          setActivatingConnector(connector);
          await activate(connector, undefined, true);
        }
      } catch (ex) {}

      setTried(true);
    })();
    // eslint-disable-next-line react-hooks/exhaustive-deps
  }, []); // intentionally only running on mount (make sure it's only mounted once :))

  // if the connection worked, wait until we get confirmation of that to flip the flag
  useEffect(() => {
    if (!tried && active) {
      setTried(true);
    }
  }, [tried, active]);

  return tried;
}

export function useInactiveListener(suppress = false) {
  const injected = getInjectedConnector();
  const { active, error, activate } = useWeb3React();

  useEffect(() => {
    const { ethereum } = window;
    if (ethereum && ethereum.on && !active && !error && !suppress) {
      const handleConnect = () => {
        activate(injected);
      };
      const handleChainChanged = chainId => {
        activate(injected);
      };
      const handleAccountsChanged = accounts => {
        if (accounts.length > 0) {
          activate(injected);
        }
      };
      const handleNetworkChanged = networkId => {
        activate(injected);
      };

      ethereum.on("connect", handleConnect);
      ethereum.on("chainChanged", handleChainChanged);
      ethereum.on("accountsChanged", handleAccountsChanged);
      ethereum.on("networkChanged", handleNetworkChanged);

      return () => {
        if (ethereum.removeListener) {
          ethereum.removeListener("connect", handleConnect);
          ethereum.removeListener("chainChanged", handleChainChanged);
          ethereum.removeListener("accountsChanged", handleAccountsChanged);
          ethereum.removeListener("networkChanged", handleNetworkChanged);
        }
      };
    }
    // eslint-disable-next-line react-hooks/exhaustive-deps
  }, [active, error, suppress, activate]);
}

export function getProvider(library, chainId) {
  let provider;
  if (library) {
    return library.getSigner();
  }
  provider = _.sample(RPC_PROVIDERS[chainId]);
  return new ethers.providers.JsonRpcProvider(provider);
}

export const fetcher = (library, contractInfo, additionalArgs) => (...args) => {
  // eslint-disable-next-line
  const [id, chainId, arg0, arg1, ...params] = args;
  const provider = getProvider(library, chainId);

  const method = ethers.utils.isAddress(arg0) ? arg1 : arg0;

  function onError(e) {
    console.error(contractInfo.contractName, method, e);
  }

  if (ethers.utils.isAddress(arg0)) {
    const address = arg0;
    const contract = new ethers.Contract(address, contractInfo.abi, provider);

    try {
      if (additionalArgs) {
        return contract[method](...params.concat(additionalArgs)).catch(
          onError
        );
      }
      return contract[method](...params).catch(onError);
    } catch (e) {
      onError(e);
    }
  }

  if (!library) {
    return;
  }

  return library[method](arg1, ...params).catch(onError);
};

export function bigNumberify(n) {
  return ethers.BigNumber.from(n);
}

export function expandDecimals(n, decimals) {
  return bigNumberify(n).mul(bigNumberify(10).pow(decimals));
}

export const trimZeroDecimals = amount => {
  if (parseFloat(amount) === parseInt(amount)) {
    return parseInt(amount).toString();
  }
  return amount;
};

export const limitDecimals = (amount, maxDecimals) => {
  let amountStr = amount.toString();
  if (maxDecimals === undefined) {
    return amountStr;
  }
  if (maxDecimals === 0) {
    return amountStr.split(".")[0];
  }
  const dotIndex = amountStr.indexOf(".");
  if (dotIndex !== -1) {
    let decimals = amountStr.length - dotIndex - 1;
    if (decimals > maxDecimals) {
      amountStr = amountStr.substr(
        0,
        amountStr.length - (decimals - maxDecimals)
      );
    }
  }
  return amountStr;
};

export const padDecimals = (amount, minDecimals) => {
  let amountStr = amount.toString();
  const dotIndex = amountStr.indexOf(".");
  if (dotIndex !== -1) {
    const decimals = amountStr.length - dotIndex - 1;
    if (decimals < minDecimals) {
      amountStr = amountStr.padEnd(
        amountStr.length + (minDecimals - decimals),
        "0"
      );
    }
  } else {
    amountStr = amountStr + ".0000";
  }
  return amountStr;
};

export const formatKeyAmount = (
  map,
  key,
  tokenDecimals,
  displayDecimals,
  useCommas
) => {
  if (!map || !map[key]) {
    return "...";
  }

  return formatAmount(map[key], tokenDecimals, displayDecimals, useCommas);
};

export const formatArrayAmount = (
  arr,
  index,
  tokenDecimals,
  displayDecimals,
  useCommas
) => {
  if (!arr || !arr[index]) {
    return "...";
  }

  return formatAmount(arr[index], tokenDecimals, displayDecimals, useCommas);
};

function _parseOrdersData(
  ordersData,
  account,
  indexes,
  extractor,
  uintPropsLength,
  addressPropsLength
) {
  if (!ordersData || ordersData.length === 0) {
    return [];
  }
  const [uintProps, addressProps] = ordersData;
  const count = uintProps.length / uintPropsLength;

  const orders = [];
  for (let i = 0; i < count; i++) {
    const sliced = addressProps
      .slice(addressPropsLength * i, addressPropsLength * (i + 1))
      .concat(uintProps.slice(uintPropsLength * i, uintPropsLength * (i + 1)));

    if (sliced[0] === AddressZero && sliced[1] === AddressZero) {
      continue;
    }

    const order = extractor(sliced);
    order.index = indexes[i];
    order.account = account;
    orders.push(order);
  }

  return orders;
}

function parseDecreaseOrdersData(
  chainId,
  decreaseOrdersData,
  account,
  indexes
) {
  const extractor = sliced => {
    const isLong = sliced[4].toString() === "1";
    return {
      collateralToken: sliced[0],
      indexToken: sliced[1],
      collateralDelta: sliced[2],
      sizeDelta: sliced[3],
      isLong,
      triggerPrice: sliced[5],
      triggerAboveThreshold: sliced[6].toString() === "1",
      type: DECREASE
    };
  };
  return _parseOrdersData(
    decreaseOrdersData,
    account,
    indexes,
    extractor,
    5,
    2
  ).filter(order => {
    return (
      isValidToken(chainId, order.collateralToken) &&
      isValidToken(chainId, order.indexToken)
    );
  });
}

function parseIncreaseOrdersData(
  chainId,
  increaseOrdersData,
  account,
  indexes
) {
  const extractor = sliced => {
    const isLong = sliced[5].toString() === "1";
    return {
      purchaseToken: sliced[0],
      collateralToken: sliced[1],
      indexToken: sliced[2],
      purchaseTokenAmount: sliced[3],
      sizeDelta: sliced[4],
      isLong,
      triggerPrice: sliced[6],
      triggerAboveThreshold: sliced[7].toString() === "1",
      type: INCREASE
    };
  };
  return _parseOrdersData(
    increaseOrdersData,
    account,
    indexes,
    extractor,
    5,
    3
  ).filter(order => {
    return (
      isValidToken(chainId, order.purchaseToken) &&
      isValidToken(chainId, order.collateralToken) &&
      isValidToken(chainId, order.indexToken)
    );
  });
}

function parseSwapOrdersData(chainId, swapOrdersData, account, indexes) {
  if (!swapOrdersData || !swapOrdersData.length) {
    return [];
  }

  const extractor = sliced => {
    const triggerAboveThreshold = sliced[6].toString() === "1";
    const shouldUnwrap = sliced[7].toString() === "1";

    return {
      path: [sliced[0], sliced[1], sliced[2]].filter(
        address => address !== AddressZero
      ),
      amountIn: sliced[3],
      minOut: sliced[4],
      triggerRatio: sliced[5],
      triggerAboveThreshold,
      type: SWAP,
      shouldUnwrap
    };
  };
  return _parseOrdersData(
    swapOrdersData,
    account,
    indexes,
    extractor,
    5,
    3
  ).filter(order => {
    return order.path.every(token => isValidToken(chainId, token));
  });
}

export function getOrderKey(order) {
  return `${order.type}-${order.account}-${order.index}`;
}

export function useAccountOrders(flagOrdersEnabled, overrideAccount) {
  const { active, library, account: connectedAccount } = useWeb3React();
  const account = overrideAccount || connectedAccount;

  const { chainId } = useChainId();
  const shouldRequest = active && account && flagOrdersEnabled;

  const orderBookAddress = getContract(chainId, "OrderBook");
  const orderBookReaderAddress = getContract(chainId, "OrderBookReader");
  const key = shouldRequest
    ? [active, chainId, orderBookAddress, account]
    : false;
  const { data: orders = [], mutate: updateOrders } = useSWR(key, {
    dedupingInterval: 5000,
    fetcher: async (active, chainId, orderBookAddress, account) => {
      const provider = getProvider(library, chainId);
      const orderBookContract = new ethers.Contract(
        orderBookAddress,
        OrderBook.abi,
        provider
      );
      const orderBookReaderContract = new ethers.Contract(
        orderBookReaderAddress,
        OrderBookReader.abi,
        provider
      );

      const fetchIndexesFromServer = () => {
        const ordersIndexesUrl = `${getServerBaseUrl(
          chainId
        )}/orders_indices?account=${account}`;
        return fetch(ordersIndexesUrl)
          .then(async res => {
            const json = await res.json();
            const ret = {};
            for (const key of Object.keys(json)) {
              ret[key.toLowerCase()] = json[key].map(val =>
                parseInt(val.value)
              );
            }

            return ret;
          })
          .catch(() => ({ swap: [], increase: [], decrease: [] }));
      };

      const fetchLastIndex = async type => {
        const method = type.toLowerCase() + "OrdersIndex";
        return await orderBookContract[method](account).then(res =>
          bigNumberify(res._hex).toNumber()
        );
      };

      const fetchLastIndexes = async () => {
        const [swap, increase, decrease] = await Promise.all([
          fetchLastIndex("swap"),
          fetchLastIndex("increase"),
          fetchLastIndex("decrease")
        ]);

        return { swap, increase, decrease };
      };

      const getRange = (to, from) => {
        const LIMIT = 10;
        const _indexes = [];
        from = from || Math.max(to - LIMIT, 0);
        for (let i = to - 1; i >= from; i--) {
          _indexes.push(i);
        }
        return _indexes;
      };

      const getIndexes = (knownIndexes, lastIndex) => {
        if (knownIndexes.length === 0) {
          return getRange(lastIndex);
        }
        return [
          ...knownIndexes,
          ...getRange(
            lastIndex,
            knownIndexes[knownIndexes.length - 1] + 1
          ).sort((a, b) => b - a)
        ];
      };

      const getOrders = async (method, knownIndexes, lastIndex, parseFunc) => {
        const indexes = getIndexes(knownIndexes, lastIndex);
        const ordersData = await orderBookReaderContract[method](
          orderBookAddress,
          account,
          indexes
        );
        const orders = parseFunc(chainId, ordersData, account, indexes);

        return orders;
      };

      try {
        const [serverIndexes, lastIndexes] = await Promise.all([
          fetchIndexesFromServer(),
          fetchLastIndexes()
        ]);
        const [
          swapOrders = [],
          increaseOrders = [],
          decreaseOrders = []
        ] = await Promise.all([
          getOrders(
            "getSwapOrders",
            serverIndexes.swap,
            lastIndexes.swap,
            parseSwapOrdersData
          ),
          getOrders(
            "getIncreaseOrders",
            serverIndexes.increase,
            lastIndexes.increase,
            parseIncreaseOrdersData
          ),
          getOrders(
            "getDecreaseOrders",
            serverIndexes.decrease,
            lastIndexes.decrease,
            parseDecreaseOrdersData
          )
        ]);
        return [...swapOrders, ...increaseOrders, ...decreaseOrders];
      } catch (ex) {
        console.error(ex);
      }
    }
  });

  return [orders, updateOrders];
}

export const formatAmount = (
  amount,
  tokenDecimals,
  displayDecimals,
  useCommas,
  defaultValue
) => {
  if (!defaultValue) {
    defaultValue = "...";
  }
  if (amount === undefined || amount.toString().length === 0) {
    return defaultValue;
  }
  if (displayDecimals === undefined) {
    displayDecimals = 4;
  }
  let amountStr = ethers.utils.formatUnits(amount, tokenDecimals);
  amountStr = limitDecimals(amountStr, displayDecimals);
  if (displayDecimals !== 0) {
    amountStr = padDecimals(amountStr, displayDecimals);
  }
  if (useCommas) {
    return numberWithCommas(amountStr);
  }
  return amountStr;
};

export const formatAmountFree = (amount, tokenDecimals, displayDecimals) => {
  if (!amount) {
    return "...";
  }
  let amountStr = ethers.utils.formatUnits(amount, tokenDecimals);
  amountStr = limitDecimals(amountStr, displayDecimals);
  return trimZeroDecimals(amountStr);
};

export const parseValue = (value, tokenDecimals) => {
  const pValue = parseFloat(value);
  if (isNaN(pValue)) {
    return undefined;
  }
  value = limitDecimals(value, tokenDecimals);
  const amount = ethers.utils.parseUnits(value, tokenDecimals);
  return bigNumberify(amount);
};

export function numberWithCommas(x) {
  if (!x) {
    return "...";
  }
  var parts = x.toString().split(".");
  parts[0] = parts[0].replace(/\B(?=(\d{3})+(?!\d))/g, ",");
  return parts.join(".");
}

export function getExplorerUrl(chainId) {
  if (chainId === 3) {
    return "https://ropsten.etherscan.io/";
  } else if (chainId === 42) {
    return "https://kovan.etherscan.io/";
  } else if (chainId === MAINNET) {
    return "https://bscscan.com/";
  } else if (chainId === TESTNET) {
    return "https://testnet.bscscan.com/";
  } else if (chainId === ARBITRUM_TESTNET) {
    return "https://rinkeby-explorer.arbitrum.io/";
  } else if (chainId === ARBITRUM) {
    return "https://arbiscan.io/";
  } else if (chainId === AVALANCHE) {
    return "https://snowtrace.io/";
  }
  return "https://etherscan.io/";
}

export function getAccountUrl(chainId, account) {
  if (!account) {
    return getExplorerUrl(chainId);
  }
  return getExplorerUrl(chainId) + "address/" + account;
}

export function getTokenUrl(chainId, address) {
  if (!address) {
    return getExplorerUrl(chainId);
  }
  return getExplorerUrl(chainId) + "token/" + address;
}

export function usePrevious(value) {
  const ref = useRef();
  useEffect(() => {
    ref.current = value;
  });
  return ref.current;
}

export async function getGasLimit(
  contract,
  method,
  params = [],
  value,
  gasBuffer
) {
  const defaultGasBuffer = 300000;
  const defaultValue = bigNumberify(0);

  if (!value) {
    value = defaultValue;
  }

  let gasLimit = await contract.estimateGas[method](...params, { value });

  if (!gasBuffer) {
    gasBuffer = defaultGasBuffer;
  }

  return gasLimit.add(gasBuffer);
}

export function approveTokens({
  setIsApproving,
  library,
  tokenAddress,
  spender,
  chainId,
  onApproveSubmitted,
  getTokenInfo,
  infoTokens,
  pendingTxns,
  setPendingTxns,
  includeMessage
}) {
  setIsApproving(true);
  const contract = new ethers.Contract(
    tokenAddress,
    Token.abi,
    library.getSigner()
  );
  contract
    .approve(spender, ethers.constants.MaxUint256)
    .then(async res => {
      const txUrl = getExplorerUrl(chainId) + "tx/" + res.hash;
      helperToast.success(
        <div>
          Approval submitted!{" "}
          <a href={txUrl} target="_blank" rel="noopener noreferrer">
            View status.
          </a>
          <br />
        </div>
      );
      if (onApproveSubmitted) {
        onApproveSubmitted();
      }
      if (getTokenInfo && infoTokens && pendingTxns && setPendingTxns) {
        const token = getTokenInfo(infoTokens, tokenAddress);
        const pendingTxn = {
          hash: res.hash,
          message: includeMessage ? `${token.symbol} Approved!` : false
        };
        setPendingTxns([...pendingTxns, pendingTxn]);
      }
    })
    .catch(e => {
      console.error(e);
      let failMsg;
      if (
        [
          "not enough funds for gas",
          "failed to execute call with revert code InsufficientGasFunds"
        ].includes(e.data?.message)
      ) {
        failMsg = (
          <div>
            There is not enough ETH in your account on Arbitrum to send this
            transaction.
            <br />
            <br />
            <a
              href={"https://arbitrum.io/bridge-tutorial/"}
              target="_blank"
              rel="noopener noreferrer"
            >
              Bridge ETH to Arbitrum
            </a>
          </div>
        );
      } else if (e.message?.includes("User denied transaction signature")) {
        failMsg = "Approval was cancelled.";
      } else {
        failMsg = "Approval failed.";
      }
      helperToast.error(failMsg);
    })
    .finally(() => {
      setIsApproving(false);
    });
}

export const shouldRaiseGasError = (token, amount) => {
  if (!amount) {
    return false;
  }
  if (token.address !== AddressZero) {
    return false;
  }
  if (!token.balance) {
    return false;
  }
  if (amount.gte(token.balance)) {
    return true;
  }
  if (token.balance.sub(amount).lt(DUST_BNB)) {
    return true;
  }
  return false;
};

export const getTokenInfo = (
  infoTokens,
  tokenAddress,
  replaceNative,
  nativeTokenAddress
) => {
  if (replaceNative && tokenAddress === nativeTokenAddress) {
    return infoTokens[AddressZero];
  }
  return infoTokens[tokenAddress];
};

const NETWORK_METADATA = {
  [MAINNET]: {
    chainId: "0x" + MAINNET.toString(16),
    chainName: "BSC",
    nativeCurrency: {
      name: "BNB",
      symbol: "BNB",
      decimals: 18
    },
    rpcUrls: BSC_RPC_PROVIDERS,
    blockExplorerUrls: ["https://bscscan.com"]
  },
  [TESTNET]: {
    chainId: "0x" + TESTNET.toString(16),
    chainName: "BSC Testnet",
    nativeCurrency: {
      name: "BNB",
      symbol: "BNB",
      decimals: 18
    },
    rpcUrls: ["https://data-seed-prebsc-1-s1.binance.org:8545/"],
    blockExplorerUrls: ["https://testnet.bscscan.com/"]
  },
  [ARBITRUM_TESTNET]: {
    chainId: "0x" + ARBITRUM_TESTNET.toString(16),
    chainName: "Arbitrum Testnet",
    nativeCurrency: {
      name: "ETH",
      symbol: "ETH",
      decimals: 18
    },
    rpcUrls: ["https://rinkeby.arbitrum.io/rpc"],
    blockExplorerUrls: ["https://rinkeby-explorer.arbitrum.io/"]
  },
  [ARBITRUM]: {
    chainId: "0x" + ARBITRUM.toString(16),
    chainName: "Arbitrum",
    nativeCurrency: {
      name: "ETH",
      symbol: "ETH",
      decimals: 18
    },
    rpcUrls: ARBITRUM_RPC_PROVIDERS,
    blockExplorerUrls: [getExplorerUrl(ARBITRUM)]
  },
  [AVALANCHE]: {
    chainId: "0x" + AVALANCHE.toString(16),
    chainName: "Avalanche",
    nativeCurrency: {
      name: "AVAX",
      symbol: "AVAX",
      decimals: 18
    },
    rpcUrls: AVALANCHE_RPC_PROVIDERS,
    blockExplorerUrls: [getExplorerUrl(AVALANCHE)]
  }
};

export const addBscNetwork = async () => {
  return addNetwork(NETWORK_METADATA[MAINNET]);
};

export const addNetwork = async metadata => {
  await window.ethereum
    .request({ method: "wallet_addEthereumChain", params: [metadata] })
    .catch();
};

export const switchNetwork = async (chainId, active) => {
  if (!active) {
    // chainId in localStorage allows to switch network even if wallet is not connected
    // or there is no wallet at all
    localStorage.setItem(SELECTED_NETWORK_LOCAL_STORAGE_KEY, chainId);
    document.location.reload();
    return;
  }

  try {
    const chainIdHex = "0x" + chainId.toString(16);
    await window.ethereum.request({
      method: "wallet_switchEthereumChain",
      params: [{ chainId: chainIdHex }]
    });
    helperToast.success("Connected to " + getChainName(chainId));
    return getChainName(chainId);
  } catch (ex) {
    // https://docs.metamask.io/guide/rpc-api.html#other-rpc-methods
    // This error code indicates that the chain has not been added to MetaMask.
    if (ex.code === 4902) {
      return await addNetwork(NETWORK_METADATA[chainId]);
    }

    console.error("error", ex);
  }
};

export const getWalletConnectHandler = (
  activate,
  deactivate,
  setActivatingConnector
) => {
  const fn = async () => {
    const walletConnect = getWalletConnectConnector();
    setActivatingConnector(walletConnect);
    activate(walletConnect, ex => {
      if (ex instanceof UnsupportedChainIdError) {
        helperToast.error(
          "Unsupported chain. Switch to Arbitrum network on your wallet and try again"
        );
        console.warn(ex);
      } else if (!(ex instanceof UserRejectedRequestErrorWalletConnect)) {
        helperToast.error(ex.message);
        console.warn(ex);
      }
      clearWalletConnectData();
      deactivate();
    });
  };
  return fn;
};

export const getInjectedHandler = activate => {
  const fn = async () => {
    activate(getInjectedConnector(), e => {
      const chainId =
        localStorage.getItem(SELECTED_NETWORK_LOCAL_STORAGE_KEY) ||
        DEFAULT_CHAIN_ID;

      if (e.message.includes("No Ethereum provider")) {
        helperToast.error(
          <div>
            MetaMask not yet installed.
            <br />
            <a
              href="https://metamask.io"
              target="_blank"
              rel="noopener noreferrer"
            >
              Install MetaMask
            </a>{" "}
            to start using the app.
          </div>
        );
        return;
      }
      if (e instanceof UserRejectedRequestErrorInjected) {
        return;
      }
      if (e instanceof UnsupportedChainIdError) {
        helperToast.error(
          <div>
            <div>Your wallet is not connected to {getChainName(chainId)}.</div>
            <br />
            <div
              className="clickable underline margin-bottom"
              onClick={() => switchNetwork(chainId, true)}
            >
              Switch to {getChainName(chainId)}
            </div>
            <div
              className="clickable underline"
              onClick={() => switchNetwork(chainId, true)}
            >
              Add {getChainName(chainId)}
            </div>
          </div>
        );
        return;
      }
      helperToast.error(e.toString());
    });
  };
  return fn;
};

export function getInfoTokens(
  tokens,
  tokenBalances,
  whitelistedTokens,
  vaultTokenInfo,
  fundingRateInfo,
  vaultPropsLength
) {
  if (!vaultPropsLength) {
    vaultPropsLength = 12;
  }
  const fundingRatePropsLength = 2;
  const infoTokens = {};

  for (let i = 0; i < tokens.length; i++) {
    const token = JSON.parse(JSON.stringify(tokens[i]));
    if (tokenBalances) {
      token.balance = tokenBalances[i];
    }
    if (token.address === USDG_ADDRESS) {
      token.minPrice = expandDecimals(1, USD_DECIMALS);
      token.maxPrice = expandDecimals(1, USD_DECIMALS);
    }
    infoTokens[token.address] = token;
  }

  for (let i = 0; i < whitelistedTokens.length; i++) {
    const token = JSON.parse(JSON.stringify(whitelistedTokens[i]));
    if (vaultTokenInfo) {
      token.poolAmount = vaultTokenInfo[i * vaultPropsLength];
      token.reservedAmount = vaultTokenInfo[i * vaultPropsLength + 1];
      token.availableAmount = token.poolAmount.sub(token.reservedAmount);
      token.usdgAmount = vaultTokenInfo[i * vaultPropsLength + 2];
      token.redemptionAmount = vaultTokenInfo[i * vaultPropsLength + 3];
      token.weight = vaultTokenInfo[i * vaultPropsLength + 4];
      token.bufferAmount = vaultTokenInfo[i * vaultPropsLength + 5];
      token.maxUsdgAmount = vaultTokenInfo[i * vaultPropsLength + 6];
      token.minPrice = vaultTokenInfo[i * vaultPropsLength + 7];
      token.maxPrice = vaultTokenInfo[i * vaultPropsLength + 8];
      token.guaranteedUsd = vaultTokenInfo[i * vaultPropsLength + 9];

      token.availableUsd = token.isStable
        ? token.poolAmount
            .mul(token.minPrice)
            .div(expandDecimals(1, token.decimals))
        : token.availableAmount
            .mul(token.minPrice)
            .div(expandDecimals(1, token.decimals));

      token.managedUsd = token.availableUsd.add(token.guaranteedUsd);
      token.managedAmount = token.managedUsd
        .mul(expandDecimals(1, token.decimals))
        .div(token.minPrice);
    }

    if (fundingRateInfo) {
      token.fundingRate = fundingRateInfo[i * fundingRatePropsLength];
      token.cumulativeFundingRate =
        fundingRateInfo[i * fundingRatePropsLength + 1];
    }

    if (infoTokens[token.address]) {
      token.balance = infoTokens[token.address].balance;
    }

    infoTokens[token.address] = token;
  }

  return infoTokens;
}

export const CHART_PERIODS = {
  "5m": 60 * 5,
  "15m": 60 * 15,
  "1h": 60 * 60,
  "4h": 60 * 60 * 4,
  "1d": 60 * 60 * 24
};

export function getTotalVolumeSum(volumes) {
  if (!volumes || volumes.length === 0) {
    return;
  }

  let volume = bigNumberify(0);
  for (let i = 0; i < volumes.length; i++) {
    volume = volume.add(volumes[i].data.volume);
  }

  return volume;
}

export function getBalanceAndSupplyData(balances) {
  if (!balances || balances.length === 0) {
    return {};
  }

  const keys = ["gmx", "esGmx", "glp", "stakedGmxTracker"];
  const balanceData = {};
  const supplyData = {};
  const propsLength = 2;

  for (let i = 0; i < keys.length; i++) {
    const key = keys[i];
    balanceData[key] = balances[i * propsLength];
    supplyData[key] = balances[i * propsLength + 1];
  }

  return { balanceData, supplyData };
}

export function getDepositBalanceData(depositBalances) {
  if (!depositBalances || depositBalances.length === 0) {
    return;
  }

  const keys = [
    "gmxInStakedGmx",
    "esGmxInStakedGmx",
    "stakedGmxInBonusGmx",
    "bonusGmxInFeeGmx",
    "bnGmxInFeeGmx",
    "glpInStakedGlp"
  ];
  const data = {};

  for (let i = 0; i < keys.length; i++) {
    const key = keys[i];
    data[key] = depositBalances[i];
  }

  return data;
}

export function getVestingData(vestingInfo) {
  if (!vestingInfo || vestingInfo.length === 0) {
    return;
  }

  const keys = ["gmxVester", "glpVester"];
  const data = {};
  const propsLength = 7;

  for (let i = 0; i < keys.length; i++) {
    const key = keys[i];
    data[key] = {
      pairAmount: vestingInfo[i * propsLength],
      vestedAmount: vestingInfo[i * propsLength + 1],
      escrowedBalance: vestingInfo[i * propsLength + 2],
      claimedAmounts: vestingInfo[i * propsLength + 3],
      claimable: vestingInfo[i * propsLength + 4],
      maxVestableAmount: vestingInfo[i * propsLength + 5],
      averageStakedAmount: vestingInfo[i * propsLength + 6]
    };

    data[key + "PairAmount"] = data[key].pairAmount;
    data[key + "VestedAmount"] = data[key].vestedAmount;
    data[key + "EscrowedBalance"] = data[key].escrowedBalance;
    data[key + "ClaimSum"] = data[key].claimedAmounts.add(data[key].claimable);
    data[key + "Claimable"] = data[key].claimable;
    data[key + "MaxVestableAmount"] = data[key].maxVestableAmount;
    data[key + "AverageStakedAmount"] = data[key].averageStakedAmount;
  }

  return data;
}

export function getStakingData(stakingInfo) {
  if (!stakingInfo || stakingInfo.length === 0) {
    return;
  }

  const keys = [
    "stakedGmxTracker",
    "bonusGmxTracker",
    "feeGmxTracker",
    "stakedGlpTracker",
    "feeGlpTracker"
  ];
  const data = {};
  const propsLength = 5;

  for (let i = 0; i < keys.length; i++) {
    const key = keys[i];
    data[key] = {
      claimable: stakingInfo[i * propsLength],
      tokensPerInterval: stakingInfo[i * propsLength + 1],
      averageStakedAmounts: stakingInfo[i * propsLength + 2],
      cumulativeRewards: stakingInfo[i * propsLength + 3],
      totalSupply: stakingInfo[i * propsLength + 4]
    };
  }

  return data;
}

export function getProcessedData(
  balanceData,
  supplyData,
  depositBalanceData,
  stakingData,
  vestingData,
  aum,
  nativeTokenPrice,
  stakedGmxSupply,
  gmxPrice,
  gmxSupply
) {
  if (
    !balanceData ||
    !supplyData ||
    !depositBalanceData ||
    !stakingData ||
    !vestingData ||
    !aum ||
    !nativeTokenPrice ||
    !stakedGmxSupply ||
    !gmxPrice ||
    !gmxSupply
  ) {
    return {};
  }

  const data = {};

  data.gmxBalance = balanceData.gmx;
  data.gmxBalanceUsd = balanceData.gmx.mul(gmxPrice).div(expandDecimals(1, 18));

  data.gmxSupply = bigNumberify(gmxSupply);

  data.gmxSupplyUsd = supplyData.gmx.mul(gmxPrice).div(expandDecimals(1, 18));
  data.stakedGmxSupply = stakedGmxSupply;
  data.stakedGmxSupplyUsd = stakedGmxSupply
    .mul(gmxPrice)
    .div(expandDecimals(1, 18));
  data.gmxInStakedGmx = depositBalanceData.gmxInStakedGmx;
  data.gmxInStakedGmxUsd = depositBalanceData.gmxInStakedGmx
    .mul(gmxPrice)
    .div(expandDecimals(1, 18));

  data.esGmxBalance = balanceData.esGmx;
  data.esGmxBalanceUsd = balanceData.esGmx
    .mul(gmxPrice)
    .div(expandDecimals(1, 18));

  data.stakedGmxTrackerSupply = supplyData.stakedGmxTracker;
  data.stakedGmxTrackerSupplyUsd = supplyData.stakedGmxTracker
    .mul(gmxPrice)
    .div(expandDecimals(1, 18));
  data.stakedEsGmxSupply = data.stakedGmxTrackerSupply.sub(
    data.stakedGmxSupply
  );
  data.stakedEsGmxSupplyUsd = data.stakedEsGmxSupply
    .mul(gmxPrice)
    .div(expandDecimals(1, 18));

  data.esGmxInStakedGmx = depositBalanceData.esGmxInStakedGmx;
  data.esGmxInStakedGmxUsd = depositBalanceData.esGmxInStakedGmx
    .mul(gmxPrice)
    .div(expandDecimals(1, 18));

  data.bnGmxInFeeGmx = depositBalanceData.bnGmxInFeeGmx;
  data.bonusGmxInFeeGmx = depositBalanceData.bonusGmxInFeeGmx;
  data.feeGmxSupply = stakingData.feeGmxTracker.totalSupply;
  data.feeGmxSupplyUsd = data.feeGmxSupply
    .mul(gmxPrice)
    .div(expandDecimals(1, 18));

  data.stakedGmxTrackerRewards = stakingData.stakedGmxTracker.claimable;
  data.stakedGmxTrackerRewardsUsd = stakingData.stakedGmxTracker.claimable
    .mul(gmxPrice)
    .div(expandDecimals(1, 18));

  data.bonusGmxTrackerRewards = stakingData.bonusGmxTracker.claimable;

  data.feeGmxTrackerRewards = stakingData.feeGmxTracker.claimable;
  data.feeGmxTrackerRewardsUsd = stakingData.feeGmxTracker.claimable
    .mul(nativeTokenPrice)
    .div(expandDecimals(1, 18));

  data.stakedGmxTrackerAnnualRewardsUsd = stakingData.stakedGmxTracker.tokensPerInterval
    .mul(SECONDS_PER_YEAR)
    .mul(gmxPrice)
    .div(expandDecimals(1, 18));
  data.gmxAprForEsGmx =
    data.stakedGmxTrackerSupplyUsd && data.stakedGmxTrackerSupplyUsd.gt(0)
      ? data.stakedGmxTrackerAnnualRewardsUsd
          .mul(BASIS_POINTS_DIVISOR)
          .div(data.stakedGmxTrackerSupplyUsd)
      : bigNumberify(0);
  data.feeGmxTrackerAnnualRewardsUsd = stakingData.feeGmxTracker.tokensPerInterval
    .mul(SECONDS_PER_YEAR)
    .mul(nativeTokenPrice)
    .div(expandDecimals(1, 18));
  data.gmxAprForNativeToken =
    data.feeGmxSupplyUsd && data.feeGmxSupplyUsd.gt(0)
      ? data.feeGmxTrackerAnnualRewardsUsd
          .mul(BASIS_POINTS_DIVISOR)
          .div(data.feeGmxSupplyUsd)
      : bigNumberify(0);
  data.gmxAprTotal = data.gmxAprForNativeToken.add(data.gmxAprForEsGmx);

  data.totalGmxRewardsUsd = data.stakedGmxTrackerRewardsUsd.add(
    data.feeGmxTrackerRewardsUsd
  );

  data.glpSupply = supplyData.glp;
  data.glpPrice =
    data.glpSupply && data.glpSupply.gt(0)
      ? aum.mul(expandDecimals(1, GLP_DECIMALS)).div(data.glpSupply)
      : bigNumberify(0);

  data.glpSupplyUsd = supplyData.glp
    .mul(data.glpPrice)
    .div(expandDecimals(1, 18));

  data.glpBalance = depositBalanceData.glpInStakedGlp;
  data.glpBalanceUsd = depositBalanceData.glpInStakedGlp
    .mul(data.glpPrice)
    .div(expandDecimals(1, GLP_DECIMALS));

  data.stakedGlpTrackerRewards = stakingData.stakedGlpTracker.claimable;
  data.stakedGlpTrackerRewardsUsd = stakingData.stakedGlpTracker.claimable
    .mul(gmxPrice)
    .div(expandDecimals(1, 18));

  data.feeGlpTrackerRewards = stakingData.feeGlpTracker.claimable;
  data.feeGlpTrackerRewardsUsd = stakingData.feeGlpTracker.claimable
    .mul(nativeTokenPrice)
    .div(expandDecimals(1, 18));

  data.stakedGlpTrackerAnnualRewardsUsd = stakingData.stakedGlpTracker.tokensPerInterval
    .mul(SECONDS_PER_YEAR)
    .mul(gmxPrice)
    .div(expandDecimals(1, 18));
  data.glpAprForEsGmx =
    data.glpSupplyUsd && data.glpSupplyUsd.gt(0)
      ? data.stakedGlpTrackerAnnualRewardsUsd
          .mul(BASIS_POINTS_DIVISOR)
          .div(data.glpSupplyUsd)
      : bigNumberify(0);
  data.feeGlpTrackerAnnualRewardsUsd = stakingData.feeGlpTracker.tokensPerInterval
    .mul(SECONDS_PER_YEAR)
    .mul(nativeTokenPrice)
    .div(expandDecimals(1, 18));
  data.glpAprForNativeToken =
    data.glpSupplyUsd && data.glpSupplyUsd.gt(0)
      ? data.feeGlpTrackerAnnualRewardsUsd
          .mul(BASIS_POINTS_DIVISOR)
          .div(data.glpSupplyUsd)
      : bigNumberify(0);
  data.glpAprTotal = data.glpAprForNativeToken.add(data.glpAprForEsGmx);

  data.totalGlpRewardsUsd = data.stakedGlpTrackerRewardsUsd.add(
    data.feeGlpTrackerRewardsUsd
  );

  data.totalEsGmxRewards = data.stakedGmxTrackerRewards.add(
    data.stakedGlpTrackerRewards
  );
  data.totalEsGmxRewardsUsd = data.stakedGmxTrackerRewardsUsd.add(
    data.stakedGlpTrackerRewardsUsd
  );

  data.gmxVesterRewards = vestingData.gmxVester.claimable;
  data.glpVesterRewards = vestingData.glpVester.claimable;
  data.totalVesterRewards = data.gmxVesterRewards.add(data.glpVesterRewards);
  data.totalVesterRewardsUsd = data.totalVesterRewards
    .mul(gmxPrice)
    .div(expandDecimals(1, 18));

  data.totalNativeTokenRewards = data.feeGmxTrackerRewards.add(
    data.feeGlpTrackerRewards
  );
  data.totalNativeTokenRewardsUsd = data.feeGmxTrackerRewardsUsd.add(
    data.feeGlpTrackerRewardsUsd
  );

  data.totalRewardsUsd = data.totalEsGmxRewardsUsd
    .add(data.totalNativeTokenRewardsUsd)
    .add(data.totalVesterRewardsUsd);

  return data;
}<|MERGE_RESOLUTION|>--- conflicted
+++ resolved
@@ -108,7 +108,6 @@
 
 export const PROFIT_THRESHOLD_BASIS_POINTS = 150;
 
-<<<<<<< HEAD
 export const GLPPOOLCOLORS = {
   ETH: "#FCFCFD",
   BTC: "#F7931A",
@@ -126,9 +125,6 @@
   ARBITRUM,
   AVALANCHE
 ];
-=======
-const supportedChainIds = [ARBITRUM, AVALANCHE];
->>>>>>> 7220320a
 const injectedConnector = new InjectedConnector({
   supportedChainIds
 });
