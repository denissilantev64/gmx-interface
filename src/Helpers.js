--- conflicted
+++ resolved
@@ -1,11 +1,6 @@
 import React, { useState, useRef, useEffect, useCallback } from "react";
 import {
-<<<<<<< HEAD
   InjectedConnector
-=======
-  InjectedConnector,
-  UserRejectedRequestError as UserRejectedRequestErrorInjected,
->>>>>>> 24aa2db5
 } from "@web3-react/injected-connector";
 import {
   WalletConnectConnector,
@@ -1272,8 +1267,7 @@
   const [tried, setTried] = useState(false);
 
   useEffect(() => {
-<<<<<<< HEAD
-    (async function() {
+    (async function () {
       if (Boolean(localStorage.getItem(SHOULD_EAGER_CONNECT_LOCALSTORAGE_KEY)) !== true) {
         // only works with WalletConnect
         clearWalletConnectData();
@@ -1282,9 +1276,6 @@
         return;
       }
 
-=======
-    (async function () {
->>>>>>> 24aa2db5
       let shouldTryWalletConnect = false;
       try {
         // naive validation to not trigger Wallet Connect if data is corrupted
@@ -2008,25 +1999,6 @@
     activate(getInjectedConnector(), (e) => {
       const chainId = localStorage.getItem(SELECTED_NETWORK_LOCAL_STORAGE_KEY) || DEFAULT_CHAIN_ID;
 
-<<<<<<< HEAD
-=======
-      if (e.message.includes("No Ethereum provider")) {
-        helperToast.error(
-          <div>
-            MetaMask not yet installed.
-            <br />
-            <a href="https://metamask.io" target="_blank" rel="noopener noreferrer">
-              Install MetaMask
-            </a>{" "}
-            to start using the app.
-          </div>
-        );
-        return;
-      }
-      if (e instanceof UserRejectedRequestErrorInjected) {
-        return;
-      }
->>>>>>> 24aa2db5
       if (e instanceof UnsupportedChainIdError) {
         helperToast.error(
           <div>
@@ -2042,12 +2014,8 @@
         );
         return;
       }
-<<<<<<< HEAD
       const errString = e.message ?? e.toString();
       helperToast.error(errString);
-=======
-      helperToast.error(e?.message || "Something went wrong!");
->>>>>>> 24aa2db5
     });
   };
   return fn;
