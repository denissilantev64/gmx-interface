import React, { useState, useRef, useEffect, useCallback } from "react";
import { InjectedConnector } from "@web3-react/injected-connector";
import {
  WalletConnectConnector,
  UserRejectedRequestError as UserRejectedRequestErrorWalletConnect,
} from "@web3-react/walletconnect-connector";
import { toast } from "react-toastify";
import { useWeb3React, UnsupportedChainIdError } from "@web3-react/core";
import { useLocalStorage } from "react-use";
import { ethers } from "ethers";
import { format as formatDateFn } from "date-fns";
import Token from "./abis/Token.json";
import _ from "lodash";
import { getContract } from "./Addresses";
import useSWR from "swr";

import OrderBookReader from "./abis/OrderBookReader.json";
import OrderBook from "./abis/OrderBook.json";

import { getWhitelistedTokens, isValidToken } from "./data/Tokens";

const { AddressZero } = ethers.constants;

export const UI_VERSION = "1.3";

// use a random placeholder account instead of the zero address as the zero address might have tokens
export const PLACEHOLDER_ACCOUNT = ethers.Wallet.createRandom().address;

export const MAINNET = 56;
export const AVALANCHE = 43114;
export const TESTNET = 97;
export const ARBITRUM_TESTNET = 421611;
export const ARBITRUM = 42161;
// TODO take it from web3
export const DEFAULT_CHAIN_ID = ARBITRUM;
export const CHAIN_ID = DEFAULT_CHAIN_ID;

export const MIN_PROFIT_TIME = 0;

const SELECTED_NETWORK_LOCAL_STORAGE_KEY = "SELECTED_NETWORK";

const CHAIN_NAMES_MAP = {
  [MAINNET]: "BSC",
  [TESTNET]: "BSC Testnet",
  [ARBITRUM_TESTNET]: "Arbitrum Testnet",
  [ARBITRUM]: "Arbitrum",
  [AVALANCHE]: "Avalanche",
};

const GAS_PRICE_ADJUSTMENT_MAP = {
  [ARBITRUM]: "0",
  [AVALANCHE]: "3000000000", // 3 gwei
};

const MAX_GAS_PRICE_MAP = {
  [AVALANCHE]: "200000000000", // 200 gwei
};

const ARBITRUM_RPC_PROVIDERS = ["https://arb1.arbitrum.io/rpc"];
const AVALANCHE_RPC_PROVIDERS = ["https://api.avax.network/ext/bc/C/rpc"];
export const WALLET_CONNECT_LOCALSTORAGE_KEY = "walletconnect";
export const WALLET_LINK_LOCALSTORAGE_PREFIX = "-walletlink";
export const SHOULD_EAGER_CONNECT_LOCALSTORAGE_KEY = "eagerconnect";
export const CURRENT_PROVIDER_LOCALSTORAGE_KEY = "currentprovider";

export function getChainName(chainId) {
  return CHAIN_NAMES_MAP[chainId];
}

export const USDG_ADDRESS = getContract(CHAIN_ID, "USDG");
export const MAX_LEVERAGE = 100 * 10000;

export const MAX_PRICE_DEVIATION_BASIS_POINTS = 250;
export const DEFAULT_GAS_LIMIT = 1 * 1000 * 1000;
export const SECONDS_PER_YEAR = 31536000;
export const USDG_DECIMALS = 18;
export const USD_DECIMALS = 30;
export const BASIS_POINTS_DIVISOR = 10000;
export const DEPOSIT_FEE = 30;
export const DUST_BNB = "2000000000000000";
export const DUST_USD = expandDecimals(1, USD_DECIMALS);
export const PRECISION = expandDecimals(1, 30);
export const GLP_DECIMALS = 18;
export const GMX_DECIMALS = 18;
export const DEFAULT_MAX_USDG_AMOUNT = expandDecimals(200 * 1000 * 1000, 18);

export const TAX_BASIS_POINTS = 50;
export const STABLE_TAX_BASIS_POINTS = 5;
export const MINT_BURN_FEE_BASIS_POINTS = 25;
export const SWAP_FEE_BASIS_POINTS = 30;
export const STABLE_SWAP_FEE_BASIS_POINTS = 1;
export const MARGIN_FEE_BASIS_POINTS = 10;

export const LIQUIDATION_FEE = expandDecimals(5, USD_DECIMALS);

export const GLP_COOLDOWN_DURATION = 15 * 60;
export const THRESHOLD_REDEMPTION_VALUE = expandDecimals(993, 27); // 0.993
export const FUNDING_RATE_PRECISION = 1000000;

export const SWAP = "Swap";
export const INCREASE = "Increase";
export const DECREASE = "Decrease";
export const LONG = "Long";
export const SHORT = "Short";

export const MARKET = "Market";
export const LIMIT = "Limit";
export const STOP = "Stop";
export const LEVERAGE_ORDER_OPTIONS = [MARKET, LIMIT];
export const SWAP_ORDER_OPTIONS = [MARKET, LIMIT];
export const SWAP_OPTIONS = [LONG, SHORT, SWAP];
export const DEFAULT_SLIPPAGE_AMOUNT = 30;
export const DEFAULT_HIGHER_SLIPPAGE_AMOUNT = 100;

export const SLIPPAGE_BPS_KEY = "Exchange-swap-slippage-basis-points-v3";
export const IS_PNL_IN_LEVERAGE_KEY = "Exchange-swap-is-pnl-in-leverage";
export const SHOW_PNL_AFTER_FEES_KEY = "Exchange-swap-show-pnl-after-fees";
export const DISABLE_ORDER_VALIDATION_KEY = "disable-order-validation";
export const SHOULD_SHOW_POSITION_LINES_KEY = "Exchange-swap-should-show-position-lines";
export const REFERRAL_CODE_KEY = "GMX-referralCode";
export const REFERRAL_CODE_QUERY_PARAM = "ref";
export const REFERRALS_SELECTED_TAB_KEY = "Referrals-selected-tab";
export const MAX_REFERRAL_CODE_LENGTH = 20;

export const TRIGGER_PREFIX_ABOVE = ">";
export const TRIGGER_PREFIX_BELOW = "<";

export const MIN_PROFIT_BIPS = 0;

export const GLPPOOLCOLORS = {
  ETH: "#6062a6",
  BTC: "#F7931A",
  USDC: "#2775CA",
  "USDC.e": "#2A5ADA",
  USDT: "#67B18A",
  MIM: "#9695F8",
  FRAX: "#000",
  DAI: "#FAC044",
  UNI: "#E9167C",
  AVAX: "#E84142",
  LINK: "#3256D6",
};

export const HIGH_EXECUTION_FEES_MAP = {
  [ARBITRUM]: 3, // 3 USD
  [AVALANCHE]: 3, // 3 USD
};

export const ICONLINKS = {
  42161: {
    GMX: {
      coingecko: "https://www.coingecko.com/en/coins/gmx",
      arbitrum: "https://arbiscan.io/address/0xfc5a1a6eb076a2c7ad06ed22c90d7e710e35ad0a",
    },
    GLP: {
      arbitrum: "https://arbiscan.io/token/0x1aDDD80E6039594eE970E5872D247bf0414C8903",
    },
    ETH: {
      coingecko: "https://www.coingecko.com/en/coins/ethereum",
    },
    BTC: {
      coingecko: "https://www.coingecko.com/en/coins/wrapped-bitcoin",
      arbitrum: "https://arbiscan.io/address/0x2f2a2543b76a4166549f7aab2e75bef0aefc5b0f",
    },
    LINK: {
      coingecko: "https://www.coingecko.com/en/coins/chainlink",
      arbitrum: "https://arbiscan.io/address/0xf97f4df75117a78c1a5a0dbb814af92458539fb4",
    },
    UNI: {
      coingecko: "https://www.coingecko.com/en/coins/uniswap",
      arbitrum: "https://arbiscan.io/address/0xfa7f8980b0f1e64a2062791cc3b0871572f1f7f0",
    },
    USDC: {
      coingecko: "https://www.coingecko.com/en/coins/usd-coin",
      arbitrum: "https://arbiscan.io/address/0xff970a61a04b1ca14834a43f5de4533ebddb5cc8",
    },
    USDT: {
      coingecko: "https://www.coingecko.com/en/coins/tether",
      arbitrum: "https://arbiscan.io/address/0xfd086bc7cd5c481dcc9c85ebe478a1c0b69fcbb9",
    },
    DAI: {
      coingecko: "https://www.coingecko.com/en/coins/dai",
      arbitrum: "https://arbiscan.io/address/0xda10009cbd5d07dd0cecc66161fc93d7c9000da1",
    },
    MIM: {
      coingecko: "https://www.coingecko.com/en/coins/magic-internet-money",
      arbitrum: "https://arbiscan.io/address/0xfea7a6a0b346362bf88a9e4a88416b77a57d6c2a",
    },
    FRAX: {
      coingecko: "https://www.coingecko.com/en/coins/frax",
      arbitrum: "https://arbiscan.io/address/0x17fc002b466eec40dae837fc4be5c67993ddbd6f",
    },
  },
  43114: {
    GMX: {
      coingecko: "https://www.coingecko.com/en/coins/gmx",
      avalanche: "https://snowtrace.io/address/0x62edc0692bd897d2295872a9ffcac5425011c661",
    },
    GLP: {
      avalanche: "https://snowtrace.io/address/0x9e295B5B976a184B14aD8cd72413aD846C299660",
    },
    AVAX: {
      coingecko: "https://www.coingecko.com/en/coins/avalanche",
    },
    ETH: {
      coingecko: "https://www.coingecko.com/en/coins/weth",
      avalanche: "https://snowtrace.io/address/0x49d5c2bdffac6ce2bfdb6640f4f80f226bc10bab",
    },
    BTC: {
      coingecko: "https://www.coingecko.com/en/coins/wrapped-bitcoin",
      avalanche: "https://snowtrace.io/address/0x50b7545627a5162f82a992c33b87adc75187b218",
    },
    MIM: {
      coingecko: "https://www.coingecko.com/en/coins/magic-internet-money",
      avalanche: "https://snowtrace.io/address/0x130966628846bfd36ff31a822705796e8cb8c18d",
    },
    "USDC.e": {
      coingecko: "https://www.coingecko.com/en/coins/usd-coin-avalanche-bridged-usdc-e",
      avalanche: "https://snowtrace.io/address/0xa7d7079b0fead91f3e65f86e8915cb59c1a4c664",
    },
    USDC: {
      coingecko: "https://www.coingecko.com/en/coins/usd-coin",
      avalanche: "https://snowtrace.io/address/0xb97ef9ef8734c71904d8002f8b6bc66dd9c48a6e",
    },
  },
};

export const platformTokens = {
  42161: {
    // arbitrum
    GMX: {
      name: "GMX",
      symbol: "GMX",
      decimals: 18,
      address: getContract(ARBITRUM, "GMX"),
      imageUrl: "https://assets.coingecko.com/coins/images/18323/small/arbit.png?1631532468",
    },
    GLP: {
      name: "GMX LP",
      symbol: "GLP",
      decimals: 18,
      address: getContract(ARBITRUM, "StakedGlpTracker"), // address of fsGLP token because user only holds fsGLP
      imageUrl: "https://github.com/gmx-io/gmx-assets/blob/main/GMX-Assets/PNG/GLP_LOGO%20ONLY.png?raw=true",
    },
  },
  43114: {
    // avalanche
    GMX: {
      name: "GMX",
      symbol: "GMX",
      decimals: 18,
      address: getContract(AVALANCHE, "GMX"),
      imageUrl: "https://assets.coingecko.com/coins/images/18323/small/arbit.png?1631532468",
    },
    GLP: {
      name: "GMX LP",
      symbol: "GLP",
      decimals: 18,
      address: getContract(AVALANCHE, "StakedGlpTracker"), // address of fsGLP token because user only holds fsGLP
      imageUrl: "https://github.com/gmx-io/gmx-assets/blob/main/GMX-Assets/PNG/GLP_LOGO%20ONLY.png?raw=true",
    },
  },
};

const supportedChainIds = [ARBITRUM, AVALANCHE];
const injectedConnector = new InjectedConnector({
  supportedChainIds,
});

const getWalletConnectConnector = () => {
  const chainId = localStorage.getItem(SELECTED_NETWORK_LOCAL_STORAGE_KEY) || DEFAULT_CHAIN_ID;
  return new WalletConnectConnector({
    rpc: {
      [AVALANCHE]: AVALANCHE_RPC_PROVIDERS[0],
      [ARBITRUM]: ARBITRUM_RPC_PROVIDERS[0],
    },
    qrcode: true,
    chainId,
  });
};

export function isSupportedChain(chainId) {
  return supportedChainIds.includes(chainId);
}

export function deserialize(data) {
  for (const [key, value] of Object.entries(data)) {
    if (value._type === "BigNumber") {
      data[key] = bigNumberify(value.value);
    }
  }
  return data;
}

export function isHomeSite() {
  return process.env.REACT_APP_IS_HOME_SITE === "true";
}

export const helperToast = {
  success: (content) => {
    toast.dismiss();
    toast.success(content);
  },
  error: (content) => {
    toast.dismiss();
    toast.error(content);
  },
};

export function useLocalStorageByChainId(chainId, key, defaultValue) {
  const [internalValue, setInternalValue] = useLocalStorage(key, {});

  const setValue = useCallback(
    (value) => {
      setInternalValue((internalValue) => {
        if (typeof value === "function") {
          value = value(internalValue[chainId] || defaultValue);
        }
        const newInternalValue = {
          ...internalValue,
          [chainId]: value,
        };
        return newInternalValue;
      });
    },
    [chainId, setInternalValue, defaultValue]
  );

  let value;
  if (chainId in internalValue) {
    value = internalValue[chainId];
  } else {
    value = defaultValue;
  }

  return [value, setValue];
}

export function useLocalStorageSerializeKey(key, value, opts) {
  key = JSON.stringify(key);
  return useLocalStorage(key, value, opts);
}

function getTriggerPrice(tokenAddress, max, info, orderOption, triggerPriceUsd) {
  // Limit/stop orders are executed with price specified by user
  if (orderOption && orderOption !== MARKET && triggerPriceUsd) {
    return triggerPriceUsd;
  }

  // Market orders are executed with current market price
  if (!info) {
    return;
  }
  if (max && !info.maxPrice) {
    return;
  }
  if (!max && !info.minPrice) {
    return;
  }
  return max ? info.maxPrice : info.minPrice;
}

export function getLiquidationPriceFromDelta({ liquidationAmount, size, collateral, averagePrice, isLong }) {
  if (!size || size.eq(0)) {
    return;
  }

  if (liquidationAmount.gt(collateral)) {
    const liquidationDelta = liquidationAmount.sub(collateral);
    const priceDelta = liquidationDelta.mul(averagePrice).div(size);
    return isLong ? averagePrice.add(priceDelta) : averagePrice.sub(priceDelta);
  }

  const liquidationDelta = collateral.sub(liquidationAmount);
  const priceDelta = liquidationDelta.mul(averagePrice).div(size);

  return isLong ? averagePrice.sub(priceDelta) : averagePrice.add(priceDelta);
}

export const replaceNativeTokenAddress = (path, nativeTokenAddress) => {
  if (!path) {
    return;
  }

  let updatedPath = [];
  for (let i = 0; i < path.length; i++) {
    let address = path[i];
    if (address === AddressZero) {
      address = nativeTokenAddress;
    }
    updatedPath.push(address);
  }

  return updatedPath;
};

export function getMarginFee(sizeDelta) {
  if (!sizeDelta) {
    return bigNumberify(0);
  }
  const afterFeeUsd = sizeDelta.mul(BASIS_POINTS_DIVISOR - MARGIN_FEE_BASIS_POINTS).div(BASIS_POINTS_DIVISOR);
  return sizeDelta.sub(afterFeeUsd);
}

export function getServerBaseUrl(chainId) {
  if (!chainId) {
    throw new Error("chainId is not provided");
  }
  if (document.location.hostname.includes("deploy-preview")) {
    const fromLocalStorage = localStorage.getItem("SERVER_BASE_URL");
    if (fromLocalStorage) {
      return fromLocalStorage;
    }
  }
  if (chainId === MAINNET) {
    return "https://gambit-server-staging.uc.r.appspot.com";
  } else if (chainId === ARBITRUM_TESTNET) {
    return "https://gambit-l2.as.r.appspot.com";
  } else if (chainId === ARBITRUM) {
    return "https://gmx-server-mainnet.uw.r.appspot.com";
  } else if (chainId === AVALANCHE) {
    return "https://gmx-avax-server.uc.r.appspot.com";
  }
  return "https://gmx-server-mainnet.uw.r.appspot.com";
}

export function getServerUrl(chainId, path) {
  return `${getServerBaseUrl(chainId)}${path}`;
}

export function isTriggerRatioInverted(fromTokenInfo, toTokenInfo) {
  if (!toTokenInfo || !fromTokenInfo) return false;
  if (toTokenInfo.isStable || toTokenInfo.isUsdg) return true;
  if (toTokenInfo.maxPrice) return toTokenInfo.maxPrice.lt(fromTokenInfo.maxPrice);
  return false;
}

export function getExchangeRate(tokenAInfo, tokenBInfo, inverted) {
  if (!tokenAInfo || !tokenAInfo.minPrice || !tokenBInfo || !tokenBInfo.maxPrice) {
    return;
  }
  if (inverted) {
    return tokenAInfo.minPrice.mul(PRECISION).div(tokenBInfo.maxPrice);
  }
  return tokenBInfo.maxPrice.mul(PRECISION).div(tokenAInfo.minPrice);
}

export function getMostAbundantStableToken(chainId, infoTokens) {
  const whitelistedTokens = getWhitelistedTokens(chainId);
  let availableAmount;
  let stableToken = whitelistedTokens.find((t) => t.isStable);
  for (let i = 0; i < whitelistedTokens.length; i++) {
    const info = getTokenInfo(infoTokens, whitelistedTokens[i].address);
    if (!info.isStable || !info.availableAmount) {
      continue;
    }

    const adjustedAvailableAmount = adjustForDecimals(info.availableAmount, info.decimals, USD_DECIMALS);
    if (!availableAmount || adjustedAvailableAmount.gt(availableAmount)) {
      availableAmount = adjustedAvailableAmount;
      stableToken = info;
    }
  }
  return stableToken;
}

export function shouldInvertTriggerRatio(tokenA, tokenB) {
  if (tokenB.isStable || tokenB.isUsdg) return true;
  if (tokenB.maxPrice && tokenA.maxPrice && tokenB.maxPrice.lt(tokenA.maxPrice)) return true;
  return false;
}

export function getExchangeRateDisplay(rate, tokenA, tokenB, opts = {}) {
  if (!rate || !tokenA || !tokenB) return "...";
  if (shouldInvertTriggerRatio(tokenA, tokenB)) {
    [tokenA, tokenB] = [tokenB, tokenA];
    rate = PRECISION.mul(PRECISION).div(rate);
  }
  const rateValue = formatAmount(rate, USD_DECIMALS, tokenA.isStable || tokenA.isUsdg ? 2 : 4, true);
  if (opts.omitSymbols) {
    return rateValue;
  }
  return `${rateValue} ${tokenA.symbol} / ${tokenB.symbol}`;
}

const adjustForDecimalsFactory = (n) => (number) => {
  if (n === 0) {
    return number;
  }
  if (n > 0) {
    return number.mul(expandDecimals(1, n));
  }
  return number.div(expandDecimals(1, -n));
};

export function adjustForDecimals(amount, divDecimals, mulDecimals) {
  return amount.mul(expandDecimals(1, mulDecimals)).div(expandDecimals(1, divDecimals));
}

export function getTargetUsdgAmount(token, usdgSupply, totalTokenWeights) {
  if (!token || !token.weight || !usdgSupply) {
    return;
  }

  if (usdgSupply.eq(0)) {
    return bigNumberify(0);
  }

  return token.weight.mul(usdgSupply).div(totalTokenWeights);
}

export function getFeeBasisPoints(
  token,
  usdgDelta,
  feeBasisPoints,
  taxBasisPoints,
  increment,
  usdgSupply,
  totalTokenWeights
) {
  if (!token || !token.usdgAmount || !usdgSupply || !totalTokenWeights) {
    return 0;
  }

  feeBasisPoints = bigNumberify(feeBasisPoints);
  taxBasisPoints = bigNumberify(taxBasisPoints);

  const initialAmount = token.usdgAmount;
  let nextAmount = initialAmount.add(usdgDelta);
  if (!increment) {
    nextAmount = usdgDelta.gt(initialAmount) ? bigNumberify(0) : initialAmount.sub(usdgDelta);
  }

  const targetAmount = getTargetUsdgAmount(token, usdgSupply, totalTokenWeights);
  if (!targetAmount || targetAmount.eq(0)) {
    return feeBasisPoints.toNumber();
  }

  const initialDiff = initialAmount.gt(targetAmount)
    ? initialAmount.sub(targetAmount)
    : targetAmount.sub(initialAmount);
  const nextDiff = nextAmount.gt(targetAmount) ? nextAmount.sub(targetAmount) : targetAmount.sub(nextAmount);

  if (nextDiff.lt(initialDiff)) {
    const rebateBps = taxBasisPoints.mul(initialDiff).div(targetAmount);
    return rebateBps.gt(feeBasisPoints) ? 0 : feeBasisPoints.sub(rebateBps).toNumber();
  }

  let averageDiff = initialDiff.add(nextDiff).div(2);
  if (averageDiff.gt(targetAmount)) {
    averageDiff = targetAmount;
  }
  const taxBps = taxBasisPoints.mul(averageDiff).div(targetAmount);
  return feeBasisPoints.add(taxBps).toNumber();
}

export function getBuyGlpToAmount(fromAmount, swapTokenAddress, infoTokens, glpPrice, usdgSupply, totalTokenWeights) {
  const defaultValue = { amount: bigNumberify(0), feeBasisPoints: 0 };
  if (!fromAmount || !swapTokenAddress || !infoTokens || !glpPrice || !usdgSupply || !totalTokenWeights) {
    return defaultValue;
  }

  const swapToken = getTokenInfo(infoTokens, swapTokenAddress);
  if (!swapToken || !swapToken.minPrice) {
    return defaultValue;
  }

  let glpAmount = fromAmount.mul(swapToken.minPrice).div(glpPrice);
  glpAmount = adjustForDecimals(glpAmount, swapToken.decimals, USDG_DECIMALS);

  let usdgAmount = fromAmount.mul(swapToken.minPrice).div(PRECISION);
  usdgAmount = adjustForDecimals(usdgAmount, swapToken.decimals, USDG_DECIMALS);
  const feeBasisPoints = getFeeBasisPoints(
    swapToken,
    usdgAmount,
    MINT_BURN_FEE_BASIS_POINTS,
    TAX_BASIS_POINTS,
    true,
    usdgSupply,
    totalTokenWeights
  );

  glpAmount = glpAmount.mul(BASIS_POINTS_DIVISOR - feeBasisPoints).div(BASIS_POINTS_DIVISOR);

  return { amount: glpAmount, feeBasisPoints };
}

export function getSellGlpFromAmount(toAmount, swapTokenAddress, infoTokens, glpPrice, usdgSupply, totalTokenWeights) {
  const defaultValue = { amount: bigNumberify(0), feeBasisPoints: 0 };
  if (!toAmount || !swapTokenAddress || !infoTokens || !glpPrice || !usdgSupply || !totalTokenWeights) {
    return defaultValue;
  }

  const swapToken = getTokenInfo(infoTokens, swapTokenAddress);
  if (!swapToken || !swapToken.maxPrice) {
    return defaultValue;
  }

  let glpAmount = toAmount.mul(swapToken.maxPrice).div(glpPrice);
  glpAmount = adjustForDecimals(glpAmount, swapToken.decimals, USDG_DECIMALS);

  let usdgAmount = toAmount.mul(swapToken.maxPrice).div(PRECISION);
  usdgAmount = adjustForDecimals(usdgAmount, swapToken.decimals, USDG_DECIMALS);
  const feeBasisPoints = getFeeBasisPoints(
    swapToken,
    usdgAmount,
    MINT_BURN_FEE_BASIS_POINTS,
    TAX_BASIS_POINTS,
    false,
    usdgSupply,
    totalTokenWeights
  );

  glpAmount = glpAmount.mul(BASIS_POINTS_DIVISOR).div(BASIS_POINTS_DIVISOR - feeBasisPoints);

  return { amount: glpAmount, feeBasisPoints };
}

export function getBuyGlpFromAmount(toAmount, fromTokenAddress, infoTokens, glpPrice, usdgSupply, totalTokenWeights) {
  const defaultValue = { amount: bigNumberify(0) };
  if (!toAmount || !fromTokenAddress || !infoTokens || !glpPrice || !usdgSupply || !totalTokenWeights) {
    return defaultValue;
  }

  const fromToken = getTokenInfo(infoTokens, fromTokenAddress);
  if (!fromToken || !fromToken.minPrice) {
    return defaultValue;
  }

  let fromAmount = toAmount.mul(glpPrice).div(fromToken.minPrice);
  fromAmount = adjustForDecimals(fromAmount, GLP_DECIMALS, fromToken.decimals);

  const usdgAmount = toAmount.mul(glpPrice).div(PRECISION);
  const feeBasisPoints = getFeeBasisPoints(
    fromToken,
    usdgAmount,
    MINT_BURN_FEE_BASIS_POINTS,
    TAX_BASIS_POINTS,
    true,
    usdgSupply,
    totalTokenWeights
  );

  fromAmount = fromAmount.mul(BASIS_POINTS_DIVISOR).div(BASIS_POINTS_DIVISOR - feeBasisPoints);

  return { amount: fromAmount, feeBasisPoints };
}

export function getSellGlpToAmount(toAmount, fromTokenAddress, infoTokens, glpPrice, usdgSupply, totalTokenWeights) {
  const defaultValue = { amount: bigNumberify(0) };
  if (!toAmount || !fromTokenAddress || !infoTokens || !glpPrice || !usdgSupply || !totalTokenWeights) {
    return defaultValue;
  }

  const fromToken = getTokenInfo(infoTokens, fromTokenAddress);
  if (!fromToken || !fromToken.maxPrice) {
    return defaultValue;
  }

  let fromAmount = toAmount.mul(glpPrice).div(fromToken.maxPrice);
  fromAmount = adjustForDecimals(fromAmount, GLP_DECIMALS, fromToken.decimals);

  const usdgAmount = toAmount.mul(glpPrice).div(PRECISION);
  const feeBasisPoints = getFeeBasisPoints(
    fromToken,
    usdgAmount,
    MINT_BURN_FEE_BASIS_POINTS,
    TAX_BASIS_POINTS,
    false,
    usdgSupply,
    totalTokenWeights
  );

  fromAmount = fromAmount.mul(BASIS_POINTS_DIVISOR - feeBasisPoints).div(BASIS_POINTS_DIVISOR);

  return { amount: fromAmount, feeBasisPoints };
}

export function getNextFromAmount(
  chainId,
  toAmount,
  fromTokenAddress,
  toTokenAddress,
  infoTokens,
  toTokenPriceUsd,
  ratio,
  usdgSupply,
  totalTokenWeights,
  forSwap
) {
  const defaultValue = { amount: bigNumberify(0) };

  if (!toAmount || !fromTokenAddress || !toTokenAddress || !infoTokens) {
    return defaultValue;
  }

  if (fromTokenAddress === toTokenAddress) {
    return { amount: toAmount };
  }

  const fromToken = getTokenInfo(infoTokens, fromTokenAddress);
  const toToken = getTokenInfo(infoTokens, toTokenAddress);

  if (fromToken.isNative && toToken.isWrapped) {
    return { amount: toAmount };
  }

  if (fromToken.isWrapped && toToken.isNative) {
    return { amount: toAmount };
  }

  // the realtime price should be used if it is for a transaction to open / close a position
  // or if the transaction involves doing a swap and opening / closing a position
  // otherwise use the contract price instead of realtime price for swaps

  let fromTokenMinPrice;
  if (fromToken) {
    fromTokenMinPrice = forSwap ? fromToken.contractMinPrice : fromToken.minPrice;
  }

  let toTokenMaxPrice;
  if (toToken) {
    toTokenMaxPrice = forSwap ? toToken.contractMaxPrice : toToken.maxPrice;
  }

  if (!fromToken || !fromTokenMinPrice || !toToken || !toTokenMaxPrice) {
    return defaultValue;
  }

  const adjustDecimals = adjustForDecimalsFactory(fromToken.decimals - toToken.decimals);

  let fromAmountBasedOnRatio;
  if (ratio && !ratio.isZero()) {
    fromAmountBasedOnRatio = toAmount.mul(ratio).div(PRECISION);
  }

  const fromAmount =
    ratio && !ratio.isZero() ? fromAmountBasedOnRatio : toAmount.mul(toTokenMaxPrice).div(fromTokenMinPrice);

  let usdgAmount = fromAmount.mul(fromTokenMinPrice).div(PRECISION);
  usdgAmount = adjustForDecimals(usdgAmount, toToken.decimals, USDG_DECIMALS);
  const swapFeeBasisPoints =
    fromToken.isStable && toToken.isStable ? STABLE_SWAP_FEE_BASIS_POINTS : SWAP_FEE_BASIS_POINTS;
  const taxBasisPoints = fromToken.isStable && toToken.isStable ? STABLE_TAX_BASIS_POINTS : TAX_BASIS_POINTS;
  const feeBasisPoints0 = getFeeBasisPoints(
    fromToken,
    usdgAmount,
    swapFeeBasisPoints,
    taxBasisPoints,
    true,
    usdgSupply,
    totalTokenWeights
  );
  const feeBasisPoints1 = getFeeBasisPoints(
    toToken,
    usdgAmount,
    swapFeeBasisPoints,
    taxBasisPoints,
    false,
    usdgSupply,
    totalTokenWeights
  );
  const feeBasisPoints = feeBasisPoints0 > feeBasisPoints1 ? feeBasisPoints0 : feeBasisPoints1;

  return {
    amount: adjustDecimals(fromAmount.mul(BASIS_POINTS_DIVISOR).div(BASIS_POINTS_DIVISOR - feeBasisPoints)),
    feeBasisPoints,
  };
}

export function getNextToAmount(
  chainId,
  fromAmount,
  fromTokenAddress,
  toTokenAddress,
  infoTokens,
  toTokenPriceUsd,
  ratio,
  usdgSupply,
  totalTokenWeights,
  forSwap
) {
  const defaultValue = { amount: bigNumberify(0) };
  if (!fromAmount || !fromTokenAddress || !toTokenAddress || !infoTokens) {
    return defaultValue;
  }

  if (fromTokenAddress === toTokenAddress) {
    return { amount: fromAmount };
  }

  const fromToken = getTokenInfo(infoTokens, fromTokenAddress);
  const toToken = getTokenInfo(infoTokens, toTokenAddress);

  if (fromToken.isNative && toToken.isWrapped) {
    return { amount: fromAmount };
  }

  if (fromToken.isWrapped && toToken.isNative) {
    return { amount: fromAmount };
  }

  // the realtime price should be used if it is for a transaction to open / close a position
  // or if the transaction involves doing a swap and opening / closing a position
  // otherwise use the contract price instead of realtime price for swaps

  let fromTokenMinPrice;
  if (fromToken) {
    fromTokenMinPrice = forSwap ? fromToken.contractMinPrice : fromToken.minPrice;
  }

  let toTokenMaxPrice;
  if (toToken) {
    toTokenMaxPrice = forSwap ? toToken.contractMaxPrice : toToken.maxPrice;
  }

  if (!fromTokenMinPrice || !toTokenMaxPrice) {
    return defaultValue;
  }

  const adjustDecimals = adjustForDecimalsFactory(toToken.decimals - fromToken.decimals);

  let toAmountBasedOnRatio = bigNumberify(0);
  if (ratio && !ratio.isZero()) {
    toAmountBasedOnRatio = fromAmount.mul(PRECISION).div(ratio);
  }

  if (toTokenAddress === USDG_ADDRESS) {
    const feeBasisPoints = getSwapFeeBasisPoints(fromToken.isStable);

    if (ratio && !ratio.isZero()) {
      const toAmount = toAmountBasedOnRatio;
      return {
        amount: adjustDecimals(toAmount.mul(BASIS_POINTS_DIVISOR - feeBasisPoints).div(BASIS_POINTS_DIVISOR)),
        feeBasisPoints,
      };
    }

    const toAmount = fromAmount.mul(fromTokenMinPrice).div(PRECISION);
    return {
      amount: adjustDecimals(toAmount.mul(BASIS_POINTS_DIVISOR - feeBasisPoints).div(BASIS_POINTS_DIVISOR)),
      feeBasisPoints,
    };
  }

  if (fromTokenAddress === USDG_ADDRESS) {
    const redemptionValue = toToken.redemptionAmount
      .mul(toTokenPriceUsd || toTokenMaxPrice)
      .div(expandDecimals(1, toToken.decimals));

    if (redemptionValue.gt(THRESHOLD_REDEMPTION_VALUE)) {
      const feeBasisPoints = getSwapFeeBasisPoints(toToken.isStable);

      const toAmount =
        ratio && !ratio.isZero()
          ? toAmountBasedOnRatio
          : fromAmount.mul(toToken.redemptionAmount).div(expandDecimals(1, toToken.decimals));

      return {
        amount: adjustDecimals(toAmount.mul(BASIS_POINTS_DIVISOR - feeBasisPoints).div(BASIS_POINTS_DIVISOR)),
        feeBasisPoints,
      };
    }

    const expectedAmount = fromAmount;

    const stableToken = getMostAbundantStableToken(chainId, infoTokens);
    if (!stableToken || stableToken.availableAmount.lt(expectedAmount)) {
      const toAmount =
        ratio && !ratio.isZero()
          ? toAmountBasedOnRatio
          : fromAmount.mul(toToken.redemptionAmount).div(expandDecimals(1, toToken.decimals));
      const feeBasisPoints = getSwapFeeBasisPoints(toToken.isStable);
      return {
        amount: adjustDecimals(toAmount.mul(BASIS_POINTS_DIVISOR - feeBasisPoints).div(BASIS_POINTS_DIVISOR)),
        feeBasisPoints,
      };
    }

    const feeBasisPoints0 = getSwapFeeBasisPoints(true);
    const feeBasisPoints1 = getSwapFeeBasisPoints(false);

    if (ratio && !ratio.isZero()) {
      const toAmount = toAmountBasedOnRatio
        .mul(BASIS_POINTS_DIVISOR - feeBasisPoints0 - feeBasisPoints1)
        .div(BASIS_POINTS_DIVISOR);
      return {
        amount: adjustDecimals(toAmount),
        path: [USDG_ADDRESS, stableToken.address, toToken.address],
        feeBasisPoints: feeBasisPoints0 + feeBasisPoints1,
      };
    }

    // get toAmount for USDG => stableToken
    let toAmount = fromAmount.mul(PRECISION).div(stableToken.maxPrice);
    // apply USDG => stableToken fees
    toAmount = toAmount.mul(BASIS_POINTS_DIVISOR - feeBasisPoints0).div(BASIS_POINTS_DIVISOR);

    // get toAmount for stableToken => toToken
    toAmount = toAmount.mul(stableToken.minPrice).div(toTokenPriceUsd || toTokenMaxPrice);
    // apply stableToken => toToken fees
    toAmount = toAmount.mul(BASIS_POINTS_DIVISOR - feeBasisPoints1).div(BASIS_POINTS_DIVISOR);

    return {
      amount: adjustDecimals(toAmount),
      path: [USDG_ADDRESS, stableToken.address, toToken.address],
      feeBasisPoints: feeBasisPoints0 + feeBasisPoints1,
    };
  }

  const toAmount =
    ratio && !ratio.isZero()
      ? toAmountBasedOnRatio
      : fromAmount.mul(fromTokenMinPrice).div(toTokenPriceUsd || toTokenMaxPrice);

  let usdgAmount = fromAmount.mul(fromTokenMinPrice).div(PRECISION);
  usdgAmount = adjustForDecimals(usdgAmount, fromToken.decimals, USDG_DECIMALS);
  const swapFeeBasisPoints =
    fromToken.isStable && toToken.isStable ? STABLE_SWAP_FEE_BASIS_POINTS : SWAP_FEE_BASIS_POINTS;
  const taxBasisPoints = fromToken.isStable && toToken.isStable ? STABLE_TAX_BASIS_POINTS : TAX_BASIS_POINTS;
  const feeBasisPoints0 = getFeeBasisPoints(
    fromToken,
    usdgAmount,
    swapFeeBasisPoints,
    taxBasisPoints,
    true,
    usdgSupply,
    totalTokenWeights
  );
  const feeBasisPoints1 = getFeeBasisPoints(
    toToken,
    usdgAmount,
    swapFeeBasisPoints,
    taxBasisPoints,
    false,
    usdgSupply,
    totalTokenWeights
  );
  const feeBasisPoints = feeBasisPoints0 > feeBasisPoints1 ? feeBasisPoints0 : feeBasisPoints1;

  return {
    amount: adjustDecimals(toAmount.mul(BASIS_POINTS_DIVISOR - feeBasisPoints).div(BASIS_POINTS_DIVISOR)),
    feeBasisPoints,
  };
}

export function getProfitPrice(closePrice, position) {
  let profitPrice;
  if (position && position.averagePrice && closePrice) {
    profitPrice = position.isLong
      ? position.averagePrice.mul(BASIS_POINTS_DIVISOR + MIN_PROFIT_BIPS).div(BASIS_POINTS_DIVISOR)
      : position.averagePrice.mul(BASIS_POINTS_DIVISOR - MIN_PROFIT_BIPS).div(BASIS_POINTS_DIVISOR);
  }
  return profitPrice;
}

export function calculatePositionDelta(
  price,
  { size, collateral, isLong, averagePrice, lastIncreasedTime },
  sizeDelta
) {
  if (!sizeDelta) {
    sizeDelta = size;
  }
  const priceDelta = averagePrice.gt(price) ? averagePrice.sub(price) : price.sub(averagePrice);
  let delta = sizeDelta.mul(priceDelta).div(averagePrice);
  const pendingDelta = delta;

  const minProfitExpired = lastIncreasedTime + MIN_PROFIT_TIME < Date.now() / 1000;
  const hasProfit = isLong ? price.gt(averagePrice) : price.lt(averagePrice);
  if (!minProfitExpired && hasProfit && delta.mul(BASIS_POINTS_DIVISOR).lte(size.mul(MIN_PROFIT_BIPS))) {
    delta = bigNumberify(0);
  }

  const deltaPercentage = delta.mul(BASIS_POINTS_DIVISOR).div(collateral);
  const pendingDeltaPercentage = pendingDelta.mul(BASIS_POINTS_DIVISOR).div(collateral);

  return {
    delta,
    pendingDelta,
    pendingDeltaPercentage,
    hasProfit,
    deltaPercentage,
  };
}

export function getDeltaStr({ delta, deltaPercentage, hasProfit }) {
  let deltaStr;
  let deltaPercentageStr;

  if (delta.gt(0)) {
    deltaStr = hasProfit ? "+" : "-";
    deltaPercentageStr = hasProfit ? "+" : "-";
  } else {
    deltaStr = "";
    deltaPercentageStr = "";
  }
  deltaStr += `$${formatAmount(delta, USD_DECIMALS, 2, true)}`;
  deltaPercentageStr += `${formatAmount(deltaPercentage, 2, 2)}%`;

  return { deltaStr, deltaPercentageStr };
}

export function getLeverage({
  size,
  sizeDelta,
  increaseSize,
  collateral,
  collateralDelta,
  increaseCollateral,
  entryFundingRate,
  cumulativeFundingRate,
  hasProfit,
  delta,
  includeDelta,
}) {
  if (!size && !sizeDelta) {
    return;
  }
  if (!collateral && !collateralDelta) {
    return;
  }

  let nextSize = size ? size : bigNumberify(0);
  if (sizeDelta) {
    if (increaseSize) {
      nextSize = size.add(sizeDelta);
    } else {
      if (sizeDelta.gte(size)) {
        return;
      }
      nextSize = size.sub(sizeDelta);
    }
  }

  let remainingCollateral = collateral ? collateral : bigNumberify(0);
  if (collateralDelta) {
    if (increaseCollateral) {
      remainingCollateral = collateral.add(collateralDelta);
    } else {
      if (collateralDelta.gte(collateral)) {
        return;
      }
      remainingCollateral = collateral.sub(collateralDelta);
    }
  }

  if (delta && includeDelta) {
    if (hasProfit) {
      remainingCollateral = remainingCollateral.add(delta);
    } else {
      if (delta.gt(remainingCollateral)) {
        return;
      }

      remainingCollateral = remainingCollateral.sub(delta);
    }
  }

  if (remainingCollateral.eq(0)) {
    return;
  }

  remainingCollateral = sizeDelta
    ? remainingCollateral.mul(BASIS_POINTS_DIVISOR - MARGIN_FEE_BASIS_POINTS).div(BASIS_POINTS_DIVISOR)
    : remainingCollateral;
  if (entryFundingRate && cumulativeFundingRate) {
    const fundingFee = size.mul(cumulativeFundingRate.sub(entryFundingRate)).div(FUNDING_RATE_PRECISION);
    remainingCollateral = remainingCollateral.sub(fundingFee);
  }

  return nextSize.mul(BASIS_POINTS_DIVISOR).div(remainingCollateral);
}

export function getLiquidationPrice(data) {
  let {
    isLong,
    size,
    collateral,
    averagePrice,
    entryFundingRate,
    cumulativeFundingRate,
    sizeDelta,
    collateralDelta,
    increaseCollateral,
    increaseSize,
    delta,
    hasProfit,
    includeDelta,
  } = data;
  if (!size || !collateral || !averagePrice) {
    return;
  }

  let nextSize = size ? size : bigNumberify(0);
  let remainingCollateral = collateral;

  if (sizeDelta) {
    if (increaseSize) {
      nextSize = size.add(sizeDelta);
    } else {
      if (sizeDelta.gte(size)) {
        return;
      }
      nextSize = size.sub(sizeDelta);
    }

    if (includeDelta && !hasProfit) {
      const adjustedDelta = sizeDelta.mul(delta).div(size);
      remainingCollateral = remainingCollateral.sub(adjustedDelta);
    }
  }

  if (collateralDelta) {
    if (increaseCollateral) {
      remainingCollateral = remainingCollateral.add(collateralDelta);
    } else {
      if (collateralDelta.gte(remainingCollateral)) {
        return;
      }
      remainingCollateral = remainingCollateral.sub(collateralDelta);
    }
  }

  let positionFee = getMarginFee(size).add(LIQUIDATION_FEE);
  if (entryFundingRate && cumulativeFundingRate) {
    const fundingFee = size.mul(cumulativeFundingRate.sub(entryFundingRate)).div(FUNDING_RATE_PRECISION);
    positionFee = positionFee.add(fundingFee);
  }

  const liquidationPriceForFees = getLiquidationPriceFromDelta({
    liquidationAmount: positionFee,
    size: nextSize,
    collateral: remainingCollateral,
    averagePrice,
    isLong,
  });

  const liquidationPriceForMaxLeverage = getLiquidationPriceFromDelta({
    liquidationAmount: nextSize.mul(BASIS_POINTS_DIVISOR).div(MAX_LEVERAGE),
    size: nextSize,
    collateral: remainingCollateral,
    averagePrice,
    isLong,
  });

  if (!liquidationPriceForFees) {
    return liquidationPriceForMaxLeverage;
  }
  if (!liquidationPriceForMaxLeverage) {
    return liquidationPriceForFees;
  }

  if (isLong) {
    // return the higher price
    return liquidationPriceForFees.gt(liquidationPriceForMaxLeverage)
      ? liquidationPriceForFees
      : liquidationPriceForMaxLeverage;
  }

  // return the lower price
  return liquidationPriceForFees.lt(liquidationPriceForMaxLeverage)
    ? liquidationPriceForFees
    : liquidationPriceForMaxLeverage;
}

export function getUsd(amount, tokenAddress, max, infoTokens, orderOption, triggerPriceUsd) {
  if (!amount) {
    return;
  }
  if (tokenAddress === USDG_ADDRESS) {
    return amount.mul(PRECISION).div(expandDecimals(1, 18));
  }
  const info = getTokenInfo(infoTokens, tokenAddress);
  const price = getTriggerPrice(tokenAddress, max, info, orderOption, triggerPriceUsd);
  if (!price) {
    return;
  }

  return amount.mul(price).div(expandDecimals(1, info.decimals));
}

export function getPositionKey(account, collateralTokenAddress, indexTokenAddress, isLong, nativeTokenAddress) {
  const tokenAddress0 = collateralTokenAddress === AddressZero ? nativeTokenAddress : collateralTokenAddress;
  const tokenAddress1 = indexTokenAddress === AddressZero ? nativeTokenAddress : indexTokenAddress;
  return account + ":" + tokenAddress0 + ":" + tokenAddress1 + ":" + isLong;
}

export function getPositionContractKey(account, collateralToken, indexToken, isLong) {
  return ethers.utils.solidityKeccak256(
    ["address", "address", "address", "bool"],
    [account, collateralToken, indexToken, isLong]
  );
}

export function getSwapFeeBasisPoints(isStable) {
  return isStable ? STABLE_SWAP_FEE_BASIS_POINTS : SWAP_FEE_BASIS_POINTS;
}

// BSC TESTNET
// const RPC_PROVIDERS = [
//   "https://data-seed-prebsc-1-s1.binance.org:8545",
//   "https://data-seed-prebsc-2-s1.binance.org:8545",
//   "https://data-seed-prebsc-1-s2.binance.org:8545",
//   "https://data-seed-prebsc-2-s2.binance.org:8545",
//   "https://data-seed-prebsc-1-s3.binance.org:8545",
//   "https://data-seed-prebsc-2-s3.binance.org:8545"
// ]

// BSC MAINNET
export const BSC_RPC_PROVIDERS = [
  "https://bsc-dataseed.binance.org",
  "https://bsc-dataseed1.defibit.io",
  "https://bsc-dataseed1.ninicoin.io",
  "https://bsc-dataseed2.defibit.io",
  "https://bsc-dataseed3.defibit.io",
  "https://bsc-dataseed4.defibit.io",
  "https://bsc-dataseed2.ninicoin.io",
  "https://bsc-dataseed3.ninicoin.io",
  "https://bsc-dataseed4.ninicoin.io",
  "https://bsc-dataseed1.binance.org",
  "https://bsc-dataseed2.binance.org",
  "https://bsc-dataseed3.binance.org",
  "https://bsc-dataseed4.binance.org",
];

const RPC_PROVIDERS = {
  [MAINNET]: BSC_RPC_PROVIDERS,
  [ARBITRUM]: ARBITRUM_RPC_PROVIDERS,
  [AVALANCHE]: AVALANCHE_RPC_PROVIDERS,
};

const FALLBACK_PROVIDERS = {
  [ARBITRUM]: ["https://arb-mainnet.g.alchemy.com/v2/ha7CFsr1bx5ZItuR6VZBbhKozcKDY4LZ"],
  [AVALANCHE]: ["https://avax-mainnet.gateway.pokt.network/v1/lb/626f37766c499d003aada23b"],
};

export function shortenAddress(address, length) {
  if (!length) {
    return "";
  }
  if (!address) {
    return address;
  }
  if (address.length < 10) {
    return address;
  }
  let left = Math.floor((length - 3) / 2) + 1;
  return address.substring(0, left) + "..." + address.substring(address.length - (length - (left + 3)), address.length);
}

export function formatDateTime(time) {
  return formatDateFn(time * 1000, "dd MMM yyyy, h:mm a");
}

export function getTimeRemaining(time) {
  const now = parseInt(Date.now() / 1000);
  if (time < now) {
    return "0h 0m";
  }
  const diff = time - now;
  const hours = parseInt(diff / (60 * 60));
  const minutes = parseInt((diff - hours * 60 * 60) / 60);
  return `${hours}h ${minutes}m`;
}

export function formatDate(time) {
  return formatDateFn(time * 1000, "dd MMM yyyy");
}

export function hasMetaMaskWalletExtension() {
  return window.ethereum;
}

export function hasCoinBaseWalletExtension() {
  const { ethereum } = window;

  if (!ethereum?.providers && !ethereum?.isCoinbaseWallet) {
    return false;
  }
  return window.ethereum.isCoinbaseWallet || ethereum.providers.find(({ isCoinbaseWallet }) => isCoinbaseWallet);
}

export function activateInjectedProvider(providerName) {
  const { ethereum } = window;

  if (!ethereum?.providers && !ethereum?.isCoinbaseWallet && !ethereum?.isMetaMask) {
    return undefined;
  }

  let provider;
  if (ethereum?.providers) {
    switch (providerName) {
      case "CoinBase":
        provider = ethereum.providers.find(({ isCoinbaseWallet }) => isCoinbaseWallet);
        break;
      case "MetaMask":
      default:
        provider = ethereum.providers.find(({ isMetaMask }) => isMetaMask);
        break;
    }
  }

  if (provider) {
    ethereum.setSelectedProvider(provider);
  }
}

export function getInjectedConnector() {
  return injectedConnector;
}

export function useChainId() {
  let { chainId } = useWeb3React();

  if (!chainId) {
    const chainIdFromLocalStorage = localStorage.getItem(SELECTED_NETWORK_LOCAL_STORAGE_KEY);
    if (chainIdFromLocalStorage) {
      chainId = parseInt(chainIdFromLocalStorage);
      if (!chainId) {
        // localstorage value is invalid
        localStorage.removeItem(SELECTED_NETWORK_LOCAL_STORAGE_KEY);
      }
    }
  }

  if (!chainId || !supportedChainIds.includes(chainId)) {
    chainId = DEFAULT_CHAIN_ID;
  }
  return { chainId };
}

export function useENS(address) {
  const [ensName, setENSName] = useState();

  useEffect(() => {
    async function resolveENS() {
      if (address) {
        const provider = new ethers.providers.JsonRpcProvider("https://rpc.ankr.com/eth");
        const name = await provider.lookupAddress(address.toLowerCase());
        if (name) setENSName(name);
      }
    }
    resolveENS();
  }, [address]);

  return { ensName };
}

export function clearWalletConnectData() {
  localStorage.removeItem(WALLET_CONNECT_LOCALSTORAGE_KEY);
}

export function clearWalletLinkData() {
  Object.entries(localStorage)
    .map((x) => x[0])
    .filter((x) => x.startsWith(WALLET_LINK_LOCALSTORAGE_PREFIX))
    .map((x) => localStorage.removeItem(x));
}

export function useEagerConnect(setActivatingConnector) {
  const { activate, active } = useWeb3React();
  const [tried, setTried] = useState(false);

  useEffect(() => {
    (async function () {
      if (Boolean(localStorage.getItem(SHOULD_EAGER_CONNECT_LOCALSTORAGE_KEY)) !== true) {
        // only works with WalletConnect
        clearWalletConnectData();
        // force clear localStorage connection for MM/CB Wallet (Brave legacy)
        clearWalletLinkData();
        return;
      }

      let shouldTryWalletConnect = false;
      try {
        // naive validation to not trigger Wallet Connect if data is corrupted
        const rawData = localStorage.getItem(WALLET_CONNECT_LOCALSTORAGE_KEY);
        if (rawData) {
          const data = JSON.parse(rawData);
          if (data && data.connected) {
            shouldTryWalletConnect = true;
          }
        }
      } catch (ex) {
        if (ex instanceof SyntaxError) {
          // rawData is not a valid json
          clearWalletConnectData();
        }
      }

      if (shouldTryWalletConnect) {
        try {
          const connector = getWalletConnectConnector();
          setActivatingConnector(connector);
          await activate(connector, undefined, true);
          // in case Wallet Connect is activated no need to check injected wallet
          return;
        } catch (ex) {
          // assume data in localstorage is corrupted and delete it to not retry on next page load
          clearWalletConnectData();
        }
      }

      try {
        const connector = getInjectedConnector();
        const currentProviderName = localStorage.getItem(CURRENT_PROVIDER_LOCALSTORAGE_KEY) ?? false;
        if (currentProviderName !== false) {
          activateInjectedProvider(currentProviderName);
        }
        const authorized = await connector.isAuthorized();
        if (authorized) {
          setActivatingConnector(connector);
          await activate(connector, undefined, true);
        }
      } catch (ex) {}

      setTried(true);
    })();
    // eslint-disable-next-line react-hooks/exhaustive-deps
  }, []); // intentionally only running on mount (make sure it's only mounted once :))

  // if the connection worked, wait until we get confirmation of that to flip the flag
  useEffect(() => {
    if (!tried && active) {
      setTried(true);
    }
  }, [tried, active]);

  return tried;
}

export function useInactiveListener(suppress = false) {
  const injected = getInjectedConnector();
  const { active, error, activate } = useWeb3React();

  useEffect(() => {
    const { ethereum } = window;
    if (ethereum && ethereum.on && !active && !error && !suppress) {
      const handleConnect = () => {
        activate(injected);
      };
      const handleChainChanged = (chainId) => {
        activate(injected);
      };
      const handleAccountsChanged = (accounts) => {
        if (accounts.length > 0) {
          activate(injected);
        }
      };
      const handleNetworkChanged = (networkId) => {
        activate(injected);
      };

      ethereum.on("connect", handleConnect);
      ethereum.on("chainChanged", handleChainChanged);
      ethereum.on("accountsChanged", handleAccountsChanged);
      ethereum.on("networkChanged", handleNetworkChanged);

      return () => {
        if (ethereum.removeListener) {
          ethereum.removeListener("connect", handleConnect);
          ethereum.removeListener("chainChanged", handleChainChanged);
          ethereum.removeListener("accountsChanged", handleAccountsChanged);
          ethereum.removeListener("networkChanged", handleNetworkChanged);
        }
      };
    }
    // eslint-disable-next-line react-hooks/exhaustive-deps
  }, [active, error, suppress, activate]);
}

export function getProvider(library, chainId) {
  let provider;
  if (library) {
    return library.getSigner();
  }
  provider = _.sample(RPC_PROVIDERS[chainId]);
  return new ethers.providers.StaticJsonRpcProvider(provider, { chainId });
}

export function getFallbackProvider(chainId) {
  if (!FALLBACK_PROVIDERS[chainId]) {
    return;
  }

  const provider = _.sample(FALLBACK_PROVIDERS[chainId]);
  return new ethers.providers.StaticJsonRpcProvider(provider, { chainId });
}

export const getContractCall = ({ provider, contractInfo, arg0, arg1, method, params, additionalArgs, onError }) => {
  if (ethers.utils.isAddress(arg0)) {
    const address = arg0;
    const contract = new ethers.Contract(address, contractInfo.abi, provider);

    if (additionalArgs) {
      return contract[method](...params.concat(additionalArgs));
    }
    return contract[method](...params);
  }

  if (!provider) {
    return;
  }

  return provider[method](arg1, ...params);
};

// prettier-ignore
export const fetcher = (library, contractInfo, additionalArgs) => (...args) => {
  // eslint-disable-next-line
  const [id, chainId, arg0, arg1, ...params] = args;
  const provider = getProvider(library, chainId);

  const method = ethers.utils.isAddress(arg0) ? arg1 : arg0;

  const contractCall = getContractCall({
    provider,
    contractInfo,
    arg0,
    arg1,
    method,
    params,
    additionalArgs,
  })

  let shouldCallFallback = true

  const handleFallback = async (resolve, reject, error) => {
    if (!shouldCallFallback) {
      return
    }
    // prevent fallback from being called twice
    shouldCallFallback = false

    const fallbackProvider = getFallbackProvider(chainId)
    if (!fallbackProvider) {
      reject(error)
      return
    }

    console.info("using fallbackProvider for", method)
    const fallbackContractCall = getContractCall({
      provider: fallbackProvider,
      contractInfo,
      arg0,
      arg1,
      method,
      params,
      additionalArgs,
    })

    fallbackContractCall.then((result) => resolve(result)).catch((e) => {
      console.error("fallback fetcher error", id, contractInfo.contractName, method, e);
      reject(e)
    })
  }

  return new Promise(async (resolve, reject) => {
    contractCall.then((result) => {
      shouldCallFallback = false
      resolve(result)
    }).catch((e) => {
      console.error("fetcher error", id, contractInfo.contractName, method, e);
      handleFallback(resolve, reject, e)
    })

    setTimeout(() => {
      handleFallback(resolve, reject, "contractCall timeout")
    }, 2000)
  })
};

export function bigNumberify(n) {
  try {
    return ethers.BigNumber.from(n);
  } catch (e) {
    console.error("bigNumberify error", e);
    return undefined;
  }
}

export function expandDecimals(n, decimals) {
  return bigNumberify(n).mul(bigNumberify(10).pow(decimals));
}

export const trimZeroDecimals = (amount) => {
  if (parseFloat(amount) === parseInt(amount)) {
    return parseInt(amount).toString();
  }
  return amount;
};

export const limitDecimals = (amount, maxDecimals) => {
  let amountStr = amount.toString();
  if (maxDecimals === undefined) {
    return amountStr;
  }
  if (maxDecimals === 0) {
    return amountStr.split(".")[0];
  }
  const dotIndex = amountStr.indexOf(".");
  if (dotIndex !== -1) {
    let decimals = amountStr.length - dotIndex - 1;
    if (decimals > maxDecimals) {
      amountStr = amountStr.substr(0, amountStr.length - (decimals - maxDecimals));
    }
  }
  return amountStr;
};

export const padDecimals = (amount, minDecimals) => {
  let amountStr = amount.toString();
  const dotIndex = amountStr.indexOf(".");
  if (dotIndex !== -1) {
    const decimals = amountStr.length - dotIndex - 1;
    if (decimals < minDecimals) {
      amountStr = amountStr.padEnd(amountStr.length + (minDecimals - decimals), "0");
    }
  } else {
    amountStr = amountStr + ".0000";
  }
  return amountStr;
};

export const formatKeyAmount = (map, key, tokenDecimals, displayDecimals, useCommas) => {
  if (!map || !map[key]) {
    return "...";
  }

  return formatAmount(map[key], tokenDecimals, displayDecimals, useCommas);
};

export const formatArrayAmount = (arr, index, tokenDecimals, displayDecimals, useCommas) => {
  if (!arr || !arr[index]) {
    return "...";
  }

  return formatAmount(arr[index], tokenDecimals, displayDecimals, useCommas);
};

function _parseOrdersData(ordersData, account, indexes, extractor, uintPropsLength, addressPropsLength) {
  if (!ordersData || ordersData.length === 0) {
    return [];
  }
  const [uintProps, addressProps] = ordersData;
  const count = uintProps.length / uintPropsLength;

  const orders = [];
  for (let i = 0; i < count; i++) {
    const sliced = addressProps
      .slice(addressPropsLength * i, addressPropsLength * (i + 1))
      .concat(uintProps.slice(uintPropsLength * i, uintPropsLength * (i + 1)));

    if (sliced[0] === AddressZero && sliced[1] === AddressZero) {
      continue;
    }

    const order = extractor(sliced);
    order.index = indexes[i];
    order.account = account;
    orders.push(order);
  }

  return orders;
}

function parseDecreaseOrdersData(chainId, decreaseOrdersData, account, indexes) {
  const extractor = (sliced) => {
    const isLong = sliced[4].toString() === "1";
    return {
      collateralToken: sliced[0],
      indexToken: sliced[1],
      collateralDelta: sliced[2],
      sizeDelta: sliced[3],
      isLong,
      triggerPrice: sliced[5],
      triggerAboveThreshold: sliced[6].toString() === "1",
      type: DECREASE,
    };
  };
  return _parseOrdersData(decreaseOrdersData, account, indexes, extractor, 5, 2).filter((order) => {
    return isValidToken(chainId, order.collateralToken) && isValidToken(chainId, order.indexToken);
  });
}

function parseIncreaseOrdersData(chainId, increaseOrdersData, account, indexes) {
  const extractor = (sliced) => {
    const isLong = sliced[5].toString() === "1";
    return {
      purchaseToken: sliced[0],
      collateralToken: sliced[1],
      indexToken: sliced[2],
      purchaseTokenAmount: sliced[3],
      sizeDelta: sliced[4],
      isLong,
      triggerPrice: sliced[6],
      triggerAboveThreshold: sliced[7].toString() === "1",
      type: INCREASE,
    };
  };
  return _parseOrdersData(increaseOrdersData, account, indexes, extractor, 5, 3).filter((order) => {
    return (
      isValidToken(chainId, order.purchaseToken) &&
      isValidToken(chainId, order.collateralToken) &&
      isValidToken(chainId, order.indexToken)
    );
  });
}

function parseSwapOrdersData(chainId, swapOrdersData, account, indexes) {
  if (!swapOrdersData || !swapOrdersData.length) {
    return [];
  }

  const extractor = (sliced) => {
    const triggerAboveThreshold = sliced[6].toString() === "1";
    const shouldUnwrap = sliced[7].toString() === "1";

    return {
      path: [sliced[0], sliced[1], sliced[2]].filter((address) => address !== AddressZero),
      amountIn: sliced[3],
      minOut: sliced[4],
      triggerRatio: sliced[5],
      triggerAboveThreshold,
      type: SWAP,
      shouldUnwrap,
    };
  };
  return _parseOrdersData(swapOrdersData, account, indexes, extractor, 5, 3).filter((order) => {
    return order.path.every((token) => isValidToken(chainId, token));
  });
}

export function getOrderKey(order) {
  return `${order.type}-${order.account}-${order.index}`;
}

export function useAccountOrders(flagOrdersEnabled, overrideAccount) {
  const { library, account: connectedAccount } = useWeb3React();
  const active = true; // this is used in Actions.js so set active to always be true
  const account = overrideAccount || connectedAccount;

  const { chainId } = useChainId();
  const shouldRequest = active && account && flagOrdersEnabled;

  const orderBookAddress = getContract(chainId, "OrderBook");
  const orderBookReaderAddress = getContract(chainId, "OrderBookReader");
  const key = shouldRequest ? [active, chainId, orderBookAddress, account] : false;
  const {
    data: orders = [],
    mutate: updateOrders,
    error: ordersError,
  } = useSWR(key, {
    dedupingInterval: 5000,
    fetcher: async (active, chainId, orderBookAddress, account) => {
      const provider = getProvider(library, chainId);
      const orderBookContract = new ethers.Contract(orderBookAddress, OrderBook.abi, provider);
      const orderBookReaderContract = new ethers.Contract(orderBookReaderAddress, OrderBookReader.abi, provider);

      const fetchIndexesFromServer = () => {
        const ordersIndexesUrl = `${getServerBaseUrl(chainId)}/orders_indices?account=${account}`;
        return fetch(ordersIndexesUrl)
          .then(async (res) => {
            const json = await res.json();
            const ret = {};
            for (const key of Object.keys(json)) {
              ret[key.toLowerCase()] = json[key].map((val) => parseInt(val.value)).sort((a, b) => a - b);
            }

            return ret;
          })
          .catch(() => ({ swap: [], increase: [], decrease: [] }));
      };

      const fetchLastIndex = async (type) => {
        const method = type.toLowerCase() + "OrdersIndex";
        return await orderBookContract[method](account).then((res) => bigNumberify(res._hex).toNumber());
      };

      const fetchLastIndexes = async () => {
        const [swap, increase, decrease] = await Promise.all([
          fetchLastIndex("swap"),
          fetchLastIndex("increase"),
          fetchLastIndex("decrease"),
        ]);

        return { swap, increase, decrease };
      };

      const getRange = (to, from) => {
        const LIMIT = 10;
        const _indexes = [];
        from = from || Math.max(to - LIMIT, 0);
        for (let i = to - 1; i >= from; i--) {
          _indexes.push(i);
        }
        return _indexes;
      };

      const getIndexes = (knownIndexes, lastIndex) => {
        if (knownIndexes.length === 0) {
          return getRange(lastIndex);
        }
        return [
          ...knownIndexes,
          ...getRange(lastIndex, knownIndexes[knownIndexes.length - 1] + 1).sort((a, b) => b - a),
        ];
      };

      const getOrders = async (method, knownIndexes, lastIndex, parseFunc) => {
        const indexes = getIndexes(knownIndexes, lastIndex);
        const ordersData = await orderBookReaderContract[method](orderBookAddress, account, indexes);
        const orders = parseFunc(chainId, ordersData, account, indexes);

        return orders;
      };

      try {
        const [serverIndexes, lastIndexes] = await Promise.all([fetchIndexesFromServer(), fetchLastIndexes()]);
        const [swapOrders = [], increaseOrders = [], decreaseOrders = []] = await Promise.all([
          getOrders("getSwapOrders", serverIndexes.swap, lastIndexes.swap, parseSwapOrdersData),
          getOrders("getIncreaseOrders", serverIndexes.increase, lastIndexes.increase, parseIncreaseOrdersData),
          getOrders("getDecreaseOrders", serverIndexes.decrease, lastIndexes.decrease, parseDecreaseOrdersData),
        ]);
        return [...swapOrders, ...increaseOrders, ...decreaseOrders];
      } catch (ex) {
        console.error(ex);
      }
    },
  });

  return [orders, updateOrders, ordersError];
}

export const formatAmount = (amount, tokenDecimals, displayDecimals, useCommas, defaultValue) => {
  if (!defaultValue) {
    defaultValue = "...";
  }
  if (amount === undefined || amount.toString().length === 0) {
    return defaultValue;
  }
  if (displayDecimals === undefined) {
    displayDecimals = 4;
  }
  let amountStr = ethers.utils.formatUnits(amount, tokenDecimals);
  amountStr = limitDecimals(amountStr, displayDecimals);
  if (displayDecimals !== 0) {
    amountStr = padDecimals(amountStr, displayDecimals);
  }
  if (useCommas) {
    return numberWithCommas(amountStr);
  }
  return amountStr;
};

export const formatAmountFree = (amount, tokenDecimals, displayDecimals) => {
  if (!amount) {
    return "...";
  }
  let amountStr = ethers.utils.formatUnits(amount, tokenDecimals);
  amountStr = limitDecimals(amountStr, displayDecimals);
  return trimZeroDecimals(amountStr);
};

export const parseValue = (value, tokenDecimals) => {
  const pValue = parseFloat(value);
  if (isNaN(pValue)) {
    return undefined;
  }
  value = limitDecimals(value, tokenDecimals);
  const amount = ethers.utils.parseUnits(value, tokenDecimals);
  return bigNumberify(amount);
};

export function numberWithCommas(x) {
  if (!x) {
    return "...";
  }
  var parts = x.toString().split(".");
  parts[0] = parts[0].replace(/\B(?=(\d{3})+(?!\d))/g, ",");
  return parts.join(".");
}

export function getExplorerUrl(chainId) {
  if (chainId === 3) {
    return "https://ropsten.etherscan.io/";
  } else if (chainId === 42) {
    return "https://kovan.etherscan.io/";
  } else if (chainId === MAINNET) {
    return "https://bscscan.com/";
  } else if (chainId === TESTNET) {
    return "https://testnet.bscscan.com/";
  } else if (chainId === ARBITRUM_TESTNET) {
    return "https://rinkeby-explorer.arbitrum.io/";
  } else if (chainId === ARBITRUM) {
    return "https://arbiscan.io/";
  } else if (chainId === AVALANCHE) {
    return "https://snowtrace.io/";
  }
  return "https://etherscan.io/";
}

export function getAccountUrl(chainId, account) {
  if (!account) {
    return getExplorerUrl(chainId);
  }
  return getExplorerUrl(chainId) + "address/" + account;
}

export function getTokenUrl(chainId, address) {
  if (!address) {
    return getExplorerUrl(chainId);
  }
  return getExplorerUrl(chainId) + "token/" + address;
}

export function usePrevious(value) {
  const ref = useRef();
  useEffect(() => {
    ref.current = value;
  });
  return ref.current;
}

export async function setGasPrice(txnOpts, provider, chainId) {
  let maxGasPrice = MAX_GAS_PRICE_MAP[chainId];
  const premium = GAS_PRICE_ADJUSTMENT_MAP[chainId] || bigNumberify(0);

  const gasPrice = await provider.getGasPrice();

  if (maxGasPrice) {
    if (gasPrice.gt(maxGasPrice)) {
      maxGasPrice = gasPrice;
    }

    const feeData = await provider.getFeeData();

    // the wallet provider might not return maxPriorityFeePerGas in feeData
    // in which case we should fallback to the usual getGasPrice flow handled below
    if (feeData && feeData.maxPriorityFeePerGas) {
      txnOpts.maxFeePerGas = maxGasPrice;
      txnOpts.maxPriorityFeePerGas = feeData.maxPriorityFeePerGas.add(premium);
      return;
    }
  }

  txnOpts.gasPrice = gasPrice.add(premium);
  return;
}

export async function getGasLimit(contract, method, params = [], value) {
  const defaultValue = bigNumberify(0);

  if (!value) {
    value = defaultValue;
  }

  let gasLimit = await contract.estimateGas[method](...params, { value });

  if (gasLimit.lt(22000)) {
    gasLimit = bigNumberify(22000);
  }

  return gasLimit.mul(11000).div(10000); // add a 10% buffer
}

export function approveTokens({
  setIsApproving,
  library,
  tokenAddress,
  spender,
  chainId,
  onApproveSubmitted,
  getTokenInfo,
  infoTokens,
  pendingTxns,
  setPendingTxns,
  includeMessage,
}) {
  setIsApproving(true);
  const contract = new ethers.Contract(tokenAddress, Token.abi, library.getSigner());
  contract
    .approve(spender, ethers.constants.MaxUint256)
    .then(async (res) => {
      const txUrl = getExplorerUrl(chainId) + "tx/" + res.hash;
      helperToast.success(
        <div>
          Approval submitted!{" "}
          <a href={txUrl} target="_blank" rel="noopener noreferrer">
            View status.
          </a>
          <br />
        </div>
      );
      if (onApproveSubmitted) {
        onApproveSubmitted();
      }
      if (getTokenInfo && infoTokens && pendingTxns && setPendingTxns) {
        const token = getTokenInfo(infoTokens, tokenAddress);
        const pendingTxn = {
          hash: res.hash,
          message: includeMessage ? `${token.symbol} Approved!` : false,
        };
        setPendingTxns([...pendingTxns, pendingTxn]);
      }
    })
    .catch((e) => {
      console.error(e);
      let failMsg;
      if (
        ["not enough funds for gas", "failed to execute call with revert code InsufficientGasFunds"].includes(
          e.data?.message
        )
      ) {
        failMsg = (
          <div>
            There is not enough ETH in your account on Arbitrum to send this transaction.
            <br />
            <br />
            <a href={"https://arbitrum.io/bridge-tutorial/"} target="_blank" rel="noopener noreferrer">
              Bridge ETH to Arbitrum
            </a>
          </div>
        );
      } else if (e.message?.includes("User denied transaction signature")) {
        failMsg = "Approval was cancelled";
      } else {
        failMsg = "Approval failed";
      }
      helperToast.error(failMsg);
    })
    .finally(() => {
      setIsApproving(false);
    });
}

export const shouldRaiseGasError = (token, amount) => {
  if (!amount) {
    return false;
  }
  if (token.address !== AddressZero) {
    return false;
  }
  if (!token.balance) {
    return false;
  }
  if (amount.gte(token.balance)) {
    return true;
  }
  if (token.balance.sub(amount).lt(DUST_BNB)) {
    return true;
  }
  return false;
};

export const getTokenInfo = (infoTokens, tokenAddress, replaceNative, nativeTokenAddress) => {
  if (replaceNative && tokenAddress === nativeTokenAddress) {
    return infoTokens[AddressZero];
  }
  return infoTokens[tokenAddress];
};

const NETWORK_METADATA = {
  [MAINNET]: {
    chainId: "0x" + MAINNET.toString(16),
    chainName: "BSC",
    nativeCurrency: {
      name: "BNB",
      symbol: "BNB",
      decimals: 18,
    },
    rpcUrls: BSC_RPC_PROVIDERS,
    blockExplorerUrls: ["https://bscscan.com"],
  },
  [TESTNET]: {
    chainId: "0x" + TESTNET.toString(16),
    chainName: "BSC Testnet",
    nativeCurrency: {
      name: "BNB",
      symbol: "BNB",
      decimals: 18,
    },
    rpcUrls: ["https://data-seed-prebsc-1-s1.binance.org:8545/"],
    blockExplorerUrls: ["https://testnet.bscscan.com/"],
  },
  [ARBITRUM_TESTNET]: {
    chainId: "0x" + ARBITRUM_TESTNET.toString(16),
    chainName: "Arbitrum Testnet",
    nativeCurrency: {
      name: "ETH",
      symbol: "ETH",
      decimals: 18,
    },
    rpcUrls: ["https://rinkeby.arbitrum.io/rpc"],
    blockExplorerUrls: ["https://rinkeby-explorer.arbitrum.io/"],
  },
  [ARBITRUM]: {
    chainId: "0x" + ARBITRUM.toString(16),
    chainName: "Arbitrum",
    nativeCurrency: {
      name: "ETH",
      symbol: "ETH",
      decimals: 18,
    },
    rpcUrls: ARBITRUM_RPC_PROVIDERS,
    blockExplorerUrls: [getExplorerUrl(ARBITRUM)],
  },
  [AVALANCHE]: {
    chainId: "0x" + AVALANCHE.toString(16),
    chainName: "Avalanche",
    nativeCurrency: {
      name: "AVAX",
      symbol: "AVAX",
      decimals: 18,
    },
    rpcUrls: AVALANCHE_RPC_PROVIDERS,
    blockExplorerUrls: [getExplorerUrl(AVALANCHE)],
  },
};

export const addBscNetwork = async () => {
  return addNetwork(NETWORK_METADATA[MAINNET]);
};

export const addNetwork = async (metadata) => {
  await window.ethereum.request({ method: "wallet_addEthereumChain", params: [metadata] }).catch();
};

export const switchNetwork = async (chainId, active) => {
  if (!active) {
    // chainId in localStorage allows to switch network even if wallet is not connected
    // or there is no wallet at all
    localStorage.setItem(SELECTED_NETWORK_LOCAL_STORAGE_KEY, chainId);
    document.location.reload();
    return;
  }

  try {
    const chainIdHex = "0x" + chainId.toString(16);
    await window.ethereum.request({
      method: "wallet_switchEthereumChain",
      params: [{ chainId: chainIdHex }],
    });
    helperToast.success("Connected to " + getChainName(chainId));
    return getChainName(chainId);
  } catch (ex) {
    // https://docs.metamask.io/guide/rpc-api.html#other-rpc-methods
    // This error code indicates that the chain has not been added to MetaMask.
    // 4001 error means user has denied the request
    // If the error code is not 4001, then we need to add the network
    if (ex.code !== 4001) {
      return await addNetwork(NETWORK_METADATA[chainId]);
    }

    console.error("error", ex);
  }
};

export const getWalletConnectHandler = (activate, deactivate, setActivatingConnector) => {
  const fn = async () => {
    const walletConnect = getWalletConnectConnector();
    setActivatingConnector(walletConnect);
    activate(walletConnect, (ex) => {
      if (ex instanceof UnsupportedChainIdError) {
        helperToast.error("Unsupported chain. Switch to Arbitrum network on your wallet and try again");
        console.warn(ex);
      } else if (!(ex instanceof UserRejectedRequestErrorWalletConnect)) {
        helperToast.error(ex.message);
        console.warn(ex);
      }
      clearWalletConnectData();
      deactivate();
    });
  };
  return fn;
};

export const getInjectedHandler = (activate) => {
  const fn = async () => {
    activate(getInjectedConnector(), (e) => {
      const chainId = localStorage.getItem(SELECTED_NETWORK_LOCAL_STORAGE_KEY) || DEFAULT_CHAIN_ID;

      if (e instanceof UnsupportedChainIdError) {
        helperToast.error(
          <div>
            <div>Your wallet is not connected to {getChainName(chainId)}.</div>
            <br />
            <div className="clickable underline margin-bottom" onClick={() => switchNetwork(chainId, true)}>
              Switch to {getChainName(chainId)}
            </div>
            <div className="clickable underline" onClick={() => switchNetwork(chainId, true)}>
              Add {getChainName(chainId)}
            </div>
          </div>
        );
        return;
      }
      const errString = e.message ?? e.toString();
      helperToast.error(errString);
    });
  };
  return fn;
};

export function isMobileDevice(navigator) {
  return /Android|webOS|iPhone|iPad|iPod|BlackBerry|IEMobile|Opera Mini/i.test(navigator.userAgent);
}

export function setTokenUsingIndexPrices(token, indexPrices, nativeTokenAddress) {
  if (!indexPrices) {
    return;
  }

  const tokenAddress = token.isNative ? nativeTokenAddress : token.address;

  const indexPrice = indexPrices[tokenAddress];
  if (!indexPrice) {
    return;
  }

  const indexPriceBn = bigNumberify(indexPrice);
  if (indexPriceBn.eq(0)) {
    return;
  }

  const spread = token.maxPrice.sub(token.minPrice);
  const spreadBps = spread.mul(BASIS_POINTS_DIVISOR).div(token.maxPrice.add(token.minPrice).div(2));

  if (spreadBps.gt(MAX_PRICE_DEVIATION_BASIS_POINTS - 50)) {
    // only set one of the values as there will be a spread between the index price and the Chainlink price
    if (indexPriceBn.gt(token.minPrimaryPrice)) {
      token.maxPrice = indexPriceBn;
    } else {
      token.minPrice = indexPriceBn;
    }
    return;
  }

  const halfSpreadBps = spreadBps.div(2).toNumber();
  token.maxPrice = indexPriceBn.mul(BASIS_POINTS_DIVISOR + halfSpreadBps).div(BASIS_POINTS_DIVISOR);
  token.minPrice = indexPriceBn.mul(BASIS_POINTS_DIVISOR - halfSpreadBps).div(BASIS_POINTS_DIVISOR);
}

export function getInfoTokens(
  tokens,
  tokenBalances,
  whitelistedTokens,
  vaultTokenInfo,
  fundingRateInfo,
  vaultPropsLength,
  indexPrices,
  nativeTokenAddress
) {
  if (!vaultPropsLength) {
    vaultPropsLength = 15;
  }
  const fundingRatePropsLength = 2;
  const infoTokens = {};

  for (let i = 0; i < tokens.length; i++) {
    const token = JSON.parse(JSON.stringify(tokens[i]));
    if (tokenBalances) {
      token.balance = tokenBalances[i];
    }
    if (token.address === USDG_ADDRESS) {
      token.minPrice = expandDecimals(1, USD_DECIMALS);
      token.maxPrice = expandDecimals(1, USD_DECIMALS);
    }
    infoTokens[token.address] = token;
  }

  for (let i = 0; i < whitelistedTokens.length; i++) {
    const token = JSON.parse(JSON.stringify(whitelistedTokens[i]));
    if (vaultTokenInfo) {
      token.poolAmount = vaultTokenInfo[i * vaultPropsLength];
      token.reservedAmount = vaultTokenInfo[i * vaultPropsLength + 1];
      token.availableAmount = token.poolAmount.sub(token.reservedAmount);
      token.usdgAmount = vaultTokenInfo[i * vaultPropsLength + 2];
      token.redemptionAmount = vaultTokenInfo[i * vaultPropsLength + 3];
      token.weight = vaultTokenInfo[i * vaultPropsLength + 4];
      token.bufferAmount = vaultTokenInfo[i * vaultPropsLength + 5];
      token.maxUsdgAmount = vaultTokenInfo[i * vaultPropsLength + 6];
      token.globalShortSize = vaultTokenInfo[i * vaultPropsLength + 7];
      token.maxGlobalShortSize = vaultTokenInfo[i * vaultPropsLength + 8];
      token.maxGlobalLongSize = vaultTokenInfo[i * vaultPropsLength + 9];
      token.minPrice = vaultTokenInfo[i * vaultPropsLength + 10];
      token.maxPrice = vaultTokenInfo[i * vaultPropsLength + 11];
      token.guaranteedUsd = vaultTokenInfo[i * vaultPropsLength + 12];
      token.maxPrimaryPrice = vaultTokenInfo[i * vaultPropsLength + 13];
      token.minPrimaryPrice = vaultTokenInfo[i * vaultPropsLength + 14];

      // save minPrice and maxPrice as setTokenUsingIndexPrices may override it
      token.contractMinPrice = token.minPrice;
      token.contractMaxPrice = token.maxPrice;

      token.maxAvailableShort = bigNumberify(0);
      token.hasMaxAvailableShort = false;
      if (token.maxGlobalShortSize.gt(0)) {
        token.hasMaxAvailableShort = true;
        if (token.maxGlobalShortSize.gt(token.globalShortSize)) {
          token.maxAvailableShort = token.maxGlobalShortSize.sub(token.globalShortSize);
        }
      }

      if (token.maxUsdgAmount.eq(0)) {
        token.maxUsdgAmount = DEFAULT_MAX_USDG_AMOUNT;
      }

      token.availableUsd = token.isStable
        ? token.poolAmount.mul(token.minPrice).div(expandDecimals(1, token.decimals))
        : token.availableAmount.mul(token.minPrice).div(expandDecimals(1, token.decimals));

      token.maxAvailableLong = bigNumberify(0);
      token.hasMaxAvailableLong = false;
      if (token.maxGlobalLongSize.gt(0)) {
        token.hasMaxAvailableLong = true;

        if (token.maxGlobalLongSize.gt(token.guaranteedUsd)) {
          const remainingLongSize = token.maxGlobalLongSize.sub(token.guaranteedUsd);
          token.maxAvailableLong = remainingLongSize.lt(token.availableUsd) ? remainingLongSize : token.availableUsd;
        }
      } else {
        token.maxAvailableLong = token.availableUsd;
      }

      token.maxLongCapacity =
        token.maxGlobalLongSize.gt(0) && token.maxGlobalLongSize.lt(token.availableUsd)
          ? token.maxGlobalLongSize
          : token.availableUsd;

      token.managedUsd = token.availableUsd.add(token.guaranteedUsd);
      token.managedAmount = token.managedUsd.mul(expandDecimals(1, token.decimals)).div(token.minPrice);

      setTokenUsingIndexPrices(token, indexPrices, nativeTokenAddress);
    }

    if (fundingRateInfo) {
      token.fundingRate = fundingRateInfo[i * fundingRatePropsLength];
      token.cumulativeFundingRate = fundingRateInfo[i * fundingRatePropsLength + 1];
    }

    if (infoTokens[token.address]) {
      token.balance = infoTokens[token.address].balance;
    }

    infoTokens[token.address] = token;
  }

  return infoTokens;
}

export const CHART_PERIODS = {
  "5m": 60 * 5,
  "15m": 60 * 15,
  "1h": 60 * 60,
  "4h": 60 * 60 * 4,
  "1d": 60 * 60 * 24,
};

export function getTotalVolumeSum(volumes) {
  if (!volumes || volumes.length === 0) {
    return;
  }

  let volume = bigNumberify(0);
  for (let i = 0; i < volumes.length; i++) {
    volume = volume.add(volumes[i].data.volume);
  }

  return volume;
}

export function getBalanceAndSupplyData(balances) {
  if (!balances || balances.length === 0) {
    return {};
  }

  const keys = ["gmx", "esGmx", "glp", "stakedGmxTracker"];
  const balanceData = {};
  const supplyData = {};
  const propsLength = 2;

  for (let i = 0; i < keys.length; i++) {
    const key = keys[i];
    balanceData[key] = balances[i * propsLength];
    supplyData[key] = balances[i * propsLength + 1];
  }

  return { balanceData, supplyData };
}

export function getDepositBalanceData(depositBalances) {
  if (!depositBalances || depositBalances.length === 0) {
    return;
  }

  const keys = [
    "gmxInStakedGmx",
    "esGmxInStakedGmx",
    "stakedGmxInBonusGmx",
    "bonusGmxInFeeGmx",
    "bnGmxInFeeGmx",
    "glpInStakedGlp",
  ];
  const data = {};

  for (let i = 0; i < keys.length; i++) {
    const key = keys[i];
    data[key] = depositBalances[i];
  }

  return data;
}

export function getVestingData(vestingInfo) {
  if (!vestingInfo || vestingInfo.length === 0) {
    return;
  }

  const keys = ["gmxVester", "glpVester"];
  const data = {};
  const propsLength = 7;

  for (let i = 0; i < keys.length; i++) {
    const key = keys[i];
    data[key] = {
      pairAmount: vestingInfo[i * propsLength],
      vestedAmount: vestingInfo[i * propsLength + 1],
      escrowedBalance: vestingInfo[i * propsLength + 2],
      claimedAmounts: vestingInfo[i * propsLength + 3],
      claimable: vestingInfo[i * propsLength + 4],
      maxVestableAmount: vestingInfo[i * propsLength + 5],
      averageStakedAmount: vestingInfo[i * propsLength + 6],
    };

    data[key + "PairAmount"] = data[key].pairAmount;
    data[key + "VestedAmount"] = data[key].vestedAmount;
    data[key + "EscrowedBalance"] = data[key].escrowedBalance;
    data[key + "ClaimSum"] = data[key].claimedAmounts.add(data[key].claimable);
    data[key + "Claimable"] = data[key].claimable;
    data[key + "MaxVestableAmount"] = data[key].maxVestableAmount;
    data[key + "AverageStakedAmount"] = data[key].averageStakedAmount;
  }

  return data;
}

export function getStakingData(stakingInfo) {
  if (!stakingInfo || stakingInfo.length === 0) {
    return;
  }

  const keys = ["stakedGmxTracker", "bonusGmxTracker", "feeGmxTracker", "stakedGlpTracker", "feeGlpTracker"];
  const data = {};
  const propsLength = 5;

  for (let i = 0; i < keys.length; i++) {
    const key = keys[i];
    data[key] = {
      claimable: stakingInfo[i * propsLength],
      tokensPerInterval: stakingInfo[i * propsLength + 1],
      averageStakedAmounts: stakingInfo[i * propsLength + 2],
      cumulativeRewards: stakingInfo[i * propsLength + 3],
      totalSupply: stakingInfo[i * propsLength + 4],
    };
  }

  return data;
}

export function getProcessedData(
  balanceData,
  supplyData,
  depositBalanceData,
  stakingData,
  vestingData,
  aum,
  nativeTokenPrice,
  stakedGmxSupply,
  gmxPrice,
  gmxSupply
) {
  if (
    !balanceData ||
    !supplyData ||
    !depositBalanceData ||
    !stakingData ||
    !vestingData ||
    !aum ||
    !nativeTokenPrice ||
    !stakedGmxSupply ||
    !gmxPrice ||
    !gmxSupply
  ) {
    return {};
  }

  const data = {};

  data.gmxBalance = balanceData.gmx;
  data.gmxBalanceUsd = balanceData.gmx.mul(gmxPrice).div(expandDecimals(1, 18));

  data.gmxSupply = bigNumberify(gmxSupply);

  data.gmxSupplyUsd = data.gmxSupply.mul(gmxPrice).div(expandDecimals(1, 18));
  data.stakedGmxSupply = stakedGmxSupply;
  data.stakedGmxSupplyUsd = stakedGmxSupply.mul(gmxPrice).div(expandDecimals(1, 18));
  data.gmxInStakedGmx = depositBalanceData.gmxInStakedGmx;
  data.gmxInStakedGmxUsd = depositBalanceData.gmxInStakedGmx.mul(gmxPrice).div(expandDecimals(1, 18));

  data.esGmxBalance = balanceData.esGmx;
  data.esGmxBalanceUsd = balanceData.esGmx.mul(gmxPrice).div(expandDecimals(1, 18));

  data.stakedGmxTrackerSupply = supplyData.stakedGmxTracker;
  data.stakedGmxTrackerSupplyUsd = supplyData.stakedGmxTracker.mul(gmxPrice).div(expandDecimals(1, 18));
  data.stakedEsGmxSupply = data.stakedGmxTrackerSupply.sub(data.stakedGmxSupply);
  data.stakedEsGmxSupplyUsd = data.stakedEsGmxSupply.mul(gmxPrice).div(expandDecimals(1, 18));

  data.esGmxInStakedGmx = depositBalanceData.esGmxInStakedGmx;
  data.esGmxInStakedGmxUsd = depositBalanceData.esGmxInStakedGmx.mul(gmxPrice).div(expandDecimals(1, 18));

  data.bnGmxInFeeGmx = depositBalanceData.bnGmxInFeeGmx;
  data.bonusGmxInFeeGmx = depositBalanceData.bonusGmxInFeeGmx;
  data.feeGmxSupply = stakingData.feeGmxTracker.totalSupply;
  data.feeGmxSupplyUsd = data.feeGmxSupply.mul(gmxPrice).div(expandDecimals(1, 18));

  data.stakedGmxTrackerRewards = stakingData.stakedGmxTracker.claimable;
  data.stakedGmxTrackerRewardsUsd = stakingData.stakedGmxTracker.claimable.mul(gmxPrice).div(expandDecimals(1, 18));

  data.bonusGmxTrackerRewards = stakingData.bonusGmxTracker.claimable;

  data.feeGmxTrackerRewards = stakingData.feeGmxTracker.claimable;
  data.feeGmxTrackerRewardsUsd = stakingData.feeGmxTracker.claimable.mul(nativeTokenPrice).div(expandDecimals(1, 18));

  data.boostBasisPoints = bigNumberify(0);
  if (data && data.bnGmxInFeeGmx && data.bonusGmxInFeeGmx && data.bonusGmxInFeeGmx.gt(0)) {
    data.boostBasisPoints = data.bnGmxInFeeGmx.mul(BASIS_POINTS_DIVISOR).div(data.bonusGmxInFeeGmx);
  }

  data.stakedGmxTrackerAnnualRewardsUsd = stakingData.stakedGmxTracker.tokensPerInterval
    .mul(SECONDS_PER_YEAR)
    .mul(gmxPrice)
    .div(expandDecimals(1, 18));
  data.gmxAprForEsGmx =
    data.stakedGmxTrackerSupplyUsd && data.stakedGmxTrackerSupplyUsd.gt(0)
      ? data.stakedGmxTrackerAnnualRewardsUsd.mul(BASIS_POINTS_DIVISOR).div(data.stakedGmxTrackerSupplyUsd)
      : bigNumberify(0);
  data.feeGmxTrackerAnnualRewardsUsd = stakingData.feeGmxTracker.tokensPerInterval
    .mul(SECONDS_PER_YEAR)
    .mul(nativeTokenPrice)
    .div(expandDecimals(1, 18));
  data.gmxAprForNativeToken =
    data.feeGmxSupplyUsd && data.feeGmxSupplyUsd.gt(0)
      ? data.feeGmxTrackerAnnualRewardsUsd.mul(BASIS_POINTS_DIVISOR).div(data.feeGmxSupplyUsd)
      : bigNumberify(0);
  data.gmxBoostAprForNativeToken = data.gmxAprForNativeToken.mul(data.boostBasisPoints).div(BASIS_POINTS_DIVISOR);
  data.gmxAprTotal = data.gmxAprForNativeToken.add(data.gmxAprForEsGmx);
  data.gmxAprTotalWithBoost = data.gmxAprForNativeToken.add(data.gmxBoostAprForNativeToken).add(data.gmxAprForEsGmx);
  data.gmxAprForNativeTokenWithBoost = data.gmxAprForNativeToken.add(data.gmxBoostAprForNativeToken);

  data.totalGmxRewardsUsd = data.stakedGmxTrackerRewardsUsd.add(data.feeGmxTrackerRewardsUsd);

  data.glpSupply = supplyData.glp;
  data.glpPrice =
    data.glpSupply && data.glpSupply.gt(0)
      ? aum.mul(expandDecimals(1, GLP_DECIMALS)).div(data.glpSupply)
      : bigNumberify(0);

  data.glpSupplyUsd = supplyData.glp.mul(data.glpPrice).div(expandDecimals(1, 18));

  data.glpBalance = depositBalanceData.glpInStakedGlp;
  data.glpBalanceUsd = depositBalanceData.glpInStakedGlp.mul(data.glpPrice).div(expandDecimals(1, GLP_DECIMALS));

  data.stakedGlpTrackerRewards = stakingData.stakedGlpTracker.claimable;
  data.stakedGlpTrackerRewardsUsd = stakingData.stakedGlpTracker.claimable.mul(gmxPrice).div(expandDecimals(1, 18));

  data.feeGlpTrackerRewards = stakingData.feeGlpTracker.claimable;
  data.feeGlpTrackerRewardsUsd = stakingData.feeGlpTracker.claimable.mul(nativeTokenPrice).div(expandDecimals(1, 18));

  data.stakedGlpTrackerAnnualRewardsUsd = stakingData.stakedGlpTracker.tokensPerInterval
    .mul(SECONDS_PER_YEAR)
    .mul(gmxPrice)
    .div(expandDecimals(1, 18));
  data.glpAprForEsGmx =
    data.glpSupplyUsd && data.glpSupplyUsd.gt(0)
      ? data.stakedGlpTrackerAnnualRewardsUsd.mul(BASIS_POINTS_DIVISOR).div(data.glpSupplyUsd)
      : bigNumberify(0);
  data.feeGlpTrackerAnnualRewardsUsd = stakingData.feeGlpTracker.tokensPerInterval
    .mul(SECONDS_PER_YEAR)
    .mul(nativeTokenPrice)
    .div(expandDecimals(1, 18));
  data.glpAprForNativeToken =
    data.glpSupplyUsd && data.glpSupplyUsd.gt(0)
      ? data.feeGlpTrackerAnnualRewardsUsd.mul(BASIS_POINTS_DIVISOR).div(data.glpSupplyUsd)
      : bigNumberify(0);
  data.glpAprTotal = data.glpAprForNativeToken.add(data.glpAprForEsGmx);

  data.totalGlpRewardsUsd = data.stakedGlpTrackerRewardsUsd.add(data.feeGlpTrackerRewardsUsd);

  data.totalEsGmxRewards = data.stakedGmxTrackerRewards.add(data.stakedGlpTrackerRewards);
  data.totalEsGmxRewardsUsd = data.stakedGmxTrackerRewardsUsd.add(data.stakedGlpTrackerRewardsUsd);

  data.gmxVesterRewards = vestingData.gmxVester.claimable;
  data.glpVesterRewards = vestingData.glpVester.claimable;
  data.totalVesterRewards = data.gmxVesterRewards.add(data.glpVesterRewards);
  data.totalVesterRewardsUsd = data.totalVesterRewards.mul(gmxPrice).div(expandDecimals(1, 18));

  data.totalNativeTokenRewards = data.feeGmxTrackerRewards.add(data.feeGlpTrackerRewards);
  data.totalNativeTokenRewardsUsd = data.feeGmxTrackerRewardsUsd.add(data.feeGlpTrackerRewardsUsd);

  data.totalRewardsUsd = data.totalEsGmxRewardsUsd.add(data.totalNativeTokenRewardsUsd).add(data.totalVesterRewardsUsd);

  return data;
}

export async function addTokenToMetamask(token) {
  try {
    const wasAdded = await window.ethereum.request({
      method: "wallet_watchAsset",
      params: {
        type: "ERC20",
        options: {
          address: token.address,
          symbol: token.symbol,
          decimals: token.decimals,
          image: token.imageUrl,
        },
      },
    });
    if (wasAdded) {
      // https://github.com/MetaMask/metamask-extension/issues/11377
      // We can show a toast message when the token is added to metamask but because of the bug we can't. Once the bug is fixed we can show a toast message.
    }
  } catch (error) {
    console.error(error);
  }
}

export function sleep(ms) {
  return new Promise((resolve) => resolve(), ms);
}

export function getPageTitle(data) {
  return `${data} | Decentralized
  Perpetual Exchange | GMX`;
}

export function isHashZero(value) {
  return value === ethers.constants.HashZero;
}
export function isAddressZero(value) {
  return value === ethers.constants.AddressZero;
}

export function useDebounce(value, delay) {
  // State and setters for debounced value
  const [debouncedValue, setDebouncedValue] = useState(value);
  useEffect(
    () => {
      // Update debounced value after delay
      const handler = setTimeout(() => {
        setDebouncedValue(value);
      }, delay);
      // Cancel the timeout if value changes (also on delay change or unmount)
      // This is how we prevent debounced value from updating if value is changed ...
      // .. within the delay period. Timeout gets cleared and restarted.
      return () => {
        clearTimeout(handler);
      };
    },
    [value, delay] // Only re-call effect if value or delay changes
  );
  return debouncedValue;
}

export function isDevelopment() {
  return !window.location.host?.includes("gmx.io") && !window.location.host?.includes("ipfs.io");
}

export function isLocal() {
  return window.location.host?.includes("localhost");
}

export function getHomeUrl() {
  if (isLocal()) {
    return "http://localhost:3010";
  }

  return "https://gmx.io";
}

export function getAppBaseUrl() {
  if (isLocal()) {
    return "http://localhost:3011/#";
  }

  return "https://app.gmx.io/#";
}

export function getTradePageUrl() {
  if (isLocal()) {
    return "http://localhost:3011/#/trade";
  }

  return "https://app.gmx.io/#/trade";
}

export function importImage(name) {
  let tokenImage = null;
  try {
    tokenImage = require("./img/" + name);
  } catch (error) {
    tokenImage = require("./img/ic_eth_40.svg");
    console.error(error);
  }
  return tokenImage && tokenImage.default;
}

export function isValidTimestamp(timestamp) {
  return new Date(timestamp).getTime() > 0;
}

export function getPositionForOrder(account, order, positionsMap) {
  const key = getPositionKey(account, order.collateralToken, order.indexToken, order.isLong);
  const position = positionsMap[key];
  return position && position.size && position.size.gt(0) ? position : null;
}

export function getOrderError(account, order, positionsMap, position) {
  if (order.type !== DECREASE) {
    return;
  }

  const positionForOrder = position ? position : getPositionForOrder(account, order, positionsMap);

  if (!positionForOrder) {
    return "No open position, order cannot be executed unless a position is opened";
  }
  if (positionForOrder.size.lt(order.sizeDelta)) {
    return "Order size is bigger than position, will only be executable if position increases";
  }

  if (positionForOrder.size.gt(order.sizeDelta)) {
    if (positionForOrder.size.sub(order.sizeDelta).lt(positionForOrder.collateral.sub(order.collateralDelta))) {
      return "Order cannot be executed as it would reduce the position's leverage below 1";
    }
    if (positionForOrder.size.sub(order.sizeDelta).lt(expandDecimals(5, USD_DECIMALS))) {
      return "Order cannot be executed as the remaining position would be smaller than $5.00";
    }
  }
}

<<<<<<< HEAD
export function arrayURLFetcher(...urlArr) {
  const fetcher = (url) => fetch(url).then((res) => res.json());
  return Promise.all(urlArr.map(fetcher));
=======
export function shouldShowRedirectModal(timestamp) {
  const thirtyDays = 1000 * 60 * 60 * 24 * 30;
  const expiryTime = timestamp + thirtyDays;
  return !isValidTimestamp(timestamp) || Date.now() > expiryTime;
>>>>>>> 7527113a
}<|MERGE_RESOLUTION|>--- conflicted
+++ resolved
@@ -2751,14 +2751,13 @@
   }
 }
 
-<<<<<<< HEAD
 export function arrayURLFetcher(...urlArr) {
   const fetcher = (url) => fetch(url).then((res) => res.json());
   return Promise.all(urlArr.map(fetcher));
-=======
+}
+
 export function shouldShowRedirectModal(timestamp) {
   const thirtyDays = 1000 * 60 * 60 * 24 * 30;
   const expiryTime = timestamp + thirtyDays;
   return !isValidTimestamp(timestamp) || Date.now() > expiryTime;
->>>>>>> 7527113a
 }