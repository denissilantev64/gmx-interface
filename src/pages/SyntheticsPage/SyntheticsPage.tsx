--- conflicted
+++ resolved
@@ -24,6 +24,7 @@
 import { useCalcSelector } from "context/SyntheticsStateContext/SyntheticsStateContextProvider";
 import { useSelector } from "context/SyntheticsStateContext/utils";
 import { useExternalSwapHandler } from "domain/synthetics/externalSwaps/useExternalSwapHandler";
+import { useRelayerFeeHandler } from "domain/synthetics/gassless/useRelayerFeeHandler";
 import { cancelOrdersTxn } from "domain/synthetics/orders/cancelOrdersTxn";
 import type { OrderType } from "domain/synthetics/orders/types";
 import { useSetOrdersAutoCancelByQueryParams } from "domain/synthetics/orders/useSetOrdersAutoCancelByQueryParams";
@@ -56,14 +57,7 @@
 import { TradeBoxResponsiveContainer } from "components/Synthetics/TradeBox/TradeBoxResponsiveContainer";
 import { TradeHistory } from "components/Synthetics/TradeHistory/TradeHistory";
 import { Chart } from "components/Synthetics/TVChart/Chart";
-<<<<<<< HEAD
-import Tab from "components/Tab/Tab";
-import { makeSelectSubaccountForActions } from "context/SyntheticsStateContext/selectors/globalSelectors";
-import { useExternalSwapHandler } from "domain/synthetics/externalSwaps/useExternalSwapHandler";
-import { useRelayerFeeHandler } from "domain/synthetics/gassless/useRelayerFeeHandler";
-=======
 import Tabs from "components/Tabs/Tabs";
->>>>>>> 2954c600
 
 export type Props = {
   openSettings: () => void;
@@ -400,8 +394,6 @@
   const [selectedOrderKeys, setSelectedOrderKeys] = useState<string[]>(EMPTY_ARRAY);
   const cancelOrdersDetailsMessage = useSubaccountCancelOrdersDetailsMessage(selectedOrderKeys.length);
 
-  const subaccount = useSelector(makeSelectSubaccountForActions(selectedOrderKeys.length));
-
   const isCancelOrdersProcessing = cancellingOrdersKeys.length > 0;
 
   const [marketsDirectionsFilter, setMarketsDirectionsFilter] = useState<MarketFilterLongShortItemData[]>([]);
@@ -412,7 +404,7 @@
       if (!signer) return;
       const keys = selectedOrderKeys;
       setCanellingOrdersKeys((p) => uniq(p.concat(keys)));
-      cancelOrdersTxn(chainId, signer, subaccount, {
+      cancelOrdersTxn(chainId, signer, {
         orderKeys: keys,
         setPendingTxns: setPendingTxns,
         detailsMsg: cancelOrdersDetailsMessage,
@@ -427,7 +419,7 @@
           setCanellingOrdersKeys((p) => p.filter((e) => !keys.includes(e)));
         });
     },
-    [cancelOrdersDetailsMessage, chainId, selectedOrderKeys, setCanellingOrdersKeys, setPendingTxns, signer, subaccount]
+    [cancelOrdersDetailsMessage, chainId, selectedOrderKeys, setCanellingOrdersKeys, setPendingTxns, signer]
   );
 
   const onCancelOrder = useCallback(
@@ -435,7 +427,7 @@
       if (!signer) return;
 
       setCanellingOrdersKeys((p) => uniq(p.concat(key)));
-      cancelOrdersTxn(chainId, signer, subaccount, {
+      cancelOrdersTxn(chainId, signer, {
         orderKeys: [key],
         setPendingTxns: setPendingTxns,
         detailsMsg: cancelOrdersDetailsMessage,
@@ -444,7 +436,7 @@
         setSelectedOrderKeys((prev) => prev.filter((k) => k !== key));
       });
     },
-    [cancelOrdersDetailsMessage, chainId, setCanellingOrdersKeys, setPendingTxns, signer, subaccount]
+    [cancelOrdersDetailsMessage, chainId, setCanellingOrdersKeys, setPendingTxns, signer]
   );
 
   return {
