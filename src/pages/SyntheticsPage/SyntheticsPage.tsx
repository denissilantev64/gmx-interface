--- conflicted
+++ resolved
@@ -239,7 +239,7 @@
         <div className="Exchange-left">
           <TVChart />
           {!isMobile && (
-            <div className="Exchange-lists large">
+            <div className="Exchange-lists large" data-qa="trade-table-large">
               <div className="Exchange-list-tab-container">
                 <Tab
                   options={tabOptions}
@@ -248,6 +248,7 @@
                   onChange={handleTabChange}
                   type="inline"
                   className="Exchange-list-tabs"
+                  qa="exchange-list-tabs"
                 />
                 <div className="align-right Exchange-should-show-position-lines">
                   {listSection === ListSection.Orders && selectedOrderKeys.length > 0 && (
@@ -301,7 +302,6 @@
           )}
         </div>
 
-<<<<<<< HEAD
         <div className="Exchange-right">
           <div className="Exchange-swap-box">
             <TradeBox setPendingTxns={setPendingTxns} />
@@ -309,10 +309,7 @@
         </div>
 
         {isMobile && (
-          <div className="Exchange-lists small min-w-0">
-=======
-          <div className="Exchange-lists large" data-qa="trade-table-large">
->>>>>>> b980193a
+          <div className="Exchange-lists small min-w-0" data-qa="trade-table-small">
             <div className="Exchange-list-tab-container">
               <Tab
                 options={tabOptions}
@@ -321,7 +318,6 @@
                 onChange={handleTabChange}
                 type="inline"
                 className="Exchange-list-tabs"
-                qa="exchange-list-tabs"
               />
             </div>
             {listSection === ListSection.Positions && (
@@ -350,55 +346,7 @@
             {listSection === ListSection.Trades && <TradeHistory account={account} shouldShowPaginationButtons />}
             {listSection === ListSection.Claims && renderClaims()}
           </div>
-<<<<<<< HEAD
         )}
-=======
-        </div>
-
-        <div className="Exchange-right">
-          <div className="Exchange-swap-box">
-            <TradeBox setPendingTxns={setPendingTxns} />
-          </div>
-        </div>
-
-        <div className="Exchange-lists small min-w-0" data-qa="trade-table-small">
-          <div className="Exchange-list-tab-container">
-            <Tab
-              options={tabOptions}
-              optionLabels={tabLabels}
-              option={listSection}
-              onChange={handleTabChange}
-              type="inline"
-              className="Exchange-list-tabs"
-            />
-          </div>
-          {listSection === ListSection.Positions && (
-            <PositionList
-              onOrdersClick={handlePositionListOrdersClick}
-              onSelectPositionClick={onSelectPositionClick}
-              onClosePositionClick={setClosingPositionKey}
-              openSettings={openSettings}
-              onCancelOrder={onCancelOrder}
-            />
-          )}
-          {listSection === ListSection.Orders && (
-            <OrderList
-              selectedOrdersKeys={selectedOrderKeys}
-              setSelectedOrderKeys={setSelectedOrderKeys}
-              setPendingTxns={setPendingTxns}
-              selectedPositionOrderKey={selectedPositionOrderKey}
-              setSelectedPositionOrderKey={setSelectedPositionOrderKey}
-              marketsDirectionsFilter={marketsDirectionsFilter}
-              setMarketsDirectionsFilter={setMarketsDirectionsFilter}
-              orderTypesFilter={orderTypesFilter}
-              setOrderTypesFilter={setOrderTypesFilter}
-              onCancelSelectedOrders={onCancelSelectedOrders}
-            />
-          )}
-          {listSection === ListSection.Trades && <TradeHistory account={account} shouldShowPaginationButtons />}
-          {listSection === ListSection.Claims && renderClaims()}
-        </div>
->>>>>>> b980193a
       </div>
 
       <PositionSeller setPendingTxns={setPendingTxns} />
