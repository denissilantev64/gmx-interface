--- conflicted
+++ resolved
@@ -122,13 +122,11 @@
   );
 
   const { isSwap, isLong } = tradeFlags;
-<<<<<<< HEAD
-  const { indexTokens, sortedIndexTokensWithPoolValue, sortedAllMarkets } = availableTokensOptions;
+
+  const { indexTokens, sortedIndexTokensWithPoolValue, swapTokens, sortedLongAndShortTokens, sortedAllMarkets } =
+    availableTokensOptions;
 
   useTradeParamsProcessor(sortedAllMarkets, setTradeConfig);
-=======
-  const { indexTokens, sortedIndexTokensWithPoolValue, swapTokens, sortedLongAndShortTokens } = availableTokensOptions;
->>>>>>> 2e8acb7f
 
   const { chartToken, availableChartTokens } = useMemo(() => {
     if (!fromTokenAddress || !toTokenAddress) {
