--- conflicted
+++ resolved
@@ -267,14 +267,8 @@
         "!pb-[333px]": isMobile,
       })}
     >
-<<<<<<< HEAD
-      <div className="-mt-15 grid grid-cols-[1fr_auto] gap-15 px-10 pt-0 max-[1100px]:grid-cols-1 max-[800px]:p-10">
-        <div className="Exchange-left">
-=======
       <div className="-mt-15 grid grow grid-cols-[1fr_auto] gap-12 px-32 pt-0 max-[1100px]:grid-cols-1 max-[800px]:p-10">
-        {isMobile && <TradeBoxOneClickTrading />}
         <div className="Exchange-left flex flex-col">
->>>>>>> 28e08f35
           <Chart />
           {!isMobile && (
             <div className="Exchange-lists large" data-qa="trade-table-large">
