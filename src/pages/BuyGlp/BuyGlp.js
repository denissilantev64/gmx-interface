import React, { useEffect, useState } from "react";
import { Link, useHistory } from "react-router-dom";

import GlpSwap from "components/Glp/GlpSwap";
import buyGLPIcon from "img/ic_buy_glp.svg";
import Footer from "components/Footer/Footer";
import "./BuyGlp.css";

<<<<<<< HEAD
import { useChainId } from "../../lib/legacy";
import { getNativeToken } from "../../config/Tokens";

import { t, Trans } from "@lingui/macro";
import ExternalLink from "../../components/Common/ExternalLink";
=======
import { Trans } from "@lingui/macro";
import { getNativeToken } from "config/tokens";
import { useChainId } from "lib/chains";
>>>>>>> 5f481259

export default function BuyGlp(props) {
  const { chainId } = useChainId();
  const history = useHistory();
  const [isBuying, setIsBuying] = useState(true);
  const nativeTokenSymbol = getNativeToken(chainId).symbol;

  useEffect(() => {
    const hash = history.location.hash.replace("#", "");
    const buying = hash === "redeem" ? false : true;
    setIsBuying(buying);
  }, [history.location.hash]);

  return (
    <div className="default-container page-layout">
      <div className="section-title-block">
        <div className="section-title-icon">
          <img src={buyGLPIcon} alt={t`Buy GLP Icon`} />
        </div>
        <div className="section-title-content">
          <div className="Page-title">
            <Trans>Buy / Sell GLP</Trans>
          </div>
          <div className="Page-description">
            <Trans>
              Purchase <ExternalLink href="https://gmxio.gitbook.io/gmx/glp">GLP tokens</ExternalLink> to earn{" "}
              {nativeTokenSymbol} fees from swaps and leverages trading.
            </Trans>
            <br />
            <Trans>
              Note that there is a minimum holding time of 15 minutes after a purchase.
              <br />
              View <Link to="/earn">staking</Link> page.
            </Trans>
          </div>
        </div>
      </div>
      <GlpSwap {...props} isBuying={isBuying} setIsBuying={setIsBuying} />
      <Footer />
    </div>
  );
}<|MERGE_RESOLUTION|>--- conflicted
+++ resolved
@@ -6,17 +6,11 @@
 import Footer from "components/Footer/Footer";
 import "./BuyGlp.css";
 
-<<<<<<< HEAD
-import { useChainId } from "../../lib/legacy";
-import { getNativeToken } from "../../config/Tokens";
-
-import { t, Trans } from "@lingui/macro";
-import ExternalLink from "../../components/Common/ExternalLink";
-=======
 import { Trans } from "@lingui/macro";
 import { getNativeToken } from "config/tokens";
 import { useChainId } from "lib/chains";
->>>>>>> 5f481259
+import ExternalLink from "components/Common/ExternalLink";
+import { t } from "@lingui/macro";
 
 export default function BuyGlp(props) {
   const { chainId } = useChainId();
