import { Trans, t } from "@lingui/macro";
import { useCallback, useMemo, useState } from "react";
import useSWR from "swr";
import { zeroAddress } from "viem";

import { AVALANCHE, getChainName } from "config/chains";
import { getContract } from "config/contracts";
import { getIncentivesV2Url } from "config/links";
import useIncentiveStats from "domain/synthetics/common/useIncentiveStats";
import { getTotalGmInfo, useMarketTokensData } from "domain/synthetics/markets";
import { useGmMarketsApy } from "domain/synthetics/markets/useGmMarketsApy";
import { useAnyAirdroppedTokenTitle } from "domain/synthetics/tokens/useAirdroppedTokenTitle";
import { useChainId } from "lib/chains";
import { contractFetcher } from "lib/contracts";
import { PLACEHOLDER_ACCOUNT } from "lib/legacy";
import { formatAmount } from "lib/numbers";
import useWallet from "lib/wallets/useWallet";
import { bigMath } from "sdk/utils/bigmath";

import ExternalLink from "components/ExternalLink/ExternalLink";
import Footer from "components/Footer/Footer";
import PageTitle from "components/PageTitle/PageTitle";
import { GlvList } from "components/Synthetics/GmList/GlvList";
import { GmList } from "components/Synthetics/GmList/GmList";
import UserIncentiveDistributionList from "components/Synthetics/UserIncentiveDistributionList/UserIncentiveDistributionList";
import { EscrowedGmxCard } from "./EscrowedGmxCard";
import { GlpCard } from "./GlpCard";
import { GmxAndVotingPowerCard } from "./GmxAndVotingPowerCard";
import { StakeModal } from "./StakeModal";
import { TotalRewardsCard } from "./TotalRewardsCard";
import { UnstakeModal } from "./UnstakeModal";
import { Vesting } from "./Vesting";

import { useProcessedData } from "./useProcessedData";

<<<<<<< HEAD
=======
import Token from "sdk/abis/Token.json";

>>>>>>> 7fbfeb04
import { usePendingTxns } from "context/PendingTxnsContext/PendingTxnsContext";
import "./EarnV2.css";

export default function EarnV2() {
  const { active, signer, account } = useWallet();
  const { chainId } = useChainId();
  const incentiveStats = useIncentiveStats(chainId);

  const incentivesMessage = useMemo(() => {
    const avalancheLink = (
      <ExternalLink newTab href={getIncentivesV2Url(AVALANCHE)}>
        {getChainName(AVALANCHE)}
      </ExternalLink>
    );
    if (incentiveStats?.lp?.isActive && incentiveStats?.trading?.isActive) {
      return (
        <div>
          <Trans>Liquidity and trading incentives programs are live on {avalancheLink}.</Trans>
        </div>
      );
    } else if (incentiveStats?.lp?.isActive) {
      return (
        <div>
          <Trans>Liquidity incentives program is live on {avalancheLink}.</Trans>
        </div>
      );
    } else if (incentiveStats?.trading?.isActive) {
      return (
        <div>
          <Trans>Trading incentives program is live on {avalancheLink}.</Trans>
        </div>
      );
    }
  }, [incentiveStats?.lp?.isActive, incentiveStats?.trading?.isActive]);

  const incentivesToken = useAnyAirdroppedTokenTitle();

  const { setPendingTxns } = usePendingTxns();

  const [isStakeGmxModalVisible, setIsStakeGmxModalVisible] = useState(false);
  const [stakeGmxValue, setStakeGmxValue] = useState("");
  const [isStakeEsGmxModalVisible, setIsStakeEsGmxModalVisible] = useState(false);
  const [stakeEsGmxValue, setStakeEsGmxValue] = useState("");

  const [isUnstakeModalVisible, setIsUnstakeModalVisible] = useState(false);
  const [unstakeModalTitle, setUnstakeModalTitle] = useState("");
  const [unstakeModalMaxAmount, setUnstakeModalMaxAmount] = useState<bigint | undefined>(undefined);
  const [unstakeValue, setUnstakeValue] = useState("");
  const [unstakingTokenSymbol, setUnstakingTokenSymbol] = useState("");
  const [unstakeMethodName, setUnstakeMethodName] = useState("");

  const rewardRouterAddress = getContract(chainId, "RewardRouter");

  const gmxAddress = getContract(chainId, "GMX");
  const esGmxAddress = getContract(chainId, "ES_GMX");

  const stakedGmxTrackerAddress = getContract(chainId, "StakedGmxTracker");
  const feeGmxTrackerAddress = getContract(chainId, "FeeGmxTracker");

  const { marketTokensData } = useMarketTokensData(chainId, { isDeposit: false });
  const {
    marketsTokensApyData,
    marketsTokensIncentiveAprData,
    glvTokensIncentiveAprData,
    marketsTokensLidoAprData,
    glvApyInfoData,
  } = useGmMarketsApy(chainId);

  const { data: sbfGmxBalance } = useSWR(
    [`StakeV2:sbfGmxBalance:${active}`, chainId, feeGmxTrackerAddress, "balanceOf", account ?? PLACEHOLDER_ACCOUNT],
    {
      fetcher: contractFetcher(undefined, "Token"),
    }
  );

  const userTotalGmInfo = useMemo(() => {
    if (!active) return;
    return getTotalGmInfo(marketTokensData);
  }, [marketTokensData, active]);

  const processedData = useProcessedData();

  const reservedAmount =
    (processedData?.gmxInStakedGmx !== undefined &&
      processedData?.esGmxInStakedGmx !== undefined &&
      sbfGmxBalance !== undefined &&
      processedData?.gmxInStakedGmx + processedData?.esGmxInStakedGmx - sbfGmxBalance) ||
    0n;

  let totalRewardTokens;

  if (processedData && processedData.bonusGmxInFeeGmx !== undefined) {
    totalRewardTokens = processedData.bonusGmxInFeeGmx;
  }

  let totalRewardAndLpTokens = totalRewardTokens ?? 0n;
  if (processedData?.glpBalance !== undefined) {
    totalRewardAndLpTokens = totalRewardAndLpTokens + processedData.glpBalance;
  }
  if ((userTotalGmInfo?.balance ?? 0n) > 0) {
    totalRewardAndLpTokens = totalRewardAndLpTokens + (userTotalGmInfo?.balance ?? 0n);
  }

  const showStakeGmxModal = useCallback(() => {
    setIsStakeGmxModalVisible(true);
    setStakeGmxValue("");
  }, []);

  const showStakeEsGmxModal = useCallback(() => {
    setIsStakeEsGmxModalVisible(true);
    setStakeEsGmxValue("");
  }, []);

  const showUnstakeEsGmxModal = () => {
    setIsUnstakeModalVisible(true);
    setUnstakeModalTitle(t`Unstake esGMX`);
    let maxAmount = processedData?.esGmxInStakedGmx;

    if (maxAmount !== undefined) {
      maxAmount = bigMath.min(maxAmount, sbfGmxBalance);
    }

    setUnstakeModalMaxAmount(maxAmount);
    setUnstakeValue("");
    setUnstakingTokenSymbol("esGMX");
    setUnstakeMethodName("unstakeEsGmx");
  };

  let earnMsg;
  if (totalRewardAndLpTokens && totalRewardAndLpTokens > 0) {
    let gmxAmountStr;
    if (processedData?.gmxInStakedGmx && processedData.gmxInStakedGmx > 0) {
      gmxAmountStr = formatAmount(processedData.gmxInStakedGmx, 18, 2, true) + " GMX";
    }
    let esGmxAmountStr;
    if (processedData?.esGmxInStakedGmx && processedData.esGmxInStakedGmx > 0) {
      esGmxAmountStr = formatAmount(processedData.esGmxInStakedGmx, 18, 2, true) + " esGMX";
    }
    let glpStr;
    if (processedData?.glpBalance && processedData.glpBalance > 0) {
      glpStr = formatAmount(processedData.glpBalance, 18, 2, true) + " GLP";
    }
    let gmStr;
    if (userTotalGmInfo?.balance && userTotalGmInfo.balance > 0) {
      gmStr = formatAmount(userTotalGmInfo.balance, 18, 2, true) + " GM";
    }
    const amountStr = [gmxAmountStr, esGmxAmountStr, gmStr, glpStr].filter((s) => s).join(", ");
    earnMsg = (
      <div>
        <Trans>
          You are earning rewards with {formatAmount(totalRewardAndLpTokens, 18, 2, true)} tokens.
          <br />
          Tokens: {amountStr}.
        </Trans>
      </div>
    );
  }

  return (
    <div className="default-container page-layout">
      <StakeModal
        isVisible={isStakeGmxModalVisible}
        setIsVisible={setIsStakeGmxModalVisible}
        chainId={chainId}
        title={t`Stake GMX`}
        maxAmount={processedData?.gmxBalance}
        value={stakeGmxValue}
        setValue={setStakeGmxValue}
        signer={signer}
        stakingTokenSymbol="GMX"
        stakingTokenAddress={gmxAddress}
        farmAddress={stakedGmxTrackerAddress}
        rewardRouterAddress={rewardRouterAddress}
        stakeMethodName="stakeGmx"
        setPendingTxns={setPendingTxns}
        processedData={processedData}
      />

      <StakeModal
        isVisible={isStakeEsGmxModalVisible}
        setIsVisible={setIsStakeEsGmxModalVisible}
        chainId={chainId}
        title={t`Stake esGMX`}
        maxAmount={processedData?.esGmxBalance}
        value={stakeEsGmxValue}
        setValue={setStakeEsGmxValue}
        signer={signer}
        stakingTokenSymbol="esGMX"
        stakingTokenAddress={esGmxAddress}
        farmAddress={zeroAddress}
        rewardRouterAddress={rewardRouterAddress}
        stakeMethodName="stakeEsGmx"
        setPendingTxns={setPendingTxns}
        processedData={processedData}
      />

      <UnstakeModal
        setPendingTxns={setPendingTxns}
        isVisible={isUnstakeModalVisible}
        setIsVisible={setIsUnstakeModalVisible}
        chainId={chainId}
        title={unstakeModalTitle}
        maxAmount={unstakeModalMaxAmount}
        reservedAmount={reservedAmount}
        value={unstakeValue}
        setValue={setUnstakeValue}
        signer={signer}
        unstakingTokenSymbol={unstakingTokenSymbol}
        rewardRouterAddress={rewardRouterAddress}
        unstakeMethodName={unstakeMethodName}
        processedData={processedData}
      />

      <PageTitle
        isTop
        title={t`Earn`}
        qa="earn-page"
        subtitle={
          <div>
            <Trans>
              Stake <ExternalLink href="https://docs.gmx.io/docs/tokenomics/gmx-token">GMX</ExternalLink> and buy{" "}
              <ExternalLink href="https://docs.gmx.io/docs/providing-liquidity/v2">GM</ExternalLink> or{" "}
              <ExternalLink href="https://docs.gmx.io/docs/providing-liquidity/v1">GLP</ExternalLink> to earn rewards.
            </Trans>
            {earnMsg && <div className="Page-descriptionж">{earnMsg}</div>}
            {incentivesMessage}
          </div>
        }
      />

      <div className="StakeV2-content">
        <div className="StakeV2-cards">
          <GmxAndVotingPowerCard
            processedData={processedData}
            sbfGmxBalance={sbfGmxBalance}
            setIsUnstakeModalVisible={setIsUnstakeModalVisible}
            setUnstakeModalTitle={setUnstakeModalTitle}
            setUnstakeModalMaxAmount={setUnstakeModalMaxAmount}
            setUnstakeValue={setUnstakeValue}
            setUnstakingTokenSymbol={setUnstakingTokenSymbol}
            setUnstakeMethodName={setUnstakeMethodName}
            showStakeGmxModal={showStakeGmxModal}
          />
          <TotalRewardsCard processedData={processedData} showStakeGmxModal={showStakeGmxModal} />
          <GlpCard processedData={processedData} />
          <EscrowedGmxCard
            processedData={processedData}
            showStakeEsGmxModal={showStakeEsGmxModal}
            showUnstakeEsGmxModal={showUnstakeEsGmxModal}
          />
        </div>
      </div>

      <div className="mt-15">
        <PageTitle
          title={<Trans>Select a GLV Vault</Trans>}
          showNetworkIcon={false}
          subtitle={
            <Trans>
              Yield-optimized vaults enabling trading across multiple markets, backed by the tokens listed in brackets.
            </Trans>
          }
        />
        <GlvList
          marketsTokensApyData={marketsTokensApyData}
          marketsTokensIncentiveAprData={marketsTokensIncentiveAprData}
          glvTokensIncentiveAprData={glvTokensIncentiveAprData}
          marketsTokensLidoAprData={marketsTokensLidoAprData}
          glvTokensApyData={glvApyInfoData}
          shouldScrollToTop
          isDeposit={false}
        />
        <PageTitle
          title={t`Select a GM Pool`}
          showNetworkIcon={false}
          subtitle={
            <Trans>Pools that enable trading for a single market, backed by the tokens listed in brackets.</Trans>
          }
        />
        <GmList
          marketsTokensApyData={marketsTokensApyData}
          marketsTokensIncentiveAprData={marketsTokensIncentiveAprData}
          glvTokensIncentiveAprData={undefined}
          marketsTokensLidoAprData={marketsTokensLidoAprData}
          glvTokensApyData={undefined}
          isDeposit={false}
          shouldScrollToTop
        />
      </div>

      <Vesting processedData={processedData} />

      <div className="mt-10">
        <PageTitle
          title={t`Incentives & Prizes`}
          subtitle={
            incentiveStats?.lp?.isActive || incentiveStats?.trading?.isActive ? (
              <Trans>Earn {incentivesToken} token incentives by purchasing GM tokens or trading in GMX V2.</Trans>
            ) : (
              <Trans>Earn prizes by participating in GMX Trading Competitions.</Trans>
            )
          }
        />
      </div>
      <UserIncentiveDistributionList />
      <Footer />
    </div>
  );
}<|MERGE_RESOLUTION|>--- conflicted
+++ resolved
@@ -33,11 +33,6 @@
 
 import { useProcessedData } from "./useProcessedData";
 
-<<<<<<< HEAD
-=======
-import Token from "sdk/abis/Token.json";
-
->>>>>>> 7fbfeb04
 import { usePendingTxns } from "context/PendingTxnsContext/PendingTxnsContext";
 import "./EarnV2.css";
 
