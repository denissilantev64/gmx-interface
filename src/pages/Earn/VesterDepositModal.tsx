--- conflicted
+++ resolved
@@ -3,13 +3,8 @@
 import { useCallback, useMemo, useState } from "react";
 
 import { getIcons } from "config/icons";
-<<<<<<< HEAD
-import { SetPendingTransactions } from "domain/legacy";
+import { SetPendingTransactions } from "context/PendingTxnsContext/PendingTxnsContext";
 import { bigMath } from "sdk/utils/bigmath";
-=======
-import { SetPendingTransactions } from "context/PendingTxnsContext/PendingTxnsContext";
-import { bigMath } from "lib/bigmath";
->>>>>>> 9a8a8397
 import { callContract } from "lib/contracts";
 import { getPageTitle } from "lib/legacy";
 import { formatAmount, formatAmountFree, parseValue } from "lib/numbers";
