--- conflicted
+++ resolved
@@ -5,16 +5,13 @@
 
 import { getContract } from "config/contracts";
 import { getIcons } from "config/icons";
+import { usePendingTxns } from "context/PendingTxnsContext/PendingTxnsContext";
 import useVestingData from "domain/vesting/useVestingData";
 import { useChainId } from "lib/chains";
 import { contractFetcher } from "lib/contracts";
 import { helperToast } from "lib/helperToast";
 import { PLACEHOLDER_ACCOUNT, ProcessedData } from "lib/legacy";
 import { formatAmount, formatKeyAmount } from "lib/numbers";
-<<<<<<< HEAD
-import { usePendingTxns } from "context/PendingTxnsContext/PendingTxnsContext";
-=======
->>>>>>> fc17ae49
 import useWallet from "lib/wallets/useWallet";
 
 import Button from "components/Button/Button";
@@ -28,7 +25,6 @@
 import { VesterWithdrawModal } from "./VesterWithdrawModal";
 
 import Token from "sdk/abis/Token.json";
-import { usePendingTxns } from "context/PendingTxnsContext/PendingTxnsContext";
 
 export function Vesting({ processedData }: { processedData: ProcessedData | undefined }) {
   const { active, signer, account } = useWallet();
