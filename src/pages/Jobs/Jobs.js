--- conflicted
+++ resolved
@@ -1,19 +1,11 @@
+import React from "react";
 import "./Jobs.css";
-<<<<<<< HEAD
-import React from "react";
-import SEO from "../../components/Common/SEO";
-import Footer from "../../components/Footer/Footer";
-import { getPageTitle } from "../../lib/legacy";
-import Card from "../../components/Common/Card";
-import { Trans } from "@lingui/macro";
-import ExternalLink from "../../components/Common/ExternalLink";
-=======
-import React, { useEffect } from "react";
 import SEO from "components/Common/SEO";
 import Footer from "components/Footer/Footer";
 import { getPageTitle } from "lib/legacy";
 import Card from "components/Common/Card";
->>>>>>> 5f481259
+import { Trans } from "@lingui/macro";
+import ExternalLink from "components/Common/ExternalLink";
 
 function Jobs() {
   return (
