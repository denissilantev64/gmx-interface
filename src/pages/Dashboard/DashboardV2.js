import React, { useState } from "react";
import { Link } from "react-router-dom";
import { useWeb3React } from "@web3-react/core";
import { Trans, t } from "@lingui/macro";
import useSWR from "swr";
import { PieChart, Pie, Cell, Tooltip } from "recharts";
import TooltipComponent from "components/Tooltip/Tooltip";

import hexToRgba from "hex-to-rgba";
import { ethers } from "ethers";

import {
  USD_DECIMALS,
  GMX_DECIMALS,
  GLP_DECIMALS,
  BASIS_POINTS_DIVISOR,
  DEFAULT_MAX_USDG_AMOUNT,
  getPageTitle,
  importImage,
  arrayURLFetcher,
} from "lib/legacy";
import { useTotalGmxInLiquidity, useGmxPrice, useTotalGmxStaked, useTotalGmxSupply } from "domain/legacy";
import useFeesSummary from "domain/useFeesSummary";

import { getContract } from "config/contracts";

import VaultV2 from "abis/VaultV2.json";
import ReaderV2 from "abis/ReaderV2.json";
import GlpManager from "abis/GlpManager.json";
import Footer from "components/Footer/Footer";

import "./DashboardV2.css";

<<<<<<< HEAD
=======
import gmxArbitrum from "img/ic_gmx_arbitrum.svg";
import gmxAvax from "img/ic_gmx_avax.svg";
import glpArbitrum from "img/ic_glp_arbitrum.svg";
import glpAvax from "img/ic_glp_avax.svg";
import avalanche16Icon from "img/ic_avalanche_16.svg";
import arbitrum16Icon from "img/ic_arbitrum_16.svg";
import arbitrum24Icon from "img/ic_arbitrum_24.svg";
import avalanche24Icon from "img/ic_avalanche_24.svg";

>>>>>>> c21e4981
import AssetDropdown from "./AssetDropdown";
import ExternalLink from "components/ExternalLink/ExternalLink";
import SEO from "components/Common/SEO";
import useTotalVolume from "domain/useTotalVolume";
import StatsTooltip from "components/StatsTooltip/StatsTooltip";
import StatsTooltipRow from "components/StatsTooltip/StatsTooltipRow";
import { ARBITRUM, AVALANCHE, getChainName } from "config/chains";
import { getServerUrl } from "config/backend";
import { contractFetcher } from "lib/contracts";
import { useInfoTokens } from "domain/tokens";
import { getTokenBySymbol, getWhitelistedTokens, GLP_POOL_COLORS } from "config/tokens";
import { bigNumberify, expandDecimals, formatAmount, formatKeyAmount, numberWithCommas } from "lib/numbers";
import { useChainId } from "lib/chains";
import { formatDate } from "lib/dates";
import { getCurrentIcons } from "config/icons";
const ACTIVE_CHAIN_IDS = [ARBITRUM, AVALANCHE];

const { AddressZero } = ethers.constants;

function getVolumeInfo(hourlyVolumes) {
  if (!hourlyVolumes || hourlyVolumes.length === 0) {
    return {};
  }
  const dailyVolumes = hourlyVolumes.map((hourlyVolume) => {
    const secondsPerHour = 60 * 60;
    const minTime = parseInt(Date.now() / 1000 / secondsPerHour) * secondsPerHour - 24 * secondsPerHour;
    const info = {};
    let totalVolume = bigNumberify(0);
    for (let i = 0; i < hourlyVolume.length; i++) {
      const item = hourlyVolume[i].data;
      if (parseInt(item.timestamp) < minTime) {
        break;
      }

      if (!info[item.token]) {
        info[item.token] = bigNumberify(0);
      }

      info[item.token] = info[item.token].add(item.volume);
      totalVolume = totalVolume.add(item.volume);
    }
    info.totalVolume = totalVolume;
    return info;
  });
  return dailyVolumes.reduce(
    (acc, cv, index) => {
      acc.totalVolume = acc.totalVolume.add(cv.totalVolume);
      acc[ACTIVE_CHAIN_IDS[index]] = cv;
      return acc;
    },
    { totalVolume: bigNumberify(0) }
  );
}

function getPositionStats(positionStats) {
  if (!positionStats || positionStats.length === 0) {
    return null;
  }
  return positionStats.reduce(
    (acc, cv, i) => {
      acc.totalLongPositionSizes = acc.totalLongPositionSizes.add(cv.totalLongPositionSizes);
      acc.totalShortPositionSizes = acc.totalShortPositionSizes.add(cv.totalShortPositionSizes);
      acc[ACTIVE_CHAIN_IDS[i]] = cv;
      return acc;
    },
    {
      totalLongPositionSizes: bigNumberify(0),
      totalShortPositionSizes: bigNumberify(0),
    }
  );
}

function getCurrentFeesUsd(tokenAddresses, fees, infoTokens) {
  if (!fees || !infoTokens) {
    return bigNumberify(0);
  }

  let currentFeesUsd = bigNumberify(0);
  for (let i = 0; i < tokenAddresses.length; i++) {
    const tokenAddress = tokenAddresses[i];
    const tokenInfo = infoTokens[tokenAddress];
    if (!tokenInfo || !tokenInfo.contractMinPrice) {
      continue;
    }

    const feeUsd = fees[i].mul(tokenInfo.contractMinPrice).div(expandDecimals(1, tokenInfo.decimals));
    currentFeesUsd = currentFeesUsd.add(feeUsd);
  }

  return currentFeesUsd;
}

export default function DashboardV2() {
  const { active, library } = useWeb3React();
  const { chainId } = useChainId();
  const totalVolume = useTotalVolume();

  const chainName = getChainName(chainId);
  const currentIcons = getCurrentIcons(chainId);

  const { data: positionStats } = useSWR(
    ACTIVE_CHAIN_IDS.map((chainId) => getServerUrl(chainId, "/position_stats")),
    {
      fetcher: arrayURLFetcher,
    }
  );

  const { data: hourlyVolumes } = useSWR(
    ACTIVE_CHAIN_IDS.map((chainId) => getServerUrl(chainId, "/hourly_volume")),
    {
      fetcher: arrayURLFetcher,
    }
  );

  let { total: totalGmxSupply } = useTotalGmxSupply();

  const currentVolumeInfo = getVolumeInfo(hourlyVolumes);

  const positionStatsInfo = getPositionStats(positionStats);

  function getWhitelistedTokenAddresses(chainId) {
    const whitelistedTokens = getWhitelistedTokens(chainId);
    return whitelistedTokens.map((token) => token.address);
  }

  const whitelistedTokens = getWhitelistedTokens(chainId);
  const tokenList = whitelistedTokens.filter((t) => !t.isWrapped);
  const visibleTokens = tokenList.filter((t) => !t.isTempHidden);

  const readerAddress = getContract(chainId, "Reader");
  const vaultAddress = getContract(chainId, "Vault");
  const glpManagerAddress = getContract(chainId, "GlpManager");

  const gmxAddress = getContract(chainId, "GMX");
  const glpAddress = getContract(chainId, "GLP");
  const usdgAddress = getContract(chainId, "USDG");

  const tokensForSupplyQuery = [gmxAddress, glpAddress, usdgAddress];

  const { data: aums } = useSWR([`Dashboard:getAums:${active}`, chainId, glpManagerAddress, "getAums"], {
    fetcher: contractFetcher(library, GlpManager),
  });

  const { data: totalSupplies } = useSWR(
    [`Dashboard:totalSupplies:${active}`, chainId, readerAddress, "getTokenBalancesWithSupplies", AddressZero],
    {
      fetcher: contractFetcher(library, ReaderV2, [tokensForSupplyQuery]),
    }
  );

  const { data: totalTokenWeights } = useSWR(
    [`GlpSwap:totalTokenWeights:${active}`, chainId, vaultAddress, "totalTokenWeights"],
    {
      fetcher: contractFetcher(library, VaultV2),
    }
  );

  const { infoTokens } = useInfoTokens(library, chainId, active, undefined, undefined);
  const { infoTokens: infoTokensArbitrum } = useInfoTokens(null, ARBITRUM, active, undefined, undefined);
  const { infoTokens: infoTokensAvax } = useInfoTokens(null, AVALANCHE, active, undefined, undefined);

  const { data: currentFees } = useSWR(
    infoTokensArbitrum[AddressZero].contractMinPrice && infoTokensAvax[AddressZero].contractMinPrice
      ? "Dashboard:currentFees"
      : null,
    {
      fetcher: () => {
        return Promise.all(
          ACTIVE_CHAIN_IDS.map((chainId) =>
            contractFetcher(null, ReaderV2, [getWhitelistedTokenAddresses(chainId)])(
              `Dashboard:fees:${chainId}`,
              chainId,
              getContract(chainId, "Reader"),
              "getFees",
              getContract(chainId, "Vault")
            )
          )
        ).then((fees) => {
          return fees.reduce(
            (acc, cv, i) => {
              const feeUSD = getCurrentFeesUsd(
                getWhitelistedTokenAddresses(ACTIVE_CHAIN_IDS[i]),
                cv,
                ACTIVE_CHAIN_IDS[i] === ARBITRUM ? infoTokensArbitrum : infoTokensAvax
              );
              acc[ACTIVE_CHAIN_IDS[i]] = feeUSD;
              acc.total = acc.total.add(feeUSD);
              return acc;
            },
            { total: bigNumberify(0) }
          );
        });
      },
    }
  );

  const { data: feesSummaryByChain } = useFeesSummary();
  const feesSummary = feesSummaryByChain[chainId];

  const eth = infoTokens[getTokenBySymbol(chainId, "ETH").address];
  const shouldIncludeCurrrentFees =
    feesSummaryByChain[chainId].lastUpdatedAt &&
    parseInt(Date.now() / 1000) - feesSummaryByChain[chainId].lastUpdatedAt > 60 * 60;

  const totalFees = ACTIVE_CHAIN_IDS.map((chainId) => {
    if (shouldIncludeCurrrentFees && currentFees && currentFees[chainId]) {
      return currentFees[chainId].div(expandDecimals(1, USD_DECIMALS)).add(feesSummaryByChain[chainId].totalFees || 0);
    }

    return feesSummaryByChain[chainId].totalFees || 0;
  })
    .map((v) => Math.round(v))
    .reduce(
      (acc, cv, i) => {
        acc[ACTIVE_CHAIN_IDS[i]] = cv;
        acc.total = acc.total + cv;
        return acc;
      },
      { total: 0 }
    );

  const { gmxPrice, gmxPriceFromArbitrum, gmxPriceFromAvalanche } = useGmxPrice(
    chainId,
    { arbitrum: chainId === ARBITRUM ? library : undefined },
    active
  );

  let { total: totalGmxInLiquidity } = useTotalGmxInLiquidity(chainId, active);

  let { avax: avaxStakedGmx, arbitrum: arbitrumStakedGmx, total: totalStakedGmx } = useTotalGmxStaked();

  let gmxMarketCap;
  if (gmxPrice && totalGmxSupply) {
    gmxMarketCap = gmxPrice.mul(totalGmxSupply).div(expandDecimals(1, GMX_DECIMALS));
  }

  let stakedGmxSupplyUsd;
  if (gmxPrice && totalStakedGmx) {
    stakedGmxSupplyUsd = totalStakedGmx.mul(gmxPrice).div(expandDecimals(1, GMX_DECIMALS));
  }

  let aum;
  if (aums && aums.length > 0) {
    aum = aums[0].add(aums[1]).div(2);
  }

  let glpPrice;
  let glpSupply;
  let glpMarketCap;
  if (aum && totalSupplies && totalSupplies[3]) {
    glpSupply = totalSupplies[3];
    glpPrice =
      aum && aum.gt(0) && glpSupply.gt(0)
        ? aum.mul(expandDecimals(1, GLP_DECIMALS)).div(glpSupply)
        : expandDecimals(1, USD_DECIMALS);
    glpMarketCap = glpPrice.mul(glpSupply).div(expandDecimals(1, GLP_DECIMALS));
  }

  let tvl;
  if (glpMarketCap && gmxPrice && totalStakedGmx) {
    tvl = glpMarketCap.add(gmxPrice.mul(totalStakedGmx).div(expandDecimals(1, GMX_DECIMALS)));
  }

  const ethFloorPriceFund = expandDecimals(350 + 148 + 384, 18);
  const glpFloorPriceFund = expandDecimals(660001, 18);
  const usdcFloorPriceFund = expandDecimals(784598 + 200000, 30);

  let totalFloorPriceFundUsd;

  if (eth && eth.contractMinPrice && glpPrice) {
    const ethFloorPriceFundUsd = ethFloorPriceFund.mul(eth.contractMinPrice).div(expandDecimals(1, eth.decimals));
    const glpFloorPriceFundUsd = glpFloorPriceFund.mul(glpPrice).div(expandDecimals(1, 18));

    totalFloorPriceFundUsd = ethFloorPriceFundUsd.add(glpFloorPriceFundUsd).add(usdcFloorPriceFund);
  }

  let adjustedUsdgSupply = bigNumberify(0);

  for (let i = 0; i < tokenList.length; i++) {
    const token = tokenList[i];
    const tokenInfo = infoTokens[token.address];
    if (tokenInfo && tokenInfo.usdgAmount) {
      adjustedUsdgSupply = adjustedUsdgSupply.add(tokenInfo.usdgAmount);
    }
  }

  const getWeightText = (tokenInfo) => {
    if (
      !tokenInfo.weight ||
      !tokenInfo.usdgAmount ||
      !adjustedUsdgSupply ||
      adjustedUsdgSupply.eq(0) ||
      !totalTokenWeights
    ) {
      return "...";
    }

    const currentWeightBps = tokenInfo.usdgAmount.mul(BASIS_POINTS_DIVISOR).div(adjustedUsdgSupply);
    // use add(1).div(10).mul(10) to round numbers up
    const targetWeightBps = tokenInfo.weight.mul(BASIS_POINTS_DIVISOR).div(totalTokenWeights).add(1).div(10).mul(10);

    const weightText = `${formatAmount(currentWeightBps, 2, 2, false)}% / ${formatAmount(
      targetWeightBps,
      2,
      2,
      false
    )}%`;

    return (
      <TooltipComponent
        handle={weightText}
        position="right-bottom"
        renderContent={() => {
          return (
            <>
              <StatsTooltipRow
                label={t`Current Weight`}
                value={`${formatAmount(currentWeightBps, 2, 2, false)}%`}
                showDollar={false}
              />
              <StatsTooltipRow
                label={t`Target Weight`}
                value={`${formatAmount(targetWeightBps, 2, 2, false)}%`}
                showDollar={false}
              />
              <br />
              {currentWeightBps.lt(targetWeightBps) && (
                <div className="text-white">
                  <Trans>
                    {tokenInfo.symbol} is below its target weight.
                    <br />
                    <br />
                    Get lower fees to{" "}
                    <Link to="/buy_glp" target="_blank" rel="noopener noreferrer">
                      buy GLP
                    </Link>{" "}
                    with {tokenInfo.symbol}, and to{" "}
                    <Link to="/trade" target="_blank" rel="noopener noreferrer">
                      swap
                    </Link>{" "}
                    {tokenInfo.symbol} for other tokens.
                  </Trans>
                </div>
              )}
              {currentWeightBps.gt(targetWeightBps) && (
                <div className="text-white">
                  <Trans>
                    {tokenInfo.symbol} is above its target weight.
                    <br />
                    <br />
                    Get lower fees to{" "}
                    <Link to="/trade" target="_blank" rel="noopener noreferrer">
                      swap
                    </Link>{" "}
                    tokens for {tokenInfo.symbol}.
                  </Trans>
                </div>
              )}
              <br />
              <div>
                <ExternalLink href="https://gmxio.gitbook.io/gmx/glp">
                  <Trans>More Info</Trans>
                </ExternalLink>
              </div>
            </>
          );
        }}
      />
    );
  };

  let stakedPercent = 0;

  if (totalGmxSupply && !totalGmxSupply.isZero() && !totalStakedGmx.isZero()) {
    stakedPercent = totalStakedGmx.mul(100).div(totalGmxSupply).toNumber();
  }

  let liquidityPercent = 0;

  if (totalGmxSupply && !totalGmxSupply.isZero() && totalGmxInLiquidity) {
    liquidityPercent = totalGmxInLiquidity.mul(100).div(totalGmxSupply).toNumber();
  }

  let notStakedPercent = 100 - stakedPercent - liquidityPercent;

  let gmxDistributionData = [
    {
      name: t`staked`,
      value: stakedPercent,
      color: "#4353fa",
    },
    {
      name: t`in liquidity`,
      value: liquidityPercent,
      color: "#0598fa",
    },
    {
      name: t`not staked`,
      value: notStakedPercent,
      color: "#5c0af5",
    },
  ];

  const totalStatsStartDate = chainId === AVALANCHE ? t`06 Jan 2022` : t`01 Sep 2021`;

  let stableGlp = 0;
  let totalGlp = 0;

  let glpPool = tokenList.map((token) => {
    const tokenInfo = infoTokens[token.address];
    if (tokenInfo.usdgAmount && adjustedUsdgSupply && adjustedUsdgSupply.gt(0)) {
      const currentWeightBps = tokenInfo.usdgAmount.mul(BASIS_POINTS_DIVISOR).div(adjustedUsdgSupply);
      if (tokenInfo.isStable) {
        stableGlp += parseFloat(`${formatAmount(currentWeightBps, 2, 2, false)}`);
      }
      totalGlp += parseFloat(`${formatAmount(currentWeightBps, 2, 2, false)}`);
      return {
        fullname: token.name,
        name: token.symbol,
        value: parseFloat(`${formatAmount(currentWeightBps, 2, 2, false)}`),
      };
    }
    return null;
  });

  let stablePercentage = totalGlp > 0 ? ((stableGlp * 100) / totalGlp).toFixed(2) : "0.0";

  glpPool = glpPool.filter(function (element) {
    return element !== null;
  });

  glpPool = glpPool.sort(function (a, b) {
    if (a.value < b.value) return 1;
    else return -1;
  });

  gmxDistributionData = gmxDistributionData.sort(function (a, b) {
    if (a.value < b.value) return 1;
    else return -1;
  });

  const [gmxActiveIndex, setGMXActiveIndex] = useState(null);

  const onGMXDistributionChartEnter = (_, index) => {
    setGMXActiveIndex(index);
  };

  const onGMXDistributionChartLeave = (_, index) => {
    setGMXActiveIndex(null);
  };

  const [glpActiveIndex, setGLPActiveIndex] = useState(null);

  const onGLPPoolChartEnter = (_, index) => {
    setGLPActiveIndex(index);
  };

  const onGLPPoolChartLeave = (_, index) => {
    setGLPActiveIndex(null);
  };

  const CustomTooltip = ({ active, payload }) => {
    if (active && payload && payload.length) {
      return (
        <div className="stats-label">
          <div className="stats-label-color" style={{ backgroundColor: payload[0].color }}></div>
          {payload[0].value}% {payload[0].name}
        </div>
      );
    }

    return null;
  };

  return (
    <SEO title={getPageTitle("Dashboard")}>
      <div className="default-container DashboardV2 page-layout">
        <div className="section-title-block">
          <div className="section-title-icon"></div>
          <div className="section-title-content">
            <div className="Page-title">
<<<<<<< HEAD
              <Trans>Stats</Trans> <img width="24px" src={currentIcons.network} alt="Network Icon" />
=======
              <Trans>Stats</Trans> {chainId === AVALANCHE && <img src={avalanche24Icon} alt="Avalanche Icon" />}
              {chainId === ARBITRUM && <img src={arbitrum24Icon} alt="Arbitrum Icon" />}
>>>>>>> c21e4981
            </div>
            <div className="Page-description">
              <Trans>
                {chainName} Total Stats start from {totalStatsStartDate}.<br /> For detailed stats:
              </Trans>{" "}
              {chainId === ARBITRUM && <ExternalLink href="https://stats.gmx.io">https://stats.gmx.io</ExternalLink>}
              {chainId === AVALANCHE && (
                <ExternalLink href="https://stats.gmx.io/avalanche">https://stats.gmx.io/avalanche</ExternalLink>
              )}
              .
            </div>
          </div>
        </div>
        <div className="DashboardV2-content">
          <div className="DashboardV2-cards">
            <div className="App-card">
              <div className="App-card-title">
                <Trans>Overview</Trans>
              </div>
              <div className="App-card-divider"></div>
              <div className="App-card-content">
                <div className="App-card-row">
                  <div className="label">
                    <Trans>AUM</Trans>
                  </div>
                  <div>
                    <TooltipComponent
                      handle={`$${formatAmount(tvl, USD_DECIMALS, 0, true)}`}
                      position="right-bottom"
                      renderContent={() => (
                        <span>{t`Assets Under Management: GMX staked (All chains) + GLP pool (${chainName}).`}</span>
                      )}
                    />
                  </div>
                </div>
                <div className="App-card-row">
                  <div className="label">
                    <Trans>GLP Pool</Trans>
                  </div>
                  <div>
                    <TooltipComponent
                      handle={`$${formatAmount(aum, USD_DECIMALS, 0, true)}`}
                      position="right-bottom"
                      renderContent={() => (
                        <Trans>
                          <p>Total value of tokens in GLP pool ({chainName}).</p>
                          <p>
                            Other websites may show a higher value as they add positions' collaterals to the GLP pool.
                          </p>
                        </Trans>
                      )}
                    />
                  </div>
                </div>
                <div className="App-card-row">
                  <div className="label">
                    <Trans>24h Volume</Trans>
                  </div>
                  <div>
                    <TooltipComponent
                      position="right-bottom"
                      className="nowrap"
                      handle={`$${formatAmount(currentVolumeInfo?.[chainId]?.totalVolume, USD_DECIMALS, 0, true)}`}
                      renderContent={() => (
                        <StatsTooltip
                          title={t`Volume`}
                          arbitrumValue={currentVolumeInfo?.[ARBITRUM].totalVolume}
                          avaxValue={currentVolumeInfo?.[AVALANCHE].totalVolume}
                          total={currentVolumeInfo?.totalVolume}
                        />
                      )}
                    />
                  </div>
                </div>
                <div className="App-card-row">
                  <div className="label">
                    <Trans>Long Positions</Trans>
                  </div>
                  <div>
                    <TooltipComponent
                      position="right-bottom"
                      className="nowrap"
                      handle={`$${formatAmount(
                        positionStatsInfo?.[chainId]?.totalLongPositionSizes,
                        USD_DECIMALS,
                        0,
                        true
                      )}`}
                      renderContent={() => (
                        <StatsTooltip
                          title={t`Long Positions`}
                          arbitrumValue={positionStatsInfo?.[ARBITRUM].totalLongPositionSizes}
                          avaxValue={positionStatsInfo?.[AVALANCHE].totalLongPositionSizes}
                          total={positionStatsInfo?.totalLongPositionSizes}
                        />
                      )}
                    />
                  </div>
                </div>
                <div className="App-card-row">
                  <div className="label">
                    <Trans>Short Positions</Trans>
                  </div>
                  <div>
                    <TooltipComponent
                      position="right-bottom"
                      className="nowrap"
                      handle={`$${formatAmount(
                        positionStatsInfo?.[chainId]?.totalShortPositionSizes,
                        USD_DECIMALS,
                        0,
                        true
                      )}`}
                      renderContent={() => (
                        <StatsTooltip
                          title={t`Short Positions`}
                          arbitrumValue={positionStatsInfo?.[ARBITRUM].totalShortPositionSizes}
                          avaxValue={positionStatsInfo?.[AVALANCHE].totalShortPositionSizes}
                          total={positionStatsInfo?.totalShortPositionSizes}
                        />
                      )}
                    />
                  </div>
                </div>
                {feesSummary.lastUpdatedAt ? (
                  <div className="App-card-row">
                    <div className="label">
                      <Trans>Fees since</Trans> {formatDate(feesSummary.lastUpdatedAt)}
                    </div>
                    <div>
                      <TooltipComponent
                        position="right-bottom"
                        className="nowrap"
                        handle={`$${formatAmount(currentFees?.[chainId], USD_DECIMALS, 2, true)}`}
                        renderContent={() => (
                          <StatsTooltip
                            title={t`Fees`}
                            arbitrumValue={currentFees?.[ARBITRUM]}
                            avaxValue={currentFees?.[AVALANCHE]}
                            total={currentFees?.total}
                          />
                        )}
                      />
                    </div>
                  </div>
                ) : null}
              </div>
            </div>
            <div className="App-card">
              <div className="App-card-title">
                <Trans>Total Stats</Trans>
              </div>
              <div className="App-card-divider"></div>
              <div className="App-card-content">
                <div className="App-card-row">
                  <div className="label">
                    <Trans>Total Fees</Trans>
                  </div>
                  <div>
                    <TooltipComponent
                      position="right-bottom"
                      className="nowrap"
                      handle={`$${numberWithCommas(totalFees?.[chainId])}`}
                      renderContent={() => (
                        <StatsTooltip
                          title={t`Total Fees`}
                          arbitrumValue={totalFees?.[ARBITRUM]}
                          avaxValue={totalFees?.[AVALANCHE]}
                          total={totalFees?.total}
                          decimalsForConversion={0}
                        />
                      )}
                    />
                  </div>
                </div>
                <div className="App-card-row">
                  <div className="label">
                    <Trans>Total Volume</Trans>
                  </div>
                  <div>
                    <TooltipComponent
                      position="right-bottom"
                      className="nowrap"
                      handle={`$${formatAmount(totalVolume?.[chainId], USD_DECIMALS, 0, true)}`}
                      renderContent={() => (
                        <StatsTooltip
                          title={t`Total Volume`}
                          arbitrumValue={totalVolume?.[ARBITRUM]}
                          avaxValue={totalVolume?.[AVALANCHE]}
                          total={totalVolume?.total}
                        />
                      )}
                    />
                  </div>
                </div>
                <div className="App-card-row">
                  <div className="label">
                    <Trans>Floor Price Fund</Trans>
                  </div>
                  <div>${formatAmount(totalFloorPriceFundUsd, 30, 0, true)}</div>
                </div>
              </div>
            </div>
          </div>
          <div className="Tab-title-section">
            <div className="Page-title">
<<<<<<< HEAD
              <Trans>Tokens</Trans> <img src={currentIcons.network} width="24px" alt="Network Icon" />
=======
              <Trans>Tokens</Trans> {chainId === AVALANCHE && <img src={avalanche24Icon} alt="Avalanche Icon" />}
              {chainId === ARBITRUM && <img src={arbitrum24Icon} alt="Arbitrum Icon" />}
>>>>>>> c21e4981
            </div>
            <div className="Page-description">
              <Trans>Platform and GLP index tokens.</Trans>
            </div>
          </div>
          <div className="DashboardV2-token-cards">
            <div className="stats-wrapper stats-wrapper--gmx">
              <div className="App-card">
                <div className="stats-block">
                  <div className="App-card-title">
                    <div className="App-card-title-mark">
                      <div className="App-card-title-mark-icon">
<<<<<<< HEAD
                        <img src={currentIcons.gmx} width="40px" alt="GMX Token Icon" />
=======
                        <img src={chainId === ARBITRUM ? gmxArbitrum : gmxAvax} alt="GMX Token Icon" />
>>>>>>> c21e4981
                      </div>
                      <div className="App-card-title-mark-info">
                        <div className="App-card-title-mark-title">GMX</div>
                        <div className="App-card-title-mark-subtitle">GMX</div>
                      </div>
                      <div>
                        <AssetDropdown assetSymbol="GMX" />
                      </div>
                    </div>
                  </div>
                  <div className="App-card-divider"></div>
                  <div className="App-card-content">
                    <div className="App-card-row">
                      <div className="label">
                        <Trans>Price</Trans>
                      </div>
                      <div>
                        {!gmxPrice && "..."}
                        {gmxPrice && (
                          <TooltipComponent
                            position="right-bottom"
                            className="nowrap"
                            handle={"$" + formatAmount(gmxPrice, USD_DECIMALS, 2, true)}
                            renderContent={() => (
                              <>
                                <StatsTooltipRow
                                  label={t`Price on Arbitrum`}
                                  value={formatAmount(gmxPriceFromArbitrum, USD_DECIMALS, 2, true)}
                                  showDollar={true}
                                />
                                <StatsTooltipRow
                                  label={t`Price on Avalanche`}
                                  value={formatAmount(gmxPriceFromAvalanche, USD_DECIMALS, 2, true)}
                                  showDollar={true}
                                />
                              </>
                            )}
                          />
                        )}
                      </div>
                    </div>
                    <div className="App-card-row">
                      <div className="label">
                        <Trans>Supply</Trans>
                      </div>
                      <div>{formatAmount(totalGmxSupply, GMX_DECIMALS, 0, true)} GMX</div>
                    </div>
                    <div className="App-card-row">
                      <div className="label">
                        <Trans>Total Staked</Trans>
                      </div>
                      <div>
                        <TooltipComponent
                          position="right-bottom"
                          className="nowrap"
                          handle={`$${formatAmount(stakedGmxSupplyUsd, USD_DECIMALS, 0, true)}`}
                          renderContent={() => (
                            <StatsTooltip
                              title={t`Staked`}
                              arbitrumValue={arbitrumStakedGmx}
                              avaxValue={avaxStakedGmx}
                              total={totalStakedGmx}
                              decimalsForConversion={GMX_DECIMALS}
                              showDollar={false}
                            />
                          )}
                        />
                      </div>
                    </div>
                    <div className="App-card-row">
                      <div className="label">
                        <Trans>Market Cap</Trans>
                      </div>
                      <div>${formatAmount(gmxMarketCap, USD_DECIMALS, 0, true)}</div>
                    </div>
                  </div>
                </div>
                <div className="stats-piechart" onMouseLeave={onGMXDistributionChartLeave}>
                  {gmxDistributionData.length > 0 && (
                    <PieChart width={210} height={210}>
                      <Pie
                        data={gmxDistributionData}
                        cx={100}
                        cy={100}
                        innerRadius={73}
                        outerRadius={80}
                        fill="#8884d8"
                        dataKey="value"
                        startAngle={90}
                        endAngle={-270}
                        paddingAngle={2}
                        onMouseEnter={onGMXDistributionChartEnter}
                        onMouseOut={onGMXDistributionChartLeave}
                        onMouseLeave={onGMXDistributionChartLeave}
                      >
                        {gmxDistributionData.map((entry, index) => (
                          <Cell
                            key={`cell-${index}`}
                            fill={entry.color}
                            style={{
                              filter:
                                gmxActiveIndex === index
                                  ? `drop-shadow(0px 0px 6px ${hexToRgba(entry.color, 0.7)})`
                                  : "none",
                              cursor: "pointer",
                            }}
                            stroke={entry.color}
                            strokeWidth={gmxActiveIndex === index ? 1 : 1}
                          />
                        ))}
                      </Pie>
                      <text x={"50%"} y={"50%"} fill="white" textAnchor="middle" dominantBaseline="middle">
                        <Trans>Distribution</Trans>
                      </text>
                      <Tooltip content={<CustomTooltip />} />
                    </PieChart>
                  )}
                </div>
              </div>
              <div className="App-card">
                <div className="stats-block">
                  <div className="App-card-title">
                    <div className="App-card-title-mark">
                      <div className="App-card-title-mark-icon">
<<<<<<< HEAD
                        <img src={currentIcons.glp} width="40px" alt="GLP Icon" />
=======
                        <img src={chainId === ARBITRUM ? glpArbitrum : glpAvax} alt="GLP Token" />
>>>>>>> c21e4981
                      </div>
                      <div className="App-card-title-mark-info">
                        <div className="App-card-title-mark-title">GLP</div>
                        <div className="App-card-title-mark-subtitle">GLP</div>
                      </div>
                      <div>
                        <AssetDropdown assetSymbol="GLP" />
                      </div>
                    </div>
                  </div>
                  <div className="App-card-divider"></div>
                  <div className="App-card-content">
                    <div className="App-card-row">
                      <div className="label">
                        <Trans>Price</Trans>
                      </div>
                      <div>${formatAmount(glpPrice, USD_DECIMALS, 3, true)}</div>
                    </div>
                    <div className="App-card-row">
                      <div className="label">
                        <Trans>Supply</Trans>
                      </div>
                      <div>{formatAmount(glpSupply, GLP_DECIMALS, 0, true)} GLP</div>
                    </div>
                    <div className="App-card-row">
                      <div className="label">
                        <Trans>Total Staked</Trans>
                      </div>
                      <div>${formatAmount(glpMarketCap, USD_DECIMALS, 0, true)}</div>
                    </div>
                    <div className="App-card-row">
                      <div className="label">
                        <Trans>Market Cap</Trans>
                      </div>
                      <div>${formatAmount(glpMarketCap, USD_DECIMALS, 0, true)}</div>
                    </div>
                    <div className="App-card-row">
                      <div className="label">
                        <Trans>Stablecoin Percentage</Trans>
                      </div>
                      <div>{stablePercentage}%</div>
                    </div>
                  </div>
                </div>
                <div className="stats-piechart" onMouseOut={onGLPPoolChartLeave}>
                  {glpPool.length > 0 && (
                    <PieChart width={210} height={210}>
                      <Pie
                        data={glpPool}
                        cx={100}
                        cy={100}
                        innerRadius={73}
                        outerRadius={80}
                        fill="#8884d8"
                        dataKey="value"
                        startAngle={90}
                        endAngle={-270}
                        onMouseEnter={onGLPPoolChartEnter}
                        onMouseOut={onGLPPoolChartLeave}
                        onMouseLeave={onGLPPoolChartLeave}
                        paddingAngle={2}
                      >
                        {glpPool.map((entry, index) => (
                          <Cell
                            key={`cell-${index}`}
                            fill={GLP_POOL_COLORS[entry.name]}
                            style={{
                              filter:
                                glpActiveIndex === index
                                  ? `drop-shadow(0px 0px 6px ${hexToRgba(GLP_POOL_COLORS[entry.name], 0.7)})`
                                  : "none",
                              cursor: "pointer",
                            }}
                            stroke={GLP_POOL_COLORS[entry.name]}
                            strokeWidth={glpActiveIndex === index ? 1 : 1}
                          />
                        ))}
                      </Pie>
                      <text x={"50%"} y={"50%"} fill="white" textAnchor="middle" dominantBaseline="middle">
                        GLP Pool
                      </text>
                      <Tooltip content={<CustomTooltip />} />
                    </PieChart>
                  )}
                </div>
              </div>
            </div>
            <div className="token-table-wrapper App-card">
              <div className="App-card-title">
<<<<<<< HEAD
                <Trans>GLP Index Composition</Trans> <img src={currentIcons.network} width="16px" alt="Network Icon" />
=======
                <Trans>GLP Index Composition</Trans>{" "}
                {chainId === AVALANCHE && <img src={avalanche16Icon} alt="Avalanche Icon" />}
                {chainId === ARBITRUM && <img src={arbitrum16Icon} alt="Arbitrum Icon" />}
>>>>>>> c21e4981
              </div>
              <div className="App-card-divider"></div>
              <table className="token-table">
                <thead>
                  <tr>
                    <th>
                      <Trans>TOKEN</Trans>
                    </th>
                    <th>
                      <Trans>PRICE</Trans>
                    </th>
                    <th>
                      <Trans>POOL</Trans>
                    </th>
                    <th>
                      <Trans>WEIGHT</Trans>
                    </th>
                    <th>
                      <Trans>UTILIZATION</Trans>
                    </th>
                  </tr>
                </thead>
                <tbody>
                  {visibleTokens.map((token) => {
                    const tokenInfo = infoTokens[token.address];
                    let utilization = bigNumberify(0);
                    if (tokenInfo && tokenInfo.reservedAmount && tokenInfo.poolAmount && tokenInfo.poolAmount.gt(0)) {
                      utilization = tokenInfo.reservedAmount.mul(BASIS_POINTS_DIVISOR).div(tokenInfo.poolAmount);
                    }
                    let maxUsdgAmount = DEFAULT_MAX_USDG_AMOUNT;
                    if (tokenInfo.maxUsdgAmount && tokenInfo.maxUsdgAmount.gt(0)) {
                      maxUsdgAmount = tokenInfo.maxUsdgAmount;
                    }
                    const tokenImage = importImage("ic_" + token.symbol.toLowerCase() + "_40.svg");

                    return (
                      <tr key={token.symbol}>
                        <td>
                          <div className="token-symbol-wrapper">
                            <div className="App-card-title-info">
                              <div className="App-card-title-info-icon">
                                <img src={tokenImage} alt={token.symbol} width="40px" />
                              </div>
                              <div className="App-card-title-info-text">
                                <div className="App-card-info-title">{token.name}</div>
                                <div className="App-card-info-subtitle">{token.symbol}</div>
                              </div>
                              <div>
                                <AssetDropdown assetSymbol={token.symbol} assetInfo={token} />
                              </div>
                            </div>
                          </div>
                        </td>
                        <td>${formatKeyAmount(tokenInfo, "minPrice", USD_DECIMALS, 2, true)}</td>
                        <td>
                          <TooltipComponent
                            handle={`$${formatKeyAmount(tokenInfo, "managedUsd", USD_DECIMALS, 0, true)}`}
                            position="right-bottom"
                            className="nowrap"
                            renderContent={() => {
                              return (
                                <>
                                  <StatsTooltipRow
                                    label={t`Pool Amount`}
                                    value={`${formatKeyAmount(tokenInfo, "managedAmount", token.decimals, 0, true)} ${
                                      token.symbol
                                    }`}
                                    showDollar={false}
                                  />
                                  <StatsTooltipRow
                                    label={t`Target Min Amount`}
                                    value={`${formatKeyAmount(tokenInfo, "bufferAmount", token.decimals, 0, true)} ${
                                      token.symbol
                                    }`}
                                    showDollar={false}
                                  />
                                  <StatsTooltipRow
                                    label={t`Max ${tokenInfo.symbol} Capacity`}
                                    value={formatAmount(maxUsdgAmount, 18, 0, true)}
                                    showDollar={true}
                                  />
                                </>
                              );
                            }}
                          />
                        </td>
                        <td>{getWeightText(tokenInfo)}</td>
                        <td>{formatAmount(utilization, 2, 2, false)}%</td>
                      </tr>
                    );
                  })}
                </tbody>
              </table>
            </div>
            <div className="token-grid">
              {visibleTokens.map((token) => {
                const tokenInfo = infoTokens[token.address];
                let utilization = bigNumberify(0);
                if (tokenInfo && tokenInfo.reservedAmount && tokenInfo.poolAmount && tokenInfo.poolAmount.gt(0)) {
                  utilization = tokenInfo.reservedAmount.mul(BASIS_POINTS_DIVISOR).div(tokenInfo.poolAmount);
                }
                let maxUsdgAmount = DEFAULT_MAX_USDG_AMOUNT;
                if (tokenInfo.maxUsdgAmount && tokenInfo.maxUsdgAmount.gt(0)) {
                  maxUsdgAmount = tokenInfo.maxUsdgAmount;
                }

                const tokenImage = importImage("ic_" + token.symbol.toLowerCase() + "_24.svg");
                return (
                  <div className="App-card" key={token.symbol}>
                    <div className="App-card-title">
                      <div className="mobile-token-card">
                        <img src={tokenImage} alt={token.symbol} width="20px" />
                        <div className="token-symbol-text">{token.symbol}</div>
                        <div>
                          <AssetDropdown assetSymbol={token.symbol} assetInfo={token} />
                        </div>
                      </div>
                    </div>
                    <div className="App-card-divider"></div>
                    <div className="App-card-content">
                      <div className="App-card-row">
                        <div className="label">
                          <Trans>Price</Trans>
                        </div>
                        <div>${formatKeyAmount(tokenInfo, "minPrice", USD_DECIMALS, 2, true)}</div>
                      </div>
                      <div className="App-card-row">
                        <div className="label">
                          <Trans>Pool</Trans>
                        </div>
                        <div>
                          <TooltipComponent
                            handle={`$${formatKeyAmount(tokenInfo, "managedUsd", USD_DECIMALS, 0, true)}`}
                            position="right-bottom"
                            renderContent={() => {
                              return (
                                <>
                                  <StatsTooltipRow
                                    label={t`Pool Amount`}
                                    value={`${formatKeyAmount(tokenInfo, "managedAmount", token.decimals, 0, true)} ${
                                      token.symbol
                                    }`}
                                    showDollar={false}
                                  />
                                  <StatsTooltipRow
                                    label={t`Target Min Amount`}
                                    value={`${formatKeyAmount(tokenInfo, "bufferAmount", token.decimals, 0, true)} ${
                                      token.symbol
                                    }`}
                                    showDollar={false}
                                  />
                                  <StatsTooltipRow
                                    label={t`Max ${tokenInfo.symbol} Capacity`}
                                    value={formatAmount(maxUsdgAmount, 18, 0, true)}
                                  />
                                </>
                              );
                            }}
                          />
                        </div>
                      </div>
                      <div className="App-card-row">
                        <div className="label">
                          <Trans>Weight</Trans>
                        </div>
                        <div>{getWeightText(tokenInfo)}</div>
                      </div>
                      <div className="App-card-row">
                        <div className="label">
                          <Trans>Utilization</Trans>
                        </div>
                        <div>{formatAmount(utilization, 2, 2, false)}%</div>
                      </div>
                    </div>
                  </div>
                );
              })}
            </div>
          </div>
        </div>
        <Footer />
      </div>
    </SEO>
  );
}<|MERGE_RESOLUTION|>--- conflicted
+++ resolved
@@ -31,18 +31,6 @@
 
 import "./DashboardV2.css";
 
-<<<<<<< HEAD
-=======
-import gmxArbitrum from "img/ic_gmx_arbitrum.svg";
-import gmxAvax from "img/ic_gmx_avax.svg";
-import glpArbitrum from "img/ic_glp_arbitrum.svg";
-import glpAvax from "img/ic_glp_avax.svg";
-import avalanche16Icon from "img/ic_avalanche_16.svg";
-import arbitrum16Icon from "img/ic_arbitrum_16.svg";
-import arbitrum24Icon from "img/ic_arbitrum_24.svg";
-import avalanche24Icon from "img/ic_avalanche_24.svg";
-
->>>>>>> c21e4981
 import AssetDropdown from "./AssetDropdown";
 import ExternalLink from "components/ExternalLink/ExternalLink";
 import SEO from "components/Common/SEO";
@@ -57,7 +45,7 @@
 import { bigNumberify, expandDecimals, formatAmount, formatKeyAmount, numberWithCommas } from "lib/numbers";
 import { useChainId } from "lib/chains";
 import { formatDate } from "lib/dates";
-import { getCurrentIcons } from "config/icons";
+import { getIcons } from "config/icons";
 const ACTIVE_CHAIN_IDS = [ARBITRUM, AVALANCHE];
 
 const { AddressZero } = ethers.constants;
@@ -141,7 +129,7 @@
   const totalVolume = useTotalVolume();
 
   const chainName = getChainName(chainId);
-  const currentIcons = getCurrentIcons(chainId);
+  const currentIcons = getIcons(chainId);
 
   const { data: positionStats } = useSWR(
     ACTIVE_CHAIN_IDS.map((chainId) => getServerUrl(chainId, "/position_stats")),
@@ -524,12 +512,7 @@
           <div className="section-title-icon"></div>
           <div className="section-title-content">
             <div className="Page-title">
-<<<<<<< HEAD
               <Trans>Stats</Trans> <img width="24px" src={currentIcons.network} alt="Network Icon" />
-=======
-              <Trans>Stats</Trans> {chainId === AVALANCHE && <img src={avalanche24Icon} alt="Avalanche Icon" />}
-              {chainId === ARBITRUM && <img src={arbitrum24Icon} alt="Arbitrum Icon" />}
->>>>>>> c21e4981
             </div>
             <div className="Page-description">
               <Trans>
@@ -736,12 +719,7 @@
           </div>
           <div className="Tab-title-section">
             <div className="Page-title">
-<<<<<<< HEAD
               <Trans>Tokens</Trans> <img src={currentIcons.network} width="24px" alt="Network Icon" />
-=======
-              <Trans>Tokens</Trans> {chainId === AVALANCHE && <img src={avalanche24Icon} alt="Avalanche Icon" />}
-              {chainId === ARBITRUM && <img src={arbitrum24Icon} alt="Arbitrum Icon" />}
->>>>>>> c21e4981
             </div>
             <div className="Page-description">
               <Trans>Platform and GLP index tokens.</Trans>
@@ -754,11 +732,7 @@
                   <div className="App-card-title">
                     <div className="App-card-title-mark">
                       <div className="App-card-title-mark-icon">
-<<<<<<< HEAD
                         <img src={currentIcons.gmx} width="40px" alt="GMX Token Icon" />
-=======
-                        <img src={chainId === ARBITRUM ? gmxArbitrum : gmxAvax} alt="GMX Token Icon" />
->>>>>>> c21e4981
                       </div>
                       <div className="App-card-title-mark-info">
                         <div className="App-card-title-mark-title">GMX</div>
@@ -883,11 +857,7 @@
                   <div className="App-card-title">
                     <div className="App-card-title-mark">
                       <div className="App-card-title-mark-icon">
-<<<<<<< HEAD
                         <img src={currentIcons.glp} width="40px" alt="GLP Icon" />
-=======
-                        <img src={chainId === ARBITRUM ? glpArbitrum : glpAvax} alt="GLP Token" />
->>>>>>> c21e4981
                       </div>
                       <div className="App-card-title-mark-info">
                         <div className="App-card-title-mark-title">GLP</div>
@@ -977,13 +947,7 @@
             </div>
             <div className="token-table-wrapper App-card">
               <div className="App-card-title">
-<<<<<<< HEAD
                 <Trans>GLP Index Composition</Trans> <img src={currentIcons.network} width="16px" alt="Network Icon" />
-=======
-                <Trans>GLP Index Composition</Trans>{" "}
-                {chainId === AVALANCHE && <img src={avalanche16Icon} alt="Avalanche Icon" />}
-                {chainId === ARBITRUM && <img src={arbitrum16Icon} alt="Arbitrum Icon" />}
->>>>>>> c21e4981
               </div>
               <div className="App-card-divider"></div>
               <table className="token-table">
