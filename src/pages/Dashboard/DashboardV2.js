--- conflicted
+++ resolved
@@ -44,11 +44,8 @@
 import { bigNumberify, expandDecimals, formatAmount, formatKeyAmount, numberWithCommas } from "lib/numbers";
 import { useChainId } from "lib/chains";
 import { formatDate } from "lib/dates";
-<<<<<<< HEAD
+import { getIcons } from "config/icons";
 import { arrayURLFetcher } from "lib/fetcher";
-=======
-import { getIcons } from "config/icons";
->>>>>>> 580d464f
 const ACTIVE_CHAIN_IDS = [ARBITRUM, AVALANCHE];
 
 const { AddressZero } = ethers.constants;
