--- conflicted
+++ resolved
@@ -105,27 +105,15 @@
                 )}
               </div>
               <div className="buttons-group">
-<<<<<<< HEAD
-                <Button type={ButtonType.Transparent} href={externalLinks.bungee} imgSrc={Bungee}>
-                  Bungee
-                </Button>
-                <Button type={ButtonType.Transparent} href={externalLinks.o3} imgSrc={O3}>
-                  O3
-                </Button>
-                <Button type={ButtonType.Transparent} href={externalLinks.banxa} imgSrc={Banxa}>
-                  Banxa
-                </Button>
-=======
                 {BUY_NATIVE_TOKENS.filter((e) => chainId in e.links).map((exchange) => {
                   const icon = importImage(exchange.icon) || "";
                   const link = exchange.links[chainId];
                   return (
-                    <Button key={exchange.name} href={link} imgSrc={icon}>
+                    <Button type={ButtonType.Transparent} key={exchange.name} href={link} imgSrc={icon}>
                       {exchange.name}
                     </Button>
                   );
                 })}
->>>>>>> c21e4981
               </div>
             </div>
           </Card>
@@ -145,11 +133,7 @@
                   const icon = importImage(exchange.icon) || "";
                   const link = exchange.links[chainId];
                   return (
-<<<<<<< HEAD
-                    <Button type={ButtonType.Transparent} key={exchange.name} href={exchange.link} imgSrc={icon}>
-=======
-                    <Button key={exchange.name} href={link} imgSrc={icon}>
->>>>>>> c21e4981
+                    <Button type={ButtonType.Transparent} key={exchange.name} href={link} imgSrc={icon}>
                       {exchange.name}
                     </Button>
                   );
@@ -175,11 +159,7 @@
               <Trans>Buy GMX from Uniswap (make sure to select Arbitrum):</Trans>
             </div>
             <div className="buttons-group col-1">
-<<<<<<< HEAD
-              <Button type={ButtonType.Transparent} imgSrc={Uniswap} href={externalLinks.buyGmx.uniswap}>
-=======
-              <Button imgSrc={uniswapArbitrumIcon} href={externalLinks.buyGmx.uniswap}>
->>>>>>> c21e4981
+              <Button type={ButtonType.Transparent} imgSrc={uniswapArbitrumIcon} href={externalLinks.buyGmx.uniswap}>
                 Uniswap
               </Button>
             </div>
@@ -190,11 +170,7 @@
               <Trans>Buy GMX from Traderjoe:</Trans>
             </div>
             <div className="buttons-group col-1">
-<<<<<<< HEAD
-              <Button type={ButtonType.Transparent} imgSrc={Traderjoe} href={externalLinks.buyGmx.traderjoe}>
-=======
-              <Button imgSrc={traderjoeIcon} href={externalLinks.buyGmx.traderjoe}>
->>>>>>> c21e4981
+              <Button type={ButtonType.Transparent} imgSrc={traderjoeIcon} href={externalLinks.buyGmx.traderjoe}>
                 TraderJoe
               </Button>
             </div>
@@ -221,24 +197,15 @@
             <Trans>Buy GMX using any token from any network:</Trans>
           </div>
           <div className="buttons-group">
-<<<<<<< HEAD
-            <Button type={ButtonType.Transparent} href={externalLinks.bungee} imgSrc={Bungee}>
-              Bungee
-            </Button>
-            <Button type={ButtonType.Transparent} href={externalLinks.o3} imgSrc={O3}>
-              O3
-            </Button>
-=======
             {GMX_FROM_ANY_NETWORKS.filter((e) => chainId in e.links).map((exchange) => {
               const icon = importImage(exchange.icon) || "";
               const link = exchange.links[chainId];
               return (
-                <Button key={exchange.name} href={link} imgSrc={icon}>
-                  {exchange.name}
-                </Button>
-              );
-            })}
->>>>>>> c21e4981
+                <Button type={ButtonType.Transparent} key={exchange.name} href={link} imgSrc={icon}>
+                  {exchange.name}
+                </Button>
+              );
+            })}
           </div>
         </div>
         {isArbitrum && (
@@ -247,15 +214,11 @@
               <Trans>GMX bonds can be bought on Bond Protocol with a discount and a small vesting period:</Trans>
             </div>
             <div className="buttons-group col-1">
-<<<<<<< HEAD
               <Button
                 type={ButtonType.Transparent}
-                imgSrc={ohmArbitrum}
+                imgSrc={ohmArbitrumIcon}
                 href="https://app.bondprotocol.finance/#/issuers/GMX"
               >
-=======
-              <Button imgSrc={ohmArbitrumIcon} href="https://app.bondprotocol.finance/#/issuers/GMX">
->>>>>>> c21e4981
                 Bond Protocol
               </Button>
             </div>
@@ -279,11 +242,7 @@
               const icon = importImage(exchange.icon) || "";
               const link = exchange.links[chainId];
               return (
-<<<<<<< HEAD
-                <Button type={ButtonType.Transparent} key={exchange.name} href={exchange.link} imgSrc={icon}>
-=======
-                <Button key={exchange.name} href={link} imgSrc={icon}>
->>>>>>> c21e4981
+                <Button type={ButtonType.Transparent} key={exchange.name} href={link} imgSrc={icon}>
                   {exchange.name}
                 </Button>
               );
@@ -296,25 +255,16 @@
             <Trans>Buy GMX using FIAT gateways:</Trans>
           </div>
           <div className="buttons-group col-2">
-<<<<<<< HEAD
-            <Button type={ButtonType.Transparent} href="https://www.binancecnt.com/en/buy-sell-crypto" imgSrc={Binance}>
-              Binance Connect
-            </Button>
-            <Button type={ButtonType.Transparent} href={externalLinks.buyGmx.banxa} imgSrc={Banxa}>
-              Banxa
-            </Button>
-=======
             {FIAT_GATEWAYS.filter((e) => chainId in e.links).map((exchange) => {
               const icon = importImage(exchange.icon) || "";
               let link = exchange.links[chainId];
 
               return (
-                <Button key={exchange.name} href={link} imgSrc={icon}>
-                  {exchange.name}
-                </Button>
-              );
-            })}
->>>>>>> c21e4981
+                <Button type={ButtonType.Transparent} key={exchange.name} href={link} imgSrc={icon}>
+                  {exchange.name}
+                </Button>
+              );
+            })}
           </div>
         </div>
       </div>
