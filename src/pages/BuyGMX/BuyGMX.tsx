--- conflicted
+++ resolved
@@ -159,13 +159,8 @@
               <Trans>Buy GMX from Uniswap (make sure to select Arbitrum):</Trans>
             </div>
             <div className="buttons-group col-1">
-<<<<<<< HEAD
               <Button imgSrc={uniswapArbitrumIcon} href={externalLinks.buyGmx.uniswap}>
-                <Trans>Uniswap</Trans>
-=======
-              <Button imgSrc={Uniswap} href={externalLinks.buyGmx.uniswap}>
                 Uniswap
->>>>>>> 50e3e122
               </Button>
             </div>
           </div>
@@ -175,13 +170,8 @@
               <Trans>Buy GMX from Traderjoe:</Trans>
             </div>
             <div className="buttons-group col-1">
-<<<<<<< HEAD
               <Button imgSrc={traderjoeIcon} href={externalLinks.buyGmx.traderjoe}>
-                <Trans>TraderJoe</Trans>
-=======
-              <Button imgSrc={Traderjoe} href={externalLinks.buyGmx.traderjoe}>
                 TraderJoe
->>>>>>> 50e3e122
               </Button>
             </div>
           </div>
