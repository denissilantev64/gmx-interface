--- conflicted
+++ resolved
@@ -213,13 +213,8 @@
               <Trans>GMX bonds can be bought on Bond Protocol with a discount and a small vesting period:</Trans>
             </div>
             <div className="buttons-group col-1">
-<<<<<<< HEAD
-              <Button imgSrc={ohmArbitrumIcon} href="https://pro.olympusdao.finance/#/partners/GMX">
-                Olympus Pro
-=======
-              <Button imgSrc={ohmArbitrum} href="https://app.bondprotocol.finance/#/issuers/GMX">
+              <Button imgSrc={ohmArbitrumIcon} href="https://app.bondprotocol.finance/#/issuers/GMX">
                 Bond Protocol
->>>>>>> 6e11d2e9
               </Button>
             </div>
           </div>
