--- conflicted
+++ resolved
@@ -186,13 +186,8 @@
     name: "Binance",
     icon: "ic_binance.svg",
     links: {
-<<<<<<< HEAD
-      [ARBITRUM]: "https://www.binance.com/en/trade/GMX_USDT?_from=markets",
-      [AVALANCHE]: "https://www.binance.com/en/trade/GMX_USDT?_from=markets",
-=======
       [ARBITRUM]: "https://www.binance.com/en/trade/GMX_USDT",
       [AVALANCHE]: "https://www.binance.com/en/trade/GMX_USDT",
->>>>>>> 89035f23
     },
   },
   {
