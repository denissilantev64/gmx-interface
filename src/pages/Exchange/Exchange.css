.Exchange {
  max-width: 155rem;
  margin: auto;
  justify-content: space-between;
}

.Exchange-trigger-order-info,
.Exchange-trigger-order-info a {
  color: rgba(255, 255, 255, 0.7);
  border: 1px solid #23263b;
}

.Exchange-list-tab-container {
  display: grid;
  grid-template-columns: auto auto;
  padding-left: 0.8rem;
  padding-right: 0.8rem;
  margin-top: 1.5rem;
  margin-bottom: 1.05rem;
}

.Exchange-should-show-position-lines {
  font-size: var(--font-sm);
}
.Exchange-should-show-position-lines .active {
  opacity: 1;
}

.Exchange-empty-positions-list-note {
  padding-bottom: 0.465rem;
}

.position-loading-icon {
  display: inline-block;
  font-size: 1.25rem;
  margin-left: 0.8rem;
  color: #3749e6;
  vertical-align: middle;
  margin-top: -0.31rem;
}

.Exchange-settings-row {
  margin-bottom: 0.8rem;
}

.Exchange-settings .App-cta {
  margin-top: 1.5rem;
}

.Exchange-content {
  display: grid;
  grid-template-columns: 1fr auto;
  grid-gap: 1.5rem;
  padding: 3.1rem;
  padding-top: 0rem;
  margin-top: -1.5rem;
}

.Exchange-position-list-orders {
  white-space: nowrap;
}

.Exchange-lists.large {
  display: block;
}

.Exchange-lists.small {
  display: none;
}

.Exchange-right {
  display: grid;
  grid-template-rows: auto 1fr;
}

.Exchange-leverage-slider-settings {
  font-size: var(--font-sm);
  margin-bottom: 0.8rem;
}

.Exchange-leverage-slider-settings .Checkbox {
  display: grid;
  grid-template-columns: 1fr auto;
  direction: rtl;
}

.Exchange-wallet-tokens {
  position: relative;
  min-height: 15.5rem;
  display: none;
}

.Exchange-wallet-tokens-content {
  position: absolute;
  top: 1.5rem;
  bottom: 0;
  left: 0;
  right: 0;
}

.Exchange-bottom-header-item {
  display: inline-block;
  margin-right: 1.5rem;
  margin-bottom: 1.5rem;
  padding-left: 0.155rem;
  opacity: 0.7;
  cursor: pointer;
}

.Exchange-bottom-header-item.active {
  opacity: 1;
  pointer-events: none;
}

.Exchange-swap-connect-wallet {
  text-align: center;
  cursor: pointer;
  border: 1px solid rgb(50, 50, 50);
  border-radius: 3px;
}

.Exchange-swap-connect-wallet:hover {
  background: #272e33;
  border-radius: 0.6rem;
}

.Exchange-swap-settings.Exchange-swap-txns-status {
  text-align: right;
  margin-right: 1.5rem;
}

.Exchange-swap-account .Exchange-swap-address:hover,
.Exchange-swap-account .Exchange-swap-txns-status:hover {
  opacity: 1;
}

.Exchange-leverage-slider {
  margin-top: 1.5rem;
  margin-bottom: 3.4rem;
  padding: 0 0.8rem;
}

.Exchange-swap-leverage-options {
  text-align: right;
}

.Exchange-swap-leverage-option {
  display: inline-block;
  margin-left: 0.8rem;
  padding: 0 0.8rem;
  border-radius: 3px;
  background: #5b2ab0;
  color: white;
  opacity: 0.7;
  cursor: pointer;
}

.Exchange-swap-leverage-option.active {
  background: #842ec9;
  opacity: 1;
  pointer-events: none;
}

.Exchange-swap-leverage-option:hover {
  opacity: 1;
}

.Exchange-swap-leverage-unlock-icon {
  font-size: 0.8rem;
  vertical-align: middle;
  margin-top: -0.31rem;
}

.Exchange-swap-placeholder {
  height: 11.175rem;
  position: relative;
}

.Exchange-wave {
  z-index: 1;
  position: absolute;
  left: 1.5rem;
  right: 1.5rem;
  top: 1.5rem;
  bottom: 1.5rem;
  mask-image: url(img/wave-01.png);
  mask-size: 90% 90%;
  mask-repeat: no-repeat;
  mask-position: center;
  filter: blur(5rem);
  background: linear-gradient(
    40deg,
    rgba(96, 4, 189, 1) 0%,
    rgba(65, 105, 224, 1) 22%,
    rgba(99, 8, 191, 1) 23%,
    rgba(51, 9, 115, 1) 37%,
    rgba(255, 36, 145, 1) 38%,
    rgba(201, 16, 161, 1) 50%,
    rgba(171, 10, 163, 1) 59%,
    rgba(117, 4, 128, 1) 67%,
    rgba(96, 29, 196, 1) 68%,
    rgba(92, 55, 204, 1) 84%,
    rgba(84, 88, 214, 1) 100%
  );
  pointer-events: none;
}

.PositionEditor-info-box {
  margin-bottom: 1.05rem;
}

.PositionEditor-keep-leverage-settings .Checkbox {
  width: 100%;
  display: grid;
  grid-template-columns: 1fr auto;
  direction: rtl;
  font-size: var(--font-sm);
  margin-bottom: 0.465rem;
}

.PositionEditor-accept-profit-warning .Checkbox {
  width: 100%;
  display: grid;
  grid-template-columns: 1fr auto;
  direction: rtl;
  font-size: var(--font-sm);
  margin-bottom: 0.465rem;
}

.PositionEditor-allow-higher-slippage .Checkbox {
  width: 100%;
  display: grid;
  grid-template-columns: 1fr auto;
  direction: rtl;
  font-size: var(--font-sm);
  margin-bottom: 0.465rem;
}

.ExchangeChart-range-option {
  display: inline-block;
  margin-right: 1.5rem;
  font-size: var(--font-sm);
  cursor: pointer;
  opacity: 0.6;
}

.ExchangeChart-range-option:hover {
  opacity: 0.8;
}

.ExchangeChart-range-option.active {
  opacity: 1;
}

.ExchangeChart {
  position: relative;
  height: 49.6rem;
}

.ExchangeChart-main-price {
  font-size: 1.7rem;
}

.ExchangeChart-title {
  font-size: 2.15rem;
  font-weight: bold;
}

.ExchangeChart-info-label {
  font-size: 1.25rem;
  opacity: 0.7;
}

.ExchangeChart-top-inner {
  display: grid;
  grid-template-columns: auto auto auto auto auto 1fr;
  grid-column-gap: 4.65rem;
  align-items: center;
  padding-left: 0.3rem;
}

.ExchangeChart-dollar-sign {
  display: inline-block;
  margin-right: 0.465rem;
  opacity: 0.7;
}

.ExchangeChart-main-price-text {
  display: inline-block;
}

.ExchangeChart-top {
  position: absolute;
  left: 0;
  right: 0;
  top: 0;
  height: auto;
  z-index: 2;
}

.ExchangeChart.tv .ExchangeChart-top {
  position: relative;
  padding: 0.9rem 0.31rem;
  z-index: 2;
}

.ExchangeChart.tv .ExchangeChart-bottom {
  position: absolute;
  bottom: 0;
  left: 0;
  right: 0;
  top: 6.975rem;
  z-index: 1;
}
.ExchangeChart-bottom-controls {
  display: inline-block;
}
.ExchangeChart-bottom-controls .Tab .Tab-option {
  width: 4.65rem;
  padding: 0.8rem 0;
}
.ExchangeChart.tv .ExchangeChart-bottom-header {
  position: absolute;
  display: flex;
  top: 1.5rem;
  left: 1.5rem;
  right: 1.5rem;
  z-index: 5;
}
.ExchangeChart.tv .ExchangeChart-bottom-stats {
  font-size: var(--font-sm);
  padding: 0.8rem 0;
  margin-left: 3.1rem;
  white-space: nowrap;
  z-index: 2;
}
.ExchangeChart-bottom-stats-label {
  color: rgba(255, 255, 255, 0.7);
  font-weight: bold;
}
.ExchangeChart-bottom-stats-value {
  display: inline-block;
  margin-left: 0.31rem;
  margin-right: 0.8rem;
}
.length-5 .ExchangeChart-bottom-stats-value {
  width: 6.2rem;
}
.length-4 .ExchangeChart-bottom-stats-value {
  width: 5.25rem;
}
.length-3 .ExchangeChart-bottom-stats-value {
  width: 4.35rem;
}
.length-2 .ExchangeChart-bottom-stats-value {
  width: 3.41rem;
}
.length-1 .ExchangeChart-bottom-stats-value {
  width: 2.48rem;
}

.ExchangeChart.tv .ExchangeChart-bottom-content {
  position: absolute;
  bottom: 0;
  left: 0;
  right: 0;
  top: 0;
}

.Exchange-price-tooltip {
  font-size: var(--font-sm);
  background: linear-gradient(90deg, rgba(57, 28, 147, 0.9) 0%, rgba(66, 24, 140, 0.9) 100%);
  padding: 0.9rem;
  border: 1px solid rgba(30, 9, 94, 0.5);
  line-height: 2rem;
}

.Exchange-price-time {
  font-size: 1.25rem;
  font-weight: normal;
}

.Error-modal .Modal-content {
  width: 31rem;
}

.PositionEditor .Modal-content {
  width: 38rem;
  position: absolute;
  max-height: 80vh;
  overflow: hidden;
  border: none;
  top: auto;
  bottom: auto;
}

.PositionEditor .Modal-content .Modal-body {
  overscroll-behavior: smooth;
  max-height: calc(80vh - 8.525rem);
  overflow-y: auto;
  padding-right: 0.5rem;
  margin: 1.5rem;
  margin-right: 1rem;
}

.PositionEditor .Tab {
  margin-bottom: 1.05rem;
}

.PositionEditor-token-symbol {
  font-size: 2.1rem;
  text-align: right;
}

.ExchangeChart-container {
  position: absolute;
  left: 0;
  right: 0;
  top: 0;
  bottom: 0;
}

.Exchange-list-modal .Modal-content {
  width: 36rem;
}

.Exchange-list {
  width: 100%;
}

.Position-list-order {
  white-space: nowrap;
  margin-top: 8px;
}

.active-order-tooltip {
  background: var(--dark-blue-hover);
  padding: 0.75rem;
  border-radius: var(--border-radius-sm);
  white-space: normal;
}
.active-order-tooltip > .active-oredr-error {
  margin-top: 0.5rem;
}

.order-error span {
  text-decoration-color: var(--error-red);
  color: var(--error-red);
}

.order-error .Tooltip-popup {
  white-space: pre-line;
}

.Exchange-list .App-card {
  margin-bottom: 1.5rem;
}

.Exchange-list-item-error {
  color: #fa3c58;
  margin-top: 0.465rem;
  font-size: var(--font-sm);
}

.Exchange-list.small {
  display: none;
}

button.Exchange-list-action {
  font-size: var(--font-base);
  padding: 0;
  border-radius: 3px;
  background: none;
  border: none;
  color: rgba(255, 255, 255, 0.7);
  margin: 0 0.3rem;
}

button.Exchange-list-action:hover {
  color: rgba(255, 255, 255, 1);
}

table.Exchange-list {
  border-collapse: collapse;
}

table.Exchange-list th,
table.Exchange-list td {
  font-weight: normal;
  text-align: left;
  padding: 1.05rem;
  padding-left: 1.5rem;
}
table.Exchange-list.Orders th,
table.Exchange-list.Orders td {
  padding-top: 1.4rem;
  padding-bottom: 1.4rem;
}

table.Exchange-list tr {
  border-bottom: 1px solid #23263b;
}

table.Exchange-list tr:last-child {
  border-bottom: none;
}

table.Exchange-list tr:hover {
  background: linear-gradient(90deg, rgba(30, 34, 61, 1) 0%, rgba(38, 43, 71, 1) 100%);
  box-shadow: inset 0px 0px 3rem 0.5rem rgba(255, 255, 255, 0.01);
}

table.Exchange-list tr.Exchange-list-header {
  background: none;
  font-size: var(--font-md);
}

table.Exchange-list tr.Exchange-list-header th {
  padding-top: 1.4rem;
  padding-bottom: 1.4rem;
}

table.Exchange-list th {
  opacity: 0.7;
}

.Exchange-leverage-box {
  margin-bottom: 1.05rem;
}

.Exchange-swap-box-info {
  margin-bottom: 1.05rem;
}

.Exchange-info-row {
  display: grid;
  grid-template-columns: auto auto;
  font-size: var(--font-sm);
  margin-bottom: 0.465rem;
}

.Exchange-info-row.top-line {
  border-top: 1px solid #23263b;
  margin-top: 1.5rem;
  padding-top: 1.5rem;
}

.Exchange-info-label {
  opacity: 0.7;
  margin-right: 0.8rem;
}
.Exchange-info-value-warning {
  color: #fa3c58;
}

.Confirmation-box-info,
.Confirmation-box-info a,
.Confirmation-box-warning,
.Confirmation-box-warning a {
  font-size: var(--font-sm);
  text-align: center;
  margin-top: 1rem;
  margin-bottom: 1.5rem;
  padding-left: 1rem;
  padding-right: 1rem;
}

.Confirmation-box-info,
.Confirmation-box-info a {
  opacity: 0.7;
}

.Confirmation-box-warning,
.Confirmation-box-warning a {
  color: #fa3c58;
}

.Exchange-swap-usd {
  display: inline-block;
  font-size: var(--font-sm);
}

.Exchange-swap-box {
  width: 41.85rem;
  display: grid;
  position: relative;
}

.Exchange-swap-market-box-title {
  font-size: var(--font-md);
  margin-bottom: 1.25rem;
}

.Exchange-swap-box-inner {
  padding: 1.5rem;
}

.Exchange-swap-market-box {
  padding: 1.5rem;
  margin-top: 1.25rem;
  padding-bottom: 1.5rem;
}

.Exchange-swap-market-box .App-card-divider {
  margin: 0 -1.5rem 1.5rem;
}

.Exchange-swap-box .Radio {
  margin-bottom: 1.05rem;
}

.Exchange-swap-box .Overlay-content-outer {
  position: absolute;
  left: 0;
  right: 0;
  bottom: 0;
  height: 15.5rem;
}

.Exchange-swap-box .Overlay-content {
  padding: 1.05rem;
}

.Exchange-swap-box .TokenSelector .Modal,
.Selector .Modal {
  align-items: flex-start;
  justify-content: flex-end;
}

.Exchange-swap-box .TokenSelector .Modal-content,
.Selector .Modal-content {
  width: 41.85rem;
  position: absolute;
  max-height: 100vh;
  top: 0;
  bottom: 0;
  overflow: hidden;
  border: none;
}
.Exchange-swap-box .TokenSelector .Modal-content .Modal-body {
  scroll-margin-right: 38.75rem;
  overscroll-behavior: smooth;
  scrollbar-width: thin;
  padding-right: 0.5rem;
  max-height: calc(100vh - 7.75rem);
  overflow-y: auto;
}

.Exchange-swap-box .Tab {
  margin-bottom: 1.05rem;
}

.Exchange-swap-section {
  padding: 1.5rem;
  margin-bottom: 1.05rem;
  border-radius: 0.3rem;
  background: linear-gradient(90deg, rgba(30, 34, 61, 0.9) 0%, rgba(38, 43, 71, 0.9) 100%);
  box-shadow: inset 0px 0px 3rem 0.5rem rgba(255, 255, 255, 0.01);
}

.Exchange-swap-option-tabs.Tab.block .Tab-option {
  padding: 1.05rem;
}

.Exchange-swap-order-type-tabs {
  margin-top: 1.5rem;
}

.Exchange-swap-option-tabs.Tab.block .Tab-option-icon {
  margin-top: -0.155rem;
  transform: scale(0.75);
  vertical-align: middle;
  margin-right: 0.8rem;
}

.Exchange-swap-section-top {
  display: grid;
  grid-template-columns: auto auto;
  font-size: var(--font-sm);
  padding-bottom: 1.25rem;
}

.Exchange-swap-section-bottom {
  display: grid;
  grid-template-columns: 1fr auto;
  padding-bottom: 0.31rem;
}

.Exchange-swap-message {
  font-size: var(--font-sm);
  opacity: 0.7;
  margin: 0.5rem 0;
}

.Exchange-swap-input-container {
  position: relative;
  overflow: hidden;
}

.Exchange-swap-max {
  position: absolute;
  right: 1.25rem;
  top: 0;
  padding: 0.465rem 0.8rem;
  color: #fff;
  outline: 1rem solid rgba(33, 37, 64, 1);
  border-radius: 3px;
  z-index: 1;
  cursor: pointer;
  font-size: var(--font-sm);
  background: linear-gradient(90deg, rgba(45, 66, 252, 1) 0%, rgba(46, 61, 205, 1) 100%);
}

.Exchange-swap-max:hover {
  color: rgba(255, 255, 255, 1);
  background: linear-gradient(90deg, rgba(58, 78, 252, 1) 0%, rgba(51, 68, 222, 1) 100%);
}

.Exchange-swap-section-bottom .TokenSelector-box {
  font-size: 2.1rem;
}

.Exchange-leverage-box .TokenSelector-caret {
  font-size: var(--font-base);
  margin-left: 0.31rem;
}

input.Exchange-swap-input {
  padding: 0;
  max-width: 100%;
  font-size: var(--font-lg);
  width: 100%;
  padding-right: 2rem;
}
input.Exchange-swap-input.small {
  max-width: 14.725rem;
}

.Exchange-swap-button-container {
  padding-top: 0.31rem;
}

.Exchange-swap-button {
  display: block;
  width: 100%;
}

.Exchange-swap-ball-container {
  position: relative;
  z-index: 1;
}

.Exchange-swap-ball-icon {
  text-align: center;
  display: block;
  transform: rotate(90deg);
  font-size: 2rem;
  opacity: 0.7;
}

.Exchange-swap-ball {
  position: absolute;
  width: 3.565rem;
  height: 3.565rem;
  left: 50%;
  margin-left: -1.7825rem;
  top: -1.9375rem;
  border-radius: 3.1rem;
  cursor: pointer;
  user-select: none;
  background: linear-gradient(90deg, rgba(45, 66, 252, 1) 0%, rgba(46, 61, 205, 1) 100%);
  display: flex;
  justify-content: center;
  align-items: center;
}

.Exchange-swap-ball:hover {
  background: linear-gradient(90deg, rgba(58, 78, 252, 1) 0%, rgba(51, 68, 222, 1) 100%);
}

.Exchange-swap-ball:hover .Exchange-swap-ball-icon {
  opacity: 1;
}

table.Exchange-list-small {
  width: 100%;
  background: linear-gradient(45deg, rgba(11, 5, 55, 0.6) 0%, rgba(21, 3, 48, 0.6) 100%);
}

table.Exchange-list-small th,
table.Exchange-list-small td {
  font-weight: normal;
  text-align: left;
  padding: 1.05rem;
}

.Exchange-list-card-header {
  display: grid;
  grid-template-columns: 1fr 1fr;
  margin-bottom: 0.8rem;
}

.Exchange-list-title {
  width: 3.1rem;
  display: inline-block;
  white-space: nowrap;
}

.Exchange-list-info-label {
  font-size: var(--font-sm);
  margin-top: 0.31rem;
}

.Exchange-list-muted {
  font-size: var(--font-sm);
}

.Exchange-list-card .Exchange-list-side {
  text-align: right;
}

.Exchange-list-card .Exchange-list-size-info {
  margin-bottom: 0.8rem;
}

.Confirmation-box {
  font-size: 2rem;
}

.Confirmation-box-main {
  text-align: center;
  display: flex;
  flex-direction: column;
  margin: 1.5rem 0 2.325rem;
}
.Confirmation-box-main-icon {
  margin: 0.5rem 0;
}
.Confirmation-box-main-icon:after {
  content: "↓";
}
.Confirmation-box-main-icon.dot:after {
  content: "•";
}

.Confirmation-box .Modal-content {
  width: 36rem;
}

.Confirmation-box-row {
  margin-top: 1.5rem;
}

.Confirmation-box-button {
  margin-top: 1rem;
  width: 100%;
}

.Exchange-footer {
  text-align: center;
  padding-top: 3.1rem;
  height: 7.75rem;
}
.cancel-order-btn {
  margin-right: 1.5rem;
  background: none;
  border: none;
  color: white;
  padding: 0;
}
.cancel-order-btn:hover {
  opacity: 0.8;
}
.cancel-order-btn:disabled {
  opacity: 0.6;
}

.chart-positions:hover {
  opacity: 0.8;
}
.chart-positions.span:hover {
  opacity: 1;
}

.al-swap .Tooltip-popup {
  min-width: 25rem;
}

.position-list-collateral {
  display: flex;
  align-items: flex-end;
}

.position-list-collateral .edit-icon {
  cursor: pointer;
  margin-left: 0.5rem;
  display: inline-flex;
  align-items: center;
  opacity: 0.7;
}
.position-list-collateral .edit-icon:hover {
  opacity: 1;
}

<<<<<<< HEAD
.Useful-links-exchange {
  display: none;
=======
.ExchangeChart-error {
  display: flex;
  justify-content: center;
  align-items: center;
  width: 100%;
  height: 100%;
}

.Position-leverage {
  margin-right: 0.25rem;
>>>>>>> 2d8e64b0
}

@media (max-width: 1500px) {
  .Exchange-swap-box {
    width: 38.75rem;
  }
}

@media (max-width: 1300px) {
  .Exchange-list.large {
    display: none;
  }

  .Exchange-list.small {
    display: table;
  }
}

@media (max-width: 1100px) {
  .Exchange-swap-box {
    width: auto;
  }

  .ExchangeChart.tv .ExchangeChart-bottom-header {
    display: block;
  }

  .ExchangeChart.tv .ExchangeChart-bottom-stats {
    margin-left: 0;
  }

  .ExchangeChart.tv .ExchangeChart-bottom-content {
    position: absolute;
    bottom: 0;
    left: 0;
    right: 0;
    top: 0;
  }

  .Exchange-list-tabs {
    margin-top: 0;
  }

  .Exchange-wallet-tokens {
    display: none;
  }

  .Exchange-swap-placeholder {
    display: none;
  }

  .ExchangeChart {
    height: 38.75rem;
  }

  .Exchange-content {
    grid-template-columns: 1fr;
  }

  .Exchange-lists.large {
    display: none;
  }

  .Exchange-lists.small {
    display: block;
  }

  .Exchange-swap-box .TokenSelector .Modal {
    align-items: center;
    justify-content: center;
    position: fixed;
    left: 0;
    top: 0;
    right: 0;
    bottom: 0;
  }

  .order-error-message {
    white-space: pre-line;
    display: block;
    margin-bottom: 10px;
  }

  .Exchange-swap-box .TokenSelector .Modal-content,
  .Exchange-swap-box .Selector .Modal-content {
    /* display: block;
    margin: 0;
    padding: 1.5rem;
    box-sizing: border-box;
    height: auto;
    border: 1px solid #1c0e6a;
    width: 100%; */
  }

  .Exchange-swap-box .TokenSelector .Modal-content,
  .Selector .Modal-content {
    width: 41.85rem;
    position: absolute;
    max-height: 80vh;
    overflow: hidden;
    border: none;
    top: auto;
    bottom: auto;
  }

  .Exchange-swap-box .TokenSelector .Modal-content .Modal-body {
    overflow-y: auto;
    max-height: calc(70vh - 8.525rem);
    scroll-margin-right: 38.75rem;
    overscroll-behavior: smooth;
    scrollbar-width: thin;
    padding-right: 0.5rem;
    margin: 1.5rem 0.8rem 1.5rem 1.5rem;
  }

  .Exchange-swap-box .TokenSelector .Modal,
  .Selector .Modal {
    align-items: center;
    justify-content: center;
  }

  input.Exchange-swap-input {
    max-width: 15.5rem;
  }

  .ExchangeChart-bottom-controls .Tab .Tab-option {
    width: 3.875rem;
    padding: 0.465rem 0;
    font-size: 1.25rem;
  }
  .Useful-links-swapbox {
    display: none;
  }
  .Useful-links-exchange {
    display: block;
  }
}

@media (max-width: 700px) {
  .PositionEditor .Modal-content {
    width: 90vw;
  }

  .ExchangeChart-top-inner {
    grid-template-columns: auto auto auto;
    grid-column-gap: 0.8rem;
  }

  .ExchangeChart-title {
    font-size: 1.85rem;
  }

  .ExchangeChart-additional-info {
    display: none;
  }

  .Exchange-content {
    padding: 1.5rem;
    padding-top: 1.5rem;
  }
  .Exchange-swap-box .TokenSelector .Modal {
    margin: 0 1.5rem;
  }
  .Exchange {
    padding-top: 1.5rem !important;
  }
}

@media (max-width: 450px) {
  .chart-positions {
    display: none;
  }
}<|MERGE_RESOLUTION|>--- conflicted
+++ resolved
@@ -902,10 +902,10 @@
   opacity: 1;
 }
 
-<<<<<<< HEAD
 .Useful-links-exchange {
   display: none;
-=======
+}
+
 .ExchangeChart-error {
   display: flex;
   justify-content: center;
@@ -916,7 +916,6 @@
 
 .Position-leverage {
   margin-right: 0.25rem;
->>>>>>> 2d8e64b0
 }
 
 @media (max-width: 1500px) {
