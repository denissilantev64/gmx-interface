--- conflicted
+++ resolved
@@ -517,49 +517,6 @@
                 />
               </div>
             </div>
-<<<<<<< HEAD
-            <div className="Exchange-info-row">
-              <div className="Exchange-info-label">
-                <Trans>Reserve Amount</Trans>
-              </div>
-              <div className="align-right">
-                <TooltipWithPortal
-                  handle={`${formatAmount(
-                    reserveAmount && reserveAmount.gte(additionalReserveAmount)
-                      ? reserveAmount
-                      : additionalReserveAmount,
-                    18,
-                    2,
-                    true
-                  )} / ${formatAmount(maxReserveAmount, 18, 2, true)}`}
-                  position="top-end"
-                  renderContent={() => {
-                    return (
-                      <>
-                        <StatsTooltipRow
-                          label={t`Current Reserved`}
-                          value={formatAmount(reserveAmount, 18, 2, true)}
-                          showDollar={false}
-                        />
-                        <StatsTooltipRow
-                          label={t`Additional reserve required`}
-                          value={formatAmount(additionalReserveAmount, 18, 2, true)}
-                          showDollar={false}
-                        />
-                        {amount && nextReserveAmount.gt(maxReserveAmount) && (
-                          <>
-                            <br />
-                            <Trans>
-                              You need a total of at least {formatAmount(nextReserveAmount, 18, 2, true)}{" "}
-                              {stakeTokenLabel} to vest {formatAmount(amount, 18, 2, true)} esGMX.
-                            </Trans>
-                          </>
-                        )}
-                      </>
-                    );
-                  }}
-                />
-=======
             {reserveAmount && (
               <div className="Exchange-info-row">
                 <div className="Exchange-info-label">
@@ -603,7 +560,6 @@
                     }}
                   />
                 </div>
->>>>>>> a81cd066
               </div>
             )}
           </div>
