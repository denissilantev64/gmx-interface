import { Trans, t } from "@lingui/macro";
import { useWeb3React } from "@web3-react/core";
import { useCallback, useState } from "react";

import Checkbox from "components/Checkbox/Checkbox";
import Footer from "components/Footer/Footer";
import Modal from "components/Modal/Modal";
import Tooltip from "components/Tooltip/Tooltip";

import GlpManager from "abis/GlpManager.json";
import ReaderV2 from "abis/ReaderV2.json";
import RewardReader from "abis/RewardReader.json";
import RewardRouter from "abis/RewardRouter.json";
import Token from "abis/Token.json";
import Vault from "abis/Vault.json";
import Vester from "abis/Vester.json";

import { ARBITRUM, getConstant } from "config/chains";
import { useGmxPrice, useTotalGmxStaked, useTotalGmxSupply } from "domain/legacy";
import { ethers } from "ethers";
import {
  GLP_DECIMALS,
  PLACEHOLDER_ACCOUNT,
  USD_DECIMALS,
  getBalanceAndSupplyData,
  getDepositBalanceData,
  getPageTitle,
  getProcessedData,
  getStakingData,
  getVestingData,
} from "lib/legacy";
import { BASIS_POINTS_DIVISOR } from "config/factors";

import useSWR from "swr";

import { getContract } from "config/contracts";

import Button from "components/Button/Button";
import BuyInputSection from "components/BuyInputSection/BuyInputSection";
import SEO from "components/Common/SEO";
import ExternalLink from "components/ExternalLink/ExternalLink";
import GMXAprTooltip from "components/Stake/GMXAprTooltip";
import ChainsStatsTooltipRow from "components/StatsTooltip/ChainsStatsTooltipRow";
import StatsTooltipRow from "components/StatsTooltip/StatsTooltipRow";
import { GmList } from "components/Synthetics/GmList/GmList";
import TooltipWithPortal from "components/Tooltip/TooltipWithPortal";
import { getIcons } from "config/icons";
import { getServerUrl } from "config/backend";
import { getIsSyntheticsSupported } from "config/features";
import { useMarketTokensData, useMarketsInfo } from "domain/synthetics/markets";
import { useMarketTokensAPR } from "domain/synthetics/markets/useMarketTokensAPR";
import { approveTokens } from "domain/tokens";
import { useChainId } from "lib/chains";
import { callContract, contractFetcher } from "lib/contracts";
import { helperToast } from "lib/helperToast";
import { useLocalStorageSerializeKey } from "lib/localStorage";
import {
  bigNumberify,
  expandDecimals,
  formatAmount,
  formatAmountFree,
  formatKeyAmount,
  limitDecimals,
  parseValue,
} from "lib/numbers";
import "./StakeV2.css";
<<<<<<< HEAD
import PageTitle from "components/PageTitle/PageTitle";
=======
import useIsMetamaskMobile from "lib/wallets/useIsMetamaskMobile";
import { MAX_METAMASK_MOBILE_DECIMALS } from "config/ui";
>>>>>>> 795bc1df

const { AddressZero } = ethers.constants;

function StakeModal(props) {
  const {
    isVisible,
    setIsVisible,
    chainId,
    title,
    maxAmount,
    value,
    setValue,
    active,
    account,
    library,
    stakingTokenSymbol,
    stakingTokenAddress,
    farmAddress,
    rewardRouterAddress,
    stakeMethodName,
    setPendingTxns,
  } = props;
  const [isStaking, setIsStaking] = useState(false);
  const isMetamaskMobile = useIsMetamaskMobile();
  const [isApproving, setIsApproving] = useState(false);
  const icons = getIcons(chainId);
  const { data: tokenAllowance } = useSWR(
    active && stakingTokenAddress && [active, chainId, stakingTokenAddress, "allowance", account, farmAddress],
    {
      fetcher: contractFetcher(library, Token),
    }
  );

  let amount = parseValue(value, 18);
  const needApproval = farmAddress !== AddressZero && tokenAllowance && amount && amount.gt(tokenAllowance);

  const getError = () => {
    if (!amount || amount.eq(0)) {
      return t`Enter an amount`;
    }
    if (maxAmount && amount.gt(maxAmount)) {
      return t`Max amount exceeded`;
    }
  };

  const onClickPrimary = () => {
    if (needApproval) {
      approveTokens({
        setIsApproving,
        library,
        tokenAddress: stakingTokenAddress,
        spender: farmAddress,
        chainId,
      });
      return;
    }

    setIsStaking(true);
    const contract = new ethers.Contract(rewardRouterAddress, RewardRouter.abi, library.getSigner());

    callContract(chainId, contract, stakeMethodName, [amount], {
      sentMsg: t`Stake submitted!`,
      failMsg: t`Stake failed.`,
      setPendingTxns,
    })
      .then(async (res) => {
        setIsVisible(false);
      })
      .finally(() => {
        setIsStaking(false);
      });
  };

  const isPrimaryEnabled = () => {
    const error = getError();
    if (error) {
      return false;
    }
    if (isApproving) {
      return false;
    }
    if (isStaking) {
      return false;
    }
    return true;
  };

  const getPrimaryText = () => {
    const error = getError();
    if (error) {
      return error;
    }
    if (isApproving) {
      return t`Approving ${stakingTokenSymbol}...`;
    }
    if (needApproval) {
      return t`Approve ${stakingTokenSymbol}`;
    }
    if (isStaking) {
      return t`Staking...`;
    }
    return t`Stake`;
  };

  return (
    <div className="StakeModal">
      <Modal isVisible={isVisible} setIsVisible={setIsVisible} label={title}>
        <BuyInputSection
          topLeftLabel={t`Stake`}
          topRightLabel={t`Max`}
          topRightValue={formatAmount(maxAmount, 18, 4, true)}
          onClickTopRightLabel={() => {
            const formattedMaxAmount = formatAmountFree(maxAmount, 18, 18);
            const finalMaxAmount = isMetamaskMobile
              ? limitDecimals(formattedMaxAmount, MAX_METAMASK_MOBILE_DECIMALS)
              : formattedMaxAmount;
            setValue(finalMaxAmount);
          }}
          inputValue={value}
          onInputValueChange={(e) => setValue(e.target.value)}
          showMaxButton={false}
        >
          <div className="Stake-modal-icons">
            <img
              className="mr-xs icon"
              width="25"
              src={icons[stakingTokenSymbol.toLowerCase()]}
              alt={stakingTokenSymbol}
            />
            {stakingTokenSymbol}
          </div>
        </BuyInputSection>

        <div className="Exchange-swap-button-container">
          <Button variant="primary-action" className="w-full" onClick={onClickPrimary} disabled={!isPrimaryEnabled()}>
            {getPrimaryText()}
          </Button>
        </div>
      </Modal>
    </div>
  );
}

function UnstakeModal(props) {
  const {
    isVisible,
    setIsVisible,
    chainId,
    title,
    maxAmount,
    value,
    setValue,
    library,
    unstakingTokenSymbol,
    rewardRouterAddress,
    unstakeMethodName,
    multiplierPointsAmount,
    reservedAmount,
    bonusGmxInFeeGmx,
    setPendingTxns,
  } = props;
  const [isUnstaking, setIsUnstaking] = useState(false);
  const icons = getIcons(chainId);

  let amount = parseValue(value, 18);
  let burnAmount;

  if (
    multiplierPointsAmount &&
    multiplierPointsAmount.gt(0) &&
    amount &&
    amount.gt(0) &&
    bonusGmxInFeeGmx &&
    bonusGmxInFeeGmx.gt(0)
  ) {
    burnAmount = multiplierPointsAmount.mul(amount).div(bonusGmxInFeeGmx);
  }

  const shouldShowReductionAmount = true;
  let rewardReductionBasisPoints;
  if (burnAmount && bonusGmxInFeeGmx) {
    rewardReductionBasisPoints = burnAmount.mul(BASIS_POINTS_DIVISOR).div(bonusGmxInFeeGmx);
  }

  const getError = () => {
    if (!amount) {
      return t`Enter an amount`;
    }
    if (amount.gt(maxAmount)) {
      return t`Max amount exceeded`;
    }
  };

  const onClickPrimary = () => {
    setIsUnstaking(true);
    const contract = new ethers.Contract(rewardRouterAddress, RewardRouter.abi, library.getSigner());
    callContract(chainId, contract, unstakeMethodName, [amount], {
      sentMsg: t`Unstake submitted!`,
      failMsg: t`Unstake failed.`,
      successMsg: t`Unstake completed!`,
      setPendingTxns,
    })
      .then(async (res) => {
        setIsVisible(false);
      })
      .finally(() => {
        setIsUnstaking(false);
      });
  };

  const isPrimaryEnabled = () => {
    const error = getError();
    if (error) {
      return false;
    }
    if (isUnstaking) {
      return false;
    }
    return true;
  };

  const getPrimaryText = () => {
    const error = getError();
    if (error) {
      return error;
    }
    if (isUnstaking) {
      return t`Unstaking...`;
    }
    return t`Unstake`;
  };

  return (
    <div className="StakeModal">
      <Modal isVisible={isVisible} setIsVisible={setIsVisible} label={title}>
        <BuyInputSection
          topLeftLabel={t`Unstake`}
          topRightLabel={t`Max`}
          topRightValue={formatAmount(maxAmount, 18, 4, true)}
          onClickTopRightLabel={() => setValue(formatAmountFree(maxAmount, 18, 18))}
          inputValue={value}
          onInputValueChange={(e) => setValue(e.target.value)}
          showMaxButton={false}
        >
          <div className="Stake-modal-icons">
            <img
              className="mr-xs icon"
              width="25"
              src={icons[unstakingTokenSymbol.toLowerCase()]}
              alt={unstakingTokenSymbol}
            />
            {unstakingTokenSymbol}
          </div>
        </BuyInputSection>
        {reservedAmount && reservedAmount.gt(0) && (
          <div className="Modal-note">
            You have {formatAmount(reservedAmount, 18, 2, true)} tokens reserved for vesting.
          </div>
        )}
        {burnAmount && burnAmount.gt(0) && rewardReductionBasisPoints && rewardReductionBasisPoints.gt(0) && (
          <div className="Modal-note">
            <Trans>
              Unstaking will burn&nbsp;
              <ExternalLink className="display-inline" href="https://docs.gmx.io/docs/tokenomics/rewards">
                {formatAmount(burnAmount, 18, 4, true)} Multiplier Points
              </ExternalLink>
              .&nbsp;
              {shouldShowReductionAmount && (
                <span>Boost Percentage: -{formatAmount(rewardReductionBasisPoints, 2, 2)}%.</span>
              )}
            </Trans>
          </div>
        )}
        <div className="Exchange-swap-button-container">
          <Button variant="primary-action" className="w-full" onClick={onClickPrimary} disabled={!isPrimaryEnabled()}>
            {getPrimaryText()}
          </Button>
        </div>
      </Modal>
    </div>
  );
}

function VesterDepositModal(props) {
  const {
    isVisible,
    setIsVisible,
    chainId,
    title,
    maxAmount,
    value,
    setValue,
    balance,
    vestedAmount,
    averageStakedAmount,
    maxVestableAmount,
    library,
    stakeTokenLabel,
    reserveAmount,
    maxReserveAmount,
    vesterAddress,
    setPendingTxns,
  } = props;
  const [isDepositing, setIsDepositing] = useState(false);
  const icons = getIcons(chainId);

  let amount = parseValue(value, 18);

  let nextReserveAmount = reserveAmount;

  let nextDepositAmount = vestedAmount;
  if (amount) {
    nextDepositAmount = vestedAmount.add(amount);
  }

  let additionalReserveAmount = bigNumberify(0);
  if (amount && averageStakedAmount && maxVestableAmount && maxVestableAmount.gt(0)) {
    nextReserveAmount = nextDepositAmount.mul(averageStakedAmount).div(maxVestableAmount);
    if (nextReserveAmount.gt(reserveAmount)) {
      additionalReserveAmount = nextReserveAmount.sub(reserveAmount);
    }
  }

  const getError = () => {
    if (!amount || amount.eq(0)) {
      return t`Enter an amount`;
    }
    if (maxAmount && amount.gt(maxAmount)) {
      return t`Max amount exceeded`;
    }
    if (nextReserveAmount.gt(maxReserveAmount)) {
      return t`Insufficient staked tokens`;
    }
  };

  const onClickPrimary = () => {
    setIsDepositing(true);
    const contract = new ethers.Contract(vesterAddress, Vester.abi, library.getSigner());

    callContract(chainId, contract, "deposit", [amount], {
      sentMsg: t`Deposit submitted!`,
      failMsg: t`Deposit failed!`,
      successMsg: t`Deposited!`,
      setPendingTxns,
    })
      .then(async (res) => {
        setIsVisible(false);
      })
      .finally(() => {
        setIsDepositing(false);
      });
  };

  const isPrimaryEnabled = () => {
    const error = getError();
    if (error) {
      return false;
    }
    if (isDepositing) {
      return false;
    }
    return true;
  };

  const getPrimaryText = () => {
    const error = getError();
    if (error) {
      return error;
    }
    if (isDepositing) {
      return t`Depositing...`;
    }
    return t`Deposit`;
  };

  return (
    <SEO title={getPageTitle(t`Earn`)}>
      <div className="StakeModal">
        <Modal isVisible={isVisible} setIsVisible={setIsVisible} label={title} className="non-scrollable">
          <BuyInputSection
            topLeftLabel={t`Deposit`}
            topRightLabel={t`Max`}
            topRightValue={formatAmount(maxAmount, 18, 4, true)}
            onClickTopRightLabel={() => setValue(formatAmountFree(maxAmount, 18, 18))}
            inputValue={value}
            onInputValueChange={(e) => setValue(e.target.value)}
            showMaxButton={false}
          >
            <div className="Stake-modal-icons">
              <img className="mr-xs icon" width="25" src={icons.esgmx} alt="esGMX" />
              esGMX
            </div>
          </BuyInputSection>

          <div className="VesterDepositModal-info-rows">
            <div className="Exchange-info-row">
              <div className="Exchange-info-label">
                <Trans>Wallet</Trans>
              </div>
              <div className="align-right">{formatAmount(balance, 18, 2, true)} esGMX</div>
            </div>
            <div className="Exchange-info-row">
              <div className="Exchange-info-label">
                <Trans>Vault Capacity</Trans>
              </div>
              <div className="align-right">
                <TooltipWithPortal
                  handle={`${formatAmount(nextDepositAmount, 18, 2, true)} / ${formatAmount(
                    maxVestableAmount,
                    18,
                    2,
                    true
                  )}`}
                  position="right-top"
                  renderContent={() => {
                    return (
                      <div>
                        <p className="text-white">
                          <Trans>Vault Capacity for your Account:</Trans>
                        </p>
                        <StatsTooltipRow
                          showDollar={false}
                          label={t`Deposited`}
                          value={`${formatAmount(vestedAmount, 18, 2, true)} esGMX`}
                        />
                        <StatsTooltipRow
                          showDollar={false}
                          label={t`Max Capacity`}
                          value={`${formatAmount(maxVestableAmount, 18, 2, true)} esGMX`}
                        />
                      </div>
                    );
                  }}
                />
              </div>
            </div>
            <div className="Exchange-info-row">
              <div className="Exchange-info-label">
                <Trans>Reserve Amount</Trans>
              </div>
              <div className="align-right">
                <TooltipWithPortal
                  handle={`${formatAmount(
                    reserveAmount && reserveAmount.gte(additionalReserveAmount)
                      ? reserveAmount
                      : additionalReserveAmount,
                    18,
                    2,
                    true
                  )} / ${formatAmount(maxReserveAmount, 18, 2, true)}`}
                  position="right-top"
                  renderContent={() => {
                    return (
                      <>
                        <StatsTooltipRow
                          label={t`Current Reserved`}
                          value={formatAmount(reserveAmount, 18, 2, true)}
                          showDollar={false}
                        />
                        <StatsTooltipRow
                          label={t`Additional reserve required`}
                          value={formatAmount(additionalReserveAmount, 18, 2, true)}
                          showDollar={false}
                        />
                        {amount && nextReserveAmount.gt(maxReserveAmount) && (
                          <>
                            <br />
                            <Trans>
                              You need a total of at least {formatAmount(nextReserveAmount, 18, 2, true)}{" "}
                              {stakeTokenLabel} to vest {formatAmount(amount, 18, 2, true)} esGMX.
                            </Trans>
                          </>
                        )}
                      </>
                    );
                  }}
                />
              </div>
            </div>
          </div>
          <div className="Exchange-swap-button-container">
            <Button variant="primary-action" className="w-full" onClick={onClickPrimary} disabled={!isPrimaryEnabled()}>
              {getPrimaryText()}
            </Button>
          </div>
        </Modal>
      </div>
    </SEO>
  );
}

function VesterWithdrawModal(props) {
  const { isVisible, setIsVisible, chainId, title, library, vesterAddress, setPendingTxns } = props;
  const [isWithdrawing, setIsWithdrawing] = useState(false);

  const onClickPrimary = () => {
    setIsWithdrawing(true);
    const contract = new ethers.Contract(vesterAddress, Vester.abi, library.getSigner());

    callContract(chainId, contract, "withdraw", [], {
      sentMsg: t`Withdraw submitted.`,
      failMsg: t`Withdraw failed.`,
      successMsg: t`Withdrawn!`,
      setPendingTxns,
    })
      .then(async (res) => {
        setIsVisible(false);
      })
      .finally(() => {
        setIsWithdrawing(false);
      });
  };

  return (
    <div className="StakeModal">
      <Modal isVisible={isVisible} setIsVisible={setIsVisible} label={title}>
        <Trans>
          <div>
            This will withdraw and unreserve all tokens as well as pause vesting.
            <br />
            <br />
            esGMX tokens that have been converted to GMX will remain as GMX tokens.
            <br />
            <br />
            To claim GMX tokens without withdrawing, use the "Claim" button under the Total Rewards section.
            <br />
            <br />
          </div>
        </Trans>
        <div className="Exchange-swap-button-container">
          <Button variant="primary-action" className="w-full" onClick={onClickPrimary} disabled={isWithdrawing}>
            {!isWithdrawing && "Confirm Withdraw"}
            {isWithdrawing && "Confirming..."}
          </Button>
        </div>
      </Modal>
    </div>
  );
}

function CompoundModal(props) {
  const {
    isVisible,
    setIsVisible,
    rewardRouterAddress,
    active,
    account,
    library,
    chainId,
    setPendingTxns,
    totalVesterRewards,
    nativeTokenSymbol,
    wrappedTokenSymbol,
  } = props;
  const [isCompounding, setIsCompounding] = useState(false);
  const [shouldClaimGmx, setShouldClaimGmx] = useLocalStorageSerializeKey(
    [chainId, "StakeV2-compound-should-claim-gmx"],
    true
  );
  const [shouldStakeGmx, setShouldStakeGmx] = useLocalStorageSerializeKey(
    [chainId, "StakeV2-compound-should-stake-gmx"],
    true
  );
  const [shouldClaimEsGmx, setShouldClaimEsGmx] = useLocalStorageSerializeKey(
    [chainId, "StakeV2-compound-should-claim-es-gmx"],
    true
  );
  const [shouldStakeEsGmx, setShouldStakeEsGmx] = useLocalStorageSerializeKey(
    [chainId, "StakeV2-compound-should-stake-es-gmx"],
    true
  );
  const [shouldStakeMultiplierPoints, setShouldStakeMultiplierPoints] = useState(true);
  const [shouldClaimWeth, setShouldClaimWeth] = useLocalStorageSerializeKey(
    [chainId, "StakeV2-compound-should-claim-weth"],
    true
  );
  const [shouldConvertWeth, setShouldConvertWeth] = useLocalStorageSerializeKey(
    [chainId, "StakeV2-compound-should-convert-weth"],
    true
  );

  const gmxAddress = getContract(chainId, "GMX");
  const stakedGmxTrackerAddress = getContract(chainId, "StakedGmxTracker");

  const [isApproving, setIsApproving] = useState(false);

  const { data: tokenAllowance } = useSWR(
    active && [active, chainId, gmxAddress, "allowance", account, stakedGmxTrackerAddress],
    {
      fetcher: contractFetcher(library, Token),
    }
  );

  const needApproval = shouldStakeGmx && tokenAllowance && totalVesterRewards && totalVesterRewards.gt(tokenAllowance);

  const isPrimaryEnabled = () => {
    return !isCompounding && !isApproving && !isCompounding;
  };

  const getPrimaryText = () => {
    if (isApproving) {
      return t`Approving GMX...`;
    }
    if (needApproval) {
      return t`Approve GMX`;
    }
    if (isCompounding) {
      return t`Compounding...`;
    }
    return t`Compound`;
  };

  const onClickPrimary = () => {
    if (needApproval) {
      approveTokens({
        setIsApproving,
        library,
        tokenAddress: gmxAddress,
        spender: stakedGmxTrackerAddress,
        chainId,
      });
      return;
    }

    setIsCompounding(true);

    const contract = new ethers.Contract(rewardRouterAddress, RewardRouter.abi, library.getSigner());
    callContract(
      chainId,
      contract,
      "handleRewards",
      [
        shouldClaimGmx || shouldStakeGmx,
        shouldStakeGmx,
        shouldClaimEsGmx || shouldStakeEsGmx,
        shouldStakeEsGmx,
        shouldStakeMultiplierPoints,
        shouldClaimWeth || shouldConvertWeth,
        shouldConvertWeth,
      ],
      {
        sentMsg: t`Compound submitted!`,
        failMsg: t`Compound failed.`,
        successMsg: t`Compound completed!`,
        setPendingTxns,
      }
    )
      .then(async (res) => {
        setIsVisible(false);
      })
      .finally(() => {
        setIsCompounding(false);
      });
  };

  const toggleShouldStakeGmx = (value) => {
    if (value) {
      setShouldClaimGmx(true);
    }
    setShouldStakeGmx(value);
  };

  const toggleShouldStakeEsGmx = (value) => {
    if (value) {
      setShouldClaimEsGmx(true);
    }
    setShouldStakeEsGmx(value);
  };

  const toggleConvertWeth = (value) => {
    if (value) {
      setShouldClaimWeth(true);
    }
    setShouldConvertWeth(value);
  };

  return (
    <div className="StakeModal">
      <Modal isVisible={isVisible} setIsVisible={setIsVisible} label={t`Compound Rewards`}>
        <div className="CompoundModal-menu">
          <div>
            <Checkbox
              isChecked={shouldStakeMultiplierPoints}
              setIsChecked={setShouldStakeMultiplierPoints}
              disabled={true}
            >
              <Trans>Stake Multiplier Points</Trans>
            </Checkbox>
          </div>
          <div>
            <Checkbox isChecked={shouldClaimGmx} setIsChecked={setShouldClaimGmx} disabled={shouldStakeGmx}>
              <Trans>Claim GMX Rewards</Trans>
            </Checkbox>
          </div>
          <div>
            <Checkbox isChecked={shouldStakeGmx} setIsChecked={toggleShouldStakeGmx}>
              <Trans>Stake GMX Rewards</Trans>
            </Checkbox>
          </div>
          <div>
            <Checkbox isChecked={shouldClaimEsGmx} setIsChecked={setShouldClaimEsGmx} disabled={shouldStakeEsGmx}>
              <Trans>Claim esGMX Rewards</Trans>
            </Checkbox>
          </div>
          <div>
            <Checkbox isChecked={shouldStakeEsGmx} setIsChecked={toggleShouldStakeEsGmx}>
              <Trans>Stake esGMX Rewards</Trans>
            </Checkbox>
          </div>
          <div>
            <Checkbox isChecked={shouldClaimWeth} setIsChecked={setShouldClaimWeth} disabled={shouldConvertWeth}>
              <Trans>Claim {wrappedTokenSymbol} Rewards</Trans>
            </Checkbox>
          </div>
          <div>
            <Checkbox isChecked={shouldConvertWeth} setIsChecked={toggleConvertWeth}>
              <Trans>
                Convert {wrappedTokenSymbol} to {nativeTokenSymbol}
              </Trans>
            </Checkbox>
          </div>
        </div>
        <div className="Exchange-swap-button-container">
          <Button variant="primary-action" className="w-full" onClick={onClickPrimary} disabled={!isPrimaryEnabled()}>
            {getPrimaryText()}
          </Button>
        </div>
      </Modal>
    </div>
  );
}

function ClaimModal(props) {
  const {
    isVisible,
    setIsVisible,
    rewardRouterAddress,
    library,
    chainId,
    setPendingTxns,
    nativeTokenSymbol,
    wrappedTokenSymbol,
  } = props;
  const [isClaiming, setIsClaiming] = useState(false);
  const [shouldClaimGmx, setShouldClaimGmx] = useLocalStorageSerializeKey(
    [chainId, "StakeV2-claim-should-claim-gmx"],
    true
  );
  const [shouldClaimEsGmx, setShouldClaimEsGmx] = useLocalStorageSerializeKey(
    [chainId, "StakeV2-claim-should-claim-es-gmx"],
    true
  );
  const [shouldClaimWeth, setShouldClaimWeth] = useLocalStorageSerializeKey(
    [chainId, "StakeV2-claim-should-claim-weth"],
    true
  );
  const [shouldConvertWeth, setShouldConvertWeth] = useLocalStorageSerializeKey(
    [chainId, "StakeV2-claim-should-convert-weth"],
    true
  );

  const isPrimaryEnabled = () => {
    return !isClaiming;
  };

  const getPrimaryText = () => {
    if (isClaiming) {
      return t`Claiming...`;
    }
    return t`Claim`;
  };

  const onClickPrimary = () => {
    setIsClaiming(true);

    const contract = new ethers.Contract(rewardRouterAddress, RewardRouter.abi, library.getSigner());
    callContract(
      chainId,
      contract,
      "handleRewards",
      [
        shouldClaimGmx,
        false, // shouldStakeGmx
        shouldClaimEsGmx,
        false, // shouldStakeEsGmx
        false, // shouldStakeMultiplierPoints
        shouldClaimWeth,
        shouldConvertWeth,
      ],
      {
        sentMsg: t`Claim submitted.`,
        failMsg: t`Claim failed.`,
        successMsg: t`Claim completed!`,
        setPendingTxns,
      }
    )
      .then(async (res) => {
        setIsVisible(false);
      })
      .finally(() => {
        setIsClaiming(false);
      });
  };

  const toggleConvertWeth = (value) => {
    if (value) {
      setShouldClaimWeth(true);
    }
    setShouldConvertWeth(value);
  };

  return (
    <div className="StakeModal">
      <Modal isVisible={isVisible} setIsVisible={setIsVisible} label={t`Claim Rewards`}>
        <div className="CompoundModal-menu">
          <div>
            <Checkbox isChecked={shouldClaimGmx} setIsChecked={setShouldClaimGmx}>
              <Trans>Claim GMX Rewards</Trans>
            </Checkbox>
          </div>
          <div>
            <Checkbox isChecked={shouldClaimEsGmx} setIsChecked={setShouldClaimEsGmx}>
              <Trans>Claim esGMX Rewards</Trans>
            </Checkbox>
          </div>
          <div>
            <Checkbox isChecked={shouldClaimWeth} setIsChecked={setShouldClaimWeth} disabled={shouldConvertWeth}>
              <Trans>Claim {wrappedTokenSymbol} Rewards</Trans>
            </Checkbox>
          </div>
          <div>
            <Checkbox isChecked={shouldConvertWeth} setIsChecked={toggleConvertWeth}>
              <Trans>
                Convert {wrappedTokenSymbol} to {nativeTokenSymbol}
              </Trans>
            </Checkbox>
          </div>
        </div>
        <div className="Exchange-swap-button-container">
          <Button variant="primary-action" className="w-full" onClick={onClickPrimary} disabled={!isPrimaryEnabled()}>
            {getPrimaryText()}
          </Button>
        </div>
      </Modal>
    </div>
  );
}

export default function StakeV2({ setPendingTxns, connectWallet }) {
  const { active, library, account } = useWeb3React();
  const { chainId } = useChainId();
  const icons = getIcons(chainId);
  const hasInsurance = true;
  const [isStakeModalVisible, setIsStakeModalVisible] = useState(false);
  const [stakeModalTitle, setStakeModalTitle] = useState("");
  const [stakeModalMaxAmount, setStakeModalMaxAmount] = useState(undefined);
  const [stakeValue, setStakeValue] = useState("");
  const [stakingTokenSymbol, setStakingTokenSymbol] = useState("");
  const [stakingTokenAddress, setStakingTokenAddress] = useState("");
  const [stakingFarmAddress, setStakingFarmAddress] = useState("");
  const [stakeMethodName, setStakeMethodName] = useState("");

  const [isUnstakeModalVisible, setIsUnstakeModalVisible] = useState(false);
  const [unstakeModalTitle, setUnstakeModalTitle] = useState("");
  const [unstakeModalMaxAmount, setUnstakeModalMaxAmount] = useState(undefined);
  const [unstakeModalReservedAmount, setUnstakeModalReservedAmount] = useState(undefined);
  const [unstakeValue, setUnstakeValue] = useState("");
  const [unstakingTokenSymbol, setUnstakingTokenSymbol] = useState("");
  const [unstakeMethodName, setUnstakeMethodName] = useState("");

  const [isVesterDepositModalVisible, setIsVesterDepositModalVisible] = useState(false);
  const [vesterDepositTitle, setVesterDepositTitle] = useState("");
  const [vesterDepositStakeTokenLabel, setVesterDepositStakeTokenLabel] = useState("");
  const [vesterDepositMaxAmount, setVesterDepositMaxAmount] = useState("");
  const [vesterDepositBalance, setVesterDepositBalance] = useState("");
  const [vesterDepositEscrowedBalance, setVesterDepositEscrowedBalance] = useState("");
  const [vesterDepositVestedAmount, setVesterDepositVestedAmount] = useState("");
  const [vesterDepositAverageStakedAmount, setVesterDepositAverageStakedAmount] = useState("");
  const [vesterDepositMaxVestableAmount, setVesterDepositMaxVestableAmount] = useState("");
  const [vesterDepositValue, setVesterDepositValue] = useState("");
  const [vesterDepositReserveAmount, setVesterDepositReserveAmount] = useState("");
  const [vesterDepositMaxReserveAmount, setVesterDepositMaxReserveAmount] = useState("");
  const [vesterDepositAddress, setVesterDepositAddress] = useState("");

  const [isVesterWithdrawModalVisible, setIsVesterWithdrawModalVisible] = useState(false);
  const [vesterWithdrawTitle, setVesterWithdrawTitle] = useState(false);
  const [vesterWithdrawAddress, setVesterWithdrawAddress] = useState("");

  const [isCompoundModalVisible, setIsCompoundModalVisible] = useState(false);
  const [isClaimModalVisible, setIsClaimModalVisible] = useState(false);

  const rewardRouterAddress = getContract(chainId, "RewardRouter");
  const rewardReaderAddress = getContract(chainId, "RewardReader");
  const readerAddress = getContract(chainId, "Reader");

  const vaultAddress = getContract(chainId, "Vault");
  const nativeTokenAddress = getContract(chainId, "NATIVE_TOKEN");
  const gmxAddress = getContract(chainId, "GMX");
  const esGmxAddress = getContract(chainId, "ES_GMX");
  const bnGmxAddress = getContract(chainId, "BN_GMX");
  const glpAddress = getContract(chainId, "GLP");

  const stakedGmxTrackerAddress = getContract(chainId, "StakedGmxTracker");
  const bonusGmxTrackerAddress = getContract(chainId, "BonusGmxTracker");
  const feeGmxTrackerAddress = getContract(chainId, "FeeGmxTracker");

  const stakedGlpTrackerAddress = getContract(chainId, "StakedGlpTracker");
  const feeGlpTrackerAddress = getContract(chainId, "FeeGlpTracker");

  const glpManagerAddress = getContract(chainId, "GlpManager");

  const stakedGmxDistributorAddress = getContract(chainId, "StakedGmxDistributor");
  const stakedGlpDistributorAddress = getContract(chainId, "StakedGlpDistributor");

  const gmxVesterAddress = getContract(chainId, "GmxVester");
  const glpVesterAddress = getContract(chainId, "GlpVester");

  const vesterAddresses = [gmxVesterAddress, glpVesterAddress];

  const excludedEsGmxAccounts = [stakedGmxDistributorAddress, stakedGlpDistributorAddress];

  const nativeTokenSymbol = getConstant(chainId, "nativeTokenSymbol");
  const wrappedTokenSymbol = getConstant(chainId, "wrappedTokenSymbol");

  const walletTokens = [gmxAddress, esGmxAddress, glpAddress, stakedGmxTrackerAddress];
  const depositTokens = [
    gmxAddress,
    esGmxAddress,
    stakedGmxTrackerAddress,
    bonusGmxTrackerAddress,
    bnGmxAddress,
    glpAddress,
  ];
  const rewardTrackersForDepositBalances = [
    stakedGmxTrackerAddress,
    stakedGmxTrackerAddress,
    bonusGmxTrackerAddress,
    feeGmxTrackerAddress,
    feeGmxTrackerAddress,
    feeGlpTrackerAddress,
  ];
  const rewardTrackersForStakingInfo = [
    stakedGmxTrackerAddress,
    bonusGmxTrackerAddress,
    feeGmxTrackerAddress,
    stakedGlpTrackerAddress,
    feeGlpTrackerAddress,
  ];

  const { marketsInfoData, tokensData } = useMarketsInfo(chainId);
  const { marketTokensData } = useMarketTokensData(chainId, { isDeposit: false });
  const { marketsTokensAPRData } = useMarketTokensAPR(chainId, { marketsInfoData, marketTokensData });

  const { data: walletBalances } = useSWR(
    [
      `StakeV2:walletBalances:${active}`,
      chainId,
      readerAddress,
      "getTokenBalancesWithSupplies",
      account || PLACEHOLDER_ACCOUNT,
    ],
    {
      fetcher: contractFetcher(library, ReaderV2, [walletTokens]),
    }
  );

  const { data: depositBalances } = useSWR(
    [
      `StakeV2:depositBalances:${active}`,
      chainId,
      rewardReaderAddress,
      "getDepositBalances",
      account || PLACEHOLDER_ACCOUNT,
    ],
    {
      fetcher: contractFetcher(library, RewardReader, [depositTokens, rewardTrackersForDepositBalances]),
    }
  );

  const { data: stakingInfo } = useSWR(
    [`StakeV2:stakingInfo:${active}`, chainId, rewardReaderAddress, "getStakingInfo", account || PLACEHOLDER_ACCOUNT],
    {
      fetcher: contractFetcher(library, RewardReader, [rewardTrackersForStakingInfo]),
    }
  );

  const { data: stakedGmxSupply } = useSWR(
    [`StakeV2:stakedGmxSupply:${active}`, chainId, gmxAddress, "balanceOf", stakedGmxTrackerAddress],
    {
      fetcher: contractFetcher(library, Token),
    }
  );

  const { data: aums } = useSWR([`StakeV2:getAums:${active}`, chainId, glpManagerAddress, "getAums"], {
    fetcher: contractFetcher(library, GlpManager),
  });

  const { data: nativeTokenPrice } = useSWR(
    [`StakeV2:nativeTokenPrice:${active}`, chainId, vaultAddress, "getMinPrice", nativeTokenAddress],
    {
      fetcher: contractFetcher(library, Vault),
    }
  );

  const { data: esGmxSupply } = useSWR(
    [`StakeV2:esGmxSupply:${active}`, chainId, readerAddress, "getTokenSupply", esGmxAddress],
    {
      fetcher: contractFetcher(library, ReaderV2, [excludedEsGmxAccounts]),
    }
  );

  const { data: vestingInfo } = useSWR(
    [`StakeV2:vestingInfo:${active}`, chainId, readerAddress, "getVestingInfo", account || PLACEHOLDER_ACCOUNT],
    {
      fetcher: contractFetcher(library, ReaderV2, [vesterAddresses]),
    }
  );

  const { gmxPrice, gmxPriceFromArbitrum, gmxPriceFromAvalanche } = useGmxPrice(
    chainId,
    { arbitrum: chainId === ARBITRUM ? library : undefined },
    active
  );

  let { total: totalGmxSupply } = useTotalGmxSupply();

  let { avax: avaxGmxStaked, arbitrum: arbitrumGmxStaked, total: totalGmxStaked } = useTotalGmxStaked();

  const gmxSupplyUrl = getServerUrl(chainId, "/gmx_supply");
  const { data: gmxSupply } = useSWR([gmxSupplyUrl], {
    fetcher: (...args) => fetch(...args).then((res) => res.text()),
  });

  const isGmxTransferEnabled = true;

  let esGmxSupplyUsd;
  if (esGmxSupply && gmxPrice) {
    esGmxSupplyUsd = esGmxSupply.mul(gmxPrice).div(expandDecimals(1, 18));
  }

  let aum;
  if (aums && aums.length > 0) {
    aum = aums[0].add(aums[1]).div(2);
  }

  const { balanceData, supplyData } = getBalanceAndSupplyData(walletBalances);
  const depositBalanceData = getDepositBalanceData(depositBalances);
  const stakingData = getStakingData(stakingInfo);
  const vestingData = getVestingData(vestingInfo);

  const processedData = getProcessedData(
    balanceData,
    supplyData,
    depositBalanceData,
    stakingData,
    vestingData,
    aum,
    nativeTokenPrice,
    stakedGmxSupply,
    gmxPrice,
    gmxSupply
  );

  let hasMultiplierPoints = false;
  let multiplierPointsAmount;
  if (processedData && processedData.bonusGmxTrackerRewards && processedData.bnGmxInFeeGmx) {
    multiplierPointsAmount = processedData.bonusGmxTrackerRewards.add(processedData.bnGmxInFeeGmx);
    if (multiplierPointsAmount.gt(0)) {
      hasMultiplierPoints = true;
    }
  }
  let totalRewardTokens;
  if (processedData && processedData.bnGmxInFeeGmx && processedData.bonusGmxInFeeGmx) {
    totalRewardTokens = processedData.bnGmxInFeeGmx.add(processedData.bonusGmxInFeeGmx);
  }

  let totalRewardTokensAndGlp;
  if (totalRewardTokens && processedData && processedData.glpBalance) {
    totalRewardTokensAndGlp = totalRewardTokens.add(processedData.glpBalance);
  }

  const bonusGmxInFeeGmx = processedData ? processedData.bonusGmxInFeeGmx : undefined;

  let stakedGmxSupplyUsd;
  if (!totalGmxStaked.isZero() && gmxPrice) {
    stakedGmxSupplyUsd = totalGmxStaked.mul(gmxPrice).div(expandDecimals(1, 18));
  }

  let totalSupplyUsd;
  if (totalGmxSupply && !totalGmxSupply.isZero() && gmxPrice) {
    totalSupplyUsd = totalGmxSupply.mul(gmxPrice).div(expandDecimals(1, 18));
  }

  let maxUnstakeableGmx = bigNumberify(0);
  if (
    totalRewardTokens &&
    vestingData &&
    vestingData.gmxVesterPairAmount &&
    multiplierPointsAmount &&
    processedData.bonusGmxInFeeGmx
  ) {
    const availableTokens = totalRewardTokens.sub(vestingData.gmxVesterPairAmount);
    const stakedTokens = processedData.bonusGmxInFeeGmx;
    const divisor = multiplierPointsAmount.add(stakedTokens);
    if (divisor.gt(0)) {
      maxUnstakeableGmx = availableTokens.mul(stakedTokens).div(divisor);
    }
  }

  const showStakeGmxModal = () => {
    if (!isGmxTransferEnabled) {
      helperToast.error(t`GMX transfers not yet enabled`);
      return;
    }

    setIsStakeModalVisible(true);
    setStakeModalTitle(t`Stake GMX`);
    setStakeModalMaxAmount(processedData.gmxBalance);
    setStakeValue("");
    setStakingTokenSymbol("GMX");
    setStakingTokenAddress(gmxAddress);
    setStakingFarmAddress(stakedGmxTrackerAddress);
    setStakeMethodName("stakeGmx");
  };

  const showStakeEsGmxModal = () => {
    setIsStakeModalVisible(true);
    setStakeModalTitle(t`Stake esGMX`);
    setStakeModalMaxAmount(processedData.esGmxBalance);
    setStakeValue("");
    setStakingTokenSymbol("esGMX");
    setStakingTokenAddress(esGmxAddress);
    setStakingFarmAddress(AddressZero);
    setStakeMethodName("stakeEsGmx");
  };

  const showGmxVesterDepositModal = () => {
    let remainingVestableAmount = vestingData.gmxVester.maxVestableAmount.sub(vestingData.gmxVester.vestedAmount);
    if (processedData.esGmxBalance.lt(remainingVestableAmount)) {
      remainingVestableAmount = processedData.esGmxBalance;
    }

    setIsVesterDepositModalVisible(true);
    setVesterDepositTitle(t`GMX Vault`);
    setVesterDepositStakeTokenLabel("staked GMX + esGMX + Multiplier Points");
    setVesterDepositMaxAmount(remainingVestableAmount);
    setVesterDepositBalance(processedData.esGmxBalance);
    setVesterDepositEscrowedBalance(vestingData.gmxVester.escrowedBalance);
    setVesterDepositVestedAmount(vestingData.gmxVester.vestedAmount);
    setVesterDepositMaxVestableAmount(vestingData.gmxVester.maxVestableAmount);
    setVesterDepositAverageStakedAmount(vestingData.gmxVester.averageStakedAmount);
    setVesterDepositReserveAmount(vestingData.gmxVester.pairAmount);
    setVesterDepositMaxReserveAmount(totalRewardTokens);
    setVesterDepositValue("");
    setVesterDepositAddress(gmxVesterAddress);
  };

  const showGlpVesterDepositModal = () => {
    let remainingVestableAmount = vestingData.glpVester.maxVestableAmount.sub(vestingData.glpVester.vestedAmount);
    if (processedData.esGmxBalance.lt(remainingVestableAmount)) {
      remainingVestableAmount = processedData.esGmxBalance;
    }

    setIsVesterDepositModalVisible(true);
    setVesterDepositTitle(t`GLP Vault`);
    setVesterDepositStakeTokenLabel("staked GLP");
    setVesterDepositMaxAmount(remainingVestableAmount);
    setVesterDepositBalance(processedData.esGmxBalance);
    setVesterDepositEscrowedBalance(vestingData.glpVester.escrowedBalance);
    setVesterDepositVestedAmount(vestingData.glpVester.vestedAmount);
    setVesterDepositMaxVestableAmount(vestingData.glpVester.maxVestableAmount);
    setVesterDepositAverageStakedAmount(vestingData.glpVester.averageStakedAmount);
    setVesterDepositReserveAmount(vestingData.glpVester.pairAmount);
    setVesterDepositMaxReserveAmount(processedData.glpBalance);
    setVesterDepositValue("");
    setVesterDepositAddress(glpVesterAddress);
  };

  const showGmxVesterWithdrawModal = () => {
    if (!vestingData || !vestingData.gmxVesterVestedAmount || vestingData.gmxVesterVestedAmount.eq(0)) {
      helperToast.error(t`You have not deposited any tokens for vesting.`);
      return;
    }

    setIsVesterWithdrawModalVisible(true);
    setVesterWithdrawTitle(t`Withdraw from GMX Vault`);
    setVesterWithdrawAddress(gmxVesterAddress);
  };

  const showGlpVesterWithdrawModal = () => {
    if (!vestingData || !vestingData.glpVesterVestedAmount || vestingData.glpVesterVestedAmount.eq(0)) {
      helperToast.error(t`You have not deposited any tokens for vesting.`);
      return;
    }

    setIsVesterWithdrawModalVisible(true);
    setVesterWithdrawTitle(t`Withdraw from GLP Vault`);
    setVesterWithdrawAddress(glpVesterAddress);
  };

  const showUnstakeGmxModal = () => {
    if (!isGmxTransferEnabled) {
      helperToast.error(t`GMX transfers not yet enabled`);
      return;
    }
    setIsUnstakeModalVisible(true);
    setUnstakeModalTitle(t`Unstake GMX`);
    let maxAmount = processedData.gmxInStakedGmx;
    if (
      processedData.gmxInStakedGmx &&
      vestingData &&
      vestingData.gmxVesterPairAmount.gt(0) &&
      maxUnstakeableGmx &&
      maxUnstakeableGmx.lt(processedData.gmxInStakedGmx)
    ) {
      maxAmount = maxUnstakeableGmx;
    }
    setUnstakeModalMaxAmount(maxAmount);
    setUnstakeModalReservedAmount(vestingData.gmxVesterPairAmount);
    setUnstakeValue("");
    setUnstakingTokenSymbol("GMX");
    setUnstakeMethodName("unstakeGmx");
  };

  const showUnstakeEsGmxModal = () => {
    setIsUnstakeModalVisible(true);
    setUnstakeModalTitle(t`Unstake esGMX`);
    let maxAmount = processedData.esGmxInStakedGmx;
    if (
      processedData.esGmxInStakedGmx &&
      vestingData &&
      vestingData.gmxVesterPairAmount.gt(0) &&
      maxUnstakeableGmx &&
      maxUnstakeableGmx.lt(processedData.esGmxInStakedGmx)
    ) {
      maxAmount = maxUnstakeableGmx;
    }
    setUnstakeModalMaxAmount(maxAmount);
    setUnstakeModalReservedAmount(vestingData.gmxVesterPairAmount);
    setUnstakeValue("");
    setUnstakingTokenSymbol("esGMX");
    setUnstakeMethodName("unstakeEsGmx");
  };

  const renderMultiplierPointsLabel = useCallback(() => {
    return t`Multiplier Points APR`;
  }, []);

  const renderMultiplierPointsValue = useCallback(() => {
    return (
      <Tooltip
        handle={`100.00%`}
        position="right-bottom"
        renderContent={() => {
          return (
            <Trans>
              Boost your rewards with Multiplier Points.&nbsp;
              <ExternalLink href="https://docs.gmx.io/docs/tokenomics/rewards#multiplier-points">
                More info
              </ExternalLink>
              .
            </Trans>
          );
        }}
      />
    );
  }, []);

  let earnMsg;
  if (totalRewardTokensAndGlp && totalRewardTokensAndGlp.gt(0)) {
    let gmxAmountStr;
    if (processedData.gmxInStakedGmx && processedData.gmxInStakedGmx.gt(0)) {
      gmxAmountStr = formatAmount(processedData.gmxInStakedGmx, 18, 2, true) + " GMX";
    }
    let esGmxAmountStr;
    if (processedData.esGmxInStakedGmx && processedData.esGmxInStakedGmx.gt(0)) {
      esGmxAmountStr = formatAmount(processedData.esGmxInStakedGmx, 18, 2, true) + " esGMX";
    }
    let mpAmountStr;
    if (processedData.bonusGmxInFeeGmx && processedData.bnGmxInFeeGmx.gt(0)) {
      mpAmountStr = formatAmount(processedData.bnGmxInFeeGmx, 18, 2, true) + " MP";
    }
    let glpStr;
    if (processedData.glpBalance && processedData.glpBalance.gt(0)) {
      glpStr = formatAmount(processedData.glpBalance, 18, 2, true) + " GLP";
    }
    const amountStr = [gmxAmountStr, esGmxAmountStr, mpAmountStr, glpStr].filter((s) => s).join(", ");
    earnMsg = (
      <div>
        <Trans>
          You are earning {nativeTokenSymbol} rewards with {formatAmount(totalRewardTokensAndGlp, 18, 2, true)} tokens.
          <br />
          Tokens: {amountStr}.
        </Trans>
      </div>
    );
  }

  return (
    <div className="default-container page-layout">
      <StakeModal
        isVisible={isStakeModalVisible}
        setIsVisible={setIsStakeModalVisible}
        chainId={chainId}
        title={stakeModalTitle}
        maxAmount={stakeModalMaxAmount}
        value={stakeValue}
        setValue={setStakeValue}
        active={active}
        account={account}
        library={library}
        stakingTokenSymbol={stakingTokenSymbol}
        stakingTokenAddress={stakingTokenAddress}
        farmAddress={stakingFarmAddress}
        rewardRouterAddress={rewardRouterAddress}
        stakeMethodName={stakeMethodName}
        hasMultiplierPoints={hasMultiplierPoints}
        setPendingTxns={setPendingTxns}
        nativeTokenSymbol={nativeTokenSymbol}
        wrappedTokenSymbol={wrappedTokenSymbol}
      />
      <UnstakeModal
        setPendingTxns={setPendingTxns}
        isVisible={isUnstakeModalVisible}
        setIsVisible={setIsUnstakeModalVisible}
        chainId={chainId}
        title={unstakeModalTitle}
        maxAmount={unstakeModalMaxAmount}
        reservedAmount={unstakeModalReservedAmount}
        value={unstakeValue}
        setValue={setUnstakeValue}
        library={library}
        unstakingTokenSymbol={unstakingTokenSymbol}
        rewardRouterAddress={rewardRouterAddress}
        unstakeMethodName={unstakeMethodName}
        multiplierPointsAmount={multiplierPointsAmount}
        bonusGmxInFeeGmx={bonusGmxInFeeGmx}
      />
      <VesterDepositModal
        isVisible={isVesterDepositModalVisible}
        setIsVisible={setIsVesterDepositModalVisible}
        chainId={chainId}
        title={vesterDepositTitle}
        stakeTokenLabel={vesterDepositStakeTokenLabel}
        maxAmount={vesterDepositMaxAmount}
        balance={vesterDepositBalance}
        escrowedBalance={vesterDepositEscrowedBalance}
        vestedAmount={vesterDepositVestedAmount}
        averageStakedAmount={vesterDepositAverageStakedAmount}
        maxVestableAmount={vesterDepositMaxVestableAmount}
        reserveAmount={vesterDepositReserveAmount}
        maxReserveAmount={vesterDepositMaxReserveAmount}
        value={vesterDepositValue}
        setValue={setVesterDepositValue}
        library={library}
        vesterAddress={vesterDepositAddress}
        setPendingTxns={setPendingTxns}
      />
      <VesterWithdrawModal
        isVisible={isVesterWithdrawModalVisible}
        setIsVisible={setIsVesterWithdrawModalVisible}
        vesterAddress={vesterWithdrawAddress}
        chainId={chainId}
        title={vesterWithdrawTitle}
        library={library}
        setPendingTxns={setPendingTxns}
      />
      <CompoundModal
        active={active}
        account={account}
        setPendingTxns={setPendingTxns}
        isVisible={isCompoundModalVisible}
        setIsVisible={setIsCompoundModalVisible}
        rewardRouterAddress={rewardRouterAddress}
        totalVesterRewards={processedData.totalVesterRewards}
        wrappedTokenSymbol={wrappedTokenSymbol}
        nativeTokenSymbol={nativeTokenSymbol}
        library={library}
        chainId={chainId}
      />
      <ClaimModal
        active={active}
        account={account}
        setPendingTxns={setPendingTxns}
        isVisible={isClaimModalVisible}
        setIsVisible={setIsClaimModalVisible}
        rewardRouterAddress={rewardRouterAddress}
        totalVesterRewards={processedData.totalVesterRewards}
        wrappedTokenSymbol={wrappedTokenSymbol}
        nativeTokenSymbol={nativeTokenSymbol}
        library={library}
        chainId={chainId}
      />

      <PageTitle
        isTop
        title={t`Earn`}
        subtitle={
          <div>
            <Trans>
              Stake <ExternalLink href="https://docs.gmx.io/docs/tokenomics/gmx-token">GMX</ExternalLink> and{" "}
              <ExternalLink href="https://docs.gmx.io/docs/providing-liquidity/v1">GLP</ExternalLink> to earn rewards.
            </Trans>
            {earnMsg && <div className="Page-description">{earnMsg}</div>}
          </div>
        }
      />
      <div className="StakeV2-content">
        <div className="StakeV2-cards">
          <div className="App-card StakeV2-gmx-card">
            <div className="App-card-title">
              <div className="inline-items-center">
                <img className="mr-xs" alt="GMX" src={icons.gmx} height={20} />
                GMX
              </div>
            </div>
            <div className="App-card-divider"></div>
            <div className="App-card-content">
              <div className="App-card-row">
                <div className="label">
                  <Trans>Price</Trans>
                </div>
                <div>
                  {!gmxPrice && "..."}
                  {gmxPrice && (
                    <Tooltip
                      position="right-bottom"
                      className="nowrap"
                      handle={"$" + formatAmount(gmxPrice, USD_DECIMALS, 2, true)}
                      renderContent={() => (
                        <>
                          <StatsTooltipRow
                            label={t`Price on Avalanche`}
                            value={formatAmount(gmxPriceFromAvalanche, USD_DECIMALS, 2, true)}
                          />
                          <StatsTooltipRow
                            label={t`Price on Arbitrum`}
                            value={formatAmount(gmxPriceFromArbitrum, USD_DECIMALS, 2, true)}
                          />
                        </>
                      )}
                    />
                  )}
                </div>
              </div>
              <div className="App-card-row">
                <div className="label">
                  <Trans>Wallet</Trans>
                </div>
                <div>
                  {formatKeyAmount(processedData, "gmxBalance", 18, 2, true)} GMX ($
                  {formatKeyAmount(processedData, "gmxBalanceUsd", USD_DECIMALS, 2, true)})
                </div>
              </div>
              <div className="App-card-row">
                <div className="label">
                  <Trans>Staked</Trans>
                </div>
                <div>
                  {formatKeyAmount(processedData, "gmxInStakedGmx", 18, 2, true)} GMX ($
                  {formatKeyAmount(processedData, "gmxInStakedGmxUsd", USD_DECIMALS, 2, true)})
                </div>
              </div>
              <div className="App-card-divider"></div>
              <div className="App-card-row">
                <div className="label">
                  <Trans>APR</Trans>
                </div>
                <div>
                  <Tooltip
                    handle={`${formatKeyAmount(processedData, "gmxAprTotalWithBoost", 2, 2, true)}%`}
                    position="right-bottom"
                    renderContent={() => (
                      <GMXAprTooltip processedData={processedData} nativeTokenSymbol={nativeTokenSymbol} />
                    )}
                  />
                </div>
              </div>
              <div className="App-card-row">
                <div className="label">
                  <Trans>Rewards</Trans>
                </div>
                <div>
                  <Tooltip
                    handle={`$${formatKeyAmount(processedData, "totalGmxRewardsUsd", USD_DECIMALS, 2, true)}`}
                    position="right-bottom"
                    renderContent={() => {
                      return (
                        <>
                          <StatsTooltipRow
                            label={`${nativeTokenSymbol} (${wrappedTokenSymbol})`}
                            value={`${formatKeyAmount(
                              processedData,
                              "feeGmxTrackerRewards",
                              18,
                              4
                            )} ($${formatKeyAmount(processedData, "feeGmxTrackerRewardsUsd", USD_DECIMALS, 2, true)})`}
                            showDollar={false}
                          />
                          <StatsTooltipRow
                            label="Escrowed GMX"
                            value={`${formatKeyAmount(
                              processedData,
                              "stakedGmxTrackerRewards",
                              18,
                              4
                            )} ($${formatKeyAmount(
                              processedData,
                              "stakedGmxTrackerRewardsUsd",
                              USD_DECIMALS,
                              2,
                              true
                            )})`}
                            showDollar={false}
                          />
                        </>
                      );
                    }}
                  />
                </div>
              </div>
              <div className="App-card-row">
                <div className="label">{renderMultiplierPointsLabel()}</div>
                <div>{renderMultiplierPointsValue()}</div>
              </div>
              <div className="App-card-row">
                <div className="label">
                  <Trans>Boost Percentage</Trans>
                </div>
                <div>
                  <Tooltip
                    handle={`${formatAmount(processedData.boostBasisPoints, 2, 2, false)}%`}
                    position="right-bottom"
                    renderContent={() => {
                      return (
                        <div>
                          <Trans>
                            You are earning {formatAmount(processedData.boostBasisPoints, 2, 2, false)}% more{" "}
                            {nativeTokenSymbol} rewards using{" "}
                            {formatAmount(processedData.bnGmxInFeeGmx, 18, 4, 2, true)} Staked Multiplier Points.
                          </Trans>
                          <br />
                          <br />
                          <Trans>Use the "Compound" button to stake your Multiplier Points.</Trans>
                        </div>
                      );
                    }}
                  />
                </div>
              </div>
              <div className="App-card-divider"></div>
              <div className="App-card-row">
                <div className="label">
                  <Trans>Total Staked</Trans>
                </div>
                <div>
                  {!totalGmxStaked && "..."}
                  {totalGmxStaked && (
                    <Tooltip
                      position="right-bottom"
                      className="nowrap"
                      handle={
                        formatAmount(totalGmxStaked, 18, 0, true) +
                        " GMX" +
                        ` ($${formatAmount(stakedGmxSupplyUsd, USD_DECIMALS, 0, true)})`
                      }
                      renderContent={() => (
                        <ChainsStatsTooltipRow
                          showDollar={false}
                          title={t`Staked`}
                          avaxValue={avaxGmxStaked}
                          arbitrumValue={arbitrumGmxStaked}
                          total={totalGmxStaked}
                          decimalsForConversion={18}
                          symbol="GMX"
                        />
                      )}
                    />
                  )}
                </div>
              </div>
              <div className="App-card-row">
                <div className="label">
                  <Trans>Total Supply</Trans>
                </div>
                {!totalGmxSupply && "..."}
                {totalGmxSupply && (
                  <div>
                    {formatAmount(totalGmxSupply, 18, 0, true)} GMX ($
                    {formatAmount(totalSupplyUsd, USD_DECIMALS, 0, true)})
                  </div>
                )}
              </div>
              <div className="App-card-divider" />
              <div className="App-card-buttons m-0">
                <Button variant="secondary" to="/buy_gmx">
                  <Trans>Buy GMX</Trans>
                </Button>
                {active && (
                  <Button variant="secondary" onClick={() => showStakeGmxModal()}>
                    <Trans>Stake</Trans>
                  </Button>
                )}
                {active && (
                  <Button variant="secondary" onClick={() => showUnstakeGmxModal()}>
                    <Trans>Unstake</Trans>
                  </Button>
                )}
                {active && (
                  <Button variant="secondary" to="/begin_account_transfer">
                    <Trans>Transfer Account</Trans>
                  </Button>
                )}
              </div>
            </div>
          </div>
          <div className="App-card primary StakeV2-total-rewards-card">
            <div className="App-card-title">
              <Trans>Total Rewards</Trans>
            </div>
            <div className="App-card-divider"></div>
            <div className="App-card-content">
              <div className="App-card-row">
                <div className="label">
                  {nativeTokenSymbol} ({wrappedTokenSymbol})
                </div>
                <div>
                  {formatKeyAmount(processedData, "totalNativeTokenRewards", 18, 4, true)} ($
                  {formatKeyAmount(processedData, "totalNativeTokenRewardsUsd", USD_DECIMALS, 2, true)})
                </div>
              </div>
              <div className="App-card-row">
                <div className="label">GMX</div>
                <div>
                  {formatKeyAmount(processedData, "totalVesterRewards", 18, 4, true)} ($
                  {formatKeyAmount(processedData, "totalVesterRewardsUsd", USD_DECIMALS, 2, true)})
                </div>
              </div>
              <div className="App-card-row">
                <div className="label">
                  <Trans>Escrowed GMX</Trans>
                </div>
                <div>
                  {formatKeyAmount(processedData, "totalEsGmxRewards", 18, 4, true)} ($
                  {formatKeyAmount(processedData, "totalEsGmxRewardsUsd", USD_DECIMALS, 2, true)})
                </div>
              </div>
              <div className="App-card-row">
                <div className="label">
                  <Trans>Multiplier Points</Trans>
                </div>
                <div>{formatKeyAmount(processedData, "bonusGmxTrackerRewards", 18, 4, true)}</div>
              </div>
              <div className="App-card-row">
                <div className="label">
                  <Trans>Staked Multiplier Points</Trans>
                </div>
                <div>{formatKeyAmount(processedData, "bnGmxInFeeGmx", 18, 4, true)}</div>
              </div>
              <div className="App-card-row">
                <div className="label">
                  <Trans>Total</Trans>
                </div>
                <div>${formatKeyAmount(processedData, "totalRewardsUsd", USD_DECIMALS, 2, true)}</div>
              </div>
              <div className="App-card-footer">
                <div className="App-card-divider"></div>
                <div className="App-card-buttons m-0">
                  {active && (
                    <Button variant="secondary" onClick={() => setIsCompoundModalVisible(true)}>
                      <Trans>Compound</Trans>
                    </Button>
                  )}
                  {active && (
                    <Button variant="secondary" onClick={() => setIsClaimModalVisible(true)}>
                      <Trans>Claim</Trans>
                    </Button>
                  )}
                  {!active && (
                    <Button variant="secondary" onClick={() => connectWallet()}>
                      <Trans>Connect Wallet</Trans>
                    </Button>
                  )}
                </div>
              </div>
            </div>
          </div>
          <div className="App-card">
            <div className="App-card-title">
              <div className="inline-items-center">
                <img className="mr-xs" alt="GLP" src={icons.glp} height={20} />
                GLP
              </div>
            </div>
            <div className="App-card-divider"></div>
            <div className="App-card-content">
              <div className="App-card-row">
                <div className="label">
                  <Trans>Price</Trans>
                </div>
                <div>${formatKeyAmount(processedData, "glpPrice", USD_DECIMALS, 3, true)}</div>
              </div>
              <div className="App-card-row">
                <div className="label">
                  <Trans>Wallet</Trans>
                </div>
                <div>
                  {formatKeyAmount(processedData, "glpBalance", GLP_DECIMALS, 2, true)} GLP ($
                  {formatKeyAmount(processedData, "glpBalanceUsd", USD_DECIMALS, 2, true)})
                </div>
              </div>
              <div className="App-card-row">
                <div className="label">
                  <Trans>Staked</Trans>
                </div>
                <div>
                  {formatKeyAmount(processedData, "glpBalance", GLP_DECIMALS, 2, true)} GLP ($
                  {formatKeyAmount(processedData, "glpBalanceUsd", USD_DECIMALS, 2, true)})
                </div>
              </div>
              <div className="App-card-divider"></div>
              <div className="App-card-row">
                <div className="label">
                  <Trans>APR</Trans>
                </div>
                <div>
                  <Tooltip
                    handle={`${formatKeyAmount(processedData, "glpAprTotal", 2, 2, true)}%`}
                    position="right-bottom"
                    renderContent={() => {
                      return (
                        <>
                          <StatsTooltipRow
                            label={`${nativeTokenSymbol} (${wrappedTokenSymbol}) APR`}
                            value={`${formatKeyAmount(processedData, "glpAprForNativeToken", 2, 2, true)}%`}
                            showDollar={false}
                          />

                          {processedData?.glpAprForEsGmx.gt(0) && (
                            <StatsTooltipRow
                              label="Escrowed GMX APR"
                              value={`${formatKeyAmount(processedData, "glpAprForEsGmx", 2, 2, true)}%`}
                              showDollar={false}
                            />
                          )}

                          <br />

                          <Trans>
                            APRs are updated weekly on Wednesday and will depend on the fees collected for the week.{" "}
                            <br />
                            <br />
                            Historical GLP APRs can be checked in this{" "}
                            <ExternalLink href="https://dune.com/saulius/gmx-analytics">
                              community dashboard
                            </ExternalLink>
                            .
                          </Trans>
                        </>
                      );
                    }}
                  />
                </div>
              </div>
              <div className="App-card-row">
                <div className="label">
                  <Trans>Rewards</Trans>
                </div>
                <div>
                  <Tooltip
                    handle={`$${formatKeyAmount(processedData, "totalGlpRewardsUsd", USD_DECIMALS, 2, true)}`}
                    position="right-bottom"
                    renderContent={() => {
                      return (
                        <>
                          <StatsTooltipRow
                            label={`${nativeTokenSymbol} (${wrappedTokenSymbol})`}
                            value={`${formatKeyAmount(
                              processedData,
                              "feeGlpTrackerRewards",
                              18,
                              4
                            )} ($${formatKeyAmount(processedData, "feeGlpTrackerRewardsUsd", USD_DECIMALS, 2, true)})`}
                            showDollar={false}
                          />
                          <StatsTooltipRow
                            label="Escrowed GMX"
                            value={`${formatKeyAmount(
                              processedData,
                              "stakedGlpTrackerRewards",
                              18,
                              4
                            )} ($${formatKeyAmount(
                              processedData,
                              "stakedGlpTrackerRewardsUsd",
                              USD_DECIMALS,
                              2,
                              true
                            )})`}
                            showDollar={false}
                          />
                        </>
                      );
                    }}
                  />
                </div>
              </div>
              <div className="App-card-divider"></div>
              <div className="App-card-row">
                <div className="label">
                  <Trans>Total Staked</Trans>
                </div>
                <div>
                  {formatKeyAmount(processedData, "glpSupply", 18, 2, true)} GLP ($
                  {formatKeyAmount(processedData, "glpSupplyUsd", USD_DECIMALS, 2, true)})
                </div>
              </div>
              <div className="App-card-row">
                <div className="label">
                  <Trans>Total Supply</Trans>
                </div>
                <div>
                  {formatKeyAmount(processedData, "glpSupply", 18, 2, true)} GLP ($
                  {formatKeyAmount(processedData, "glpSupplyUsd", USD_DECIMALS, 2, true)})
                </div>
              </div>
              <div className="App-card-divider"></div>
              <div className="App-card-buttons m-0">
                <Button variant="secondary" to="/buy_glp">
                  <Trans>Buy GLP</Trans>
                </Button>
                <Button variant="secondary" to="/buy_glp#redeem">
                  <Trans>Sell GLP</Trans>
                </Button>
                {hasInsurance && (
                  <Button
                    variant="secondary"
                    to="https://app.insurace.io/Insurance/Cart?id=124&referrer=545066382753150189457177837072918687520318754040"
                  >
                    <Trans>Purchase Insurance</Trans>
                  </Button>
                )}
              </div>
            </div>
          </div>
          <div className="App-card">
            <div className="App-card-title">
              <div className="inline-items-center">
                <img className="mr-xs" alt="GLP" src={icons.esgmx} height={20} />
                <span>
                  <Trans>Escrowed GMX</Trans>
                </span>
              </div>
            </div>
            <div className="App-card-divider"></div>
            <div className="App-card-content">
              <div className="App-card-row">
                <div className="label">
                  <Trans>Price</Trans>
                </div>
                <div>${formatAmount(gmxPrice, USD_DECIMALS, 2, true)}</div>
              </div>
              <div className="App-card-row">
                <div className="label">
                  <Trans>Wallet</Trans>
                </div>
                <div>
                  {formatKeyAmount(processedData, "esGmxBalance", 18, 2, true)} esGMX ($
                  {formatKeyAmount(processedData, "esGmxBalanceUsd", USD_DECIMALS, 2, true)})
                </div>
              </div>
              <div className="App-card-row">
                <div className="label">
                  <Trans>Staked</Trans>
                </div>
                <div>
                  {formatKeyAmount(processedData, "esGmxInStakedGmx", 18, 2, true)} esGMX ($
                  {formatKeyAmount(processedData, "esGmxInStakedGmxUsd", USD_DECIMALS, 2, true)})
                </div>
              </div>
              <div className="App-card-divider"></div>
              <div className="App-card-row">
                <div className="label">
                  <Trans>APR</Trans>
                </div>
                <div>
                  <Tooltip
                    handle={`${formatKeyAmount(processedData, "gmxAprTotalWithBoost", 2, 2, true)}%`}
                    position="right-bottom"
                    renderContent={() => (
                      <GMXAprTooltip processedData={processedData} nativeTokenSymbol={nativeTokenSymbol} />
                    )}
                  />
                </div>
              </div>
              <div className="App-card-row">
                <div className="label">{renderMultiplierPointsLabel()}</div>
                <div>{renderMultiplierPointsValue()}</div>
              </div>
              <div className="App-card-divider"></div>
              <div className="App-card-row">
                <div className="label">
                  <Trans>Total Staked</Trans>
                </div>
                <div>
                  {formatKeyAmount(processedData, "stakedEsGmxSupply", 18, 0, true)} esGMX ($
                  {formatKeyAmount(processedData, "stakedEsGmxSupplyUsd", USD_DECIMALS, 0, true)})
                </div>
              </div>
              <div className="App-card-row">
                <div className="label">
                  <Trans>Total Supply</Trans>
                </div>
                <div>
                  {formatAmount(esGmxSupply, 18, 0, true)} esGMX (${formatAmount(esGmxSupplyUsd, USD_DECIMALS, 0, true)}
                  )
                </div>
              </div>
              <div className="App-card-divider"></div>
              <div className="App-card-buttons m-0">
                {active && (
                  <Button variant="secondary" onClick={() => showStakeEsGmxModal()}>
                    <Trans>Stake</Trans>
                  </Button>
                )}
                {active && (
                  <Button variant="secondary" onClick={() => showUnstakeEsGmxModal()}>
                    <Trans>Unstake</Trans>
                  </Button>
                )}
                {!active && (
                  <Button variant="secondary" onClick={() => connectWallet()}>
                    <Trans> Connect Wallet</Trans>
                  </Button>
                )}
              </div>
            </div>
          </div>
        </div>
      </div>

      {getIsSyntheticsSupported(chainId) && (
        <div className="StakeV2-section">
          <GmList
            marketsTokensAPRData={marketsTokensAPRData}
            marketTokensData={marketTokensData}
            marketsInfoData={marketsInfoData}
            tokensData={tokensData}
            shouldScrollToTop
          />
        </div>
      )}

      <div>
        <PageTitle
          title={t`Vest`}
          subtitle={
            <Trans>
              Convert esGMX tokens to GMX tokens.
              <br />
              Please read the{" "}
              <ExternalLink href="https://docs.gmx.io/docs/tokenomics/rewards#vesting">
                vesting details
              </ExternalLink>{" "}
              before using the vaults.
            </Trans>
          }
        />
        <div>
          <div className="StakeV2-cards">
            <div className="App-card StakeV2-gmx-card">
              <div className="App-card-title">
                <div className="inline-items-center">
                  <img className="mr-xs" alt="GMX" src={icons.gmx} height={20} />
                  <Trans>GMX Vault</Trans>
                </div>
              </div>
              <div className="App-card-divider"></div>
              <div className="App-card-content">
                <div className="App-card-row">
                  <div className="label">
                    <Trans>Staked Tokens</Trans>
                  </div>
                  <div>
                    <Tooltip
                      handle={formatAmount(totalRewardTokens, 18, 2, true)}
                      position="right-bottom"
                      renderContent={() => {
                        return (
                          <>
                            <StatsTooltipRow
                              showDollar={false}
                              label="GMX"
                              value={formatAmount(processedData.gmxInStakedGmx, 18, 2, true)}
                            />

                            <StatsTooltipRow
                              showDollar={false}
                              label="esGMX"
                              value={formatAmount(processedData.esGmxInStakedGmx, 18, 2, true)}
                            />
                            <StatsTooltipRow
                              showDollar={false}
                              label="Multiplier Points"
                              value={formatAmount(processedData.bnGmxInFeeGmx, 18, 2, true)}
                            />
                          </>
                        );
                      }}
                    />
                  </div>
                </div>
                <div className="App-card-row">
                  <div className="label">
                    <Trans>Reserved for Vesting</Trans>
                  </div>
                  <div>
                    {formatKeyAmount(vestingData, "gmxVesterPairAmount", 18, 2, true)} /{" "}
                    {formatAmount(totalRewardTokens, 18, 2, true)}
                  </div>
                </div>
                <div className="App-card-row">
                  <div className="label">
                    <Trans>Vesting Status</Trans>
                  </div>
                  <div>
                    <Tooltip
                      handle={`${formatKeyAmount(vestingData, "gmxVesterClaimSum", 18, 4, true)} / ${formatKeyAmount(
                        vestingData,
                        "gmxVesterVestedAmount",
                        18,
                        4,
                        true
                      )}`}
                      position="right-bottom"
                      renderContent={() => {
                        return (
                          <div>
                            <Trans>
                              {formatKeyAmount(vestingData, "gmxVesterClaimSum", 18, 4, true)} tokens have been
                              converted to GMX from the{" "}
                              {formatKeyAmount(vestingData, "gmxVesterVestedAmount", 18, 4, true)} esGMX deposited for
                              vesting.
                            </Trans>
                          </div>
                        );
                      }}
                    />
                  </div>
                </div>
                <div className="App-card-row">
                  <div className="label">
                    <Trans>Claimable</Trans>
                  </div>
                  <div>
                    <Tooltip
                      handle={`${formatKeyAmount(vestingData, "gmxVesterClaimable", 18, 4, true)} GMX`}
                      position="right-bottom"
                      renderContent={() => (
                        <Trans>
                          {formatKeyAmount(vestingData, "gmxVesterClaimable", 18, 4, true)} GMX tokens can be claimed,
                          use the options under the Total Rewards section to claim them.
                        </Trans>
                      )}
                    />
                  </div>
                </div>
                <div className="App-card-divider"></div>
                <div className="App-card-buttons m-0">
                  {!active && (
                    <Button variant="secondary" onClick={() => connectWallet()}>
                      <Trans>Connect Wallet</Trans>
                    </Button>
                  )}
                  {active && (
                    <Button variant="secondary" onClick={() => showGmxVesterDepositModal()}>
                      <Trans>Deposit</Trans>
                    </Button>
                  )}
                  {active && (
                    <Button variant="secondary" onClick={() => showGmxVesterWithdrawModal()}>
                      <Trans>Withdraw</Trans>
                    </Button>
                  )}
                </div>
              </div>
            </div>
            <div className="App-card StakeV2-gmx-card">
              <div className="App-card-title">
                <div className="inline-items-center">
                  <img className="mr-xs" alt="GLP" src={icons.glp} height={20} />
                  <Trans>GLP Vault</Trans>
                </div>
              </div>
              <div className="App-card-divider"></div>
              <div className="App-card-content">
                <div className="App-card-row">
                  <div className="label">
                    <Trans>Staked Tokens</Trans>
                  </div>
                  <div>{formatAmount(processedData.glpBalance, 18, 2, true)} GLP</div>
                </div>
                <div className="App-card-row">
                  <div className="label">
                    <Trans>Reserved for Vesting</Trans>
                  </div>
                  <div>
                    {formatKeyAmount(vestingData, "glpVesterPairAmount", 18, 2, true)} /{" "}
                    {formatAmount(processedData.glpBalance, 18, 2, true)}
                  </div>
                </div>
                <div className="App-card-row">
                  <div className="label">
                    <Trans>Vesting Status</Trans>
                  </div>
                  <div>
                    <Tooltip
                      handle={`${formatKeyAmount(vestingData, "glpVesterClaimSum", 18, 4, true)} / ${formatKeyAmount(
                        vestingData,
                        "glpVesterVestedAmount",
                        18,
                        4,
                        true
                      )}`}
                      position="right-bottom"
                      renderContent={() => {
                        return (
                          <div>
                            <Trans>
                              {formatKeyAmount(vestingData, "glpVesterClaimSum", 18, 4, true)} tokens have been
                              converted to GMX from the{" "}
                              {formatKeyAmount(vestingData, "glpVesterVestedAmount", 18, 4, true)} esGMX deposited for
                              vesting.
                            </Trans>
                          </div>
                        );
                      }}
                    />
                  </div>
                </div>
                <div className="App-card-row">
                  <div className="label">
                    <Trans>Claimable</Trans>
                  </div>
                  <div>
                    <Tooltip
                      handle={`${formatKeyAmount(vestingData, "glpVesterClaimable", 18, 4, true)} GMX`}
                      position="right-bottom"
                      renderContent={() => (
                        <Trans>
                          {formatKeyAmount(vestingData, "glpVesterClaimable", 18, 4, true)} GMX tokens can be claimed,
                          use the options under the Total Rewards section to claim them.
                        </Trans>
                      )}
                    />
                  </div>
                </div>
                <div className="App-card-divider"></div>
                <div className="App-card-buttons m-0">
                  {!active && (
                    <Button variant="secondary" onClick={() => connectWallet()}>
                      <Trans>Connect Wallet</Trans>
                    </Button>
                  )}
                  {active && (
                    <Button variant="secondary" onClick={() => showGlpVesterDepositModal()}>
                      <Trans>Deposit</Trans>
                    </Button>
                  )}
                  {active && (
                    <Button variant="secondary" onClick={() => showGlpVesterWithdrawModal()}>
                      <Trans>Withdraw</Trans>
                    </Button>
                  )}
                </div>
              </div>
            </div>
          </div>
        </div>
      </div>
      <Footer />
    </div>
  );
}<|MERGE_RESOLUTION|>--- conflicted
+++ resolved
@@ -64,12 +64,9 @@
   parseValue,
 } from "lib/numbers";
 import "./StakeV2.css";
-<<<<<<< HEAD
 import PageTitle from "components/PageTitle/PageTitle";
-=======
 import useIsMetamaskMobile from "lib/wallets/useIsMetamaskMobile";
 import { MAX_METAMASK_MOBILE_DECIMALS } from "config/ui";
->>>>>>> 795bc1df
 
 const { AddressZero } = ethers.constants;
 
