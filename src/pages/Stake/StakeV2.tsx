--- conflicted
+++ resolved
@@ -14,17 +14,14 @@
 import Vault from "abis/Vault.json";
 import Vester from "abis/Vester.json";
 
+import cx from "classnames";
 import { ARBITRUM, AVALANCHE, getConstant } from "config/chains";
+import { BASIS_POINTS_DIVISOR_BIGINT } from "config/factors";
 import { useGmxPrice, useTotalGmxStaked, useTotalGmxSupply } from "domain/legacy";
-import { useRecommendStakeGmxAmount } from "domain/stake/useRecommendStakeGmxAmount";
 import { useAccumulatedBnGMXAmount } from "domain/rewards/useAccumulatedBnGMXAmount";
 import { useMaxBoostBasicPoints } from "domain/rewards/useMaxBoostBasisPoints";
-<<<<<<< HEAD
+import { useRecommendStakeGmxAmount } from "domain/stake/useRecommendStakeGmxAmount";
 import { ethers } from "ethers";
-=======
-import { BigNumber, ethers } from "ethers";
-import cx from "classnames";
->>>>>>> c0d27503
 import {
   GLP_DECIMALS,
   PLACEHOLDER_ACCOUNT,
@@ -35,37 +32,43 @@
   getProcessedData,
   getStakingData,
 } from "lib/legacy";
-import { BASIS_POINTS_DIVISOR_BIGINT } from "config/factors";
 
 import useSWR from "swr";
 
 import { getContract } from "config/contracts";
 
+import { useConnectModal } from "@rainbow-me/rainbowkit";
+import { AlertInfo } from "components/AlertInfo/AlertInfo";
 import Button from "components/Button/Button";
 import BuyInputSection from "components/BuyInputSection/BuyInputSection";
 import SEO from "components/Common/SEO";
 import ExternalLink from "components/ExternalLink/ExternalLink";
+import PageTitle from "components/PageTitle/PageTitle";
 import GMXAprTooltip from "components/Stake/GMXAprTooltip";
 import ChainsStatsTooltipRow from "components/StatsTooltip/ChainsStatsTooltipRow";
 import StatsTooltipRow from "components/StatsTooltip/StatsTooltipRow";
 import { GmList } from "components/Synthetics/GmList/GmList";
+import UserIncentiveDistributionList from "components/Synthetics/UserIncentiveDistributionList/UserIncentiveDistributionList";
 import TooltipWithPortal from "components/Tooltip/TooltipWithPortal";
-import { AlertInfo } from "components/AlertInfo/AlertInfo";
-import { getIcons } from "config/icons";
 import { getServerUrl } from "config/backend";
 import { getIsSyntheticsSupported } from "config/features";
+import { getIcons } from "config/icons";
+import { NATIVE_TOKEN_ADDRESS } from "config/tokens";
+import { MAX_METAMASK_MOBILE_DECIMALS } from "config/ui";
+import { useStakedBnGMXAmount } from "domain/rewards/useStakedBnGMXAmount";
+import useIncentiveStats from "domain/synthetics/common/useIncentiveStats";
+import { useGovTokenAmount } from "domain/synthetics/governance/useGovTokenAmount";
+import { useGovTokenDelegates } from "domain/synthetics/governance/useGovTokenDelegates";
 import { getTotalGmInfo, useMarketTokensData, useMarketsInfoRequest } from "domain/synthetics/markets";
 import { useMarketTokensAPR } from "domain/synthetics/markets/useMarketTokensAPR";
-import { useGovTokenAmount } from "domain/synthetics/governance/useGovTokenAmount";
-import { useGovTokenDelegates } from "domain/synthetics/governance/useGovTokenDelegates";
 import { approveTokens } from "domain/tokens";
+import useVestingData from "domain/vesting/useVestingData";
+import { bigMath } from "lib/bigmath";
 import { useChainId } from "lib/chains";
 import { callContract, contractFetcher } from "lib/contracts";
 import { helperToast } from "lib/helperToast";
+import { useENS } from "lib/legacy";
 import { useLocalStorageSerializeKey } from "lib/localStorage";
-import { shortenAddressOrEns } from "lib/wallets";
-import { useENS } from "lib/legacy";
-import { NATIVE_TOKEN_ADDRESS } from "config/tokens";
 import {
   BN_ZERO,
   expandDecimals,
@@ -75,22 +78,12 @@
   limitDecimals,
   parseValue,
 } from "lib/numbers";
+import { usePendingTxns } from "lib/usePendingTxns";
+import { shortenAddressOrEns } from "lib/wallets";
+import useIsMetamaskMobile from "lib/wallets/useIsMetamaskMobile";
+import useWallet from "lib/wallets/useWallet";
 import "./StakeV2.css";
-import useWallet from "lib/wallets/useWallet";
-import { useConnectModal } from "@rainbow-me/rainbowkit";
-import PageTitle from "components/PageTitle/PageTitle";
-import useIsMetamaskMobile from "lib/wallets/useIsMetamaskMobile";
-import { MAX_METAMASK_MOBILE_DECIMALS } from "config/ui";
-import UserIncentiveDistributionList from "components/Synthetics/UserIncentiveDistributionList/UserIncentiveDistributionList";
-import useIncentiveStats from "domain/synthetics/common/useIncentiveStats";
-import useVestingData from "domain/vesting/useVestingData";
-import { useStakedBnGMXAmount } from "domain/rewards/useStakedBnGMXAmount";
-import { usePendingTxns } from "lib/usePendingTxns";
-<<<<<<< HEAD
-import { bigMath } from "lib/bigmath";
-=======
 import { GMX_DAO_LINKS, getGmxDAODelegateLink } from "./constants";
->>>>>>> c0d27503
 
 const { ZeroAddress } = ethers;
 
@@ -292,35 +285,29 @@
     burnAmount = bigMath.mulDiv(multiplierPointsAmount, amount, bonusGmxInFeeGmx);
   }
 
-  const unstakeGmxPercentage = maxAmount?.gt(0) ? amount?.mul(BASIS_POINTS_DIVISOR)?.div(maxAmount) : BigNumber.from(0);
+  const unstakeGmxPercentage =
+    maxAmount > 0 && amount ? bigMath.mulDiv(amount, BASIS_POINTS_DIVISOR_BIGINT, maxAmount) : 0n;
 
   let unstakeBonusLostPercentage;
-<<<<<<< HEAD
-  if (amount && amount > 0 && multiplierPointsAmount && multiplierPointsAmount > 0) {
+  if (
+    amount &&
+    amount > 0 &&
+    multiplierPointsAmount &&
+    multiplierPointsAmount > 0 &&
+    processedData.esGmxInStakedGmx !== undefined &&
+    processedData.gmxInStakedGmx !== undefined
+  ) {
     unstakeBonusLostPercentage = bigMath.mulDiv(
       amount + burnAmount,
       BASIS_POINTS_DIVISOR_BIGINT,
       multiplierPointsAmount + processedData.esGmxInStakedGmx + processedData.gmxInStakedGmx
     );
-=======
-  if (
-    amount?.gt(0) &&
-    multiplierPointsAmount?.gt(0) &&
-    burnAmount?.gt(0) &&
-    processedData.esGmxInStakedGmx &&
-    processedData.gmxInStakedGmx
-  ) {
-    unstakeBonusLostPercentage = amount
-      ?.add(burnAmount)
-      .mul(BASIS_POINTS_DIVISOR)
-      ?.div(multiplierPointsAmount?.add(processedData.esGmxInStakedGmx)?.add(processedData.gmxInStakedGmx));
->>>>>>> c0d27503
   }
 
   const votingPowerBurnAmount =
-    unstakeGmxPercentage && govTokenAmount
-      ? govTokenAmount?.mul(unstakeGmxPercentage)?.div(BASIS_POINTS_DIVISOR)
-      : BigNumber.from(0);
+    unstakeGmxPercentage && govTokenAmount && unstakeGmxPercentage > 0 && govTokenAmount.gt(0)
+      ? bigMath.mulDiv(govTokenAmount, unstakeGmxPercentage, BASIS_POINTS_DIVISOR_BIGINT)
+      : 0n;
 
   const getError = () => {
     if (!amount) {
