--- conflicted
+++ resolved
@@ -1,9 +1,6 @@
 import { Trans, t } from "@lingui/macro";
 import cx from "classnames";
-<<<<<<< HEAD
 import { useCallback, useEffect, useMemo, useState } from "react";
-=======
->>>>>>> 0ba7077e
 import { useMedia } from "react-use";
 
 import { getChainName } from "config/chains";
@@ -26,27 +23,15 @@
 import { mustNeverExist } from "lib/types";
 import { switchNetwork } from "lib/wallets";
 import useWallet from "lib/wallets/useWallet";
-<<<<<<< HEAD
 
 import ExternalLink from "components/ExternalLink/ExternalLink";
-import Tab from "components/Tab/Tab";
-
-=======
-import { useSelector } from "context/SyntheticsStateContext/utils";
-import { selectLeaderboardIsLoading } from "context/SyntheticsStateContext/selectors/leaderboardSelectors";
 import Tabs from "components/Tabs/Tabs";
-import ExternalLink from "components/ExternalLink/ExternalLink";
->>>>>>> 0ba7077e
 
 import { CompetitionCountdown } from "./CompetitionCountdown";
 import { CompetitionPrizes } from "./CompetitionPrizes";
 import { LeaderboardAccountsTable } from "./LeaderboardAccountsTable";
 import { LeaderboardNavigation } from "./LeaderboardNavigation";
 import { LeaderboardPositionsTable } from "./LeaderboardPositionsTable";
-<<<<<<< HEAD
-
-=======
->>>>>>> 0ba7077e
 
 const competitionsTabs = [0, 1];
 const leaderboardTimeframeTabs = [0, 1, 2];
