msgid ""
msgstr ""
"POT-Creation-Date: 2022-08-06 13:30+0530\n"
"MIME-Version: 1.0\n"
"Content-Type: text/plain; charset=utf-8\n"
"Content-Transfer-Encoding: 8bit\n"
"X-Generator: @lingui/cli\n"
"Language: ko\n"
"Project-Id-Version: \n"
"Report-Msgid-Bugs-To: \n"
"PO-Revision-Date: \n"
"Last-Translator: Tourist\n"
"Language-Team: \n"
"Plural-Forms: \n"

#: src/components/Synthetics/TradeFeesRow/TradeFeesRow.tsx
msgid "(up to {0}% of {feesTypeName})"
msgstr ""

#: src/pages/Dashboard/DashboardV2.js
msgid "01 Sep 2021"
msgstr "2021년 9월 1일"

#: src/pages/Dashboard/DashboardV2.js
msgid "06 Jan 2022"
msgstr "2022년 1월 6일"

#: src/pages/Dashboard/DashboardV2.js
msgid "24h Volume"
msgstr "24시간 거래량"

#: src/components/Synthetics/ClaimHistoryRow/ClaimHistoryRow.tsx
msgid "<0><1>{eventTitle}</1> from <2>{0} {indexName} <3>[{poolName}]</3> Position</2></0>"
msgstr ""

#: src/components/Synthetics/GmList/GmList.tsx
msgid "<0>APR is based on the Fees collected for the past {daysConsidered} days. It is an estimate as actual Fees are auto-compounded into the pool in real-time.</0><1>Check Pools performance against other LP Positions in <2>GMX Dune Dashboard</2>.</1>"
msgstr ""

#: src/components/Synthetics/StatusNotification/GmStatusNotification.tsx
msgid "<0>Buying GM: <1>{indexName}</1><2>[{poolName}]</2></0> <3>with {tokensText}</3>"
msgstr ""

#: src/components/Synthetics/ClaimModal/ClaimModal.tsx
msgid "<0>Claimable Funding Fee.</0>"
msgstr ""

#: src/pages/Dashboard/DashboardV2.js
msgid "<0>GM Pools total value ({chainName}).</0>"
msgstr ""

#: src/components/Synthetics/GmSwap/GmSwapBox/GmSwapBox.tsx
#: src/components/Synthetics/GmSwap/GmSwapBox/GmSwapBox.tsx
msgid "<0>GM: <1>{indexName}</1><2>[{poolName}]</2></0> <3>selected in order form</3>"
msgstr ""

#: src/components/Exchange/OrdersToa.js
msgid "<0>Insufficient liquidity to execute the order</0><1>The mark price which is an aggregate of exchange prices did not reach the specified price</1><2>The specified price was reached but not long enough for it to be executed</2><3>No keeper picked up the order for execution</3>"
msgstr "<0>주문을 체결하기 위한 유동성이 부족합니다</0><1>시장 평균가가 지정된 가격에 도달하지 않았습니다</1><2>지정된 가격에 도달했지만 실행하기에 충분한 시간이 지나지 않았습니다</2>주문을 체결할 수 있는 키퍼가 없습니다.<3>"

#: src/components/Exchange/FeesTooltip.tsx
msgid "<0>More Info</0> about fees."
msgstr "수수료에 대한 <0>더 많은 정보</0>."

#: src/pages/PageNotFound/PageNotFound.js
msgid "<0>Return to </0><1>Homepage</1> <2>or </2> <3>Trade</3>"
msgstr "<1>홈페이지</1> <2>혹은</2> <3>트레이드 페이지</3><0>로 돌아가기</0>"

#: src/components/Synthetics/StatusNotification/GmStatusNotification.tsx
msgid "<0>Selling GM: <1>{indexName}</1><2>[{poolName}]</2></0>"
msgstr ""

#: src/components/Synthetics/AcceptablePriceImpactInputRow/AcceptablePriceImpactInputRow.tsx
msgid "<0>Set Recommended Impact: {0}</0>."
msgstr ""

#: src/pages/SyntheticsFallbackPage/SyntheticsFallbackPage.tsx
msgid "<0>Switch to:</0>"
msgstr ""

#: src/components/Synthetics/OrderItem/OrderItem.tsx
msgid "<0>The order will be executed when the oracle price is {0} {1}.</0><1>Note that there may be rare cases where the order cannot be executed, for example, if the chain is down and no oracle reports are produced or if the price impact exceeds your acceptable price.</1>"
msgstr ""

#: src/components/Glp/SwapErrorModal.tsx
msgid "<0>The pool's capacity has been reached for {0}. Please use another token to buy GLP.</0><1>Check the \"Save on Fees\" section for tokens with the lowest fees.</1>"
msgstr "<0>풀의 최대허용량이 {0}에 도달했습니다. 다른 토큰을 이용해 GLP를 구매해주세요.</0><1>\"수수료 절약\" 섹션을 통해 가장 저렴한 수수료를 확인하세요.</1>"

#: src/components/Exchange/OrdersList.js
msgid "<0>The price that orders can be executed at may differ slightly from the chart price, as market orders update oracle prices, while limit/trigger orders do not.</0><1>This can also cause limit/triggers to not be executed if the price is not reached for long enough. <2>Read more</2>.</1>"
msgstr ""

#: src/pages/Stake/StakeV2.js
msgid "<0>This will claim {0} GMX.<1/><2/>After claiming, you can stake these GMX tokens by using the \"Stake\" button in the GMX section of this Earn page.<3/><4/></0>"
msgstr ""

#: src/pages/Stake/StakeV2.js
msgid "<0>This will withdraw all esGMX tokens as well as pause vesting.<1/><2/>esGMX tokens that have been converted to GMX will be claimed and remain as GMX tokens.<3/><4/>To claim GMX tokens without withdrawing, use the \"Claim\" button.<5/><6/></0>"
msgstr ""

#: src/pages/Stake/StakeV2.js
msgid "<0>This will withdraw and unreserve all tokens as well as pause vesting.<1/><2/>esGMX tokens that have been converted to GMX will be claimed and remain as GMX tokens.<3/><4/>To claim GMX tokens without withdrawing, use the \"Claim\" button under the Total Rewards section.<5/><6/></0>"
msgstr ""

#: src/pages/Dashboard/DashboardV2.js
msgid "<0>Total value of tokens in GLP pool ({chainName}).</0><1>This value may be higher on other websites due to the collateral of positions being included in the calculation.</1>"
msgstr ""

#: src/components/Synthetics/TradeBox/CollateralSelectorRow.tsx
msgid "<0>You have an existing position with {0} as collateral. This Order will not be valid for that Position.</0><1>Switch to {1} collateral.</1>"
msgstr ""

#: src/components/Synthetics/TradeBox/CollateralSelectorRow.tsx
msgid "<0>You have an existing position with {0} as collateral. This action will not apply for that position.</0><1>Switch to {1} collateral.</1>"
msgstr ""

#: src/lib/contracts/transactionErrors.tsx
msgid "<0>Your wallet is not connected to {0}.</0><1/><2>Switch to {1}</2>"
msgstr ""

#: src/components/Exchange/SwapBox.js
msgid "<0>{0} is required for collateral.</0><1>Short amount for {1} with {2} exceeds potential profits liquidity. Reduce the \"Short Position\" size, or change the \"Collateral In\" token.</1>"
msgstr ""

#: src/components/Exchange/SwapBox.js
msgid "<0>{0} is required for collateral.</0><1>Swap amount from {1} to {2} exceeds {3} Available Liquidity. Reduce the \"Pay\" size, or use {4} as the \"Pay\" token to use it for collateral.</1><2>You can buy {5} on 1inch.</2>"
msgstr ""

#: src/components/Exchange/SwapBox.js
#: src/components/Exchange/SwapBox.js
msgid "<0>{0} is required for collateral.</0><1>Swap amount from {1} to {2} exceeds {3} acceptable amount. Reduce the \"Pay\" size, or use {4} as the \"Pay\" token to use it for collateral.</1><2>You can buy {5} on 1inch.</2>"
msgstr ""

#: src/components/Exchange/SwapBox.js
msgid "<0>{0} is required for collateral.</0><1>Swap amount from {1} to {2} exceeds {3} available liquidity. Reduce the \"Pay\" size, or change the \"Collateral In\" token.</1>"
msgstr ""

#: src/components/Synthetics/StatusNotification/FeesSettlementStatusNotification.tsx
msgid "<0>{0}</0> <1><2>{indexName}</2><3>[{poolName}]</3></1>"
msgstr ""

#: src/components/Synthetics/TVChart/TVChart.tsx
msgid "<0>{0}</0> <1><2>{indexName}</2><3>[{poolName}]</3></1> <4>market selected</4>"
msgstr ""

#: src/domain/synthetics/orders/useSLTPEntries.ts
msgid "A Size percentage is required."
msgstr ""

#: src/components/Exchange/SwapBox.js
msgid "A snapshot of the USD value of your {0} collateral is taken when the position is opened."
msgstr "{0}담보의 USD가치 스냅샷은 해당 포지션이 열려있을 때 결정됩니다."

#: src/components/Glp/GlpSwap.js
#: src/components/Synthetics/GmList/GmList.tsx
#: src/components/Synthetics/GmList/GmList.tsx
#: src/components/Synthetics/MarketStats/MarketStats.tsx
#: src/pages/Stake/StakeV1.js
#: src/pages/Stake/StakeV1.js
#: src/pages/Stake/StakeV1.js
#: src/pages/Stake/StakeV1.js
#: src/pages/Stake/StakeV2.js
#: src/pages/Stake/StakeV2.js
#: src/pages/Stake/StakeV2.js
msgid "APR"
msgstr "APR"

#: src/components/Stake/GMXAprTooltip.tsx
msgid "APRs are updated weekly on Wednesday and will depend on the fees collected for the week."
msgstr "APR은 매주 수요일에 업데이트되며 한 주 동안 쌓인 수수료에 따라 달라집니다."

#: src/pages/Stake/StakeV2.js
msgid "APRs are updated weekly on Wednesday and will depend on the fees collected for the week. <0/><1/>Historical GLP APRs can be checked in this <2>community dashboard</2>."
msgstr ""

#: src/pages/Dashboard/DashboardV2.js
msgid "AUM"
msgstr "AUM"

#: src/components/Glp/GlpSwap.js
#: src/components/Glp/GlpSwap.js
msgid "AVAILABLE"
msgstr "사용가능"

#: src/pages/Ecosystem/Ecosystem.js
#: src/pages/Ecosystem/Ecosystem.js
#: src/pages/Ecosystem/Ecosystem.js
#: src/pages/Ecosystem/Ecosystem.js
#: src/pages/Ecosystem/Ecosystem.js
msgid "About"
msgstr "대하여"

#: src/components/Exchange/ConfirmationBox.js
#: src/components/Synthetics/ConfirmationBox/ConfirmationBox.tsx
msgid "Accept confirmation of trigger orders"
msgstr "트리거 주문의 확인에 동의해주세요"

#: src/components/Exchange/ConfirmationBox.js
msgid "Accept minimum and {action}"
msgstr "최저액과 {action}에 동의해주세요"

#: src/components/Exchange/OrdersToa.js
msgid "Accept terms to enable orders"
msgstr "주문을 활성화하기 위해 약관에 동의해주세요"

#: src/components/Exchange/OrdersToa.js
msgid "Accept that orders are not guaranteed to execute and trigger orders may not settle at the trigger price"
msgstr "주문의 실행이 보장되지 않으며 트리거 주문이 트리거 가격으로 실행되지 않을 수 있음을 확인합니다."

#: src/components/Synthetics/ConfirmationBox/ConfirmationBox.tsx
#: src/components/Synthetics/ConfirmationBox/ConfirmationBox.tsx
#: src/components/Synthetics/OrderEditor/OrderEditor.tsx
#: src/components/Synthetics/OrderItem/OrderItem.tsx
#: src/components/Synthetics/PositionSeller/PositionSeller.tsx
#: src/components/Synthetics/TradeHistoryRow/utils.ts
#: src/components/Synthetics/TradeHistoryRow/utils.ts
msgid "Acceptable Price"
msgstr ""

#: src/components/Synthetics/AcceptablePriceImpactInputRow/AcceptablePriceImpactInputRow.tsx
msgid "Acceptable Price Impact"
msgstr ""

#: src/components/Synthetics/TradeHistoryRow/utils.ts
msgid "Acceptable Price: {0}"
msgstr ""

#: src/pages/OrdersOverview/OrdersOverview.js
msgid "Account"
msgstr "계정"

#: src/components/Synthetics/Claims/SettleAccruedCard.tsx
msgid "Accrued"
msgstr ""

#: src/components/Synthetics/PositionItem/PositionItem.tsx
#: src/components/Synthetics/PositionItem/PositionItem.tsx
msgid "Accrued Borrow Fee"
msgstr ""

#: src/components/Synthetics/SettleAccruedFundingFeeModal/SettleAccruedFundingFeeModal.tsx
msgid "Accrued Funding Fee."
msgstr ""

#: src/components/Synthetics/PositionItem/PositionItem.tsx
#: src/components/Synthetics/PositionItem/PositionItem.tsx
msgid "Accrued Negative Funding Fee"
msgstr ""

#: src/components/Synthetics/PositionItem/PositionItem.tsx
msgid "Accrued Positive Funding Fee"
msgstr ""

#: src/components/Synthetics/Claims/SettleAccruedCard.tsx
msgid "Accrued Positive Funding Fees for Positions not yet claimable. They will become available to claim by using the \"Settle\" button, or after the Position is increased, decreased or closed."
msgstr ""

#: src/components/Synthetics/AccruedPositionPriceImpactRebateModal/AccruedPositionPriceImpactRebateModal.tsx
msgid "Accrued Price Impact Rebates"
msgstr ""

#: src/components/Synthetics/Claims/SettleAccruedCard.tsx
msgid "Accrued Price Impact Rebates. They will become Claimable after some time.<0/><1/><2>Read more</2>."
msgstr ""

#: src/components/Glp/GlpSwap.js
msgid "Acknowledge epoch is ending in {minutes} minutes"
msgstr ""

#: src/components/Synthetics/GmSwap/GmSwapBox/GmSwapBox.tsx
#: src/components/Synthetics/GmSwap/GmSwapBox/GmSwapBox.tsx
#: src/components/Synthetics/HighPriceImpactWarning/HighPriceImpactWarning.tsx
msgid "Acknowledge high Price Impact"
msgstr ""

#: src/components/Synthetics/HighPriceImpactWarning/HighPriceImpactWarning.tsx
msgid "Acknowledge high Swap Price Impact"
msgstr ""

#: src/domain/synthetics/trade/useHighExecutionFeeConsent.tsx
msgid "Acknowledge very high network Fees"
msgstr ""

#: src/pages/Actions/Actions.js
#: src/pages/SyntheticsActions/SyntheticsActions.tsx
msgid "Actions"
msgstr ""

#: src/components/Synthetics/SubaccountModal/utils.ts
msgid "Activate Subaccount"
msgstr ""

#: src/components/Synthetics/StatusNotification/SubaccountNotification.tsx
msgid "Activating Subaccount"
msgstr ""

#: src/components/Exchange/PositionsList.js
#: src/components/Synthetics/PositionItem/PositionItem.tsx
msgid "Active Orders"
msgstr "활성화된 주문"

#: src/components/Referrals/TradersStats.tsx
msgid "Active Referral Code"
msgstr "활성화된 추천 코드"

#: src/components/Synthetics/TradeHistoryRow/utils.ts
msgid "Actual Price Impact"
msgstr ""

#: src/pages/Dashboard/AssetDropdown.tsx
msgid "Add to Metamask"
msgstr "메타마스크에 추가해주세요"

#: src/pages/Dashboard/AssetDropdown.tsx
msgid "Add {0} to Metamask"
msgstr ""

#: src/components/Synthetics/GmAssetDropdown/GmAssetDropdown.tsx
msgid "Add {marketName} to Wallet"
msgstr ""

#: src/components/Referrals/JoinReferralCode.js
msgid "Adding referral code failed."
msgstr "추천 코드 추가 실패"

#: src/components/Referrals/JoinReferralCode.js
msgid "Adding..."
msgstr "추가중..."

#: src/pages/Stake/StakeV2.js
msgid "Additional reserve required"
msgstr ""

#: src/components/Exchange/OrdersToa.js
msgid "Additionally, trigger orders are market orders and are not guaranteed to settle at the trigger price."
msgstr "추가로, 트리거 주문은 시장가 주문이며 트리거 가격으로 결제되지 않을 수도 있습니다."

#: src/components/AddressDropdown/AddressDropdown.tsx
#: src/components/Synthetics/SubaccountModal/SubaccountModal.tsx
msgid "Address copied to your clipboard"
msgstr ""

#: src/domain/synthetics/referrals/claimAffiliateRewardsTxn.ts
msgid "Affiliate Rewards Claimed"
msgstr ""

#: src/pages/Stake/StakeV2.js
#: src/pages/Stake/StakeV2.js
msgid "Affiliate Vault"
msgstr ""

#: src/pages/Referrals/Referrals.tsx
msgid "Affiliates"
msgstr ""

#: src/pages/ClaimEsGmx/ClaimEsGmx.js
msgid "After claiming you will be able to vest a maximum of {0} esGMX at a ratio of {1} {stakingToken} to 1 esGMX."
msgstr "수령 후 {1} {stake} 대 1 esGMX 비율로 최대 {0}개의 esGMX를 베스팅 할 수 있습니다."

#: src/pages/ClaimEsGmx/ClaimEsGmx.js
msgid "After claiming, the esGMX tokens will be airdropped to your account on the selected network within 7 days."
msgstr "수령 후, esGMX 토큰은 7일 이내에 선택한 네트워크의 계정으로 에어드랍됩니다."

#: src/components/ModalViews/RedirectModal.js
msgid "Agree"
msgstr "동의하기"

#: src/components/ApproveTokenButton/ApproveTokenButton.tsx
msgid "Allow {0} to be spent"
msgstr ""

#: src/components/Synthetics/SubaccountModal/utils.ts
msgid "Allow {wrappedTokenSymbol} to be spent"
msgstr ""

#: src/components/Exchange/ConfirmationBox.js
#: src/components/Exchange/PositionSeller.js
#: src/components/SettingsModal/SettingsModal.tsx
#: src/components/Synthetics/ConfirmationBox/rows/AllowedSlippageRow.tsx
#: src/components/Synthetics/PositionSeller/rows/AllowedSlippageRow.tsx
msgid "Allowed Slippage"
msgstr "허용 가능한 슬리피지"

#: src/components/SettingsModal/SettingsModal.tsx
msgid "Allowed Slippage below {0}% may result in failed orders."
msgstr ""

#: src/components/ModalViews/RedirectModal.js
msgid "Alternative links can be found in the <0>docs</0>.<1/><2/>By clicking Agree you accept the <3>T&Cs</3> and <4>Referral T&Cs</4>.<5/><6/>"
msgstr "이외의 링크는 <0>docs</0>에서 확인할 수 있습니다.<1/><2/>동의 버튼을 클릭하여 <3>T&Cs</3> 그리고 <4>Referral T&Cs</4>에 동의합니다.<5/><6/>"

#: src/components/Exchange/NoLiquidityErrorModal.tsx
msgid "Alternatively, you can select a different \"Collateral In\" token."
msgstr "추가적으로, 별도의 \"담보자산\"을 선택할 수 있습니다."

#: src/components/Referrals/AffiliatesStats.tsx
#: src/components/Referrals/TradersStats.tsx
#: src/components/Synthetics/UserIncentiveDistributionList/UserIncentiveDistributionList.tsx
msgid "Amount"
msgstr "수량"

#: src/components/Referrals/AffiliatesStats.tsx
msgid "Amount of traders you referred."
msgstr "추천한 거래자 수"

#: src/components/Exchange/PositionEditor.js
#: src/domain/synthetics/trade/utils/validation.ts
msgid "Amount should be greater than zero"
msgstr ""

#: src/pages/ClaimEsGmx/ClaimEsGmx.js
msgid "Amount to claim"
msgstr "수령할 양"

#: src/pages/Home/Home.js
msgid "An aggregate of high-quality price feeds determine when liquidations occur. This keeps positions safe from temporary wicks."
msgstr "고품질의 여러 가격 피드를 통해 청산 발생 시기를 결정합니다. 이것은 일시적인 가격 변화로부터 포지션을 안전하게 유지합니다."

#: src/components/Header/HomeHeaderLinks.tsx
msgid "App"
msgstr ""

#: src/domain/synthetics/trade/utils/validation.ts
msgid "App disabled, pending {0} upgrade"
msgstr ""

#: src/domain/tokens/approveTokens.tsx
msgid "Approval failed"
msgstr "승인 실패"

#: src/domain/tokens/approveTokens.tsx
msgid "Approval submitted! <0>View status.</0>"
msgstr "승인 제출완료! <0>상태 보기</0>"

#: src/domain/tokens/approveTokens.tsx
msgid "Approval was cancelled"
msgstr "제출 취소되었습니다"

#: src/pages/BeginAccountTransfer/BeginAccountTransfer.js
#: src/pages/Stake/StakeV2.js
msgid "Approve GMX"
msgstr "GMX 승인"

#: src/components/Exchange/PositionEditor.js
#: src/components/Exchange/SwapBox.js
#: src/components/Glp/GlpSwap.js
#: src/components/Migration/Migration.js
msgid "Approve {0}"
msgstr "{0} 승인"

#: src/pages/Stake/StakeV1.js
#: src/pages/Stake/StakeV2.js
msgid "Approve {stakingTokenSymbol}"
msgstr "{stakingTokenSymbol} 승인"

#: src/pages/Stake/StakeV2.js
msgid "Approving GMX..."
msgstr ""

#: src/components/Exchange/PositionEditor.js
#: src/components/Exchange/SwapBox.js
#: src/components/Glp/GlpSwap.js
msgid "Approving {0}..."
msgstr "{0} 승인중..."

#: src/pages/Stake/StakeV1.js
#: src/pages/Stake/StakeV2.js
msgid "Approving {stakingTokenSymbol}..."
msgstr "{stakingTokenSymbol} 승인중..."

#: src/components/Migration/Migration.js
#: src/pages/BeginAccountTransfer/BeginAccountTransfer.js
msgid "Approving..."
msgstr "승인중..."

#: src/components/TokenCard/TokenCard.tsx
#: src/components/TokenCard/TokenCard.tsx
msgid "Arbitrum APR:"
msgstr "Arbitrum APR:"

#: src/components/Synthetics/OrderEditor/OrderEditor.tsx
msgid "As network fees have increased, an additional execution fee is needed."
msgstr ""

#: src/components/Exchange/NoLiquidityErrorModal.tsx
msgid "As there is not enough liquidity in GLP to swap {0} to {swapTokenSymbol}, you can use the option below to do so:"
msgstr "{0}에서 {swapTokenSymbol}로 교환할 수 있는 유동성이 GLP에 충분하지 않기 때문에, 이하의 옵션을 사용해주세요:"

#: src/pages/Dashboard/DashboardV2.js
msgid "Assets Under Management: GMX staked (All chains) + GLP pool ({chainName}) +  GM Pools ({chainName})."
msgstr ""

#: src/components/Glp/GlpSwap.js
#: src/components/Glp/GlpSwap.js
#: src/components/Glp/GlpSwap.js
msgid "Available"
msgstr "사용가능"

#: src/components/Exchange/ConfirmationBox.js
#: src/components/Exchange/SwapBox.js
#: src/components/Exchange/SwapBox.js
#: src/components/Exchange/SwapBox.js
#: src/components/Synthetics/ConfirmationBox/ConfirmationBox.tsx
#: src/components/Synthetics/MarketCard/MarketCard.tsx
#: src/components/Synthetics/SwapCard/SwapCard.tsx
msgid "Available Liquidity"
msgstr "사용가능 유동성"

#: src/components/Glp/GlpSwap.js
#: src/components/Glp/GlpSwap.js
msgid "Available amount to deposit into GLP."
msgstr "GLP에 예치할 수 있는 양"

#: src/components/Synthetics/GmList/GmList.tsx
#: src/components/Synthetics/GmList/GmList.tsx
msgid "Available amount to deposit into the specific GM pool."
msgstr ""

#: src/components/Glp/GlpSwap.js
#: src/components/Glp/GlpSwap.js
msgid "Available amount to withdraw from GLP. Funds not utilized by current open positions."
msgstr "GLP로부터 인출가능한 수량. 현재 포지션에 의해 활용되고 있지 않은 유휴 수량"

#: src/pages/Home/Home.js
msgid "Available on your preferred network"
msgstr "선택한 네트워크에서 이용가능"

#: src/components/TokenCard/TokenCard.tsx
#: src/components/TokenCard/TokenCard.tsx
msgid "Avalanche APR:"
msgstr "Avalanche APR:"

#: src/components/Synthetics/GmList/GmList.tsx
msgid "BUYABLE"
msgstr ""

#: src/components/Exchange/SwapBox.js
#: src/components/Exchange/SwapBox.js
#: src/components/Glp/GlpSwap.js
#: src/components/Glp/GlpSwap.js
#: src/components/Glp/GlpSwap.js
#: src/components/Synthetics/GmSwap/GmSwapBox/GmSwapBox.tsx
#: src/components/Synthetics/GmSwap/GmSwapBox/GmSwapBox.tsx
#: src/components/Synthetics/GmSwap/GmSwapBox/GmSwapBox.tsx
#: src/components/Synthetics/TradeBox/TradeBox.tsx
#: src/components/Synthetics/TradeBox/TradeBox.tsx
msgid "Balance"
msgstr "잔고"

#: src/components/AprInfo/AprInfo.tsx
msgid "Base APR"
msgstr ""

#: src/components/Stake/GMXAprTooltip.tsx
msgid "Base {nativeTokenSymbol} APR"
msgstr ""

#: src/pages/BeginAccountTransfer/BeginAccountTransfer.js
msgid "Begin Transfer"
msgstr "전송시작"

#: src/components/AprInfo/AprInfo.tsx
msgid "Bonus APR"
msgstr ""

#: src/components/Migration/Migration.js
#: src/components/Migration/Migration.js
msgid "Bonus Tokens"
msgstr "보너스 토큰"

#: src/pages/Stake/StakeV2.js
msgid "Boost Percentage"
msgstr ""

#: src/pages/Stake/StakeV2.js
msgid "Boost your rewards with Multiplier Points. <0>More info</0>."
msgstr ""

#: src/components/Exchange/FeesTooltip.tsx
#: src/components/Exchange/NetValueTooltip.tsx
#: src/components/Exchange/PositionEditor.js
#: src/components/Exchange/PositionsList.js
#: src/components/Exchange/PositionsList.js
#: src/components/Exchange/SwapBox.js
#: src/components/Exchange/TradeHistory.js
#: src/components/Synthetics/TradeFeesRow/TradeFeesRow.tsx
#: src/components/Synthetics/TradeHistoryRow/utils.ts
msgid "Borrow Fee"
msgstr "차용 수수료"

#: src/components/Exchange/PositionsList.js
#: src/components/Exchange/PositionsList.js
msgid "Borrow Fee / Day"
msgstr "차용 수수료 / 일"

#: src/components/Synthetics/TradeFeesRow/TradeFeesRow.tsx
msgid "Borrow Fee Rate"
msgstr ""

#: src/components/Synthetics/MarketCard/MarketCard.tsx
#: src/components/Synthetics/MarketsList/MarketsList.tsx
msgid "Borrowing fees help ensure available liquidity. <0>Read more</0>."
msgstr ""

#: src/components/Synthetics/BridgingInfo/BridgingInfo.tsx
msgid "Bridge {tokenSymbol} to {chainName} using any of the options below:"
msgstr ""

#: src/components/Header/AppHeaderLinks.tsx
#: src/components/Synthetics/GmList/GmList.tsx
#: src/components/Synthetics/GmList/GmList.tsx
#: src/components/Synthetics/GmSwap/GmConfirmationBox/GmConfirmationBox.tsx
#: src/components/Synthetics/GmSwap/GmConfirmationBox/GmConfirmationBox.tsx
msgid "Buy"
msgstr "구매"

#: src/pages/BuyGlp/BuyGlp.js
msgid "Buy / Sell GLP"
msgstr "GLP 구매 / 판매"

#: src/pages/BuyGMX/BuyGMX.tsx
msgid "Buy AVAX directly to Avalanche or transfer it there."
msgstr ""

#: src/pages/BuyGMX/BuyGMX.tsx
msgid "Buy ETH directly on Arbitrum or transfer it there."
msgstr ""

#: src/components/Synthetics/GmSwap/GmFees/GmFees.tsx
msgid "Buy Fee"
msgstr ""

#: src/components/Glp/GlpSwap.js
#: src/components/Glp/GlpSwap.js
#: src/components/Glp/GlpSwap.js
#: src/pages/Stake/StakeV2.js
msgid "Buy GLP"
msgstr "GLP 구매"

#: src/pages/Buy/Buy.tsx
msgid "Buy GLP or GMX"
msgstr ""

#: src/components/Synthetics/GmSwap/GmSwapBox/GmSwapBox.tsx
#: src/components/Synthetics/GmSwap/GmSwapBox/GmSwapBox.tsx
msgid "Buy GM"
msgstr ""

#: src/components/Glp/GlpSwap.js
msgid "Buy GM tokens before the epoch resets in {0} to be eligible for the Bonus Rebate. Alternatively, wait for the epoch to reset to redeem GLP and buy GM within the same epoch."
msgstr ""

#: src/pages/Stake/StakeV2.js
msgid "Buy GMX"
msgstr ""

#: src/pages/BuyGMX/BuyGMX.tsx
msgid "Buy GMX from Traderjoe:"
msgstr ""

#: src/pages/BuyGMX/BuyGMX.tsx
msgid "Buy GMX from Uniswap (make sure to select Arbitrum):"
msgstr ""

#: src/pages/BuyGMX/BuyGMX.tsx
msgid "Buy GMX from centralized exchanges:"
msgstr ""

#: src/pages/BuyGMX/BuyGMX.tsx
msgid "Buy GMX from centralized services"
msgstr ""

#: src/pages/BuyGMX/BuyGMX.tsx
msgid "Buy GMX from decentralized exchanges"
msgstr ""

#: src/pages/BuyGMX/BuyGMX.tsx
msgid "Buy GMX on {chainName}"
msgstr ""

#: src/pages/BuyGMX/BuyGMX.tsx
msgid "Buy GMX using Decentralized Exchange Aggregators:"
msgstr ""

#: src/pages/BuyGMX/BuyGMX.tsx
msgid "Buy GMX using FIAT gateways:"
msgstr ""

#: src/pages/BuyGMX/BuyGMX.tsx
msgid "Buy GMX using any token from any network:"
msgstr ""

#: src/components/Glp/GlpSwap.js
msgid "Buy failed."
msgstr "구매 실패"

#: src/pages/BuyGMX/BuyGMX.tsx
msgid "Buy or Transfer AVAX to Avalanche"
msgstr ""

#: src/pages/BuyGMX/BuyGMX.tsx
msgid "Buy or Transfer ETH to Arbitrum"
msgstr ""

#: src/components/Synthetics/StatusNotification/GmStatusNotification.tsx
msgid "Buy order cancelled"
msgstr ""

#: src/components/Synthetics/StatusNotification/GmStatusNotification.tsx
msgid "Buy order executed"
msgstr ""

#: src/components/Synthetics/StatusNotification/GmStatusNotification.tsx
msgid "Buy request sent"
msgstr ""

#: src/components/Glp/GlpSwap.js
msgid "Buy submitted."
msgstr "구매 제출 완료"

#: src/components/Glp/GlpSwap.js
#: src/components/Glp/GlpSwap.js
msgid "Buy with {0}"
msgstr "{0}로 구매"

#: src/pages/BuyGMX/BuyGMX.tsx
msgid "Buy {nativeTokenSymbol}"
msgstr ""

#: src/components/Exchange/NoLiquidityErrorModal.tsx
msgid "Buy {swapTokenSymbol} on 1inch"
msgstr "{swapTokenSymbol}을 1inch에서 구매하기"

#: src/components/Synthetics/GmList/GmList.tsx
#: src/components/Synthetics/MarketStats/MarketStats.tsx
msgid "Buyable"
msgstr ""

#: src/components/Synthetics/GmSwap/GmConfirmationBox/GmConfirmationBox.tsx
msgid "Buying GM..."
msgstr ""

#: src/components/Glp/GlpSwap.js
msgid "Buying..."
msgstr "구매중..."

#: src/pages/OrdersOverview/OrdersOverview.js
msgid "Can't execute because of an error"
msgstr "에러로 인해 실행되지 못했습니다"

#: src/components/Exchange/ConfirmationBox.js
#: src/components/Exchange/ConfirmationBox.js
#: src/components/Exchange/OrdersList.js
#: src/components/Exchange/OrdersList.js
#: src/components/Exchange/OrdersList.js
#: src/components/Exchange/TradeHistory.js
#: src/components/Synthetics/OrderItem/OrderItem.tsx
#: src/components/Synthetics/OrderItem/OrderItem.tsx
#: src/components/Synthetics/TradeHistoryRow/utils.ts
#: src/components/Synthetics/TradeHistoryRow/utils.ts
msgid "Cancel"
msgstr "취소"

#: src/components/Exchange/ConfirmationBox.js
msgid "Cancel failed"
msgstr "취소 실패"

#: src/domain/legacy.ts
#: src/pages/Exchange/Exchange.js
msgid "Cancel failed."
msgstr "취소 실패"

#: src/components/Exchange/ConfirmationBox.js
msgid "Cancel submitted"
msgstr "취소 제출 완료"

#: src/domain/legacy.ts
#: src/pages/Exchange/Exchange.js
msgid "Cancel submitted."
msgstr "취소 제출 완료"

#: src/domain/synthetics/orders/cancelOrdersTxn.ts
msgid "Cancelling {ordersText}"
msgstr ""

#: src/components/SettingsModal/SettingsModal.tsx
#: src/pages/Exchange/Exchange.js
#: src/pages/SyntheticsPage/SyntheticsPage.tsx
msgid "Chart positions"
msgstr "차트 포지션"

#: src/components/Glp/GlpSwap.js
#: src/components/Glp/GlpSwap.js
msgid "Check the \"Save on Fees\" section below to get the lowest fee percentages."
msgstr "최저 수수료로 이용하려면 \"수수료 절약\" 섹션 아래를 선택하세요."

#: src/components/Referrals/AddAffiliateCode.js
#: src/components/Referrals/JoinReferralCode.js
msgid "Checking code..."
msgstr "코드 확인중..."

#: src/pages/BuyGMX/BuyGMX.tsx
msgid "Choose to buy from decentralized or centralized exchanges."
msgstr ""

#: src/components/Referrals/ClaimAffiliatesModal/ClaimAffiliatesModal.tsx
#: src/components/Synthetics/ClaimModal/ClaimModal.tsx
#: src/components/Synthetics/ClaimablePositionPriceImpactRebateModal/ClaimablePositionPriceImpactRebateModal.tsx
#: src/components/Synthetics/Claims/ClaimableCard.tsx
#: src/pages/ClaimEsGmx/ClaimEsGmx.js
#: src/pages/Stake/StakeV1.js
#: src/pages/Stake/StakeV1.js
#: src/pages/Stake/StakeV1.js
#: src/pages/Stake/StakeV1.js
#: src/pages/Stake/StakeV1.js
#: src/pages/Stake/StakeV2.js
#: src/pages/Stake/StakeV2.js
#: src/pages/Stake/StakeV2.js
#: src/pages/Stake/StakeV2.js
msgid "Claim"
msgstr "수령하기"

#: src/components/Synthetics/ClaimModal/ClaimModal.tsx
msgid "Claim <0>{0}</0>"
msgstr ""

#: src/pages/Stake/StakeV2.js
msgid "Claim Affiliate Vault Rewards"
msgstr ""

#: src/components/Synthetics/ClaimHistoryRow/ClaimHistoryRow.tsx
msgid "Claim Funding Fees"
msgstr ""

#: src/pages/Stake/StakeV2.js
#: src/pages/Stake/StakeV2.js
msgid "Claim GMX Rewards"
msgstr ""

#: src/components/Synthetics/ClaimHistoryRow/ClaimHistoryRow.tsx
msgid "Claim Price Impact Rebates"
msgstr ""

#: src/pages/Stake/StakeV2.js
msgid "Claim Rewards"
msgstr ""

#: src/components/Referrals/AffiliatesStats.tsx
msgid "Claim V2 Rebates from your referred Traders."
msgstr ""

#: src/pages/ClaimEsGmx/ClaimEsGmx.js
#: src/pages/Stake/StakeV2.js
#: src/pages/Stake/StakeV2.js
msgid "Claim completed!"
msgstr "수령 완료!"

#: src/pages/ClaimEsGmx/ClaimEsGmx.js
msgid "Claim esGMX"
msgstr "esGMX 수령하기"

#: src/pages/Stake/StakeV2.js
#: src/pages/Stake/StakeV2.js
msgid "Claim esGMX Rewards"
msgstr ""

#: src/pages/Stake/StakeV1.js
msgid "Claim failed"
msgstr "수령 실패"

#: src/pages/ClaimEsGmx/ClaimEsGmx.js
#: src/pages/Stake/StakeV2.js
#: src/pages/Stake/StakeV2.js
msgid "Claim failed."
msgstr "수령 실패"

#: src/pages/ClaimEsGmx/ClaimEsGmx.js
msgid "Claim submitted!"
msgstr "수령 제출 완료!"

#: src/pages/Stake/StakeV1.js
msgid "Claim submitted! <0>View status.</0>"
msgstr "수령 제출완료! <0>상태 보기.</0>"

#: src/pages/Stake/StakeV2.js
#: src/pages/Stake/StakeV2.js
msgid "Claim submitted."
msgstr ""

#: src/components/Synthetics/ClaimablePositionPriceImpactRebateModal/ClaimablePositionPriceImpactRebateModal.tsx
msgid "Claim {totalUsd}"
msgstr ""

#: src/pages/Stake/StakeV2.js
#: src/pages/Stake/StakeV2.js
msgid "Claim {wrappedTokenSymbol} Rewards"
msgstr ""

#: src/components/Synthetics/Claims/ClaimableCard.tsx
#: src/pages/Stake/StakeV2.js
#: src/pages/Stake/StakeV2.js
#: src/pages/Stake/StakeV2.js
msgid "Claimable"
msgstr "수령가능"

#: src/components/Synthetics/Claims/ClaimableCard.tsx
msgid "Claimable Price Impact Rebates.<0/><1/><2>Read more</2>."
msgstr ""

#: src/components/Referrals/AffiliatesStats.tsx
msgid "Claimable Rebates"
msgstr ""

#: src/domain/synthetics/claimHistory/claimPriceImpactRebate.ts
msgid "Claiming Price Impact Rebate..."
msgstr ""

#: src/domain/synthetics/markets/claimFundingFeesTxn.ts
#: src/domain/synthetics/referrals/claimAffiliateRewardsTxn.ts
msgid "Claiming failed"
msgstr ""

#: src/components/Referrals/ClaimAffiliatesModal/ClaimAffiliatesModal.tsx
#: src/components/Synthetics/ClaimModal/ClaimModal.tsx
#: src/components/Synthetics/ClaimablePositionPriceImpactRebateModal/ClaimablePositionPriceImpactRebateModal.tsx
#: src/pages/ClaimEsGmx/ClaimEsGmx.js
#: src/pages/Stake/StakeV2.js
#: src/pages/Stake/StakeV2.js
msgid "Claiming..."
msgstr "수령중..."

#: src/pages/SyntheticsPage/SyntheticsPage.tsx
msgid "Claims"
msgstr ""

#: src/pages/SyntheticsPage/SyntheticsPage.tsx
msgid "Claims ({totalClaimables})"
msgstr ""

#: src/components/Exchange/PositionsList.js
msgid "Click on the Position to select its market, then use the trade box to increase your Position Size if needed."
msgstr ""

#: src/components/Synthetics/PositionItem/PositionItem.tsx
msgid "Click on the Position to select its market, then use the trade box to increase your Position Size, or to set Take-Profit / Stop-Loss Orders."
msgstr ""

#: src/components/Exchange/PositionSeller.js
#: src/components/Exchange/PositionSeller.js
#: src/components/Exchange/PositionsList.js
#: src/components/Exchange/PositionsList.js
#: src/components/Synthetics/OrderEditor/OrderEditor.tsx
#: src/components/Synthetics/PositionItem/PositionItem.tsx
#: src/components/Synthetics/PositionItem/PositionItem.tsx
#: src/components/Synthetics/PositionSeller/PositionSeller.tsx
#: src/components/Synthetics/PositionSeller/PositionSeller.tsx
#: src/components/Synthetics/TradeBox/TradeBox.tsx
msgid "Close"
msgstr "포지션 종료"

#: src/components/Exchange/FeesTooltip.tsx
#: src/components/Exchange/NetValueTooltip.tsx
#: src/components/Synthetics/PositionItem/PositionItem.tsx
#: src/components/Synthetics/TradeFeesRow/TradeFeesRow.tsx
msgid "Close Fee"
msgstr ""

#: src/components/Exchange/PositionSeller.js
msgid "Close failed."
msgstr ""

#: src/components/Exchange/PositionSeller.js
msgid "Close submitted!"
msgstr ""

#: src/pages/OrdersOverview/OrdersOverview.js
msgid "Close to execution price"
msgstr "집행 가격에 종료"

#: src/components/Exchange/PositionSeller.js
msgid "Close without profit"
msgstr ""

#: src/components/Synthetics/PositionSeller/PositionSeller.tsx
msgid "Close {0} {1}"
msgstr ""

#: src/components/Exchange/PositionSeller.js
msgid "Close {longOrShortText} {0}"
msgstr ""

#: src/components/Exchange/PositionSeller.js
msgid "Closing..."
msgstr ""

#: src/components/Referrals/AddAffiliateCode.js
msgid "Code already taken"
msgstr "이미 사용된 코드입니다"

#: src/components/Exchange/ConfirmationBox.js
#: src/components/Exchange/OrdersList.js
#: src/components/Exchange/OrdersList.js
#: src/components/Exchange/OrdersList.js
#: src/components/Exchange/OrdersList.js
#: src/components/Exchange/PositionsList.js
#: src/components/Exchange/PositionsList.js
#: src/components/Synthetics/ConfirmationBox/ConfirmationBox.tsx
#: src/components/Synthetics/ConfirmationBox/ConfirmationBox.tsx
#: src/components/Synthetics/OrderItem/OrderItem.tsx
#: src/components/Synthetics/PositionItem/PositionItem.tsx
#: src/components/Synthetics/PositionList/PositionList.tsx
msgid "Collateral"
msgstr "담보"

#: src/components/Exchange/ConfirmationBox.js
#: src/components/Exchange/PositionEditor.js
#: src/components/Exchange/PositionSeller.js
#: src/components/Synthetics/ConfirmationBox/ConfirmationBox.tsx
#: src/components/Synthetics/ConfirmationBox/ConfirmationBox.tsx
#: src/components/Synthetics/ConfirmationBox/ConfirmationBox.tsx
#: src/components/Synthetics/PositionEditor/PositionEditor.tsx
#: src/components/Synthetics/PositionSeller/PositionSeller.tsx
#: src/components/Synthetics/TradeBox/TradeBox.tsx
msgid "Collateral ({0})"
msgstr "담보 ({0})"

#: src/components/Exchange/SwapBox.js
#: src/components/Exchange/SwapBox.js
#: src/components/Exchange/SwapBox.js
#: src/components/Exchange/SwapBox.js
#: src/components/Synthetics/TradeBox/CollateralSelectorRow.tsx
#: src/components/Synthetics/TradeBox/CollateralSelectorRow.tsx
#: src/components/Synthetics/TradeBox/CollateralSelectorRow.tsx
msgid "Collateral In"
msgstr "담보 자산"

#: src/components/Exchange/ConfirmationBox.js
#: src/components/Synthetics/ConfirmationBox/ConfirmationBox.tsx
msgid "Collateral Spread"
msgstr ""

#: src/components/Exchange/PositionSeller.js
msgid "Collateral is not enough to cover pending Fees. Please uncheck \"Keep Leverage\" to pay the Fees with the realized PnL."
msgstr ""

#: src/components/Synthetics/ConfirmationBox/ConfirmationBox.tsx
msgid "Collateral value may differ due to different Price Impact at the time of execution."
msgstr ""

#: src/pages/Ecosystem/Ecosystem.js
msgid "Community Projects"
msgstr "커뮤니티 프로젝트"

#: src/pages/Ecosystem/Ecosystem.js
msgid "Community-led Telegram groups."
msgstr "커뮤니티 주도 텔레그램 그룹"

#: src/pages/CompleteAccountTransfer/CompleteAccountTransfer.js
#: src/pages/CompleteAccountTransfer/CompleteAccountTransfer.js
msgid "Complete Account Transfer"
msgstr "계정 전송 완료"

#: src/pages/CompleteAccountTransfer/CompleteAccountTransfer.js
msgid "Complete Transfer"
msgstr "전송 완료"

#: src/pages/Stake/StakeV2.js
#: src/pages/Stake/StakeV2.js
msgid "Compound"
msgstr ""

#: src/pages/Stake/StakeV2.js
msgid "Compound Rewards"
msgstr ""

#: src/pages/Stake/StakeV2.js
msgid "Compound completed!"
msgstr ""

#: src/pages/Stake/StakeV2.js
msgid "Compound failed."
msgstr ""

#: src/pages/Stake/StakeV2.js
msgid "Compound submitted!"
msgstr ""

#: src/pages/Stake/StakeV2.js
msgid "Compounding..."
msgstr ""

#: src/components/Referrals/ClaimAffiliatesModal/ClaimAffiliatesModal.tsx
#: src/components/Synthetics/ClaimModal/ClaimModal.tsx
#: src/components/Synthetics/ClaimablePositionPriceImpactRebateModal/ClaimablePositionPriceImpactRebateModal.tsx
msgid "Confirm Claim"
msgstr ""

#: src/components/Exchange/ConfirmationBox.js
#: src/components/Synthetics/ConfirmationBox/ConfirmationBox.tsx
#: src/components/Synthetics/ConfirmationBox/ConfirmationBox.tsx
msgid "Confirm Limit Order"
msgstr ""

#: src/components/Exchange/ConfirmationBox.js
#: src/components/Synthetics/ConfirmationBox/ConfirmationBox.tsx
msgid "Confirm Long"
msgstr "롱 포지션 확인"

#: src/components/Synthetics/SettleAccruedFundingFeeModal/SettleAccruedFundingFeeModal.tsx
msgid "Confirm Settle"
msgstr ""

#: src/components/Exchange/ConfirmationBox.js
#: src/components/Synthetics/ConfirmationBox/ConfirmationBox.tsx
msgid "Confirm Short"
msgstr "숏 포지션 확인"

#: src/components/Exchange/ConfirmationBox.js
#: src/components/Synthetics/ConfirmationBox/ConfirmationBox.tsx
msgid "Confirm Swap"
msgstr "스왑 확인"

#: src/components/Synthetics/ConfirmationBox/ConfirmationBox.tsx
#: src/components/Synthetics/ConfirmationBox/ConfirmationBox.tsx
msgid "Confirm {0} Order"
msgstr ""

#: src/components/Synthetics/GmSwap/GmConfirmationBox/GmConfirmationBox.tsx
#: src/components/Synthetics/GmSwap/GmConfirmationBox/GmConfirmationBox.tsx
msgid "Confirm {operationText}"
msgstr ""

#: src/components/Header/AppHeaderUser.tsx
msgid "Connect"
msgstr "연동"

#: src/components/Exchange/SwapBox.js
#: src/components/Glp/GlpSwap.js
#: src/components/Header/AppHeaderUser.tsx
#: src/components/Migration/Migration.js
#: src/components/Referrals/AddAffiliateCode.js
#: src/components/Referrals/JoinReferralCode.js
#: src/components/Synthetics/GmSwap/GmSwapBox/GmSwapBox.tsx
#: src/components/Synthetics/UserIncentiveDistributionList/UserIncentiveDistributionList.tsx
#: src/domain/synthetics/trade/utils/validation.ts
#: src/pages/Stake/StakeV1.js
#: src/pages/Stake/StakeV1.js
#: src/pages/Stake/StakeV1.js
#: src/pages/Stake/StakeV1.js
#: src/pages/Stake/StakeV1.js
#: src/pages/Stake/StakeV2.js
#: src/pages/Stake/StakeV2.js
#: src/pages/Stake/StakeV2.js
#: src/pages/Stake/StakeV2.js
#: src/pages/Stake/StakeV2.js
msgid "Connect Wallet"
msgstr "지갑 연동"

#: src/components/Synthetics/GmSwap/GmSwapBox/GmSwapBox.tsx
msgid "Consider selecting and using the \"Pair\" option to reduce the Price Impact."
msgstr ""

#: src/components/Synthetics/SettleAccruedFundingFeeModal/SettleAccruedFundingFeeModal.tsx
msgid "Consider selecting only Positions where the accrued Funding Fees exceed the gas spent to Settle, which is around {0} per each selected Position."
msgstr ""

#: src/pages/BeginAccountTransfer/BeginAccountTransfer.js
#: src/pages/CompleteAccountTransfer/CompleteAccountTransfer.js
msgid "Continue"
msgstr "계속하기"

#: src/pages/Stake/StakeV2.js
msgid "Convert esGMX tokens to GMX tokens.<0/>Please read the <1>vesting details</1> before using the vaults."
msgstr ""

#: src/components/Synthetics/SubaccountModal/SubaccountModal.tsx
msgid "Convert this amount of {0} to {1} in your Main Account to allow for auto top-ups, as only {2} can be automatically transferred to your Subaccount. The {3} balance of your main account is shown above."
msgstr ""

#: src/pages/Stake/StakeV2.js
#: src/pages/Stake/StakeV2.js
msgid "Convert {wrappedTokenSymbol} to {nativeTokenSymbol}"
msgstr ""

#: src/components/Exchange/PositionShare.tsx
msgid "Copy"
msgstr "복사"

#: src/components/AddressDropdown/AddressDropdown.tsx
msgid "Copy Address"
msgstr "주소 복사"

#: src/components/Exchange/TradeHistory.js
msgid "Could not decrease {0} {longOrShortText}, +{1} USD, Acceptable Price: {2}"
msgstr "{0} {longOrShortText}을 감소시키지 못했습니다, +{1} USD, 허용가능한 가격: {2}"

#: src/pages/Exchange/Exchange.js
msgid "Could not decrease {tokenSymbol} {longOrShortText} within the allowed slippage, you can adjust the allowed slippage in the settings on the top right of the page."
msgstr "허용가능한 슬리피지 안에서는 {tokenSymbol} {longOrShortText}을 감소시키지 못했습니다. 최상단 우측의 설정 버튼을 통해 허용가능한 슬리피지를 변경할 수 있습니다."

#: src/components/Exchange/TradeHistory.js
msgid "Could not execute deposit into {0} {longOrShortText}"
msgstr "{0} {longOrShortText}의 입글을 실행시키지 못했습니다"

#: src/components/Exchange/TradeHistory.js
msgid "Could not execute withdrawal from {0} {longOrShortText}"
msgstr "{0} {longOrShortText}의 인출을 실행시키지 못했습니다"

#: src/components/Exchange/TradeHistory.js
msgid "Could not increase {0} {longOrShortText}, +{1} USD, Acceptable Price: {2}  USD"
msgstr ""

#: src/pages/Exchange/Exchange.js
msgid "Could not increase {tokenSymbol} {longOrShortText} within the allowed slippage, you can adjust the allowed slippage in the settings on the top right of the page."
msgstr "허용가능한 슬리피지 안에서는 {tokenSymbol} {longOrShortText}을 감소시키지 못했습니다. 최상단 우측의 설정 버튼을 통해 허용가능한 슬리피지를 변경할 수 있습니다."

#: src/domain/synthetics/trade/utils/validation.ts
msgid "Couldn't find a swap path with enough liquidity"
msgstr ""

#: src/domain/synthetics/trade/utils/validation.ts
msgid "Couldn't find a swap route with enough liquidity"
msgstr ""

#: src/components/Exchange/TradeHistory.js
#: src/components/Referrals/AddAffiliateCode.js
#: src/components/Referrals/AffiliatesStats.tsx
#: src/components/Synthetics/TradeHistoryRow/utils.ts
#: src/pages/Stake/StakeV1.js
#: src/pages/Stake/StakeV1.js
#: src/pages/Stake/StakeV1.js
msgid "Create"
msgstr "생성"

#: src/components/Synthetics/TradeBox/TradeBox.tsx
msgid "Create Limit order"
msgstr ""

#: src/components/Exchange/ConfirmationBox.js
#: src/components/Exchange/PositionSeller.js
msgid "Create Order"
msgstr "주문 생성"

#: src/components/Referrals/AffiliatesStats.tsx
msgid "Create Referral Code"
msgstr "추천 코드 생성"

#: src/components/Exchange/SwapBox.js
#: src/components/Synthetics/PositionSeller/PositionSeller.tsx
#: src/components/Synthetics/TradeBox/TradeBox.tsx
msgid "Create {0} Order"
msgstr "{0} 주문 생성하기"

#: src/pages/OrdersOverview/OrdersOverview.js
msgid "Created At"
msgstr ""

#: src/components/Exchange/SwapBox.js
msgid "Created limit order for {0} {1}: {2} USD!"
msgstr "{0} {1}: {2} USD의 지정가 주문을 생성하였습니다!"

#: src/components/Exchange/ConfirmationBox.js
#: src/components/Exchange/PositionSeller.js
#: src/components/Synthetics/ConfirmationBox/ConfirmationBox.tsx
#: src/components/Synthetics/PositionEditor/PositionEditor.tsx
#: src/components/Synthetics/PositionSeller/PositionSeller.tsx
msgid "Creating Order..."
msgstr "주문 생성중..."

#: src/components/Referrals/AddAffiliateCode.js
msgid "Creating..."
msgstr "생성중..."

#: src/pages/Ecosystem/Ecosystem.js
#: src/pages/Ecosystem/Ecosystem.js
msgid "Creator"
msgstr "제작자"

#: src/components/Synthetics/PositionItem/PositionItem.tsx
msgid "Current Borrow Fee / Day"
msgstr ""

#: src/components/Synthetics/PositionItem/PositionItem.tsx
msgid "Current Funding Fee / Day"
msgstr ""

#: src/components/Glp/GlpSwap.js
msgid "Current Pool Amount"
msgstr "현재 풀 양"

#: src/pages/Stake/StakeV2.js
msgid "Current Reserved"
msgstr ""

#: src/pages/Dashboard/DashboardV2.js
msgid "Current Weight"
msgstr "현재 가중치"

#: src/components/Exchange/SwapBox.js
msgid "Current {0} long"
msgstr "현재 {0} 롱"

#: src/components/Exchange/SwapBox.js
msgid "Current {0} shorts"
msgstr "현재 {0} 숏"

#: src/domain/synthetics/orders/utils.ts
msgid "Currently, There is a high Swap Price Impact for the Order Swap path."
msgstr ""

#: src/pages/Ecosystem/Ecosystem.js
#: src/pages/Ecosystem/Ecosystem.js
#: src/pages/Ecosystem/Ecosystem.js
#: src/pages/Ecosystem/Ecosystem.js
#: src/pages/Ecosystem/Ecosystem.js
#: src/pages/Ecosystem/Ecosystem.js
#: src/pages/Ecosystem/Ecosystem.js
#: src/pages/Ecosystem/Ecosystem.js
msgid "DEX Aggregator"
msgstr "DEX 어그리게이터"

#: src/components/Header/AppHeaderLinks.tsx
#: src/pages/Dashboard/DashboardV2.js
msgid "Dashboard"
msgstr "대시보드"

#: src/pages/Ecosystem/Ecosystem.js
msgid "Dashboard for GMX referral stats"
msgstr "GMX 추천 시스템 통계 대시보드"

#: src/pages/Ecosystem/Ecosystem.js
msgid "Dashboards"
msgstr "대시보드"

#: src/components/Referrals/AffiliatesStats.tsx
#: src/components/Referrals/TradersStats.tsx
#: src/components/Synthetics/UserIncentiveDistributionList/UserIncentiveDistributionList.tsx
msgid "Date"
msgstr "날짜"

#: src/pages/Ecosystem/Ecosystem.js
msgid "DeFi Portfolio Tracker"
msgstr "DeFi 포트폴리오 트래커"

#: src/components/Synthetics/SubaccountModal/SubaccountModal.tsx
msgid "Deactivate"
msgstr ""

#: src/components/Synthetics/StatusNotification/SubaccountNotification.tsx
msgid "Deactivating subaccount"
msgstr ""

#: src/components/Synthetics/SubaccountModal/SubaccountModal.tsx
msgid "Deactivating..."
msgstr ""

#: src/components/Synthetics/StatusNotification/SubaccountNotification.tsx
#: src/components/Synthetics/StatusNotification/SubaccountNotification.tsx
#: src/components/Synthetics/StatusNotification/SubaccountNotification.tsx
msgid "Deactivation"
msgstr ""

#: src/components/Exchange/ExchangeTVChart.js
#: src/components/Synthetics/TVChart/TVChart.tsx
msgid "Dec."
msgstr "12월"

#: src/pages/Ecosystem/Ecosystem.js
msgid "Decentralized Finance Dashboard"
msgstr "탈중앙화 금융 대시보드"

#: src/pages/Ecosystem/Ecosystem.js
msgid "Decentralized Money Market"
msgstr ""

#: src/pages/Ecosystem/Ecosystem.js
msgid "Decentralized Options Protocol"
msgstr "탈중앙화 옵션 프로토콜"

#: src/pages/Ecosystem/Ecosystem.js
msgid "Decentralized Options Strategies"
msgstr "탈중앙화 옵션 전략"

#: src/lib/legacy.ts
msgid "Decentralized Perpetual Exchange | GMX"
msgstr ""

#: src/pages/Ecosystem/Ecosystem.js
msgid "Decentralized Trading Protocol"
msgstr "탈중앙화 트레이딩 프로토콜"

#: src/pages/Home/Home.js
msgid "Decentralized<0/>Perpetual Exchange"
msgstr "탈중앙화<0/>퍼페추얼 거래소"

#: src/components/Exchange/ConfirmationBox.js
#: src/components/Exchange/ConfirmationBox.js
#: src/components/Exchange/OrdersList.js
#: src/components/Exchange/TradeHistory.js
#: src/components/Exchange/TradeHistory.js
#: src/components/Synthetics/ConfirmationBox/ConfirmationBox.tsx
#: src/components/Synthetics/OrderItem/OrderItem.tsx
#: src/components/Synthetics/TradeHistoryRow/utils.ts
#: src/domain/synthetics/orders/utils.ts
#: src/pages/OrdersOverview/OrdersOverview.js
msgid "Decrease"
msgstr "감소"

#: src/pages/OrdersOverview/OrdersOverview.js
msgid "Decrease active: {0}, executed: {1}, cancelled: {2}"
msgstr "감소 액티브: {0}, 실행 완료: {1} 취소 완료: {2}"

#: src/components/Synthetics/ConfirmationBox/ConfirmationBox.tsx
msgid "Decrease size"
msgstr ""

#: src/components/Synthetics/TradeBox/TradeBox.tsx
msgid "Decrease the Leverage by using the slider. If the Leverage slider is disabled, you can increase the Pay amount or reduce the Order size."
msgstr ""

#: src/components/Synthetics/ConfirmationBox/SLTPEntries.tsx
msgid "Decrease {0} Long by {1} at ${2}."
msgstr ""

#: src/components/Exchange/TradeHistory.js
#: src/context/SyntheticsEvents/SyntheticsEventsProvider.tsx
msgid "Decreased"
msgstr "감소 완료"

#: src/pages/Exchange/Exchange.js
msgid "Decreased {tokenSymbol} {longOrShortText}, -{0} USD."
msgstr "{tokenSymbol} {longOrShortText} 감소, -{0} USD."

#: src/components/Synthetics/StatusNotification/OrderStatusNotification.tsx
msgid "Decreasing"
msgstr ""

#: src/components/Exchange/PositionEditor.js
#: src/components/Exchange/PositionEditor.js
#: src/components/Exchange/PositionEditor.js
#: src/components/Synthetics/PositionEditor/PositionEditor.tsx
#: src/pages/Stake/StakeV2.js
#: src/pages/Stake/StakeV2.js
#: src/pages/Stake/StakeV2.js
#: src/pages/Stake/StakeV2.js
#: src/pages/Stake/StakeV2.js
msgid "Deposit"
msgstr "예치"

#: src/components/Exchange/FeesTooltip.tsx
msgid "Deposit Fee"
msgstr ""

#: src/components/Exchange/PositionEditor.js
msgid "Deposit amount is insufficient to bring leverage below the max allowed leverage of 100x"
msgstr ""

#: src/components/Exchange/PositionEditor.js
msgid "Deposit disabled, pending {0} upgrade"
msgstr ""

#: src/domain/synthetics/markets/createDepositTxn.ts
msgid "Deposit error."
msgstr ""

#: src/pages/Stake/StakeV2.js
msgid "Deposit failed!"
msgstr ""

#: src/components/Exchange/PositionEditor.js
msgid "Deposit failed."
msgstr ""

#: src/components/Exchange/PositionEditor.js
msgid "Deposit not enough to cover fees"
msgstr ""

#: src/pages/Stake/StakeV2.js
msgid "Deposit submitted!"
msgstr ""

#: src/components/Exchange/PositionEditor.js
msgid "Deposit submitted."
msgstr ""

#: src/components/Exchange/TradeHistory.js
msgid "Deposit {0} USD into {1} {longOrShortText}"
msgstr "{0} USD를 {1} {longOrShortText}으로 입금"

#: src/pages/Stake/StakeV2.js
msgid "Deposited"
msgstr ""

#: src/pages/Exchange/Exchange.js
msgid "Deposited {0} USD into {tokenSymbol} {longOrShortText}"
msgstr "{0} USD를 {tokenSymbol} {longOrShortText}으로 입금 완료"

#: src/context/SyntheticsEvents/SyntheticsEventsProvider.tsx
msgid "Deposited {0} into {positionText}"
msgstr ""

#: src/pages/Stake/StakeV2.js
msgid "Deposited!"
msgstr ""

#: src/components/Synthetics/StatusNotification/OrderStatusNotification.tsx
msgid "Depositing {0} to {positionText}"
msgstr ""

#: src/components/Exchange/PositionEditor.js
#: src/pages/Stake/StakeV2.js
msgid "Depositing..."
msgstr "예치중..."

#: src/pages/OrdersOverview/OrdersOverview.js
msgid "Diff"
msgstr "차이"

#: src/components/SettingsModal/SettingsModal.tsx
msgid "Disable order validations"
msgstr "주문 밸리데이션 무효화"

#: src/components/AddressDropdown/AddressDropdown.tsx
msgid "Disconnect"
msgstr "연결 끊기"

#: src/components/SettingsModal/SettingsModal.tsx
msgid "Display PnL after fees"
msgstr "수수료포함 손익 표시"

#: src/pages/Dashboard/DashboardV2.js
msgid "Distribution"
msgstr "배분"

#: src/components/Header/AppHeaderLinks.tsx
#: src/components/Header/HomeHeaderLinks.tsx
msgid "Docs"
msgstr ""

#: src/components/ModalViews/RedirectModal.js
msgid "Don't show this message again for 30 days."
msgstr "30일 동안 해당 메시지 다시보지 않기"

#: src/components/Exchange/PositionShare.tsx
msgid "Download"
msgstr "다운로드"

#: src/components/Header/AppHeaderLinks.tsx
#: src/pages/Stake/StakeV2.js
#: src/pages/Stake/StakeV2.js
msgid "Earn"
msgstr "보상"

#: src/pages/Stake/StakeV2.js
msgid "Earn ARB tokens by purchasing GM tokens, trading, or migrating liquidity from GLP to GM. Only for GMX V2."
msgstr ""

#: src/components/Stake/GMXAprTooltip.tsx
msgid "Earn an extra {0}% {nativeTokenSymbol} Boosted APR by increasing your staked <0>Multiplier Points</0>."
msgstr ""

#: src/components/Header/AppHeaderLinks.tsx
msgid "Ecosystem"
msgstr "이코시스템"

#: src/pages/Ecosystem/Ecosystem.js
msgid "Ecosystem Projects"
msgstr ""

#: src/components/Exchange/OrdersList.js
#: src/components/Exchange/OrdersList.js
#: src/components/Exchange/OrdersList.js
#: src/components/Synthetics/OrderItem/OrderItem.tsx
#: src/components/Synthetics/OrderItem/OrderItem.tsx
msgid "Edit"
msgstr "수정"

#: src/components/Exchange/PositionDropdown.tsx
#: src/components/Exchange/PositionsList.js
#: src/components/Synthetics/PositionItem/PositionItem.tsx
msgid "Edit Collateral"
msgstr "담보 수정"

#: src/components/Referrals/TradersStats.tsx
msgid "Edit Referral Code"
msgstr "추천 코드 수정"

#: src/components/Exchange/OrderEditor.js
#: src/components/Exchange/OrderEditor.js
msgid "Edit order"
msgstr "주문 수정"

#: src/components/Synthetics/OrderEditor/OrderEditor.tsx
msgid "Edit {0}"
msgstr ""

#: src/components/Synthetics/PositionEditor/PositionEditor.tsx
msgid "Edit {0} {1}"
msgstr ""

#: src/components/Exchange/PositionEditor.js
msgid "Edit {longOrShortText} {0}"
msgstr ""

#: src/components/Exchange/PositionEditor.js
#: src/components/Exchange/PositionSeller.js
#: src/components/Exchange/SwapBox.js
msgid "Enable Leverage"
msgstr "레버리지 유효화"

#: src/components/SubaccountNavigationButton/SubaccountNavigationButton.tsx
msgid "Enable One-Click Trading"
msgstr ""

#: src/components/Exchange/OrdersToa.js
#: src/components/Exchange/OrdersToa.js
#: src/components/Exchange/PositionSeller.js
#: src/components/Exchange/SwapBox.js
msgid "Enable Orders"
msgstr "주문 유효화"

#: src/components/Exchange/PositionEditor.js
msgid "Enable deposit failed."
msgstr ""

#: src/components/Exchange/PositionEditor.js
msgid "Enable deposit sent."
msgstr ""

#: src/components/Exchange/PositionSeller.js
#: src/components/Exchange/SwapBox.js
msgid "Enable leverage failed."
msgstr "레버리지 유효화 실패."

#: src/components/Exchange/PositionSeller.js
#: src/components/Exchange/SwapBox.js
msgid "Enable leverage sent."
msgstr "레버리지 유효화 제출 완료"

#: src/pages/Exchange/Exchange.js
msgid "Enable orders failed."
msgstr "주문 유효화 실패"

#: src/pages/Exchange/Exchange.js
msgid "Enable orders sent."
msgstr "주문 유효화 제출 완료"

#: src/components/Exchange/PositionEditor.js
msgid "Enable withdraw failed."
msgstr ""

#: src/components/Exchange/PositionEditor.js
msgid "Enable withdraw sent."
msgstr ""

#: src/components/Exchange/PositionEditor.js
msgid "Enabling Leverage"
msgstr ""

#: src/components/Exchange/PositionEditor.js
#: src/components/Exchange/PositionSeller.js
#: src/components/Exchange/PositionSeller.js
#: src/components/Exchange/SwapBox.js
#: src/components/Exchange/SwapBox.js
msgid "Enabling Leverage..."
msgstr "레버리지 유효화중"

#: src/components/Exchange/OrdersToa.js
#: src/components/Exchange/PositionSeller.js
#: src/components/Exchange/PositionSeller.js
#: src/components/Exchange/SwapBox.js
#: src/components/Exchange/SwapBox.js
msgid "Enabling Orders..."
msgstr "주문 유효화중.."

#: src/pages/NftWallet/NftWallet.js
msgid "Enter NFT Address"
msgstr "NFT 주소 입력"

#: src/pages/NftWallet/NftWallet.js
msgid "Enter NFT ID"
msgstr "NFT ID 입력"

#: src/components/Exchange/OrderEditor.js
#: src/components/Exchange/PositionSeller.js
msgid "Enter Price"
msgstr "가격 입력"

#: src/pages/BeginAccountTransfer/BeginAccountTransfer.js
#: src/pages/NftWallet/NftWallet.js
msgid "Enter Receiver Address"
msgstr "수령 주소 입력"

#: src/components/Referrals/JoinReferralCode.js
#: src/components/Referrals/JoinReferralCode.js
msgid "Enter Referral Code"
msgstr "추천 코드 입력"

#: src/domain/synthetics/trade/utils/validation.ts
msgid "Enter a  price"
msgstr ""

#: src/components/Referrals/AddAffiliateCode.js
#: src/components/Referrals/AddAffiliateCode.js
msgid "Enter a code"
msgstr "코드 입력"

#: src/components/Synthetics/OrderEditor/OrderEditor.tsx
msgid "Enter a new ratio"
msgstr ""

#: src/components/Synthetics/OrderEditor/OrderEditor.tsx
msgid "Enter a new size or price"
msgstr ""

#: src/components/Exchange/SwapBox.js
#: src/components/Exchange/SwapBox.js
#: src/components/Synthetics/OrderEditor/OrderEditor.tsx
#: src/domain/synthetics/trade/utils/validation.ts
msgid "Enter a price"
msgstr "가격 입력"

#: src/components/Synthetics/OrderEditor/OrderEditor.tsx
msgid "Enter a ratio"
msgstr ""

#: src/domain/synthetics/trade/utils/validation.ts
msgid "Enter a trigger price"
msgstr ""

#: src/components/Exchange/PositionEditor.js
#: src/components/Exchange/PositionSeller.js
#: src/components/Exchange/PositionSeller.js
#: src/components/Exchange/SwapBox.js
#: src/components/Exchange/SwapBox.js
#: src/components/Exchange/SwapBox.js
#: src/components/Exchange/SwapBox.js
#: src/components/Glp/GlpSwap.js
#: src/components/Glp/GlpSwap.js
#: src/components/Migration/Migration.js
#: src/components/Synthetics/OrderEditor/OrderEditor.tsx
#: src/domain/synthetics/trade/utils/validation.ts
#: src/domain/synthetics/trade/utils/validation.ts
#: src/domain/synthetics/trade/utils/validation.ts
#: src/domain/synthetics/trade/utils/validation.ts
#: src/domain/synthetics/trade/utils/validation.ts
#: src/domain/synthetics/trade/utils/validation.ts
#: src/pages/ClaimEsGmx/ClaimEsGmx.js
#: src/pages/Stake/StakeV1.js
#: src/pages/Stake/StakeV1.js
#: src/pages/Stake/StakeV2.js
#: src/pages/Stake/StakeV2.js
#: src/pages/Stake/StakeV2.js
msgid "Enter an amount"
msgstr "수량 입력"

#: src/pages/Home/Home.js
msgid "Enter and exit positions with minimal spread and low price impact. Get the optimal price without incurring additional costs."
msgstr ""

#: src/components/Exchange/OrderEditor.js
#: src/components/Exchange/OrderEditor.js
msgid "Enter new Price"
msgstr "새로운 가격 입력"

#: src/components/Synthetics/OrderEditor/OrderEditor.tsx
msgid "Enter new amount or price"
msgstr ""

#: src/components/Exchange/ConfirmationBox.js
#: src/components/Exchange/PositionEditor.js
#: src/components/Exchange/PositionSeller.js
#: src/components/Exchange/PositionsList.js
#: src/components/Exchange/PositionsList.js
#: src/components/Exchange/SwapBox.js
#: src/components/Exchange/SwapBox.js
#: src/components/Synthetics/ConfirmationBox/ConfirmationBox.tsx
#: src/components/Synthetics/ConfirmationBox/ConfirmationBox.tsx
#: src/components/Synthetics/MarketCard/MarketCard.tsx
#: src/components/Synthetics/PositionEditor/PositionEditor.tsx
#: src/components/Synthetics/PositionItem/PositionItem.tsx
#: src/components/Synthetics/PositionList/PositionList.tsx
#: src/components/Synthetics/PositionSeller/PositionSeller.tsx
#: src/components/Synthetics/TradeBox/TradeBox.tsx
msgid "Entry Price"
msgstr "진입 가격"

#: src/components/Glp/GlpSwap.js
msgid "Epoch ending is not acknowledged"
msgstr ""

#: src/components/Synthetics/ConfirmationBox/ConfirmationBox.tsx
#: src/components/Synthetics/ConfirmationBox/ConfirmationBox.tsx
#: src/components/Synthetics/ConfirmationBox/ConfirmationBox.tsx
msgid "Error submitting order"
msgstr ""

#: src/pages/Stake/StakeV2.js
#: src/pages/Stake/StakeV2.js
msgid "Escrowed GMX"
msgstr ""

#: src/components/Glp/GlpSwap.js
#: src/components/Stake/GMXAprTooltip.tsx
msgid "Escrowed GMX APR"
msgstr "esGMX APR"

#: src/components/Synthetics/NetworkFeeRow/NetworkFeeRow.tsx
msgid "Estimated Fee Refund"
msgstr "예상 수수료 환불"

#: src/components/Synthetics/TradeHistoryRow/utils.ts
#: src/pages/OrdersOverview/OrdersOverview.js
msgid "Execute"
msgstr "실행"

#: src/components/Exchange/TradeHistory.js
msgid "Execute Order: Swap {fromAmountDisplay} {0} for {toAmountDisplay} {1}"
msgstr "주문 실행: {fromAmountDisplay} {0}을 {toAmountDisplay} {1}로 스왑"

#: src/components/Exchange/TradeHistory.js
msgid "Execute Order: {orderTypeText} {0} {longShortDisplay} {sizeDeltaDisplay} USD, Price: {executionPriceDisplay} USD"
msgstr ""

#: src/domain/synthetics/orders/simulateExecuteOrderTxn.tsx
#: src/domain/synthetics/orders/simulateExecuteOrderTxn.tsx
msgid "Execute order simulation failed."
msgstr ""

#: src/components/Synthetics/TradeHistoryRow/utils.ts
msgid "Execute {orderTypeName} Order: {positionText} {sizeDeltaText},"
msgstr ""

#: src/components/Exchange/FeesTooltip.tsx
#: src/components/Synthetics/OrderEditor/OrderEditor.tsx
msgid "Execution Fee"
msgstr ""

#: src/components/Synthetics/ConfirmationBox/ConfirmationBox.tsx
#: src/components/Synthetics/TradeBox/TradeBox.tsx
#: src/components/Synthetics/TradeHistoryRow/utils.ts
#: src/components/Synthetics/TradeHistoryRow/utils.ts
msgid "Execution Price"
msgstr ""

#: src/components/Synthetics/TradeHistoryRow/utils.ts
msgid "Execution Price: {0}"
msgstr ""

#: src/components/Exchange/SwapBox.js
#: src/components/Synthetics/MarketCard/MarketCard.tsx
msgid "Exit Price"
msgstr "매도 가격"

#: src/components/GmTokensBalanceInfo/GmTokensBalanceInfo.tsx
msgid "Expected 365d Fees are projected based on past {daysConsidered}d base APR."
msgstr ""

#: src/components/Synthetics/SubaccountModal/SubaccountModal.tsx
msgid "Expected Actions are based on the current Network Fee."
msgstr ""

#: src/components/Synthetics/SubaccountModal/SubaccountModal.tsx
msgid "Expected Available Actions"
msgstr ""

#: src/pages/Ecosystem/Ecosystem.js
msgid "Explore, analyze, and copy on-chain traders"
msgstr ""

#: src/components/Glp/GlpSwap.js
msgid "FEES"
msgstr "수수료"

#: src/components/Synthetics/ClaimModal/ClaimModal.tsx
#: src/components/Synthetics/SettleAccruedFundingFeeModal/SettleAccruedFundingFeeModal.tsx
msgid "FUNDING FEE"
msgstr ""

#: src/components/Synthetics/ClaimHistoryRow/ClaimHistoryRow.tsx
msgid "Failed Settlement of Funding Fees"
msgstr ""

#: src/domain/synthetics/claimHistory/claimPriceImpactRebate.ts
msgid "Failed to Claim Price Impact Rebate"
msgstr ""

#: src/domain/synthetics/orders/cancelOrdersTxn.ts
msgid "Failed to cancel {ordersText}"
msgstr ""

#: src/domain/synthetics/orders/updateOrderTxn.ts
msgid "Failed to update order"
msgstr ""

#: src/components/GmTokensBalanceInfo/GmTokensBalanceInfo.tsx
#: src/components/GmTokensBalanceInfo/GmTokensBalanceInfo.tsx
msgid "Fee values do not include incentives."
msgstr ""

#: src/components/Exchange/ConfirmationBox.js
#: src/components/Exchange/ConfirmationBox.js
#: src/components/Exchange/ConfirmationBox.js
#: src/components/Exchange/PositionEditor.js
#: src/components/Exchange/PositionSeller.js
#: src/components/Exchange/SwapBox.js
#: src/components/Exchange/SwapBox.js
#: src/components/Glp/GlpSwap.js
#: src/components/Glp/GlpSwap.js
#: src/components/Glp/GlpSwap.js
#: src/components/Synthetics/ConfirmationBox/ConfirmationBox.tsx
#: src/components/Synthetics/OrderEditor/OrderEditor.tsx
#: src/components/Synthetics/TradeFeesRow/TradeFeesRow.tsx
msgid "Fees"
msgstr "수수료"

#: src/components/Glp/GlpSwap.js
#: src/components/Synthetics/TradeFeesRow/TradeFeesRow.tsx
msgid "Fees (Rebated)"
msgstr ""

#: src/components/Synthetics/TradeFeesRow/TradeFeesRow.tsx
msgid "Fees (Rebated) and Price Impact"
msgstr ""

#: src/components/GmTokensBalanceInfo/GmTokensBalanceInfo.tsx
msgid "Fees USD value is calculated at the time they are accrued."
msgstr ""

#: src/components/Synthetics/GmSwap/GmFees/GmFees.tsx
#: src/components/Synthetics/TradeFeesRow/TradeFeesRow.tsx
msgid "Fees and Price Impact"
msgstr ""

#: src/components/Exchange/ConfirmationBox.js
msgid "Fees are high to swap from {0} to {1}."
msgstr "{0}을 {1}로 스왑하는 수수료가 높습니다."

#: src/components/Exchange/ConfirmationBox.js
msgid "Fees are high to swap from {0} to {1}. <0/>{2} is needed for collateral."
msgstr "{0}을 {1}로 스왑하는 수수료가 높습니다. <0/>{2}가 담보로 필요합니다."

#: src/components/Exchange/PositionSeller.js
msgid "Fees are higher than Collateral"
msgstr ""

#: src/domain/synthetics/trade/utils/validation.ts
#: src/domain/synthetics/trade/utils/validation.ts
#: src/domain/synthetics/trade/utils/validation.ts
msgid "Fees exceed Pay amount"
msgstr ""

#: src/domain/synthetics/trade/utils/validation.ts
msgid "Fees exceed amount"
msgstr ""

#: src/pages/Ecosystem/Ecosystem.js
msgid "Fees generated by GMX"
msgstr "GMX로 획득한 수수료"

#: src/components/Glp/GlpSwap.js
msgid "Fees may vary depending on which asset you sell GLP for. <0/>Enter the amount of GLP you want to redeem in the order form, then check here to compare fees."
msgstr "GLP를 판매하는 양에 따라서 수수료가 상이합니다. <0/>판매하려는 GLP의 양을 주문 양식에 입력하고, 여기에서 수수료를 비교하세요."

#: src/components/Glp/GlpSwap.js
msgid "Fees may vary depending on which asset you use to buy GLP. <0/>Enter the amount of GLP you want to purchase in the order form, then check here to compare fees."
msgstr "GLP를 구매하는 양에 따라서 수수료가 상이합니다. <0/>구매하려는 GLP의 양을 주문 양식에 입력하고, 여기에서 수수료를 비교하세요."

#: src/pages/Dashboard/DashboardV2.js
msgid "Fees since"
msgstr "이후 수수료"

#: src/components/Glp/GlpSwap.js
#: src/components/Glp/GlpSwap.js
#: src/components/Glp/GlpSwap.js
#: src/components/Glp/GlpSwap.js
msgid "Fees will be shown once you have entered an amount in the order form."
msgstr "입력란에 수량을 입력하면 수수료가 표시됩니다."

#: src/components/Exchange/SwapBox.js
msgid "Fetching token info..."
msgstr "토큰 정보 가져오는 중..."

#: src/pages/Ecosystem/Ecosystem.js
msgid "Financial reports and protocol analytics"
msgstr "금융 보고서 및 프로토콜 분석"

#: src/components/Synthetics/SubaccountModal/SubaccountModal.tsx
msgid "For additional safety, subaccounts are only allowed to perform a specified number of actions before re-authorization from your main account is required."
msgstr ""

#: src/components/Referrals/TradersStats.tsx
msgid "For trades on V1, this discount will be airdropped to your account every Wednesday. On V2, discounts are applied automatically and will reduce your fees when you make a trade."
msgstr ""

#: src/components/Exchange/ConfirmationBox.js
msgid "Forfeit profit"
msgstr "이익 상실"

#: src/components/Exchange/ConfirmationBox.js
msgid "Forfeit profit and Short"
msgstr "이익 상실 및 숏"

#: src/components/Exchange/ConfirmationBox.js
msgid "Forfeit profit and {action}"
msgstr "이익 상실 및 {action}"

#: src/components/Exchange/ConfirmationBox.js
msgid "Forfeit profit not checked"
msgstr "상실 이익이 확인되지 않았습니다."

#: src/components/Synthetics/TradeHistoryRow/utils.ts
#: src/components/Synthetics/TradeHistoryRow/utils.ts
msgid "Freeze"
msgstr ""

#: src/components/Synthetics/StatusNotification/GmStatusNotification.tsx
msgid "Fulfilling Buy request"
msgstr ""

#: src/components/Synthetics/StatusNotification/GmStatusNotification.tsx
msgid "Fulfilling Sell request"
msgstr ""

#: src/components/Synthetics/StatusNotification/OrderStatusNotification.tsx
msgid "Fulfilling order request"
msgstr ""

#: src/domain/synthetics/markets/claimFundingFeesTxn.ts
msgid "Funding Claimed"
msgstr ""

#: src/components/Synthetics/TradeFeesRow/TradeFeesRow.tsx
#: src/components/Synthetics/TradeHistoryRow/utils.ts
msgid "Funding Fee"
msgstr ""

#: src/components/Synthetics/TradeFeesRow/TradeFeesRow.tsx
msgid "Funding Fee Rate"
msgstr ""

#: src/components/Synthetics/Claims/ClaimableCardUI.tsx
msgid "Funding fees"
msgstr ""

#: src/components/Synthetics/MarketCard/MarketCard.tsx
#: src/components/Synthetics/MarketsList/MarketsList.tsx
msgid "Funding fees help to balance longs and shorts and are exchanged between both sides. <0>Read more</0>."
msgstr ""

#: src/pages/Ecosystem/Ecosystem.js
msgid "GBC NFTs APR tracker and rewards"
msgstr "GBC NFT의 APR 트래커 및 보상"

#: src/pages/Dashboard/DashboardV2.js
#: src/pages/Dashboard/DashboardV2.js
msgid "GLP Index Composition"
msgstr "GLP 인덱스 구성"

#: src/pages/Dashboard/DashboardV2.js
msgid "GLP Pool"
msgstr "GLP 풀"

#: src/pages/Stake/StakeV2.js
#: src/pages/Stake/StakeV2.js
msgid "GLP Vault"
msgstr ""

#: src/pages/Ecosystem/Ecosystem.js
msgid "GLP and GMX autocompounding vaults"
msgstr ""

#: src/pages/Ecosystem/Ecosystem.js
msgid "GLP autocompounding vaults"
msgstr ""

#: src/components/Glp/GlpSwap.js
msgid "GLP buy disabled, pending {0} upgrade"
msgstr "{0} 업그레이드를 위해 GLP 구매가 비활성화되었습니다"

#: src/components/TokenCard/TokenCard.tsx
msgid "GLP is the liquidity provider token for GMX V1 markets. Accrues 70% of the V1 markets generated fees."
msgstr ""

#: src/components/Glp/GlpSwap.js
msgid "GLP sell disabled, pending {0} upgrade"
msgstr "{0} 업그레이드를 위해 GLP 판매가 비활성화되었습니다"

#: src/pages/BuyGlp/BuyGlp.js
msgid "GLP to GM migration has reduced Fees due to STIP incentives. <0>Read more</0>."
msgstr ""

#: src/components/Synthetics/GmList/GmList.tsx
#: src/components/Synthetics/GmList/GmList.tsx
#: src/components/Synthetics/MarketsList/MarketsList.tsx
#: src/components/Synthetics/MarketsList/MarketsList.tsx
#: src/pages/Dashboard/DashboardV2.js
msgid "GM Pools"
msgstr ""

#: src/components/Synthetics/MarketStats/MarketStats.tsx
msgid "GM Token pricing includes positions' Pending PnL, Impact Pool Amount and Borrow Fees."
msgstr ""

#: src/components/Synthetics/MarketStats/MarketStats.tsx
msgid "GM can be sold for {0} and {1} for this market up to the specified selling caps. The remaining tokens in the pool are reserved for currently open Positions."
msgstr ""

#: src/components/TokenCard/TokenCard.tsx
msgid "GM is the liquidity provider token for GMX V2 markets. Accrues 63% of the V2 markets generated fees."
msgstr ""

#: src/pages/Ecosystem/Ecosystem.js
msgid "GMX Announcements and Updates"
msgstr "GMX 공지 및 업데이트"

#: src/pages/Ecosystem/Ecosystem.js
msgid "GMX Blueberry NFTs"
msgstr "GMX 블루베리 NFT"

#: src/pages/Ecosystem/Ecosystem.js
msgid "GMX Governance Page"
msgstr "GMX 거버넌스 페이지"

#: src/pages/Ecosystem/Ecosystem.js
msgid "GMX Pages"
msgstr "GMX 페이지"

#: src/pages/Ecosystem/Ecosystem.js
msgid "GMX Perpetuals Data"
msgstr "GMX 파생상품 데이터"

#: src/pages/Ecosystem/Ecosystem.js
msgid "GMX Proposals Voting page"
msgstr "GMX 프로포절 투표 페이지"

#: src/pages/Ecosystem/Ecosystem.js
msgid "GMX Stats Page"
msgstr "GMX 통계 페이지"

#: src/pages/Actions/Actions.js
msgid "GMX V1 actions for all accounts."
msgstr ""

#: src/pages/Actions/Actions.js
msgid "GMX V1 information for account: {checkSummedAccount}"
msgstr ""

#: src/pages/SyntheticsActions/SyntheticsActions.tsx
msgid "GMX V2 actions for all accounts."
msgstr ""

#: src/pages/SyntheticsActions/SyntheticsActions.tsx
msgid "GMX V2 information for account: {checkSummedAccount}"
msgstr ""

#: src/pages/Stake/StakeV2.js
#: src/pages/Stake/StakeV2.js
msgid "GMX Vault"
msgstr ""

#: src/pages/Ecosystem/Ecosystem.js
msgid "GMX Weekly Updates"
msgstr "GMX 주간 업데이트"

#: src/pages/BuyGMX/BuyGMX.tsx
msgid "GMX bonds can be bought on Bond Protocol with a discount and a small vesting period:"
msgstr ""

#: src/pages/Ecosystem/Ecosystem.js
msgid "GMX community discussion"
msgstr "GMX 커뮤니티 토론"

#: src/pages/Ecosystem/Ecosystem.js
msgid "GMX dashboards and analytics."
msgstr "GMX 대시보드 및 통계"

#: src/pages/Ecosystem/Ecosystem.js
msgid "GMX ecosystem pages."
msgstr "GMX 이코시스템 페이지"

#: src/pages/Ecosystem/Ecosystem.js
msgid "GMX explorer for stats and traders"
msgstr "통계와 트레이드 정보를 위한 GMX 익스플로러"

#: src/pages/Ecosystem/Ecosystem.js
msgid "GMX fundamentals"
msgstr "GMX 펀더멘탈"

#: src/pages/Home/Home.js
msgid "GMX is currently live on Arbitrum and Avalanche."
msgstr "GMX는 현재 Arbitrum과 Avalanche에서 이용할 수 있습니다."

#: src/pages/Jobs/Jobs.js
msgid "GMX is not actively looking for new hires at the moment. However, if you think you can contribute to the project, please email <0>jobs@gmx.io</0>."
msgstr "GMX는 현재 구인하고 있지 않습니다. 하지만 해당 프로젝트에 기여할 수 있다고 생각하시면 email <0>jobs@gmx.io</0>으로 연락해주세요."

#: src/components/TokenCard/TokenCard.tsx
msgid "GMX is the utility and governance token. Accrues 30% and 27% of V1 and V2 markets generated fees, respectively."
msgstr ""

#: src/pages/Ecosystem/Ecosystem.js
msgid "GMX staking calculator"
msgstr "GMX 스테이킹 계산기"

#: src/pages/Ecosystem/Ecosystem.js
msgid "GMX staking calculator and guide"
msgstr ""

#: src/pages/Ecosystem/Ecosystem.js
msgid "GMX staking rewards updates and insights"
msgstr "GMX 스테이킹 보상 업데이트 및 인사이트"

#: src/pages/Stake/StakeV2.js
#: src/pages/Stake/StakeV2.js
msgid "GMX transfers not yet enabled"
msgstr ""

#: src/components/Common/SEO.js
msgid "GMX | Decentralized Perpetual Exchange"
msgstr ""

#: src/components/Synthetics/SubaccountModal/utils.ts
msgid "Generate & Activate Subaccount"
msgstr ""

#: src/components/Referrals/AddAffiliateCode.js
msgid "Generate Referral Code"
msgstr "추천인 코드 생성"

#: src/components/Synthetics/SubaccountModal/SubaccountStatus.tsx
msgid "Generate and activate a Subaccount for <0>One-Click Trading</0> to reduce signing popups."
msgstr ""

#: src/components/Synthetics/StatusNotification/SubaccountNotification.tsx
msgid "Generating and activating Subaccount"
msgstr ""

#: src/components/Exchange/PositionShareCard.tsx
msgid "Generating shareable image..."
msgstr "공유가능한 이미지 생성중..."

#: src/pages/Referrals/Referrals.tsx
msgid "Get fee discounts and earn rebates through the GMX referral program.<0/>For more information, please read the <1>referral program details</1>."
msgstr ""

#: src/components/Header/HomeHeaderLinks.tsx
msgid "Governance"
msgstr ""

#: src/components/Synthetics/ConfirmationBox/ConfirmationBox.tsx
#: src/components/Synthetics/GmSwap/GmConfirmationBox/GmConfirmationBox.tsx
#: src/components/Synthetics/PositionEditor/PositionEditor.tsx
#: src/components/Synthetics/PositionSeller/PositionSeller.tsx
msgid "High Execution Fee not yet acknowledged"
msgstr ""

#: src/components/Exchange/SwapBox.js
msgid "High Slippage, Swap Anyway"
msgstr "높은 슬리피지 상관 없이 스왑"

#: src/components/Exchange/SwapBox.js
msgid "High USDG Slippage, Long Anyway"
msgstr "높은 USDG 슬리피지 상관 없이 롱 포지션 체결"

#: src/components/Exchange/ConfirmationBox.js
#: src/components/Synthetics/ConfirmationBox/ConfirmationBox.tsx
msgid "I am aware of the trigger orders"
msgstr "트리거 주문에 대해 충분히 인지하고 있습니다."

#: src/pages/BeginAccountTransfer/BeginAccountTransfer.js
msgid "I do not want to transfer the Affiliate esGMX tokens"
msgstr ""

#: src/components/Synthetics/MarketCard/MarketCard.tsx
msgid "If you have an existing position, the position will be closed at a reference price of {0}, not accounting for price impact.<0/><1/>This exit price will change with the price of the asset.<2/><3/><4>More Info</4>"
msgstr ""

#: src/components/Exchange/SwapBox.js
msgid "If you have an existing position, the position will be closed at {0} USD.<0/><1/>This exit price will change with the price of the asset.<2/><3/><4>More Info</4>"
msgstr "포지션이 이미 존재한다면, 해당 포지션은 {0} USD에 종료될 것입니다.<0/><1/>이 종료 가격은 자산의 가격 변화에 따라 변경됩니다.<2/><3/><4>더 자세한 정보</4>"

#: src/components/Exchange/PositionShare.tsx
msgid "Image generation error, please refresh and try again."
msgstr "이미지 생성 에러. 새로고침 후 다시 시도해주세요."

#: src/components/Exchange/ExchangeTVChart.js
#: src/components/Synthetics/TVChart/TVChart.tsx
msgid "Inc."
msgstr "Inc."

#: src/pages/Stake/StakeV2.js
msgid "Incentives"
msgstr ""

#: src/components/Synthetics/UserIncentiveDistributionList/UserIncentiveDistributionList.tsx
msgid "Incentives Distribution History"
msgstr ""

#: src/components/Synthetics/UserIncentiveDistributionList/UserIncentiveDistributionList.tsx
#: src/components/Synthetics/UserIncentiveDistributionList/UserIncentiveDistributionList.tsx
msgid "Incentives are airdropped weekly."
msgstr ""

#: src/components/SettingsModal/SettingsModal.tsx
msgid "Include PnL in leverage display"
msgstr "레버리지 표시창에 손익 포함하기"

#: src/pages/CompleteAccountTransfer/CompleteAccountTransfer.js
msgid "Incorrect Account"
msgstr "잘못된 계정입니다"

#: src/components/Exchange/SwapBox.js
#: src/pages/Stake/StakeV1.js
msgid "Incorrect Network"
msgstr "잘못된 네트워크입니다"

#: src/components/Exchange/SwapBox.js
msgid "Incorrect network"
msgstr "잘못된 네트워크입니다"

#: src/components/Exchange/ConfirmationBox.js
#: src/components/Exchange/ConfirmationBox.js
#: src/components/Exchange/OrdersList.js
#: src/components/Exchange/TradeHistory.js
#: src/components/Exchange/TradeHistory.js
#: src/components/Synthetics/OrderItem/OrderItem.tsx
#: src/components/Synthetics/TradeHistoryRow/utils.ts
#: src/domain/synthetics/orders/utils.ts
#: src/pages/OrdersOverview/OrdersOverview.js
msgid "Increase"
msgstr "증가"

#: src/components/Exchange/PositionDropdown.tsx
msgid "Increase Size (Limit)"
msgstr ""

#: src/components/Exchange/PositionDropdown.tsx
msgid "Increase Size (Market)"
msgstr ""

#: src/pages/OrdersOverview/OrdersOverview.js
msgid "Increase active: {0}, executed: {1}, cancelled: {2}"
msgstr "중가 액티브: {0}, 실행 완료: {1}, 취소 완료: {2}"

#: src/components/Exchange/TradeHistory.js
msgid "Increase {0} {longOrShortText}, +{1} USD, {2} Price: {3} USD"
msgstr "{0} {longOrShortText}을 증가, +{1} USD, {2} 가격: {3} USD"

#: src/context/SyntheticsEvents/SyntheticsEventsProvider.tsx
msgid "Increased {positionText}, +{0}"
msgstr ""

#: src/pages/Exchange/Exchange.js
msgid "Increased {tokenSymbol} {longOrShortText}, +{0} USD."
msgstr "{tokenSymbol} {longOrShortText} 증가 완료, +{0} USD."

#: src/components/Synthetics/StatusNotification/OrderStatusNotification.tsx
msgid "Increasing"
msgstr ""

#: src/pages/OrdersOverview/OrdersOverview.js
msgid "Index"
msgstr "인덱스"

#: src/components/Exchange/NetValueTooltip.tsx
#: src/components/Exchange/PositionsList.js
#: src/components/Exchange/PositionsList.js
#: src/components/Synthetics/PositionItem/PositionItem.tsx
#: src/components/Synthetics/PositionItem/PositionItem.tsx
msgid "Initial Collateral"
msgstr "최초 담보"

#: src/components/Exchange/PositionSeller.js
msgid "Initial Collateral (Collateral excluding Borrow Fee)."
msgstr ""

#: src/components/Synthetics/PositionEditor/PositionEditor.tsx
#: src/components/Synthetics/PositionSeller/PositionSeller.tsx
msgid "Initial Collateral (Collateral excluding Borrow and Funding Fee)."
msgstr ""

#: src/components/Exchange/TradeHistory.js
#: src/components/Synthetics/TradeHistoryRow/utils.ts
msgid "Initial collateral"
msgstr "최초 담보"

#: src/components/Synthetics/SubaccountModal/SubaccountModal.tsx
msgid "Initial top-up"
msgstr ""

#: src/components/Exchange/PositionSeller.js
msgid "Insufficient Available Liquidity to swap to {0}:"
msgstr ""

#: src/components/Glp/GlpSwap.js
msgid "Insufficient GLP balance"
msgstr "GLP 잔고 부족"

#: src/components/Exchange/PositionSeller.js
#: src/components/Exchange/PositionSeller.js
#: src/components/Exchange/SwapBox.js
#: src/components/Exchange/SwapBox.js
#: src/components/Exchange/SwapBox.js
#: src/components/Exchange/SwapBox.js
#: src/components/Exchange/SwapBox.js
#: src/components/Exchange/SwapBox.js
#: src/components/Exchange/SwapBox.js
#: src/components/Exchange/SwapBox.js
#: src/components/Exchange/SwapBox.js
#: src/components/Exchange/SwapBox.js
msgid "Insufficient Liquidity"
msgstr ""

#: src/components/Exchange/SwapBox.js
#: src/components/Glp/GlpSwap.js
#: src/domain/synthetics/trade/utils/validation.ts
msgid "Insufficient liquidity"
msgstr "유동성 부족"

#: src/components/Synthetics/TradeBox/MarketPoolSelectorRow.tsx
msgid "Insufficient liquidity in any {0}/USD market pools for your order."
msgstr ""

#: src/components/Synthetics/TradeBox/MarketPoolSelectorRow.tsx
msgid "Insufficient liquidity in {0} market pool. <0/><1>Switch to {1} market pool.</1>"
msgstr ""

#: src/domain/synthetics/trade/utils/validation.ts
msgid "Insufficient liquidity to swap collateral"
msgstr ""

#: src/domain/synthetics/trade/utils/validation.ts
msgid "Insufficient receive token liquidity"
msgstr ""

#: src/pages/Stake/StakeV2.js
msgid "Insufficient staked tokens"
msgstr ""

#: src/components/Exchange/SwapBox.js
#: src/components/Exchange/SwapBox.js
#: src/components/Glp/GlpSwap.js
#: src/domain/synthetics/trade/utils/validation.ts
#: src/domain/synthetics/trade/utils/validation.ts
#: src/domain/synthetics/trade/utils/validation.ts
#: src/domain/synthetics/trade/utils/validation.ts
#: src/domain/synthetics/trade/utils/validation.ts
#: src/domain/synthetics/trade/utils/validation.ts
msgid "Insufficient {0} balance"
msgstr "{0} 잔고 부족"

#: src/domain/synthetics/trade/utils/validation.ts
#: src/domain/synthetics/trade/utils/validation.ts
msgid "Insufficient {0} liquidity"
msgstr ""

#: src/components/Synthetics/SubaccountModal/utils.ts
msgid "Insufficient {nativeTokenSymbol} balance"
msgstr ""

#: src/components/Exchange/PositionSeller.js
#: src/components/Exchange/PositionSeller.js
msgid "Invalid Liquidation Price"
msgstr ""

#: src/pages/NftWallet/NftWallet.js
msgid "Invalid NFT Address"
msgstr "유요하지 않은 NFT 주소"

#: src/pages/BeginAccountTransfer/BeginAccountTransfer.js
#: src/pages/NftWallet/NftWallet.js
msgid "Invalid Receiver Address"
msgstr "유효하지 않은 수령 주소"

#: src/pages/CompleteAccountTransfer/CompleteAccountTransfer.js
msgid "Invalid Transfer Addresses: Please check the url."
msgstr ""

#: src/components/SettingsModal/SettingsModal.tsx
msgid "Invalid execution fee buffer value"
msgstr ""

#: src/components/Exchange/PositionEditor.js
#: src/components/Exchange/PositionEditor.js
#: src/components/Exchange/PositionEditor.js
#: src/domain/synthetics/trade/utils/validation.ts
#: src/domain/synthetics/trade/utils/validation.ts
msgid "Invalid liq. price"
msgstr "유효하지 않은 청산가"

#: src/components/Exchange/ConfirmationBox.js
#: src/components/Exchange/OrderEditor.js
#: src/components/Exchange/PositionSeller.js
msgid "Invalid price, see warning"
msgstr "유효하지 않은 가격, 경고문을 보세요"

#: src/components/SettingsModal/SettingsModal.tsx
msgid "Invalid slippage value"
msgstr "유효하지 않은 슬리피지 값"

#: src/pages/OrdersOverview/OrdersOverview.js
msgid "Invalid token fromToken: \"{0}\" toToken: \"{toTokenAddress}\""
msgstr "유요하지 않은 fromToken: \"{0}\" toToken: \"{toTokenAddress}\""

#: src/pages/OrdersOverview/OrdersOverview.js
msgid "Invalid token indexToken: \"{0}\" collateralToken: \"{1}\""
msgstr "유요하지 않은 indexToken: \"{0}\" collateralToken\" \"{1}\""

#: src/pages/Jobs/Jobs.js
msgid "Job Openings"
msgstr ""

#: src/pages/Jobs/Jobs.js
msgid "Job openings at GMX."
msgstr "GMX의 구인"

#: src/pages/Jobs/Jobs.js
msgid "Jobs"
msgstr "구인"

#: src/components/Exchange/PositionSeller.js
msgid "Keep Leverage is not possible"
msgstr ""

#: src/components/Synthetics/ConfirmationBox/ConfirmationBox.tsx
#: src/components/Synthetics/TradeBox/TradeBox.tsx
msgid "Keep leverage at {0}"
msgstr ""

#: src/components/Exchange/PositionSeller.js
msgid "Keep leverage at {0}x"
msgstr ""

#: src/components/Synthetics/PositionSeller/PositionSeller.tsx
msgid "Keep leverage at {keepLeverageAtValue}"
msgstr ""

#: src/components/Synthetics/ChartTokenSelector/ChartTokenSelector.tsx
msgid "LONG LIQ."
msgstr ""

#: src/components/NetworkDropdown/NetworkDropdown.tsx
msgid "Language"
msgstr "언어"

#: src/components/Header/AppHeaderUser.tsx
#: src/components/Header/AppHeaderUser.tsx
#: src/components/ModalViews/RedirectModal.js
#: src/pages/Home/Home.js
msgid "Launch App"
msgstr "앱 실행하기"

#: src/components/Exchange/UsefulLinks.tsx
msgid "Leaderboard"
msgstr "리더보드"

#: src/pages/Ecosystem/Ecosystem.js
msgid "Leaderboard for GMX traders"
msgstr "GMX 트레이더를 위한 리더보드"

#: src/components/Exchange/PositionEditor.js
msgid "Leave at least {0} ETH for gas"
msgstr ""

#: src/components/Exchange/SwapBox.js
#: src/components/Exchange/SwapBox.js
msgid "Leave at least {0} {1} for gas"
msgstr "가스를 위해 최소 {0} {1}을(를) 남겨주세요"

#: src/components/Exchange/PositionEditor.js
msgid "Leftover Collateral not enough to cover fees"
msgstr ""

#: src/components/Exchange/PositionSeller.js
msgid "Leftover collateral below 5 USD"
msgstr ""

#: src/domain/synthetics/trade/utils/validation.ts
msgid "Leftover collateral below {0} USD"
msgstr ""

#: src/components/Exchange/PositionSeller.js
msgid "Leftover position below 10 USD"
msgstr ""

#: src/components/Exchange/ConfirmationBox.js
#: src/components/Exchange/PositionEditor.js
#: src/components/Exchange/PositionSeller.js
#: src/components/Exchange/SwapBox.js
#: src/components/Exchange/SwapBox.js
#: src/components/Synthetics/ConfirmationBox/ConfirmationBox.tsx
#: src/components/Synthetics/OrderEditor/OrderEditor.tsx
#: src/components/Synthetics/PositionEditor/PositionEditor.tsx
#: src/components/Synthetics/PositionSeller/PositionSeller.tsx
#: src/components/Synthetics/TradeBox/TradeBox.tsx
#: src/components/Synthetics/TradeBox/TradeBox.tsx
#: src/components/Synthetics/TradeBox/TradeBox.tsx
msgid "Leverage"
msgstr "레버리지"

#: src/pages/Ecosystem/Ecosystem.js
msgid "Leverage Trading Terminal"
msgstr ""

#: src/components/Exchange/SwapBox.js
msgid "Leverage disabled, pending {0} upgrade"
msgstr "{0} 업그레이드를 위해 레버리지가 비활성화되었습니다."

#: src/components/Synthetics/TradeBox/TradeBox.tsx
msgid "Leverage slider"
msgstr ""

#: src/components/Exchange/OrdersList.js
#: src/components/Exchange/OrdersList.js
#: src/components/Exchange/SwapBox.js
#: src/components/Synthetics/OrderEditor/OrderEditor.tsx
#: src/components/Synthetics/OrderItem/OrderItem.tsx
#: src/components/Synthetics/OrderItem/OrderItem.tsx
#: src/components/Synthetics/PositionItem/PositionItem.tsx
#: src/components/Synthetics/TradeBox/TradeBox.tsx
#: src/components/Synthetics/TradeHistoryRow/utils.ts
msgid "Limit"
msgstr "지정가"

#: src/domain/synthetics/orders/utils.ts
msgid "Limit Decrease"
msgstr ""

#: src/domain/synthetics/orders/utils.ts
msgid "Limit Increase"
msgstr ""

#: src/components/Synthetics/ConfirmationBox/ConfirmationBox.tsx
msgid "Limit Order Price to guarantee Min. Receive amount is updated in real time in the Orders tab after the order has been created."
msgstr ""

#: src/components/Synthetics/ConfirmationBox/ConfirmationBox.tsx
msgid "Limit Order Price will vary based on Fees and Price Impact to guarantee the Min. Receive amount."
msgstr ""

#: src/components/Exchange/ConfirmationBox.js
#: src/components/Exchange/ConfirmationBox.js
#: src/components/Synthetics/ConfirmationBox/ConfirmationBox.tsx
#: src/components/Synthetics/ConfirmationBox/ConfirmationBox.tsx
msgid "Limit Price"
msgstr "지정가"

#: src/components/Synthetics/StatusNotification/OrderStatusNotification.tsx
#: src/domain/synthetics/orders/utils.ts
msgid "Limit Swap"
msgstr ""

#: src/components/Exchange/SwapBox.js
msgid "Limit order creation failed."
msgstr "지정가 주문 생성 실패."

#: src/components/Synthetics/StatusNotification/OrderStatusNotification.tsx
msgid "Limit order for"
msgstr ""

#: src/components/Exchange/SwapBox.js
msgid "Limit order submitted!"
msgstr "지정가 주문 제출 완료!"

#: src/pages/Ecosystem/Ecosystem.js
#: src/pages/Ecosystem/Ecosystem.js
#: src/pages/Ecosystem/Ecosystem.js
#: src/pages/Ecosystem/Ecosystem.js
#: src/pages/Ecosystem/Ecosystem.js
msgid "Link"
msgstr "링크"

#: src/components/Exchange/PositionShare.tsx
msgid "Link copied to clipboard."
msgstr "클립보드로 링크가 복사되었습니다."

#: src/components/Exchange/ConfirmationBox.js
#: src/components/Exchange/OrderEditor.js
#: src/components/Exchange/PositionEditor.js
#: src/components/Exchange/PositionSeller.js
#: src/components/Exchange/PositionsList.js
#: src/components/Exchange/PositionsList.js
#: src/components/Exchange/SwapBox.js
#: src/components/Synthetics/ConfirmationBox/ConfirmationBox.tsx
#: src/components/Synthetics/ConfirmationBox/ConfirmationBox.tsx
#: src/components/Synthetics/OrderEditor/OrderEditor.tsx
#: src/components/Synthetics/PositionEditor/PositionEditor.tsx
#: src/components/Synthetics/PositionItem/PositionItem.tsx
#: src/components/Synthetics/PositionList/PositionList.tsx
#: src/components/Synthetics/PositionSeller/PositionSeller.tsx
#: src/components/Synthetics/TradeBox/TradeBox.tsx
#: src/components/Synthetics/TradeBox/TradeBox.tsx
msgid "Liq. Price"
msgstr "청산가"

#: src/components/Exchange/ExchangeTVChart.js
msgid "Liq. {0} {longOrShortText}"
msgstr ""

#: src/components/Synthetics/TVChart/TVChart.tsx
msgid "Liq. {longOrShortText} {tokenSymbol}"
msgstr ""

#: src/components/Exchange/TradeHistory.js
#: src/context/SyntheticsEvents/SyntheticsEventsProvider.tsx
msgid "Liquidated"
msgstr "청산"

#: src/components/Exchange/TradeHistory.js
msgid ""
"Liquidated {0} {longOrShortText},\n"
"-{1} USD,\n"
"{2} Price: {3} USD"
msgstr ""

#: src/components/Exchange/TradeHistory.js
msgid "Liquidation Fee"
msgstr ""

#: src/components/Exchange/PositionEditor.js
msgid "Liquidation price would cross mark price."
msgstr ""

#: src/pages/Stake/StakeV2.js
msgid "Liquidity and trading incentives program is live on Arbitrum. <0>Read more</0>."
msgstr ""

#: src/components/Exchange/SwapBox.js
#: src/components/Exchange/SwapBox.js
msgid "Liquidity data not loaded"
msgstr "유동성 데이터를 불러오지 못하였습니다."

#: src/components/Exchange/PositionsList.js
#: src/components/Exchange/PositionsList.js
#: src/components/Synthetics/Claims/Claims.tsx
#: src/components/Synthetics/GmSwap/GmConfirmationBox/GmConfirmationBox.tsx
#: src/components/Synthetics/OrderEditor/OrderEditor.tsx
#: src/components/Synthetics/OrderEditor/OrderEditor.tsx
#: src/components/Synthetics/OrderList/OrderList.tsx
#: src/components/Synthetics/OrderList/OrderList.tsx
#: src/components/Synthetics/PositionList/PositionList.tsx
#: src/components/Synthetics/PositionList/PositionList.tsx
#: src/components/Synthetics/TradeHistory/TradeHistory.tsx
#: src/domain/synthetics/trade/utils/validation.ts
#: src/domain/synthetics/trade/utils/validation.ts
msgid "Loading..."
msgstr "로딩중..."

#: src/components/Exchange/ConfirmationBox.js
#: src/components/Exchange/ConfirmationBox.js
#: src/components/Exchange/ConfirmationBox.js
#: src/components/Exchange/ConfirmationBox.js
#: src/components/Exchange/ConfirmationBox.js
#: src/components/Exchange/ExchangeTVChart.js
#: src/components/Exchange/ExchangeTVChart.js
#: src/components/Exchange/OrdersList.js
#: src/components/Exchange/PositionEditor.js
#: src/components/Exchange/PositionSeller.js
#: src/components/Exchange/PositionsList.js
#: src/components/Exchange/PositionsList.js
#: src/components/Exchange/PositionsList.js
#: src/components/Exchange/SwapBox.js
#: src/components/Exchange/SwapBox.js
#: src/components/Exchange/SwapBox.js
#: src/components/Exchange/SwapBox.js
#: src/components/Exchange/SwapBox.js
#: src/components/Exchange/TradeHistory.js
#: src/components/Exchange/TradeHistory.js
#: src/components/Exchange/TradeHistory.js
#: src/components/Synthetics/ClaimHistoryRow/ClaimHistoryRow.tsx
#: src/components/Synthetics/ClaimHistoryRow/ClaimHistoryRow.tsx
#: src/components/Synthetics/ClaimHistoryRow/ClaimHistoryRow.tsx
#: src/components/Synthetics/ConfirmationBox/ConfirmationBox.tsx
#: src/components/Synthetics/ConfirmationBox/ConfirmationBox.tsx
#: src/components/Synthetics/ConfirmationBox/ConfirmationBox.tsx
#: src/components/Synthetics/ConfirmationBox/ConfirmationBox.tsx
#: src/components/Synthetics/MarketCard/MarketCard.tsx
#: src/components/Synthetics/MarketNetFee/MarketNetFee.tsx
#: src/components/Synthetics/OrderItem/OrderItem.tsx
#: src/components/Synthetics/PositionEditor/PositionEditor.tsx
#: src/components/Synthetics/PositionItem/PositionItem.tsx
#: src/components/Synthetics/PositionItem/PositionItem.tsx
#: src/components/Synthetics/PositionSeller/PositionSeller.tsx
#: src/components/Synthetics/SettleAccruedFundingFeeModal/SettleAccruedFundingFeeRow.tsx
#: src/components/Synthetics/StatusNotification/FeesSettlementStatusNotification.tsx
#: src/components/Synthetics/StatusNotification/OrderStatusNotification.tsx
#: src/components/Synthetics/TVChart/TVChart.tsx
#: src/components/Synthetics/TVChart/TVChart.tsx
#: src/components/Synthetics/TVChart/TVChart.tsx
#: src/components/Synthetics/TradeBox/TradeBox.tsx
#: src/components/Synthetics/TradeHistoryRow/utils.ts
#: src/context/SyntheticsEvents/SyntheticsEventsProvider.tsx
#: src/context/SyntheticsEvents/SyntheticsEventsProvider.tsx
#: src/domain/synthetics/orders/utils.ts
#: src/pages/Actions/Actions.js
#: src/pages/Actions/Actions.js
#: src/pages/Exchange/Exchange.js
#: src/pages/Exchange/Exchange.js
#: src/pages/Exchange/Exchange.js
#: src/pages/Exchange/Exchange.js
#: src/pages/OrdersOverview/OrdersOverview.js
msgid "Long"
msgstr "롱"

#: src/components/Synthetics/MarketStats/MarketStats.tsx
msgid "Long Collateral"
msgstr ""

#: src/components/Exchange/ChartTokenSelector.tsx
msgid "Long Liquidity"
msgstr ""

#: src/components/Synthetics/MarketCard/MarketCard.tsx
msgid "Long Open Interest"
msgstr ""

#: src/components/Synthetics/MarketNetFee/MarketNetFee.tsx
#: src/pages/Dashboard/DashboardV2.js
msgid "Long Positions"
msgstr "롱 포지션"

#: src/components/Exchange/SwapBox.js
msgid "Long {0}"
msgstr "롱 {0}"

#: src/components/Exchange/ConfirmationBox.js
msgid "Longing..."
msgstr "롱 실행중..."

#: src/components/Referrals/AddAffiliateCode.js
msgid "Looks like you don't have a referral code to share. <0/> Create one now and start earning rebates!"
msgstr "공유할 수 있는 추천인 코드가 없는 것 같습니다. <0/> 코드를 바로 생성해서 소개 보수를 획득하세요!"

#: src/pages/Actions/Actions.js
msgid "Loss"
msgstr "손실"

#: src/components/Synthetics/AccruedPositionPriceImpactRebateModal/AccruedPositionPriceImpactRebateModal.tsx
#: src/components/Synthetics/ClaimModal/ClaimModal.tsx
#: src/components/Synthetics/ClaimablePositionPriceImpactRebateModal/ClaimablePositionPriceImpactRebateModal.tsx
#: src/components/Synthetics/GmList/GmList.tsx
msgid "MARKET"
msgstr ""

#: src/components/BuyInputSection/BuyInputSection.tsx
#: src/components/InputSection/InputSection.js
#: src/pages/ClaimEsGmx/ClaimEsGmx.js
msgid "MAX"
msgstr "최대"

#: src/components/Synthetics/SubaccountModal/SubaccountModal.tsx
msgid "Main Account Balance"
msgstr ""

#: src/components/Synthetics/SubaccountModal/SubaccountModal.tsx
msgid "Main Account {0} Balance is used to top up Subaccount Balance on each Action up to the set Max auto top-up amount. Use the \"Сonvert {1} to {2}\" field if the Main Account {3} Balance is low."
msgstr ""

#: src/components/Exchange/OrderEditor.js
#: src/components/Exchange/PositionSeller.js
#: src/components/Exchange/SwapBox.js
#: src/components/Synthetics/OrderEditor/OrderEditor.tsx
#: src/components/Synthetics/PositionSeller/PositionSeller.tsx
#: src/components/Synthetics/TradeBox/TradeBox.tsx
#: src/components/Synthetics/TradeBox/TradeBox.tsx
msgid "Mark"
msgstr ""

#: src/components/Exchange/ConfirmationBox.js
#: src/components/Exchange/ConfirmationBox.js
#: src/components/Exchange/OrderEditor.js
#: src/components/Exchange/OrdersList.js
#: src/components/Exchange/OrdersList.js
#: src/components/Exchange/OrdersList.js
#: src/components/Exchange/PositionEditor.js
#: src/components/Exchange/PositionSeller.js
#: src/components/Exchange/PositionsList.js
#: src/components/Exchange/PositionsList.js
#: src/components/Synthetics/ConfirmationBox/ConfirmationBox.tsx
#: src/components/Synthetics/ConfirmationBox/ConfirmationBox.tsx
#: src/components/Synthetics/ConfirmationBox/ConfirmationBox.tsx
#: src/components/Synthetics/OrderItem/OrderItem.tsx
#: src/components/Synthetics/OrderList/OrderList.tsx
#: src/components/Synthetics/PositionEditor/PositionEditor.tsx
#: src/components/Synthetics/PositionItem/PositionItem.tsx
#: src/components/Synthetics/PositionList/PositionList.tsx
#: src/components/Synthetics/PositionSeller/PositionSeller.tsx
#: src/components/Synthetics/TradeHistoryRow/utils.ts
#: src/components/Synthetics/TradeHistoryRow/utils.ts
#: src/pages/OrdersOverview/OrdersOverview.js
msgid "Mark Price"
msgstr "시장 평균가"

#: src/components/Exchange/PositionSeller.js
#: src/components/Exchange/SwapBox.js
#: src/components/Referrals/ClaimAffiliatesModal/ClaimAffiliatesModal.tsx
#: src/components/Synthetics/MarketCard/MarketCard.tsx
#: src/components/Synthetics/MarketStats/MarketStats.tsx
#: src/components/Synthetics/OrderItem/OrderItem.tsx
#: src/components/Synthetics/PositionItem/PositionItem.tsx
#: src/components/Synthetics/PositionItem/PositionItem.tsx
#: src/components/Synthetics/PositionSeller/PositionSeller.tsx
#: src/components/Synthetics/TradeBox/TradeBox.tsx
#: src/components/Synthetics/TradeBox/TradeBox.tsx
#: src/components/Synthetics/TradeBox/TradeBox.tsx
#: src/components/Synthetics/TradeHistoryRow/TradeHistoryRow.tsx
#: src/components/Synthetics/TradeHistoryRow/utils.ts
#: src/components/Synthetics/TradeHistoryRow/utils.ts
msgid "Market"
msgstr "마켓"

#: src/pages/Dashboard/DashboardV2.js
#: src/pages/Dashboard/DashboardV2.js
msgid "Market Cap"
msgstr "시가총액"

#: src/domain/synthetics/orders/utils.ts
msgid "Market Decrease"
msgstr ""

#: src/domain/synthetics/orders/utils.ts
msgid "Market Increase"
msgstr ""

#: src/domain/synthetics/orders/utils.ts
msgid "Market Swap"
msgstr ""

#: src/components/Exchange/PositionEditor.js
#: src/components/Exchange/PositionSeller.js
#: src/components/Synthetics/PositionEditor/PositionEditor.tsx
#: src/components/Synthetics/PositionSeller/PositionSeller.tsx
#: src/pages/Stake/StakeV2.js
#: src/pages/Stake/StakeV2.js
#: src/pages/Stake/StakeV2.js
msgid "Max"
msgstr ""

#: src/context/SubaccountContext/SubaccountContext.tsx
msgid "Max Action Count Reached. <0>Click here</0> to update."
msgstr ""

#: src/components/Synthetics/TradeFeesRow/TradeFeesRow.tsx
msgid "Max Bonus Rebate"
msgstr ""

#: src/pages/Stake/StakeV2.js
msgid "Max Capacity"
msgstr ""

#: src/components/Glp/GlpSwap.js
msgid "Max Capacity for {0} Reached"
msgstr "{0}의 최대치에 도달했습니다."

#: src/components/Synthetics/NetworkFeeRow/NetworkFeeRow.tsx
msgid "Max Execution Fee"
msgstr "최대 실행 수수료"

#: src/components/SettingsModal/SettingsModal.tsx
msgid "Max Execution Fee Buffer"
msgstr ""

#: src/components/SettingsModal/SettingsModal.tsx
msgid "Max Execution Fee buffer below {0}% may result in failed orders."
msgstr ""

#: src/components/Exchange/ChartTokenSelector.tsx
msgid "Max In"
msgstr ""

#: src/components/Exchange/PositionSeller.js
msgid "Max Leverage without PnL: 100x"
msgstr ""

#: src/components/Exchange/ChartTokenSelector.tsx
msgid "Max Out"
msgstr ""

#: src/components/Glp/GlpSwap.js
msgid "Max Pool Capacity"
msgstr "풀 최대 수용량"

#: src/components/Synthetics/SubaccountModal/SubaccountModal.tsx
msgid "Max allowed actions"
msgstr ""

#: src/components/Migration/Migration.js
#: src/pages/Stake/StakeV1.js
#: src/pages/Stake/StakeV1.js
#: src/pages/Stake/StakeV2.js
#: src/pages/Stake/StakeV2.js
#: src/pages/Stake/StakeV2.js
msgid "Max amount exceeded"
msgstr "최대 수량을 초과했습니다"

#: src/components/Synthetics/SubaccountModal/SubaccountModal.tsx
msgid "Max auto top-up amount"
msgstr ""

#: src/components/Exchange/PositionSeller.js
#: src/domain/synthetics/trade/utils/validation.ts
msgid "Max close amount exceeded"
msgstr ""

#: src/components/SettingsModal/SettingsModal.tsx
msgid "Max execution fee buffer precision is 0.01%"
msgstr ""

#: src/components/Exchange/TradeHistory.js
msgid "Max leverage of 100x was exceeded, the remaining collateral after deducting losses and fees have been sent back to your account:"
msgstr "최대 레버리지 100x를 초과하였습니다. 손실과 수수료를 제외한 나머지 담보 자산은 귀하의 계정으로 반환되었습니다:"

#: src/components/Exchange/PositionEditor.js
msgid "Max leverage without PnL: {0}x"
msgstr ""

#: src/components/Exchange/PositionEditor.js
#: src/components/Exchange/PositionSeller.js
#: src/components/Exchange/SwapBox.js
#: src/components/Synthetics/OrderEditor/OrderEditor.tsx
#: src/domain/synthetics/trade/utils/validation.ts
#: src/domain/synthetics/trade/utils/validation.ts
#: src/domain/synthetics/trade/utils/validation.ts
msgid "Max leverage: {0}x"
msgstr ""

#: src/components/Glp/GlpSwap.js
msgid "Max pool capacity reached for {0}. Please mint GLP using another token"
msgstr "{0}의 최대 풀 수용량에 도달했습니다"

#: src/components/Glp/GlpSwap.js
msgid "Max pool capacity reached for {0}<0/><1/>Please mint GLP using another token"
msgstr "최대 풀 수용량인 {0}에 도달했습니다<0/><1/>다른 토큰을 이용행 GLP를 민트해주세요"

#: src/components/SettingsModal/SettingsModal.tsx
msgid "Max slippage precision is -0.01%"
msgstr ""

#: src/components/Synthetics/MarketStats/MarketStats.tsx
#: src/components/Synthetics/MarketStats/MarketStats.tsx
#: src/components/Synthetics/MarketStats/MarketStats.tsx
#: src/components/Synthetics/MarketStats/MarketStats.tsx
msgid "Max {0}"
msgstr ""

#: src/pages/Dashboard/DashboardV2.js
#: src/pages/Dashboard/DashboardV2.js
msgid "Max {0} Capacity"
msgstr "{0}의 최대 수용량"

#: src/domain/synthetics/trade/utils/validation.ts
#: src/domain/synthetics/trade/utils/validation.ts
msgid "Max {0} amount exceeded"
msgstr ""

#: src/components/Exchange/PositionSeller.js
#: src/components/Exchange/SwapBox.js
msgid "Max {0} in"
msgstr "최대 {0} in"

#: src/components/Exchange/SwapBox.js
msgid "Max {0} long capacity"
msgstr "최대 {0} 롱 수용량"

#: src/components/Exchange/SwapBox.js
#: src/domain/synthetics/trade/utils/validation.ts
msgid "Max {0} long exceeded"
msgstr "{0} 롱 최대치를 초과했습니다"

#: src/components/Exchange/PositionSeller.js
#: src/components/Exchange/SwapBox.js
#: src/components/Synthetics/SwapCard/SwapCard.tsx
msgid "Max {0} out"
msgstr "최대 {0} out"

#: src/components/Exchange/SwapBox.js
msgid "Max {0} short capacity"
msgstr "최대 {0} 숏 수용량"

#: src/components/Exchange/SwapBox.js
#: src/domain/synthetics/trade/utils/validation.ts
msgid "Max {0} short exceeded"
msgstr "{0} 숏 최대치를 초과했습니다."

#: src/components/TokenCard/TokenCard.tsx
msgid "Max. Arbitrum APR:"
msgstr ""

#: src/components/TokenCard/TokenCard.tsx
msgid "Max. Avalanche APR: {0}"
msgstr ""

#: src/domain/synthetics/trade/utils/validation.ts
msgid "Max. Leverage exceeded"
msgstr ""

#: src/components/Stake/GMXAprTooltip.tsx
msgid "Max. {nativeTokenSymbol} APR"
msgstr ""

#: src/components/Stake/GMXAprTooltip.tsx
msgid "Max. {nativeTokenSymbol} APR is calculated with the max. 200% Boost Percentage by staking <0>Multiplier Points</0>."
msgstr ""

#: src/components/Migration/Migration.js
#: src/pages/Stake/StakeV1.js
#: src/pages/Stake/StakeV1.js
msgid "Max: {0}"
msgstr "최대: {0}"

#: src/components/Synthetics/SubaccountModal/utils.ts
msgid "Maximum allowed actions is required"
msgstr ""

#: src/components/Synthetics/SubaccountModal/utils.ts
msgid "Maximum auto top-up amount is required"
msgstr ""

#: src/components/Synthetics/NetworkFeeRow/NetworkFeeRow.tsx
msgid "Maximum execution fee paid to the network. This fee is a blockchain cost not specific to GMX, and it does not impact your collateral."
msgstr "네트워크에 지불되는 최대 실행 수수료. 이 수수료는 GMX에 특정된 것이 아니며 담보에 영향을 미치지 않는 블록체인 비용입니다."

#: src/components/Footer/constants.ts
#: src/components/Footer/constants.ts
msgid "Media Kit"
msgstr "미디어 키트"

#: src/components/Migration/Migration.js
#: src/components/Migration/Migration.js
#: src/pages/Stake/StakeV1.js
#: src/pages/Stake/StakeV1.js
#: src/pages/Stake/StakeV1.js
msgid "Migrate"
msgstr "이전"

#: src/components/Migration/Migration.js
msgid "Migrated"
msgstr "이전완료"

#: src/components/Migration/Migration.js
msgid "Migrating..."
msgstr "이전중..."

#: src/components/Migration/Migration.js
msgid "Migration Price"
msgstr "이전 가격"

#: src/components/Migration/Migration.js
msgid "Migration failed"
msgstr "이전 실패"

#: src/components/Migration/Migration.js
msgid "Migration submitted! <0>View status.</0>"
msgstr "이전 제출완료! <0>상태 보기.</0>"

#: src/domain/synthetics/trade/utils/validation.ts
msgid "Min collateral: {0}"
msgstr ""

#: src/domain/synthetics/trade/utils/validation.ts
msgid "Min collateral: {0} USD"
msgstr ""

#: src/components/Exchange/PositionEditor.js
#: src/components/Exchange/PositionSeller.js
#: src/components/Exchange/SwapBox.js
msgid "Min leverage: 1.1x"
msgstr "최소 레버리지: 1.1x"

#: src/components/Exchange/SwapBox.js
msgid "Min order: 10 USD"
msgstr "최소 주문: 10 USD"

#: src/domain/synthetics/trade/utils/validation.ts
msgid "Min order: {0}"
msgstr ""

#: src/components/Exchange/TradeHistory.js
#: src/components/Synthetics/TradeHistoryRow/utils.ts
msgid "Min required collateral"
msgstr "최소 필요 담보"

#: src/components/Exchange/PositionEditor.js
msgid "Min residual collateral: 10 USD"
msgstr ""

#: src/components/Exchange/ConfirmationBox.js
#: src/components/Synthetics/ConfirmationBox/ConfirmationBox.tsx
#: src/components/Synthetics/OrderEditor/OrderEditor.tsx
msgid "Min. Receive"
msgstr "최소 수취량"

#: src/components/Exchange/OrderEditor.js
msgid "Minimum received"
msgstr "최소량 수치 완료"

#: src/components/Exchange/SwapBox.js
#: src/components/Synthetics/MarketStats/MarketStats.tsx
#: src/pages/Dashboard/DashboardV2.js
msgid "More Info"
msgstr "더 자세한 정보"

#: src/components/NetworkDropdown/NetworkDropdown.tsx
msgid "More Options"
msgstr "더 많은 설정"

#: src/pages/Stake/StakeV2.js
msgid "Multiplier Points"
msgstr ""

#: src/pages/Stake/StakeV2.js
msgid "Multiplier Points APR"
msgstr ""

#: src/components/Synthetics/AcceptablePriceImpactInputRow/AcceptablePriceImpactInputRow.tsx
#: src/components/Synthetics/PositionSeller/PositionSeller.tsx
#: src/components/Synthetics/PositionSeller/PositionSeller.tsx
#: src/components/Synthetics/TradeBox/TradeBox.tsx
msgid "NA"
msgstr ""

#: src/components/Synthetics/MarketsList/MarketsList.tsx
msgid "NET FEE / 1 H"
msgstr ""

#: src/pages/NftWallet/NftWallet.js
msgid "NFT Address"
msgstr "NFT 주소"

#: src/pages/NftWallet/NftWallet.js
msgid "NFT ID"
msgstr "NFT ID"

#: src/pages/NftWallet/NftWallet.js
msgid "NFT Wallet"
msgstr "NFT 지갑"

#: src/components/Synthetics/PositionItem/PositionItem.tsx
msgid "Negative Funding Fees are settled against the collateral automatically and will influence the liquidation price. Positive Funding Fees can be claimed under Claimable Funding after realizing any action on the position."
msgstr ""

#: src/components/Exchange/PositionSeller.js
msgid "Neither Collateral nor realized PnL is enough to cover pending Fees. Please close a larger position amount."
msgstr ""

#: src/components/Synthetics/MarketCard/MarketCard.tsx
#: src/components/Synthetics/MarketNetFee/MarketNetFee.tsx
msgid "Net Fee"
msgstr ""

#: src/components/Synthetics/MarketsList/MarketsList.tsx
msgid "Net Fee / 1h"
msgstr ""

#: src/components/Synthetics/MarketCard/MarketCard.tsx
#: src/components/Synthetics/MarketNetFee/MarketNetFee.tsx
msgid "Net Rebate"
msgstr ""

#: src/components/Exchange/PositionsList.js
#: src/components/Exchange/PositionsList.js
#: src/components/Synthetics/PositionItem/PositionItem.tsx
#: src/components/Synthetics/PositionList/PositionList.tsx
msgid "Net Value"
msgstr "순이익"

#: src/components/Exchange/NetValueTooltip.tsx
msgid "Net Value: Initial Collateral + PnL - Borrow Fee - Close Fee"
msgstr ""

#: src/components/Synthetics/PositionItem/PositionItem.tsx
msgid "Net Value: Initial Collateral + PnL - Borrow Fee - Negative Funding Fee - Close Fee"
msgstr ""

#: src/components/Synthetics/PositionItem/PositionItem.tsx
msgid "Net Value: Initial Collateral + PnL - Borrow Fee - Negative Funding Fee - Close Fee - UI Fee"
msgstr ""

#: src/components/Synthetics/NetworkFeeRow/NetworkFeeRow.tsx
msgid "Network Fee"
msgstr "네트워크 수수료"

#: src/components/NetworkDropdown/NetworkDropdown.tsx
#: src/components/NetworkDropdown/NetworkDropdown.tsx
msgid "Networks"
msgstr "네트워크"

#: src/components/NetworkDropdown/NetworkDropdown.tsx
msgid "Networks and Settings"
msgstr "네트워크 및 설정"

#: src/components/Synthetics/ConfirmationBox/ConfirmationBox.tsx
msgid "New Collateral"
msgstr ""

#: src/components/Synthetics/Claims/Claims.tsx
#: src/pages/PriceImpactRebatesStats/PriceImpactRebatesStats.tsx
msgid "Next"
msgstr "다음"

#: src/pages/Actions/Actions.js
msgid "No PnLs found"
msgstr "손익을 찾지 못했습니다."

#: src/components/Synthetics/Claims/Claims.tsx
msgid "No claims yet"
msgstr ""

#: src/pages/ClaimEsGmx/ClaimEsGmx.js
msgid "No esGMX to claim"
msgstr "수령할 수 있는 esGMX가 없습니다"

#: src/components/Synthetics/UserIncentiveDistributionList/UserIncentiveDistributionList.tsx
msgid "No incentives distribution history yet."
msgstr ""

#: src/components/Exchange/OrdersList.js
#: src/components/Exchange/OrdersList.js
#: src/components/Synthetics/OrderList/OrderList.tsx
#: src/components/Synthetics/OrderList/OrderList.tsx
msgid "No open orders"
msgstr "열려있는 주문이 없습니다"

#: src/lib/legacy.ts
msgid "No open position, order cannot be executed unless a position is opened"
msgstr "열려있는 포지션이 없습니다. 열려있는 포지션이 없는 경우 주문은 실행될 수 없습니다."

#: src/components/Exchange/PositionsList.js
#: src/components/Exchange/PositionsList.js
#: src/components/Synthetics/PositionList/PositionList.tsx
#: src/components/Synthetics/PositionList/PositionList.tsx
msgid "No open positions"
msgstr "열려있는 포지션이 없습니다"

#: src/pages/Jobs/Jobs.js
msgid "No open positions at GMX currently"
msgstr "현재 GMX에서 열려있는 포지션이 없습니다."

#: src/pages/OrdersOverview/OrdersOverview.js
msgid "No position"
msgstr "열려있는 포지션이 없음"

#: src/components/Referrals/AffiliatesStats.tsx
#: src/components/Referrals/TradersStats.tsx
msgid "No rebates distribution history yet."
msgstr "소개 보수 분배 내역이 없습니다."

#: src/pages/Stake/StakeV1.js
msgid "No rewards to claim yet"
msgstr "수령할 보상이 아직 없습니다"

#: src/components/Exchange/TradeHistory.js
#: src/components/Synthetics/TradeHistory/TradeHistory.tsx
msgid "No trades yet"
msgstr "거래가 아직 없습니다"

#: src/components/Synthetics/TradeHistoryRow/utils.ts
msgid "Not enough Available Liquidity to fill the Order. The Order will get filled when the condition is met and there is enough Available Liquidity."
msgstr ""

#: src/components/Synthetics/TradeHistoryRow/utils.ts
msgid "Not enough Available Swap Liquidity to fill the Order. The Order will get filled when the condition is met and there is enough Available Swap Liquidity."
msgstr ""

#: src/components/Synthetics/SubaccountModal/SubaccountStatus.tsx
msgid "Not enough {0} on your Main Account. Use the \"<0>Convert {1} to {2}</0>\" field to increase the Main Account {3} balance."
msgstr ""

#: src/components/Exchange/OrdersToa.js
msgid "Note that orders are not guaranteed to be executed.<0/><1/>This can occur in a few situations including but not exclusive to:"
msgstr "주문 실행은 보장되지 않습니다.<0/><1/>이것은 다음과 같은 상황에 일어날 수 있습니다:"

#: src/components/Synthetics/ConfirmationBox/ConfirmationBox.tsx
msgid "Old Collateral"
msgstr ""

#: src/components/AddressDropdown/AddressDropdown.tsx
#: src/components/Synthetics/SubaccountModal/SubaccountModal.tsx
msgid "One-Click Trading"
msgstr ""

#: src/components/SubaccountNavigationButton/SubaccountNavigationButton.tsx
msgid "One-Click Trading is not available for wrapping or unwrapping native token {0}."
msgstr ""

#: src/components/SubaccountNavigationButton/SubaccountNavigationButton.tsx
msgid "One-Click Trading is not available using network's native token {0}. Consider using {1} instead."
msgstr ""

#: src/components/Referrals/referralsHelper.js
msgid "Only letters, numbers and underscores are allowed."
msgstr "문자, 숫자 및 언더스코어만 가능합니다"

#: src/components/Exchange/FeesTooltip.tsx
#: src/components/Exchange/NetValueTooltip.tsx
#: src/components/Synthetics/TradeFeesRow/TradeFeesRow.tsx
msgid "Open Fee"
msgstr ""

#: src/pages/Dashboard/DashboardV2.js
#: src/pages/Home/Home.js
msgid "Open Interest"
msgstr "미결제 약정"

#: src/components/Synthetics/MarketCard/MarketCard.tsx
msgid "Open Interest Balance"
msgstr ""

#: src/components/Exchange/SwapBox.js
msgid "Open a position"
msgstr "포지션 열기"

#: src/pages/Home/Home.js
msgid "Open positions through a simple swap interface. Conveniently swap from any supported asset into the position of your choice."
msgstr "간단한 스왑 인터페이스를 통해 포지션을 열어보세요. 지원되는 자산내에서 원하는 포지션으로 편리하게 스왑할 수 있습니다."

#: src/pages/PositionsOverview/PositionsOverview.js
msgid "Open positions: {0}<0/>Under risk: {1}"
msgstr "열린 포지션: {0}<0>리스크: {1}"

#: src/pages/Ecosystem/Ecosystem.js
msgid "Open trades ranking and stats"
msgstr ""

#: src/pages/Dashboard/AssetDropdown.tsx
msgid "Open {0} in Coingecko"
msgstr ""

#: src/pages/Dashboard/AssetDropdown.tsx
msgid "Open {0} in Explorer"
msgstr ""

#: src/components/Exchange/ExchangeTVChart.js
msgid "Open {0} {longOrShortText}"
msgstr ""

#: src/components/Synthetics/TVChart/TVChart.tsx
msgid "Open {longOrShortText} {tokenSymbol}"
msgstr ""

#: src/components/Synthetics/GmAssetDropdown/GmAssetDropdown.tsx
msgid "Open {marketName} in Explorer"
msgstr ""

#: src/components/Exchange/PositionsList.js
#: src/components/Synthetics/PositionItem/PositionItem.tsx
#: src/components/Synthetics/PositionItem/PositionItem.tsx
msgid "Opening..."
msgstr "여는 중..."

#: src/components/Exchange/OrdersList.js
#: src/components/Synthetics/OrderList/OrderList.tsx
#: src/pages/OrdersOverview/OrdersOverview.js
msgid "Order"
msgstr "주문"

#: src/components/Synthetics/OrderItem/OrderItem.tsx
msgid "Order Type"
msgstr ""

#: src/components/Exchange/ConfirmationBox.js
#: src/components/Synthetics/StatusNotification/OrderStatusNotification.tsx
msgid "Order cancelled"
msgstr "주문 최소됨"

#: src/domain/legacy.ts
msgid "Order cancelled."
msgstr "주문이 취소되었습니다."

#: src/lib/legacy.ts
msgid "Order cannot be executed as it would reduce the position's leverage below 1"
msgstr ""

#: src/lib/legacy.ts
msgid "Order cannot be executed as the remaining position would be smaller than $5.00"
msgstr "포지션의 금액이 $5.00 이하로 남게되면 주문은 실행될 수 없습니다"

#: src/components/Exchange/PositionSeller.js
msgid "Order created!"
msgstr ""

#: src/components/Exchange/PositionSeller.js
msgid "Order creation failed."
msgstr ""

#: src/domain/synthetics/orders/createDecreaseOrderTxn.ts
#: src/domain/synthetics/orders/createIncreaseOrderTxn.ts
#: src/domain/synthetics/orders/createSwapOrderTxn.ts
msgid "Order error."
msgstr ""

#: src/components/Synthetics/StatusNotification/OrderStatusNotification.tsx
msgid "Order executed"
msgstr ""

#: src/components/Synthetics/StatusNotification/OrderStatusNotification.tsx
msgid "Order request sent"
msgstr ""

#: src/pages/OrdersOverview/OrdersOverview.js
msgid "Order size exceeds position"
msgstr "주문의 사이즈가 포지션을 초과했습니다"

#: src/pages/OrdersOverview/OrdersOverview.js
msgid "Order size is 0"
msgstr "주문의 사이즈가 0입니다"

#: src/components/Exchange/PositionsList.js
#: src/lib/legacy.ts
msgid "Order size is bigger than position, will only be executable if position increases"
msgstr "주문의 사이즈가 포지션을 초과했습니다. 포지션을 증가하는 경우에만 실행 가능합니다."

#: src/components/Exchange/PositionSeller.js
msgid "Order submitted!"
msgstr ""

#: src/components/Synthetics/TradeHistoryRow/utils.ts
msgid "Order trigger price"
msgstr ""

#: src/components/Exchange/OrderEditor.js
msgid "Order update failed."
msgstr "주문 업데이트 실패됨."

#: src/components/Exchange/OrderEditor.js
msgid "Order update submitted!"
msgstr "주문 업데이트 제출 완료!"

#: src/components/Exchange/OrderEditor.js
msgid "Order updated!"
msgstr "주문 업데이트됨!"

#: src/components/Exchange/PositionsList.js
#: src/components/Synthetics/PositionItem/PositionItem.tsx
#: src/pages/Actions/Actions.js
#: src/pages/Exchange/Exchange.js
#: src/pages/SyntheticsActions/SyntheticsActions.tsx
#: src/pages/SyntheticsPage/SyntheticsPage.tsx
#: src/pages/SyntheticsPage/SyntheticsPage.tsx
msgid "Orders"
msgstr "주문"

#: src/components/Exchange/PositionsList.js
#: src/pages/Exchange/Exchange.js
msgid "Orders ({0})"
msgstr "주문 ({0})"

#: src/pages/Exchange/Exchange.js
msgid "Orders cancelled."
msgstr "주문 취소"

#: src/components/Synthetics/PositionItem/PositionItem.tsx
msgid "Orders <0>({0})</0>"
msgstr ""

#: src/pages/Ecosystem/Ecosystem.js
msgid "Overall protocol analytics"
msgstr ""

#: src/pages/Dashboard/DashboardV2.js
msgid "Overview"
msgstr "개요"

#: src/pages/Dashboard/DashboardV2.js
msgid "POOL"
msgstr "풀"

#: src/components/Synthetics/MarketsList/MarketsList.tsx
msgid "POOLS"
msgstr ""

#: src/components/Synthetics/SettleAccruedFundingFeeModal/SettleAccruedFundingFeeModal.tsx
msgid "POSITION"
msgstr ""

#: src/components/Glp/GlpSwap.js
#: src/components/Synthetics/GmList/GmList.tsx
#: src/components/Synthetics/MarketsList/MarketsList.tsx
#: src/pages/Dashboard/DashboardV2.js
msgid "PRICE"
msgstr "가격"

#: src/pages/PageNotFound/PageNotFound.js
#: src/pages/PageNotFound/PageNotFound.js
msgid "Page not found"
msgstr "페이지를 찾을 수 없습니다"

#: src/components/Exchange/PositionSeller.js
#: src/components/Exchange/SwapBox.js
#: src/domain/synthetics/trade/utils/validation.ts
msgid "Page outdated, please refresh"
msgstr "페이지가 오래되었습니다. 새로고침해주세요."

#: src/components/Synthetics/GmSwap/GmSwapBox/GmSwapBox.tsx
msgid "Pair"
msgstr ""

#: src/components/Exchange/TradeHistory.js
msgid "Partial Liquidation"
msgstr "부분 청산"

#: src/components/Exchange/TradeHistory.js
msgid "Partially Liquidated"
msgstr "부분 청산됨"

#: src/pages/Ecosystem/Ecosystem.js
msgid "Partnerships and Integrations"
msgstr "파트너쉽 및 합병"

#: src/components/Exchange/ConfirmationBox.js
#: src/components/Exchange/ConfirmationBox.js
#: src/components/Exchange/SwapBox.js
#: src/components/Exchange/SwapBox.js
#: src/components/Glp/GlpSwap.js
#: src/components/Glp/GlpSwap.js
#: src/components/Synthetics/ConfirmationBox/ConfirmationBox.tsx
#: src/components/Synthetics/ConfirmationBox/ConfirmationBox.tsx
#: src/components/Synthetics/GmSwap/GmConfirmationBox/GmConfirmationBox.tsx
#: src/components/Synthetics/GmSwap/GmConfirmationBox/GmConfirmationBox.tsx
#: src/components/Synthetics/GmSwap/GmSwapBox/GmSwapBox.tsx
#: src/components/Synthetics/GmSwap/GmSwapBox/GmSwapBox.tsx
#: src/components/Synthetics/GmSwap/GmSwapBox/GmSwapBox.tsx
#: src/components/Synthetics/GmSwap/GmSwapBox/GmSwapBox.tsx
#: src/components/Synthetics/TradeBox/TradeBox.tsx
#: src/components/Synthetics/TradeBox/TradeBox.tsx
msgid "Pay"
msgstr "지불"

#: src/components/Exchange/ConfirmationBox.js
#: src/components/Synthetics/ConfirmationBox/ConfirmationBox.tsx
msgid "Pay Amount"
msgstr "지불액"

#: src/components/Synthetics/StatusNotification/SubaccountNotification.tsx
msgid "Pending Wallet message sign"
msgstr ""

#: src/components/Synthetics/StatusNotification/SubaccountNotification.tsx
#: src/components/Synthetics/StatusNotification/SubaccountNotification.tsx
msgid "Pending Wallet transaction sign"
msgstr ""

#: src/components/Synthetics/ConfirmationBox/ConfirmationBox.tsx
#: src/components/Synthetics/PositionEditor/PositionEditor.tsx
msgid "Pending {0} approval"
msgstr ""

#: src/pages/Dashboard/DashboardV2.js
msgid "Platform, GLP and GM tokens."
msgstr ""

#: src/components/Referrals/JoinReferralCode.js
msgid "Please input a referral code to benefit from fee discounts."
msgstr "수수료 할인의 혜택을 받으려면 추천인 코드를 입력해주세요."

#: src/pages/BeginAccountTransfer/BeginAccountTransfer.js
msgid "Please only use this for full account transfers.<0/>This will transfer all your GMX, esGMX, GLP and Multiplier Points to your new account.<1/>Transfers are only supported if the receiving account has not staked GMX or GLP tokens before.<2/>Transfers are one-way, you will not be able to transfer staked tokens back to the sending account."
msgstr "계정 전체 이전을 위해서만 해당 기능을 사용해주세요.<0/>이 기능은, 귀하의 GMX, esGMX, GLP 및 멀티플라이어 포인트 전부를 새로운 계정으로 전송합니다.<1/>이전은 수취 게정이 이전에 GMX, GLP를 스테이킹한 적이 없는 경우에만 지원됩니다.<2/>이전은 단방향이며, 발송 계정으로 다시 이전하는 것이 불가능합니다."

#: src/pages/ClaimEsGmx/ClaimEsGmx.js
msgid "Please switch your network to Arbitrum."
msgstr "네트워크를 Arbitrum으로 변경해주세요."

#: src/components/Exchange/PositionSeller.js
msgid "Please uncheck \"Keep Leverage\", or close a larger position amount."
msgstr ""

#: src/components/Exchange/NetValueTooltip.tsx
#: src/components/Exchange/PositionSeller.js
#: src/components/Exchange/PositionsList.js
#: src/components/Exchange/TradeHistory.js
#: src/components/Synthetics/ConfirmationBox/ConfirmationBox.tsx
#: src/components/Synthetics/PositionItem/PositionItem.tsx
#: src/components/Synthetics/PositionItem/PositionItem.tsx
#: src/components/Synthetics/PositionSeller/PositionSeller.tsx
#: src/components/Synthetics/PositionSeller/PositionSeller.tsx
#: src/components/Synthetics/TradeBox/TradeBox.tsx
#: src/pages/Actions/Actions.js
msgid "PnL"
msgstr "PnL"

#: src/components/Exchange/NetValueTooltip.tsx
#: src/components/Synthetics/PositionItem/PositionItem.tsx
#: src/components/Synthetics/TradeHistoryRow/utils.ts
msgid "PnL After Fees"
msgstr "수수료 제외한 PnL"

#: src/components/Synthetics/GmSwap/GmSwapBox/GmSwapBox.tsx
#: src/components/Synthetics/GmSwap/GmSwapBox/GmSwapBox.tsx
#: src/components/Synthetics/GmSwap/GmSwapBox/GmSwapBox.tsx
#: src/components/Synthetics/TradeBox/MarketPoolSelectorRow.tsx
#: src/components/Synthetics/TradeBox/MarketPoolSelectorRow.tsx
#: src/components/Synthetics/TradeBox/MarketPoolSelectorRow.tsx
#: src/pages/Dashboard/DashboardV2.js
msgid "Pool"
msgstr "풀"

#: src/components/Synthetics/MarketStats/MarketStats.tsx
#: src/components/Synthetics/MarketStats/MarketStats.tsx
#: src/pages/Dashboard/DashboardV2.js
#: src/pages/Dashboard/DashboardV2.js
msgid "Pool Amount"
msgstr "풀 수량"

#: src/components/Synthetics/MarketsList/MarketsList.tsx
msgid "Pools"
msgstr ""

#: src/components/Exchange/PositionsList.js
#: src/components/Synthetics/ClaimHistoryRow/ClaimHistoryRow.tsx
#: src/components/Synthetics/PositionList/PositionList.tsx
msgid "Position"
msgstr "포지션"

#: src/components/Synthetics/TradeHistoryRow/utils.ts
msgid "Position Fee"
msgstr ""

#: src/components/Synthetics/TradeFeesRow/TradeFeesRow.tsx
msgid "Position Price Impact"
msgstr ""

#: src/components/Exchange/PositionSeller.js
msgid "Position close disabled, pending {0} upgrade"
msgstr ""

#: src/pages/Actions/Actions.js
#: src/pages/Exchange/Exchange.js
#: src/pages/SyntheticsActions/SyntheticsActions.tsx
msgid "Positions"
msgstr "포지션"

#: src/pages/Exchange/Exchange.js
msgid "Positions ({0})"
msgstr "포지션 ({0})"

#: src/pages/SyntheticsPage/SyntheticsPage.tsx
msgid "Positions{0}"
msgstr ""

#: src/components/Synthetics/Claims/ClaimableCard.tsx
msgid "Positive Funding Fees for a Position become claimable after the Position is increased, decreased or closed; or settled its fees with the option under \"Accrued\"."
msgstr ""

#: src/components/Synthetics/Claims/Claims.tsx
#: src/pages/PriceImpactRebatesStats/PriceImpactRebatesStats.tsx
msgid "Prev"
msgstr "이전"

#: src/components/Exchange/OrderEditor.js
#: src/components/Exchange/OrderEditor.js
#: src/components/Exchange/OrderEditor.js
#: src/components/Exchange/OrderEditor.js
#: src/components/Exchange/OrdersList.js
#: src/components/Exchange/OrdersList.js
#: src/components/Exchange/OrdersList.js
#: src/components/Exchange/PositionSeller.js
#: src/components/Exchange/SwapBox.js
#: src/components/Exchange/SwapBox.js
#: src/components/Exchange/SwapBox.js
#: src/components/Glp/GlpSwap.js
#: src/components/Glp/GlpSwap.js
#: src/components/Synthetics/GmList/GmList.tsx
#: src/components/Synthetics/MarketStats/MarketStats.tsx
#: src/components/Synthetics/MarketsList/MarketsList.tsx
#: src/components/Synthetics/OrderEditor/OrderEditor.tsx
#: src/components/Synthetics/OrderEditor/OrderEditor.tsx
#: src/components/Synthetics/PositionSeller/PositionSeller.tsx
#: src/components/Synthetics/SwapCard/SwapCard.tsx
#: src/components/Synthetics/TradeBox/TradeBox.tsx
#: src/components/Synthetics/TradeBox/TradeBox.tsx
#: src/pages/Dashboard/DashboardV2.js
#: src/pages/Dashboard/DashboardV2.js
#: src/pages/Dashboard/DashboardV2.js
#: src/pages/OrdersOverview/OrdersOverview.js
#: src/pages/Stake/StakeV2.js
#: src/pages/Stake/StakeV2.js
#: src/pages/Stake/StakeV2.js
msgid "Price"
msgstr "가격"

#: src/components/Synthetics/GmSwap/GmFees/GmFees.tsx
#: src/components/Synthetics/TradeHistoryRow/utils.ts
#: src/components/Synthetics/TradeHistoryRow/utils.ts
msgid "Price Impact"
msgstr ""

#: src/domain/synthetics/claimHistory/claimPriceImpactRebate.ts
msgid "Price Impact Rebate Claimed"
msgstr ""

#: src/components/Synthetics/Claims/ClaimableCardUI.tsx
#: src/components/Synthetics/TradeFeesRow/TradeFeesRow.tsx
msgid "Price Impact Rebates"
msgstr ""

#: src/components/Synthetics/TradeFeesRow/TradeFeesRow.tsx
msgid "Price Impact Rebates for closing trades are claimable under the Claims tab. <0>Read more</0>."
msgstr ""

#: src/components/Synthetics/ConfirmationBox/ConfirmationBox.tsx
#: src/domain/synthetics/trade/utils/validation.ts
#: src/domain/synthetics/trade/utils/validation.ts
#: src/domain/synthetics/trade/utils/validation.ts
#: src/domain/synthetics/trade/utils/validation.ts
msgid "Price Impact not yet acknowledged"
msgstr ""

#: src/domain/synthetics/orders/useSLTPEntries.ts
msgid "Price above Limit Price."
msgstr ""

#: src/components/Exchange/OrderEditor.js
#: src/components/Exchange/PositionSeller.js
#: src/components/Synthetics/OrderEditor/OrderEditor.tsx
#: src/domain/synthetics/trade/utils/validation.ts
msgid "Price above Liq. Price"
msgstr "청산가 초과 가격"

#: src/domain/synthetics/orders/useSLTPEntries.ts
msgid "Price above Liq. Price."
msgstr ""

#: src/components/Exchange/OrderEditor.js
#: src/components/Exchange/SwapBox.js
#: src/components/Exchange/SwapBox.js
#: src/components/Synthetics/OrderEditor/OrderEditor.tsx
#: src/components/Synthetics/OrderEditor/OrderEditor.tsx
#: src/components/Synthetics/OrderEditor/OrderEditor.tsx
#: src/components/Synthetics/OrderEditor/OrderEditor.tsx
#: src/domain/synthetics/trade/utils/validation.ts
#: src/domain/synthetics/trade/utils/validation.ts
#: src/domain/synthetics/trade/utils/validation.ts
msgid "Price above Mark Price"
msgstr "시장 평균가 초과 가격"

#: src/domain/synthetics/orders/useSLTPEntries.ts
msgid "Price above Mark Price."
msgstr ""

#: src/domain/synthetics/orders/useSLTPEntries.ts
msgid "Price below Limit Price."
msgstr ""

#: src/components/Exchange/OrderEditor.js
#: src/components/Exchange/PositionSeller.js
#: src/components/Synthetics/OrderEditor/OrderEditor.tsx
#: src/domain/synthetics/trade/utils/validation.ts
msgid "Price below Liq. Price"
msgstr "청산가 미만 가격"

#: src/domain/synthetics/orders/useSLTPEntries.ts
msgid "Price below Liq. Price."
msgstr ""

#: src/components/Exchange/OrderEditor.js
#: src/components/Exchange/SwapBox.js
#: src/components/Exchange/SwapBox.js
#: src/components/Synthetics/OrderEditor/OrderEditor.tsx
#: src/components/Synthetics/OrderEditor/OrderEditor.tsx
#: src/components/Synthetics/OrderEditor/OrderEditor.tsx
#: src/components/Synthetics/OrderEditor/OrderEditor.tsx
#: src/domain/synthetics/trade/utils/validation.ts
#: src/domain/synthetics/trade/utils/validation.ts
#: src/domain/synthetics/trade/utils/validation.ts
msgid "Price below Mark Price"
msgstr "시장 평균가 미만 가격"

#: src/domain/synthetics/orders/useSLTPEntries.ts
msgid "Price below Mark Price."
msgstr ""

#: src/pages/OrdersOverview/OrdersOverview.js
msgid "Price conditions are met"
msgstr "가격 조건에 충족되었습니다"

#: src/components/Exchange/OrderEditor.js
msgid "Price is above Mark Price"
msgstr "가격이 시장 평균가보다 높습니다"

#: src/components/Exchange/OrderEditor.js
msgid "Price is below Mark Price"
msgstr "가격이 시장 평군가보다 낮습니다"

#: src/pages/Dashboard/DashboardV2.js
#: src/pages/Stake/StakeV2.js
msgid "Price on Arbitrum"
msgstr "Arbitrum에서 가격"

#: src/pages/Dashboard/DashboardV2.js
#: src/pages/Stake/StakeV2.js
msgid "Price on Avalanche"
msgstr "Avalanche에서 가격"

#: src/pages/Actions/Actions.js
msgid "Profit"
msgstr "수익"

#: src/pages/Ecosystem/Ecosystem.js
msgid "Projects developed by the GMX community. <0/>Please exercise caution when interacting with any app, apps are fully maintained by community developers."
msgstr ""

#: src/pages/Ecosystem/Ecosystem.js
msgid "Projects integrated with GMX."
msgstr "GMX와 통합된 프로젝트"

#: src/pages/Dashboard/AssetDropdown.tsx
msgid "Proof of Reserves"
msgstr "예비구두 증명"

#: src/components/Header/HomeHeaderLinks.tsx
msgid "Protocol"
msgstr ""

#: src/pages/Buy/Buy.tsx
msgid "Protocol Tokens"
msgstr ""

#: src/pages/Ecosystem/Ecosystem.js
#: src/pages/Ecosystem/Ecosystem.js
msgid "Protocol analytics"
msgstr "프로토콜 분석"

#: src/pages/Ecosystem/Ecosystem.js
msgid "Protocol risk explorer and stats"
msgstr ""

#: src/pages/BuyGlp/BuyGlp.js
msgid "Purchase <0>GLP tokens</0> to earn {nativeTokenSymbol} fees from swaps and leverage trading."
msgstr ""

#: src/pages/MarketPoolsPage/MarketPoolsPage.tsx
msgid "Purchase <0>GM Tokens</0> to earn fees from swaps and leverage trading."
msgstr ""

#: src/pages/Stake/StakeV2.js
msgid "Purchase Insurance"
msgstr ""

#: src/components/Synthetics/AccruedPositionPriceImpactRebateModal/AccruedPositionPriceImpactRebateModal.tsx
#: src/components/Synthetics/ClaimablePositionPriceImpactRebateModal/ClaimablePositionPriceImpactRebateModal.tsx
msgid "REBATE"
msgstr ""

#: src/components/Synthetics/NetworkFeeRow/NetworkFeeRow.tsx
#: src/components/TokenCard/TokenCard.tsx
#: src/components/TokenCard/TokenCard.tsx
#: src/components/TokenCard/TokenCard.tsx
msgid "Read more"
msgstr "더 알아보기"

#: src/components/Exchange/PositionSeller.js
msgid "Realized PnL insufficient for Fees"
msgstr ""

#: src/components/Synthetics/TradeHistoryRow/utils.ts
msgid "Reason: {0}"
msgstr ""

#: src/components/Referrals/AffiliatesStats.tsx
#: src/components/Referrals/TradersStats.tsx
msgid "Rebates"
msgstr ""

#: src/components/Referrals/AffiliatesStats.tsx
#: src/components/Referrals/TradersStats.tsx
msgid "Rebates Distribution History"
msgstr "소개 보수 분배 내역"

#: src/components/Referrals/AffiliatesStats.tsx
msgid "Rebates are airdropped weekly."
msgstr "소개 보수는 매주 에어드랍됩니다."

#: src/components/Referrals/TradersStats.tsx
msgid "Rebates earned by this account as a trader."
msgstr "트레이더로서 이 계정이 획득한 소개 보수."

#: src/components/Referrals/AffiliatesStats.tsx
msgid "Rebates earned by this account as an affiliate."
msgstr "어필리에이트로서 이 계정이 획득한 소개 보수."

#: src/components/Referrals/AffiliatesStats.tsx
msgid "Rebates on V1"
msgstr ""

#: src/components/Referrals/AffiliatesStats.tsx
msgid "Rebates on V2"
msgstr ""

#: src/components/Exchange/ConfirmationBox.js
#: src/components/Exchange/PositionSeller.js
#: src/components/Exchange/PositionSeller.js
#: src/components/Exchange/SwapBox.js
#: src/components/Exchange/SwapBox.js
#: src/components/Glp/GlpSwap.js
#: src/components/Glp/GlpSwap.js
#: src/components/Synthetics/ConfirmationBox/ConfirmationBox.tsx
#: src/components/Synthetics/ConfirmationBox/ConfirmationBox.tsx
#: src/components/Synthetics/GmSwap/GmConfirmationBox/GmConfirmationBox.tsx
#: src/components/Synthetics/GmSwap/GmConfirmationBox/GmConfirmationBox.tsx
#: src/components/Synthetics/GmSwap/GmSwapBox/GmSwapBox.tsx
#: src/components/Synthetics/GmSwap/GmSwapBox/GmSwapBox.tsx
#: src/components/Synthetics/GmSwap/GmSwapBox/GmSwapBox.tsx
#: src/components/Synthetics/PositionEditor/PositionEditor.tsx
#: src/components/Synthetics/PositionSeller/PositionSeller.tsx
#: src/components/Synthetics/PositionSeller/PositionSeller.tsx
#: src/components/Synthetics/PositionSeller/PositionSeller.tsx
#: src/components/Synthetics/TradeBox/TradeBox.tsx
#: src/components/Synthetics/TradeBox/TradeBox.tsx
#: src/components/Synthetics/TradeBox/TradeBox.tsx
msgid "Receive"
msgstr "수령하기"

#: src/pages/BeginAccountTransfer/BeginAccountTransfer.js
#: src/pages/NftWallet/NftWallet.js
msgid "Receiver Address"
msgstr "수령할 주소"

#: src/pages/BeginAccountTransfer/BeginAccountTransfer.js
msgid "Receiver has not staked GLP tokens before"
msgstr "수취인은 지금까지 GLP 토큰을 스테이킹한 적이 없습니다."

#: src/pages/BeginAccountTransfer/BeginAccountTransfer.js
msgid "Receiver has not staked GMX tokens before"
msgstr "수취인은 지금까지 GMX 토큰을 스테이킹한 적이 없습니다."

#: src/pages/BeginAccountTransfer/BeginAccountTransfer.js
msgid "Receiver has staked GMX/GLP before"
msgstr ""

#: src/components/Glp/GlpSwap.js
msgid "Redemption time not yet reached"
msgstr "아직 판매할 수 있는 시간이 아닙니다"

#: src/pages/Home/Home.js
msgid "Reduce Liquidation Risks"
msgstr "청산 위험 감소하기"

#: src/components/SubaccountNavigationButton/SubaccountNavigationButton.tsx
msgid "Reduce wallet signing popups with One-Click Trading. This option is also available through the Wallet menu in the top right. <0>More Info</0>."
msgstr ""

#: src/components/Referrals/AffiliatesStats.tsx
msgid "Referral Code"
msgstr "추천인 코드"

#: src/components/Referrals/JoinReferralCode.js
msgid "Referral Code does not exist"
msgstr "추천인 코드가 존재하지 않습니다"

#: src/components/Referrals/AffiliatesStats.tsx
msgid "Referral Codes"
msgstr "추천인 코드"

#: src/components/Synthetics/TradeFeesRow/TradeFeesRow.tsx
msgid "Referral Discount"
msgstr ""

#: src/components/Footer/constants.ts
#: src/pages/ReferralTerms/ReferralTerms.js
msgid "Referral Terms"
msgstr "추천 약관"

#: src/components/Referrals/JoinReferralCode.js
msgid "Referral code added!"
msgstr "추천인 코드가 추가되었습니다!"

#: src/components/Referrals/AddAffiliateCode.js
msgid "Referral code created!"
msgstr "추천인 코드 생성 완료!"

#: src/pages/Referrals/Referrals.tsx
msgid "Referral code creation failed."
msgstr ""

#: src/pages/Referrals/Referrals.tsx
msgid "Referral code submitted!"
msgstr ""

#: src/components/Referrals/JoinReferralCode.js
msgid "Referral code updated failed."
msgstr "추천인 코드 업데이트 실패."

#: src/components/Referrals/JoinReferralCode.js
msgid "Referral code updated!"
msgstr "추천인 코드 업데이트 완료!"

#: src/components/Header/AppHeaderLinks.tsx
#: src/pages/Referrals/Referrals.tsx
#: src/pages/Referrals/Referrals.tsx
msgid "Referrals"
msgstr "추천"

#: src/components/Synthetics/TradeHistoryRow/utils.ts
#: src/components/Synthetics/TradeHistoryRow/utils.ts
msgid "Request"
msgstr ""

#: src/components/Synthetics/ClaimHistoryRow/ClaimHistoryRow.tsx
msgid "Request Settlement of Funding Fees"
msgstr ""

#: src/components/Exchange/TradeHistory.js
msgid "Request decrease {0} {longOrShortText}, -{1} USD, Acceptable Price: {2} {3} USD"
msgstr "{0} {longOrShortText} 감소 요청, -{1} USD, 허용가능한 가격: {2} {3} USD"

#: src/components/Exchange/TradeHistory.js
msgid "Request deposit into {0} {longOrShortText}"
msgstr "{0} {longOrShortText} 예치 요청"

#: src/components/Exchange/TradeHistory.js
msgid "Request increase {0} {longOrShortText}, +{1} USD, Acceptable Price: {2} {3} USD"
msgstr "{0} {longOrShortText} 증가 요청, +{1} USD, 허용가능한 가격: {2} {3} USD"

#: src/components/Exchange/TradeHistory.js
msgid "Request withdrawal from {0} {longOrShortText}"
msgstr "{0} {longOrShortText} 인출 요청"

#: src/components/Exchange/PositionSeller.js
msgid "Requested decrease of {0} {longOrShortText} by {sizeDeltaUsd} USD."
msgstr ""

#: src/components/Exchange/PositionEditor.js
msgid "Requested deposit of {0} {1} into {2} {longOrShortText}."
msgstr ""

#: src/components/Exchange/SwapBox.js
msgid "Requested increase of {tokenSymbol} {longOrShortText} by {0} USD."
msgstr "{tokenSymbol} {longOrShortText} {0} USD의 증가 요청됨."

#: src/components/Exchange/PositionEditor.js
msgid "Requested withdrawal of {0} USD from {1} {longOrShortText}."
msgstr ""

#: src/pages/Stake/StakeV2.js
msgid "Reserve Amount"
msgstr ""

#: src/components/Synthetics/MarketCard/MarketCard.tsx
msgid "Reserve considers the PnL of Open Positions, while Open Interest does not."
msgstr ""

#: src/components/Glp/GlpSwap.js
msgid "Reserved"
msgstr "리저브 완료"

#: src/pages/Stake/StakeV2.js
#: src/pages/Stake/StakeV2.js
msgid "Reserved for Vesting"
msgstr ""

#: src/pages/Ecosystem/Ecosystem.js
msgid "Returns calculator for GMX and GLP"
msgstr "GMX 및 GLP 수익 계산기"

#: src/components/Referrals/ClaimAffiliatesModal/ClaimAffiliatesModal.tsx
#: src/pages/Stake/StakeV1.js
#: src/pages/Stake/StakeV1.js
#: src/pages/Stake/StakeV1.js
#: src/pages/Stake/StakeV1.js
#: src/pages/Stake/StakeV1.js
#: src/pages/Stake/StakeV2.js
#: src/pages/Stake/StakeV2.js
msgid "Rewards"
msgstr "보상"

#: src/components/Synthetics/ChartTokenSelector/ChartTokenSelector.tsx
msgid "SHORT LIQ."
msgstr ""

#: src/domain/synthetics/positions/utils.ts
msgid "SL"
msgstr ""

#: src/components/Referrals/JoinReferralCode.js
msgid "Same as current active code"
msgstr "현재 유효한 코드와 같음"

#: src/components/SettingsModal/SettingsModal.tsx
msgid "Save"
msgstr "저장"

#: src/pages/Home/Home.js
msgid "Save on Costs"
msgstr "비용 절감"

#: src/components/Glp/GlpSwap.js
msgid "Save on Fees"
msgstr "수수료 절약"

#: src/components/MarketSelector/MarketSelector.tsx
msgid "Search Market"
msgstr ""

#: src/components/MarketSelector/PoolSelector.tsx
msgid "Search Pool"
msgstr ""

#: src/components/SearchInput/SearchInput.tsx
msgid "Search Token"
msgstr "토큰 찾기"

#: src/components/NetworkDropdown/LanguagePopupHome.tsx
#: src/components/NetworkDropdown/NetworkDropdown.tsx
msgid "Select Language"
msgstr "언어 선택"

#: src/components/Exchange/PositionDropdown.tsx
msgid "Select Market"
msgstr "마켓 선택"

#: src/components/Synthetics/SettleAccruedFundingFeeModal/SettleAccruedFundingFeeModal.tsx
msgid "Select Positions"
msgstr ""

#: src/pages/MarketPoolsPage/MarketPoolsPage.tsx
msgid "Select a Market"
msgstr ""

#: src/domain/synthetics/trade/utils/validation.ts
msgid "Select a Pay token"
msgstr ""

#: src/domain/synthetics/trade/utils/validation.ts
msgid "Select a collateral"
msgstr ""

#: src/domain/synthetics/trade/utils/validation.ts
#: src/domain/synthetics/trade/utils/validation.ts
msgid "Select a market"
msgstr ""

#: src/domain/synthetics/trade/utils/validation.ts
msgid "Select a token"
msgstr ""

#: src/pages/ClaimEsGmx/ClaimEsGmx.js
msgid "Select an option"
msgstr "옵션 선택"

#: src/components/Exchange/SwapBox.js
#: src/components/Exchange/SwapBox.js
#: src/components/Exchange/SwapBox.js
#: src/components/Exchange/SwapBox.js
#: src/domain/synthetics/trade/utils/validation.ts
msgid "Select different tokens"
msgstr "다른 토큰 선택"

#: src/pages/ClaimEsGmx/ClaimEsGmx.js
msgid "Select your vesting option below then click \"Claim\"."
msgstr "베스팅 옵션을 선택한 후 \"수령하기\" 버튼을 클릭해주세요."

#: src/pages/BeginAccountTransfer/BeginAccountTransfer.js
msgid "Self-transfer not supported"
msgstr "자신에게 전송하는 것은 지원되지 않습니다"

#: src/components/Synthetics/GmList/GmList.tsx
#: src/components/Synthetics/GmList/GmList.tsx
#: src/components/Synthetics/GmSwap/GmConfirmationBox/GmConfirmationBox.tsx
msgid "Sell"
msgstr ""

#: src/components/Synthetics/GmSwap/GmFees/GmFees.tsx
msgid "Sell Fee"
msgstr ""

#: src/components/Glp/GlpSwap.js
#: src/components/Glp/GlpSwap.js
#: src/components/Glp/GlpSwap.js
#: src/components/Glp/GlpSwap.js
#: src/pages/Stake/StakeV2.js
msgid "Sell GLP"
msgstr "GLP 판매"

#: src/components/Synthetics/GmSwap/GmSwapBox/GmSwapBox.tsx
#: src/components/Synthetics/GmSwap/GmSwapBox/GmSwapBox.tsx
msgid "Sell GM"
msgstr ""

#: src/components/Glp/GlpSwap.js
msgid "Sell failed."
msgstr "판매 실패"

#: src/components/Glp/GlpSwap.js
#: src/components/Glp/GlpSwap.js
msgid "Sell for {0}"
msgstr "{0}로 판매"

#: src/components/Synthetics/StatusNotification/GmStatusNotification.tsx
msgid "Sell order cancelled"
msgstr ""

#: src/components/Synthetics/StatusNotification/GmStatusNotification.tsx
msgid "Sell order executed"
msgstr ""

#: src/components/Synthetics/StatusNotification/GmStatusNotification.tsx
msgid "Sell request sent"
msgstr ""

#: src/components/Glp/GlpSwap.js
msgid "Sell submitted!"
msgstr "판매 제출 완료!"

#: src/components/Synthetics/MarketStats/MarketStats.tsx
msgid "Sellable"
msgstr ""

#: src/components/Synthetics/GmSwap/GmConfirmationBox/GmConfirmationBox.tsx
msgid "Selling GM..."
msgstr ""

#: src/components/Glp/GlpSwap.js
msgid "Selling..."
msgstr "판매중..."

#: src/pages/BeginAccountTransfer/BeginAccountTransfer.js
msgid "Sender has withdrawn all tokens from Affiliate Vesting Vault"
msgstr ""

#: src/pages/BeginAccountTransfer/BeginAccountTransfer.js
msgid "Sender has withdrawn all tokens from GLP Vesting Vault"
msgstr "GLP의 베스팅 볼트에서 모든 토큰을 인출했습니다."

#: src/pages/BeginAccountTransfer/BeginAccountTransfer.js
msgid "Sender has withdrawn all tokens from GMX Vesting Vault"
msgstr "GMX의 베스팅 볼트에서 모든 토큰을 인출했습니다."

#: src/components/Synthetics/StatusNotification/GmStatusNotification.tsx
msgid "Sending Buy request"
msgstr ""

#: src/components/Synthetics/StatusNotification/GmStatusNotification.tsx
msgid "Sending Sell request"
msgstr ""

#: src/components/Synthetics/StatusNotification/OrderStatusNotification.tsx
msgid "Sending order request"
msgstr ""

#: src/components/Synthetics/StatusNotification/FeesSettlementStatusNotification.tsx
msgid "Sending settle request"
msgstr ""

#: src/components/Exchange/PositionDropdown.tsx
msgid "Set TP/SL"
msgstr ""

#: src/components/Header/AppHeaderLinks.tsx
#: src/components/NetworkDropdown/NetworkDropdown.tsx
#: src/components/NetworkDropdown/NetworkDropdown.tsx
#: src/components/SettingsModal/SettingsModal.tsx
msgid "Settings"
msgstr "설정"

#: src/components/Synthetics/Claims/SettleAccruedCard.tsx
#: src/components/Synthetics/SettleAccruedFundingFeeModal/SettleAccruedFundingFeeModal.tsx
msgid "Settle"
msgstr ""

#: src/components/Synthetics/StatusNotification/FeesSettlementStatusNotification.tsx
msgid "Settle request for {0, plural, one {# position} other {# positions}} sent"
msgstr ""

#: src/components/Synthetics/ClaimHistoryRow/ClaimHistoryRow.tsx
msgid "Settled Funding Fees"
msgstr ""

#: src/components/Synthetics/StatusNotification/FeesSettlementStatusNotification.tsx
msgid "Settling Positions' Fees"
msgstr ""

#: src/components/Synthetics/SettleAccruedFundingFeeModal/SettleAccruedFundingFeeModal.tsx
msgid "Settling..."
msgstr ""

#: src/components/Exchange/PositionsList.js
msgid "Share"
msgstr "공유"

#: src/components/Exchange/PositionDropdown.tsx
#: src/components/Exchange/PositionShare.tsx
msgid "Share Position"
msgstr "포지션 공유"

#: src/components/Exchange/ConfirmationBox.js
#: src/components/Exchange/ConfirmationBox.js
#: src/components/Exchange/ConfirmationBox.js
#: src/components/Exchange/ConfirmationBox.js
#: src/components/Exchange/ConfirmationBox.js
#: src/components/Exchange/ExchangeTVChart.js
#: src/components/Exchange/ExchangeTVChart.js
#: src/components/Exchange/OrdersList.js
#: src/components/Exchange/PositionEditor.js
#: src/components/Exchange/PositionSeller.js
#: src/components/Exchange/PositionsList.js
#: src/components/Exchange/PositionsList.js
#: src/components/Exchange/PositionsList.js
#: src/components/Exchange/SwapBox.js
#: src/components/Exchange/SwapBox.js
#: src/components/Exchange/SwapBox.js
#: src/components/Exchange/SwapBox.js
#: src/components/Exchange/SwapBox.js
#: src/components/Exchange/TradeHistory.js
#: src/components/Exchange/TradeHistory.js
#: src/components/Exchange/TradeHistory.js
#: src/components/Synthetics/ClaimHistoryRow/ClaimHistoryRow.tsx
#: src/components/Synthetics/ClaimHistoryRow/ClaimHistoryRow.tsx
#: src/components/Synthetics/ClaimHistoryRow/ClaimHistoryRow.tsx
#: src/components/Synthetics/ConfirmationBox/ConfirmationBox.tsx
#: src/components/Synthetics/ConfirmationBox/ConfirmationBox.tsx
#: src/components/Synthetics/ConfirmationBox/ConfirmationBox.tsx
#: src/components/Synthetics/ConfirmationBox/ConfirmationBox.tsx
#: src/components/Synthetics/MarketCard/MarketCard.tsx
#: src/components/Synthetics/MarketNetFee/MarketNetFee.tsx
#: src/components/Synthetics/OrderItem/OrderItem.tsx
#: src/components/Synthetics/PositionEditor/PositionEditor.tsx
#: src/components/Synthetics/PositionItem/PositionItem.tsx
#: src/components/Synthetics/PositionItem/PositionItem.tsx
#: src/components/Synthetics/PositionSeller/PositionSeller.tsx
#: src/components/Synthetics/SettleAccruedFundingFeeModal/SettleAccruedFundingFeeRow.tsx
#: src/components/Synthetics/StatusNotification/FeesSettlementStatusNotification.tsx
#: src/components/Synthetics/StatusNotification/OrderStatusNotification.tsx
#: src/components/Synthetics/TVChart/TVChart.tsx
#: src/components/Synthetics/TVChart/TVChart.tsx
#: src/components/Synthetics/TVChart/TVChart.tsx
#: src/components/Synthetics/TradeBox/TradeBox.tsx
#: src/components/Synthetics/TradeHistoryRow/utils.ts
#: src/context/SyntheticsEvents/SyntheticsEventsProvider.tsx
#: src/context/SyntheticsEvents/SyntheticsEventsProvider.tsx
#: src/domain/synthetics/orders/utils.ts
#: src/pages/Actions/Actions.js
#: src/pages/Actions/Actions.js
#: src/pages/Exchange/Exchange.js
#: src/pages/Exchange/Exchange.js
#: src/pages/Exchange/Exchange.js
#: src/pages/Exchange/Exchange.js
#: src/pages/OrdersOverview/OrdersOverview.js
msgid "Short"
msgstr "숏"

#: src/components/Synthetics/MarketStats/MarketStats.tsx
msgid "Short Collateral"
msgstr ""

#: src/components/Exchange/ChartTokenSelector.tsx
msgid "Short Liquidity"
msgstr ""

#: src/components/Synthetics/MarketCard/MarketCard.tsx
msgid "Short Open Interest"
msgstr ""

#: src/components/Synthetics/MarketNetFee/MarketNetFee.tsx
#: src/pages/Dashboard/DashboardV2.js
msgid "Short Positions"
msgstr "숏 포지션"

#: src/components/Exchange/SwapBox.js
msgid "Short {0}"
msgstr "{0} 숏"

#: src/components/Exchange/ConfirmationBox.js
msgid "Shorting..."
msgstr "숏 실행중..."

#: src/components/SettingsModal/SettingsModal.tsx
msgid "Show debug values"
msgstr ""

#: src/components/Synthetics/Claims/SettleAccruedCard.tsx
msgid "Show details"
msgstr ""

#: src/pages/Home/Home.js
msgid "Simple Swaps"
msgstr "간단한 스왑"

#: src/pages/Ecosystem/Ecosystem.js
msgid "Simulate your hedge strategy"
msgstr ""

#: src/components/Synthetics/PositionItem/PositionItem.tsx
msgid "Since your position's Collateral is {0} with a value larger than the Position Size, the Collateral value will cover any negative PnL."
msgstr ""

#: src/components/Synthetics/PositionItem/PositionItem.tsx
msgid "Since your position's Collateral is {0} with a value larger than the Position Size, the Collateral value will increase to cover any negative PnL."
msgstr ""

#: src/components/Synthetics/GmSwap/GmSwapBox/GmSwapBox.tsx
msgid "Single"
msgstr ""

#: src/components/Exchange/PositionEditor.js
#: src/components/Exchange/PositionSeller.js
#: src/components/Exchange/PositionsList.js
#: src/components/Exchange/PositionsList.js
#: src/components/Synthetics/ConfirmationBox/ConfirmationBox.tsx
#: src/components/Synthetics/ConfirmationBox/ConfirmationBox.tsx
#: src/components/Synthetics/OrderEditor/OrderEditor.tsx
#: src/components/Synthetics/PositionEditor/PositionEditor.tsx
#: src/components/Synthetics/PositionItem/PositionItem.tsx
#: src/components/Synthetics/PositionList/PositionList.tsx
#: src/components/Synthetics/PositionSeller/PositionSeller.tsx
#: src/components/Synthetics/TradeBox/TradeBox.tsx
msgid "Size"
msgstr "사이즈"

#: src/components/Exchange/ConfirmationBox.js
#: src/components/Exchange/PositionSeller.js
#: src/components/Synthetics/ConfirmationBox/rows/AllowedSlippageRow.tsx
#: src/components/Synthetics/PositionSeller/rows/AllowedSlippageRow.tsx
msgid "Slippage is too high"
msgstr ""

#: src/components/SettingsModal/SettingsModal.tsx
msgid "Slippage should be less than -5%"
msgstr ""

#: src/components/Exchange/UsefulLinks.tsx
msgid "Speed up page loading"
msgstr "페이지 로드 속도 향상"

#: src/components/Exchange/ConfirmationBox.js
#: src/components/Exchange/PositionSeller.js
#: src/components/Synthetics/ConfirmationBox/ConfirmationBox.tsx
msgid "Spread"
msgstr "스프레드"

#: src/pages/Ecosystem/Ecosystem.js
msgid "Spreadsheet for position calculations"
msgstr ""

#: src/pages/Dashboard/DashboardV2.js
msgid "Stablecoin Percentage"
msgstr "스테이블코인 비율"

#: src/pages/Stake/StakeV1.js
#: src/pages/Stake/StakeV1.js
#: src/pages/Stake/StakeV1.js
#: src/pages/Stake/StakeV2.js
#: src/pages/Stake/StakeV2.js
#: src/pages/Stake/StakeV2.js
#: src/pages/Stake/StakeV2.js
msgid "Stake"
msgstr "스테이킹"

#: src/pages/Stake/StakeV2.js
msgid "Stake <0>GMX</0> and buy <1>GM</1> or <2>GLP</2> to earn rewards."
msgstr ""

#: src/pages/Stake/StakeV2.js
msgid "Stake GMX"
msgstr ""

#: src/pages/Stake/StakeV2.js
msgid "Stake GMX Rewards"
msgstr ""

#: src/pages/Stake/StakeV2.js
msgid "Stake Multiplier Points"
msgstr ""

#: src/pages/Stake/StakeV2.js
msgid "Stake esGMX"
msgstr ""

#: src/pages/Stake/StakeV2.js
msgid "Stake esGMX Rewards"
msgstr ""

#: src/pages/Stake/StakeV1.js
msgid "Stake failed"
msgstr "스테이킹 실패됨"

#: src/pages/Stake/StakeV2.js
msgid "Stake failed."
msgstr ""

#: src/pages/Stake/StakeV2.js
msgid "Stake submitted!"
msgstr ""

#: src/pages/Stake/StakeV1.js
msgid "Stake submitted! <0>View status.</0>"
msgstr "스테이킹 제출완료! <0>상태 보기.</0>"

#: src/components/Glp/GlpSwap.js
#: src/pages/Stake/StakeV1.js
#: src/pages/Stake/StakeV1.js
#: src/pages/Stake/StakeV1.js
#: src/pages/Stake/StakeV1.js
#: src/pages/Stake/StakeV1.js
#: src/pages/Stake/StakeV2.js
#: src/pages/Stake/StakeV2.js
#: src/pages/Stake/StakeV2.js
msgid "Staked"
msgstr "스테이킹 완료"

#: src/pages/Stake/StakeV2.js
msgid "Staked Multiplier Points"
msgstr ""

#: src/pages/Stake/StakeV2.js
#: src/pages/Stake/StakeV2.js
msgid "Staked Tokens"
msgstr ""

#: src/pages/Stake/StakeV1.js
#: src/pages/Stake/StakeV2.js
msgid "Staking..."
msgstr "스테이킹중..."

#: src/pages/Dashboard/DashboardV2.js
msgid "Stats"
msgstr "통계"

#: src/domain/synthetics/orders/utils.ts
msgid "Stop Loss Decrease"
msgstr ""

#: src/components/Synthetics/ConfirmationBox/ConfirmationBox.tsx
#: src/domain/synthetics/positions/utils.ts
msgid "Stop-Loss"
msgstr ""

#: src/components/Synthetics/ConfirmationBox/ConfirmationBox.tsx
msgid "Stop-Loss PnL"
msgstr ""

#: src/pages/Ecosystem/Ecosystem.js
msgid "Structured Products"
msgstr "구조화금융 프로덕트"

#: src/components/Synthetics/SubaccountModal/SubaccountModal.tsx
msgid "Subaccount Balance"
msgstr ""

#: src/components/Synthetics/StatusNotification/SubaccountNotification.tsx
msgid "Subaccount activated"
msgstr ""

#: src/components/Synthetics/StatusNotification/SubaccountNotification.tsx
msgid "Subaccount activation failed"
msgstr ""

#: src/components/Synthetics/StatusNotification/SubaccountNotification.tsx
msgid "Subaccount created"
msgstr ""

#: src/components/Synthetics/StatusNotification/SubaccountNotification.tsx
msgid "Subaccount deactivated"
msgstr ""

#: src/components/Synthetics/StatusNotification/SubaccountNotification.tsx
msgid "Subaccount deactivation failed"
msgstr ""

#: src/components/Synthetics/StatusNotification/SubaccountNotification.tsx
msgid "Subaccount generation failed"
msgstr ""

#: src/components/Synthetics/StatusNotification/SubaccountNotification.tsx
msgid "Subaccount is updated"
msgstr ""

#: src/components/Synthetics/SubaccountModal/SubaccountModal.tsx
msgid "Subaccount {0} Balance is used to pay for the Network Fees. Use the \"Top-up\" field if you need to transfer {1} to your Subaccount."
msgstr ""

#: src/components/Synthetics/SubaccountModal/SubaccountModal.tsx
msgid "Subaccount:"
msgstr ""

#: src/components/Referrals/JoinReferralCode.js
msgid "Submit"
msgstr "제출"

#: src/domain/synthetics/markets/claimFundingFeesTxn.ts
#: src/domain/synthetics/referrals/claimAffiliateRewardsTxn.ts
msgid "Success claimings"
msgstr ""

#: src/pages/Dashboard/DashboardV2.js
#: src/pages/Dashboard/DashboardV2.js
msgid "Supply"
msgstr "공급량"

#: src/components/Exchange/OrdersList.js
#: src/components/Exchange/SwapBox.js
#: src/components/Exchange/SwapBox.js
#: src/components/Exchange/SwapBox.js
#: src/components/Synthetics/ConfirmationBox/ConfirmationBox.tsx
#: src/components/Synthetics/StatusNotification/OrderStatusNotification.tsx
#: src/components/Synthetics/SwapCard/SwapCard.tsx
#: src/components/Synthetics/TradeBox/TradeBox.tsx
#: src/pages/OrdersOverview/OrdersOverview.js
msgid "Swap"
msgstr "스왑"

#: src/components/Exchange/FeesTooltip.tsx
msgid "Swap Fee"
msgstr ""

#: src/components/Exchange/SwapBox.js
msgid "Swap Order created!"
msgstr "스완 주문 생성!"

#: src/components/Exchange/SwapBox.js
msgid "Swap Order creation failed."
msgstr "스왑 주문 생성 실패."

#: src/components/Exchange/SwapBox.js
msgid "Swap Order submitted!"
msgstr "스왑 주문 제출 완료!"

#: src/components/Synthetics/TradeFeesRow/TradeFeesRow.tsx
msgid "Swap Price Impact"
msgstr ""

#: src/components/Synthetics/TradeFeesRow/TradeFeesRow.tsx
msgid "Swap Profit Fee"
msgstr ""

#: src/components/Synthetics/TradeFeesRow/TradeFeesRow.tsx
msgid "Swap UI Fee"
msgstr ""

#: src/pages/OrdersOverview/OrdersOverview.js
msgid "Swap active: {0}, executed: {1}, cancelled: {2}"
msgstr "스왑 액티브: {0}, 실행 완료: {1}, 취소 완료: {2}"

#: src/components/Exchange/SwapBox.js
msgid "Swap amount exceeds Available Liquidity."
msgstr ""

#: src/components/Exchange/PositionSeller.js
msgid "Swap amount from {0} to {1} exceeds {2} acceptable amount. Can only receive {3}."
msgstr ""

#: src/components/Exchange/PositionSeller.js
msgid "Swap amount from {0} to {1} exceeds {2} available liquidity. Choose a different \"Receive\" token."
msgstr ""

#: src/components/Exchange/SwapBox.js
#: src/components/Exchange/SwapBox.js
#: src/components/Exchange/SwapBox.js
#: src/domain/synthetics/orders/createWrapOrUnwrapTxn.ts
#: src/domain/synthetics/orders/createWrapOrUnwrapTxn.ts
msgid "Swap failed."
msgstr "스왑 실패."

#: src/components/Glp/SwapErrorModal.tsx
msgid "Swap on 1inch"
msgstr "1inch에서 스왑하기"

#: src/components/Exchange/SwapBox.js
msgid "Swap submitted!"
msgstr "스왑 제출완료"

#: src/components/Exchange/SwapBox.js
#: src/domain/synthetics/orders/createWrapOrUnwrapTxn.ts
#: src/domain/synthetics/orders/createWrapOrUnwrapTxn.ts
msgid "Swap submitted."
msgstr "스왑 제출 완료."

#: src/components/Synthetics/TradeBox/TradeBox.tsx
msgid "Swap {0}"
msgstr ""

#: src/components/Exchange/TradeHistory.js
msgid "Swap {0} USDG for{1} {2}"
msgstr ""

#: src/components/Glp/GlpSwap.js
msgid "Swap {0} on 1inch"
msgstr "{0}을 1inch에서 스왑"

#: src/components/Exchange/SwapBox.js
msgid "Swap {0} submitted!"
msgstr "{0} 스왑 제출완료!"

#: src/components/Synthetics/TradeFeesRow/TradeFeesRow.tsx
msgid "Swap {0} to {1}"
msgstr ""

#: src/components/Glp/SwapErrorModal.tsx
msgid "Swap {0} to {1} on 1inch"
msgstr "{0}에서 {1}로 1inch에서 스왑"

#: src/components/Exchange/TradeHistory.js
msgid "Swap {0} {1} for {2} {3}"
msgstr ""

#: src/components/Exchange/TradeHistory.js
msgid "Swap {0} {1} for{2} USDG"
msgstr ""

#: src/domain/synthetics/orders/utils.ts
msgid "Swap {fromTokenText} for {toTokenText}"
msgstr ""

#: src/domain/synthetics/orders/createWrapOrUnwrapTxn.ts
#: src/domain/synthetics/orders/createWrapOrUnwrapTxn.ts
msgid "Swapped {0} for {1}"
msgstr ""

#: src/components/Exchange/SwapBox.js
#: src/components/Exchange/SwapBox.js
#: src/components/Exchange/SwapBox.js
msgid "Swapped {0} {1} for {2} {3}!"
msgstr "{0} {1}에서 {2} {3}으로 스왑됨"

#: src/components/Exchange/ConfirmationBox.js
msgid "Swapping..."
msgstr "스왑중..."

#: src/components/Exchange/SwapBox.js
msgid "Swaps disabled, pending {0} upgrade"
msgstr "{0} 업그레이드를 위해 스왑이 비활성화되었습니다"

#: src/components/Exchange/SwapBox.js
msgid "Switch to {0} collateral."
msgstr ""

#: src/domain/synthetics/positions/utils.ts
msgid "T"
msgstr ""

#: src/components/Glp/GlpSwap.js
#: src/components/Synthetics/MarketsList/MarketsList.tsx
#: src/pages/Dashboard/DashboardV2.js
msgid "TOKEN"
msgstr "토큰"

#: src/components/Synthetics/GmList/GmList.tsx
msgid "TOTAL SUPPLY"
msgstr ""

#: src/domain/synthetics/positions/utils.ts
msgid "TP"
msgstr ""

#: src/components/Synthetics/PositionItem/PositionItem.tsx
#: src/components/Synthetics/PositionSeller/PositionSeller.tsx
#: src/components/Synthetics/TradeBox/TradeBox.tsx
msgid "TP/SL"
msgstr ""

#: src/components/Synthetics/ConfirmationBox/ConfirmationBox.tsx
#: src/domain/synthetics/positions/utils.ts
msgid "Take-Profit"
msgstr ""

#: src/components/Synthetics/ConfirmationBox/ConfirmationBox.tsx
msgid "Take-Profit PnL"
msgstr ""

#: src/components/Exchange/SwapBox.js
msgid "Take-profit and stop-loss orders can be set after opening a position. <0/><1/>There will be a \"Close\" button on each position row, clicking this will display the option to set trigger orders. <2/><3/>For screenshots and more information, please see the <4>docs</4>."
msgstr "TP/SL 주문은 포지션을 연 후 가능합니다. <0/><1/>각 행의 \"닫기\" 버튼을 클리하면 트리거 주문 설정 화면을 표시합니다. <2/><3/>더 자세한 스크린샷과 정보는 <4>docs</4>를 참고해주세요."

#: src/pages/Dashboard/DashboardV2.js
#: src/pages/Dashboard/DashboardV2.js
msgid "Target Min Amount"
msgstr "최소 목표 수량"

#: src/pages/Dashboard/DashboardV2.js
msgid "Target Weight"
msgstr "목표 가중치"

#: src/pages/Ecosystem/Ecosystem.js
msgid "Telegram Group"
msgstr "텔레그램 그룹"

#: src/pages/Ecosystem/Ecosystem.js
msgid "Telegram Group (Chinese)"
msgstr "텔레그램 그룹 (중국어)"

#: src/pages/Ecosystem/Ecosystem.js
msgid "Telegram Group (Portuguese)"
msgstr "텔레그램 그룹 (포르투갈어)"

#: src/pages/Ecosystem/Ecosystem.js
msgid "Telegram Groups"
msgstr "텔레그램 그룹"

#: src/pages/Ecosystem/Ecosystem.js
msgid "Telegram bot for GMX Swaps monitoring"
msgstr ""

#: src/pages/Ecosystem/Ecosystem.js
msgid "Telegram bot for GMX position updates"
msgstr "GMX 포지션 업데이트를 위한 텔레그램 봇"

#: src/pages/Ecosystem/Ecosystem.js
msgid "Telegram bot for Open Interest on GMX"
msgstr "GMX 미결제약정을 위한 텔레그램 봇"

#: src/components/Footer/constants.ts
#: src/pages/TermsAndConditions/TermsAndConditions.js
msgid "Terms and Conditions"
msgstr "약관"

#: src/pages/Stake/StakeV1.js
msgid "The <0>GMX migration</0> is in progress, please migrate your GMT, xGMT, GMT-USDG and xGMT-USDG tokens.<1/>USDG tokens will continue to function as before and do not need to be migrated."
msgstr "<0>GMX 마이그레이션</0>은 진행중입니다. 귀하의 GMT, xGMT, GMT-USDG 및 xGMT-USDG 토큰을 이전해주세요.<1/>USDG 토큰은 계속 기능하기때문에 이전할 필요가 없습니다."

#: src/components/Synthetics/MarketCard/MarketCard.tsx
msgid "The Available Liquidity will be the lesser of the difference between the maximum value and the current value for the Reserve and Open Interest."
msgstr ""

#: src/components/AprInfo/AprInfo.tsx
msgid "The Bonus APR will be airdropped as ARB tokens. <0>Read more</0>."
msgstr ""

#: src/components/Glp/GlpSwap.js
msgid "The Bonus Rebate is an estimate and will be airdropped as ARB tokens when migrating this liquidity to GM pools within the same epoch. <0>Read more</0>."
msgstr ""

#: src/components/Synthetics/TradeFeesRow/TradeFeesRow.tsx
msgid "The Bonus Rebate will be airdropped as ARB tokens on a pro-rata basis. <0>Read more</0>."
msgstr ""

#: src/components/Synthetics/AcceptablePriceImpactInputRow/AcceptablePriceImpactInputRow.tsx
msgid "The Current Price Impact is {0}. Consider adding a buffer of 0.30% to it so the order is more likely to be processed."
msgstr ""

#: src/components/Synthetics/TradeHistoryRow/utils.ts
msgid "The Execution Price didn't meet the Acceptable Price condition. The Order will get filled when the condition is met."
msgstr ""

#: src/pages/Stake/StakeV1.js
msgid "The Gambit protocol is in beta, please read the <0>staking details</0>before participating."
msgstr "해당 Gambit 프로토콜은 베타 버전입니다. 참여하기 전에 <0>스테이킹 세부사항</0>을 참조해주세요."

#: src/components/SettingsModal/SettingsModal.tsx
msgid "The Max Execution Fee is set to a higher value to handle potential increases in gas price during order execution. Any excess execution fee will be refunded to your account when the order is executed. Only applicable to GMX V2."
msgstr ""

#: src/pages/ClaimEsGmx/ClaimEsGmx.js
msgid "The address of the esGMX (IOU) token is {esGmxIouAddress}."
msgstr "esGMX (IOU) 토큰의 주소는 {esGmxIouAddress}입니다."

#: src/components/Exchange/SwapBox.js
msgid "The borrow fee is calculated as (assets borrowed) / (total assets in pool) * 0.01% per hour."
msgstr "차용 수수료는 시간당 (차용된 자산) / (풀 안의 총 자산) * 0.01%로 계산됩니다."

#: src/components/Synthetics/AcceptablePriceImpactInputRow/AcceptablePriceImpactInputRow.tsx
msgid "The current Price Impact is {0}. Consider using -0.30% Acceptable Price Impact so the order is more likely to be processed."
msgstr ""

#: src/pages/ClaimEsGmx/ClaimEsGmx.js
msgid "The esGMX (IOU) token is transferrable. You can add the token to your wallet and send it to another address to claim if you'd like."
msgstr "\"esGMX (IOU) 토큰의 주소는 {esGmxIouAddress} 입니다."

#: src/pages/ClaimEsGmx/ClaimEsGmx.js
msgid "The esGMX tokens can be staked or vested at any time."
msgstr "esGMX는 언제든지 스테이킹하거나 베스팅 할 수 있습니다."

#: src/lib/contracts/transactionErrors.tsx
msgid "The mark price has changed, consider increasing your Allowed Slippage by clicking on the \"...\" icon next to your address."
msgstr "시장 평균가가 변화되었습니다. 귀하의 주소 옆에 \"...\" 아이콘을 클릭해서 허용 가능한 슬리피지 증가를 고려해보세요."

#: src/components/Synthetics/NetworkFeeRow/NetworkFeeRow.tsx
msgid "The max execution fee is overestimated, including by the buffer set under settings. Upon execution, any excess execution fee is sent back to your account."
msgstr "최대 실행 수수료가 과도하게 추정되었습니다. 설정에서 설정된 버퍼를 포함하여 계산되었습니다. 실행시, 초과된 실행 수수료는 귀하의 계정으로 반환됩니다."

#: src/components/Synthetics/SubaccountModal/SubaccountStatus.tsx
msgid "The maximum number of authorized Actions has been reached. Re-authorize a higher value using the \"<0>Max allowed actions</0>\" field."
msgstr ""

<<<<<<< HEAD
=======
#: src/domain/legacy.ts
msgid "The network Fees are very high currently, which may be due to a temporary increase in transactions on the {0} network."
msgstr "현재 네트워크 수수료가 매우 높습니다. 이는 {0} 네트워크의 일시적인 거래량 증가로 인한 것일 수 있습니다."

>>>>>>> a7fd3bff
#: src/domain/synthetics/fees/utils/executionFee.ts
msgid "The network fees are high currently, which may be due to a temporary increase in transactions on the {chainName} network."
msgstr "현재 네트워크 수수료가 높습니다. 이는 {chainName} 네트워크의 일시적인 거래량 증가로 인한 것일 수 있습니다."

#: src/domain/synthetics/fees/utils/executionFee.ts
msgid "The network fees are very high currently, which may be due to a temporary increase in transactions on the {chainName} network."
msgstr "현재 네트워크 수수료가 매우 높습니다. 이는 {chainName} 네트워크의 일시적인 거래량 증가로 인한 것일 수 있습니다."

#: src/domain/synthetics/orders/utils.ts
msgid "The order may not execute at the desired {priceText} as its acceptable price impact is set to {formattedOrderAcceptablePriceImpact}, which is lower than the current market price impact of {formattedCurrentAcceptablePriceImpact}. It can be edited using the \"Edit\" button."
msgstr ""

#: src/domain/synthetics/orders/utils.ts
msgid "The order will not be executed as its trigger price is beyond the position's liquidation price."
msgstr ""

#: src/components/Synthetics/ConfirmationBox/ConfirmationBox.tsx
msgid "The order will only execute if the Min. Receive is met and there is sufficient liquidity."
msgstr ""

#: src/components/Exchange/ConfirmationBox.js
msgid "The order will only execute if the price conditions are met and there is sufficient liquidity"
msgstr "주문은 가격 조건 및 유동성 충분 요건이 만족하는 경우에만 실행됩니다"

#: src/components/Synthetics/ConfirmationBox/ConfirmationBox.tsx
msgid "The order will only execute if the price conditions are met and there is sufficient liquidity."
msgstr ""

#: src/components/Referrals/TradersStats.tsx
msgid "The owner of this Referral Code has set a custom discount of {currentTierDiscount}% instead of the standard {0}% for Tier {1}."
msgstr ""

#: src/components/Exchange/PositionEditor.js
msgid "The pending borrow fee will be charged on this transaction."
msgstr ""

#: src/components/Synthetics/MarketCard/MarketCard.tsx
msgid "The position will be opened at a reference price of {0}, not accounting for price impact, with a max slippage of -{1}%.<0/><1/>The slippage amount can be configured under Settings, found by clicking on your address at the top right of the page after connecting your wallet.<2/><3/><4>More Info</4>"
msgstr ""

#: src/components/Exchange/SwapBox.js
msgid "The position will be opened at {0} USD with a max slippage of {1}%.<0/><1/>The slippage amount can be configured under Settings, found by clicking on your address at the top right of the page after connecting your wallet.<2/><3/><4>More Info</4>"
msgstr "해당 포지션은 최대 슬리피지 {1}%의 {0} USD에서 열리게 됩니다.<0/><1/>슬리피지 설정은 지갑 연동 후 최상단 우측, 귀하의 지갑주소 우측의 세팅을 통해서 설정할 수 있습니다.<2/><3/><4>더 자세한 정보<4/>"

#: src/components/SubaccountNavigationButton/SubaccountNavigationButton.tsx
msgid "The previously authorized maximum number of Actions has been reached for One-Click Trading. Click here to re-authorize."
msgstr ""

#: src/components/Exchange/OrdersList.js
msgid "The price that the order can be executed at may differ slightly from the chart price as market orders can change the price while limit / trigger orders cannot."
msgstr "주문이 실행될 수 있는 가격은 차트에 표시된 가격과 조금 다를 수 있습니다. 그 이유는 시장가 주문이 가격을 바꿀 수 있는 반면 지정가 주문이나 트리거 주문이 가격을 바꾸지는 않기 때문입니다."

#: src/components/Referrals/referralsHelper.js
msgid "The referral code can't be more than {MAX_REFERRAL_CODE_LENGTH} characters."
msgstr "추천인 코드의 길이는 {MAX_REFERRAL_CODE_LENGTH}글자를 넘을 수 없습니다."

#: src/components/Synthetics/ConfirmationBox/ConfirmationBox.tsx
msgid "The spread is > 1%, please ensure the trade details are acceptable before comfirming"
msgstr ""

#: src/components/Exchange/ConfirmationBox.js
msgid "The spread is > 1%, please ensure the trade details are acceptable before confirming"
msgstr ""

#: src/components/ModalViews/RedirectModal.js
msgid "The website is a community deployed and maintained instance of the open source <0>GMX front end</0>, hosted and served on the distributed, peer-to-peer <1>IPFS network</1>."
msgstr "웹사이트는 오픈소스인 <0>GMX front end</0>를 이용하고 커뮤니티에의해 배포되며, P2P <1>IPFS network<1/>에 의해 서빙및 호스팅됩니다."

#: src/context/SubaccountContext/SubaccountContext.tsx
msgid "There are insufficient funds in your Subaccount for One-Click Trading. <0>Click here</0> to top-up."
msgstr ""

#: src/components/SubaccountNavigationButton/SubaccountNavigationButton.tsx
msgid "There are insufficient funds in your Subaccount for One-Click Trading. Click here to top-up."
msgstr ""

#: src/components/Synthetics/SubaccountModal/SubaccountStatus.tsx
msgid "There are insufficient funds in your Subaccount for One-Click Trading. Use the \"<0>Top-up</0>\" field to increase the Subaccount Balance."
msgstr ""

#: src/components/Exchange/SwapBox.js
msgid "There are more longs than shorts, borrow fees for shorting is currently zero"
msgstr "숏 포지션보다 롱 포지션이 더 많이 열려있기 때문에, 현재 숏 포지션에 적용되는 차용수수료는 0입니다"

#: src/components/Exchange/SwapBox.js
msgid "There are more shorts than longs, borrow fees for longing is currently zero"
msgstr "롱 포지션보다 숏 포지션이 더 많이 열려있기 때문에, 현재 롱 포지션에 적용되는 차용수수료는 0입니다"

#: src/components/Glp/SwapErrorModal.tsx
msgid "There is not enough liquidity in a single token for your size. Please check the Save on Fees section and consider splitting your order into several different ones"
msgstr "한 종류의 토큰에서 해당 스왑을 실현할 수 있는 충분한 유동성이 존재하지 않습니다. \" 수수료 절약 섹션을 확인 후 주문을 복수로 분할하는 것을 검토해주세요"

#: src/lib/contracts/transactionErrors.tsx
msgid "There is not enough {0} in your account on {1} to send this transaction.<0/><1/><2>Buy or Transfer {2} to {3}</2>"
msgstr ""

#: src/domain/tokens/approveTokens.tsx
msgid "There is not enough {0} in your account on {networkName} to send this transaction.<0/><1/><2>Buy or Transfer {1} to {networkName}</2>"
msgstr ""

#: src/domain/synthetics/orders/utils.ts
msgid "There may not be sufficient liquidity to execute swap to Receive Token when the Price conditions are met."
msgstr ""

#: src/domain/synthetics/orders/utils.ts
msgid "There may not be sufficient liquidity to execute the Pay Token to Collateral Token swap when the Price conditions are met."
msgstr ""

#: src/domain/synthetics/orders/utils.ts
msgid "There may not be sufficient liquidity to execute the Swap when the Min. Receive conditions are met."
msgstr ""

#: src/domain/synthetics/orders/utils.ts
msgid "There may not be sufficient liquidity to execute your Order when the Price conditions are met."
msgstr ""

#: src/components/Synthetics/ConfirmationBox/ConfirmationBox.tsx
msgid "There may not be sufficient liquidity to execute your order when the Min. Receive are met."
msgstr ""

#: src/components/Exchange/ConfirmationBox.js
msgid "There may not be sufficient liquidity to execute your order when the price conditions are met"
msgstr "가격 조건이 충족되었을 때 귀하의 주문을 실행할 수 있는 충분한 유동성이 존재하지 않을 수 있습니다"

#: src/components/Synthetics/ConfirmationBox/ConfirmationBox.tsx
msgid "There may not be sufficient liquidity to execute your order when the price conditions are met."
msgstr ""

#: src/components/Synthetics/SubaccountModal/SubaccountModal.tsx
msgid "This amount of {0} will be sent from your Main Account to your Subaccount to pay for transaction fees."
msgstr ""

#: src/components/Referrals/AffiliatesStats.tsx
msgid "This code has been taken by someone else on {0}, you will not receive rebates from traders using this code on {1}."
msgstr "해당 코드는 {0}에서 다른 사용자에 의해 이미 사용되었습니다. {1}에서는 해당 코드를 통해 트레이더로부터의 소개 보수는 받을 수 없습니다."

#: src/components/Referrals/AffiliatesStats.tsx
msgid "This code is not yet registered on {0}, you will not receive rebates there.<0/><1/>Switch your network to create this code on {1}."
msgstr "해당 코드는 {0}에 아직 등록되지 않았기때문에, 소개 보수를 받을 수 없습니다.<0/><1/>네트워크를 변경후 해당 코드를 {1}상에서 생성하세요."

#: src/components/Synthetics/SubaccountModal/SubaccountModal.tsx
msgid "This is the maximum top-up amount that will be sent from your Main account to your Subaccount after each transaction. The actual amount sent will depend on the final transaction fee."
msgstr ""

#: src/domain/synthetics/orders/utils.ts
msgid "This order using {collateralSymbol} as collateral will not be valid for the existing {longText} position using {symbol} as collateral."
msgstr ""

#: src/components/Exchange/TradeHistory.js
msgid "This position was liquidated as the max leverage of 100x was exceeded."
msgstr "해당 포지션은 최대 레버리지인 100x를 초과하여 청산되었습니다."

#: src/components/Synthetics/TradeHistoryRow/utils.ts
msgid "This position was liquidated as the max leverage of {maxLeverageText} was exceeded."
msgstr ""

#: src/pages/Home/Home.js
msgid "Three tokens create our ecosystem"
msgstr ""

#: src/components/Referrals/AffiliatesStats.tsx
msgid "Tier {0} ({currentRebatePercentage}% rebate)"
msgstr ""

#: src/components/Referrals/TradersStats.tsx
msgid "Tier {0} ({currentTierDiscount}% discount)"
msgstr ""

#: src/components/Migration/Migration.js
msgid "To Receive"
msgstr "수취하기"

#: src/pages/CompleteAccountTransfer/CompleteAccountTransfer.js
msgid "To complete the transfer, you must switch your connected account to {receiver}."
msgstr "전송을 완료하려면 {receiver} 계정에 다시 연결해야 합니다."

#: src/pages/BuyGMX/BuyGMX.tsx
msgid "To purchase GMX on the {0} blockchain, please <0>change your network</0>."
msgstr ""

#: src/components/Glp/GlpSwap.js
#: src/components/Glp/GlpSwap.js
msgid "To reduce fees, select a different asset to pay with."
msgstr "수수료를 줄이기 위해서는 다른 자산으로 지불해주세요."

#: src/pages/Dashboard/DashboardV2.js
msgid "Tokens"
msgstr "토큰"

#: src/components/Synthetics/SubaccountModal/SubaccountModal.tsx
msgid "Top-up"
msgstr ""

#: src/components/Referrals/AffiliatesStats.tsx
#: src/components/Referrals/AffiliatesStats.tsx
#: src/components/Referrals/AffiliatesStats.tsx
#: src/components/Referrals/TradersStats.tsx
#: src/components/Referrals/TradersStats.tsx
#: src/pages/Stake/StakeV2.js
msgid "Total"
msgstr "총계"

#: src/components/Migration/Migration.js
msgid "Total Assets Migrated"
msgstr "총 이전된 자산"

#: src/pages/Stake/StakeV1.js
msgid "Total Assets Staked"
msgstr "총 스테이킹된 자산"

#: src/pages/Dashboard/DashboardV2.js
msgid "Total Fees"
msgstr "총 수수료"

#: src/components/Referrals/AffiliatesStats.tsx
msgid "Total Rebates"
msgstr "총 소개 보수"

#: src/pages/Stake/StakeV2.js
msgid "Total Rewards"
msgstr ""

#: src/pages/Dashboard/DashboardV2.js
#: src/pages/Dashboard/DashboardV2.js
#: src/pages/Stake/StakeV1.js
#: src/pages/Stake/StakeV1.js
#: src/pages/Stake/StakeV1.js
#: src/pages/Stake/StakeV1.js
#: src/pages/Stake/StakeV1.js
#: src/pages/Stake/StakeV2.js
#: src/pages/Stake/StakeV2.js
#: src/pages/Stake/StakeV2.js
msgid "Total Staked"
msgstr "총 스테이킹"

#: src/pages/Dashboard/DashboardV2.js
msgid "Total Stats"
msgstr "전체 통계"

#: src/components/Glp/GlpSwap.js
#: src/components/Synthetics/GmList/GmList.tsx
#: src/components/Synthetics/MarketStats/MarketStats.tsx
#: src/pages/Stake/StakeV1.js
#: src/pages/Stake/StakeV1.js
#: src/pages/Stake/StakeV2.js
#: src/pages/Stake/StakeV2.js
#: src/pages/Stake/StakeV2.js
msgid "Total Supply"
msgstr "총 공급량"

#: src/pages/Home/Home.js
msgid "Total Trading Volume"
msgstr "총 트레이딩 거래량"

#: src/pages/Dashboard/DashboardV2.js
#: src/pages/Home/Home.js
msgid "Total Users"
msgstr "총 유저"

#: src/components/Referrals/AffiliatesStats.tsx
#: src/pages/Dashboard/DashboardV2.js
msgid "Total Volume"
msgstr "총 거래량"

#: src/components/GmTokensBalanceInfo/GmTokensBalanceInfo.tsx
msgid "Total accrued Fees"
msgstr ""

#: src/pages/OrdersOverview/OrdersOverview.js
msgid "Total active: {openTotal}, executed: {executedTotal}, cancelled: {cancelledTotal}"
msgstr "전체 액티브: {openTotal}, 실행 완료: {executedTotal}, 취소 완료: {cancelledTotal}"

#: src/components/StatsTooltip/ChainsStatsTooltipRow.tsx
msgid "Total:"
msgstr "총계:"

#: src/components/Header/AppHeaderUser.tsx
#: src/components/Header/AppHeaderUser.tsx
msgid "Trade"
msgstr "트레이드"

#: src/pages/Home/Home.js
msgid "Trade BTC, ETH, AVAX and other top cryptocurrencies with up to 50x leverage directly from your wallet"
msgstr ""

#: src/components/Exchange/ExchangeBanner.js
msgid "Trade on GMX and win <0>$250.000</0> in prizes! Live until November 30th, <1>click here</1> to learn more."
msgstr "GMX에서 트레이드하고 <0>$250.000</0> 상금을 획득하세요! 11월 30일까지 진행되며, <1>여기를 클릭해</1> 더 많은 정보를 확인하세요."

#: src/components/Common/SEO.js
msgid "Trade spot or perpetual BTC, ETH, AVAX and other top cryptocurrencies with up to 50x leverage directly from your wallet on Arbitrum and Avalanche."
msgstr ""

#: src/pages/Referrals/Referrals.tsx
msgid "Traders"
msgstr ""

#: src/components/Referrals/AffiliatesStats.tsx
#: src/components/Referrals/AffiliatesStats.tsx
msgid "Traders Referred"
msgstr "추천한 트레이더"

#: src/components/Referrals/AffiliatesStats.tsx
msgid "Traders Referred on Arbitrum"
msgstr ""

#: src/components/Referrals/AffiliatesStats.tsx
msgid "Traders Referred on Avalanche"
msgstr ""

#: src/components/Referrals/AffiliatesStats.tsx
msgid "Traders Referred on Avalanche Fuji"
msgstr ""

#: src/pages/Exchange/Exchange.js
#: src/pages/SyntheticsPage/SyntheticsPage.tsx
msgid "Trades"
msgstr "트레이드"

#: src/components/Referrals/AffiliatesStats.tsx
#: src/components/Referrals/TradersStats.tsx
msgid "Trading Volume"
msgstr ""

#: src/components/Exchange/UsefulLinks.tsx
msgid "Trading guide"
msgstr "트레이딩 가이드"

#: src/pages/NftWallet/NftWallet.js
msgid "Tranferring..."
msgstr "전송중..."

#: src/components/Exchange/ConfirmationBox.js
#: src/components/Exchange/PositionSeller.js
#: src/components/Synthetics/ConfirmationBox/ConfirmationBox.tsx
msgid "Transacting with a depegged stable coin is subject to spreads reflecting the worse of current market price or $1.00, with transactions involving multiple stablecoins may have multiple spreads."
msgstr ""

#: src/components/Referrals/AffiliatesStats.tsx
#: src/components/Referrals/TradersStats.tsx
#: src/components/Synthetics/UserIncentiveDistributionList/UserIncentiveDistributionList.tsx
msgid "Transaction"
msgstr "거래"

#: src/lib/contracts/callContract.tsx
msgid "Transaction completed!"
msgstr "트랜잭션 완료!"

#: src/lib/contracts/transactionErrors.tsx
msgid "Transaction failed"
msgstr "트랜잭션 실패"

#: src/lib/contracts/transactionErrors.tsx
msgid "Transaction failed due to RPC error.<0/><1/>Please try changing the RPC url in your wallet settings. <2>More info</2>"
msgstr "RPC 에러로 인해 트랜잭션이 실패했스빈아.<0/><1/>지갑 설정에서 RPC url을 변경하여 시도해주세요. <2>더 자세한 정보</2>"

#: src/lib/contracts/callContract.tsx
#: src/lib/contracts/callContract.tsx
#: src/lib/contracts/callContract.tsx
msgid "Transaction sent."
msgstr "트랜잭션 전송됨."

#: src/lib/contracts/transactionErrors.tsx
msgid "Transaction was cancelled."
msgstr "트랜잭션 실패됨."

#: src/pages/BeginAccountTransfer/BeginAccountTransfer.js
#: src/pages/Stake/StakeV2.js
msgid "Transfer Account"
msgstr "계정 이전"

#: src/pages/NftWallet/NftWallet.js
msgid "Transfer NFT"
msgstr "NFT 전송하기"

#: src/pages/BeginAccountTransfer/BeginAccountTransfer.js
msgid "Transfer Submitted"
msgstr "전송 제출 완료"

#: src/pages/BeginAccountTransfer/BeginAccountTransfer.js
msgid "Transfer already initiated"
msgstr "이전이 이미 시작됐습니다"

#: src/pages/BeginAccountTransfer/BeginAccountTransfer.js
#: src/pages/CompleteAccountTransfer/CompleteAccountTransfer.js
#: src/pages/NftWallet/NftWallet.js
msgid "Transfer failed."
msgstr "이전 실패."

#: src/pages/BeginAccountTransfer/BeginAccountTransfer.js
#: src/pages/CompleteAccountTransfer/CompleteAccountTransfer.js
#: src/pages/NftWallet/NftWallet.js
msgid "Transfer submitted!"
msgstr "이전 제출 완료!"

#: src/pages/BuyGMX/BuyGMX.tsx
msgid "Transfer {nativeTokenSymbol}"
msgstr ""

#: src/pages/BeginAccountTransfer/BeginAccountTransfer.js
msgid "Transferring"
msgstr "이전중"

#: src/pages/Dashboard/DashboardV2.js
msgid "Treasury"
msgstr ""

#: src/components/Exchange/OrdersList.js
#: src/components/Exchange/PositionSeller.js
#: src/components/Exchange/SwapBox.js
#: src/domain/synthetics/positions/utils.ts
msgid "Trigger"
msgstr "트리거"

#: src/components/Exchange/PositionSeller.js
#: src/components/Synthetics/ConfirmationBox/ConfirmationBox.tsx
#: src/components/Synthetics/OrderItem/OrderItem.tsx
#: src/components/Synthetics/OrderList/OrderList.tsx
#: src/components/Synthetics/PositionSeller/PositionSeller.tsx
#: src/components/Synthetics/TradeBox/TradeBox.tsx
msgid "Trigger Price"
msgstr ""

#: src/components/Synthetics/TradeHistoryRow/utils.ts
msgid "Trigger Price: {pricePrefix} {0}"
msgstr ""

#: src/components/Exchange/PositionSeller.js
msgid "Trigger order disabled, pending {0} upgrade"
msgstr ""

#: src/components/Synthetics/TradeHistoryRow/utils.ts
msgid "Triggered at: {0}"
msgstr ""

#: src/components/Exchange/TradeHistory.js
msgid "Try increasing the \"Allowed Slippage\", under the Settings menu on the top right"
msgstr "우측 상단의 세팅을 이용해 \"허용 가능한 슬리피지\"를 증가시켜보세요"

#: src/components/Exchange/TradeHistory.js
msgid "Try increasing the \"Allowed Slippage\", under the Settings menu on the top right."
msgstr "우측 상단의 세팅을 이용해 \"허용 가능한 슬리피지\"를 증가시켜보세요"

#: src/components/Exchange/PositionShare.tsx
msgid "Tweet"
msgstr "Tweet"

#: src/App/App.js
msgid "Txn failed. <0>View</0>"
msgstr "트랜잭션 실패됨. <0>보기</0>"

#: src/components/Exchange/OrdersList.js
#: src/components/Referrals/AffiliatesStats.tsx
#: src/components/Referrals/TradersStats.tsx
#: src/components/Synthetics/OrderList/OrderList.tsx
#: src/components/Synthetics/UserIncentiveDistributionList/UserIncentiveDistributionList.tsx
#: src/pages/OrdersOverview/OrdersOverview.js
msgid "Type"
msgstr "타입"

#: src/components/Synthetics/GmSwap/GmFees/GmFees.tsx
#: src/components/Synthetics/PositionItem/PositionItem.tsx
#: src/components/Synthetics/TradeFeesRow/TradeFeesRow.tsx
#: src/components/Synthetics/TradeFeesRow/TradeFeesRow.tsx
msgid "UI Fee"
msgstr ""

#: src/components/Referrals/AffiliatesStats.tsx
#: src/components/Referrals/TradersStats.tsx
msgid "USD Value may not be accurate since the data does not contain prices for {0}"
msgstr ""

#: src/components/Synthetics/MarketsList/MarketsList.tsx
#: src/pages/Dashboard/DashboardV2.js
msgid "UTILIZATION"
msgstr "이용률"

#: src/components/Synthetics/SubaccountModal/SubaccountModal.tsx
msgid "Unknown"
msgstr ""

#: src/components/Synthetics/StatusNotification/GmStatusNotification.tsx
msgid "Unknown buy GM order"
msgstr ""

#: src/components/Synthetics/StatusNotification/OrderStatusNotification.tsx
msgid "Unknown order"
msgstr ""

#: src/components/Synthetics/StatusNotification/GmStatusNotification.tsx
msgid "Unknown sell GM order"
msgstr ""

#: src/pages/Stake/StakeV1.js
#: src/pages/Stake/StakeV1.js
#: src/pages/Stake/StakeV1.js
#: src/pages/Stake/StakeV1.js
#: src/pages/Stake/StakeV1.js
#: src/pages/Stake/StakeV2.js
#: src/pages/Stake/StakeV2.js
#: src/pages/Stake/StakeV2.js
#: src/pages/Stake/StakeV2.js
msgid "Unstake"
msgstr "언스테이킹"

#: src/pages/Stake/StakeV2.js
msgid "Unstake GMX"
msgstr ""

#: src/pages/Stake/StakeV2.js
msgid "Unstake completed!"
msgstr ""

#: src/pages/Stake/StakeV2.js
msgid "Unstake esGMX"
msgstr ""

#: src/pages/Stake/StakeV1.js
msgid "Unstake failed"
msgstr "스테이킹 실패"

#: src/pages/Stake/StakeV2.js
msgid "Unstake failed."
msgstr ""

#: src/pages/Stake/StakeV2.js
msgid "Unstake submitted!"
msgstr ""

#: src/pages/Stake/StakeV1.js
msgid "Unstake submitted! <0>View status.</0>"
msgstr "언스테이킹 제출완료! <0>상태 보기.</0>"

#: src/pages/Stake/StakeV2.js
msgid "Unstaking will burn <0>{0} Multiplier Points</0>. <1>You will earn {1}% less {nativeTokenSymbol} rewards with this action.</1>"
msgstr ""

#: src/pages/Stake/StakeV1.js
#: src/pages/Stake/StakeV2.js
msgid "Unstaking..."
msgstr "언스테이킹중..."

#: src/pages/Stake/StakeV2.js
msgid "Unsupported network"
msgstr ""

#: src/components/Exchange/TradeHistory.js
#: src/components/Referrals/JoinReferralCode.js
#: src/components/Synthetics/SubaccountModal/utils.ts
#: src/components/Synthetics/SubaccountModal/utils.ts
#: src/components/Synthetics/SubaccountModal/utils.ts
#: src/components/Synthetics/TradeHistoryRow/utils.ts
#: src/components/Synthetics/TradeHistoryRow/utils.ts
msgid "Update"
msgstr "업데이트"

#: src/components/Exchange/OrderEditor.js
msgid "Update Order"
msgstr "주문 업데이트"

#: src/domain/synthetics/orders/updateOrderTxn.ts
msgid "Update order executed"
msgstr ""

#: src/components/Exchange/OrderEditor.js
#: src/components/Synthetics/OrderEditor/OrderEditor.tsx
msgid "Updating Order..."
msgstr "주문 업데이트중..."

#: src/components/Synthetics/StatusNotification/SubaccountNotification.tsx
msgid "Updating Subaccount"
msgstr ""

#: src/domain/synthetics/orders/updateOrderTxn.ts
msgid "Updating order"
msgstr ""

#: src/components/Referrals/JoinReferralCode.js
msgid "Updating..."
msgstr "업데이트중..."

#: src/components/Exchange/PositionsList.js
msgid "Use the \"Close\" button to reduce your Position Size, or to set Take-Profit / Stop-Loss Orders."
msgstr ""

#: src/components/Synthetics/PositionItem/PositionItem.tsx
msgid "Use the \"Close\" button to reduce your Position Size."
msgstr ""

#: src/pages/Stake/StakeV2.js
msgid "Use the \"Compound\" button to stake your Multiplier Points."
msgstr ""

#: src/components/Exchange/PositionsList.js
#: src/components/Exchange/PositionsList.js
#: src/components/Synthetics/PositionItem/PositionItem.tsx
msgid "Use the Edit Collateral icon to deposit or withdraw collateral."
msgstr "담보 예치 혹은 인출을 위해 담보 수정하기 아이콘을 사용하세요."

#: src/components/Exchange/UsefulLinks.tsx
msgid "Useful Links"
msgstr "유용한 링크"

#: src/components/Synthetics/MarketsList/MarketsList.tsx
#: src/pages/Dashboard/DashboardV2.js
msgid "Utilization"
msgstr "이용률"

#: src/pages/Actions/Actions.js
msgid "V1 Account"
msgstr ""

#: src/pages/Actions/Actions.js
msgid "V1 Actions"
msgstr ""

#: src/components/Referrals/AffiliatesStats.tsx
msgid "V1 Airdrop"
msgstr ""

#: src/components/Referrals/AffiliatesStats.tsx
#: src/components/Referrals/AffiliatesStats.tsx
#: src/components/Referrals/TradersStats.tsx
#: src/components/Referrals/TradersStats.tsx
msgid "V1 Arbitrum"
msgstr ""

#: src/components/Referrals/AffiliatesStats.tsx
#: src/components/Referrals/AffiliatesStats.tsx
#: src/components/Referrals/TradersStats.tsx
#: src/components/Referrals/TradersStats.tsx
msgid "V1 Avalanche"
msgstr ""

#: src/components/Referrals/AffiliatesStats.tsx
#: src/components/Referrals/AffiliatesStats.tsx
#: src/components/Referrals/TradersStats.tsx
#: src/components/Referrals/TradersStats.tsx
msgid "V1 Avalanche Fuji"
msgstr ""

#: src/components/Referrals/AffiliatesStats.tsx
msgid "V1 Rebates and V1/V2 esGMX are airdropped weekly. V2 Rebates are claimed manually."
msgstr ""

#: src/components/Referrals/AffiliatesStats.tsx
msgid "V1 esGMX"
msgstr ""

#: src/components/Referrals/TradersStats.tsx
#: src/components/Referrals/TradersStats.tsx
msgid "V1 rebates are airdropped weekly. V2 rebates are automatically applied as fee discounts on each trade and do not show on this table."
msgstr ""

#: src/pages/SyntheticsActions/SyntheticsActions.tsx
msgid "V2 Account"
msgstr ""

#: src/pages/SyntheticsActions/SyntheticsActions.tsx
msgid "V2 Actions"
msgstr ""

#: src/components/Referrals/AffiliatesStats.tsx
#: src/components/Referrals/AffiliatesStats.tsx
#: src/components/Referrals/TradersStats.tsx
#: src/components/Referrals/TradersStats.tsx
msgid "V2 Arbitrum"
msgstr ""

#: src/components/Referrals/AffiliatesStats.tsx
#: src/components/Referrals/AffiliatesStats.tsx
#: src/components/Referrals/TradersStats.tsx
#: src/components/Referrals/TradersStats.tsx
msgid "V2 Avalanche"
msgstr ""

#: src/components/Referrals/AffiliatesStats.tsx
#: src/components/Referrals/AffiliatesStats.tsx
#: src/components/Referrals/TradersStats.tsx
#: src/components/Referrals/TradersStats.tsx
msgid "V2 Avalanche Fuji"
msgstr ""

#: src/components/Referrals/AffiliatesStats.tsx
msgid "V2 Claim"
msgstr ""

#: src/pages/SyntheticsFallbackPage/SyntheticsFallbackPage.tsx
msgid "V2 doesn't currently support this network"
msgstr ""

#: src/components/Synthetics/TradeBox/MarketPoolSelectorRow.tsx
msgid "V2 is newly live, and liquidity may be low initially."
msgstr ""

#: src/pages/Stake/StakeV2.js
msgid "Vault Capacity"
msgstr ""

#: src/pages/Stake/StakeV2.js
msgid "Vault Capacity for your Account:"
msgstr ""

#: src/pages/Stake/StakeV2.js
msgid "Vest"
msgstr ""

#: src/pages/ClaimEsGmx/ClaimEsGmx.js
msgid "Vest with GLP on Arbitrum"
msgstr "Arbitrum에서 GLP로 베스팅하기"

#: src/pages/ClaimEsGmx/ClaimEsGmx.js
msgid "Vest with GLP on Avalanche"
msgstr "Avalanche에서 GMX로 베스팅하기"

#: src/pages/ClaimEsGmx/ClaimEsGmx.js
msgid "Vest with GMX on Arbitrum"
msgstr "Arbitrum에서 GMX로 베스팅하기"

#: src/pages/ClaimEsGmx/ClaimEsGmx.js
msgid "Vest with GMX on Avalanche"
msgstr "Avalanche에서 GMX로 베스팅하기"

#: src/pages/BeginAccountTransfer/BeginAccountTransfer.js
msgid "Vested GLP not withdrawn"
msgstr "베스트팅된 GLP에서 인출되지 않은 양"

#: src/pages/BeginAccountTransfer/BeginAccountTransfer.js
#: src/pages/BeginAccountTransfer/BeginAccountTransfer.js
msgid "Vested GMX not withdrawn"
msgstr "베스트팅된 GMX에서 인출되지 않은 양"

#: src/pages/Stake/StakeV2.js
#: src/pages/Stake/StakeV2.js
#: src/pages/Stake/StakeV2.js
msgid "Vesting Status"
msgstr ""

#: src/App/App.js
#: src/lib/contracts/notifications.tsx
#: src/lib/contracts/notifications.tsx
#: src/pages/Exchange/Exchange.js
#: src/pages/Exchange/Exchange.js
msgid "View"
msgstr "보기"

#: src/components/AddressDropdown/AddressDropdown.tsx
msgid "View in Explorer"
msgstr "Explorer에서 보기"

#: src/components/TokenCard/TokenCard.tsx
#: src/components/TokenCard/TokenCard.tsx
#: src/components/TokenCard/TokenCard.tsx
msgid "View on Arbitrum"
msgstr ""

#: src/components/TokenCard/TokenCard.tsx
#: src/components/TokenCard/TokenCard.tsx
#: src/components/TokenCard/TokenCard.tsx
msgid "View on Avalanche"
msgstr ""

#: src/components/Synthetics/StatusNotification/SubaccountNotification.tsx
msgid "View status"
msgstr ""

#: src/lib/contracts/callContract.tsx
msgid "View status."
msgstr "상태 보기."

#: src/components/Referrals/AffiliatesStats.tsx
msgid "Volume on V1"
msgstr ""

#: src/components/Referrals/AffiliatesStats.tsx
msgid "Volume on V2"
msgstr ""

#: src/components/Referrals/TradersStats.tsx
msgid "Volume traded by this account with an active referral code."
msgstr "유효한 추천인 코드를 사용하여 이 계정으로 트레이드된 거래량"

#: src/components/Referrals/AffiliatesStats.tsx
msgid "Volume traded by your referred traders."
msgstr "귀하가 추천한 트레이더들의 거래량"

#: src/components/Header/HomeHeaderLinks.tsx
msgid "Voting"
msgstr ""

#: src/components/Glp/GlpSwap.js
#: src/components/Synthetics/GmList/GmList.tsx
msgid "WALLET"
msgstr "지갑이"

#: src/components/Glp/GlpSwap.js
msgid "WARNING: High Fees"
msgstr "경고: 높은 수수료"

#: src/components/Exchange/PositionsList.js
#: src/components/Exchange/PositionsList.js
msgid "WARNING: This position has a low amount of collateral after deducting borrowing fees, deposit more collateral to reduce the position's liquidation risk."
msgstr "경고: 이 포지션은 차용수수료를 차감하면 담보액이 낮습니다. 포지션 청산 위험을 줄이기 위해 담보액을 늘려주세요."

#: src/components/Synthetics/PositionItem/PositionItem.tsx
msgid "WARNING: This position has a low amount of collateral after deducting fees, deposit more collateral to reduce the position's liquidation risk."
msgstr ""

#: src/pages/Dashboard/DashboardV2.js
msgid "WEIGHT"
msgstr "비중"

#: src/components/Exchange/SwapBox.js
#: src/components/Glp/GlpSwap.js
#: src/components/Migration/Migration.js
msgid "Waiting for Approval"
msgstr "승인 대기중"

#: src/components/Glp/GlpSwap.js
#: src/components/Glp/GlpSwap.js
#: src/components/Migration/Migration.js
#: src/components/Synthetics/GmList/GmList.tsx
#: src/components/Synthetics/MarketStats/MarketStats.tsx
#: src/pages/Stake/StakeV1.js
#: src/pages/Stake/StakeV1.js
#: src/pages/Stake/StakeV1.js
#: src/pages/Stake/StakeV1.js
#: src/pages/Stake/StakeV1.js
#: src/pages/Stake/StakeV2.js
#: src/pages/Stake/StakeV2.js
#: src/pages/Stake/StakeV2.js
#: src/pages/Stake/StakeV2.js
msgid "Wallet"
msgstr "지갑"

#: src/components/GmTokensBalanceInfo/GmTokensBalanceInfo.tsx
msgid "Wallet 365d expected Fees"
msgstr ""

#: src/pages/BeginAccountTransfer/BeginAccountTransfer.js
#: src/pages/CompleteAccountTransfer/CompleteAccountTransfer.js
msgid "Wallet is not connected"
msgstr "지갑이 연결되지 않았습니다"

#: src/pages/ClaimEsGmx/ClaimEsGmx.js
#: src/pages/NftWallet/NftWallet.js
msgid "Wallet not connected"
msgstr "지갑이 연결되지 않음"

#: src/pages/Stake/StakeV1.js
msgid "Wallet not yet connected"
msgstr "지갑이 아직 연동되지 않았습니다"

#: src/components/GmTokensBalanceInfo/GmTokensBalanceInfo.tsx
msgid "Wallet total"
msgstr ""

#: src/components/GmTokensBalanceInfo/GmTokensBalanceInfo.tsx
msgid "Wallet total accrued Fees"
msgstr ""

#: src/components/GmTokensBalanceInfo/GmTokensBalanceInfo.tsx
msgid "Wallet {daysConsidered}d accrued Fees"
msgstr ""

#: src/pages/Dashboard/DashboardV2.js
msgid "Weight"
msgstr "가중치"

#: src/components/Exchange/SwapBox.js
msgid "When closing the position, you can select which token you would like to receive the profits in."
msgstr "포지션을 닫을 때, 어떤 토큰으로 이익을 수취할 지 선택할 수 있습니다."

#: src/components/Exchange/PositionEditor.js
#: src/components/Exchange/PositionEditor.js
#: src/components/Exchange/PositionEditor.js
#: src/components/Synthetics/PositionEditor/PositionEditor.tsx
#: src/components/Synthetics/SubaccountModal/SubaccountModal.tsx
#: src/pages/Stake/StakeV2.js
#: src/pages/Stake/StakeV2.js
#: src/pages/Stake/StakeV2.js
msgid "Withdraw"
msgstr "인출"

#: src/components/Exchange/PositionEditor.js
msgid "Withdraw disabled, pending {0} upgrade"
msgstr ""

#: src/pages/Stake/StakeV2.js
#: src/pages/Stake/StakeV2.js
msgid "Withdraw failed."
msgstr ""

#: src/pages/Stake/StakeV2.js
msgid "Withdraw from Affiliate Vault"
msgstr ""

#: src/pages/Stake/StakeV2.js
msgid "Withdraw from GLP Vault"
msgstr ""

#: src/pages/Stake/StakeV2.js
msgid "Withdraw from GMX Vault"
msgstr ""

#: src/pages/Stake/StakeV2.js
#: src/pages/Stake/StakeV2.js
msgid "Withdraw submitted."
msgstr ""

#: src/components/Exchange/TradeHistory.js
msgid "Withdraw {0} USD from {1}{longOrShortText}"
msgstr ""

#: src/domain/synthetics/markets/createWithdrawalTxn.ts
msgid "Withdrawal error."
msgstr ""

#: src/components/Exchange/PositionEditor.js
msgid "Withdrawal failed."
msgstr ""

#: src/components/Exchange/PositionEditor.js
msgid "Withdrawal submitted."
msgstr ""

#: src/components/Synthetics/SubaccountModal/SubaccountModal.tsx
#: src/components/Synthetics/SubaccountModal/SubaccountModal.tsx
msgid "Withdrawing from Subaccount"
msgstr ""

#: src/components/Synthetics/StatusNotification/OrderStatusNotification.tsx
msgid "Withdrawing {0} from {positionText}"
msgstr ""

#: src/components/Synthetics/SubaccountModal/SubaccountModal.tsx
msgid "Withdrawing {0} to Main Account"
msgstr ""

#: src/components/Exchange/PositionEditor.js
#: src/components/Synthetics/SubaccountModal/SubaccountModal.tsx
msgid "Withdrawing..."
msgstr ""

#: src/components/Synthetics/SubaccountModal/SubaccountModal.tsx
msgid "Withdrawn {0} to Main Account"
msgstr ""

#: src/pages/Stake/StakeV2.js
#: src/pages/Stake/StakeV2.js
msgid "Withdrawn!"
msgstr ""

#: src/pages/Exchange/Exchange.js
msgid "Withdrew {0} USD from {tokenSymbol} {longOrShortText}."
msgstr "{tokenSymbol} {longOrShortText} {0} USD 인출됨."

#: src/context/SyntheticsEvents/SyntheticsEventsProvider.tsx
msgid "Withdrew {0} from {positionText}"
msgstr ""

#: src/pages/Ecosystem/Ecosystem.js
msgid "Yield Optimizer on Avalanche"
msgstr "Avalanche 일드 옵티마이저"

#: src/pages/Ecosystem/Ecosystem.js
msgid "Yield Trading"
msgstr ""

#: src/pages/Ecosystem/Ecosystem.js
msgid "Yield Vaults"
msgstr "일드 볼트"

#: src/pages/Ecosystem/Ecosystem.js
msgid "Yield simulator for GMX"
msgstr "GMX를 위한 일드 시뮬레이터"

#: src/pages/Stake/StakeV2.js
msgid "You are earning rewards with {0} tokens.<0/>Tokens: {amountStr}."
msgstr ""

#: src/pages/Stake/StakeV2.js
msgid "You are earning {0}% more {nativeTokenSymbol} rewards using {1} Staked Multiplier Points."
msgstr ""

#: src/components/ModalViews/RedirectModal.js
msgid "You are leaving GMX.io and will be redirected to a third party, independent website."
msgstr "귀하는 GMX.io 페이지를 벗어나, 써드파티 웹사이트로 리다이렉트되고 있습니다."

#: src/pages/BuyGMX/BuyGMX.tsx
msgid "You can buy AVAX directly on <0>Avalanche</0> using these options:"
msgstr ""

#: src/pages/BuyGMX/BuyGMX.tsx
msgid "You can buy ETH directly on <0>Arbitrum</0> using these options:"
msgstr ""

#: src/components/Exchange/SwapBox.js
msgid "You can change the \"Collateral In\" token above to find lower fees"
msgstr "더 낮은 수수로를 찾기 위해 \"담보자산\"을 변경할 수 있습니다"

#: src/components/Exchange/PositionSeller.js
msgid "You can change this in the settings menu on the top right of the page.<0/><1/>Note that a low allowed slippage, e.g. less than {0}, may result in failed orders if prices are volatile."
msgstr ""

#: src/pages/ClaimEsGmx/ClaimEsGmx.js
msgid "You can check your claim history <0>here</0>."
msgstr "<0>여기</0>에서 수령한 내역을 확인할 수 있습니다."

#: src/pages/ClaimEsGmx/ClaimEsGmx.js
msgid "You can currently vest a maximum of {0} esGMX tokens at a ratio of {1} {stakingToken} to 1 esGMX."
msgstr "{1} {stakingToken} 대 1 esGMX 비율로 최대 {0} esGMX 토큰을 현재 베스팅 할 수 있습니다."

#: src/components/Synthetics/ConfirmationBox/rows/AllowedSlippageRow.tsx
#: src/components/Synthetics/PositionSeller/rows/AllowedSlippageRow.tsx
msgid "You can edit the default Allowed Slippage in the settings menu on the top right of the page.<0/><1/>Note that a low allowed slippage, e.g. less than -{0}, may result in failed orders if prices are volatile."
msgstr ""

#: src/components/Exchange/ConfirmationBox.js
msgid "You can edit the default Allowed Slippage in the settings menu on the top right of the page.<0/><1/>Note that a low allowed slippage, e.g. less than {0}, may result in failed orders if prices are volatile."
msgstr ""

#: src/components/Synthetics/TradeBox/MarketPoolSelectorRow.tsx
msgid "You can get a {0} better execution price in the {1} market pool.<0>Switch to {2} market pool.</0>"
msgstr ""

#: src/pages/BuyGMX/BuyGMX.tsx
msgid "You can transfer AVAX from other networks to Avalanche using any of the below options:"
msgstr ""

#: src/pages/BuyGMX/BuyGMX.tsx
msgid "You can transfer ETH from other networks to Arbitrum using any of the below options:"
msgstr "아래의 옵션중 하나를 사용해, ETH를 Arbitrum에 보낼 수 있습니다."

#: src/pages/BeginAccountTransfer/BeginAccountTransfer.js
msgid "You have a <0>pending transfer</0> to {pendingReceiver}."
msgstr "{pendingReceiver}로 <0>전송 보류중</0>"

#: src/pages/CompleteAccountTransfer/CompleteAccountTransfer.js
msgid "You have a pending transfer from {sender}."
msgstr "{sender}로부터 보류중인 전송이 있습니다."

#: src/components/Exchange/ConfirmationBox.js
msgid "You have an active Limit Order to Increase {longOrShortText} {sizeInToken} {0} (${1}) at price ${2}"
msgstr "{longOrShortText} {sizeInToken} {0} (${1})를 ${2} 가격에서 증가시키는 액티브한 지정가 주문이 존재합니다."

#: src/components/Exchange/PositionSeller.js
msgid "You have an active order to decrease {longOrShortText} {sizeInToken} {0} (${1}) at {prefix} {2}"
msgstr ""

#: src/components/Synthetics/TradeBox/MarketPoolSelectorRow.tsx
msgid "You have an existing order in the {0} market pool. <0>Switch to {1} market pool.</0>"
msgstr ""

#: src/components/Synthetics/TradeBox/CollateralSelectorRow.tsx
msgid "You have an existing order with {0} as collateral. <0>Switch to {1} collateral.</0>"
msgstr ""

#: src/components/Synthetics/TradeBox/MarketPoolSelectorRow.tsx
msgid "You have an existing position in the {0} market pool. <0>Switch to {1} market pool.</0>"
msgstr ""

#: src/components/Exchange/SwapBox.js
msgid "You have an existing position with {0} as collateral."
msgstr ""

#: src/components/Synthetics/ConfirmationBox/ConfirmationBox.tsx
msgid "You have an existing position with {0} as collateral. This Order will not be valid for that Position."
msgstr ""

#: src/components/Synthetics/ConfirmationBox/ConfirmationBox.tsx
msgid "You have an existing position with {0} as collateral. This action will not apply for that position."
msgstr ""

#: src/pages/BeginAccountTransfer/BeginAccountTransfer.js
msgid "You have esGMX tokens in the Affiliate Vault, you need to withdraw these tokens if you want to transfer them to the new account"
msgstr ""

#: src/components/Exchange/ConfirmationBox.js
msgid "You have multiple existing Increase {longOrShortText} {0} limit orders"
msgstr "{longOrShortText} {0}에 대한 복수의 지정가 주문이 존재합니다."

#: src/pages/Stake/StakeV2.js
msgid "You have no GMX tokens to claim."
msgstr ""

#: src/pages/Stake/StakeV2.js
#: src/pages/Stake/StakeV2.js
#: src/pages/Stake/StakeV2.js
msgid "You have not deposited any tokens for vesting."
msgstr ""

#: src/components/Stake/GMXAprTooltip.tsx
#: src/pages/Stake/StakeV2.js
msgid "You have reached the maximum Boost Percentage. Stake an additional {0} GMX or esGMX to be able to stake your unstaked {1} Multiplier Points using the \"Compound\" button."
msgstr ""

#: src/pages/Stake/StakeV2.js
msgid "You have reached the maximum Boost Percentage. Stake an additional {0} GMX or esGMX to be able to stake your unstaked {1} Multiplier Points."
msgstr ""

#: src/components/Synthetics/ConfirmationBox/ConfirmationBox.tsx
msgid "You have selected {collateralTokenSymbol} as Collateral, the Liquidation Price will vary based on the price of {collateralTokenSymbol}."
msgstr ""

#: src/components/Synthetics/ConfirmationBox/ConfirmationBox.tsx
msgid "You have selected {collateralTokenSymbol} as collateral to short {indexTokenSymbol}."
msgstr ""

#: src/components/Synthetics/ConfirmationBox/ConfirmationBox.tsx
msgid "You have selected {collateralTokenSymbol} as collateral, the Liquidation Price is higher compared to using a stablecoin as collateral since the worth of the collateral will change with its price. If required, you can change the collateral type using the Collateral In option in the trade box."
msgstr ""

#: src/components/Synthetics/AcceptablePriceImpactInputRow/AcceptablePriceImpactInputRow.tsx
msgid "You have set a high Acceptable Price Impact. The current Price Impact is {0}."
msgstr ""

#: src/pages/ClaimEsGmx/ClaimEsGmx.js
msgid "You have {0} esGMX (IOU) tokens."
msgstr "귀하는 {0} esGMx (IOU) 토큰을 보유하고 있습니다."

#: src/pages/Stake/StakeV2.js
msgid "You need a total of at least {0} {stakeTokenLabel} to vest {1} esGMX."
msgstr ""

#: src/components/Exchange/NoLiquidityErrorModal.tsx
msgid "You need to select {swapTokenSymbol} as the \"Pay\" token to use it for collateral to initiate this trade."
msgstr "해당 트레이드를 시작하기위해 담보로 {swapTokenSymbol}을 \"지불\" 토큰으로서 선택할 필요가 있습니다."

#: src/pages/CompleteAccountTransfer/CompleteAccountTransfer.js
msgid "You will need to be on this page to accept the transfer, <0>click here</0> to copy the link to this page if needed."
msgstr "이전을 수락하려면 이 페이지에 있어야 합니다. 필요에 따라, <0>여기를 클릭하세요</0>를 통해 페이지 링크를 복사하세요."

#: src/components/Referrals/TradersStats.tsx
msgid "You will receive a {currentTierDiscount}% discount on opening and closing fees."
msgstr ""

#: src/components/Exchange/OrdersList.js
msgid "You will receive at least {0} {1} if this order is executed. The exact execution price may vary depending on fees at the time the order is executed."
msgstr "해당 주문이 실행되게 되면 최소 {0} {1}을 받을 수 있습니다. 정확한 실행가격은 주문이 실행된 수수료에 의해 상이합니다."

#: src/components/Exchange/OrdersList.js
msgid "You will receive at least {0} {1} if this order is executed. The execution price may vary depending on swap fees at the time the order is executed."
msgstr "해당 주문이 실행되게 되면 최소 {0} {1}을 받을 수 있습니다. 정확한 실행가격은 주문이 실행된 스왑 수수료에 의해 상이합니다."

#: src/components/Synthetics/OrderItem/OrderItem.tsx
msgid "You will receive at least {toAmountText} if this order is executed. This price is being updated in real time based on Swap Fees and Price Impact."
msgstr ""

#: src/pages/Stake/StakeV2.js
#: src/pages/Stake/StakeV2.js
msgid "Your APR"
msgstr ""

#: src/pages/ClaimEsGmx/ClaimEsGmx.js
msgid "Your esGMX (IOU) balance will decrease by your claim amount after claiming, this is expected behaviour."
msgstr "귀하의 esGMX(IOU) 잔액은 수령 후 수령액만큼 감소하는데 이는 상정된 행동입니다."

#: src/components/Exchange/ConfirmationBox.js
#: src/components/Synthetics/ConfirmationBox/ConfirmationBox.tsx
msgid "Your position's collateral after deducting fees:"
msgstr "수수료를 제외한 귀하의 포지션 담보입니다:"

#: src/pages/CompleteAccountTransfer/CompleteAccountTransfer.js
msgid "Your transfer has been completed."
msgstr "이전이 완료되었습니다."

#: src/pages/BeginAccountTransfer/BeginAccountTransfer.js
msgid "Your transfer has been initiated."
msgstr "이전이 시작되었습니다."

#: src/components/Migration/Migration.js
msgid "Your wallet: {0}"
msgstr "귀하의 지갑: {0}"

#: src/pages/PositionsOverview/PositionsOverview.js
msgid "account"
msgstr "게정"

#: src/pages/PositionsOverview/PositionsOverview.js
msgid "collateral"
msgstr "담보"

#: src/pages/Ecosystem/Ecosystem.js
msgid "esGMX OTC Market"
msgstr ""

#: src/pages/PositionsOverview/PositionsOverview.js
msgid "fee"
msgstr "수수료"

#: src/components/Synthetics/ClaimHistoryRow/ClaimHistoryRow.tsx
msgid "from"
msgstr ""

#: src/components/Exchange/ConfirmationBox.js
msgid "hide"
msgstr "숨기기"

#: src/pages/Dashboard/DashboardV2.js
msgid "in liquidity"
msgstr "유동성"

#: src/domain/synthetics/orders/utils.ts
msgid "limit price"
msgstr ""

#: src/domain/synthetics/orders/utils.ts
msgid "long"
msgstr ""

#: src/pages/Dashboard/DashboardV2.js
msgid "not staked"
msgstr "스테이킹되지 않음"

#: src/components/Synthetics/MarketNetFee/MarketNetFee.tsx
#: src/components/Synthetics/MarketNetFee/MarketNetFee.tsx
msgid "pay"
msgstr ""

#: src/components/Synthetics/MarketNetFee/MarketNetFee.tsx
#: src/components/Synthetics/MarketNetFee/MarketNetFee.tsx
msgid "receive"
msgstr ""

#: src/domain/synthetics/orders/utils.ts
msgid "short"
msgstr ""

#: src/pages/PositionsOverview/PositionsOverview.js
msgid "size"
msgstr "사이즈"

#: src/pages/Dashboard/DashboardV2.js
msgid "staked"
msgstr "스테이킹됨"

#: src/pages/PositionsOverview/PositionsOverview.js
msgid "time to liq"
msgstr "청산까지의 시간"

#: src/domain/synthetics/orders/utils.ts
msgid "trigger price"
msgstr ""

#: src/components/Exchange/ConfirmationBox.js
msgid "view"
msgstr "보기"

#: src/components/Synthetics/ClaimHistoryRow/ClaimHistoryRow.tsx
msgid "{0, plural, one {# Position} other {# Positions}}"
msgstr ""

#: src/pages/Exchange/Exchange.js
#: src/pages/SyntheticsPage/SyntheticsPage.tsx
msgid "{0, plural, one {Cancel order} other {Cancel # orders}}"
msgstr ""

#: src/components/Synthetics/GmSwap/GmConfirmationBox/GmConfirmationBox.tsx
msgid "{0, plural, one {Pending {symbolsText} approval} other {Pending {symbolsText} approvals}}"
msgstr ""

#: src/components/Synthetics/ConfirmationBox/ConfirmationBox.tsx
msgid "{0, plural, one {You have an active Limit Order to Increase} other {You have multiple active Limit Orders to Increase}}"
msgstr ""

#: src/pages/SyntheticsPage/SyntheticsPage.tsx
msgid "{0} <0><1>{indexName}</1><2>[{poolName}]</2></0> <3>market selected</3>."
msgstr ""

#: src/domain/tokens/approveTokens.tsx
msgid "{0} Approved!"
msgstr "{0} 승인 완료!"

#: src/components/Glp/SwapErrorModal.tsx
msgid "{0} Capacity Reached"
msgstr "{0} 수용량 도달됨"

#: src/components/Glp/GlpSwap.js
msgid "{0} GLP (${1})"
msgstr "{0} GLP (${1})"

#: src/components/Glp/GlpSwap.js
msgid "{0} GLP bought with {1} {2}!"
msgstr "{1} {2}로 GLP를 구매하였습니다!"

#: src/components/Glp/GlpSwap.js
msgid "{0} GLP have been reserved for vesting."
msgstr "{0} GLP가 베스팅을 위해 리저브되었습니다."

#: src/components/Glp/GlpSwap.js
msgid "{0} GLP sold for {1} {2}!"
msgstr "{0} GLP를 {1} {2}로 판매하였습니다!"

#: src/pages/Stake/StakeV2.js
#: src/pages/Stake/StakeV2.js
msgid "{0} GMX tokens can be claimed, use the options under the Total Rewards section to claim them."
msgstr ""

#: src/components/Exchange/NoLiquidityErrorModal.tsx
msgid "{0} Pool Capacity Reached"
msgstr "{0} 풀 수용량 도달됨"

#: src/components/Exchange/ConfirmationBox.js
#: src/components/Exchange/ConfirmationBox.js
#: src/components/Exchange/SwapBox.js
#: src/components/Exchange/SwapBox.js
#: src/components/Synthetics/ConfirmationBox/ConfirmationBox.tsx
#: src/components/Synthetics/ConfirmationBox/ConfirmationBox.tsx
#: src/components/Synthetics/SwapCard/SwapCard.tsx
#: src/components/Synthetics/SwapCard/SwapCard.tsx
msgid "{0} Price"
msgstr "{0} 가격"

#: src/components/Exchange/NoLiquidityErrorModal.tsx
msgid "{0} Required"
msgstr "{0} 요구됨"

#: src/components/Synthetics/MarketStats/MarketStats.tsx
msgid "{0} and {1} can be used to buy GM for this market up to the specified buying caps."
msgstr ""

#: src/components/Synthetics/GmList/GmList.tsx
msgid "{0} and {1} can be used to buy GM tokens for this market up to the specified buying caps."
msgstr ""

#: src/components/Synthetics/MarketStats/MarketStats.tsx
msgid "{0} can be used to buy GM for this market up to the specified buying caps."
msgstr ""

#: src/domain/synthetics/trade/utils/validation.ts
msgid "{0} can not be sent to smart contract addresses. Select another token."
msgstr ""

#: src/pages/Dashboard/DashboardV2.js
msgid "{0} is above its target weight.<0/><1/>Get lower fees to <2>swap</2> tokens for {1}."
msgstr "{0}은 목표 가중치를 초과 했습니다.<0/><1/>토큰을 {1}로 <2>스왑</2>하는 수수료가 감소합니다."

#: src/pages/Dashboard/DashboardV2.js
msgid "{0} is below its target weight.<0/><1/>Get lower fees to <2>buy GLP</2> with {1}, and to <3>swap</3> {2} for other tokens."
msgstr "{0}은 목표 가중치를 미달합니다.<0/><1/>{1}로 <2>GLP 구매</2>를 하거나 {2}에서 다른 토큰으로 <3>스왑</3>하는 수수료가 감소합니다."

#: src/components/Exchange/SwapBox.js
msgid "{0} is required for collateral."
msgstr "담보를 위해 {0}이 필요합니다."

#: src/components/Synthetics/StatusNotification/OrderStatusNotification.tsx
msgid "{0} order for"
msgstr ""

#: src/components/Glp/GlpSwap.js
msgid "{0} pool exceeded, try different token"
msgstr "{0} 풀이 초과되었습니다. 다른 자산으로 시도해보세요"

#: src/components/Exchange/OrderEditor.js
#: src/components/Exchange/OrderEditor.js
msgid "{0} price"
msgstr "{0} 가격"

#: src/components/Glp/GlpSwap.js
msgid "{0} selected in order form"
msgstr "{0}이(가) 주문 폼에서 선택되었습니다."

#: src/pages/Stake/StakeV2.js
#: src/pages/Stake/StakeV2.js
#: src/pages/Stake/StakeV2.js
msgid "{0} tokens have been converted to GMX from the {1} esGMX deposited for vesting."
msgstr ""

#: src/components/Synthetics/ConfirmationBox/ConfirmationBox.tsx
#: src/components/Synthetics/OrderItem/OrderItem.tsx
msgid "{0} will be swapped to {1} on order execution."
msgstr ""

#: src/components/Exchange/SwapBox.js
msgid "{0} {1} not supported"
msgstr ""

#: src/components/Exchange/TradeHistory.js
msgid "{0}: Swap {amountInDisplay}{1} for{minOutDisplay} {2}, Price:{3} USD"
msgstr ""

#: src/components/Exchange/TradeHistory.js
msgid "{0}: {1}, Price: {priceDisplay}"
msgstr ""

#: src/components/Exchange/TradeHistory.js
msgid "{0}  {1} {longOrShortText}, -{2} USD, {3} Price: ${4} USD"
msgstr ""

#: src/components/Exchange/TradeHistory.js
msgid "{actionDisplay} Order"
msgstr "{actionDisplay} 주문"

#: src/components/Exchange/TradeHistory.js
msgid ""
"{actionDisplay} {0} {longOrShortText},\n"
"-{1} USD,\n"
"{2} Price: {3} USD"
msgstr ""

#: src/components/Synthetics/TradeHistoryRow/utils.ts
msgid "{actionText} Deposit {collateralText} into {positionText}"
msgstr ""

#: src/components/Synthetics/TradeHistoryRow/utils.ts
msgid "{actionText} Withdraw {collateralText} from {positionText}"
msgstr ""

#: src/components/Synthetics/TradeHistoryRow/utils.ts
msgid "{actionText} {orderTypeName} Swap: {fromText} for {toText}"
msgstr ""

#: src/components/Synthetics/TradeHistoryRow/utils.ts
msgid "{actionText} {orderTypeName} Swap: {fromText} for {toText}, Price: {ratioText}"
msgstr ""

#: src/pages/Dashboard/DashboardV2.js
msgid "{chainName} Total Stats start from {totalStatsStartDate}.<0/> For detailed stats:"
msgstr "{chainName}의 전체 통계는 {totalStatsStartDate}부터 시작됩니다.<0/> 더 자세한 통계:"

#: src/domain/synthetics/orders/cancelOrdersTxn.ts
msgid "{count, plural, one {Order} other {# Orders}}"
msgstr ""

#: src/components/GmTokensBalanceInfo/GmTokensBalanceInfo.tsx
msgid "{daysConsidered}d accrued Fees"
msgstr ""

#: src/components/Synthetics/ClaimHistoryRow/ClaimHistoryRow.tsx
msgid "{eventTitle} from"
msgstr ""

#: src/components/Exchange/ConfirmationBox.js
#: src/components/Synthetics/ConfirmationBox/ConfirmationBox.tsx
msgid "{existingTriggerOrderLength, plural, one {You have an active trigger order that could impact this position.} other {You have # active trigger orders that could impact this position.}}"
msgstr "{existingTriggerOrderLength, plural, one {You have an active trigger order that could impact this position.} other {You have # active trigger orders that could impact this position.}}"

#: src/components/Exchange/ConfirmationBox.js
#: src/components/Synthetics/ConfirmationBox/ConfirmationBox.tsx
msgid "{existingTriggerOrderLength, plural, one {You have an active trigger order that might execute immediately after you open this position. Please cancel the order or accept the confirmation to continue.} other {You have # active trigger orders that might execute immediately after you open this position. Please cancel the orders or accept the confirmation to continue.}}"
msgstr "{existingTriggerOrderLength, plural, one {You have an active trigger order that might execute immediately after you open this position. Please cancel the order or accept the confirmation to continue.} other {You have # active trigger orders that might execute immediately after you open this position. Please cancel the orders or accept the confirmation to continue.}}"

#: src/domain/synthetics/orders/utils.ts
msgid "{increaseOrDecreaseText} {tokenText} by {sizeText}"
msgstr ""

#: src/components/Exchange/PositionsList.js
msgid "{longOrShortText} {0} market selected"
msgstr ""

#: src/components/Synthetics/MarketNetFee/MarketNetFee.tsx
msgid "{longOrShort} positions do not pay a funding fee and pay a borrow fee of {borrowRate} per hour."
msgstr ""

#: src/components/Synthetics/MarketNetFee/MarketNetFee.tsx
msgid "{longOrShort} positions do not pay a funding fee or a borrow fee."
msgstr ""

#: src/components/Synthetics/MarketNetFee/MarketNetFee.tsx
msgid "{longOrShort} positions {fundingAction} a funding fee of {fundingRate} per hour and do not pay a borrow fee."
msgstr ""

#: src/components/Synthetics/MarketNetFee/MarketNetFee.tsx
msgid "{longOrShort} positions {fundingAction} a funding fee of {fundingRate} per hour and {borrowAction} a borrow fee of {borrowRate} per hour."
msgstr ""

#: src/components/Synthetics/MarketCard/MarketCard.tsx
msgid "{longShortText} {0} Open Interest"
msgstr ""

#: src/components/Synthetics/MarketCard/MarketCard.tsx
msgid "{longShortText} {0} Reserve"
msgstr ""

#: src/components/Synthetics/ClaimHistoryRow/ClaimHistoryRow.tsx
msgid "{marketsCount, plural, one {# Market} other {# Markets}}"
msgstr ""

#: src/components/Glp/GlpSwap.js
msgid "{nativeTokenSymbol} ({wrappedTokenSymbol}) APR"
msgstr "{nativeTokenSymbol} ({wrappedTokenSymbol}) APR"

#: src/components/Stake/GMXAprTooltip.tsx
msgid "{nativeTokenSymbol} Base APR"
msgstr ""

#: src/components/Stake/GMXAprTooltip.tsx
msgid "{nativeTokenSymbol} Boosted APR"
msgstr ""

#: src/components/Stake/GMXAprTooltip.tsx
msgid "{nativeTokenSymbol} Total APR"
msgstr ""

#: src/components/Exchange/PositionSeller.js
msgid "{nativeTokenSymbol} can not be sent to smart contract addresses. Select another token."
msgstr ""

#: src/components/Synthetics/SubaccountModal/utils.ts
msgid "{nativeTokenSymbol} is not available"
msgstr ""

#: src/context/SyntheticsEvents/SyntheticsEventsProvider.tsx
msgid "{orderTypeLabel} {positionText}, -{0}"
msgstr ""

#: src/components/Synthetics/TradeHistoryRow/utils.ts
msgid "{orderTypeName} Order Execution Failed"
msgstr ""

#: src/components/Synthetics/TradeHistoryRow/utils.ts
msgid "{orderTypeName} Swap Execution Failed: {fromText} for {toText}, Price: {ratioText}"
msgstr ""

#: src/components/Synthetics/StatusNotification/OrderStatusNotification.tsx
msgid "{orderTypeText} {0} for {1}"
msgstr ""

#: src/components/Synthetics/StatusNotification/OrderStatusNotification.tsx
msgid "{orderTypeText} {0} {longShortText}: {sign}{1}"
msgstr ""

#: src/domain/synthetics/orders/cancelOrdersTxn.ts
msgid "{ordersText} cancelled"
msgstr ""

#: src/components/Synthetics/StatusNotification/FeesSettlementStatusNotification.tsx
msgid "{positionName} Failed to settle"
msgstr ""

#: src/components/Synthetics/StatusNotification/FeesSettlementStatusNotification.tsx
msgid "{positionName} Fees settled"
msgstr ""

#: src/components/Synthetics/StatusNotification/FeesSettlementStatusNotification.tsx
msgid "{positionName} Fees settling"
msgstr ""

#: src/components/StatsTooltip/ChainsStatsTooltipRow.tsx
msgid "{title}"
msgstr ""

#: src/components/Synthetics/SubaccountModal/SubaccountModal.tsx
msgid "Сonvert {0} to {1}"
msgstr ""<|MERGE_RESOLUTION|>--- conflicted
+++ resolved
@@ -4970,15 +4970,12 @@
 
 #: src/components/Synthetics/SubaccountModal/SubaccountStatus.tsx
 msgid "The maximum number of authorized Actions has been reached. Re-authorize a higher value using the \"<0>Max allowed actions</0>\" field."
-msgstr ""
-
-<<<<<<< HEAD
-=======
+msgstr "<<<<<<< HEAD"
+
 #: src/domain/legacy.ts
 msgid "The network Fees are very high currently, which may be due to a temporary increase in transactions on the {0} network."
 msgstr "현재 네트워크 수수료가 매우 높습니다. 이는 {0} 네트워크의 일시적인 거래량 증가로 인한 것일 수 있습니다."
 
->>>>>>> a7fd3bff
 #: src/domain/synthetics/fees/utils/executionFee.ts
 msgid "The network fees are high currently, which may be due to a temporary increase in transactions on the {chainName} network."
 msgstr "현재 네트워크 수수료가 높습니다. 이는 {chainName} 네트워크의 일시적인 거래량 증가로 인한 것일 수 있습니다."
