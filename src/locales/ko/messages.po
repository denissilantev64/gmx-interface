--- conflicted
+++ resolved
@@ -2928,8 +2928,6 @@
 msgid "Claiming..."
 msgstr "수령중..."
 
-<<<<<<< HEAD
-=======
 #. GM market token selector all markets filter
 #. Chart token selector all markets filter
 #: src/domain/synthetics/tokens/useGmTokensFavorites.tsx
@@ -2937,7 +2935,6 @@
 msgid "All"
 msgstr "모두"
 
->>>>>>> 9297f963
 #: src/domain/synthetics/sidecarOrders/utils.ts
 msgid "Limit size is required."
 msgstr ""
@@ -3442,15 +3439,11 @@
 msgid "Initial Collateral (Collateral excluding Borrow and Funding Fee)."
 msgstr ""
 
-<<<<<<< HEAD
-#: src/components/Synthetics/MarketsList/MarketsList.tsx
 #: src/components/Synthetics/TVChart/TVChartHeader.tsx
 #: src/components/Synthetics/TVChart/TVChartHeader.tsx
 msgid "Net Rate / 1h"
-msgstr "1시간 당 순 수수료율"
-
-=======
->>>>>>> 9297f963
+msgstr ""
+
 #: src/pages/Stake/StakeV2.tsx
 #: src/pages/Stake/StakeV2.tsx
 msgid "Claim esGMX Rewards"
@@ -6199,13 +6192,10 @@
 msgid "Page outdated, please refresh"
 msgstr "페이지가 오래되었습니다. 새로고침해주세요."
 
-<<<<<<< HEAD
-=======
 #: src/components/Synthetics/MarketTokenSelector/MarketTokenSelector.tsx
 msgid "BUY…"
 msgstr ""
 
->>>>>>> 9297f963
 #: src/pages/ClaimEsGmx/ClaimEsGmx.js
 msgid "Vest with GLP on Arbitrum"
 msgstr "Arbitrum에서 GLP로 베스팅하기"
@@ -6710,14 +6700,11 @@
 msgid "Referral Terms"
 msgstr "추천 약관"
 
-<<<<<<< HEAD
-=======
 #: src/components/Synthetics/ChartTokenSelector/ChartTokenSelector.tsx
 #: src/components/Synthetics/MarketTokenSelector/MarketTokenSelector.tsx
 msgid "No markets matched."
 msgstr ""
 
->>>>>>> 9297f963
 #: src/pages/Stake/StakeV2.tsx
 msgid "Stake esGMX"
 msgstr ""
@@ -7002,13 +6989,10 @@
 msgid "Tweet"
 msgstr "Tweet"
 
-<<<<<<< HEAD
-=======
 #: src/components/Synthetics/MarketTokenSelector/MarketTokenSelector.tsx
 msgid "SELL…"
 msgstr ""
 
->>>>>>> 9297f963
 #: src/components/Exchange/ConfirmationBox.js
 #: src/components/Synthetics/ConfirmationBox/ConfirmationBox.tsx
 msgid "Confirm Swap"
