--- conflicted
+++ resolved
@@ -2388,7 +2388,10 @@
 msgstr "청산"
 
 #: src/components/Exchange/TradeHistory.js
-msgid "Liquidated {0} {longOrShortText}, -{1} USD,{2} Price: {3} USD"
+msgid ""
+"Liquidated {0} {longOrShortText},\n"
+"-{1} USD,\n"
+"{2} Price: {3} USD"
 msgstr ""
 
 #: src/components/Exchange/TradeHistory.js
@@ -2469,17 +2472,16 @@
 msgid "Long"
 msgstr "롱"
 
-<<<<<<< HEAD
+#: src/components/Synthetics/MarketStats/MarketStats.tsx
+msgid "Long Collateral"
+msgstr ""
+
 #: src/components/Exchange/ChartTokenSelector.tsx
 msgid "Long Liquidity"
-=======
-#: src/components/Synthetics/MarketStats/MarketStats.tsx
-msgid "Long Collateral"
 msgstr ""
 
 #: src/components/Synthetics/MarketCard/MarketCard.tsx
 msgid "Long Open Interest"
->>>>>>> a6a30aaa
 msgstr ""
 
 #: src/pages/Dashboard/DashboardV2.js
@@ -2613,14 +2615,6 @@
 msgid "Max Capacity for {0} Reached"
 msgstr "{0}의 최대치에 도달했습니다."
 
-<<<<<<< HEAD
-#: src/components/Exchange/ChartTokenSelector.tsx
-msgid "Max In"
-msgstr ""
-
-#: src/components/Exchange/ChartTokenSelector.tsx
-msgid "Max Out"
-=======
 #: src/components/Synthetics/GmSwap/GmFees/GmFees.tsx
 #: src/components/Synthetics/OrderEditor/OrderEditor.tsx
 #: src/components/Synthetics/TradeFeesRow/TradeFeesRow.tsx
@@ -2635,9 +2629,16 @@
 msgid "Max Execution Fee buffer below {0}% may result in failed orders."
 msgstr ""
 
+#: src/components/Exchange/ChartTokenSelector.tsx
+msgid "Max In"
+msgstr ""
+
 #: src/components/Exchange/PositionSeller.js
 msgid "Max Leverage without PnL: 100x"
->>>>>>> a6a30aaa
+msgstr ""
+
+#: src/components/Exchange/ChartTokenSelector.tsx
+msgid "Max Out"
 msgstr ""
 
 #: src/components/Glp/GlpSwap.js
@@ -3568,27 +3569,16 @@
 msgstr "추천인 코드 업데이트 완료!"
 
 #: src/components/Header/AppHeaderLinks.tsx
-<<<<<<< HEAD
-#: src/pages/Referrals/Referrals.js
-#: src/pages/Referrals/Referrals.js
-msgid "Referrals"
-msgstr "추천"
-
-=======
+#: src/pages/Referrals/Referrals.tsx
 #: src/pages/Referrals/Referrals.tsx
 msgid "Referrals"
 msgstr "추천"
 
-#: src/pages/Referrals/Referrals.tsx
-msgid "Referrals <0/>"
-msgstr ""
-
 #: src/components/Synthetics/TradeHistoryRow/TradeHistoryRow.tsx
 #: src/components/Synthetics/TradeHistoryRow/TradeHistoryRow.tsx
 msgid "Request"
 msgstr ""
 
->>>>>>> a6a30aaa
 #: src/components/Exchange/TradeHistory.js
 msgid "Request decrease {0} {longOrShortText}, -{1} USD, Acceptable Price: {2} {3} USD"
 msgstr "{0} {longOrShortText} 감소 요청, -{1} USD, 허용가능한 가격: {2} {3} USD"
@@ -3666,9 +3656,6 @@
 msgid "Save on Fees"
 msgstr "수수료 절약"
 
-<<<<<<< HEAD
-#: src/components/SearchInput/SearchInput.tsx
-=======
 #: src/components/MarketSelector/MarketSelector.tsx
 msgid "Search Market"
 msgstr ""
@@ -3677,8 +3664,7 @@
 msgid "Search Pool"
 msgstr ""
 
-#: src/components/TokenSelector/TokenSelector.tsx
->>>>>>> a6a30aaa
+#: src/components/SearchInput/SearchInput.tsx
 msgid "Search Token"
 msgstr "토큰 찾기"
 
@@ -3877,17 +3863,16 @@
 msgid "Short"
 msgstr "숏"
 
-<<<<<<< HEAD
+#: src/components/Synthetics/MarketStats/MarketStats.tsx
+msgid "Short Collateral"
+msgstr ""
+
 #: src/components/Exchange/ChartTokenSelector.tsx
 msgid "Short Liquidity"
-=======
-#: src/components/Synthetics/MarketStats/MarketStats.tsx
-msgid "Short Collateral"
 msgstr ""
 
 #: src/components/Synthetics/MarketCard/MarketCard.tsx
 msgid "Short Open Interest"
->>>>>>> a6a30aaa
 msgstr ""
 
 #: src/pages/Dashboard/DashboardV2.js
@@ -5479,7 +5464,7 @@
 msgstr ""
 
 #: src/components/Exchange/TradeHistory.js
-msgid "{0}  {1}{longOrShortText}, -{2} USD, {3} Price: {4} USD"
+msgid "{0}  {1} {longOrShortText}, -{2} USD, {3} Price: ${4} USD"
 msgstr ""
 
 #: src/components/Exchange/TradeHistory.js
@@ -5487,7 +5472,10 @@
 msgstr "{actionDisplay} 주문"
 
 #: src/components/Exchange/TradeHistory.js
-msgid "{actionDisplay} {0} {longOrShortText}, -{1} USD, {2} Price:{3} USD"
+msgid ""
+"{actionDisplay} {0} {longOrShortText},\n"
+"-{1} USD,\n"
+"{2} Price: {3} USD"
 msgstr ""
 
 #: src/components/Synthetics/TradeHistoryRow/TradeHistoryRow.tsx
