--- conflicted
+++ resolved
@@ -5960,19 +5960,16 @@
 #: src/components/Synthetics/PositionSeller/PositionSeller.tsx
 #: src/components/Synthetics/TradeBox/hooks/useTradeButtonState.tsx
 msgid "Create {0} Order"
-msgstr "{0} 주문 생성하기"
-
-<<<<<<< HEAD
+msgstr "{0} 주문 생성하기<<<<<<< HEAD"
+
 #: src/components/Synthetics/TradeBox/hooks/useTradeButtonState.tsx
-msgid "Create Limit order"
-msgstr ""
+#~ msgid "Create Limit order"
+#~ msgstr ""
 
 #: src/pages/Ecosystem/ecosystemConstants.tsx
 #~ msgid "Lending and Borrowing>>>>>>> release-60"
-#~ msgstr ""
-
-=======
->>>>>>> 0495d302
+#~ msgstr "=======>>>>>>> release-61"
+
 #: src/components/Synthetics/TradeHistory/keys.ts
 msgid "Execute Limit Swap"
 msgstr "지정가 스왑 실행"
