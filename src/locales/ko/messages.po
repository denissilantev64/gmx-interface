msgid ""
msgstr ""
"POT-Creation-Date: 2022-08-06 13:30+0530\n"
"MIME-Version: 1.0\n"
"Content-Type: text/plain; charset=utf-8\n"
"Content-Transfer-Encoding: 8bit\n"
"X-Generator: @lingui/cli\n"
"Language: ko\n"
"Project-Id-Version: \n"
"Report-Msgid-Bugs-To: \n"
"PO-Revision-Date: \n"
"Last-Translator: Tourist\n"
"Language-Team: \n"
"Plural-Forms: \n"

#: src/pages/Dashboard/DashboardV2.js
msgid "01 Sep 2021"
msgstr "2021년 9월 1일"

#: src/pages/Dashboard/DashboardV2.js
msgid "06 Jan 2022"
msgstr "2022년 1월 6일"

#: src/components/Exchange/ExchangeTVChart.js
msgid "24h Change"
msgstr "24시간 변화"

#: src/components/Exchange/ExchangeTVChart.js
msgid "24h High"
msgstr "24시간 최고가"

#: src/components/Exchange/ExchangeTVChart.js
msgid "24h Low"
msgstr "24시간 최저가"

#: src/pages/Dashboard/DashboardV2.js
msgid "24h Volume"
msgstr "24시간 거래량"

#: src/components/Exchange/PositionSeller.js
msgid "<0/>Profit price: {0} ${1}. This rule applies for the next {2}, until {3}."
msgstr "<0/>수익 가격: {0} ${1}. 해당 규칙은 다음의 {2}동안, {3}까지 적용됩니다."

#: src/App/App.js
msgid "<0>Install Coinbase Wallet</0> to start using GMX."
msgstr ""

#: src/App/App.js
msgid "<0>Install Coinbase Wallet</0>, and use GMX with its built-in browser."
msgstr ""

#: src/App/App.js
msgid "<0>Install MetaMask</0> to start using GMX."
msgstr ""

#: src/App/App.js
msgid "<0>Install MetaMask</0>, and use GMX with its built-in browser."
msgstr ""

#: src/components/Exchange/OrdersToa.js
msgid "<0>Insufficient liquidity to execute the order</0><1>The mark price which is an aggregate of exchange prices did not reach the specified price</1><2>The specified price was reached but not long enough for it to be executed</2><3>No keeper picked up the order for execution</3>"
msgstr "<0>주문을 체결하기 위한 유동성이 부족합니다</0><1>시장 평균가가 지정된 가격에 도달하지 않았습니다</1><2>지정된 가격에 도달했지만 실행하기에 충분한 시간이 지나지 않았습니다</2>주문을 체결할 수 있는 키퍼가 없습니다.<3>"

#: src/components/Exchange/PositionSeller.js
msgid "<0>More Info</0> about fees."
msgstr "수수료에 대한 <0>더 많은 정보</0>."

#: src/pages/PageNotFound/PageNotFound.js
msgid "<0>Return to </0><1>Homepage</1> <2>or </2> <3>Trade</3>"
msgstr "<1>홈페이지</1> <2>혹은</2> <3>트레이드 페이지</3><0>로 돌아가기</0>"

#: src/components/Glp/SwapErrorModal.tsx
msgid "<0>The pool's capacity has been reached for {0}. Please use another token to buy GLP.</0><1>Check the \"Save on Fees\" section for tokens with the lowest fees.</1>"
msgstr "<0>풀의 최대허용량이 {0}에 도달했습니다. 다른 토큰을 이용해 GLP를 구매해주세요.</0><1>\"수수료 절약\" 섹션을 통해 가장 저렴한 수수료를 확인하세요.</1>"

#: src/components/Exchange/OrdersList.js
msgid "<0>The price that orders can be executed at may differ slightly from the chart price, as market orders update oracle prices, while limit/trigger orders do not.</0><1>This can also cause limit/triggers to not be executed if the price is not reached for long enough. <2>Read more</2>.</1>"
msgstr ""

#: src/pages/Stake/StakeV2.js
msgid "<0>This will withdraw and unreserve all tokens as well as pause vesting.<1/><2/>esGMX tokens that have been converted to GMX will remain as GMX tokens.<3/><4/>To claim GMX tokens without withdrawing, use the \"Claim\" button under the Total Rewards section.<5/><6/></0>"
msgstr "<0>모든 토큰이 인출되고 취소되며 베스팅이 중지됩니다.<1/><2/>GMX로 변환된 esGMX 토큰은 GMX 토큰으로 유지됩니다.<3/><4/>인출하지 않고 GMX 토큰을 수령하기 위해서는 총 보상 섹션 아래의 \"수령하기\" 버튼을 사용해주세요."

#: src/pages/Dashboard/DashboardV2.js
msgid "<0>Total value of tokens in GLP pool ({chainName}).</0><1>Other websites may show a higher value as they add positions' collaterals to the GLP pool.</1>"
msgstr ""

#: src/lib/contracts/callContract.tsx
#: src/lib/wallets/index.tsx
msgid "<0>Your wallet is not connected to {0}.</0><1/><2>Switch to {1}</2>"
msgstr ""

#: src/components/Exchange/SwapBox.js
msgid "A snapshot of the USD value of your {0} collateral is taken when the position is opened."
msgstr "{0}담보의 USD가치 스냅샷은 해당 포지션이 열려있을 때 결정됩니다."

#: src/components/Glp/GlpSwap.js
#: src/pages/Stake/StakeV1.js
#: src/pages/Stake/StakeV1.js
#: src/pages/Stake/StakeV1.js
#: src/pages/Stake/StakeV1.js
#: src/pages/Stake/StakeV2.js
#: src/pages/Stake/StakeV2.js
#: src/pages/Stake/StakeV2.js
msgid "APR"
msgstr "APR"

#: src/components/Stake/GMXAprTooltip.tsx
#: src/pages/Stake/StakeV2.js
msgid "APRs are updated weekly on Wednesday and will depend on the fees collected for the week."
msgstr "APR은 매주 수요일에 업데이트되며 한 주 동안 쌓인 수수료에 따라 달라집니다."

#: src/pages/Dashboard/DashboardV2.js
msgid "AUM"
msgstr "AUM"

#: src/components/Glp/GlpSwap.js
#: src/components/Glp/GlpSwap.js
msgid "AVAILABLE"
msgstr "사용가능"

#: src/components/Header/AppHeaderLinks.tsx
#: src/pages/Ecosystem/Ecosystem.js
#: src/pages/Ecosystem/Ecosystem.js
#: src/pages/Ecosystem/Ecosystem.js
#: src/pages/Ecosystem/Ecosystem.js
#: src/pages/Ecosystem/Ecosystem.js
msgid "About"
msgstr "대하여"

#: src/components/Exchange/ConfirmationBox.js
msgid "Accept confirmation of trigger orders"
msgstr "트리거 주문의 확인에 동의해주세요"

#: src/components/Exchange/ConfirmationBox.js
msgid "Accept minimum and {action}"
msgstr "최저액과 {action}에 동의해주세요"

#: src/components/Exchange/OrdersToa.js
msgid "Accept terms to enable orders"
msgstr "주문을 활성화하기 위해 약관에 동의해주세요"

#: src/components/Exchange/OrdersToa.js
msgid "Accept that orders are not guaranteed to execute and trigger orders may not settle at the trigger price"
msgstr "주문의 실행이 보장되지 않으며 트리거 주문이 트리거 가격으로 실행되지 않을 수 있음을 확인합니다."

#: src/pages/Actions/Actions.js
#: src/pages/OrdersOverview/OrdersOverview.js
msgid "Account"
msgstr "계정"

#: src/pages/Actions/Actions.js
msgid "Actions"
msgstr "액션"

#: src/components/Exchange/PositionsList.js
msgid "Active Orders"
msgstr "활성화된 주문"

#: src/components/Referrals/TradersStats.js
msgid "Active Referral Code"
msgstr "활성화된 추천 코드"

#: src/pages/Dashboard/AssetDropdown.tsx
#: src/pages/Dashboard/AssetDropdown.tsx
msgid "Add to Metamask"
msgstr "메타마스크에 추가해주세요"

#: src/components/Referrals/JoinReferralCode.js
msgid "Adding referral code failed."
msgstr "추천 코드 추가 실패"

#: src/components/Referrals/JoinReferralCode.js
msgid "Adding..."
msgstr "추가중..."

#: src/pages/Stake/StakeV2.js
msgid "Additional reserve required"
msgstr "추가의 리저브양이 필요합니다"

#: src/components/Exchange/OrdersToa.js
msgid "Additionally, trigger orders are market orders and are not guaranteed to settle at the trigger price."
msgstr "추가로, 트리거 주문은 시장가 주문이며 트리거 가격으로 결제되지 않을 수도 있습니다."

#: src/components/AddressDropdown/AddressDropdown.tsx
msgid "Address copied to your clipboard"
msgstr ""

#: src/pages/Referrals/Referrals.js
msgid "Affiliates"
msgstr "제휴"

#: src/pages/ClaimEsGmx/ClaimEsGmx.js
msgid "After claiming you will be able to vest a maximum of {0} esGMX at a ratio of {1} {stakingToken} to 1 esGMX."
msgstr "수령 후 {1} {stake} 대 1 esGMX 비율로 최대 {0}개의 esGMX를 베스팅 할 수 있습니다."

#: src/pages/ClaimEsGmx/ClaimEsGmx.js
msgid "After claiming, the esGMX tokens will be airdropped to your account on the selected network within 7 days."
msgstr "수령 후, esGMX 토큰은 7일 이내에 선택한 네트워크의 계정으로 에어드랍됩니다."

#: src/components/ModalViews/RedirectModal.js
msgid "Agree"
msgstr "동의하기"

#: src/components/Exchange/ConfirmationBox.js
#: src/components/Exchange/PositionSeller.js
msgid "Allow up to 1% slippage"
msgstr "1%의 슬리피지까지 허용하기"

#: src/App/App.js
#: src/components/Exchange/ConfirmationBox.js
#: src/components/Exchange/PositionSeller.js
msgid "Allowed Slippage"
msgstr "허용 가능한 슬리피지"

#: src/components/ModalViews/RedirectModal.js
msgid "Alternative links can be found in the <0>docs</0>.<1/><2/>By clicking Agree you accept the <3>T&Cs</3> and <4>Referral T&Cs</4>.<5/><6/>"
msgstr "이외의 링크는 <0>docs</0>에서 확인할 수 있습니다.<1/><2/>동의 버튼을 클릭하여 <3>T&Cs</3> 그리고 <4>Referral T&Cs</4>에 동의합니다.<5/><6/>"

#: src/components/Exchange/NoLiquidityErrorModal.tsx
msgid "Alternatively, you can select a different \"Collateral In\" token."
msgstr "추가적으로, 별도의 \"담보자산\"을 선택할 수 있습니다."

#: src/components/Referrals/AffiliatesStats.js
#: src/components/Referrals/TradersStats.js
msgid "Amount"
msgstr "수량"

#: src/components/Referrals/AffiliatesStats.js
msgid "Amount of traders you referred."
msgstr "추천한 거래자 수"

#: src/components/Exchange/PositionEditor.js
msgid "Amount should be greater than zero"
msgstr ""

#: src/pages/ClaimEsGmx/ClaimEsGmx.js
msgid "Amount to claim"
msgstr "수령할 양"

#: src/pages/Home/Home.js
msgid "An aggregate of high-quality price feeds determine when liquidations occur. This keeps positions safe from temporary wicks."
msgstr "고품질의 여러 가격 피드를 통해 청산 발생 시기를 결정합니다. 이것은 일시적인 가격 변화로부터 포지션을 안전하게 유지합니다."

#: src/pages/Ecosystem/Ecosystem.js
msgid "Announcement"
msgstr "공지"

#: src/components/Header/HomeHeaderLinks.tsx
msgid "App"
msgstr ""

#: src/domain/tokens/approveTokens.tsx
msgid "Approval failed"
msgstr "승인 실패"

#: src/domain/tokens/approveTokens.tsx
msgid "Approval submitted! <0>View status.</0>"
msgstr "승인 제출완료! <0>상태 보기</0>"

#: src/domain/tokens/approveTokens.tsx
msgid "Approval was cancelled"
msgstr "제출 취소되었습니다"

#: src/pages/BeginAccountTransfer/BeginAccountTransfer.js
#: src/pages/Stake/StakeV2.js
msgid "Approve GMX"
msgstr "GMX 승인"

#: src/components/Exchange/PositionEditor.js
#: src/components/Exchange/SwapBox.js
#: src/components/Glp/GlpSwap.js
#: src/components/Migration/Migration.js
msgid "Approve {0}"
msgstr "{0} 승인"

#: src/pages/Stake/StakeV1.js
#: src/pages/Stake/StakeV2.js
msgid "Approve {stakingTokenSymbol}"
msgstr "{stakingTokenSymbol} 승인"

#: src/pages/Stake/StakeV2.js
msgid "Approving GMX..."
msgstr "GMX 승인중..."

#: src/components/Exchange/PositionEditor.js
#: src/components/Exchange/SwapBox.js
#: src/components/Glp/GlpSwap.js
msgid "Approving {0}..."
msgstr "{0} 승인중..."

#: src/pages/Stake/StakeV1.js
#: src/pages/Stake/StakeV2.js
msgid "Approving {stakingTokenSymbol}..."
msgstr "{stakingTokenSymbol} 승인중..."

#: src/components/Migration/Migration.js
#: src/pages/BeginAccountTransfer/BeginAccountTransfer.js
msgid "Approving..."
msgstr "승인중..."

#: src/components/TokenCard/TokenCard.js
#: src/components/TokenCard/TokenCard.js
msgid "Arbitrum APR:"
msgstr "Arbitrum APR:"

<<<<<<< HEAD
=======
#: src/pages/Dashboard/DashboardV2.js
#: src/pages/Dashboard/DashboardV2.js
msgid "Arbitrum Icon"
msgstr "Arbtirum 아이콘"

>>>>>>> 50e3e122
#: src/components/Exchange/NoLiquidityErrorModal.tsx
msgid "As there is not enough liquidity in GLP to swap {0} to {swapTokenSymbol}, you can use the option below to do so:"
msgstr "{0}에서 {swapTokenSymbol}로 교환할 수 있는 유동성이 GLP에 충분하지 않기 때문에, 이하의 옵션을 사용해주세요:"

#: src/pages/Dashboard/DashboardV1.js
msgid "Assets Under Management"
msgstr "총 운용자산"

#: src/pages/Dashboard/DashboardV2.js
msgid "Assets Under Management: GMX staked (All chains) + GLP pool ({chainName})."
msgstr "자산운용규모: 스테이킹된 GMX + GLP 풀 ({chainName})."

#: src/components/Glp/GlpSwap.js
msgid "Available"
msgstr "사용가능"

#: src/components/Exchange/ConfirmationBox.js
#: src/components/Exchange/SwapBox.js
#: src/components/Exchange/SwapBox.js
#: src/components/Exchange/SwapBox.js
msgid "Available Liquidity"
msgstr "사용가능 유동성"

#: src/components/Glp/GlpSwap.js
#: src/components/Glp/GlpSwap.js
msgid "Available amount to deposit into GLP."
msgstr "GLP에 예치할 수 있는 양"

#: src/components/Glp/GlpSwap.js
#: src/components/Glp/GlpSwap.js
msgid "Available amount to withdraw from GLP. Funds not utilized by current open positions."
msgstr "GLP로부터 인출가능한 수량. 현재 포지션에 의해 활용되고 있지 않은 유휴 수량"

#: src/pages/Home/Home.js
msgid "Available on your preferred network"
msgstr "선택한 네트워크에서 이용가능"

#: src/components/Glp/GlpSwap.js
msgid "Available:"
msgstr "사용가능"

#: src/components/TokenCard/TokenCard.js
#: src/components/TokenCard/TokenCard.js
msgid "Avalanche APR:"
msgstr "Avalanche APR:"

<<<<<<< HEAD
=======
#: src/pages/Dashboard/DashboardV2.js
#: src/pages/Dashboard/DashboardV2.js
msgid "Avalanche Icon"
msgstr "Avalanche Icon"

>>>>>>> 50e3e122
#: src/components/Exchange/SwapBox.js
msgid "Balance"
msgstr "잔고"

#: src/components/Glp/GlpSwap.js
#: src/components/Glp/GlpSwap.js
#: src/components/Glp/GlpSwap.js
msgid "Balance:"
msgstr "잔고:"

#: src/components/Exchange/SwapBox.js
msgid "Balance: {0}"
msgstr "잔고: {0}"

#: src/pages/BeginAccountTransfer/BeginAccountTransfer.js
msgid "Begin Transfer"
msgstr "전송시작"

#: src/components/Migration/Migration.js
#: src/components/Migration/Migration.js
msgid "Bonus Tokens"
msgstr "보너스 토큰"

#: src/pages/Stake/StakeV2.js
msgid "Boost Percentage"
msgstr "증가된 비율"

#: src/pages/Stake/StakeV2.js
msgid "Boost your rewards with Multiplier Points. <0>More info</0>."
msgstr "멀티플라이어 포인트를 사용해서 보상을 증가시키세요. <0>더 자세한 정보</0>."

#: src/components/Exchange/ConfirmationBox.js
#: src/components/Exchange/PositionEditor.js
#: src/components/Exchange/PositionSeller.js
#: src/components/Exchange/PositionsList.js
#: src/components/Exchange/PositionsList.js
#: src/components/Exchange/PositionsList.js
#: src/components/Exchange/PositionsList.js
#: src/components/Exchange/SwapBox.js
#: src/components/Exchange/TradeHistory.js
msgid "Borrow Fee"
msgstr "차용 수수료"

#: src/components/Exchange/PositionsList.js
#: src/components/Exchange/PositionsList.js
msgid "Borrow Fee / Day"
msgstr "차용 수수료 / 일"

#: src/components/Header/AppHeaderLinks.tsx
msgid "Buy"
msgstr "구매"

#: src/pages/BuyGlp/BuyGlp.js
msgid "Buy / Sell GLP"
msgstr "GLP 구매 / 판매"

#: src/pages/BuyGMX/BuyGMX.tsx
msgid "Buy AVAX directly to Avalanche or transfer it there."
msgstr ""

#: src/pages/BuyGMX/BuyGMX.tsx
msgid "Buy ETH directly to Arbitrum or transfer it there."
msgstr ""

#: src/components/Glp/GlpSwap.js
#: src/components/Glp/GlpSwap.js
#: src/components/Glp/GlpSwap.js
#: src/pages/Stake/StakeV2.js
msgid "Buy GLP"
msgstr "GLP 구매"

#: src/pages/BuyGlp/BuyGlp.js
msgid "Buy GLP Icon"
msgstr "GLP 구매 아이콘"

#: src/pages/Stake/StakeV2.js
msgid "Buy GMX"
msgstr "GMX 구매"

#: src/pages/BuyGMX/BuyGMX.tsx
msgid "Buy GMX from Traderjoe:"
msgstr ""

#: src/pages/BuyGMX/BuyGMX.tsx
msgid "Buy GMX from Uniswap (make sure to select Arbitrum):"
msgstr ""

#: src/pages/BuyGMX/BuyGMX.tsx
msgid "Buy GMX from a Decentralized Exchange"
msgstr ""

#: src/pages/BuyGMX/BuyGMX.tsx
msgid "Buy GMX from centralized exchanges:"
msgstr ""

#: src/pages/BuyGMX/BuyGMX.tsx
msgid "Buy GMX from centralized services"
msgstr ""

#: src/pages/BuyGMX/BuyGMX.tsx
msgid "Buy GMX on {0}"
msgstr ""

#: src/pages/Buy/Buy.js
msgid "Buy GMX or GLP"
msgstr "GMX 혹은 GLP 구매"

#: src/pages/BuyGMX/BuyGMX.tsx
msgid "Buy GMX using Decentralized Exchange Aggregators:"
msgstr ""

#: src/pages/BuyGMX/BuyGMX.tsx
msgid "Buy GMX using FIAT gateways:"
msgstr ""

#: src/pages/BuyGMX/BuyGMX.tsx
msgid "Buy GMX using any token from any network:"
msgstr ""

#: src/components/Glp/GlpSwap.js
msgid "Buy failed."
msgstr "구매 실패"

#: src/components/TokenCard/TokenCard.js
#: src/components/TokenCard/TokenCard.js
msgid "Buy on Arbitrum"
msgstr "Arbitrum에서 구매"

#: src/components/TokenCard/TokenCard.js
#: src/components/TokenCard/TokenCard.js
msgid "Buy on Avalanche"
msgstr "Avalanche에서 구매"

#: src/pages/BuyGMX/BuyGMX.tsx
msgid "Buy or Transfer AVAX to Avalanche"
msgstr ""

#: src/pages/BuyGMX/BuyGMX.tsx
msgid "Buy or Transfer ETH to Arbitrum"
msgstr ""

#: src/components/Glp/GlpSwap.js
msgid "Buy submitted."
msgstr "구매 제출 완료"

#: src/components/Glp/GlpSwap.js
#: src/components/Glp/GlpSwap.js
msgid "Buy with {0}"
msgstr "{0}로 구매"

#: src/pages/BuyGMX/BuyGMX.tsx
msgid "Buy {nativeTokenSymbol}"
msgstr ""

#: src/components/Exchange/NoLiquidityErrorModal.tsx
msgid "Buy {swapTokenSymbol} on 1inch"
msgstr "{swapTokenSymbol}을 1inch에서 구매하기"

#: src/components/Glp/GlpSwap.js
msgid "Buying..."
msgstr "구매중..."

#: src/pages/OrdersOverview/OrdersOverview.js
msgid "Can't execute because of an error"
msgstr "에러로 인해 실행되지 못했습니다"

#: src/components/Exchange/ConfirmationBox.js
#: src/components/Exchange/ConfirmationBox.js
#: src/components/Exchange/OrdersList.js
#: src/components/Exchange/OrdersList.js
#: src/components/Exchange/OrdersList.js
#: src/components/Exchange/TradeHistory.js
msgid "Cancel"
msgstr "취소"

#: src/components/Exchange/ConfirmationBox.js
msgid "Cancel failed"
msgstr "취소 실패"

#: src/domain/legacy.ts
#: src/pages/Exchange/Exchange.js
msgid "Cancel failed."
msgstr "취소 실패"

#: src/components/Exchange/ConfirmationBox.js
msgid "Cancel submitted"
msgstr "취소 제출 완료"

#: src/domain/legacy.ts
#: src/pages/Exchange/Exchange.js
msgid "Cancel submitted."
msgstr "취소 제출 완료"

#: src/pages/Exchange/Exchange.js
msgid "Chart positions"
msgstr "차트 포지션"

#: src/components/Glp/GlpSwap.js
#: src/components/Glp/GlpSwap.js
msgid "Check the \"Save on Fees\" section below to get the lowest fee percentages."
msgstr "최저 수수료로 이용하려면 \"수수료 절약\" 섹션 아래를 선택하세요."

#: src/components/Referrals/AddAffiliateCode.js
#: src/components/Referrals/JoinReferralCode.js
msgid "Checking code..."
msgstr "코드 확인중..."

#: src/pages/BuyGMX/BuyGMX.tsx
msgid "Choose to buy from decentralized or centralized exchanges."
msgstr ""

#: src/pages/ClaimEsGmx/ClaimEsGmx.js
#: src/pages/Stake/StakeV1.js
#: src/pages/Stake/StakeV1.js
#: src/pages/Stake/StakeV1.js
#: src/pages/Stake/StakeV1.js
#: src/pages/Stake/StakeV1.js
#: src/pages/Stake/StakeV2.js
#: src/pages/Stake/StakeV2.js
#: src/pages/Stake/StakeV2.js
msgid "Claim"
msgstr "수령하기"

#: src/pages/Stake/StakeV2.js
#: src/pages/Stake/StakeV2.js
msgid "Claim GMX Rewards"
msgstr "GMX 보상 수령하기"

#: src/pages/Stake/StakeV2.js
msgid "Claim Rewards"
msgstr "보상 수령하기"

#: src/pages/ClaimEsGmx/ClaimEsGmx.js
#: src/pages/Stake/StakeV2.js
msgid "Claim completed!"
msgstr "수령 완료!"

#: src/pages/ClaimEsGmx/ClaimEsGmx.js
msgid "Claim esGMX"
msgstr "esGMX 수령하기"

#: src/pages/Stake/StakeV2.js
#: src/pages/Stake/StakeV2.js
msgid "Claim esGMX Rewards"
msgstr "esGMX 보상 수령하기"

#: src/pages/Stake/StakeV1.js
msgid "Claim failed"
msgstr "수령 실패"

#: src/pages/ClaimEsGmx/ClaimEsGmx.js
#: src/pages/Stake/StakeV2.js
msgid "Claim failed."
msgstr "수령 실패"

#: src/pages/ClaimEsGmx/ClaimEsGmx.js
msgid "Claim submitted!"
msgstr "수령 제출 완료!"

#: src/pages/Stake/StakeV1.js
msgid "Claim submitted! <0>View status.</0>"
msgstr "수령 제출완료! <0>상태 보기.</0>"

#: src/pages/Stake/StakeV2.js
msgid "Claim submitted."
msgstr "수령 제출 완료."

#: src/pages/Stake/StakeV2.js
#: src/pages/Stake/StakeV2.js
msgid "Claim {wrappedTokenSymbol} Rewards"
msgstr "{wrappedTokenSymbol} 보상 수령하기"

#: src/pages/Stake/StakeV2.js
#: src/pages/Stake/StakeV2.js
msgid "Claimable"
msgstr "수령가능"

#: src/pages/ClaimEsGmx/ClaimEsGmx.js
#: src/pages/Stake/StakeV2.js
msgid "Claiming..."
msgstr "수령중..."

#: src/components/Exchange/PositionsList.js
msgid "Click on a row to select the position's market, then use the swap box to increase your position size if needed."
msgstr "포지션 마켓을 선택하세요. 그 후 스왑 박스를 통해 필요한 만큼 사이즈를 조정하세요."

#: src/components/Exchange/PositionSeller.js
#: src/components/Exchange/PositionSeller.js
#: src/components/Exchange/PositionsList.js
#: src/components/Exchange/PositionsList.js
msgid "Close"
msgstr "포지션 종료"

#: src/components/Exchange/PositionSeller.js
msgid "Close failed."
msgstr "포지션 종료 실패"

#: src/components/Exchange/PositionSeller.js
msgid "Close submitted!"
msgstr "포지션 종료 제출 완료"

#: src/pages/OrdersOverview/OrdersOverview.js
msgid "Close to execution price"
msgstr "집행 가격에 종료"

#: src/components/Exchange/PositionSeller.js
msgid "Close without profit"
msgstr "수익없이 포지션 종료"

#: src/components/Exchange/PositionSeller.js
msgid "Close {longOrShortText} {0}"
msgstr "{longOrShortText} 종료 {0}"

#: src/components/Exchange/PositionSeller.js
msgid "Close: {convertedAmountFormatted} {0}"
msgstr "종료: {convertedAmountFormatted} {0}"

#: src/components/Exchange/PositionSeller.js
msgid "Closing Fee"
msgstr ""

#: src/components/Exchange/PositionSeller.js
msgid "Closing..."
msgstr "종료중..."

#: src/components/Referrals/AddAffiliateCode.js
msgid "Code already taken"
msgstr "이미 사용된 코드입니다"

#: src/App/App.js
msgid "Coinbase Wallet"
msgstr "Coinbase 지갑"

#: src/App/App.js
msgid "Coinbase Wallet not detected."
msgstr "Coinbase 지갑이 존재하지 않습니다."

#: src/components/Exchange/ConfirmationBox.js
#: src/components/Exchange/ConfirmationBox.js
#: src/components/Exchange/OrdersList.js
#: src/components/Exchange/OrdersList.js
#: src/components/Exchange/PositionEditor.js
#: src/components/Exchange/PositionsList.js
#: src/components/Exchange/PositionsList.js
msgid "Collateral"
msgstr "담보"

#: src/components/Exchange/PositionSeller.js
msgid "Collateral ({0})"
msgstr "담보 ({0})"

#: src/components/Exchange/ConfirmationBox.js
#: src/components/Exchange/ConfirmationBox.js
#: src/components/Exchange/SwapBox.js
#: src/components/Exchange/SwapBox.js
#: src/components/Exchange/SwapBox.js
msgid "Collateral In"
msgstr "담보 자산"

#: src/pages/Ecosystem/Ecosystem.js
msgid "Community Projects"
msgstr "커뮤니티 프로젝트"

#: src/pages/Ecosystem/Ecosystem.js
msgid "Community curated tweet collection"
msgstr "커뮤니티가 큐레이트한 트윗 컬렉션"

#: src/pages/Ecosystem/Ecosystem.js
msgid "Community-led Telegram groups."
msgstr "커뮤니티 주도 텔레그램 그룹"

#: src/pages/CompleteAccountTransfer/CompleteAccountTransfer.js
msgid "Complete Account Transfer"
msgstr "계정 전송 완료"

#: src/pages/CompleteAccountTransfer/CompleteAccountTransfer.js
msgid "Complete Transfer"
msgstr "전송 완료"

#: src/pages/Stake/StakeV2.js
#: src/pages/Stake/StakeV2.js
#: src/pages/Stake/StakeV2.js
msgid "Compound"
msgstr "수령후 스테이킹"

#: src/pages/Stake/StakeV2.js
msgid "Compound Rewards"
msgstr "보상 수령 후 스테이킹"

#: src/pages/Stake/StakeV2.js
msgid "Compound completed!"
msgstr "수령 후 스테이킹 완료!"

#: src/pages/Stake/StakeV2.js
msgid "Compound failed."
msgstr "수령 후 스테이킹 실패."

#: src/pages/Stake/StakeV2.js
msgid "Compound submitted!"
msgstr "수령 후 스테이킹 제출 완료!"

#: src/pages/Stake/StakeV2.js
msgid "Compounding..."
msgstr "수령 및 스테이킹중..."

#: src/components/Exchange/ConfirmationBox.js
msgid "Confirm Limit Order"
msgstr "지정가 주문 확인"

#: src/components/Exchange/ConfirmationBox.js
msgid "Confirm Long"
msgstr "롱 포지션 확인"

#: src/components/Exchange/ConfirmationBox.js
msgid "Confirm Short"
msgstr "숏 포지션 확인"

#: src/components/Exchange/ConfirmationBox.js
msgid "Confirm Swap"
msgstr "스왑 확인"

#: src/components/Header/AppHeaderUser.tsx
msgid "Connect"
msgstr "연동"

#: src/App/App.js
#: src/components/Exchange/SwapBox.js
#: src/components/Glp/GlpSwap.js
#: src/components/Header/AppHeaderUser.tsx
#: src/components/Migration/Migration.js
#: src/components/Referrals/AddAffiliateCode.js
#: src/components/Referrals/JoinReferralCode.js
#: src/pages/Stake/StakeV1.js
#: src/pages/Stake/StakeV1.js
#: src/pages/Stake/StakeV1.js
#: src/pages/Stake/StakeV1.js
#: src/pages/Stake/StakeV1.js
#: src/pages/Stake/StakeV2.js
#: src/pages/Stake/StakeV2.js
#: src/pages/Stake/StakeV2.js
#: src/pages/Stake/StakeV2.js
msgid "Connect Wallet"
msgstr "지갑 연동"

#: src/lib/wallets/index.tsx
msgid "Connected to {0}"
msgstr "{0}에 연동하기"

#: src/pages/BeginAccountTransfer/BeginAccountTransfer.js
#: src/pages/CompleteAccountTransfer/CompleteAccountTransfer.js
msgid "Continue"
msgstr "계속하기"

#: src/pages/Stake/StakeV2.js
msgid "Convert esGMX tokens to GMX tokens.<0/>Please read the <1>vesting details</1> before using the vaults."
msgstr "esGMX 토큰을 GMX 토큰으로 변환합니다.<0/>볼트를 사용하기 전 <1>베스팅 세부정보</1>를 참조해주세요."

#: src/pages/Stake/StakeV2.js
#: src/pages/Stake/StakeV2.js
msgid "Convert {wrappedTokenSymbol} to {nativeTokenSymbol}"
msgstr "{wrappedTokenSymbol}를 {nativeTokenSymbol}로 변환"

#: src/components/Exchange/PositionShare.js
msgid "Copy"
msgstr "복사"

#: src/components/AddressDropdown/AddressDropdown.tsx
msgid "Copy Address"
msgstr "주소 복사"

#: src/pages/Dashboard/DashboardV1.js
#: src/pages/Dashboard/DashboardV1.js
msgid "Could not add token to MetaMask"
msgstr "메타마스크에 토큰을 추가하지 못했습니다"

#: src/components/Exchange/TradeHistory.js
msgid "Could not decrease {0} {longOrShortText}, +{1} USD, Acceptable Price: {2}"
msgstr "{0} {longOrShortText}을 감소시키지 못했습니다, +{1} USD, 허용가능한 가격: {2}"

#: src/pages/Exchange/Exchange.js
msgid "Could not decrease {tokenSymbol} {longOrShortText} within the allowed slippage, you can adjust the allowed slippage in the settings on the top right of the page."
msgstr "허용가능한 슬리피지 안에서는 {tokenSymbol} {longOrShortText}을 감소시키지 못했습니다. 최상단 우측의 설정 버튼을 통해 허용가능한 슬리피지를 변경할 수 있습니다."

#: src/components/Exchange/TradeHistory.js
msgid "Could not execute deposit into {0} {longOrShortText}"
msgstr "{0} {longOrShortText}의 입글을 실행시키지 못했습니다"

#: src/components/Exchange/TradeHistory.js
msgid "Could not execute withdrawal from {0} {longOrShortText}"
msgstr "{0} {longOrShortText}의 인출을 실행시키지 못했습니다"

#: src/components/Exchange/TradeHistory.js
msgid "Could not increase {0} {longOrShortText}, +{1} USD, Acceptable Price: {2}"
msgstr "{0} {longOrShortText}을 증가시키지 못했습니다, +{1} USD, 허용가능한 가격: {2}"

#: src/pages/Exchange/Exchange.js
msgid "Could not increase {tokenSymbol} {longOrShortText} within the allowed slippage, you can adjust the allowed slippage in the settings on the top right of the page."
msgstr "허용가능한 슬리피지 안에서는 {tokenSymbol} {longOrShortText}을 감소시키지 못했습니다. 최상단 우측의 설정 버튼을 통해 허용가능한 슬리피지를 변경할 수 있습니다."

#: src/components/Exchange/TradeHistory.js
#: src/components/Referrals/AddAffiliateCode.js
#: src/components/Referrals/AffiliatesStats.js
#: src/pages/Stake/StakeV1.js
#: src/pages/Stake/StakeV1.js
#: src/pages/Stake/StakeV1.js
msgid "Create"
msgstr "생성"

#: src/components/Exchange/ConfirmationBox.js
#: src/components/Exchange/PositionSeller.js
msgid "Create Order"
msgstr "주문 생성"

#: src/components/Referrals/AffiliatesStats.js
msgid "Create Referral Code"
msgstr "추천 코드 생성"

#: src/components/Exchange/SwapBox.js
msgid "Create {0} Order"
msgstr "{0} 주문 생성하기"

#: src/pages/OrdersOverview/OrdersOverview.js
msgid "Created At"
msgstr ""

#: src/components/Exchange/SwapBox.js
msgid "Created limit order for {0} {1}: {2} USD!"
msgstr "{0} {1}: {2} USD의 지정가 주문을 생성하였습니다!"

#: src/components/Exchange/ConfirmationBox.js
#: src/components/Exchange/PositionSeller.js
msgid "Creating Order..."
msgstr "주문 생성중..."

#: src/components/Referrals/AddAffiliateCode.js
msgid "Creating..."
msgstr "생성중..."

#: src/pages/Ecosystem/Ecosystem.js
#: src/pages/Ecosystem/Ecosystem.js
msgid "Creator"
msgstr "제작자"

#: src/components/Glp/GlpSwap.js
msgid "Current Pool Amount"
msgstr "현재 풀 양"

#: src/pages/Stake/StakeV2.js
msgid "Current Reserved"
msgstr "현재 리저브"

#: src/pages/Dashboard/DashboardV2.js
msgid "Current Weight"
msgstr "현재 가중치"

#: src/components/Exchange/SwapBox.js
msgid "Current {0} long"
msgstr "현재 {0} 롱"

#: src/components/Exchange/SwapBox.js
msgid "Current {0} shorts"
msgstr "현재 {0} 숏"

#: src/pages/Ecosystem/Ecosystem.js
#: src/pages/Ecosystem/Ecosystem.js
#: src/pages/Ecosystem/Ecosystem.js
#: src/pages/Ecosystem/Ecosystem.js
#: src/pages/Ecosystem/Ecosystem.js
msgid "DEX Aggregator"
msgstr "DEX 어그리게이터"

#: src/components/Header/AppHeaderLinks.tsx
msgid "Dashboard"
msgstr "대시보드"

#: src/pages/Ecosystem/Ecosystem.js
msgid "Dashboard for GMX referral stats"
msgstr "GMX 추천 시스템 통계 대시보드"

#: src/pages/Ecosystem/Ecosystem.js
msgid "Dashboards"
msgstr "대시보드"

#: src/components/Referrals/AffiliatesStats.js
#: src/components/Referrals/TradersStats.js
msgid "Date"
msgstr "날짜"

#: src/pages/Ecosystem/Ecosystem.js
msgid "DeFi Portfolio Tracker"
msgstr "DeFi 포트폴리오 트래커"

#: src/components/Exchange/ExchangeTVChart.js
msgid "Dec."
msgstr "12월"

#: src/pages/Ecosystem/Ecosystem.js
msgid "Decentralized Finance Dashboard"
msgstr "탈중앙화 금융 대시보드"

#: src/pages/Ecosystem/Ecosystem.js
msgid "Decentralized Options Protocol"
msgstr "탈중앙화 옵션 프로토콜"

#: src/pages/Ecosystem/Ecosystem.js
msgid "Decentralized Options Strategies"
msgstr "탈중앙화 옵션 전략"

#: src/pages/Ecosystem/Ecosystem.js
msgid "Decentralized Trading Protocol"
msgstr "탈중앙화 트레이딩 프로토콜"

#: src/pages/Home/Home.js
msgid "Decentralized<0/>Perpetual Exchange"
msgstr "탈중앙화<0/>퍼페추얼 거래소"

#: src/components/Exchange/ConfirmationBox.js
#: src/components/Exchange/ConfirmationBox.js
#: src/components/Exchange/OrdersList.js
#: src/components/Exchange/TradeHistory.js
#: src/components/Exchange/TradeHistory.js
#: src/pages/OrdersOverview/OrdersOverview.js
msgid "Decrease"
msgstr "감소"

#: src/pages/OrdersOverview/OrdersOverview.js
msgid "Decrease active: {0}, executed: {1}, cancelled: {2}"
msgstr "감소 액티브: {0}, 실행 완료: {1} 취소 완료: {2}"

#: src/components/Exchange/TradeHistory.js
msgid "Decreased"
msgstr "감소 완료"

#: src/pages/Exchange/Exchange.js
msgid "Decreased {tokenSymbol} {longOrShortText}, -{0} USD."
msgstr "{tokenSymbol} {longOrShortText} 감소, -{0} USD."

#: src/components/Exchange/PositionEditor.js
#: src/components/Exchange/PositionEditor.js
#: src/components/Exchange/PositionEditor.js
#: src/components/Exchange/PositionEditor.js
#: src/pages/Stake/StakeV2.js
#: src/pages/Stake/StakeV2.js
#: src/pages/Stake/StakeV2.js
#: src/pages/Stake/StakeV2.js
msgid "Deposit"
msgstr "예치"

#: src/components/Exchange/PositionEditor.js
msgid "Deposit disabled, pending {0} upgrade"
msgstr "{0} 업그레이드를 위해 예치가 비활성화되었습니다"

#: src/pages/Stake/StakeV2.js
msgid "Deposit failed!"
msgstr "예치 실패!"

#: src/components/Exchange/PositionEditor.js
msgid "Deposit failed."
msgstr "예치 실패."

#: src/pages/Stake/StakeV2.js
msgid "Deposit submitted!"
msgstr "예치 제출 완료!"

#: src/components/Exchange/PositionEditor.js
msgid "Deposit submitted."
msgstr "예치 제출 완료."

#: src/components/Exchange/TradeHistory.js
msgid "Deposit {0} USD into {1} {longOrShortText}"
msgstr "{0} USD를 {1} {longOrShortText}으로 입금"

#: src/pages/Stake/StakeV2.js
msgid "Deposited"
msgstr "예치 완료"

#: src/pages/Exchange/Exchange.js
msgid "Deposited {0} USD into {tokenSymbol} {longOrShortText}"
msgstr "{0} USD를 {tokenSymbol} {longOrShortText}으로 입금 완료"

#: src/pages/Stake/StakeV2.js
msgid "Deposited!"
msgstr "예치되었습니다!"

#: src/components/Exchange/PositionEditor.js
#: src/pages/Stake/StakeV2.js
msgid "Depositing..."
msgstr "예치중..."

#: src/pages/OrdersOverview/OrdersOverview.js
msgid "Diff"
msgstr "차이"

#: src/App/App.js
msgid "Disable order validations"
msgstr "주문 밸리데이션 무효화"

#: src/components/AddressDropdown/AddressDropdown.tsx
msgid "Disconnect"
msgstr "연결 끊기"

#: src/App/App.js
msgid "Display PnL after fees"
msgstr "수수료포함 손익 표시"

#: src/pages/Dashboard/DashboardV2.js
msgid "Distribution"
msgstr "배분"

#: src/components/Header/HomeHeaderLinks.tsx
msgid "Docs"
msgstr ""

#: src/components/ModalViews/RedirectModal.js
msgid "Don't show this message again for 30 days."
msgstr "30일 동안 해당 메시지 다시보지 않기"

#: src/components/Exchange/PositionShare.js
msgid "Download"
msgstr "다운로드"

#: src/components/Header/AppHeaderLinks.tsx
#: src/pages/Stake/StakeV2.js
msgid "Earn"
msgstr "보상"

#: src/components/Header/AppHeaderLinks.tsx
msgid "Ecosystem"
msgstr "이코시스템"

#: src/components/Exchange/OrdersList.js
#: src/components/Exchange/OrdersList.js
#: src/components/Exchange/OrdersList.js
msgid "Edit"
msgstr "수정"

#: src/components/Exchange/PositionDropdown.js
#: src/components/Exchange/PositionsList.js
msgid "Edit Collateral"
msgstr "담보 수정"

#: src/components/Referrals/TradersStats.js
msgid "Edit Referral Code"
msgstr "추천 코드 수정"

#: src/components/Exchange/OrderEditor.js
#: src/components/Exchange/OrderEditor.js
msgid "Edit order"
msgstr "주문 수정"

#: src/components/Exchange/PositionEditor.js
msgid "Edit {longOrShortText} {0}"
msgstr "{0} {longOrShortText} 수정"

#: src/components/Exchange/PositionEditor.js
#: src/components/Exchange/PositionSeller.js
#: src/components/Exchange/SwapBox.js
msgid "Enable Leverage"
msgstr "레버리지 유효화"

#: src/components/Exchange/OrdersToa.js
#: src/components/Exchange/OrdersToa.js
#: src/components/Exchange/PositionSeller.js
#: src/components/Exchange/SwapBox.js
msgid "Enable Orders"
msgstr "주문 유효화"

#: src/components/Exchange/PositionEditor.js
msgid "Enable deposit failed."
msgstr "예치 유효화 실패."

#: src/components/Exchange/PositionEditor.js
msgid "Enable deposit sent."
msgstr "예치 유효화 제출 완료."

#: src/components/Exchange/PositionSeller.js
#: src/components/Exchange/SwapBox.js
msgid "Enable leverage failed."
msgstr "레버리지 유효화 실패."

#: src/components/Exchange/PositionSeller.js
#: src/components/Exchange/SwapBox.js
msgid "Enable leverage sent."
msgstr "레버리지 유효화 제출 완료"

#: src/pages/Exchange/Exchange.js
msgid "Enable orders failed."
msgstr "주문 유효화 실패"

#: src/pages/Exchange/Exchange.js
msgid "Enable orders sent."
msgstr "주문 유효화 제출 완료"

#: src/components/Exchange/PositionEditor.js
msgid "Enable withdraw failed."
msgstr "인출 유효화 실패"

#: src/components/Exchange/PositionEditor.js
msgid "Enable withdraw sent."
msgstr "인출 유효화 제출 완료"

#: src/components/Exchange/PositionEditor.js
msgid "Enabling Leverage"
msgstr "레버리지 유효화"

#: src/components/Exchange/PositionEditor.js
#: src/components/Exchange/PositionSeller.js
#: src/components/Exchange/PositionSeller.js
#: src/components/Exchange/SwapBox.js
#: src/components/Exchange/SwapBox.js
msgid "Enabling Leverage..."
msgstr "레버리지 유효화중"

#: src/components/Exchange/OrdersToa.js
#: src/components/Exchange/PositionSeller.js
#: src/components/Exchange/PositionSeller.js
#: src/components/Exchange/SwapBox.js
#: src/components/Exchange/SwapBox.js
msgid "Enabling Orders..."
msgstr "주문 유효화중.."

#: src/pages/NftWallet/NftWallet.js
msgid "Enter NFT Address"
msgstr "NFT 주소 입력"

#: src/pages/NftWallet/NftWallet.js
msgid "Enter NFT ID"
msgstr "NFT ID 입력"

#: src/components/Exchange/OrderEditor.js
#: src/components/Exchange/PositionSeller.js
msgid "Enter Price"
msgstr "가격 입력"

#: src/pages/BeginAccountTransfer/BeginAccountTransfer.js
#: src/pages/NftWallet/NftWallet.js
msgid "Enter Receiver Address"
msgstr "수령 주소 입력"

#: src/components/Referrals/JoinReferralCode.js
#: src/components/Referrals/JoinReferralCode.js
msgid "Enter Referral Code"
msgstr "추천 코드 입력"

#: src/components/Referrals/AddAffiliateCode.js
#: src/components/Referrals/AddAffiliateCode.js
msgid "Enter a code"
msgstr "코드 입력"

#: src/components/Exchange/SwapBox.js
#: src/components/Exchange/SwapBox.js
msgid "Enter a price"
msgstr "가격 입력"

#: src/components/Exchange/PositionEditor.js
#: src/components/Exchange/PositionSeller.js
#: src/components/Exchange/PositionSeller.js
#: src/components/Exchange/SwapBox.js
#: src/components/Exchange/SwapBox.js
#: src/components/Exchange/SwapBox.js
#: src/components/Exchange/SwapBox.js
#: src/components/Glp/GlpSwap.js
#: src/components/Glp/GlpSwap.js
#: src/components/Migration/Migration.js
#: src/pages/ClaimEsGmx/ClaimEsGmx.js
#: src/pages/Stake/StakeV1.js
#: src/pages/Stake/StakeV1.js
#: src/pages/Stake/StakeV2.js
#: src/pages/Stake/StakeV2.js
#: src/pages/Stake/StakeV2.js
msgid "Enter an amount"
msgstr "수량 입력"

#: src/pages/Home/Home.js
msgid "Enter and exit positions with minimal spread and zero price impact. Get the optimal price without incurring additional costs."
msgstr "최소한의 스프레드 및 가격 영향 없이 포지션을 열고 닫을 수 있습니다. 추가 비용 없이 최적의 가격에서 시작하세요."

#: src/components/Exchange/OrderEditor.js
#: src/components/Exchange/OrderEditor.js
msgid "Enter new Price"
msgstr "새로운 가격 입력"

#: src/components/Exchange/ConfirmationBox.js
#: src/components/Exchange/PositionSeller.js
#: src/components/Exchange/PositionsList.js
#: src/components/Exchange/PositionsList.js
#: src/components/Exchange/SwapBox.js
#: src/components/Exchange/SwapBox.js
msgid "Entry Price"
msgstr "진입 가격"

#: src/pages/Stake/StakeV2.js
#: src/pages/Stake/StakeV2.js
msgid "Escrowed GMX"
msgstr "에스크로 GMX"

#: src/components/Glp/GlpSwap.js
#: src/components/Stake/GMXAprTooltip.tsx
msgid "Escrowed GMX APR"
msgstr "esGMX APR"

#: src/pages/OrdersOverview/OrdersOverview.js
msgid "Execute"
msgstr "실행"

#: src/components/Exchange/TradeHistory.js
msgid "Execute Order: Swap {fromAmountDisplay} {0} for {toAmountDisplay} {1}"
msgstr "주문 실행: {fromAmountDisplay} {0}을 {toAmountDisplay} {1}로 스왑"

#: src/components/Exchange/TradeHistory.js
msgid "Execute Order: {orderTypeText} {0} {longShortDisplay} {sizeDeltaDisplay} USD, Price: {executionPriceDisplay} USD"
msgstr ""

#: src/components/Exchange/ConfirmationBox.js
#: src/components/Exchange/ConfirmationBox.js
#: src/components/Exchange/PositionEditor.js
#: src/components/Exchange/PositionSeller.js
msgid "Execution Fee"
msgstr "실행 수수료"

#: src/components/Exchange/SwapBox.js
msgid "Exit Price"
msgstr "매도 가격"

#: src/components/Glp/GlpSwap.js
msgid "FEES"
msgstr "수수료"

#: src/components/Exchange/ConfirmationBox.js
#: src/components/Exchange/ConfirmationBox.js
#: src/components/Exchange/ConfirmationBox.js
#: src/components/Exchange/PositionSeller.js
#: src/components/Exchange/SwapBox.js
#: src/components/Exchange/SwapBox.js
#: src/components/Glp/GlpSwap.js
#: src/components/Glp/GlpSwap.js
#: src/pages/Dashboard/DashboardV1.js
#: src/pages/Dashboard/DashboardV2.js
msgid "Fees"
msgstr "수수료"

#: src/components/Exchange/ConfirmationBox.js
msgid "Fees are high to swap from {0} to {1}."
msgstr "{0}을 {1}로 스왑하는 수수료가 높습니다."

#: src/components/Exchange/ConfirmationBox.js
msgid "Fees are high to swap from {0} to {1}. <0/>{2} is needed for collateral."
msgstr "{0}을 {1}로 스왑하는 수수료가 높습니다. <0/>{2}가 담보로 필요합니다."

#: src/pages/Ecosystem/Ecosystem.js
msgid "Fees generated by GMX"
msgstr "GMX로 획득한 수수료"

#: src/components/Glp/GlpSwap.js
msgid "Fees may vary depending on which asset you sell GLP for. <0/>Enter the amount of GLP you want to redeem in the order form, then check here to compare fees."
msgstr "GLP를 판매하는 양에 따라서 수수료가 상이합니다. <0/>판매하려는 GLP의 양을 주문 양식에 입력하고, 여기에서 수수료를 비교하세요."

#: src/components/Glp/GlpSwap.js
msgid "Fees may vary depending on which asset you use to buy GLP. <0/>Enter the amount of GLP you want to purchase in the order form, then check here to compare fees."
msgstr "GLP를 구매하는 양에 따라서 수수료가 상이합니다. <0/>구매하려는 GLP의 양을 주문 양식에 입력하고, 여기에서 수수료를 비교하세요."

#: src/pages/Dashboard/DashboardV2.js
msgid "Fees since"
msgstr "이후 수수료"

#: src/components/Glp/GlpSwap.js
#: src/components/Glp/GlpSwap.js
#: src/components/Glp/GlpSwap.js
#: src/components/Glp/GlpSwap.js
msgid "Fees will be shown once you have entered an amount in the order form."
msgstr "입력란에 수량을 입력하면 수수료가 표시됩니다."

#: src/components/Exchange/SwapBox.js
msgid "Fetching token info..."
msgstr "토큰 정보 가져오는 중..."

#: src/pages/Ecosystem/Ecosystem.js
msgid "Financial reports and protocol analytics"
msgstr "금융 보고서 및 프로토콜 분석"

#: src/pages/Dashboard/DashboardV2.js
msgid "Floor Price Fund"
msgstr "하한 가격 펀드"

#: src/components/Exchange/ConfirmationBox.js
msgid "Forfeit profit"
msgstr "이익 상실"

#: src/components/Exchange/ConfirmationBox.js
msgid "Forfeit profit and Short"
msgstr "이익 상실 및 숏"

#: src/components/Exchange/ConfirmationBox.js
msgid "Forfeit profit and {action}"
msgstr "이익 상실 및 {action}"

#: src/components/Exchange/ConfirmationBox.js
#: src/components/Exchange/PositionSeller.js
msgid "Forfeit profit not checked"
msgstr "상실 이익이 확인되지 않았습니다."

#: src/pages/Ecosystem/Ecosystem.js
msgid "GBC NFTs APR tracker and rewards"
msgstr "GBC NFT의 APR 트래커 및 보상"

#: src/pages/Dashboard/DashboardV2.js
msgid "GLP Index Composition"
msgstr "GLP 인덱스 구성"

#: src/pages/Dashboard/DashboardV2.js
msgid "GLP Pool"
msgstr "GLP 풀"

#: src/pages/Stake/StakeV2.js
#: src/pages/Stake/StakeV2.js
msgid "GLP Vault"
msgstr "GLP 볼트"

#: src/pages/Ecosystem/Ecosystem.js
msgid "GLP and GMX autocompounding vaults"
msgstr ""

#: src/pages/Ecosystem/Ecosystem.js
msgid "GLP autocompounding vaults"
msgstr ""

#: src/components/Glp/GlpSwap.js
msgid "GLP buy disabled, pending {0} upgrade"
msgstr "{0} 업그레이드를 위해 GLP 구매가 비활성화되었습니다"

#: src/components/Exchange/SwapBox.js
msgid "GLP doesn't accept this amount of {0}."
msgstr ""

#: src/components/TokenCard/TokenCard.js
msgid "GLP is the liquidity provider token. Accrues 70% of the platform's generated fees."
msgstr "GLP는 유동성 공급 토큰입니다. 플랫폼에서 생성되는 수수료의 70%를 축적하세요."

#: src/components/Glp/GlpSwap.js
msgid "GLP sell disabled, pending {0} upgrade"
msgstr "{0} 업그레이드를 위해 GLP 판매가 비활성화되었습니다"

#: src/pages/Ecosystem/Ecosystem.js
msgid "GMX Announcements and Updates"
msgstr "GMX 공지 및 업데이트"

#: src/pages/Ecosystem/Ecosystem.js
msgid "GMX Blueberry NFTs"
msgstr "GMX 블루베리 NFT"

#: src/pages/Ecosystem/Ecosystem.js
msgid "GMX Governance Page"
msgstr "GMX 거버넌스 페이지"

#: src/pages/Ecosystem/Ecosystem.js
msgid "GMX Pages"
msgstr "GMX 페이지"

#: src/pages/Ecosystem/Ecosystem.js
msgid "GMX Perpetuals Data"
msgstr "GMX 파생상품 데이터"

#: src/pages/Ecosystem/Ecosystem.js
msgid "GMX Proposals Voting page"
msgstr "GMX 프로포절 투표 페이지"

#: src/pages/Ecosystem/Ecosystem.js
msgid "GMX Stats Page"
msgstr "GMX 통계 페이지"

#: src/pages/Stake/StakeV2.js
#: src/pages/Stake/StakeV2.js
msgid "GMX Vault"
msgstr "GMX 볼트"

#: src/pages/Ecosystem/Ecosystem.js
msgid "GMX Weekly Updates"
msgstr "GMX 주간 업데이트"

#: src/pages/BuyGMX/BuyGMX.tsx
msgid "GMX bonds can be bought on Bond Protocol with a discount and a small vesting period:"
msgstr ""

#: src/pages/Ecosystem/Ecosystem.js
msgid "GMX community discussion"
msgstr "GMX 커뮤니티 토론"

#: src/pages/Ecosystem/Ecosystem.js
msgid "GMX dashboards and analytics."
msgstr "GMX 대시보드 및 통계"

#: src/pages/Ecosystem/Ecosystem.js
msgid "GMX ecosystem pages."
msgstr "GMX 이코시스템 페이지"

#: src/pages/Ecosystem/Ecosystem.js
msgid "GMX explorer for stats and traders"
msgstr "통계와 트레이드 정보를 위한 GMX 익스플로러"

#: src/pages/Ecosystem/Ecosystem.js
msgid "GMX fundamentals"
msgstr "GMX 펀더멘탈"

#: src/pages/Home/Home.js
msgid "GMX is currently live on Arbitrum and Avalanche."
msgstr "GMX는 현재 Arbitrum과 Avalanche에서 이용할 수 있습니다."

#: src/pages/Jobs/Jobs.js
msgid "GMX is not actively looking for new hires at the moment. However, if you think you can contribute to the project, please email <0>jobs@gmx.io</0>."
msgstr "GMX는 현재 구인하고 있지 않습니다. 하지만 해당 프로젝트에 기여할 수 있다고 생각하시면 email <0>jobs@gmx.io</0>으로 연락해주세요."

#: src/components/TokenCard/TokenCard.js
msgid "GMX is the utility and governance token. Accrues 30% of the platform's generated fees."
msgstr "GMX는 유틸리티 및 거버넌스 토큰입니다. 플랫폼에서 생성되는 수수료의 30%를 축적하세요."

#: src/pages/Ecosystem/Ecosystem.js
msgid "GMX staking calculator"
msgstr "GMX 스테이킹 계산기"

#: src/pages/Ecosystem/Ecosystem.js
msgid "GMX staking rewards updates and insights"
msgstr "GMX 스테이킹 보상 업데이트 및 인사이트"

#: src/pages/Stake/StakeV2.js
#: src/pages/Stake/StakeV2.js
msgid "GMX transfers not yet enabled"
msgstr "GMX 전송이 아직 불가능합니다."

#: src/components/Referrals/AddAffiliateCode.js
msgid "Generate Referral Code"
msgstr "추천인 코드 생성"

#: src/components/Exchange/PositionShare.js
msgid "Generating shareable image..."
msgstr "공유가능한 이미지 생성중..."

#: src/pages/Referrals/Referrals.js
msgid "Get fee discounts and earn rebates through the GMX referral program.<0/>For more information, please read the <1>referral program details</1>."
msgstr "GMX 추천 프로그램을 통해 수수료 할인 및 소개 보수를 받으세요.<0/>자세한 내용은 <1>추천 프로그램 세부 정보를 참조하세요.</1>"

#: src/components/Header/HomeHeaderLinks.tsx
msgid "Governance"
msgstr ""

#: src/components/Exchange/SwapBox.js
msgid "High Slippage, Swap Anyway"
msgstr "높은 슬리피지 상관 없이 스왑"

#: src/components/Exchange/SwapBox.js
msgid "High USDG Slippage, Long Anyway"
msgstr "높은 USDG 슬리피지 상관 없이 롱 포지션 체결"

#: src/components/Exchange/ConfirmationBox.js
msgid "I am aware of the trigger orders"
msgstr "트리거 주문에 대해 충분히 인지하고 있습니다."

#: src/components/Exchange/SwapBox.js
msgid "If you have an existing position, the position will be closed at {0} USD.<0/><1/>This exit price will change with the price of the asset.<2/><3/><4>More Info</4>"
msgstr "포지션이 이미 존재한다면, 해당 포지션은 {0} USD에 종료될 것입니다.<0/><1/>이 종료 가격은 자산의 가격 변화에 따라 변경됩니다.<2/><3/><4>더 자세한 정보</4>"

#: src/components/Exchange/PositionShare.js
msgid "Image generation error, please refresh and try again."
msgstr "이미지 생성 에러. 새로고침 후 다시 시도해주세요."

#: src/components/Exchange/ExchangeTVChart.js
msgid "Inc."
msgstr "Inc."

#: src/App/App.js
msgid "Include PnL in leverage display"
msgstr "레버리지 표시창에 손익 포함하기"

#: src/pages/CompleteAccountTransfer/CompleteAccountTransfer.js
msgid "Incorrect Account"
msgstr "잘못된 계정입니다"

#: src/components/Exchange/SwapBox.js
#: src/pages/Stake/StakeV1.js
msgid "Incorrect Network"
msgstr "잘못된 네트워크입니다"

#: src/components/Exchange/SwapBox.js
msgid "Incorrect network"
msgstr "잘못된 네트워크입니다"

#: src/components/Exchange/ConfirmationBox.js
#: src/components/Exchange/ConfirmationBox.js
#: src/components/Exchange/OrdersList.js
#: src/components/Exchange/TradeHistory.js
#: src/components/Exchange/TradeHistory.js
#: src/pages/OrdersOverview/OrdersOverview.js
msgid "Increase"
msgstr "증가"

#: src/pages/OrdersOverview/OrdersOverview.js
msgid "Increase active: {0}, executed: {1}, cancelled: {2}"
msgstr "중가 액티브: {0}, 실행 완료: {1}, 취소 완료: {2}"

#: src/components/Exchange/TradeHistory.js
msgid "Increase {0} {longOrShortText}, +{1} USD, {2} Price: {3} USD"
msgstr "{0} {longOrShortText}을 증가, +{1} USD, {2} 가격: {3} USD"

#: src/pages/Exchange/Exchange.js
msgid "Increased {tokenSymbol} {longOrShortText}, +{0} USD."
msgstr "{tokenSymbol} {longOrShortText} 증가 완료, +{0} USD."

#: src/pages/OrdersOverview/OrdersOverview.js
msgid "Index"
msgstr "인덱스"

#: src/components/Exchange/PositionsList.js
#: src/components/Exchange/PositionsList.js
#: src/components/Exchange/PositionsList.js
#: src/components/Exchange/PositionsList.js
msgid "Initial Collateral"
msgstr "최초 담보"

#: src/components/Exchange/TradeHistory.js
msgid "Initial collateral"
msgstr "최초 담보"

#: src/components/Exchange/PositionSeller.js
msgid "Insufficient Available Liquidity to swap to {0}:"
msgstr "{0}으로 스왑하기 위한 유동성이 충분하지 않습니다:"

#: src/components/Glp/GlpSwap.js
msgid "Insufficient GLP balance"
msgstr "GLP 잔고 부족"

#: src/components/Exchange/SwapBox.js
#: src/components/Exchange/SwapBox.js
#: src/components/Exchange/SwapBox.js
#: src/components/Exchange/SwapBox.js
#: src/components/Exchange/SwapBox.js
#: src/components/Glp/GlpSwap.js
msgid "Insufficient liquidity"
msgstr "유동성 부족"

#: src/components/Exchange/SwapBox.js
#: src/components/Exchange/SwapBox.js
#: src/components/Exchange/SwapBox.js
msgid "Insufficient liquidity, change \"Collateral In\""
msgstr "유동성 부족, \"담보자산\"을 변경하세요"

#: src/components/Exchange/PositionSeller.js
msgid "Insufficient receive token liquidity"
msgstr "수령할 자산의 토큰 유동성이 부족합니다"

#: src/pages/Stake/StakeV2.js
msgid "Insufficient staked tokens"
msgstr "스테이킹된 토큰 부족"

#: src/components/Exchange/SwapBox.js
#: src/components/Exchange/SwapBox.js
#: src/components/Glp/GlpSwap.js
msgid "Insufficient {0} balance"
msgstr "{0} 잔고 부족"

#: src/pages/NftWallet/NftWallet.js
msgid "Invalid NFT Address"
msgstr "유요하지 않은 NFT 주소"

#: src/pages/BeginAccountTransfer/BeginAccountTransfer.js
msgid "Invalid Receiver"
msgstr "유효하지 않은 수령인"

#: src/pages/BeginAccountTransfer/BeginAccountTransfer.js
#: src/pages/NftWallet/NftWallet.js
msgid "Invalid Receiver Address"
msgstr "유효하지 않은 수령 주소"

#: src/components/Exchange/PositionEditor.js
#: src/components/Exchange/PositionEditor.js
msgid "Invalid liq. price"
msgstr "유효하지 않은 청산가"

#: src/components/Exchange/ConfirmationBox.js
#: src/components/Exchange/OrderEditor.js
#: src/components/Exchange/PositionSeller.js
msgid "Invalid price, see warning"
msgstr "유효하지 않은 가격, 경고문을 보세요"

#: src/App/App.js
msgid "Invalid slippage value"
msgstr "유효하지 않은 슬리피지 값"

#: src/pages/OrdersOverview/OrdersOverview.js
msgid "Invalid token fromToken: \"{0}\" toToken: \"{toTokenAddress}\""
msgstr "유요하지 않은 fromToken: \"{0}\" toToken: \"{toTokenAddress}\""

#: src/pages/OrdersOverview/OrdersOverview.js
msgid "Invalid token indexToken: \"{0}\" collateralToken: \"{1}\""
msgstr "유요하지 않은 indexToken: \"{0}\" collateralToken\" \"{1}\""

#: src/pages/Jobs/Jobs.js
msgid "Job openings at GMX."
msgstr "GMX의 구인"

#: src/pages/Jobs/Jobs.js
msgid "Jobs"
msgstr "구인"

#: src/components/Exchange/PositionSeller.js
msgid "Keep leverage at {0}x"
msgstr "레버리지를 {0}x로 유지"

#: src/components/NetworkDropdown/NetworkDropdown.tsx
msgid "Language"
msgstr "언어"

#: src/components/Header/AppHeaderUser.tsx
#: src/components/ModalViews/RedirectModal.js
#: src/pages/Home/Home.js
msgid "Launch App"
msgstr "앱 실행하기"

#: src/components/Exchange/SwapBox.js
msgid "Leaderboard"
msgstr "리더보드"

#: src/pages/Ecosystem/Ecosystem.js
msgid "Leaderboard for GMX traders"
msgstr "GMX 트레이더를 위한 리더보드"

#: src/components/Exchange/PositionEditor.js
msgid "Leave at least {0} ETH for gas"
msgstr "가스를 위해 최소 {0} ETH를 남겨주세요"

#: src/components/Exchange/SwapBox.js
#: src/components/Exchange/SwapBox.js
msgid "Leave at least {0} {1} for gas"
msgstr "가스를 위해 최소 {0} {1}을(를) 남겨주세요"

#: src/components/Exchange/PositionSeller.js
msgid "Leftover collateral below 5 USD"
msgstr "남은 담보가 5 USD 미만입니다"

#: src/components/Exchange/PositionSeller.js
msgid "Leftover position below 10 USD"
msgstr "남은 포지션이 10 USD 미만입니다."

#: src/components/Exchange/ConfirmationBox.js
#: src/components/Exchange/PositionEditor.js
#: src/components/Exchange/PositionSeller.js
#: src/components/Exchange/PositionsList.js
#: src/components/Exchange/SwapBox.js
#: src/components/Exchange/SwapBox.js
msgid "Leverage"
msgstr "레버리지"

#: src/components/Exchange/SwapBox.js
msgid "Leverage disabled, pending {0} upgrade"
msgstr "{0} 업그레이드를 위해 레버리지가 비활성화되었습니다."

#: src/components/Exchange/OrdersList.js
#: src/components/Exchange/OrdersList.js
#: src/components/Exchange/SwapBox.js
msgid "Limit"
msgstr "지정가"

#: src/components/Exchange/ConfirmationBox.js
#: src/components/Exchange/ConfirmationBox.js
msgid "Limit Price"
msgstr "지정가"

#: src/components/Exchange/SwapBox.js
msgid "Limit order creation failed."
msgstr "지정가 주문 생성 실패."

#: src/components/Exchange/SwapBox.js
msgid "Limit order submitted!"
msgstr "지정가 주문 제출 완료!"

#: src/pages/Ecosystem/Ecosystem.js
#: src/pages/Ecosystem/Ecosystem.js
#: src/pages/Ecosystem/Ecosystem.js
#: src/pages/Ecosystem/Ecosystem.js
#: src/pages/Ecosystem/Ecosystem.js
msgid "Link"
msgstr "링크"

#: src/components/Exchange/PositionShare.js
msgid "Link copied to clipboard."
msgstr "클립보드로 링크가 복사되었습니다."

#: src/components/Exchange/ConfirmationBox.js
#: src/components/Exchange/OrderEditor.js
#: src/components/Exchange/PositionEditor.js
#: src/components/Exchange/PositionSeller.js
#: src/components/Exchange/PositionsList.js
#: src/components/Exchange/PositionsList.js
#: src/components/Exchange/SwapBox.js
msgid "Liq. Price"
msgstr "청산가"

#: src/components/Exchange/ExchangeTVChart.js
msgid "Liq. {0} {longOrShortText}"
msgstr "청산 {0} {longOrShortText}"

#: src/components/Exchange/TradeHistory.js
msgid "Liquidated"
msgstr "청산"

#: src/components/Exchange/TradeHistory.js
msgid ""
"Liquidated {0} {longOrShortText},\n"
"-{1} USD,\n"
"{2} Price: {3} USD"
msgstr ""
"청산 {0} {longOrShortText},\n"
"-{1} USD,\n"
"{2} 가격: {3} USD"

#: src/components/Exchange/TradeHistory.js
msgid "Liquidation Fee"
msgstr ""

#: src/components/Exchange/PositionEditor.js
msgid "Liquidation price would cross mark price."
msgstr ""

#: src/components/Exchange/SwapBox.js
#: src/components/Exchange/SwapBox.js
msgid "Liquidity data not loaded"
msgstr "유동성 데이터를 불러오지 못하였습니다."

#: src/components/Exchange/PositionsList.js
msgid "Loading..."
msgstr "로딩중..."

#: src/components/Exchange/ConfirmationBox.js
#: src/components/Exchange/ConfirmationBox.js
#: src/components/Exchange/ConfirmationBox.js
#: src/components/Exchange/ConfirmationBox.js
#: src/components/Exchange/ConfirmationBox.js
#: src/components/Exchange/ExchangeTVChart.js
#: src/components/Exchange/ExchangeTVChart.js
#: src/components/Exchange/OrdersList.js
#: src/components/Exchange/PositionEditor.js
#: src/components/Exchange/PositionSeller.js
#: src/components/Exchange/PositionsList.js
#: src/components/Exchange/PositionsList.js
#: src/components/Exchange/PositionsList.js
#: src/components/Exchange/SwapBox.js
#: src/components/Exchange/SwapBox.js
#: src/components/Exchange/SwapBox.js
#: src/components/Exchange/SwapBox.js
#: src/components/Exchange/SwapBox.js
#: src/components/Exchange/TradeHistory.js
#: src/components/Exchange/TradeHistory.js
#: src/components/Exchange/TradeHistory.js
#: src/pages/Actions/Actions.js
#: src/pages/Actions/Actions.js
#: src/pages/Exchange/Exchange.js
#: src/pages/Exchange/Exchange.js
#: src/pages/Exchange/Exchange.js
#: src/pages/Exchange/Exchange.js
#: src/pages/OrdersOverview/OrdersOverview.js
msgid "Long"
msgstr "롱"

#: src/pages/Dashboard/DashboardV2.js
#: src/pages/Dashboard/DashboardV2.js
msgid "Long Positions"
msgstr "롱 포지션"

#: src/pages/Dashboard/DashboardV1.js
msgid "Long positions: {0} USD, Short positions: {1} USD, {volumeLabel} volume: {2} USD"
msgstr "롱 포지션: {0} USD, 숏 포지션: {1} USD, {volumeLabel} 거래량: {2} USD"

#: src/components/Exchange/SwapBox.js
msgid "Long {0}"
msgstr "롱 {0}"

#: src/components/Exchange/ConfirmationBox.js
msgid "Longing..."
msgstr "롱 실행중..."

#: src/components/Referrals/AddAffiliateCode.js
msgid "Looks like you don't have a referral code to share. <0/> Create one now and start earning rebates!"
msgstr "공유할 수 있는 추천인 코드가 없는 것 같습니다. <0/> 코드를 바로 생성해서 소개 보수를 획득하세요!"

#: src/pages/Actions/Actions.js
msgid "Loss"
msgstr "손실"

#: src/components/BuyInputSection/BuyInputSection.js
#: src/components/Exchange/PositionEditor.js
#: src/components/Exchange/PositionSeller.js
#: src/components/Exchange/SwapBox.js
#: src/components/InputSection/InputSection.js
#: src/pages/ClaimEsGmx/ClaimEsGmx.js
msgid "MAX"
msgstr "최대"

#: src/pages/Ecosystem/Ecosystem.js
msgid "MEV Optimizer"
msgstr "MEV 옵티마이저"

#: src/components/Exchange/OrdersList.js
#: src/components/Exchange/OrdersList.js
#: src/components/Exchange/OrdersList.js
#: src/components/Exchange/PositionEditor.js
#: src/components/Exchange/PositionSeller.js
#: src/components/Exchange/PositionsList.js
#: src/components/Exchange/PositionsList.js
#: src/pages/OrdersOverview/OrdersOverview.js
msgid "Mark Price"
msgstr "시장 평균가"

#: src/components/Exchange/OrderEditor.js
msgid "Mark Price:"
msgstr "시장 평균가"

#: src/components/Exchange/OrderEditor.js
#: src/components/Exchange/PositionSeller.js
#: src/components/Exchange/SwapBox.js
msgid "Mark: {0}"
msgstr "시장 평균가: {0}"

#: src/components/Exchange/PositionSeller.js
#: src/components/Exchange/SwapBox.js
msgid "Market"
msgstr "마켓"

#: src/pages/Dashboard/DashboardV1.js
#: src/pages/Dashboard/DashboardV1.js
#: src/pages/Dashboard/DashboardV1.js
#: src/pages/Dashboard/DashboardV2.js
#: src/pages/Dashboard/DashboardV2.js
msgid "Market Cap"
msgstr "시가총액"

#: src/pages/Stake/StakeV2.js
msgid "Max Capacity"
msgstr "최대 수용량"

#: src/components/Glp/GlpSwap.js
msgid "Max Capacity for {0} Reached"
msgstr "{0}의 최대치에 도달했습니다."

#: src/components/Glp/GlpSwap.js
msgid "Max Pool Capacity"
msgstr "풀 최대 수용량"

#: src/components/Migration/Migration.js
#: src/pages/Stake/StakeV1.js
#: src/pages/Stake/StakeV1.js
#: src/pages/Stake/StakeV2.js
#: src/pages/Stake/StakeV2.js
#: src/pages/Stake/StakeV2.js
msgid "Max amount exceeded"
msgstr "최대 수량을 초과했습니다"

#: src/components/Exchange/PositionSeller.js
msgid "Max close amount exceeded"
msgstr "닫을 수 있는 최댜 수량을 초과했습니다"

#: src/components/Exchange/TradeHistory.js
msgid "Max leverage of 100x was exceeded, the remaining collateral after deducting losses and fees have been sent back to your account"
msgstr "최대 레버리지 100x를 초과하였습니다. 손실과 수수료를 제외한 나머지 담보 자산은 귀하의 계정으로 반환되었습니다."

#: src/components/Exchange/PositionEditor.js
#: src/components/Exchange/PositionSeller.js
#: src/components/Exchange/SwapBox.js
msgid "Max leverage: {0}x"
msgstr ""

#: src/components/Glp/GlpSwap.js
msgid "Max pool capacity reached for {0}. Please mint GLP using another token"
msgstr "{0}의 최대 풀 수용량에 도달했습니다"

#: src/components/Glp/GlpSwap.js
msgid "Max pool capacity reached for {0}<0/><1/>Please mint GLP using another token"
msgstr "최대 풀 수용량인 {0}에 도달했습니다<0/><1/>다른 토큰을 이용행 GLP를 민트해주세요"

#: src/App/App.js
msgid "Max slippage precision is 0.01%"
msgstr "허용 가능한 최대 슬리피지는 0.01%입니다"

#: src/pages/Dashboard/DashboardV2.js
#: src/pages/Dashboard/DashboardV2.js
msgid "Max {0} Capacity"
msgstr "{0}의 최대 수용량"

#: src/components/Exchange/PositionSeller.js
#: src/components/Exchange/SwapBox.js
msgid "Max {0} in"
msgstr "최대 {0} in"

#: src/components/Exchange/SwapBox.js
msgid "Max {0} long capacity"
msgstr "최대 {0} 롱 수용량"

#: src/components/Exchange/SwapBox.js
msgid "Max {0} long exceeded"
msgstr "{0} 롱 최대치를 초과했습니다"

#: src/components/Exchange/PositionSeller.js
#: src/components/Exchange/SwapBox.js
msgid "Max {0} out"
msgstr "최대 {0} out"

#: src/components/Exchange/SwapBox.js
msgid "Max {0} short capacity"
msgstr "최대 {0} 숏 수용량"

#: src/components/Exchange/SwapBox.js
msgid "Max {0} short exceeded"
msgstr "{0} 숏 최대치를 초과했습니다."

#: src/components/Migration/Migration.js
#: src/pages/Stake/StakeV1.js
#: src/pages/Stake/StakeV1.js
#: src/pages/Stake/StakeV2.js
#: src/pages/Stake/StakeV2.js
#: src/pages/Stake/StakeV2.js
msgid "Max: {0}"
msgstr "최대: {0}"

#: src/components/Exchange/PositionEditor.js
#: src/components/Exchange/PositionSeller.js
msgid "Max: {maxAmountFormatted}"
msgstr "최대: {maxAmountFormatted}"

#: src/components/Footer/constants.ts
#: src/components/Footer/constants.ts
msgid "Media Kit"
msgstr "미디어 키트"

#: src/App/App.js
msgid "MetaMask"
msgstr "메타마스크"

#: src/App/App.js
msgid "MetaMask not detected."
msgstr "메타마스크가 탐지되지 않았습니다."

#: src/components/Migration/Migration.js
#: src/components/Migration/Migration.js
#: src/pages/Stake/StakeV1.js
#: src/pages/Stake/StakeV1.js
#: src/pages/Stake/StakeV1.js
msgid "Migrate"
msgstr "이전"

#: src/components/Migration/Migration.js
msgid "Migrated"
msgstr "이전완료"

#: src/components/Migration/Migration.js
msgid "Migrating..."
msgstr "이전중..."

#: src/components/Migration/Migration.js
msgid "Migration Price"
msgstr "이전 가격"

#: src/components/Migration/Migration.js
msgid "Migration failed"
msgstr "이전 실패"

#: src/components/Migration/Migration.js
msgid "Migration submitted! <0>View status.</0>"
msgstr "이전 제출완료! <0>상태 보기.</0>"

#: src/components/Exchange/PositionEditor.js
#: src/components/Exchange/PositionSeller.js
#: src/components/Exchange/SwapBox.js
msgid "Min leverage: 1.1x"
msgstr "최소 레버리지: 1.1x"

#: src/components/Exchange/SwapBox.js
msgid "Min order: 10 USD"
msgstr "최소 주문: 10 USD"

#: src/components/Exchange/TradeHistory.js
msgid "Min required collateral"
msgstr "최소 필요 담보"

#: src/components/Exchange/PositionEditor.js
msgid "Min residual collateral: 10 USD"
msgstr ""

#: src/components/Exchange/ConfirmationBox.js
msgid "Min. Receive"
msgstr "최소 수취량"

#: src/components/Exchange/OrderEditor.js
msgid "Minimum received"
msgstr "최소량 수치 완료"

#: src/components/Exchange/SwapBox.js
#: src/pages/Dashboard/DashboardV2.js
msgid "More Info"
msgstr "더 자세한 정보"

#: src/components/NetworkDropdown/NetworkDropdown.tsx
msgid "More Options"
msgstr "더 많은 설정"

#: src/pages/Stake/StakeV2.js
msgid "Multiplier Points"
msgstr "멀티플라이어 포인트"

#: src/pages/Stake/StakeV2.js
msgid "Multiplier Points APR"
msgstr "멀티플라이어 포인트 APR"

#: src/pages/NftWallet/NftWallet.js
msgid "NFT Address"
msgstr "NFT 주소"

#: src/pages/NftWallet/NftWallet.js
msgid "NFT ID"
msgstr "NFT ID"

#: src/pages/NftWallet/NftWallet.js
msgid "NFT Wallet"
msgstr "NFT 지갑"

#: src/components/Exchange/PositionsList.js
#: src/components/Exchange/PositionsList.js
msgid "Net Value"
msgstr "순이익"

#: src/components/Exchange/PositionsList.js
#: src/components/Exchange/PositionsList.js
msgid "Net Value: Initial Collateral + PnL - Borrow Fee"
msgstr ""

#: src/components/Exchange/PositionsList.js
#: src/components/Exchange/PositionsList.js
msgid "Net Value: Initial Collateral + PnL - Fees"
msgstr ""

#: src/components/Exchange/ConfirmationBox.js
#: src/components/Exchange/PositionEditor.js
msgid "Network Fee"
msgstr ""

#: src/components/NetworkDropdown/NetworkDropdown.tsx
#: src/components/NetworkDropdown/NetworkDropdown.tsx
msgid "Networks"
msgstr "네트워크"

#: src/components/NetworkDropdown/NetworkDropdown.tsx
msgid "Networks and Settings"
msgstr "네트워크 및 설정"

#: src/components/Exchange/TradeHistory.js
msgid "Next"
msgstr "다음"

#: src/pages/Actions/Actions.js
msgid "No PnLs found"
msgstr "손익을 찾지 못했습니다."

#: src/pages/ClaimEsGmx/ClaimEsGmx.js
msgid "No esGMX to claim"
msgstr "수령할 수 있는 esGMX가 없습니다"

#: src/components/Exchange/OrdersList.js
#: src/components/Exchange/OrdersList.js
msgid "No open orders"
msgstr "열려있는 주문이 없습니다"

#: src/lib/legacy.ts
msgid "No open position, order cannot be executed unless a position is opened"
msgstr "열려있는 포지션이 없습니다. 열려있는 포지션이 없는 경우 주문은 실행될 수 없습니다."

#: src/components/Exchange/PositionsList.js
#: src/components/Exchange/PositionsList.js
msgid "No open positions"
msgstr "열려있는 포지션이 없습니다"

#: src/pages/Jobs/Jobs.js
msgid "No open positions at GMX currently"
msgstr "현재 GMX에서 열려있는 포지션이 없습니다."

#: src/pages/OrdersOverview/OrdersOverview.js
msgid "No position"
msgstr "열려있는 포지션이 없음"

#: src/components/Referrals/AffiliatesStats.js
#: src/components/Referrals/TradersStats.js
msgid "No rebates distribution history yet."
msgstr "소개 보수 분배 내역이 없습니다."

#: src/pages/Stake/StakeV1.js
msgid "No rewards to claim yet"
msgstr "수령할 보상이 아직 없습니다"

#: src/components/Exchange/TradeHistory.js
msgid "No trades yet"
msgstr "거래가 아직 없습니다"

#: src/components/Exchange/OrdersToa.js
msgid "Note that orders are not guaranteed to be executed.<0/><1/>This can occur in a few situations including but not exclusive to:"
msgstr "주문 실행은 보장되지 않습니다.<0/><1/>이것은 다음과 같은 상황에 일어날 수 있습니다:"

#: src/components/Referrals/referralsHelper.js
msgid "Only letters, numbers and underscores are allowed."
msgstr "문자, 숫자 및 언더스코어만 가능합니다"

#: src/components/Exchange/PositionsList.js
#: src/components/Exchange/PositionsList.js
msgid "Open + Close Fees"
msgstr ""

#: src/pages/Home/Home.js
msgid "Open Interest"
msgstr "미결제 약정"

#: src/components/Exchange/SwapBox.js
msgid "Open a position"
msgstr "포지션 열기"

#: src/pages/Dashboard/AssetDropdown.tsx
msgid "Open in Coingecko"
msgstr "Coingecko에서 보기"

#: src/pages/Dashboard/AssetDropdown.tsx
#: src/pages/Dashboard/AssetDropdown.tsx
msgid "Open in Explorer"
msgstr "Explorer에서 보기"

#: src/pages/Home/Home.js
msgid "Open positions through a simple swap interface. Conveniently swap from any supported asset into the position of your choice."
msgstr "간단한 스왑 인터페이스를 통해 포지션을 열어보세요. 지원되는 자산내에서 원하는 포지션으로 편리하게 스왑할 수 있습니다."

#: src/pages/PositionsOverview/PositionsOverview.js
msgid "Open positions: {0}<0/>Under risk: {1}"
msgstr "열린 포지션: {0}<0>리스크: {1}"

#: src/pages/Ecosystem/Ecosystem.js
msgid "Open trades ranking and stats"
msgstr ""

#: src/components/Exchange/ExchangeTVChart.js
msgid "Open {0} {longOrShortText}"
msgstr "{0} {longOrShortText} 열기"

#: src/components/Exchange/PositionsList.js
msgid "Opening..."
msgstr "여는 중..."

#: src/components/Exchange/OrdersList.js
#: src/pages/OrdersOverview/OrdersOverview.js
msgid "Order"
msgstr "주문"

#: src/components/Exchange/ConfirmationBox.js
msgid "Order cancelled"
msgstr "주문 최소됨"

#: src/domain/legacy.ts
msgid "Order cancelled."
msgstr "주문이 취소되었습니다."

#: src/lib/legacy.ts
msgid "Order cannot be executed as it would reduce the position's leverage below 1"
msgstr ""

#: src/lib/legacy.ts
msgid "Order cannot be executed as the remaining position would be smaller than $5.00"
msgstr "포지션의 금액이 $5.00 이하로 남게되면 주문은 실행될 수 없습니다"

#: src/components/Exchange/PositionSeller.js
msgid "Order created!"
msgstr "주문 생성!"

#: src/components/Exchange/PositionSeller.js
msgid "Order creation failed."
msgstr "주문 생성 실패."

#: src/pages/OrdersOverview/OrdersOverview.js
msgid "Order size exceeds position"
msgstr "주문의 사이즈가 포지션을 초과했습니다"

#: src/pages/OrdersOverview/OrdersOverview.js
msgid "Order size is 0"
msgstr "주문의 사이즈가 0입니다"

#: src/components/Exchange/PositionsList.js
#: src/lib/legacy.ts
msgid "Order size is bigger than position, will only be executable if position increases"
msgstr "주문의 사이즈가 포지션을 초과했습니다. 포지션을 증가하는 경우에만 실행 가능합니다."

#: src/components/Exchange/PositionSeller.js
msgid "Order submitted!"
msgstr "주문 제출 완료!"

#: src/components/Exchange/OrderEditor.js
msgid "Order update failed."
msgstr "주문 업데이트 실패됨."

#: src/components/Exchange/OrderEditor.js
msgid "Order update submitted!"
msgstr "주문 업데이트 제출 완료!"

#: src/components/Exchange/OrderEditor.js
msgid "Order updated!"
msgstr "주문 업데이트됨!"

#: src/components/Exchange/PositionsList.js
#: src/pages/Actions/Actions.js
#: src/pages/Exchange/Exchange.js
msgid "Orders"
msgstr "주문"

#: src/components/Exchange/PositionsList.js
#: src/pages/Exchange/Exchange.js
msgid "Orders ({0})"
msgstr "주문 ({0})"

#: src/pages/Exchange/Exchange.js
msgid "Orders cancelled."
msgstr "주문 취소"

#: src/pages/Ecosystem/Ecosystem.js
msgid "Overall protocol analytics"
msgstr ""

#: src/pages/Dashboard/DashboardV2.js
msgid "Overview"
msgstr "개요"

#: src/pages/Dashboard/DashboardV2.js
msgid "POOL"
msgstr "풀"

#: src/components/Glp/GlpSwap.js
#: src/pages/Dashboard/DashboardV2.js
msgid "PRICE"
msgstr "가격"

#: src/pages/PageNotFound/PageNotFound.js
msgid "Page not found"
msgstr "페이지를 찾을 수 없습니다"

#: src/components/Exchange/PositionSeller.js
#: src/components/Exchange/SwapBox.js
msgid "Page outdated, please refresh"
msgstr "페이지가 오래되었습니다. 새로고침해주세요."

#: src/components/Exchange/TradeHistory.js
msgid "Partial Liquidation"
msgstr "부분 청산"

#: src/components/Exchange/TradeHistory.js
msgid "Partially Liquidated"
msgstr "부분 청산됨"

#: src/pages/Ecosystem/Ecosystem.js
msgid "Partnerships and Integrations"
msgstr "파트너쉽 및 합병"

#: src/components/Exchange/ConfirmationBox.js
#: src/components/Exchange/ConfirmationBox.js
#: src/components/Exchange/SwapBox.js
#: src/components/Exchange/SwapBox.js
#: src/components/Glp/GlpSwap.js
#: src/components/Glp/GlpSwap.js
msgid "Pay"
msgstr "지불"

#: src/components/Exchange/ConfirmationBox.js
msgid "Pay Amount"
msgstr "지불액"

#: src/components/Exchange/SwapBox.js
msgid "Pay: {0} USD"
msgstr "지불: {0} USD"

#: src/pages/Dashboard/DashboardV2.js
msgid "Platform and GLP index tokens."
msgstr "플랫폼과 GLP 지수 토큰."

#: src/components/Referrals/JoinReferralCode.js
msgid "Please input a referral code to benefit from fee discounts."
msgstr "수수료 할인의 혜택을 받으려면 추천인 코드를 입력해주세요."

#: src/pages/BeginAccountTransfer/BeginAccountTransfer.js
msgid "Please only use this for full account transfers.<0/>This will transfer all your GMX, esGMX, GLP and Multiplier Points to your new account.<1/>Transfers are only supported if the receiving account has not staked GMX or GLP tokens before.<2/>Transfers are one-way, you will not be able to transfer staked tokens back to the sending account."
msgstr "계정 전체 이전을 위해서만 해당 기능을 사용해주세요.<0/>이 기능은, 귀하의 GMX, esGMX, GLP 및 멀티플라이어 포인트 전부를 새로운 계정으로 전송합니다.<1/>이전은 수취 게정이 이전에 GMX, GLP를 스테이킹한 적이 없는 경우에만 지원됩니다.<2/>이전은 단방향이며, 발송 계정으로 다시 이전하는 것이 불가능합니다."

#: src/components/Migration/Migration.js
msgid "Please read the <0>Medium post</0> before migrating."
msgstr "이전 작업전에 <0>Medium post</0>를 참조해주세요."

#: src/pages/ClaimEsGmx/ClaimEsGmx.js
msgid "Please switch your network to Arbitrum."
msgstr "네트워크를 Arbitrum으로 변경해주세요."

#: src/components/Exchange/PositionSeller.js
#: src/components/Exchange/PositionsList.js
#: src/components/Exchange/PositionsList.js
#: src/components/Exchange/PositionsList.js
#: src/components/Exchange/TradeHistory.js
#: src/pages/Actions/Actions.js
msgid "PnL"
msgstr "PnL"

#: src/components/Exchange/PositionsList.js
#: src/components/Exchange/PositionsList.js
msgid "PnL After Fees"
msgstr "수수료 제외한 PnL"

#: src/pages/Dashboard/DashboardV1.js
#: src/pages/Dashboard/DashboardV2.js
msgid "Pool"
msgstr "풀"

#: src/pages/Dashboard/DashboardV2.js
#: src/pages/Dashboard/DashboardV2.js
msgid "Pool Amount"
msgstr "풀 수량"

#: src/components/Exchange/PositionsList.js
msgid "Position"
msgstr "포지션"

#: src/components/Exchange/SwapBox.js
msgid "Position Fee (0.1% of position size)"
msgstr "포지션 수수료 (포지션 사이지의 0.1%)"

#: src/components/Exchange/PositionSeller.js
msgid "Position close disabled, pending {0} upgrade"
msgstr "{0} 업그레이드를 위해 포지션 종료가 비활성화되었습니다"

#: src/pages/Actions/Actions.js
#: src/pages/Exchange/Exchange.js
msgid "Positions"
msgstr "포지션"

#: src/pages/Exchange/Exchange.js
msgid "Positions ({0})"
msgstr "포지션 ({0})"

#: src/components/Exchange/TradeHistory.js
msgid "Prev"
msgstr "이전"

#: src/components/Exchange/ConfirmationBox.js
#: src/components/Exchange/OrderEditor.js
#: src/components/Exchange/OrderEditor.js
#: src/components/Exchange/OrderEditor.js
#: src/components/Exchange/OrderEditor.js
#: src/components/Exchange/OrdersList.js
#: src/components/Exchange/OrdersList.js
#: src/components/Exchange/OrdersList.js
#: src/components/Exchange/PositionSeller.js
#: src/components/Exchange/SwapBox.js
#: src/components/Exchange/SwapBox.js
#: src/components/Exchange/SwapBox.js
#: src/components/Glp/GlpSwap.js
#: src/components/Glp/GlpSwap.js
#: src/pages/Dashboard/DashboardV1.js
#: src/pages/Dashboard/DashboardV1.js
#: src/pages/Dashboard/DashboardV1.js
#: src/pages/Dashboard/DashboardV2.js
#: src/pages/Dashboard/DashboardV2.js
#: src/pages/Dashboard/DashboardV2.js
#: src/pages/OrdersOverview/OrdersOverview.js
#: src/pages/Stake/StakeV2.js
#: src/pages/Stake/StakeV2.js
#: src/pages/Stake/StakeV2.js
msgid "Price"
msgstr "가격"

#: src/components/Exchange/OrderEditor.js
#: src/components/Exchange/PositionSeller.js
msgid "Price above Liq. Price"
msgstr "청산가 초과 가격"

#: src/components/Exchange/OrderEditor.js
#: src/components/Exchange/SwapBox.js
#: src/components/Exchange/SwapBox.js
msgid "Price above Mark Price"
msgstr "시장 평균가 초과 가격"

#: src/components/Exchange/OrderEditor.js
#: src/components/Exchange/PositionSeller.js
msgid "Price below Liq. Price"
msgstr "청산가 미만 가격"

#: src/components/Exchange/OrderEditor.js
#: src/components/Exchange/SwapBox.js
#: src/components/Exchange/SwapBox.js
msgid "Price below Mark Price"
msgstr "시장 평균가 미만 가격"

#: src/pages/OrdersOverview/OrdersOverview.js
msgid "Price conditions are met"
msgstr "가격 조건에 충족되었습니다"

#: src/components/Exchange/OrderEditor.js
msgid "Price is above Mark Price"
msgstr "가격이 시장 평균가보다 높습니다"

#: src/components/Exchange/OrderEditor.js
msgid "Price is below Mark Price"
msgstr "가격이 시장 평군가보다 낮습니다"

#: src/pages/Dashboard/DashboardV2.js
#: src/pages/Stake/StakeV2.js
msgid "Price on Arbitrum"
msgstr "Arbitrum에서 가격"

#: src/pages/Dashboard/DashboardV2.js
#: src/pages/Stake/StakeV2.js
msgid "Price on Avalanche"
msgstr "Avalanche에서 가격"

#: src/pages/Actions/Actions.js
msgid "Profit"
msgstr "수익"

#: src/components/Exchange/PositionSeller.js
msgid "Profit price: {0} ${1}. This rule applies for the next {2}, until {3}."
msgstr "수익 가격: {0} ${1}. 해당 규칙은 다음의 {2}동안, {3}까지 적용됩니다."

#: src/pages/Ecosystem/Ecosystem.js
msgid "Projects developed by the GMX community. <0/>Please exercise caution when interacting with any app, apps are fully maintained by community developers."
msgstr ""

#: src/pages/Ecosystem/Ecosystem.js
msgid "Projects integrated with GMX."
msgstr "GMX와 통합된 프로젝트"

#: src/pages/Dashboard/AssetDropdown.tsx
msgid "Proof of Reserves"
msgstr "예비구두 증명"

#: src/components/Header/HomeHeaderLinks.tsx
msgid "Protocol"
msgstr ""

#: src/pages/Ecosystem/Ecosystem.js
#: src/pages/Ecosystem/Ecosystem.js
msgid "Protocol analytics"
msgstr "프로토콜 분석"

#: src/pages/BuyGlp/BuyGlp.js
msgid "Purchase <0>GLP tokens</0> to earn {nativeTokenSymbol} fees from swaps and leverages trading."
msgstr "<0>GLP 토큰</0>을 구입해서 스왑과 레버리지 트레이딩으로 생성된 {nativeTokenSymbol}를 얻기"

#: src/pages/Stake/StakeV2.js
msgid "Purchase Insurance"
msgstr "보험 구입"

#: src/components/TokenCard/TokenCard.js
#: src/components/TokenCard/TokenCard.js
msgid "Read more"
msgstr "더 알아보기"

#: src/components/Referrals/TradersStats.js
msgid "Rebates Distribution History"
msgstr "소개 보수 분배 내역"

#: src/components/Referrals/AffiliatesStats.js
#: src/components/Referrals/TradersStats.js
#: src/components/Referrals/TradersStats.js
msgid "Rebates are airdropped weekly."
msgstr "소개 보수는 매주 에어드랍됩니다."

#: src/components/Referrals/TradersStats.js
msgid "Rebates earned by this account as a trader."
msgstr "트레이더로서 이 계정이 획득한 소개 보수."

#: src/components/Referrals/AffiliatesStats.js
msgid "Rebates earned by this account as an affiliate."
msgstr "어필리에이트로서 이 계정이 획득한 소개 보수."

#: src/components/Exchange/ConfirmationBox.js
#: src/components/Exchange/PositionSeller.js
#: src/components/Exchange/PositionSeller.js
#: src/components/Exchange/SwapBox.js
#: src/components/Exchange/SwapBox.js
#: src/components/Glp/GlpSwap.js
#: src/components/Glp/GlpSwap.js
msgid "Receive"
msgstr "수령하기"

#: src/pages/BeginAccountTransfer/BeginAccountTransfer.js
#: src/pages/NftWallet/NftWallet.js
msgid "Receiver Address"
msgstr "수령할 주소"

#: src/pages/BeginAccountTransfer/BeginAccountTransfer.js
msgid "Receiver has not staked GLP tokens before"
msgstr "수취인은 지금까지 GLP 토큰을 스테이킹한 적이 없습니다."

#: src/pages/BeginAccountTransfer/BeginAccountTransfer.js
msgid "Receiver has not staked GMX tokens before"
msgstr "수취인은 지금까지 GMX 토큰을 스테이킹한 적이 없습니다."

#: src/components/Glp/GlpSwap.js
msgid "Redemption time not yet reached"
msgstr "아직 판매할 수 있는 시간이 아닙니다"

#: src/pages/Home/Home.js
msgid "Reduce Liquidation Risks"
msgstr "청산 위험 감소하기"

#: src/components/Exchange/PositionSeller.js
msgid "Reducing the position at the current price will forfeit a <0>pending profit</0> of {deltaStr}. <1/>"
msgstr "현재 가격에서 포지션을 줄이게되면 {deltaStr}의 <0>미확정손익</0>을 상실합니다."

#: src/components/Referrals/AffiliatesStats.js
msgid "Referral Code"
msgstr "추천인 코드"

#: src/components/Referrals/JoinReferralCode.js
msgid "Referral Code does not exist"
msgstr "추천인 코드가 존재하지 않습니다"

#: src/components/Referrals/AffiliatesStats.js
msgid "Referral Codes"
msgstr "추천인 코드"

#: src/components/Footer/constants.ts
msgid "Referral Terms"
msgstr "추천 약관"

#: src/components/Referrals/JoinReferralCode.js
msgid "Referral code added!"
msgstr "추천인 코드가 추가되었습니다!"

#: src/components/Referrals/AddAffiliateCode.js
msgid "Referral code created!"
msgstr "추천인 코드 생성 완료!"

#: src/pages/Referrals/Referrals.js
msgid "Referral code creation failed."
msgstr "추천인 코드 생성 실패."

#: src/pages/Referrals/Referrals.js
msgid "Referral code submitted!"
msgstr "추천인 코드 제출 완료!"

#: src/components/Referrals/JoinReferralCode.js
msgid "Referral code updated failed."
msgstr "추천인 코드 업데이트 실패."

#: src/components/Referrals/JoinReferralCode.js
msgid "Referral code updated!"
msgstr "추천인 코드 업데이트 완료!"

#: src/components/Header/AppHeaderLinks.tsx
#: src/pages/Referrals/Referrals.js
msgid "Referrals"
msgstr "추천"

#: src/components/Exchange/TradeHistory.js
msgid "Request decrease {0} {longOrShortText}, -{1} USD, Acceptable Price: {2} {3} USD"
msgstr "{0} {longOrShortText} 감소 요청, -{1} USD, 허용가능한 가격: {2} {3} USD"

#: src/components/Exchange/TradeHistory.js
msgid "Request deposit into {0} {longOrShortText}"
msgstr "{0} {longOrShortText} 예치 요청"

#: src/components/Exchange/TradeHistory.js
msgid "Request increase {0} {longOrShortText}, +{1} USD, Acceptable Price: {2} {3} USD"
msgstr "{0} {longOrShortText} 증가 요청, +{1} USD, 허용가능한 가격: {2} {3} USD"

#: src/components/Exchange/TradeHistory.js
msgid "Request withdrawal from {0} {longOrShortText}"
msgstr "{0} {longOrShortText} 인출 요청"

#: src/components/Exchange/PositionSeller.js
msgid "Requested decrease of {0} {longOrShortText} by {sizeDeltaUsd} USD."
msgstr "{0} {longOrShortText} {sizeDeltaUsd} USD만큼의 감소 요청됨."

#: src/components/Exchange/PositionEditor.js
msgid "Requested deposit of {0} {1} into {2} {longOrShortText}."
msgstr "{0} {1}의 {2} {longOrShortText}으로 예치 요청됨."

#: src/components/Exchange/SwapBox.js
msgid "Requested increase of {tokenSymbol} {longOrShortText} by {0} USD."
msgstr "{tokenSymbol} {longOrShortText} {0} USD의 증가 요청됨."

#: src/components/Exchange/PositionEditor.js
msgid "Requested withdrawal of {0} USD from {1} {longOrShortText}."
msgstr "{1} {longOrShortText} {0} USD만큼 예치 요청됨."

#: src/pages/Stake/StakeV2.js
msgid "Reserve Amount"
msgstr "리저브 수량"

#: src/components/Glp/GlpSwap.js
msgid "Reserved"
msgstr "리저브 완료"

#: src/pages/Stake/StakeV2.js
#: src/pages/Stake/StakeV2.js
msgid "Reserved for Vesting"
msgstr "베스팅을 위해 리저브됨"

#: src/pages/Ecosystem/Ecosystem.js
msgid "Returns calculator for GMX and GLP"
msgstr "GMX 및 GLP 수익 계산기"

#: src/pages/Stake/StakeV1.js
#: src/pages/Stake/StakeV1.js
#: src/pages/Stake/StakeV1.js
#: src/pages/Stake/StakeV1.js
#: src/pages/Stake/StakeV1.js
#: src/pages/Stake/StakeV2.js
#: src/pages/Stake/StakeV2.js
msgid "Rewards"
msgstr "보상"

#: src/components/Referrals/AffiliatesStats.js
msgid "Rewards Distribution History"
msgstr "보상 분배 내역"

#: src/components/Referrals/AffiliatesStats.js
msgid "Rewards are airdropped weekly."
msgstr "보상은 매주 에어드랍됩니다."

#: src/components/Referrals/JoinReferralCode.js
msgid "Same as current active code"
msgstr "현재 유효한 코드와 같음"

#: src/App/App.js
msgid "Save"
msgstr "저장"

#: src/pages/Home/Home.js
msgid "Save on Costs"
msgstr "비용 절감"

#: src/components/Glp/GlpSwap.js
msgid "Save on Fees"
msgstr "수수료 절약"

#: src/components/Exchange/TokenSelector.js
msgid "Search Token"
msgstr "토큰 찾기"

#: src/components/NetworkDropdown/LanguagePopupHome.tsx
#: src/components/NetworkDropdown/NetworkDropdown.tsx
msgid "Select Language"
msgstr "언어 선택"

#: src/components/Exchange/PositionDropdown.js
msgid "Select Market"
msgstr "마켓 선택"

#: src/pages/ClaimEsGmx/ClaimEsGmx.js
msgid "Select an option"
msgstr "옵션 선택"

#: src/components/Exchange/SwapBox.js
#: src/components/Exchange/SwapBox.js
#: src/components/Exchange/SwapBox.js
#: src/components/Exchange/SwapBox.js
msgid "Select different tokens"
msgstr "다른 토큰 선택"

#: src/pages/ClaimEsGmx/ClaimEsGmx.js
msgid "Select your vesting option below then click \"Claim\"."
msgstr "베스팅 옵션을 선택한 후 \"수령하기\" 버튼을 클릭해주세요."

#: src/pages/BeginAccountTransfer/BeginAccountTransfer.js
msgid "Self-transfer not supported"
msgstr "자신에게 전송하는 것은 지원되지 않습니다"

#: src/components/Glp/GlpSwap.js
#: src/components/Glp/GlpSwap.js
#: src/components/Glp/GlpSwap.js
#: src/components/Glp/GlpSwap.js
#: src/pages/Stake/StakeV2.js
msgid "Sell GLP"
msgstr "GLP 판매"

#: src/components/Glp/GlpSwap.js
msgid "Sell failed."
msgstr "판매 실패"

#: src/components/Glp/GlpSwap.js
#: src/components/Glp/GlpSwap.js
msgid "Sell for {0}"
msgstr "{0}로 판매"

#: src/components/Glp/GlpSwap.js
msgid "Sell submitted!"
msgstr "판매 제출 완료!"

#: src/components/Glp/GlpSwap.js
msgid "Selling..."
msgstr "판매중..."

#: src/pages/BeginAccountTransfer/BeginAccountTransfer.js
msgid "Sender has withdrawn all tokens from GLP Vesting Vault"
msgstr "GLP의 베스팅 볼트에서 모든 토큰을 인출했습니다."

#: src/pages/BeginAccountTransfer/BeginAccountTransfer.js
msgid "Sender has withdrawn all tokens from GMX Vesting Vault"
msgstr "GMX의 베스팅 볼트에서 모든 토큰을 인출했습니다."

#: src/App/App.js
#: src/components/Header/AppHeaderLinks.tsx
#: src/components/NetworkDropdown/NetworkDropdown.tsx
#: src/components/NetworkDropdown/NetworkDropdown.tsx
msgid "Settings"
msgstr "설정"

#: src/components/Exchange/PositionsList.js
msgid "Share"
msgstr "공유"

#: src/components/Exchange/PositionDropdown.js
#: src/components/Exchange/PositionShare.js
msgid "Share Position"
msgstr "포지션 공유"

#: src/components/Exchange/ConfirmationBox.js
#: src/components/Exchange/ConfirmationBox.js
#: src/components/Exchange/ConfirmationBox.js
#: src/components/Exchange/ConfirmationBox.js
#: src/components/Exchange/ConfirmationBox.js
#: src/components/Exchange/ExchangeTVChart.js
#: src/components/Exchange/ExchangeTVChart.js
#: src/components/Exchange/OrdersList.js
#: src/components/Exchange/PositionEditor.js
#: src/components/Exchange/PositionSeller.js
#: src/components/Exchange/PositionsList.js
#: src/components/Exchange/PositionsList.js
#: src/components/Exchange/PositionsList.js
#: src/components/Exchange/SwapBox.js
#: src/components/Exchange/SwapBox.js
#: src/components/Exchange/SwapBox.js
#: src/components/Exchange/SwapBox.js
#: src/components/Exchange/SwapBox.js
#: src/components/Exchange/TradeHistory.js
#: src/components/Exchange/TradeHistory.js
#: src/components/Exchange/TradeHistory.js
#: src/pages/Actions/Actions.js
#: src/pages/Actions/Actions.js
#: src/pages/Exchange/Exchange.js
#: src/pages/Exchange/Exchange.js
#: src/pages/Exchange/Exchange.js
#: src/pages/Exchange/Exchange.js
#: src/pages/OrdersOverview/OrdersOverview.js
msgid "Short"
msgstr "숏"

#: src/pages/Dashboard/DashboardV2.js
#: src/pages/Dashboard/DashboardV2.js
msgid "Short Positions"
msgstr "숏 포지션"

#: src/components/Exchange/SwapBox.js
msgid "Short {0}"
msgstr "{0} 숏"

#: src/components/Exchange/ConfirmationBox.js
msgid "Shorting..."
msgstr "숏 실행중..."

#: src/pages/Home/Home.js
msgid "Simple Swaps"
msgstr "간단한 스왑"

#: src/pages/Ecosystem/Ecosystem.js
msgid "Simulate your hedge strategy"
msgstr ""

#: src/components/Exchange/PositionEditor.js
#: src/components/Exchange/PositionSeller.js
#: src/components/Exchange/PositionsList.js
#: src/components/Exchange/PositionsList.js
msgid "Size"
msgstr "사이즈"

#: src/App/App.js
msgid "Slippage should be less than 5%"
msgstr "슬리피지는 5%미만이어야 합니다."

#: src/components/Exchange/SwapBox.js
msgid "Speed up page loading"
msgstr "페이지 로드 속도 향상"

#: src/components/Exchange/ConfirmationBox.js
#: src/components/Exchange/ConfirmationBox.js
msgid "Spread"
msgstr "스프레드"

#: src/pages/Ecosystem/Ecosystem.js
msgid "Spreadsheet for position calculations"
msgstr ""

#: src/pages/Dashboard/DashboardV2.js
msgid "Stablecoin Percentage"
msgstr "스테이블코인 비율"

#: src/pages/Stake/StakeV1.js
#: src/pages/Stake/StakeV1.js
#: src/pages/Stake/StakeV1.js
#: src/pages/Stake/StakeV2.js
#: src/pages/Stake/StakeV2.js
#: src/pages/Stake/StakeV2.js
#: src/pages/Stake/StakeV2.js
msgid "Stake"
msgstr "스테이킹"

#: src/pages/Stake/StakeV2.js
msgid "Stake <0>GMX</0> and <1>GLP</1> to earn rewards."
msgstr "<0>GMX</0>과 <1>GLP</1>를 스테이킹하여 보상을 획득하세요."

#: src/pages/Stake/StakeV2.js
msgid "Stake GMX"
msgstr "GMX 스테이킹"

#: src/pages/Stake/StakeV2.js
msgid "Stake GMX Rewards"
msgstr "GMX 보상 스테이킹"

#: src/pages/Stake/StakeV2.js
msgid "Stake Multiplier Points"
msgstr "멀티플라이어 포인트 스테이킹"

#: src/pages/Stake/StakeV2.js
msgid "Stake esGMX"
msgstr "esGMX 스테이킹"

#: src/pages/Stake/StakeV2.js
msgid "Stake esGMX Rewards"
msgstr "esGMX 보상 스테이킹"

#: src/pages/Stake/StakeV1.js
msgid "Stake failed"
msgstr "스테이킹 실패됨"

#: src/pages/Stake/StakeV2.js
msgid "Stake failed."
msgstr "스테이킹 실패됨."

#: src/pages/Stake/StakeV2.js
msgid "Stake submitted!"
msgstr "스테이킹 제출 완료!"

#: src/pages/Stake/StakeV1.js
msgid "Stake submitted! <0>View status.</0>"
msgstr "스테이킹 제출완료! <0>상태 보기.</0>"

#: src/components/Glp/GlpSwap.js
#: src/pages/Dashboard/DashboardV2.js
#: src/pages/Stake/StakeV1.js
#: src/pages/Stake/StakeV1.js
#: src/pages/Stake/StakeV1.js
#: src/pages/Stake/StakeV1.js
#: src/pages/Stake/StakeV1.js
#: src/pages/Stake/StakeV2.js
#: src/pages/Stake/StakeV2.js
#: src/pages/Stake/StakeV2.js
#: src/pages/Stake/StakeV2.js
msgid "Staked"
msgstr "스테이킹 완료"

#: src/pages/Stake/StakeV2.js
msgid "Staked Multiplier Points"
msgstr "스테이킹된 멀티플라이어 포인트"

#: src/pages/Stake/StakeV2.js
#: src/pages/Stake/StakeV2.js
msgid "Staked Tokens"
msgstr "스테이킹된 토큰"

#: src/pages/Stake/StakeV1.js
#: src/pages/Stake/StakeV2.js
msgid "Staking..."
msgstr "스테이킹중..."

#: src/pages/Dashboard/DashboardV2.js
msgid "Stats"
msgstr "통계"

#: src/pages/Ecosystem/Ecosystem.js
msgid "Structured Products"
msgstr "구조화금융 프로덕트"

#: src/components/Referrals/JoinReferralCode.js
msgid "Submit"
msgstr "제출"

#: src/pages/Dashboard/DashboardV1.js
#: src/pages/Dashboard/DashboardV1.js
#: src/pages/Dashboard/DashboardV1.js
#: src/pages/Dashboard/DashboardV2.js
#: src/pages/Dashboard/DashboardV2.js
msgid "Supply"
msgstr "공급량"

#: src/components/Exchange/OrdersList.js
#: src/components/Exchange/SwapBox.js
#: src/components/Exchange/SwapBox.js
#: src/components/Exchange/SwapBox.js
#: src/pages/OrdersOverview/OrdersOverview.js
msgid "Swap"
msgstr "스왑"

#: src/components/Exchange/PositionSeller.js
msgid "Swap Fee"
msgstr ""

#: src/components/Exchange/SwapBox.js
msgid "Swap Order created!"
msgstr "스완 주문 생성!"

#: src/components/Exchange/SwapBox.js
msgid "Swap Order creation failed."
msgstr "스왑 주문 생성 실패."

#: src/components/Exchange/SwapBox.js
msgid "Swap Order submitted!"
msgstr "스왑 주문 제출 완료!"

#: src/pages/OrdersOverview/OrdersOverview.js
msgid "Swap active: {0}, executed: {1}, cancelled: {2}"
msgstr "스왑 액티브: {0}, 실행 완료: {1}, 취소 완료: {2}"

#: src/components/Exchange/SwapBox.js
#: src/components/Exchange/SwapBox.js
#: src/components/Exchange/SwapBox.js
msgid "Swap failed."
msgstr "스왑 실패."

#: src/components/Glp/SwapErrorModal.tsx
msgid "Swap on 1inch"
msgstr "1inch에서 스왑하기"

#: src/components/Exchange/SwapBox.js
msgid "Swap submitted!"
msgstr "스왑 제출완료"

#: src/components/Exchange/SwapBox.js
msgid "Swap submitted."
msgstr "스왑 제출 완료."

#: src/components/Exchange/TradeHistory.js
msgid "Swap {0} USDG for {1} {2}"
msgstr "{0} USDG를 {1} {2}로 스왑"

#: src/components/Glp/GlpSwap.js
msgid "Swap {0} on 1inch"
msgstr "{0}을 1inch에서 스왑"

#: src/components/Exchange/SwapBox.js
msgid "Swap {0} submitted!"
msgstr "{0} 스왑 제출완료!"

#: src/components/Exchange/SwapBox.js
msgid "Swap {0} to {1} Fee"
msgstr "{0}에서 {1}로의 스왑 수수료"

#: src/components/Glp/SwapErrorModal.tsx
msgid "Swap {0} to {1} on 1inch"
msgstr "{0}에서 {1}로 1inch에서 스왑"

#: src/components/Exchange/TradeHistory.js
msgid "Swap {0} {1} for {2} USDG"
msgstr "{0} {1}을 {2} USDG로 스왑"

#: src/components/Exchange/TradeHistory.js
msgid "Swap {0} {1} for {2} {3}"
msgstr "{0} {1}을 {2} {3}으로 스왑"

#: src/components/Exchange/SwapBox.js
#: src/components/Exchange/SwapBox.js
#: src/components/Exchange/SwapBox.js
msgid "Swapped {0} {1} for {2} {3}!"
msgstr "{0} {1}에서 {2} {3}으로 스왑됨"

#: src/components/Exchange/ConfirmationBox.js
msgid "Swapping..."
msgstr "스왑중..."

#: src/components/Exchange/SwapBox.js
msgid "Swaps disabled, pending {0} upgrade"
msgstr "{0} 업그레이드를 위해 스왑이 비활성화되었습니다"

#: src/components/Glp/GlpSwap.js
#: src/pages/Dashboard/DashboardV2.js
msgid "TOKEN"
msgstr "토큰"

#: src/components/Exchange/SwapBox.js
msgid "Take-profit and stop-loss orders can be set after opening a position. <0/><1/>There will be a \"Close\" button on each position row, clicking this will display the option to set trigger orders. <2/><3/>For screenshots and more information, please see the <4>docs</4>."
msgstr "TP/SL 주문은 포지션을 연 후 가능합니다. <0/><1/>각 행의 \"닫기\" 버튼을 클리하면 트리거 주문 설정 화면을 표시합니다. <2/><3/>더 자세한 스크린샷과 정보는 <4>docs</4>를 참고해주세요."

#: src/pages/Dashboard/DashboardV2.js
#: src/pages/Dashboard/DashboardV2.js
msgid "Target Min Amount"
msgstr "최소 목표 수량"

#: src/pages/Dashboard/DashboardV2.js
msgid "Target Weight"
msgstr "목표 가중치"

#: src/pages/Ecosystem/Ecosystem.js
msgid "Telegram Group"
msgstr "텔레그램 그룹"

#: src/pages/Ecosystem/Ecosystem.js
msgid "Telegram Group (Chinese)"
msgstr "텔레그램 그룹 (중국어)"

#: src/pages/Ecosystem/Ecosystem.js
msgid "Telegram Group (Portuguese)"
msgstr "텔레그램 그룹 (포르투갈어)"

#: src/pages/Ecosystem/Ecosystem.js
msgid "Telegram Groups"
msgstr "텔레그램 그룹"

#: src/pages/Ecosystem/Ecosystem.js
msgid "Telegram bot for GMX Swaps monitoring"
msgstr ""

#: src/pages/Ecosystem/Ecosystem.js
msgid "Telegram bot for GMX position updates"
msgstr "GMX 포지션 업데이트를 위한 텔레그램 봇"

#: src/pages/Ecosystem/Ecosystem.js
msgid "Telegram bot for Open Interest on GMX"
msgstr "GMX 미결제약정을 위한 텔레그램 봇"

#: src/components/Footer/constants.ts
msgid "Terms and Conditions"
msgstr "약관"

#: src/pages/Stake/StakeV1.js
msgid "The <0>GMX migration</0> is in progress, please migrate your GMT, xGMT, GMT-USDG and xGMT-USDG tokens.<1/>USDG tokens will continue to function as before and do not need to be migrated."
msgstr "<0>GMX 마이그레이션</0>은 진행중입니다. 귀하의 GMT, xGMT, GMT-USDG 및 xGMT-USDG 토큰을 이전해주세요.<1/>USDG 토큰은 계속 기능하기때문에 이전할 필요가 없습니다."

#: src/components/Stake/GMXAprTooltip.tsx
msgid "The Boosted APR is from your staked Multiplier Points."
msgstr "\"APR 부스트는 스테이킹된 멀티플라이어 포인트로부터 적용됩니다."

#: src/pages/Stake/StakeV1.js
msgid "The Gambit protocol is in beta, please read the <0>staking details</0>before participating."
msgstr "해당 Gambit 프로토콜은 베타 버전입니다. 참여하기 전에 <0>스테이킹 세부사항</0>을 참조해주세요."

#: src/pages/ClaimEsGmx/ClaimEsGmx.js
msgid "The address of the esGMX (IOU) token is {esGmxIouAddress}."
msgstr "esGMX (IOU) 토큰의 주소는 {esGmxIouAddress}입니다."

#: src/components/Exchange/SwapBox.js
msgid "The borrow fee is calculated as (assets borrowed) / (total assets in pool) * 0.01% per hour."
msgstr "차용 수수료는 시간당 (차용된 자산) / (풀 안의 총 자산) * 0.01%로 계산됩니다."

#: src/pages/ClaimEsGmx/ClaimEsGmx.js
msgid "The esGMX (IOU) token is transferrable. You can add the token to your wallet and send it to another address to claim if you'd like."
msgstr "\"esGMX (IOU) 토큰의 주소는 {esGmxIouAddress} 입니다."

#: src/pages/ClaimEsGmx/ClaimEsGmx.js
msgid "The esGMX tokens can be staked or vested at any time."
msgstr "esGMX는 언제든지 스테이킹하거나 베스팅 할 수 있습니다."

#: src/lib/contracts/callContract.tsx
msgid "The mark price has changed, consider increasing your Allowed Slippage by clicking on the \"...\" icon next to your address."
msgstr "시장 평균가가 변화되었습니다. 귀하의 주소 옆에 \"...\" 아이콘을 클릭해서 허용 가능한 슬리피지 증가를 고려해보세요."

#: src/components/Exchange/ConfirmationBox.js
msgid "The order will only execute if the price conditions are met and there is sufficient liquidity"
msgstr "주문은 가격 조건 및 유동성 충분 요건이 만족하는 경우에만 실행됩니다"

#: src/components/Exchange/PositionEditor.js
msgid "The pending borrow fee will be charged on this transaction."
msgstr ""

#: src/components/Exchange/SwapBox.js
msgid "The position will be opened at {0} USD with a max slippage of {1}%.<0/><1/>The slippage amount can be configured under Settings, found by clicking on your address at the top right of the page after connecting your wallet.<2/><3/><4>More Info</4>"
msgstr "해당 포지션은 최대 슬리피지 {1}%의 {0} USD에서 열리게 됩니다.<0/><1/>슬리피지 설정은 지갑 연동 후 최상단 우측, 귀하의 지갑주소 우측의 세팅을 통해서 설정할 수 있습니다.<2/><3/><4>더 자세한 정보<4/>"

#: src/components/Exchange/OrdersList.js
msgid "The price that the order can be executed at may differ slightly from the chart price as market orders can change the price while limit / trigger orders cannot."
msgstr "주문이 실행될 수 있는 가격은 차트에 표시된 가격과 조금 다를 수 있습니다. 그 이유는 시장가 주문이 가격을 바꿀 수 있는 반면 지정가 주문이나 트리거 주문이 가격을 바꾸지는 않기 때문입니다."

#: src/components/Referrals/referralsHelper.js
msgid "The referral code can't be more than {MAX_REFERRAL_CODE_LENGTH} characters."
msgstr "추천인 코드의 길이는 {MAX_REFERRAL_CODE_LENGTH}글자를 넘을 수 없습니다."

#: src/components/Exchange/ConfirmationBox.js
msgid "The spread is > 1%, please ensure the trade details are acceptable before comfirming"
msgstr "스프레드가 1%를 초과합니다. 해당 트레이드의 상세 정보를 확인 후 진행해주세요."

#: src/components/ModalViews/RedirectModal.js
msgid "The website is a community deployed and maintained instance of the open source <0>GMX front end</0>, hosted and served on the distributed, peer-to-peer <1>IPFS network</1>."
msgstr "웹사이트는 오픈소스인 <0>GMX front end</0>를 이용하고 커뮤니티에의해 배포되며, P2P <1>IPFS network<1/>에 의해 서빙및 호스팅됩니다."

#: src/components/Exchange/SwapBox.js
msgid "There are more longs than shorts, borrow fees for shorting is currently zero"
msgstr "숏 포지션보다 롱 포지션이 더 많이 열려있기 때문에, 현재 숏 포지션에 적용되는 차용수수료는 0입니다"

#: src/components/Exchange/SwapBox.js
msgid "There are more shorts than longs, borrow fees for longing is currently zero"
msgstr "롱 포지션보다 숏 포지션이 더 많이 열려있기 때문에, 현재 롱 포지션에 적용되는 차용수수료는 0입니다"

#: src/domain/tokens/approveTokens.tsx
#: src/lib/contracts/callContract.tsx
msgid "There is not enough ETH in your account on Arbitrum to send this transaction.<0/><1/><2>Bridge ETH to Arbitrum</2>"
msgstr "해당 트랜잭션을 처리하기위한 충분한 ETH가 귀하의 Abritrum 계정에 존재하지 않습니다.<0/><1/><2>Abritrum으로 ETH를 브릿징하세요</2>"

#: src/components/Glp/SwapErrorModal.tsx
msgid "There is not enough liquidity in a single token for your size. Please check the Save on Fees section and consider splitting your order into several different ones"
msgstr "한 종류의 토큰에서 해당 스왑을 실현할 수 있는 충분한 유동성이 존재하지 않습니다. \" 수수료 절약 섹션을 확인 후 주문을 복수로 분할하는 것을 검토해주세요"

#: src/components/Exchange/ConfirmationBox.js
msgid "There may not be sufficient liquidity to execute your order when the price conditions are met"
msgstr "가격 조건이 충족되었을 때 귀하의 주문을 실행할 수 있는 충분한 유동성이 존재하지 않을 수 있습니다"

#: src/components/Referrals/AffiliatesStats.js
msgid "This code has been taken by someone else on {0}, you will not receive rebates from traders using this code on {1}."
msgstr "해당 코드는 {0}에서 다른 사용자에 의해 이미 사용되었습니다. {1}에서는 해당 코드를 통해 트레이더로부터의 소개 보수는 받을 수 없습니다."

#: src/components/Referrals/AffiliatesStats.js
msgid "This code is not yet registered on {0}, you will not receive rebates there.<0/><1/>Switch your network to create this code on {1}."
msgstr "해당 코드는 {0}에 아직 등록되지 않았기때문에, 소개 보수를 받을 수 없습니다.<0/><1/>네트워크를 변경후 해당 코드를 {1}상에서 생성하세요."

#: src/components/Exchange/ConfirmationBox.js
msgid "This is the network cost required to execute the postion. <0>More Info</0>"
msgstr "포지션을 실행하기 위해 요구되는 네트워크 비용입니다. <0>더 자세한 정보</0>"

#: src/components/Exchange/PositionEditor.js
msgid "This is the network cost required to execute the {depositOrWithdrawalText}.<0/><1/><2>More Info</2>"
msgstr "{depositOrWithdrawalText}를 실행하기 위해 요구되는 네트워크 비용입니다.<0/><1/><2>더 자세한 정보</2>"

#: src/components/Exchange/PositionSeller.js
msgid "This order will forfeit a <0>profit</0> of {deltaStr}. <1/>"
msgstr "해당 주문은 {deltaStr}의 <0>손익</0>을 상실하게 돕니다. <1/>"

#: src/components/Exchange/TradeHistory.js
msgid "This position was liquidated as the max leverage of 100x was exceeded."
msgstr "해당 포지션은 최대 레버리지인 100x를 초과하여 청산되었습니다."

#: src/components/Referrals/TradersStats.js
msgid "Tier {0} ({1}% discount)"
msgstr "티어 {0} ({1}% 할인)"

#: src/components/Referrals/AffiliatesStats.js
msgid "Tier {0} ({1}% rebate)"
msgstr "티어 {0} ({1}% 소개보수)"

#: src/components/Migration/Migration.js
msgid "To Receive"
msgstr "수취하기"

#: src/pages/CompleteAccountTransfer/CompleteAccountTransfer.js
msgid "To complete the transfer, you must switch your connected account to {receiver}."
msgstr "전송을 완료하려면 {receiver} 계정에 다시 연결해야 합니다."

#: src/pages/BuyGMX/BuyGMX.tsx
msgid "To purchase GMX on the {0} blockchain, please <0>change your network</0>."
msgstr ""

#: src/components/Glp/GlpSwap.js
msgid "To reduce fees, select a different asset to pay with."
msgstr "수수료를 줄이기 위해서는 다른 자산으로 지불해주세요."

#: src/components/Glp/GlpSwap.js
msgid "To reduce fees, select a different asset to receive."
msgstr "수수료를 줄이기 위해서는 다른 자산으로 수령해주세요."

#: src/pages/Dashboard/DashboardV2.js
msgid "Tokens"
msgstr "토큰"

#: src/pages/Stake/StakeV2.js
msgid "Total"
msgstr "총계"

#: src/components/Migration/Migration.js
msgid "Total Assets Migrated"
msgstr "총 이전된 자산"

#: src/pages/Stake/StakeV1.js
msgid "Total Assets Staked"
msgstr "총 스테이킹된 자산"

#: src/pages/Dashboard/DashboardV2.js
#: src/pages/Dashboard/DashboardV2.js
msgid "Total Fees"
msgstr "총 수수료"

#: src/pages/Dashboard/DashboardV1.js
msgid "Total Fees Distributed"
msgstr "총 분배된 수수료"

#: src/components/Referrals/AffiliatesStats.js
#: src/components/Referrals/AffiliatesStats.js
#: src/components/Referrals/TradersStats.js
msgid "Total Rebates"
msgstr "총 소개 보수"

#: src/pages/Stake/StakeV2.js
msgid "Total Rewards"
msgstr "총 보상"

#: src/pages/Dashboard/DashboardV2.js
#: src/pages/Dashboard/DashboardV2.js
#: src/pages/Stake/StakeV1.js
#: src/pages/Stake/StakeV1.js
#: src/pages/Stake/StakeV1.js
#: src/pages/Stake/StakeV1.js
#: src/pages/Stake/StakeV1.js
#: src/pages/Stake/StakeV2.js
#: src/pages/Stake/StakeV2.js
#: src/pages/Stake/StakeV2.js
msgid "Total Staked"
msgstr "총 스테이킹"

#: src/pages/Dashboard/DashboardV2.js
msgid "Total Stats"
msgstr "전체 통계"

#: src/components/Glp/GlpSwap.js
#: src/pages/Stake/StakeV1.js
#: src/pages/Stake/StakeV1.js
#: src/pages/Stake/StakeV2.js
#: src/pages/Stake/StakeV2.js
#: src/pages/Stake/StakeV2.js
msgid "Total Supply"
msgstr "총 공급량"

#: src/components/Referrals/AffiliatesStats.js
msgid "Total Traders Referred"
msgstr "추천한 총 트레이더"

#: src/components/Referrals/AffiliatesStats.js
#: src/components/Referrals/TradersStats.js
#: src/pages/Home/Home.js
msgid "Total Trading Volume"
msgstr "총 트레이딩 거래량"

#: src/pages/Home/Home.js
msgid "Total Users"
msgstr "총 유저"

#: src/components/Referrals/AffiliatesStats.js
#: src/pages/Dashboard/DashboardV2.js
#: src/pages/Dashboard/DashboardV2.js
msgid "Total Volume"
msgstr "총 거래량"

#: src/pages/Dashboard/DashboardV1.js
msgid "Total Volume Since 28 April 2021"
msgstr "2021년 4월 28일 이후 총 거래량"

#: src/pages/OrdersOverview/OrdersOverview.js
msgid "Total active: {openTotal}, executed: {executedTotal}, cancelled: {cancelledTotal}"
msgstr "전체 액티브: {openTotal}, 실행 완료: {executedTotal}, 취소 완료: {cancelledTotal}"

#: src/pages/Dashboard/DashboardV1.js
msgid "Total fees earned since {0}: {1} USD<0/>Fee assets: {feeText}"
msgstr "{0}이후로 얻은 총 수수료: {1} USD<0/>수수료 자산: {feeText}"

#: src/components/StatsTooltip/StatsTooltip.tsx
msgid "Total:"
msgstr "총계:"

#: src/components/Header/AppHeaderUser.tsx
#: src/components/Header/AppHeaderUser.tsx
msgid "Trade"
msgstr "트레이드"

#: src/pages/Home/Home.js
msgid "Trade BTC, ETH, AVAX and other top cryptocurrencies with up to 50x leverage directly from your wallet"
msgstr ""

#: src/components/Exchange/ExchangeBanner.js
msgid "Trade on GMX and win <0>$250.000</0> in prizes! Live until November 30th, <1>click here</1> to learn more."
msgstr "GMX에서 트레이드하고 <0>$250.000</0> 상금을 획득하세요! 11월 30일까지 진행되며, <1>여기를 클릭해</1> 더 많은 정보를 확인하세요."

#: src/pages/Referrals/Referrals.js
msgid "Traders"
msgstr "트레이더"

#: src/components/Referrals/AffiliatesStats.js
msgid "Traders Referred"
msgstr "추천한 트레이더"

#: src/pages/Exchange/Exchange.js
msgid "Trades"
msgstr "트레이드"

#: src/components/Exchange/SwapBox.js
msgid "Trading guide"
msgstr "트레이딩 가이드"

#: src/pages/NftWallet/NftWallet.js
msgid "Tranferring..."
msgstr "전송중..."

#: src/components/Referrals/AffiliatesStats.js
#: src/components/Referrals/TradersStats.js
msgid "Transaction"
msgstr "거래"

#: src/lib/contracts/callContract.tsx
msgid "Transaction completed!"
msgstr "트랜잭션 완료!"

#: src/lib/contracts/callContract.tsx
msgid "Transaction failed"
msgstr "트랜잭션 실패"

#: src/lib/contracts/callContract.tsx
msgid "Transaction failed due to RPC error.<0/><1/>Please try changing the RPC url in your wallet settings. <2>More info</2>"
msgstr "RPC 에러로 인해 트랜잭션이 실패했스빈아.<0/><1/>지갑 설정에서 RPC url을 변경하여 시도해주세요. <2>더 자세한 정보</2>"

#: src/lib/contracts/callContract.tsx
msgid "Transaction sent."
msgstr "트랜잭션 전송됨."

#: src/lib/contracts/callContract.tsx
msgid "Transaction was cancelled."
msgstr "트랜잭션 실패됨."

#: src/pages/BeginAccountTransfer/BeginAccountTransfer.js
#: src/pages/Stake/StakeV2.js
msgid "Transfer Account"
msgstr "계정 이전"

#: src/pages/NftWallet/NftWallet.js
msgid "Transfer NFT"
msgstr "NFT 전송하기"

#: src/pages/BeginAccountTransfer/BeginAccountTransfer.js
msgid "Transfer Submitted"
msgstr "전송 제출 완료"

#: src/pages/BeginAccountTransfer/BeginAccountTransfer.js
msgid "Transfer already initiated"
msgstr "이전이 이미 시작됐습니다"

#: src/pages/BeginAccountTransfer/BeginAccountTransfer.js
#: src/pages/CompleteAccountTransfer/CompleteAccountTransfer.js
#: src/pages/NftWallet/NftWallet.js
msgid "Transfer failed."
msgstr "이전 실패."

#: src/pages/BeginAccountTransfer/BeginAccountTransfer.js
#: src/pages/CompleteAccountTransfer/CompleteAccountTransfer.js
#: src/pages/NftWallet/NftWallet.js
msgid "Transfer submitted!"
msgstr "이전 제출 완료!"

#: src/pages/BuyGMX/BuyGMX.tsx
msgid "Transfer {nativeTokenSymbol}"
msgstr ""

#: src/pages/BeginAccountTransfer/BeginAccountTransfer.js
msgid "Transferring"
msgstr "이전중"

#: src/components/Exchange/OrdersList.js
#: src/components/Exchange/PositionSeller.js
#: src/components/Exchange/SwapBox.js
msgid "Trigger"
msgstr "트리거"

#: src/components/Exchange/PositionSeller.js
msgid "Trigger Price"
msgstr "트리거 가격"

#: src/components/Exchange/PositionSeller.js
msgid "Trigger order disabled, pending {0} upgrade"
msgstr "{0} 업그레이들 위해 트리거 주문이 비활성화되었습니다."

#: src/components/Exchange/TradeHistory.js
msgid "Try increasing the \"Allowed Slippage\", under the Settings menu on the top right"
msgstr "우측 상단의 세팅을 이용해 \"허용 가능한 슬리피지\"를 증가시켜보세요"

#: src/components/Exchange/TradeHistory.js
msgid "Try increasing the \"Allowed Slippage\", under the Settings menu on the top right."
msgstr "우측 상단의 세팅을 이용해 \"허용 가능한 슬리피지\"를 증가시켜보세요"

#: src/components/Exchange/PositionShare.js
msgid "Tweet"
msgstr "Tweet"

#: src/pages/Home/Home.js
msgid "Two tokens create our ecosystem"
msgstr "두개의 토큰이 생태계를 형성하고 있습니다"

#: src/App/App.js
msgid "Txn failed. <0>View</0>"
msgstr "트랜잭션 실패됨. <0>보기</0>"

#: src/components/Exchange/OrdersList.js
#: src/pages/OrdersOverview/OrdersOverview.js
msgid "Type"
msgstr "타입"

#: src/pages/Dashboard/DashboardV1.js
msgid "USDG Debt"
msgstr "USDG 부채"

#: src/pages/Dashboard/DashboardV2.js
msgid "UTILIZATION"
msgstr "이용률"

#: src/pages/Stake/StakeV1.js
#: src/pages/Stake/StakeV1.js
#: src/pages/Stake/StakeV1.js
#: src/pages/Stake/StakeV1.js
#: src/pages/Stake/StakeV1.js
#: src/pages/Stake/StakeV2.js
#: src/pages/Stake/StakeV2.js
#: src/pages/Stake/StakeV2.js
#: src/pages/Stake/StakeV2.js
msgid "Unstake"
msgstr "언스테이킹"

#: src/pages/Stake/StakeV2.js
msgid "Unstake GMX"
msgstr "GMX 언스테이킹"

#: src/pages/Stake/StakeV2.js
msgid "Unstake completed!"
msgstr "언스테이킹 완료!"

#: src/pages/Stake/StakeV2.js
msgid "Unstake esGMX"
msgstr "스테이킹되지 않은 esGMX"

#: src/pages/Stake/StakeV1.js
msgid "Unstake failed"
msgstr "스테이킹 실패"

#: src/pages/Stake/StakeV2.js
msgid "Unstake failed."
msgstr "언스테이킹 실패."

#: src/pages/Stake/StakeV2.js
msgid "Unstake submitted!"
msgstr "언스테이킹 제출 완료!"

#: src/pages/Stake/StakeV1.js
msgid "Unstake submitted! <0>View status.</0>"
msgstr "언스테이킹 제출완료! <0>상태 보기.</0>"

#: src/pages/Stake/StakeV2.js
msgid "Unstaking will burn <0>{0} Multiplier Points</0>. {1}"
msgstr ""

#: src/pages/Stake/StakeV1.js
#: src/pages/Stake/StakeV2.js
msgid "Unstaking..."
msgstr "언스테이킹중..."

#: src/lib/wallets/index.tsx
msgid "Unsupported chain. Switch to Arbitrum network on your wallet and try again"
msgstr "지원하지 않는 체인입니다. 지갑을 Arbitrum 네트워크로 변경하여 다시 시도해주세요"

#: src/components/Exchange/TradeHistory.js
#: src/components/Referrals/JoinReferralCode.js
msgid "Update"
msgstr "업데이트"

#: src/components/Exchange/OrderEditor.js
msgid "Update Order"
msgstr "주문 업데이트"

#: src/components/Exchange/OrderEditor.js
msgid "Updating Order..."
msgstr "주문 업데이트중..."

#: src/components/Referrals/JoinReferralCode.js
msgid "Updating..."
msgstr "업데이트중..."

#: src/components/Exchange/PositionsList.js
msgid "Use the \"Close\" button to reduce your position size, or to set stop-loss / take-profit orders."
msgstr "포지션을 감소시키거나 TP/SL을 위해 \"닫기\" 버튼을 사용하세요."

#: src/pages/Stake/StakeV2.js
msgid "Use the \"Compound\" button to stake your Multiplier Points."
msgstr "멀티플라이어 포인트를 스테이킹하기 위해 \"수령 후 스테이킹\" 버튼을 사용하세요."

#: src/components/Exchange/PositionsList.js
#: src/components/Exchange/PositionsList.js
msgid "Use the Edit Collateral icon to deposit or withdraw collateral."
msgstr "담보 예치 혹은 인출을 위해 담보 수정하기 아이콘을 사용하세요."

#: src/components/Exchange/SwapBox.js
msgid "Useful Links"
msgstr "유용한 링크"

#: src/pages/Dashboard/DashboardV1.js
#: src/pages/Dashboard/DashboardV2.js
msgid "Utilization"
msgstr "이용률"

#: src/pages/Stake/StakeV2.js
msgid "Vault Capacity"
msgstr "볼트 수용량"

#: src/pages/Stake/StakeV2.js
msgid "Vault Capacity for your Account:"
msgstr "귀하 계정의 볼트 수용량:"

#: src/pages/Stake/StakeV2.js
msgid "Vest"
msgstr "베스팅"

#: src/pages/ClaimEsGmx/ClaimEsGmx.js
msgid "Vest with GLP on Arbitrum"
msgstr "Arbitrum에서 GLP로 베스팅하기"

#: src/pages/ClaimEsGmx/ClaimEsGmx.js
msgid "Vest with GLP on Avalanche"
msgstr "Avalanche에서 GMX로 베스팅하기"

#: src/pages/ClaimEsGmx/ClaimEsGmx.js
msgid "Vest with GMX on Arbitrum"
msgstr "Arbitrum에서 GMX로 베스팅하기"

#: src/pages/ClaimEsGmx/ClaimEsGmx.js
msgid "Vest with GMX on Avalanche"
msgstr "Avalanche에서 GMX로 베스팅하기"

#: src/pages/BeginAccountTransfer/BeginAccountTransfer.js
msgid "Vested GLP not withdrawn"
msgstr "베스트팅된 GLP에서 인출되지 않은 양"

#: src/pages/BeginAccountTransfer/BeginAccountTransfer.js
msgid "Vested GMX not withdrawn"
msgstr "베스트팅된 GMX에서 인출되지 않은 양"

#: src/pages/Stake/StakeV2.js
#: src/pages/Stake/StakeV2.js
msgid "Vesting Status"
msgstr "베스팅 상황"

#: src/App/App.js
#: src/pages/Exchange/Exchange.js
#: src/pages/Exchange/Exchange.js
msgid "View"
msgstr "보기"

#: src/pages/BuyGlp/BuyGlp.js
msgid "View <0>staking</0> page."
msgstr ""

#: src/components/AddressDropdown/AddressDropdown.tsx
msgid "View in Explorer"
msgstr "Explorer에서 보기"

#: src/lib/contracts/callContract.tsx
msgid "View status."
msgstr "상태 보기."

#: src/pages/Dashboard/DashboardV1.js
#: src/pages/Dashboard/DashboardV2.js
msgid "Volume"
msgstr "거래량"

#: src/components/Referrals/TradersStats.js
msgid "Volume traded by this account with an active referral code."
msgstr "유효한 추천인 코드를 사용하여 이 계정으로 트레이드된 거래량"

#: src/components/Referrals/AffiliatesStats.js
msgid "Volume traded by your referred traders."
msgstr "귀하가 추천한 트레이더들의 거래량"

#: src/components/Header/HomeHeaderLinks.tsx
msgid "Voting"
msgstr ""

#: src/components/Glp/GlpSwap.js
msgid "WALLET"
msgstr "지갑이"

#: src/components/Glp/GlpSwap.js
msgid "WARNING: High Fees"
msgstr "경고: 높은 수수료"

#: src/components/Exchange/PositionsList.js
#: src/components/Exchange/PositionsList.js
msgid "WARNING: This position has a low amount of collateral after deducting borrowing fees, deposit more collateral to reduce the position's liquidation risk."
msgstr "경고: 이 포지션은 차용수수료를 차감하면 담보액이 낮습니다. 포지션 청산 위험을 줄이기 위해 담보액을 늘려주세요."

#: src/pages/Dashboard/DashboardV2.js
msgid "WEIGHT"
msgstr "비중"

#: src/components/Exchange/SwapBox.js
#: src/components/Glp/GlpSwap.js
#: src/components/Migration/Migration.js
msgid "Waiting for Approval"
msgstr "승인 대기중"

#: src/components/Glp/GlpSwap.js
#: src/components/Glp/GlpSwap.js
#: src/components/Migration/Migration.js
#: src/pages/Stake/StakeV1.js
#: src/pages/Stake/StakeV1.js
#: src/pages/Stake/StakeV1.js
#: src/pages/Stake/StakeV1.js
#: src/pages/Stake/StakeV1.js
#: src/pages/Stake/StakeV2.js
#: src/pages/Stake/StakeV2.js
#: src/pages/Stake/StakeV2.js
#: src/pages/Stake/StakeV2.js
msgid "Wallet"
msgstr "지갑"

#: src/pages/BeginAccountTransfer/BeginAccountTransfer.js
#: src/pages/CompleteAccountTransfer/CompleteAccountTransfer.js
msgid "Wallet is not connected"
msgstr "지갑이 연결되지 않았습니다"

#: src/pages/ClaimEsGmx/ClaimEsGmx.js
#: src/pages/NftWallet/NftWallet.js
msgid "Wallet not connected"
msgstr "지갑이 연결되지 않음"

#: src/pages/Stake/StakeV1.js
msgid "Wallet not yet connected"
msgstr "지갑이 아직 연동되지 않았습니다"

#: src/App/App.js
msgid "WalletConnect"
msgstr "지갑연결"

#: src/pages/Dashboard/DashboardV2.js
msgid "Weight"
msgstr "가중치"

#: src/components/Exchange/SwapBox.js
msgid "When closing the position, you can select which token you would like to receive the profits in."
msgstr "포지션을 닫을 때, 어떤 토큰으로 이익을 수취할 지 선택할 수 있습니다."

#: src/components/Exchange/PositionEditor.js
#: src/components/Exchange/PositionEditor.js
#: src/components/Exchange/PositionEditor.js
#: src/components/Exchange/PositionEditor.js
#: src/pages/Stake/StakeV2.js
#: src/pages/Stake/StakeV2.js
msgid "Withdraw"
msgstr "인출"

#: src/components/Exchange/PositionEditor.js
msgid "Withdraw disabled, pending {0} upgrade"
msgstr "{0} 업그레이들 위해 인출이 비활성화되었습니다."

#: src/pages/Stake/StakeV2.js
msgid "Withdraw failed."
msgstr "인출 실패."

#: src/pages/Stake/StakeV2.js
msgid "Withdraw from GLP Vault"
msgstr "GLP 볼트에서 인출"

#: src/pages/Stake/StakeV2.js
msgid "Withdraw from GMX Vault"
msgstr "GMX 볼트에서 인출"

#: src/pages/Stake/StakeV2.js
msgid "Withdraw submitted."
msgstr "인출 제출 완료."

#: src/components/Exchange/TradeHistory.js
msgid "Withdraw {0} USD from {1} {longOrShortText}"
msgstr "{1} {longOrShortText} {0} USD 인출"

#: src/components/Exchange/PositionEditor.js
msgid "Withdrawal failed."
msgstr "인출 실패."

#: src/components/Exchange/PositionEditor.js
msgid "Withdrawal submitted."
msgstr "인출 제출 완료."

#: src/components/Exchange/PositionEditor.js
msgid "Withdrawing..."
msgstr "인출중..."

#: src/pages/Stake/StakeV2.js
msgid "Withdrawn!"
msgstr "인출 완료!"

#: src/pages/Exchange/Exchange.js
msgid "Withdrew {0} USD from {tokenSymbol} {longOrShortText}."
msgstr "{tokenSymbol} {longOrShortText} {0} USD 인출됨."

#: src/pages/Ecosystem/Ecosystem.js
msgid "Yield Optimizer on Avalanche"
msgstr "Avalanche 일드 옵티마이저"

#: src/pages/Ecosystem/Ecosystem.js
msgid "Yield Vaults"
msgstr "일드 볼트"

#: src/pages/Ecosystem/Ecosystem.js
msgid "Yield simulator for GMX"
msgstr "GMX를 위한 일드 시뮬레이터"

#: src/pages/Stake/StakeV2.js
msgid "You are earning {0}% more {nativeTokenSymbol} rewards using {1} Staked Multiplier Points."
msgstr "스테이킹된 {1} 멀티플라이어 포인트을 통해 보상의 {nativeTokenSymbol} {0}% 더 획득하고 있습니다."

#: src/pages/Stake/StakeV2.js
msgid "You are earning {nativeTokenSymbol} rewards with {0} tokens.<0/>Tokens: {amountStr}."
msgstr "귀하는 {nativeTokenSymbol} 보상을 {0} 토큰으로 얻고 있습니다.<0/> 토큰: {amountStr}"

#: src/components/ModalViews/RedirectModal.js
msgid "You are leaving GMX.io and will be redirected to a third party, independent website."
msgstr "귀하는 GMX.io 페이지를 벗어나, 써드파티 웹사이트로 리다이렉트되고 있습니다."

#: src/pages/BuyGMX/BuyGMX.tsx
msgid "You can buy AVAX directly on <0>Avalanche</0> using these options:"
msgstr ""

#: src/pages/BuyGMX/BuyGMX.tsx
msgid "You can buy ETH directly on <0>Arbitrum</0> using these options:"
msgstr ""

#: src/components/Exchange/SwapBox.js
msgid "You can change the \"Collateral In\" token above to find lower fees"
msgstr "더 낮은 수수로를 찾기 위해 \"담보자산\"을 변경할 수 있습니다"

#: src/components/Exchange/ConfirmationBox.js
#: src/components/Exchange/PositionSeller.js
msgid "You can change this in the settings menu on the top right of the page.<0/><1/>Note that a low allowed slippage, e.g. less than 0.5%, may result in failed orders if prices are volatile."
msgstr "페이지 우측 상단의 설정 메뉴를 통해 변경할 수 있습니다.<0/><1/>가격 변동이 심할 경우, 0.5%미만의 낮은 슬리피지는, 주문이 실패될 수 있습니다."

#: src/pages/ClaimEsGmx/ClaimEsGmx.js
msgid "You can check your claim history <0>here</0>."
msgstr "<0>여기</0>에서 수령한 내역을 확인할 수 있습니다."

#: src/pages/ClaimEsGmx/ClaimEsGmx.js
msgid "You can currently vest a maximum of {0} esGMX tokens at a ratio of {1} {stakingToken} to 1 esGMX."
msgstr "{1} {stakingToken} 대 1 esGMX 비율로 최대 {0} esGMX 토큰을 현재 베스팅 할 수 있습니다."

#: src/pages/BuyGMX/BuyGMX.tsx
msgid "You can transfer AVAX from other networks to Avalanche using any of the below options:"
msgstr ""

#: src/pages/BuyGMX/BuyGMX.tsx
msgid "You can transfer ETH from other networks to Arbitrum using any of the below options:"
msgstr "아래의 옵션중 하나를 사용해, ETH를 Arbitrum에 보낼 수 있습니다."

#: src/pages/BeginAccountTransfer/BeginAccountTransfer.js
msgid "You have a <0>pending transfer</0> to {pendingReceiver}."
msgstr "{pendingReceiver}로 <0>전송 보류중</0>"

#: src/pages/CompleteAccountTransfer/CompleteAccountTransfer.js
msgid "You have a pending transfer from {sender}."
msgstr "{sender}로부터 보류중인 전송이 있습니다."

#: src/components/Exchange/ConfirmationBox.js
msgid "You have an active Limit Order to Increase {longOrShortText} {sizeInToken} {0} (${1}) at price ${2}"
msgstr "{longOrShortText} {sizeInToken} {0} (${1})를 ${2} 가격에서 증가시키는 액티브한 지정가 주문이 존재합니다."

#: src/components/Exchange/PositionSeller.js
msgid "You have an active order to decrease {longOrShortText} {sizeInToken} {0} (${1}) at {prefix} {2}"
msgstr "{longOrShortText} {sizeInToken} {0} (${1})을 {prefix} {2}에 감소시키는 액티브한 주문이 존재합니다."

#: src/components/Exchange/ConfirmationBox.js
msgid "You have multiple existing Increase {longOrShortText} {0} limit orders"
msgstr "{longOrShortText} {0}에 대한 복수의 지정가 주문이 존재합니다."

#: src/pages/Stake/StakeV2.js
#: src/pages/Stake/StakeV2.js
msgid "You have not deposited any tokens for vesting."
msgstr "베스트팅을 위한 토큰이 예치되지 않았습니다."

#: src/pages/ClaimEsGmx/ClaimEsGmx.js
msgid "You have {0} esGMX (IOU) tokens."
msgstr "귀하는 {0} esGMx (IOU) 토큰을 보유하고 있습니다."

#: src/pages/Stake/StakeV2.js
msgid "You need a total of at least {0} {stakeTokenLabel} to vest {1} esGMX."
msgstr "{1} esGMX을 베스팅하기위해 최소 총 {0} {stakeTokenLabel}이 필요합니다."

#: src/components/Exchange/NoLiquidityErrorModal.tsx
msgid "You need to select {swapTokenSymbol} as the \"Pay\" token to use it for collateral to initiate this trade."
msgstr "해당 트레이드를 시작하기위해 담보로 {swapTokenSymbol}을 \"지불\" 토큰으로서 선택할 필요가 있습니다."

#: src/pages/CompleteAccountTransfer/CompleteAccountTransfer.js
msgid "You will need to be on this page to accept the transfer, <0>click here</0> to copy the link to this page if needed."
msgstr "이전을 수락하려면 이 페이지에 있어야 합니다. 필요에 따라, <0>여기를 클릭하세요</0>를 통해 페이지 링크를 복사하세요."

#: src/components/Referrals/TradersStats.js
msgid "You will receive a {0}% discount on your opening and closing fees, this discount will be airdropped to your account every Wednesday"
msgstr "포지션을 열고 닫을 때 {0}% 할인을 받을 수 있습니다. 이 할인분은 매주 수요일 귀하의 계정으로 에어드랍됩니다."

#: src/components/Exchange/OrdersList.js
msgid "You will receive at least {0} {1} if this order is executed. The exact execution price may vary depending on fees at the time the order is executed."
msgstr "해당 주문이 실행되게 되면 최소 {0} {1}을 받을 수 있습니다. 정확한 실행가격은 주문이 실행된 수수료에 의해 상이합니다."

#: src/components/Exchange/OrdersList.js
msgid "You will receive at least {0} {1} if this order is executed. The execution price may vary depending on swap fees at the time the order is executed."
msgstr "해당 주문이 실행되게 되면 최소 {0} {1}을 받을 수 있습니다. 정확한 실행가격은 주문이 실행된 스왑 수수료에 의해 상이합니다."

#: src/pages/ClaimEsGmx/ClaimEsGmx.js
msgid "Your esGMX (IOU) balance will decrease by your claim amount after claiming, this is expected behaviour."
msgstr "귀하의 esGMX(IOU) 잔액은 수령 후 수령액만큼 감소하는데 이는 상정된 행동입니다."

#: src/components/Exchange/ConfirmationBox.js
msgid "Your position's collateral after deducting fees."
msgstr "수수료를 제외한 귀하의 포지션 담보입니다."

#: src/pages/CompleteAccountTransfer/CompleteAccountTransfer.js
msgid "Your transfer has been completed."
msgstr "이전이 완료되었습니다."

#: src/pages/BeginAccountTransfer/BeginAccountTransfer.js
msgid "Your transfer has been initiated."
msgstr "이전이 시작되었습니다."

#: src/components/Migration/Migration.js
msgid "Your wallet: {0}"
msgstr "귀하의 지갑: {0}"

#: src/pages/PositionsOverview/PositionsOverview.js
msgid "account"
msgstr "게정"

#: src/pages/PositionsOverview/PositionsOverview.js
msgid "collateral"
msgstr "담보"

#: src/components/Exchange/PositionEditor.js
msgid "deposit"
msgstr "예치"

#: src/pages/PositionsOverview/PositionsOverview.js
msgid "fee"
msgstr "수수료"

#: src/components/Exchange/ConfirmationBox.js
msgid "hide"
msgstr "숨기기"

#: src/pages/Dashboard/DashboardV2.js
msgid "in liquidity"
msgstr "유동성"

#: src/pages/Dashboard/DashboardV2.js
msgid "not staked"
msgstr "스테이킹되지 않음"

#: src/pages/PositionsOverview/PositionsOverview.js
msgid "size"
msgstr "사이즈"

#: src/pages/Dashboard/DashboardV2.js
msgid "staked"
msgstr "스테이킹됨"

#: src/pages/PositionsOverview/PositionsOverview.js
msgid "time to liq"
msgstr "청산까지의 시간"

#: src/components/Exchange/ConfirmationBox.js
msgid "view"
msgstr "보기"

#: src/components/Exchange/PositionEditor.js
msgid "withdrawal"
msgstr "인출"

#: src/pages/Exchange/Exchange.js
msgid "{0, plural, one {Cancel order} other {Cancel # orders}}"
msgstr ""

#: src/domain/tokens/approveTokens.tsx
msgid "{0} Approved!"
msgstr "{0} 승인 완료!"

#: src/components/Glp/SwapErrorModal.tsx
msgid "{0} Capacity Reached"
msgstr "{0} 수용량 도달됨"

#: src/components/Glp/GlpSwap.js
msgid "{0} GLP (${1})"
msgstr "{0} GLP (${1})"

#: src/components/Glp/GlpSwap.js
msgid "{0} GLP bought with {1} {2}!"
msgstr "{1} {2}로 GLP를 구매하였습니다!"

#: src/components/Glp/GlpSwap.js
msgid "{0} GLP have been reserved for vesting."
msgstr "{0} GLP가 베스팅을 위해 리저브되었습니다."

#: src/components/Glp/GlpSwap.js
msgid "{0} GLP sold for {1} {2}!"
msgstr "{0} GLP를 {1} {2}로 판매하였습니다!"

#: src/pages/Stake/StakeV2.js
#: src/pages/Stake/StakeV2.js
msgid "{0} GMX tokens can be claimed, use the options under the Total Rewards section to claim them."
msgstr "{0} GMX 토큰을 클레임할 수 있습니다. 총 보상 섹션 아래의 옵션을 사용해서 클레임하세요."

#: src/components/Exchange/NoLiquidityErrorModal.tsx
msgid "{0} Pool Capacity Reached"
msgstr "{0} 풀 수용량 도달됨"

#: src/components/Exchange/ConfirmationBox.js
#: src/components/Exchange/ConfirmationBox.js
#: src/components/Exchange/SwapBox.js
#: src/components/Exchange/SwapBox.js
msgid "{0} Price"
msgstr "{0} 가격"

#: src/components/Exchange/NoLiquidityErrorModal.tsx
msgid "{0} Required"
msgstr "{0} 요구됨"

#: src/pages/Dashboard/DashboardV2.js
msgid "{0} is above its target weight.<0/><1/>Get lower fees to <2>swap</2> tokens for {1}."
msgstr "{0}은 목표 가중치를 초과 했습니다.<0/><1/>토큰을 {1}로 <2>스왑</2>하는 수수료가 감소합니다."

#: src/pages/Dashboard/DashboardV2.js
msgid "{0} is below its target weight.<0/><1/>Get lower fees to <2>buy GLP</2> with {1}, and to <3>swap</3> {2} for other tokens."
msgstr "{0}은 목표 가중치를 미달합니다.<0/><1/>{1}로 <2>GLP 구매</2>를 하거나 {2}에서 다른 토큰으로 <3>스왑</3>하는 수수료가 감소합니다."

#: src/components/Exchange/SwapBox.js
msgid "{0} is required for collateral."
msgstr "담보를 위해 {0}이 필요합니다."

#: src/components/Exchange/SwapBox.js
msgid "{0} pool exceeded"
msgstr "{0} 풀 초과됨"

#: src/components/Exchange/PositionSeller.js
msgid "{0} pool exceeded, can only Receive {1}"
msgstr "{0} 풀 초과되었습니다. {1}만으로 수령할 수 있습니다"

#: src/components/Exchange/SwapBox.js
#: src/components/Exchange/SwapBox.js
#: src/components/Glp/GlpSwap.js
msgid "{0} pool exceeded, try different token"
msgstr "{0} 풀이 초과되었습니다. 다른 자산으로 시도해보세요"

#: src/components/Exchange/OrderEditor.js
#: src/components/Exchange/OrderEditor.js
msgid "{0} price"
msgstr "{0} 가격"

#: src/components/Glp/GlpSwap.js
msgid "{0} selected in order form"
msgstr "{0}이(가) 주문 폼에서 선택되었습니다."

#: src/pages/Stake/StakeV2.js
#: src/pages/Stake/StakeV2.js
msgid "{0} tokens have been converted to GMX from the {1} esGMX deposited for vesting."
msgstr "베스팅을 위해 예치된 {1} esGMX에서 {0} 토큰이 GMX로 변환되었습니다."

#: src/components/Exchange/SwapBox.js
msgid "{0} {1} not supported"
msgstr ""

#: src/components/Exchange/TradeHistory.js
msgid ""
"{0}:\n"
"{1},\n"
"Price: {priceDisplay}"
msgstr ""
"{0}:\n"
"{1},\n"
"가격: {priceDisplay}"

#: src/components/Exchange/TradeHistory.js
msgid ""
"{0}: Swap {amountInDisplay}\n"
"{1} for {minOutDisplay} {2},\n"
"Price: {3}"
msgstr ""

#: src/components/Exchange/TradeHistory.js
msgid "{0}  {1} {longOrShortText}, -{2} USD, {3} Price: ${4} USD"
msgstr ""

#: src/components/Exchange/TradeHistory.js
msgid "{actionDisplay} Order"
msgstr "{actionDisplay} 주문"

#: src/components/Exchange/TradeHistory.js
msgid ""
"{actionDisplay} {0} {longOrShortText},\n"
"-{1} USD,\n"
"{2} Price: {3} USD"
msgstr ""

#: src/pages/Dashboard/DashboardV2.js
msgid "{chainName} Total Stats start from {totalStatsStartDate}.<0/> For detailed stats:"
msgstr "{chainName}의 전체 통계는 {totalStatsStartDate}부터 시작됩니다.<0/> 더 자세한 통계:"

#: src/components/Exchange/ConfirmationBox.js
msgid "{existingTriggerOrderLength, plural, one {You have an active trigger order that could impact this position.} other {You have # active trigger orders that could impact this position.}}"
msgstr "{existingTriggerOrderLength, plural, one {You have an active trigger order that could impact this position.} other {You have # active trigger orders that could impact this position.}}"

#: src/components/Exchange/ConfirmationBox.js
msgid "{existingTriggerOrderLength, plural, one {You have an active trigger order that might execute immediately after you open this position. Please cancel the order or accept the confirmation to continue.} other {You have # active trigger orders that might execute immediately after you open this position. Please cancel the orders or accept the confirmation to continue.}}"
msgstr "{existingTriggerOrderLength, plural, one {You have an active trigger order that might execute immediately after you open this position. Please cancel the order or accept the confirmation to continue.} other {You have # active trigger orders that might execute immediately after you open this position. Please cancel the orders or accept the confirmation to continue.}}"

#: src/components/Exchange/PositionsList.js
msgid "{longOrShortText} {0} market selected"
msgstr ""

#: src/components/Glp/GlpSwap.js
msgid "{nativeTokenSymbol} ({wrappedTokenSymbol}) APR"
msgstr "{nativeTokenSymbol} ({wrappedTokenSymbol}) APR"

#: src/components/Stake/GMXAprTooltip.tsx
msgid "{nativeTokenSymbol} APR"
msgstr ""

#: src/components/Stake/GMXAprTooltip.tsx
msgid "{nativeTokenSymbol} Base APR"
msgstr ""

#: src/components/Stake/GMXAprTooltip.tsx
msgid "{nativeTokenSymbol} Boosted APR"
msgstr ""

#: src/components/Stake/GMXAprTooltip.tsx
msgid "{nativeTokenSymbol} Total APR"
msgstr ""

#: src/components/Exchange/PositionSeller.js
msgid "{nativeTokenSymbol} can not be sent to smart contract addresses. Select another token."
msgstr ""

#: src/components/StatsTooltip/StatsTooltip.tsx
msgid "{title} on Arbitrum:"
msgstr "Arbitrum {title}"

#: src/components/StatsTooltip/StatsTooltip.tsx
msgid "{title} on Avalanche:"
msgstr "Avalanche {title}"

#: src/pages/Dashboard/DashboardV1.js
msgid "{volumeLabel} Volume"
msgstr "{volumeLabel} 거래량"<|MERGE_RESOLUTION|>--- conflicted
+++ resolved
@@ -304,14 +304,6 @@
 msgid "Arbitrum APR:"
 msgstr "Arbitrum APR:"
 
-<<<<<<< HEAD
-=======
-#: src/pages/Dashboard/DashboardV2.js
-#: src/pages/Dashboard/DashboardV2.js
-msgid "Arbitrum Icon"
-msgstr "Arbtirum 아이콘"
-
->>>>>>> 50e3e122
 #: src/components/Exchange/NoLiquidityErrorModal.tsx
 msgid "As there is not enough liquidity in GLP to swap {0} to {swapTokenSymbol}, you can use the option below to do so:"
 msgstr "{0}에서 {swapTokenSymbol}로 교환할 수 있는 유동성이 GLP에 충분하지 않기 때문에, 이하의 옵션을 사용해주세요:"
@@ -356,16 +348,8 @@
 #: src/components/TokenCard/TokenCard.js
 #: src/components/TokenCard/TokenCard.js
 msgid "Avalanche APR:"
-msgstr "Avalanche APR:"
-
-<<<<<<< HEAD
-=======
-#: src/pages/Dashboard/DashboardV2.js
-#: src/pages/Dashboard/DashboardV2.js
-msgid "Avalanche Icon"
-msgstr "Avalanche Icon"
-
->>>>>>> 50e3e122
+msgstr "Avalanche APR:<<<<<<< HEAD======="
+
 #: src/components/Exchange/SwapBox.js
 msgid "Balance"
 msgstr "잔고"
