msgid ""
msgstr ""
"POT-Creation-Date: 2022-08-06 13:30+0530\n"
"MIME-Version: 1.0\n"
"Content-Type: text/plain; charset=utf-8\n"
"Content-Transfer-Encoding: 8bit\n"
"X-Generator: @lingui/cli\n"
"Language: ko\n"
"Project-Id-Version: \n"
"Report-Msgid-Bugs-To: \n"
"PO-Revision-Date: \n"
"Last-Translator: Tourist\n"
"Language-Team: \n"
"Plural-Forms: \n"

#: src/pages/Dashboard/DashboardV2.js
msgid "01 Sep 2021"
msgstr "2021년 9월 1일"

#: src/pages/Dashboard/DashboardV2.js
msgid "06 Jan 2022"
msgstr "2022년 1월 6일"

<<<<<<< HEAD
=======
#: src/components/Exchange/ExchangeTVChart.js
msgid "24h Change"
msgstr "24시간 변화"

#: src/components/Exchange/ExchangeTVChart.js
msgid "24h High"
msgstr "24시간 최고가"

#: src/components/Exchange/ExchangeTVChart.js
msgid "24h Low"
msgstr "24시간 최저가"

>>>>>>> 580d464f
#: src/pages/Dashboard/DashboardV2.js
msgid "24h Volume"
msgstr "24시간 거래량"

#: src/components/Exchange/PositionSeller.js
msgid "<0/>Profit price: {0} ${1}. This rule applies for the next {2}, until {3}."
msgstr "<0/>수익 가격: {0} ${1}. 해당 규칙은 다음의 {2}동안, {3}까지 적용됩니다."

#: src/App/App.js
msgid "<0>Install Coinbase Wallet</0> to start using GMX."
msgstr ""

#: src/App/App.js
msgid "<0>Install Coinbase Wallet</0>, and use GMX with its built-in browser."
msgstr ""

#: src/App/App.js
msgid "<0>Install MetaMask</0> to start using GMX."
msgstr ""

#: src/App/App.js
msgid "<0>Install MetaMask</0>, and use GMX with its built-in browser."
msgstr ""

#: src/components/Exchange/OrdersToa.js
msgid "<0>Insufficient liquidity to execute the order</0><1>The mark price which is an aggregate of exchange prices did not reach the specified price</1><2>The specified price was reached but not long enough for it to be executed</2><3>No keeper picked up the order for execution</3>"
msgstr "<0>주문을 체결하기 위한 유동성이 부족합니다</0><1>시장 평균가가 지정된 가격에 도달하지 않았습니다</1><2>지정된 가격에 도달했지만 실행하기에 충분한 시간이 지나지 않았습니다</2>주문을 체결할 수 있는 키퍼가 없습니다.<3>"

#: src/components/Exchange/PositionSeller.js
msgid "<0>More Info</0> about fees."
msgstr "수수료에 대한 <0>더 많은 정보</0>."

#: src/pages/PageNotFound/PageNotFound.js
msgid "<0>Return to </0><1>Homepage</1> <2>or </2> <3>Trade</3>"
msgstr "<1>홈페이지</1> <2>혹은</2> <3>트레이드 페이지</3><0>로 돌아가기</0>"

#: src/components/Glp/SwapErrorModal.tsx
msgid "<0>The pool's capacity has been reached for {0}. Please use another token to buy GLP.</0><1>Check the \"Save on Fees\" section for tokens with the lowest fees.</1>"
msgstr "<0>풀의 최대허용량이 {0}에 도달했습니다. 다른 토큰을 이용해 GLP를 구매해주세요.</0><1>\"수수료 절약\" 섹션을 통해 가장 저렴한 수수료를 확인하세요.</1>"

#: src/components/Exchange/OrdersList.js
msgid "<0>The price that orders can be executed at may differ slightly from the chart price, as market orders update oracle prices, while limit/trigger orders do not.</0><1>This can also cause limit/triggers to not be executed if the price is not reached for long enough. <2>Read more</2>.</1>"
msgstr ""

#: src/pages/Stake/StakeV2.js
msgid "<0>This will withdraw and unreserve all tokens as well as pause vesting.<1/><2/>esGMX tokens that have been converted to GMX will remain as GMX tokens.<3/><4/>To claim GMX tokens without withdrawing, use the \"Claim\" button under the Total Rewards section.<5/><6/></0>"
msgstr "<0>모든 토큰이 인출되고 취소되며 베스팅이 중지됩니다.<1/><2/>GMX로 변환된 esGMX 토큰은 GMX 토큰으로 유지됩니다.<3/><4/>인출하지 않고 GMX 토큰을 수령하기 위해서는 총 보상 섹션 아래의 \"수령하기\" 버튼을 사용해주세요."

#: src/pages/Dashboard/DashboardV2.js
msgid "<0>Total value of tokens in GLP pool ({chainName}).</0><1>Other websites may show a higher value as they add positions' collaterals to the GLP pool.</1>"
msgstr ""

#: src/lib/contracts/callContract.tsx
#: src/lib/wallets/index.tsx
msgid "<0>Your wallet is not connected to {0}.</0><1/><2>Switch to {1}</2>"
msgstr ""

#: src/components/Exchange/SwapBox.js
msgid "A snapshot of the USD value of your {0} collateral is taken when the position is opened."
msgstr "{0}담보의 USD가치 스냅샷은 해당 포지션이 열려있을 때 결정됩니다."

#: src/components/Glp/GlpSwap.js
#: src/pages/Stake/StakeV1.js
#: src/pages/Stake/StakeV1.js
#: src/pages/Stake/StakeV1.js
#: src/pages/Stake/StakeV1.js
#: src/pages/Stake/StakeV2.js
#: src/pages/Stake/StakeV2.js
#: src/pages/Stake/StakeV2.js
msgid "APR"
msgstr "APR"

#: src/components/Stake/GMXAprTooltip.tsx
#: src/pages/Stake/StakeV2.js
msgid "APRs are updated weekly on Wednesday and will depend on the fees collected for the week."
msgstr "APR은 매주 수요일에 업데이트되며 한 주 동안 쌓인 수수료에 따라 달라집니다."

#: src/pages/Dashboard/DashboardV2.js
msgid "AUM"
msgstr "AUM"

#: src/components/Glp/GlpSwap.js
#: src/components/Glp/GlpSwap.js
msgid "AVAILABLE"
msgstr "사용가능"

#: src/pages/Ecosystem/Ecosystem.js
#: src/pages/Ecosystem/Ecosystem.js
#: src/pages/Ecosystem/Ecosystem.js
#: src/pages/Ecosystem/Ecosystem.js
#: src/pages/Ecosystem/Ecosystem.js
msgid "About"
msgstr "대하여"

#: src/components/Exchange/ConfirmationBox.js
msgid "Accept confirmation of trigger orders"
msgstr "트리거 주문의 확인에 동의해주세요"

#: src/components/Exchange/ConfirmationBox.js
msgid "Accept minimum and {action}"
msgstr "최저액과 {action}에 동의해주세요"

#: src/components/Exchange/OrdersToa.js
msgid "Accept terms to enable orders"
msgstr "주문을 활성화하기 위해 약관에 동의해주세요"

#: src/components/Exchange/OrdersToa.js
msgid "Accept that orders are not guaranteed to execute and trigger orders may not settle at the trigger price"
msgstr "주문의 실행이 보장되지 않으며 트리거 주문이 트리거 가격으로 실행되지 않을 수 있음을 확인합니다."

#: src/pages/Actions/Actions.js
#: src/pages/OrdersOverview/OrdersOverview.js
msgid "Account"
msgstr "계정"

#: src/pages/Actions/Actions.js
msgid "Actions"
msgstr "액션"

#: src/components/Exchange/PositionsList.js
msgid "Active Orders"
msgstr "활성화된 주문"

#: src/components/Referrals/TradersStats.js
msgid "Active Referral Code"
msgstr "활성화된 추천 코드"

#: src/pages/Dashboard/AssetDropdown.tsx
#: src/pages/Dashboard/AssetDropdown.tsx
msgid "Add to Metamask"
msgstr "메타마스크에 추가해주세요"

#: src/components/Referrals/JoinReferralCode.js
msgid "Adding referral code failed."
msgstr "추천 코드 추가 실패"

#: src/components/Referrals/JoinReferralCode.js
msgid "Adding..."
msgstr "추가중..."

#: src/pages/Stake/StakeV2.js
msgid "Additional reserve required"
msgstr "추가의 리저브양이 필요합니다"

#: src/components/Exchange/OrdersToa.js
msgid "Additionally, trigger orders are market orders and are not guaranteed to settle at the trigger price."
msgstr "추가로, 트리거 주문은 시장가 주문이며 트리거 가격으로 결제되지 않을 수도 있습니다."

#: src/components/AddressDropdown/AddressDropdown.tsx
msgid "Address copied to your clipboard"
msgstr ""

#: src/pages/Referrals/Referrals.js
msgid "Affiliates"
msgstr "제휴"

#: src/pages/ClaimEsGmx/ClaimEsGmx.js
msgid "After claiming you will be able to vest a maximum of {0} esGMX at a ratio of {1} {stakingToken} to 1 esGMX."
msgstr "수령 후 {1} {stake} 대 1 esGMX 비율로 최대 {0}개의 esGMX를 베스팅 할 수 있습니다."

#: src/pages/ClaimEsGmx/ClaimEsGmx.js
msgid "After claiming, the esGMX tokens will be airdropped to your account on the selected network within 7 days."
msgstr "수령 후, esGMX 토큰은 7일 이내에 선택한 네트워크의 계정으로 에어드랍됩니다."

#: src/components/ModalViews/RedirectModal.js
msgid "Agree"
msgstr "동의하기"

#: src/components/Exchange/ConfirmationBox.js
#: src/components/Exchange/PositionSeller.js
msgid "Allow up to 1% slippage"
msgstr "1%의 슬리피지까지 허용하기"

#: src/App/App.js
#: src/components/Exchange/ConfirmationBox.js
#: src/components/Exchange/PositionSeller.js
msgid "Allowed Slippage"
msgstr "허용 가능한 슬리피지"

#: src/components/ModalViews/RedirectModal.js
msgid "Alternative links can be found in the <0>docs</0>.<1/><2/>By clicking Agree you accept the <3>T&Cs</3> and <4>Referral T&Cs</4>.<5/><6/>"
msgstr "이외의 링크는 <0>docs</0>에서 확인할 수 있습니다.<1/><2/>동의 버튼을 클릭하여 <3>T&Cs</3> 그리고 <4>Referral T&Cs</4>에 동의합니다.<5/><6/>"

#: src/components/Exchange/NoLiquidityErrorModal.tsx
msgid "Alternatively, you can select a different \"Collateral In\" token."
msgstr "추가적으로, 별도의 \"담보자산\"을 선택할 수 있습니다."

#: src/components/Referrals/AffiliatesStats.js
#: src/components/Referrals/TradersStats.js
msgid "Amount"
msgstr "수량"

#: src/components/Referrals/AffiliatesStats.js
msgid "Amount of traders you referred."
msgstr "추천한 거래자 수"

#: src/components/Exchange/PositionEditor.js
msgid "Amount should be greater than zero"
msgstr ""

#: src/pages/ClaimEsGmx/ClaimEsGmx.js
msgid "Amount to claim"
msgstr "수령할 양"

#: src/pages/Home/Home.js
msgid "An aggregate of high-quality price feeds determine when liquidations occur. This keeps positions safe from temporary wicks."
msgstr "고품질의 여러 가격 피드를 통해 청산 발생 시기를 결정합니다. 이것은 일시적인 가격 변화로부터 포지션을 안전하게 유지합니다."

#: src/pages/Ecosystem/Ecosystem.js
msgid "Announcement"
msgstr "공지"

#: src/components/Header/HomeHeaderLinks.tsx
msgid "App"
msgstr ""

#: src/domain/tokens/approveTokens.tsx
msgid "Approval failed"
msgstr "승인 실패"

#: src/domain/tokens/approveTokens.tsx
msgid "Approval submitted! <0>View status.</0>"
msgstr "승인 제출완료! <0>상태 보기</0>"

#: src/domain/tokens/approveTokens.tsx
msgid "Approval was cancelled"
msgstr "제출 취소되었습니다"

#: src/pages/BeginAccountTransfer/BeginAccountTransfer.js
#: src/pages/Stake/StakeV2.js
msgid "Approve GMX"
msgstr "GMX 승인"

#: src/components/Exchange/PositionEditor.js
#: src/components/Exchange/SwapBox.js
#: src/components/Glp/GlpSwap.js
#: src/components/Migration/Migration.js
msgid "Approve {0}"
msgstr "{0} 승인"

#: src/pages/Stake/StakeV1.js
#: src/pages/Stake/StakeV2.js
msgid "Approve {stakingTokenSymbol}"
msgstr "{stakingTokenSymbol} 승인"

#: src/pages/Stake/StakeV2.js
msgid "Approving GMX..."
msgstr "GMX 승인중..."

#: src/components/Exchange/PositionEditor.js
#: src/components/Exchange/SwapBox.js
#: src/components/Glp/GlpSwap.js
msgid "Approving {0}..."
msgstr "{0} 승인중..."

#: src/pages/Stake/StakeV1.js
#: src/pages/Stake/StakeV2.js
msgid "Approving {stakingTokenSymbol}..."
msgstr "{stakingTokenSymbol} 승인중..."

#: src/components/Migration/Migration.js
#: src/pages/BeginAccountTransfer/BeginAccountTransfer.js
msgid "Approving..."
msgstr "승인중..."

#: src/components/TokenCard/TokenCard.js
#: src/components/TokenCard/TokenCard.js
msgid "Arbitrum APR:"
msgstr "Arbitrum APR:"

#: src/components/Exchange/NoLiquidityErrorModal.tsx
msgid "As there is not enough liquidity in GLP to swap {0} to {swapTokenSymbol}, you can use the option below to do so:"
msgstr "{0}에서 {swapTokenSymbol}로 교환할 수 있는 유동성이 GLP에 충분하지 않기 때문에, 이하의 옵션을 사용해주세요:"

#: src/pages/Dashboard/DashboardV1.js
msgid "Assets Under Management"
msgstr "총 운용자산"

#: src/pages/Dashboard/DashboardV2.js
msgid "Assets Under Management: GMX staked (All chains) + GLP pool ({chainName})."
msgstr "자산운용규모: 스테이킹된 GMX + GLP 풀 ({chainName})."

#: src/components/Glp/GlpSwap.js
msgid "Available"
msgstr "사용가능"

#: src/components/Exchange/ConfirmationBox.js
#: src/components/Exchange/SwapBox.js
#: src/components/Exchange/SwapBox.js
#: src/components/Exchange/SwapBox.js
msgid "Available Liquidity"
msgstr "사용가능 유동성"

#: src/components/Glp/GlpSwap.js
#: src/components/Glp/GlpSwap.js
msgid "Available amount to deposit into GLP."
msgstr "GLP에 예치할 수 있는 양"

#: src/components/Glp/GlpSwap.js
#: src/components/Glp/GlpSwap.js
msgid "Available amount to withdraw from GLP. Funds not utilized by current open positions."
msgstr "GLP로부터 인출가능한 수량. 현재 포지션에 의해 활용되고 있지 않은 유휴 수량"

#: src/pages/Home/Home.js
msgid "Available on your preferred network"
msgstr "선택한 네트워크에서 이용가능"

#: src/components/Glp/GlpSwap.js
msgid "Available:"
msgstr "사용가능"

#: src/components/TokenCard/TokenCard.js
#: src/components/TokenCard/TokenCard.js
msgid "Avalanche APR:"
msgstr "Avalanche APR:"

#: src/components/Exchange/SwapBox.js
msgid "Balance"
msgstr "잔고"

#: src/components/Glp/GlpSwap.js
#: src/components/Glp/GlpSwap.js
#: src/components/Glp/GlpSwap.js
msgid "Balance:"
msgstr "잔고:"

#: src/components/Exchange/SwapBox.js
msgid "Balance: {0}"
msgstr "잔고: {0}"

#: src/pages/BeginAccountTransfer/BeginAccountTransfer.js
msgid "Begin Transfer"
msgstr "전송시작"

#: src/components/Migration/Migration.js
#: src/components/Migration/Migration.js
msgid "Bonus Tokens"
msgstr "보너스 토큰"

#: src/pages/Stake/StakeV2.js
msgid "Boost Percentage"
msgstr "증가된 비율"

#: src/pages/Stake/StakeV2.js
msgid "Boost your rewards with Multiplier Points. <0>More info</0>."
msgstr "멀티플라이어 포인트를 사용해서 보상을 증가시키세요. <0>더 자세한 정보</0>."

#: src/components/Exchange/ConfirmationBox.js
#: src/components/Exchange/PositionEditor.js
#: src/components/Exchange/PositionSeller.js
#: src/components/Exchange/PositionsList.js
#: src/components/Exchange/PositionsList.js
#: src/components/Exchange/PositionsList.js
#: src/components/Exchange/PositionsList.js
#: src/components/Exchange/SwapBox.js
#: src/components/Exchange/TradeHistory.js
msgid "Borrow Fee"
msgstr "차용 수수료"

#: src/components/Exchange/PositionsList.js
#: src/components/Exchange/PositionsList.js
msgid "Borrow Fee / Day"
msgstr "차용 수수료 / 일"

#: src/components/Header/AppHeaderLinks.tsx
msgid "Buy"
msgstr "구매"

#: src/pages/BuyGlp/BuyGlp.js
msgid "Buy / Sell GLP"
msgstr "GLP 구매 / 판매"

#: src/pages/BuyGMX/BuyGMX.tsx
msgid "Buy AVAX directly to Avalanche or transfer it there."
msgstr ""

#: src/pages/BuyGMX/BuyGMX.tsx
msgid "Buy ETH directly to Arbitrum or transfer it there."
msgstr ""

#: src/components/Glp/GlpSwap.js
#: src/components/Glp/GlpSwap.js
#: src/components/Glp/GlpSwap.js
#: src/pages/Stake/StakeV2.js
msgid "Buy GLP"
msgstr "GLP 구매"

#: src/pages/Stake/StakeV2.js
msgid "Buy GMX"
msgstr "GMX 구매"

#: src/pages/BuyGMX/BuyGMX.tsx
msgid "Buy GMX from Traderjoe:"
msgstr ""

#: src/pages/BuyGMX/BuyGMX.tsx
msgid "Buy GMX from Uniswap (make sure to select Arbitrum):"
msgstr ""

#: src/pages/BuyGMX/BuyGMX.tsx
msgid "Buy GMX from a Decentralized Exchange"
msgstr ""

#: src/pages/BuyGMX/BuyGMX.tsx
msgid "Buy GMX from centralized exchanges:"
msgstr ""

#: src/pages/BuyGMX/BuyGMX.tsx
msgid "Buy GMX from centralized services"
msgstr ""

#: src/pages/BuyGMX/BuyGMX.tsx
msgid "Buy GMX on {0}"
msgstr ""

#: src/pages/Buy/Buy.js
msgid "Buy GMX or GLP"
msgstr "GMX 혹은 GLP 구매"

#: src/pages/BuyGMX/BuyGMX.tsx
msgid "Buy GMX using Decentralized Exchange Aggregators:"
msgstr ""

#: src/pages/BuyGMX/BuyGMX.tsx
msgid "Buy GMX using FIAT gateways:"
msgstr ""

#: src/pages/BuyGMX/BuyGMX.tsx
msgid "Buy GMX using any token from any network:"
msgstr ""

#: src/components/Glp/GlpSwap.js
msgid "Buy failed."
msgstr "구매 실패"

#: src/components/TokenCard/TokenCard.js
#: src/components/TokenCard/TokenCard.js
msgid "Buy on Arbitrum"
msgstr "Arbitrum에서 구매"

#: src/components/TokenCard/TokenCard.js
#: src/components/TokenCard/TokenCard.js
msgid "Buy on Avalanche"
msgstr "Avalanche에서 구매"

#: src/pages/BuyGMX/BuyGMX.tsx
msgid "Buy or Transfer AVAX to Avalanche"
msgstr ""

#: src/pages/BuyGMX/BuyGMX.tsx
msgid "Buy or Transfer ETH to Arbitrum"
msgstr ""

#: src/components/Glp/GlpSwap.js
msgid "Buy submitted."
msgstr "구매 제출 완료"

#: src/components/Glp/GlpSwap.js
#: src/components/Glp/GlpSwap.js
msgid "Buy with {0}"
msgstr "{0}로 구매"

#: src/pages/BuyGMX/BuyGMX.tsx
msgid "Buy {nativeTokenSymbol}"
msgstr ""

#: src/components/Exchange/NoLiquidityErrorModal.tsx
msgid "Buy {swapTokenSymbol} on 1inch"
msgstr "{swapTokenSymbol}을 1inch에서 구매하기"

#: src/components/Glp/GlpSwap.js
msgid "Buying..."
msgstr "구매중..."

#: src/pages/OrdersOverview/OrdersOverview.js
msgid "Can't execute because of an error"
msgstr "에러로 인해 실행되지 못했습니다"

#: src/components/Exchange/ConfirmationBox.js
#: src/components/Exchange/ConfirmationBox.js
#: src/components/Exchange/OrdersList.js
#: src/components/Exchange/OrdersList.js
#: src/components/Exchange/OrdersList.js
#: src/components/Exchange/TradeHistory.js
msgid "Cancel"
msgstr "취소"

#: src/components/Exchange/ConfirmationBox.js
msgid "Cancel failed"
msgstr "취소 실패"

#: src/domain/legacy.ts
#: src/pages/Exchange/Exchange.js
msgid "Cancel failed."
msgstr "취소 실패"

#: src/components/Exchange/ConfirmationBox.js
msgid "Cancel submitted"
msgstr "취소 제출 완료"

#: src/domain/legacy.ts
#: src/pages/Exchange/Exchange.js
msgid "Cancel submitted."
msgstr "취소 제출 완료"

#: src/pages/Exchange/Exchange.js
msgid "Chart positions"
msgstr "차트 포지션"

#: src/components/Glp/GlpSwap.js
#: src/components/Glp/GlpSwap.js
msgid "Check the \"Save on Fees\" section below to get the lowest fee percentages."
msgstr "최저 수수료로 이용하려면 \"수수료 절약\" 섹션 아래를 선택하세요."

#: src/components/Referrals/AddAffiliateCode.js
#: src/components/Referrals/JoinReferralCode.js
msgid "Checking code..."
msgstr "코드 확인중..."

#: src/pages/BuyGMX/BuyGMX.tsx
msgid "Choose to buy from decentralized or centralized exchanges."
msgstr ""

#: src/pages/ClaimEsGmx/ClaimEsGmx.js
#: src/pages/Stake/StakeV1.js
#: src/pages/Stake/StakeV1.js
#: src/pages/Stake/StakeV1.js
#: src/pages/Stake/StakeV1.js
#: src/pages/Stake/StakeV1.js
#: src/pages/Stake/StakeV2.js
#: src/pages/Stake/StakeV2.js
#: src/pages/Stake/StakeV2.js
msgid "Claim"
msgstr "수령하기"

#: src/pages/Stake/StakeV2.js
#: src/pages/Stake/StakeV2.js
msgid "Claim GMX Rewards"
msgstr "GMX 보상 수령하기"

#: src/pages/Stake/StakeV2.js
msgid "Claim Rewards"
msgstr "보상 수령하기"

#: src/pages/ClaimEsGmx/ClaimEsGmx.js
#: src/pages/Stake/StakeV2.js
msgid "Claim completed!"
msgstr "수령 완료!"

#: src/pages/ClaimEsGmx/ClaimEsGmx.js
msgid "Claim esGMX"
msgstr "esGMX 수령하기"

#: src/pages/Stake/StakeV2.js
#: src/pages/Stake/StakeV2.js
msgid "Claim esGMX Rewards"
msgstr "esGMX 보상 수령하기"

#: src/pages/Stake/StakeV1.js
msgid "Claim failed"
msgstr "수령 실패"

#: src/pages/ClaimEsGmx/ClaimEsGmx.js
#: src/pages/Stake/StakeV2.js
msgid "Claim failed."
msgstr "수령 실패"

#: src/pages/ClaimEsGmx/ClaimEsGmx.js
msgid "Claim submitted!"
msgstr "수령 제출 완료!"

#: src/pages/Stake/StakeV1.js
msgid "Claim submitted! <0>View status.</0>"
msgstr "수령 제출완료! <0>상태 보기.</0>"

#: src/pages/Stake/StakeV2.js
msgid "Claim submitted."
msgstr "수령 제출 완료."

#: src/pages/Stake/StakeV2.js
#: src/pages/Stake/StakeV2.js
msgid "Claim {wrappedTokenSymbol} Rewards"
msgstr "{wrappedTokenSymbol} 보상 수령하기"

#: src/pages/Stake/StakeV2.js
#: src/pages/Stake/StakeV2.js
msgid "Claimable"
msgstr "수령가능"

#: src/pages/ClaimEsGmx/ClaimEsGmx.js
#: src/pages/Stake/StakeV2.js
msgid "Claiming..."
msgstr "수령중..."

#: src/components/Exchange/PositionsList.js
msgid "Click on a row to select the position's market, then use the swap box to increase your position size if needed."
msgstr "포지션 마켓을 선택하세요. 그 후 스왑 박스를 통해 필요한 만큼 사이즈를 조정하세요."

#: src/components/Exchange/PositionSeller.js
#: src/components/Exchange/PositionSeller.js
#: src/components/Exchange/PositionsList.js
#: src/components/Exchange/PositionsList.js
msgid "Close"
msgstr "포지션 종료"

#: src/components/Exchange/PositionSeller.js
msgid "Close failed."
msgstr "포지션 종료 실패"

#: src/components/Exchange/PositionSeller.js
msgid "Close submitted!"
msgstr "포지션 종료 제출 완료"

#: src/pages/OrdersOverview/OrdersOverview.js
msgid "Close to execution price"
msgstr "집행 가격에 종료"

#: src/components/Exchange/PositionSeller.js
msgid "Close without profit"
msgstr "수익없이 포지션 종료"

#: src/components/Exchange/PositionSeller.js
msgid "Close {longOrShortText} {0}"
msgstr "{longOrShortText} 종료 {0}"

#: src/components/Exchange/PositionSeller.js
msgid "Close: {convertedAmountFormatted} {0}"
msgstr "종료: {convertedAmountFormatted} {0}"

#: src/components/Exchange/PositionSeller.js
msgid "Closing Fee"
msgstr ""

#: src/components/Exchange/PositionSeller.js
msgid "Closing..."
msgstr "종료중..."

#: src/components/Referrals/AddAffiliateCode.js
msgid "Code already taken"
msgstr "이미 사용된 코드입니다"

#: src/App/App.js
msgid "Coinbase Wallet"
msgstr "Coinbase 지갑"

#: src/App/App.js
msgid "Coinbase Wallet not detected."
msgstr "Coinbase 지갑이 존재하지 않습니다."

#: src/components/Exchange/ConfirmationBox.js
#: src/components/Exchange/ConfirmationBox.js
#: src/components/Exchange/OrdersList.js
#: src/components/Exchange/OrdersList.js
#: src/components/Exchange/PositionEditor.js
#: src/components/Exchange/PositionsList.js
#: src/components/Exchange/PositionsList.js
msgid "Collateral"
msgstr "담보"

#: src/components/Exchange/PositionSeller.js
msgid "Collateral ({0})"
msgstr "담보 ({0})"

#: src/components/Exchange/ConfirmationBox.js
#: src/components/Exchange/ConfirmationBox.js
#: src/components/Exchange/SwapBox.js
#: src/components/Exchange/SwapBox.js
#: src/components/Exchange/SwapBox.js
msgid "Collateral In"
msgstr "담보 자산"

#: src/pages/Ecosystem/Ecosystem.js
msgid "Community Projects"
msgstr "커뮤니티 프로젝트"

#: src/pages/Ecosystem/Ecosystem.js
msgid "Community curated tweet collection"
msgstr "커뮤니티가 큐레이트한 트윗 컬렉션"

#: src/pages/Ecosystem/Ecosystem.js
msgid "Community-led Telegram groups."
msgstr "커뮤니티 주도 텔레그램 그룹"

#: src/pages/CompleteAccountTransfer/CompleteAccountTransfer.js
msgid "Complete Account Transfer"
msgstr "계정 전송 완료"

#: src/pages/CompleteAccountTransfer/CompleteAccountTransfer.js
msgid "Complete Transfer"
msgstr "전송 완료"

#: src/pages/Stake/StakeV2.js
#: src/pages/Stake/StakeV2.js
#: src/pages/Stake/StakeV2.js
msgid "Compound"
msgstr "수령후 스테이킹"

#: src/pages/Stake/StakeV2.js
msgid "Compound Rewards"
msgstr "보상 수령 후 스테이킹"

#: src/pages/Stake/StakeV2.js
msgid "Compound completed!"
msgstr "수령 후 스테이킹 완료!"

#: src/pages/Stake/StakeV2.js
msgid "Compound failed."
msgstr "수령 후 스테이킹 실패."

#: src/pages/Stake/StakeV2.js
msgid "Compound submitted!"
msgstr "수령 후 스테이킹 제출 완료!"

#: src/pages/Stake/StakeV2.js
msgid "Compounding..."
msgstr "수령 및 스테이킹중..."

#: src/components/Exchange/ConfirmationBox.js
msgid "Confirm Limit Order"
msgstr "지정가 주문 확인"

#: src/components/Exchange/ConfirmationBox.js
msgid "Confirm Long"
msgstr "롱 포지션 확인"

#: src/components/Exchange/ConfirmationBox.js
msgid "Confirm Short"
msgstr "숏 포지션 확인"

#: src/components/Exchange/ConfirmationBox.js
msgid "Confirm Swap"
msgstr "스왑 확인"

#: src/components/Header/AppHeaderUser.tsx
msgid "Connect"
msgstr "연동"

#: src/App/App.js
#: src/components/Exchange/SwapBox.js
#: src/components/Glp/GlpSwap.js
#: src/components/Header/AppHeaderUser.tsx
#: src/components/Migration/Migration.js
#: src/components/Referrals/AddAffiliateCode.js
#: src/components/Referrals/JoinReferralCode.js
#: src/pages/Stake/StakeV1.js
#: src/pages/Stake/StakeV1.js
#: src/pages/Stake/StakeV1.js
#: src/pages/Stake/StakeV1.js
#: src/pages/Stake/StakeV1.js
#: src/pages/Stake/StakeV2.js
#: src/pages/Stake/StakeV2.js
#: src/pages/Stake/StakeV2.js
#: src/pages/Stake/StakeV2.js
msgid "Connect Wallet"
msgstr "지갑 연동"

#: src/lib/wallets/index.tsx
msgid "Connected to {0}"
msgstr "{0}에 연동하기"

#: src/pages/BeginAccountTransfer/BeginAccountTransfer.js
#: src/pages/CompleteAccountTransfer/CompleteAccountTransfer.js
msgid "Continue"
msgstr "계속하기"

#: src/pages/Stake/StakeV2.js
msgid "Convert esGMX tokens to GMX tokens.<0/>Please read the <1>vesting details</1> before using the vaults."
msgstr "esGMX 토큰을 GMX 토큰으로 변환합니다.<0/>볼트를 사용하기 전 <1>베스팅 세부정보</1>를 참조해주세요."

#: src/pages/Stake/StakeV2.js
#: src/pages/Stake/StakeV2.js
msgid "Convert {wrappedTokenSymbol} to {nativeTokenSymbol}"
msgstr "{wrappedTokenSymbol}를 {nativeTokenSymbol}로 변환"

#: src/components/Exchange/PositionShare.js
msgid "Copy"
msgstr "복사"

#: src/components/AddressDropdown/AddressDropdown.tsx
msgid "Copy Address"
msgstr "주소 복사"

#: src/pages/Dashboard/DashboardV1.js
#: src/pages/Dashboard/DashboardV1.js
msgid "Could not add token to MetaMask"
msgstr "메타마스크에 토큰을 추가하지 못했습니다"

#: src/components/Exchange/TradeHistory.js
msgid "Could not decrease {0} {longOrShortText}, +{1} USD, Acceptable Price: {2}"
msgstr "{0} {longOrShortText}을 감소시키지 못했습니다, +{1} USD, 허용가능한 가격: {2}"

#: src/pages/Exchange/Exchange.js
msgid "Could not decrease {tokenSymbol} {longOrShortText} within the allowed slippage, you can adjust the allowed slippage in the settings on the top right of the page."
msgstr "허용가능한 슬리피지 안에서는 {tokenSymbol} {longOrShortText}을 감소시키지 못했습니다. 최상단 우측의 설정 버튼을 통해 허용가능한 슬리피지를 변경할 수 있습니다."

#: src/components/Exchange/TradeHistory.js
msgid "Could not execute deposit into {0} {longOrShortText}"
msgstr "{0} {longOrShortText}의 입글을 실행시키지 못했습니다"

#: src/components/Exchange/TradeHistory.js
msgid "Could not execute withdrawal from {0} {longOrShortText}"
msgstr "{0} {longOrShortText}의 인출을 실행시키지 못했습니다"

#: src/components/Exchange/TradeHistory.js
msgid "Could not increase {0} {longOrShortText}, +{1} USD, Acceptable Price: {2}"
msgstr "{0} {longOrShortText}을 증가시키지 못했습니다, +{1} USD, 허용가능한 가격: {2}"

#: src/pages/Exchange/Exchange.js
msgid "Could not increase {tokenSymbol} {longOrShortText} within the allowed slippage, you can adjust the allowed slippage in the settings on the top right of the page."
msgstr "허용가능한 슬리피지 안에서는 {tokenSymbol} {longOrShortText}을 감소시키지 못했습니다. 최상단 우측의 설정 버튼을 통해 허용가능한 슬리피지를 변경할 수 있습니다."

#: src/components/Exchange/TradeHistory.js
#: src/components/Referrals/AddAffiliateCode.js
#: src/components/Referrals/AffiliatesStats.js
#: src/pages/Stake/StakeV1.js
#: src/pages/Stake/StakeV1.js
#: src/pages/Stake/StakeV1.js
msgid "Create"
msgstr "생성"

#: src/components/Exchange/ConfirmationBox.js
#: src/components/Exchange/PositionSeller.js
msgid "Create Order"
msgstr "주문 생성"

#: src/components/Referrals/AffiliatesStats.js
msgid "Create Referral Code"
msgstr "추천 코드 생성"

#: src/components/Exchange/SwapBox.js
msgid "Create {0} Order"
msgstr "{0} 주문 생성하기"

#: src/pages/OrdersOverview/OrdersOverview.js
msgid "Created At"
msgstr ""

#: src/components/Exchange/SwapBox.js
msgid "Created limit order for {0} {1}: {2} USD!"
msgstr "{0} {1}: {2} USD의 지정가 주문을 생성하였습니다!"

#: src/components/Exchange/ConfirmationBox.js
#: src/components/Exchange/PositionSeller.js
msgid "Creating Order..."
msgstr "주문 생성중..."

#: src/components/Referrals/AddAffiliateCode.js
msgid "Creating..."
msgstr "생성중..."

#: src/pages/Ecosystem/Ecosystem.js
#: src/pages/Ecosystem/Ecosystem.js
msgid "Creator"
msgstr "제작자"

#: src/components/Glp/GlpSwap.js
msgid "Current Pool Amount"
msgstr "현재 풀 양"

#: src/pages/Stake/StakeV2.js
msgid "Current Reserved"
msgstr "현재 리저브"

#: src/pages/Dashboard/DashboardV2.js
msgid "Current Weight"
msgstr "현재 가중치"

#: src/components/Exchange/SwapBox.js
msgid "Current {0} long"
msgstr "현재 {0} 롱"

#: src/components/Exchange/SwapBox.js
msgid "Current {0} shorts"
msgstr "현재 {0} 숏"

#: src/pages/Ecosystem/Ecosystem.js
#: src/pages/Ecosystem/Ecosystem.js
#: src/pages/Ecosystem/Ecosystem.js
#: src/pages/Ecosystem/Ecosystem.js
#: src/pages/Ecosystem/Ecosystem.js
msgid "DEX Aggregator"
msgstr "DEX 어그리게이터"

#: src/components/Header/AppHeaderLinks.tsx
msgid "Dashboard"
msgstr "대시보드"

#: src/pages/Ecosystem/Ecosystem.js
msgid "Dashboard for GMX referral stats"
msgstr "GMX 추천 시스템 통계 대시보드"

#: src/pages/Ecosystem/Ecosystem.js
msgid "Dashboards"
msgstr "대시보드"

#: src/components/Referrals/AffiliatesStats.js
#: src/components/Referrals/TradersStats.js
msgid "Date"
msgstr "날짜"

#: src/pages/Ecosystem/Ecosystem.js
msgid "DeFi Portfolio Tracker"
msgstr "DeFi 포트폴리오 트래커"

#: src/components/Exchange/ExchangeTVChart.js
msgid "Dec."
msgstr "12월"

#: src/pages/Ecosystem/Ecosystem.js
msgid "Decentralized Finance Dashboard"
msgstr "탈중앙화 금융 대시보드"

#: src/pages/Ecosystem/Ecosystem.js
msgid "Decentralized Options Protocol"
msgstr "탈중앙화 옵션 프로토콜"

#: src/pages/Ecosystem/Ecosystem.js
msgid "Decentralized Options Strategies"
msgstr "탈중앙화 옵션 전략"

#: src/pages/Ecosystem/Ecosystem.js
msgid "Decentralized Trading Protocol"
msgstr "탈중앙화 트레이딩 프로토콜"

#: src/pages/Home/Home.js
msgid "Decentralized<0/>Perpetual Exchange"
msgstr "탈중앙화<0/>퍼페추얼 거래소"

#: src/components/Exchange/ConfirmationBox.js
#: src/components/Exchange/ConfirmationBox.js
#: src/components/Exchange/OrdersList.js
#: src/components/Exchange/TradeHistory.js
#: src/components/Exchange/TradeHistory.js
#: src/pages/OrdersOverview/OrdersOverview.js
msgid "Decrease"
msgstr "감소"

#: src/pages/OrdersOverview/OrdersOverview.js
msgid "Decrease active: {0}, executed: {1}, cancelled: {2}"
msgstr "감소 액티브: {0}, 실행 완료: {1} 취소 완료: {2}"

#: src/components/Exchange/TradeHistory.js
msgid "Decreased"
msgstr "감소 완료"

#: src/pages/Exchange/Exchange.js
msgid "Decreased {tokenSymbol} {longOrShortText}, -{0} USD."
msgstr "{tokenSymbol} {longOrShortText} 감소, -{0} USD."

#: src/components/Exchange/PositionEditor.js
#: src/components/Exchange/PositionEditor.js
#: src/components/Exchange/PositionEditor.js
#: src/components/Exchange/PositionEditor.js
#: src/pages/Stake/StakeV2.js
#: src/pages/Stake/StakeV2.js
#: src/pages/Stake/StakeV2.js
#: src/pages/Stake/StakeV2.js
msgid "Deposit"
msgstr "예치"

#: src/components/Exchange/PositionEditor.js
msgid "Deposit disabled, pending {0} upgrade"
msgstr "{0} 업그레이드를 위해 예치가 비활성화되었습니다"

#: src/pages/Stake/StakeV2.js
msgid "Deposit failed!"
msgstr "예치 실패!"

#: src/components/Exchange/PositionEditor.js
msgid "Deposit failed."
msgstr "예치 실패."

#: src/pages/Stake/StakeV2.js
msgid "Deposit submitted!"
msgstr "예치 제출 완료!"

#: src/components/Exchange/PositionEditor.js
msgid "Deposit submitted."
msgstr "예치 제출 완료."

#: src/components/Exchange/TradeHistory.js
msgid "Deposit {0} USD into {1} {longOrShortText}"
msgstr "{0} USD를 {1} {longOrShortText}으로 입금"

#: src/pages/Stake/StakeV2.js
msgid "Deposited"
msgstr "예치 완료"

#: src/pages/Exchange/Exchange.js
msgid "Deposited {0} USD into {tokenSymbol} {longOrShortText}"
msgstr "{0} USD를 {tokenSymbol} {longOrShortText}으로 입금 완료"

#: src/pages/Stake/StakeV2.js
msgid "Deposited!"
msgstr "예치되었습니다!"

#: src/components/Exchange/PositionEditor.js
#: src/pages/Stake/StakeV2.js
msgid "Depositing..."
msgstr "예치중..."

#: src/pages/OrdersOverview/OrdersOverview.js
msgid "Diff"
msgstr "차이"

#: src/App/App.js
msgid "Disable order validations"
msgstr "주문 밸리데이션 무효화"

#: src/components/AddressDropdown/AddressDropdown.tsx
msgid "Disconnect"
msgstr "연결 끊기"

#: src/App/App.js
msgid "Display PnL after fees"
msgstr "수수료포함 손익 표시"

#: src/pages/Dashboard/DashboardV2.js
msgid "Distribution"
msgstr "배분"

#: src/components/Header/AppHeaderLinks.tsx
#: src/components/Header/HomeHeaderLinks.tsx
msgid "Docs"
msgstr ""

#: src/components/ModalViews/RedirectModal.js
msgid "Don't show this message again for 30 days."
msgstr "30일 동안 해당 메시지 다시보지 않기"

#: src/components/Exchange/PositionShare.js
msgid "Download"
msgstr "다운로드"

#: src/components/Header/AppHeaderLinks.tsx
#: src/pages/Stake/StakeV2.js
msgid "Earn"
msgstr "보상"

#: src/components/Header/AppHeaderLinks.tsx
msgid "Ecosystem"
msgstr "이코시스템"

#: src/components/Exchange/OrdersList.js
#: src/components/Exchange/OrdersList.js
#: src/components/Exchange/OrdersList.js
msgid "Edit"
msgstr "수정"

#: src/components/Exchange/PositionDropdown.js
#: src/components/Exchange/PositionsList.js
msgid "Edit Collateral"
msgstr "담보 수정"

#: src/components/Referrals/TradersStats.js
msgid "Edit Referral Code"
msgstr "추천 코드 수정"

#: src/components/Exchange/OrderEditor.js
#: src/components/Exchange/OrderEditor.js
msgid "Edit order"
msgstr "주문 수정"

#: src/components/Exchange/PositionEditor.js
msgid "Edit {longOrShortText} {0}"
msgstr "{0} {longOrShortText} 수정"

#: src/components/Exchange/PositionEditor.js
#: src/components/Exchange/PositionSeller.js
#: src/components/Exchange/SwapBox.js
msgid "Enable Leverage"
msgstr "레버리지 유효화"

#: src/components/Exchange/OrdersToa.js
#: src/components/Exchange/OrdersToa.js
#: src/components/Exchange/PositionSeller.js
#: src/components/Exchange/SwapBox.js
msgid "Enable Orders"
msgstr "주문 유효화"

#: src/components/Exchange/PositionEditor.js
msgid "Enable deposit failed."
msgstr "예치 유효화 실패."

#: src/components/Exchange/PositionEditor.js
msgid "Enable deposit sent."
msgstr "예치 유효화 제출 완료."

#: src/components/Exchange/PositionSeller.js
#: src/components/Exchange/SwapBox.js
msgid "Enable leverage failed."
msgstr "레버리지 유효화 실패."

#: src/components/Exchange/PositionSeller.js
#: src/components/Exchange/SwapBox.js
msgid "Enable leverage sent."
msgstr "레버리지 유효화 제출 완료"

#: src/pages/Exchange/Exchange.js
msgid "Enable orders failed."
msgstr "주문 유효화 실패"

#: src/pages/Exchange/Exchange.js
msgid "Enable orders sent."
msgstr "주문 유효화 제출 완료"

#: src/components/Exchange/PositionEditor.js
msgid "Enable withdraw failed."
msgstr "인출 유효화 실패"

#: src/components/Exchange/PositionEditor.js
msgid "Enable withdraw sent."
msgstr "인출 유효화 제출 완료"

#: src/components/Exchange/PositionEditor.js
msgid "Enabling Leverage"
msgstr "레버리지 유효화"

#: src/components/Exchange/PositionEditor.js
#: src/components/Exchange/PositionSeller.js
#: src/components/Exchange/PositionSeller.js
#: src/components/Exchange/SwapBox.js
#: src/components/Exchange/SwapBox.js
msgid "Enabling Leverage..."
msgstr "레버리지 유효화중"

#: src/components/Exchange/OrdersToa.js
#: src/components/Exchange/PositionSeller.js
#: src/components/Exchange/PositionSeller.js
#: src/components/Exchange/SwapBox.js
#: src/components/Exchange/SwapBox.js
msgid "Enabling Orders..."
msgstr "주문 유효화중.."

#: src/pages/NftWallet/NftWallet.js
msgid "Enter NFT Address"
msgstr "NFT 주소 입력"

#: src/pages/NftWallet/NftWallet.js
msgid "Enter NFT ID"
msgstr "NFT ID 입력"

#: src/components/Exchange/OrderEditor.js
#: src/components/Exchange/PositionSeller.js
msgid "Enter Price"
msgstr "가격 입력"

#: src/pages/BeginAccountTransfer/BeginAccountTransfer.js
#: src/pages/NftWallet/NftWallet.js
msgid "Enter Receiver Address"
msgstr "수령 주소 입력"

#: src/components/Referrals/JoinReferralCode.js
#: src/components/Referrals/JoinReferralCode.js
msgid "Enter Referral Code"
msgstr "추천 코드 입력"

#: src/components/Referrals/AddAffiliateCode.js
#: src/components/Referrals/AddAffiliateCode.js
msgid "Enter a code"
msgstr "코드 입력"

#: src/components/Exchange/SwapBox.js
#: src/components/Exchange/SwapBox.js
msgid "Enter a price"
msgstr "가격 입력"

#: src/components/Exchange/PositionEditor.js
#: src/components/Exchange/PositionSeller.js
#: src/components/Exchange/PositionSeller.js
#: src/components/Exchange/SwapBox.js
#: src/components/Exchange/SwapBox.js
#: src/components/Exchange/SwapBox.js
#: src/components/Exchange/SwapBox.js
#: src/components/Glp/GlpSwap.js
#: src/components/Glp/GlpSwap.js
#: src/components/Migration/Migration.js
#: src/pages/ClaimEsGmx/ClaimEsGmx.js
#: src/pages/Stake/StakeV1.js
#: src/pages/Stake/StakeV1.js
#: src/pages/Stake/StakeV2.js
#: src/pages/Stake/StakeV2.js
#: src/pages/Stake/StakeV2.js
msgid "Enter an amount"
msgstr "수량 입력"

#: src/pages/Home/Home.js
msgid "Enter and exit positions with minimal spread and zero price impact. Get the optimal price without incurring additional costs."
msgstr "최소한의 스프레드 및 가격 영향 없이 포지션을 열고 닫을 수 있습니다. 추가 비용 없이 최적의 가격에서 시작하세요."

#: src/components/Exchange/OrderEditor.js
#: src/components/Exchange/OrderEditor.js
msgid "Enter new Price"
msgstr "새로운 가격 입력"

#: src/components/Exchange/ConfirmationBox.js
#: src/components/Exchange/PositionSeller.js
#: src/components/Exchange/PositionsList.js
#: src/components/Exchange/PositionsList.js
#: src/components/Exchange/SwapBox.js
#: src/components/Exchange/SwapBox.js
msgid "Entry Price"
msgstr "진입 가격"

#: src/pages/Stake/StakeV2.js
#: src/pages/Stake/StakeV2.js
msgid "Escrowed GMX"
msgstr "에스크로 GMX"

#: src/components/Glp/GlpSwap.js
#: src/components/Stake/GMXAprTooltip.tsx
msgid "Escrowed GMX APR"
msgstr "esGMX APR"

#: src/pages/OrdersOverview/OrdersOverview.js
msgid "Execute"
msgstr "실행"

#: src/components/Exchange/TradeHistory.js
msgid "Execute Order: Swap {fromAmountDisplay} {0} for {toAmountDisplay} {1}"
msgstr "주문 실행: {fromAmountDisplay} {0}을 {toAmountDisplay} {1}로 스왑"

#: src/components/Exchange/TradeHistory.js
msgid "Execute Order: {orderTypeText} {0} {longShortDisplay} {sizeDeltaDisplay} USD, Price: {executionPriceDisplay} USD"
msgstr ""

#: src/components/Exchange/ConfirmationBox.js
#: src/components/Exchange/ConfirmationBox.js
#: src/components/Exchange/PositionEditor.js
#: src/components/Exchange/PositionSeller.js
msgid "Execution Fee"
msgstr "실행 수수료"

#: src/components/Exchange/SwapBox.js
msgid "Exit Price"
msgstr "매도 가격"

#: src/components/Glp/GlpSwap.js
msgid "FEES"
msgstr "수수료"

#: src/components/Exchange/ConfirmationBox.js
#: src/components/Exchange/ConfirmationBox.js
#: src/components/Exchange/ConfirmationBox.js
#: src/components/Exchange/PositionSeller.js
#: src/components/Exchange/SwapBox.js
#: src/components/Exchange/SwapBox.js
#: src/components/Glp/GlpSwap.js
#: src/components/Glp/GlpSwap.js
#: src/pages/Dashboard/DashboardV1.js
#: src/pages/Dashboard/DashboardV2.js
msgid "Fees"
msgstr "수수료"

#: src/components/Exchange/ConfirmationBox.js
msgid "Fees are high to swap from {0} to {1}."
msgstr "{0}을 {1}로 스왑하는 수수료가 높습니다."

#: src/components/Exchange/ConfirmationBox.js
msgid "Fees are high to swap from {0} to {1}. <0/>{2} is needed for collateral."
msgstr "{0}을 {1}로 스왑하는 수수료가 높습니다. <0/>{2}가 담보로 필요합니다."

#: src/pages/Ecosystem/Ecosystem.js
msgid "Fees generated by GMX"
msgstr "GMX로 획득한 수수료"

#: src/components/Glp/GlpSwap.js
msgid "Fees may vary depending on which asset you sell GLP for. <0/>Enter the amount of GLP you want to redeem in the order form, then check here to compare fees."
msgstr "GLP를 판매하는 양에 따라서 수수료가 상이합니다. <0/>판매하려는 GLP의 양을 주문 양식에 입력하고, 여기에서 수수료를 비교하세요."

#: src/components/Glp/GlpSwap.js
msgid "Fees may vary depending on which asset you use to buy GLP. <0/>Enter the amount of GLP you want to purchase in the order form, then check here to compare fees."
msgstr "GLP를 구매하는 양에 따라서 수수료가 상이합니다. <0/>구매하려는 GLP의 양을 주문 양식에 입력하고, 여기에서 수수료를 비교하세요."

#: src/pages/Dashboard/DashboardV2.js
msgid "Fees since"
msgstr "이후 수수료"

#: src/components/Glp/GlpSwap.js
#: src/components/Glp/GlpSwap.js
#: src/components/Glp/GlpSwap.js
#: src/components/Glp/GlpSwap.js
msgid "Fees will be shown once you have entered an amount in the order form."
msgstr "입력란에 수량을 입력하면 수수료가 표시됩니다."

#: src/components/Exchange/SwapBox.js
msgid "Fetching token info..."
msgstr "토큰 정보 가져오는 중..."

#: src/pages/Ecosystem/Ecosystem.js
msgid "Financial reports and protocol analytics"
msgstr "금융 보고서 및 프로토콜 분석"

#: src/pages/Dashboard/DashboardV2.js
msgid "Floor Price Fund"
msgstr "하한 가격 펀드"

#: src/components/Exchange/ConfirmationBox.js
msgid "Forfeit profit"
msgstr "이익 상실"

#: src/components/Exchange/ConfirmationBox.js
msgid "Forfeit profit and Short"
msgstr "이익 상실 및 숏"

#: src/components/Exchange/ConfirmationBox.js
msgid "Forfeit profit and {action}"
msgstr "이익 상실 및 {action}"

#: src/components/Exchange/ConfirmationBox.js
#: src/components/Exchange/PositionSeller.js
msgid "Forfeit profit not checked"
msgstr "상실 이익이 확인되지 않았습니다."

#: src/pages/Ecosystem/Ecosystem.js
msgid "GBC NFTs APR tracker and rewards"
msgstr "GBC NFT의 APR 트래커 및 보상"

#: src/pages/Dashboard/DashboardV2.js
msgid "GLP Index Composition"
msgstr "GLP 인덱스 구성"

#: src/pages/Dashboard/DashboardV2.js
msgid "GLP Pool"
msgstr "GLP 풀"

#: src/pages/Stake/StakeV2.js
#: src/pages/Stake/StakeV2.js
msgid "GLP Vault"
msgstr "GLP 볼트"

#: src/pages/Ecosystem/Ecosystem.js
msgid "GLP and GMX autocompounding vaults"
msgstr ""

#: src/pages/Ecosystem/Ecosystem.js
msgid "GLP autocompounding vaults"
msgstr ""

#: src/components/Glp/GlpSwap.js
msgid "GLP buy disabled, pending {0} upgrade"
msgstr "{0} 업그레이드를 위해 GLP 구매가 비활성화되었습니다"

#: src/components/Exchange/SwapBox.js
msgid "GLP doesn't accept this amount of {0}."
msgstr ""

#: src/components/TokenCard/TokenCard.js
msgid "GLP is the liquidity provider token. Accrues 70% of the platform's generated fees."
msgstr "GLP는 유동성 공급 토큰입니다. 플랫폼에서 생성되는 수수료의 70%를 축적하세요."

#: src/components/Glp/GlpSwap.js
msgid "GLP sell disabled, pending {0} upgrade"
msgstr "{0} 업그레이드를 위해 GLP 판매가 비활성화되었습니다"

#: src/pages/Ecosystem/Ecosystem.js
msgid "GMX Announcements and Updates"
msgstr "GMX 공지 및 업데이트"

#: src/pages/Ecosystem/Ecosystem.js
msgid "GMX Blueberry NFTs"
msgstr "GMX 블루베리 NFT"

#: src/pages/Ecosystem/Ecosystem.js
msgid "GMX Governance Page"
msgstr "GMX 거버넌스 페이지"

#: src/pages/Ecosystem/Ecosystem.js
msgid "GMX Pages"
msgstr "GMX 페이지"

#: src/pages/Ecosystem/Ecosystem.js
msgid "GMX Perpetuals Data"
msgstr "GMX 파생상품 데이터"

#: src/pages/Ecosystem/Ecosystem.js
msgid "GMX Proposals Voting page"
msgstr "GMX 프로포절 투표 페이지"

#: src/pages/Ecosystem/Ecosystem.js
msgid "GMX Stats Page"
msgstr "GMX 통계 페이지"

#: src/pages/Stake/StakeV2.js
#: src/pages/Stake/StakeV2.js
msgid "GMX Vault"
msgstr "GMX 볼트"

#: src/pages/Ecosystem/Ecosystem.js
msgid "GMX Weekly Updates"
msgstr "GMX 주간 업데이트"

#: src/pages/BuyGMX/BuyGMX.tsx
msgid "GMX bonds can be bought on Bond Protocol with a discount and a small vesting period:"
msgstr ""

#: src/pages/Ecosystem/Ecosystem.js
msgid "GMX community discussion"
msgstr "GMX 커뮤니티 토론"

#: src/pages/Ecosystem/Ecosystem.js
msgid "GMX dashboards and analytics."
msgstr "GMX 대시보드 및 통계"

#: src/pages/Ecosystem/Ecosystem.js
msgid "GMX ecosystem pages."
msgstr "GMX 이코시스템 페이지"

#: src/pages/Ecosystem/Ecosystem.js
msgid "GMX explorer for stats and traders"
msgstr "통계와 트레이드 정보를 위한 GMX 익스플로러"

#: src/pages/Ecosystem/Ecosystem.js
msgid "GMX fundamentals"
msgstr "GMX 펀더멘탈"

#: src/pages/Home/Home.js
msgid "GMX is currently live on Arbitrum and Avalanche."
msgstr "GMX는 현재 Arbitrum과 Avalanche에서 이용할 수 있습니다."

#: src/pages/Jobs/Jobs.js
msgid "GMX is not actively looking for new hires at the moment. However, if you think you can contribute to the project, please email <0>jobs@gmx.io</0>."
msgstr "GMX는 현재 구인하고 있지 않습니다. 하지만 해당 프로젝트에 기여할 수 있다고 생각하시면 email <0>jobs@gmx.io</0>으로 연락해주세요."

#: src/components/TokenCard/TokenCard.js
msgid "GMX is the utility and governance token. Accrues 30% of the platform's generated fees."
msgstr "GMX는 유틸리티 및 거버넌스 토큰입니다. 플랫폼에서 생성되는 수수료의 30%를 축적하세요."

#: src/pages/Ecosystem/Ecosystem.js
msgid "GMX staking calculator"
msgstr "GMX 스테이킹 계산기"

#: src/pages/Ecosystem/Ecosystem.js
msgid "GMX staking rewards updates and insights"
msgstr "GMX 스테이킹 보상 업데이트 및 인사이트"

#: src/pages/Stake/StakeV2.js
#: src/pages/Stake/StakeV2.js
msgid "GMX transfers not yet enabled"
msgstr "GMX 전송이 아직 불가능합니다."

#: src/components/Referrals/AddAffiliateCode.js
msgid "Generate Referral Code"
msgstr "추천인 코드 생성"

#: src/components/Exchange/PositionShare.js
msgid "Generating shareable image..."
msgstr "공유가능한 이미지 생성중..."

#: src/pages/Referrals/Referrals.js
msgid "Get fee discounts and earn rebates through the GMX referral program.<0/>For more information, please read the <1>referral program details</1>."
msgstr "GMX 추천 프로그램을 통해 수수료 할인 및 소개 보수를 받으세요.<0/>자세한 내용은 <1>추천 프로그램 세부 정보를 참조하세요.</1>"

#: src/components/Header/HomeHeaderLinks.tsx
msgid "Governance"
msgstr ""

#: src/components/Exchange/SwapBox.js
msgid "High Slippage, Swap Anyway"
msgstr "높은 슬리피지 상관 없이 스왑"

#: src/components/Exchange/SwapBox.js
msgid "High USDG Slippage, Long Anyway"
msgstr "높은 USDG 슬리피지 상관 없이 롱 포지션 체결"

#: src/components/Exchange/ConfirmationBox.js
msgid "I am aware of the trigger orders"
msgstr "트리거 주문에 대해 충분히 인지하고 있습니다."

#: src/components/Exchange/SwapBox.js
msgid "If you have an existing position, the position will be closed at {0} USD.<0/><1/>This exit price will change with the price of the asset.<2/><3/><4>More Info</4>"
msgstr "포지션이 이미 존재한다면, 해당 포지션은 {0} USD에 종료될 것입니다.<0/><1/>이 종료 가격은 자산의 가격 변화에 따라 변경됩니다.<2/><3/><4>더 자세한 정보</4>"

#: src/components/Exchange/PositionShare.js
msgid "Image generation error, please refresh and try again."
msgstr "이미지 생성 에러. 새로고침 후 다시 시도해주세요."

#: src/components/Exchange/ExchangeTVChart.js
msgid "Inc."
msgstr "Inc."

#: src/App/App.js
msgid "Include PnL in leverage display"
msgstr "레버리지 표시창에 손익 포함하기"

#: src/pages/CompleteAccountTransfer/CompleteAccountTransfer.js
msgid "Incorrect Account"
msgstr "잘못된 계정입니다"

#: src/components/Exchange/SwapBox.js
#: src/pages/Stake/StakeV1.js
msgid "Incorrect Network"
msgstr "잘못된 네트워크입니다"

#: src/components/Exchange/SwapBox.js
msgid "Incorrect network"
msgstr "잘못된 네트워크입니다"

#: src/components/Exchange/ConfirmationBox.js
#: src/components/Exchange/ConfirmationBox.js
#: src/components/Exchange/OrdersList.js
#: src/components/Exchange/TradeHistory.js
#: src/components/Exchange/TradeHistory.js
#: src/pages/OrdersOverview/OrdersOverview.js
msgid "Increase"
msgstr "증가"

#: src/pages/OrdersOverview/OrdersOverview.js
msgid "Increase active: {0}, executed: {1}, cancelled: {2}"
msgstr "중가 액티브: {0}, 실행 완료: {1}, 취소 완료: {2}"

#: src/components/Exchange/TradeHistory.js
msgid "Increase {0} {longOrShortText}, +{1} USD, {2} Price: {3} USD"
msgstr "{0} {longOrShortText}을 증가, +{1} USD, {2} 가격: {3} USD"

#: src/pages/Exchange/Exchange.js
msgid "Increased {tokenSymbol} {longOrShortText}, +{0} USD."
msgstr "{tokenSymbol} {longOrShortText} 증가 완료, +{0} USD."

#: src/pages/OrdersOverview/OrdersOverview.js
msgid "Index"
msgstr "인덱스"

#: src/components/Exchange/PositionsList.js
#: src/components/Exchange/PositionsList.js
#: src/components/Exchange/PositionsList.js
#: src/components/Exchange/PositionsList.js
msgid "Initial Collateral"
msgstr "최초 담보"

#: src/components/Exchange/TradeHistory.js
msgid "Initial collateral"
msgstr "최초 담보"

#: src/components/Exchange/PositionSeller.js
msgid "Insufficient Available Liquidity to swap to {0}:"
msgstr "{0}으로 스왑하기 위한 유동성이 충분하지 않습니다:"

#: src/components/Glp/GlpSwap.js
msgid "Insufficient GLP balance"
msgstr "GLP 잔고 부족"

#: src/components/Exchange/SwapBox.js
#: src/components/Exchange/SwapBox.js
#: src/components/Exchange/SwapBox.js
#: src/components/Exchange/SwapBox.js
#: src/components/Exchange/SwapBox.js
#: src/components/Glp/GlpSwap.js
msgid "Insufficient liquidity"
msgstr "유동성 부족"

#: src/components/Exchange/SwapBox.js
#: src/components/Exchange/SwapBox.js
#: src/components/Exchange/SwapBox.js
msgid "Insufficient liquidity, change \"Collateral In\""
msgstr "유동성 부족, \"담보자산\"을 변경하세요"

#: src/components/Exchange/PositionSeller.js
msgid "Insufficient receive token liquidity"
msgstr "수령할 자산의 토큰 유동성이 부족합니다"

#: src/pages/Stake/StakeV2.js
msgid "Insufficient staked tokens"
msgstr "스테이킹된 토큰 부족"

#: src/components/Exchange/SwapBox.js
#: src/components/Exchange/SwapBox.js
#: src/components/Glp/GlpSwap.js
msgid "Insufficient {0} balance"
msgstr "{0} 잔고 부족"

#: src/pages/NftWallet/NftWallet.js
msgid "Invalid NFT Address"
msgstr "유요하지 않은 NFT 주소"

#: src/pages/BeginAccountTransfer/BeginAccountTransfer.js
msgid "Invalid Receiver"
msgstr "유효하지 않은 수령인"

#: src/pages/BeginAccountTransfer/BeginAccountTransfer.js
#: src/pages/NftWallet/NftWallet.js
msgid "Invalid Receiver Address"
msgstr "유효하지 않은 수령 주소"

#: src/components/Exchange/PositionEditor.js
#: src/components/Exchange/PositionEditor.js
msgid "Invalid liq. price"
msgstr "유효하지 않은 청산가"

#: src/components/Exchange/ConfirmationBox.js
#: src/components/Exchange/OrderEditor.js
#: src/components/Exchange/PositionSeller.js
msgid "Invalid price, see warning"
msgstr "유효하지 않은 가격, 경고문을 보세요"

#: src/App/App.js
msgid "Invalid slippage value"
msgstr "유효하지 않은 슬리피지 값"

#: src/pages/OrdersOverview/OrdersOverview.js
msgid "Invalid token fromToken: \"{0}\" toToken: \"{toTokenAddress}\""
msgstr "유요하지 않은 fromToken: \"{0}\" toToken: \"{toTokenAddress}\""

#: src/pages/OrdersOverview/OrdersOverview.js
msgid "Invalid token indexToken: \"{0}\" collateralToken: \"{1}\""
msgstr "유요하지 않은 indexToken: \"{0}\" collateralToken\" \"{1}\""

#: src/pages/Jobs/Jobs.js
msgid "Job openings at GMX."
msgstr "GMX의 구인"

#: src/pages/Jobs/Jobs.js
msgid "Jobs"
msgstr "구인"

#: src/components/Exchange/PositionSeller.js
msgid "Keep leverage at {0}x"
msgstr "레버리지를 {0}x로 유지"

#: src/components/NetworkDropdown/NetworkDropdown.tsx
msgid "Language"
msgstr "언어"

#: src/components/Header/AppHeaderUser.tsx
#: src/components/ModalViews/RedirectModal.js
#: src/pages/Home/Home.js
msgid "Launch App"
msgstr "앱 실행하기"

#: src/components/Exchange/SwapBox.js
msgid "Leaderboard"
msgstr "리더보드"

#: src/pages/Ecosystem/Ecosystem.js
msgid "Leaderboard for GMX traders"
msgstr "GMX 트레이더를 위한 리더보드"

#: src/components/Exchange/PositionEditor.js
msgid "Leave at least {0} ETH for gas"
msgstr "가스를 위해 최소 {0} ETH를 남겨주세요"

#: src/components/Exchange/SwapBox.js
#: src/components/Exchange/SwapBox.js
msgid "Leave at least {0} {1} for gas"
msgstr "가스를 위해 최소 {0} {1}을(를) 남겨주세요"

#: src/components/Exchange/PositionSeller.js
msgid "Leftover collateral below 5 USD"
msgstr "남은 담보가 5 USD 미만입니다"

#: src/components/Exchange/PositionSeller.js
msgid "Leftover position below 10 USD"
msgstr "남은 포지션이 10 USD 미만입니다."

#: src/components/Exchange/ConfirmationBox.js
#: src/components/Exchange/PositionEditor.js
#: src/components/Exchange/PositionSeller.js
#: src/components/Exchange/PositionsList.js
#: src/components/Exchange/SwapBox.js
#: src/components/Exchange/SwapBox.js
msgid "Leverage"
msgstr "레버리지"

#: src/components/Exchange/SwapBox.js
msgid "Leverage disabled, pending {0} upgrade"
msgstr "{0} 업그레이드를 위해 레버리지가 비활성화되었습니다."

#: src/components/Exchange/OrdersList.js
#: src/components/Exchange/OrdersList.js
#: src/components/Exchange/SwapBox.js
msgid "Limit"
msgstr "지정가"

#: src/components/Exchange/ConfirmationBox.js
#: src/components/Exchange/ConfirmationBox.js
msgid "Limit Price"
msgstr "지정가"

#: src/components/Exchange/SwapBox.js
msgid "Limit order creation failed."
msgstr "지정가 주문 생성 실패."

#: src/components/Exchange/SwapBox.js
msgid "Limit order submitted!"
msgstr "지정가 주문 제출 완료!"

#: src/pages/Ecosystem/Ecosystem.js
#: src/pages/Ecosystem/Ecosystem.js
#: src/pages/Ecosystem/Ecosystem.js
#: src/pages/Ecosystem/Ecosystem.js
#: src/pages/Ecosystem/Ecosystem.js
msgid "Link"
msgstr "링크"

#: src/components/Exchange/PositionShare.js
msgid "Link copied to clipboard."
msgstr "클립보드로 링크가 복사되었습니다."

#: src/components/Exchange/ConfirmationBox.js
#: src/components/Exchange/OrderEditor.js
#: src/components/Exchange/PositionEditor.js
#: src/components/Exchange/PositionSeller.js
#: src/components/Exchange/PositionsList.js
#: src/components/Exchange/PositionsList.js
#: src/components/Exchange/SwapBox.js
msgid "Liq. Price"
msgstr "청산가"

<<<<<<< HEAD
=======
#: src/components/Exchange/ExchangeTVChart.js
msgid "Liq. {0} {longOrShortText}"
msgstr "청산 {0} {longOrShortText}"

>>>>>>> 580d464f
#: src/components/Exchange/TradeHistory.js
msgid "Liquidated"
msgstr "청산"

#: src/components/Exchange/TradeHistory.js
msgid ""
"Liquidated {0} {longOrShortText},\n"
"-{1} USD,\n"
"{2} Price: {3} USD"
msgstr ""
"청산 {0} {longOrShortText},\n"
"-{1} USD,\n"
"{2} 가격: {3} USD"

#: src/components/Exchange/TradeHistory.js
msgid "Liquidation Fee"
msgstr ""

#: src/components/Exchange/PositionEditor.js
msgid "Liquidation price would cross mark price."
msgstr ""

#: src/components/Exchange/SwapBox.js
#: src/components/Exchange/SwapBox.js
msgid "Liquidity data not loaded"
msgstr "유동성 데이터를 불러오지 못하였습니다."

#: src/components/Exchange/PositionsList.js
msgid "Loading..."
msgstr "로딩중..."

#: src/components/Exchange/ConfirmationBox.js
#: src/components/Exchange/ConfirmationBox.js
#: src/components/Exchange/ConfirmationBox.js
#: src/components/Exchange/ConfirmationBox.js
#: src/components/Exchange/ConfirmationBox.js
#: src/components/Exchange/ExchangeTVChart.js
#: src/components/Exchange/OrdersList.js
#: src/components/Exchange/PositionEditor.js
#: src/components/Exchange/PositionSeller.js
#: src/components/Exchange/PositionsList.js
#: src/components/Exchange/PositionsList.js
#: src/components/Exchange/PositionsList.js
#: src/components/Exchange/SwapBox.js
#: src/components/Exchange/SwapBox.js
#: src/components/Exchange/SwapBox.js
#: src/components/Exchange/SwapBox.js
#: src/components/Exchange/SwapBox.js
#: src/components/Exchange/TradeHistory.js
#: src/components/Exchange/TradeHistory.js
#: src/components/Exchange/TradeHistory.js
#: src/pages/Actions/Actions.js
#: src/pages/Actions/Actions.js
#: src/pages/Exchange/Exchange.js
#: src/pages/Exchange/Exchange.js
#: src/pages/Exchange/Exchange.js
#: src/pages/Exchange/Exchange.js
#: src/pages/OrdersOverview/OrdersOverview.js
msgid "Long"
msgstr "롱"

#: src/pages/Dashboard/DashboardV2.js
#: src/pages/Dashboard/DashboardV2.js
msgid "Long Positions"
msgstr "롱 포지션"

#: src/pages/Dashboard/DashboardV1.js
msgid "Long positions: {0} USD, Short positions: {1} USD, {volumeLabel} volume: {2} USD"
msgstr "롱 포지션: {0} USD, 숏 포지션: {1} USD, {volumeLabel} 거래량: {2} USD"

#: src/components/Exchange/SwapBox.js
msgid "Long {0}"
msgstr "롱 {0}"

#: src/components/Exchange/ConfirmationBox.js
msgid "Longing..."
msgstr "롱 실행중..."

#: src/components/Referrals/AddAffiliateCode.js
msgid "Looks like you don't have a referral code to share. <0/> Create one now and start earning rebates!"
msgstr "공유할 수 있는 추천인 코드가 없는 것 같습니다. <0/> 코드를 바로 생성해서 소개 보수를 획득하세요!"

#: src/pages/Actions/Actions.js
msgid "Loss"
msgstr "손실"

#: src/components/BuyInputSection/BuyInputSection.js
#: src/components/Exchange/PositionEditor.js
#: src/components/Exchange/PositionSeller.js
#: src/components/Exchange/SwapBox.js
#: src/components/InputSection/InputSection.js
#: src/pages/ClaimEsGmx/ClaimEsGmx.js
msgid "MAX"
msgstr "최대"

#: src/pages/Ecosystem/Ecosystem.js
msgid "MEV Optimizer"
msgstr "MEV 옵티마이저"

#: src/components/Exchange/OrdersList.js
#: src/components/Exchange/OrdersList.js
#: src/components/Exchange/OrdersList.js
#: src/components/Exchange/PositionEditor.js
#: src/components/Exchange/PositionSeller.js
#: src/components/Exchange/PositionsList.js
#: src/components/Exchange/PositionsList.js
#: src/pages/OrdersOverview/OrdersOverview.js
msgid "Mark Price"
msgstr "시장 평균가"

#: src/components/Exchange/OrderEditor.js
msgid "Mark Price:"
msgstr "시장 평균가"

#: src/components/Exchange/OrderEditor.js
#: src/components/Exchange/PositionSeller.js
#: src/components/Exchange/SwapBox.js
msgid "Mark: {0}"
msgstr "시장 평균가: {0}"

#: src/components/Exchange/PositionSeller.js
#: src/components/Exchange/SwapBox.js
msgid "Market"
msgstr "마켓"

#: src/pages/Dashboard/DashboardV1.js
#: src/pages/Dashboard/DashboardV1.js
#: src/pages/Dashboard/DashboardV1.js
#: src/pages/Dashboard/DashboardV2.js
#: src/pages/Dashboard/DashboardV2.js
msgid "Market Cap"
msgstr "시가총액"

#: src/pages/Stake/StakeV2.js
msgid "Max Capacity"
msgstr "최대 수용량"

#: src/components/Glp/GlpSwap.js
msgid "Max Capacity for {0} Reached"
msgstr "{0}의 최대치에 도달했습니다."

#: src/components/Glp/GlpSwap.js
msgid "Max Pool Capacity"
msgstr "풀 최대 수용량"

#: src/components/Migration/Migration.js
#: src/pages/Stake/StakeV1.js
#: src/pages/Stake/StakeV1.js
#: src/pages/Stake/StakeV2.js
#: src/pages/Stake/StakeV2.js
#: src/pages/Stake/StakeV2.js
msgid "Max amount exceeded"
msgstr "최대 수량을 초과했습니다"

#: src/components/Exchange/PositionSeller.js
msgid "Max close amount exceeded"
msgstr "닫을 수 있는 최댜 수량을 초과했습니다"

#: src/components/Exchange/TradeHistory.js
msgid "Max leverage of 100x was exceeded, the remaining collateral after deducting losses and fees have been sent back to your account"
msgstr "최대 레버리지 100x를 초과하였습니다. 손실과 수수료를 제외한 나머지 담보 자산은 귀하의 계정으로 반환되었습니다."

#: src/components/Exchange/PositionEditor.js
#: src/components/Exchange/PositionSeller.js
#: src/components/Exchange/SwapBox.js
msgid "Max leverage: {0}x"
msgstr ""

#: src/components/Glp/GlpSwap.js
msgid "Max pool capacity reached for {0}. Please mint GLP using another token"
msgstr "{0}의 최대 풀 수용량에 도달했습니다"

#: src/components/Glp/GlpSwap.js
msgid "Max pool capacity reached for {0}<0/><1/>Please mint GLP using another token"
msgstr "최대 풀 수용량인 {0}에 도달했습니다<0/><1/>다른 토큰을 이용행 GLP를 민트해주세요"

#: src/App/App.js
msgid "Max slippage precision is 0.01%"
msgstr "허용 가능한 최대 슬리피지는 0.01%입니다"

#: src/pages/Dashboard/DashboardV2.js
#: src/pages/Dashboard/DashboardV2.js
msgid "Max {0} Capacity"
msgstr "{0}의 최대 수용량"

#: src/components/Exchange/PositionSeller.js
#: src/components/Exchange/SwapBox.js
msgid "Max {0} in"
msgstr "최대 {0} in"

#: src/components/Exchange/SwapBox.js
msgid "Max {0} long capacity"
msgstr "최대 {0} 롱 수용량"

#: src/components/Exchange/SwapBox.js
msgid "Max {0} long exceeded"
msgstr "{0} 롱 최대치를 초과했습니다"

#: src/components/Exchange/PositionSeller.js
#: src/components/Exchange/SwapBox.js
msgid "Max {0} out"
msgstr "최대 {0} out"

#: src/components/Exchange/SwapBox.js
msgid "Max {0} short capacity"
msgstr "최대 {0} 숏 수용량"

#: src/components/Exchange/SwapBox.js
msgid "Max {0} short exceeded"
msgstr "{0} 숏 최대치를 초과했습니다."

#: src/components/Migration/Migration.js
#: src/pages/Stake/StakeV1.js
#: src/pages/Stake/StakeV1.js
#: src/pages/Stake/StakeV2.js
#: src/pages/Stake/StakeV2.js
#: src/pages/Stake/StakeV2.js
msgid "Max: {0}"
msgstr "최대: {0}"

#: src/components/Exchange/PositionEditor.js
#: src/components/Exchange/PositionSeller.js
msgid "Max: {maxAmountFormatted}"
msgstr "최대: {maxAmountFormatted}"

#: src/components/Footer/constants.ts
#: src/components/Footer/constants.ts
msgid "Media Kit"
msgstr "미디어 키트"

#: src/App/App.js
msgid "MetaMask"
msgstr "메타마스크"

#: src/App/App.js
msgid "MetaMask not detected."
msgstr "메타마스크가 탐지되지 않았습니다."

#: src/components/Migration/Migration.js
#: src/components/Migration/Migration.js
#: src/pages/Stake/StakeV1.js
#: src/pages/Stake/StakeV1.js
#: src/pages/Stake/StakeV1.js
msgid "Migrate"
msgstr "이전"

#: src/components/Migration/Migration.js
msgid "Migrated"
msgstr "이전완료"

#: src/components/Migration/Migration.js
msgid "Migrating..."
msgstr "이전중..."

#: src/components/Migration/Migration.js
msgid "Migration Price"
msgstr "이전 가격"

#: src/components/Migration/Migration.js
msgid "Migration failed"
msgstr "이전 실패"

#: src/components/Migration/Migration.js
msgid "Migration submitted! <0>View status.</0>"
msgstr "이전 제출완료! <0>상태 보기.</0>"

#: src/components/Exchange/PositionEditor.js
#: src/components/Exchange/PositionSeller.js
#: src/components/Exchange/SwapBox.js
msgid "Min leverage: 1.1x"
msgstr "최소 레버리지: 1.1x"

#: src/components/Exchange/SwapBox.js
msgid "Min order: 10 USD"
msgstr "최소 주문: 10 USD"

#: src/components/Exchange/TradeHistory.js
msgid "Min required collateral"
msgstr "최소 필요 담보"

#: src/components/Exchange/PositionEditor.js
msgid "Min residual collateral: 10 USD"
msgstr ""

#: src/components/Exchange/ConfirmationBox.js
msgid "Min. Receive"
msgstr "최소 수취량"

#: src/components/Exchange/OrderEditor.js
msgid "Minimum received"
msgstr "최소량 수치 완료"

#: src/components/Exchange/SwapBox.js
#: src/pages/Dashboard/DashboardV2.js
msgid "More Info"
msgstr "더 자세한 정보"

#: src/components/NetworkDropdown/NetworkDropdown.tsx
msgid "More Options"
msgstr "더 많은 설정"

#: src/pages/Stake/StakeV2.js
msgid "Multiplier Points"
msgstr "멀티플라이어 포인트"

#: src/pages/Stake/StakeV2.js
msgid "Multiplier Points APR"
msgstr "멀티플라이어 포인트 APR"

#: src/pages/NftWallet/NftWallet.js
msgid "NFT Address"
msgstr "NFT 주소"

#: src/pages/NftWallet/NftWallet.js
msgid "NFT ID"
msgstr "NFT ID"

#: src/pages/NftWallet/NftWallet.js
msgid "NFT Wallet"
msgstr "NFT 지갑"

#: src/components/Exchange/PositionsList.js
#: src/components/Exchange/PositionsList.js
msgid "Net Value"
msgstr "순이익"

#: src/components/Exchange/PositionsList.js
#: src/components/Exchange/PositionsList.js
msgid "Net Value: Initial Collateral + PnL - Borrow Fee"
msgstr ""

#: src/components/Exchange/PositionsList.js
#: src/components/Exchange/PositionsList.js
msgid "Net Value: Initial Collateral + PnL - Fees"
msgstr ""

#: src/components/Exchange/ConfirmationBox.js
#: src/components/Exchange/PositionEditor.js
msgid "Network Fee"
msgstr ""

#: src/components/NetworkDropdown/NetworkDropdown.tsx
#: src/components/NetworkDropdown/NetworkDropdown.tsx
msgid "Networks"
msgstr "네트워크"

#: src/components/NetworkDropdown/NetworkDropdown.tsx
msgid "Networks and Settings"
msgstr "네트워크 및 설정"

#: src/components/Exchange/TradeHistory.js
msgid "Next"
msgstr "다음"

#: src/pages/Actions/Actions.js
msgid "No PnLs found"
msgstr "손익을 찾지 못했습니다."

#: src/pages/ClaimEsGmx/ClaimEsGmx.js
msgid "No esGMX to claim"
msgstr "수령할 수 있는 esGMX가 없습니다"

#: src/components/Exchange/OrdersList.js
#: src/components/Exchange/OrdersList.js
msgid "No open orders"
msgstr "열려있는 주문이 없습니다"

#: src/lib/legacy.ts
msgid "No open position, order cannot be executed unless a position is opened"
msgstr "열려있는 포지션이 없습니다. 열려있는 포지션이 없는 경우 주문은 실행될 수 없습니다."

#: src/components/Exchange/PositionsList.js
#: src/components/Exchange/PositionsList.js
msgid "No open positions"
msgstr "열려있는 포지션이 없습니다"

#: src/pages/Jobs/Jobs.js
msgid "No open positions at GMX currently"
msgstr "현재 GMX에서 열려있는 포지션이 없습니다."

#: src/pages/OrdersOverview/OrdersOverview.js
msgid "No position"
msgstr "열려있는 포지션이 없음"

#: src/components/Referrals/AffiliatesStats.js
#: src/components/Referrals/TradersStats.js
msgid "No rebates distribution history yet."
msgstr "소개 보수 분배 내역이 없습니다."

#: src/pages/Stake/StakeV1.js
msgid "No rewards to claim yet"
msgstr "수령할 보상이 아직 없습니다"

#: src/components/Exchange/TradeHistory.js
msgid "No trades yet"
msgstr "거래가 아직 없습니다"

#: src/components/Exchange/OrdersToa.js
msgid "Note that orders are not guaranteed to be executed.<0/><1/>This can occur in a few situations including but not exclusive to:"
msgstr "주문 실행은 보장되지 않습니다.<0/><1/>이것은 다음과 같은 상황에 일어날 수 있습니다:"

#: src/components/Referrals/referralsHelper.js
msgid "Only letters, numbers and underscores are allowed."
msgstr "문자, 숫자 및 언더스코어만 가능합니다"

#: src/components/Exchange/PositionsList.js
#: src/components/Exchange/PositionsList.js
msgid "Open + Close Fees"
msgstr ""

#: src/pages/Home/Home.js
msgid "Open Interest"
msgstr "미결제 약정"

#: src/components/Exchange/SwapBox.js
msgid "Open a position"
msgstr "포지션 열기"

#: src/pages/Dashboard/AssetDropdown.tsx
msgid "Open in Coingecko"
msgstr "Coingecko에서 보기"

#: src/pages/Dashboard/AssetDropdown.tsx
#: src/pages/Dashboard/AssetDropdown.tsx
msgid "Open in Explorer"
msgstr "Explorer에서 보기"

#: src/pages/Home/Home.js
msgid "Open positions through a simple swap interface. Conveniently swap from any supported asset into the position of your choice."
msgstr "간단한 스왑 인터페이스를 통해 포지션을 열어보세요. 지원되는 자산내에서 원하는 포지션으로 편리하게 스왑할 수 있습니다."

#: src/pages/PositionsOverview/PositionsOverview.js
msgid "Open positions: {0}<0/>Under risk: {1}"
msgstr "열린 포지션: {0}<0>리스크: {1}"

#: src/pages/Ecosystem/Ecosystem.js
msgid "Open trades ranking and stats"
msgstr ""

<<<<<<< HEAD
=======
#: src/components/Exchange/ExchangeTVChart.js
msgid "Open {0} {longOrShortText}"
msgstr "{0} {longOrShortText} 열기"

>>>>>>> 580d464f
#: src/components/Exchange/PositionsList.js
msgid "Opening..."
msgstr "여는 중..."

#: src/components/Exchange/OrdersList.js
#: src/pages/OrdersOverview/OrdersOverview.js
msgid "Order"
msgstr "주문"

#: src/components/Exchange/ConfirmationBox.js
msgid "Order cancelled"
msgstr "주문 최소됨"

#: src/domain/legacy.ts
msgid "Order cancelled."
msgstr "주문이 취소되었습니다."

#: src/lib/legacy.ts
msgid "Order cannot be executed as it would reduce the position's leverage below 1"
msgstr ""

#: src/lib/legacy.ts
msgid "Order cannot be executed as the remaining position would be smaller than $5.00"
msgstr "포지션의 금액이 $5.00 이하로 남게되면 주문은 실행될 수 없습니다"

#: src/components/Exchange/PositionSeller.js
msgid "Order created!"
msgstr "주문 생성!"

#: src/components/Exchange/PositionSeller.js
msgid "Order creation failed."
msgstr "주문 생성 실패."

#: src/pages/OrdersOverview/OrdersOverview.js
msgid "Order size exceeds position"
msgstr "주문의 사이즈가 포지션을 초과했습니다"

#: src/pages/OrdersOverview/OrdersOverview.js
msgid "Order size is 0"
msgstr "주문의 사이즈가 0입니다"

#: src/components/Exchange/PositionsList.js
#: src/lib/legacy.ts
msgid "Order size is bigger than position, will only be executable if position increases"
msgstr "주문의 사이즈가 포지션을 초과했습니다. 포지션을 증가하는 경우에만 실행 가능합니다."

#: src/components/Exchange/PositionSeller.js
msgid "Order submitted!"
msgstr "주문 제출 완료!"

#: src/components/Exchange/OrderEditor.js
msgid "Order update failed."
msgstr "주문 업데이트 실패됨."

#: src/components/Exchange/OrderEditor.js
msgid "Order update submitted!"
msgstr "주문 업데이트 제출 완료!"

#: src/components/Exchange/OrderEditor.js
msgid "Order updated!"
msgstr "주문 업데이트됨!"

#: src/components/Exchange/PositionsList.js
#: src/pages/Actions/Actions.js
#: src/pages/Exchange/Exchange.js
msgid "Orders"
msgstr "주문"

#: src/components/Exchange/PositionsList.js
#: src/pages/Exchange/Exchange.js
msgid "Orders ({0})"
msgstr "주문 ({0})"

#: src/pages/Exchange/Exchange.js
msgid "Orders cancelled."
msgstr "주문 취소"

#: src/pages/Ecosystem/Ecosystem.js
msgid "Overall protocol analytics"
msgstr ""

#: src/pages/Dashboard/DashboardV2.js
msgid "Overview"
msgstr "개요"

#: src/pages/Dashboard/DashboardV2.js
msgid "POOL"
msgstr "풀"

#: src/components/Glp/GlpSwap.js
#: src/pages/Dashboard/DashboardV2.js
msgid "PRICE"
msgstr "가격"

#: src/pages/PageNotFound/PageNotFound.js
msgid "Page not found"
msgstr "페이지를 찾을 수 없습니다"

#: src/components/Exchange/PositionSeller.js
#: src/components/Exchange/SwapBox.js
msgid "Page outdated, please refresh"
msgstr "페이지가 오래되었습니다. 새로고침해주세요."

#: src/components/Exchange/TradeHistory.js
msgid "Partial Liquidation"
msgstr "부분 청산"

#: src/components/Exchange/TradeHistory.js
msgid "Partially Liquidated"
msgstr "부분 청산됨"

#: src/pages/Ecosystem/Ecosystem.js
msgid "Partnerships and Integrations"
msgstr "파트너쉽 및 합병"

#: src/components/Exchange/ConfirmationBox.js
#: src/components/Exchange/ConfirmationBox.js
#: src/components/Exchange/SwapBox.js
#: src/components/Exchange/SwapBox.js
#: src/components/Glp/GlpSwap.js
#: src/components/Glp/GlpSwap.js
msgid "Pay"
msgstr "지불"

#: src/components/Exchange/ConfirmationBox.js
msgid "Pay Amount"
msgstr "지불액"

#: src/components/Exchange/SwapBox.js
msgid "Pay: {0} USD"
msgstr "지불: {0} USD"

#: src/pages/Dashboard/DashboardV2.js
msgid "Platform and GLP index tokens."
msgstr "플랫폼과 GLP 지수 토큰."

#: src/components/Referrals/JoinReferralCode.js
msgid "Please input a referral code to benefit from fee discounts."
msgstr "수수료 할인의 혜택을 받으려면 추천인 코드를 입력해주세요."

#: src/pages/BeginAccountTransfer/BeginAccountTransfer.js
msgid "Please only use this for full account transfers.<0/>This will transfer all your GMX, esGMX, GLP and Multiplier Points to your new account.<1/>Transfers are only supported if the receiving account has not staked GMX or GLP tokens before.<2/>Transfers are one-way, you will not be able to transfer staked tokens back to the sending account."
msgstr "계정 전체 이전을 위해서만 해당 기능을 사용해주세요.<0/>이 기능은, 귀하의 GMX, esGMX, GLP 및 멀티플라이어 포인트 전부를 새로운 계정으로 전송합니다.<1/>이전은 수취 게정이 이전에 GMX, GLP를 스테이킹한 적이 없는 경우에만 지원됩니다.<2/>이전은 단방향이며, 발송 계정으로 다시 이전하는 것이 불가능합니다."

#: src/components/Migration/Migration.js
msgid "Please read the <0>Medium post</0> before migrating."
msgstr "이전 작업전에 <0>Medium post</0>를 참조해주세요."

#: src/pages/ClaimEsGmx/ClaimEsGmx.js
msgid "Please switch your network to Arbitrum."
msgstr "네트워크를 Arbitrum으로 변경해주세요."

#: src/components/Exchange/PositionSeller.js
#: src/components/Exchange/PositionsList.js
#: src/components/Exchange/PositionsList.js
#: src/components/Exchange/PositionsList.js
#: src/components/Exchange/TradeHistory.js
#: src/pages/Actions/Actions.js
msgid "PnL"
msgstr "PnL"

#: src/components/Exchange/PositionsList.js
#: src/components/Exchange/PositionsList.js
msgid "PnL After Fees"
msgstr "수수료 제외한 PnL"

#: src/pages/Dashboard/DashboardV1.js
#: src/pages/Dashboard/DashboardV2.js
msgid "Pool"
msgstr "풀"

#: src/pages/Dashboard/DashboardV2.js
#: src/pages/Dashboard/DashboardV2.js
msgid "Pool Amount"
msgstr "풀 수량"

#: src/components/Exchange/PositionsList.js
msgid "Position"
msgstr "포지션"

#: src/components/Exchange/SwapBox.js
msgid "Position Fee (0.1% of position size)"
msgstr "포지션 수수료 (포지션 사이지의 0.1%)"

#: src/components/Exchange/PositionSeller.js
msgid "Position close disabled, pending {0} upgrade"
msgstr "{0} 업그레이드를 위해 포지션 종료가 비활성화되었습니다"

#: src/pages/Actions/Actions.js
#: src/pages/Exchange/Exchange.js
msgid "Positions"
msgstr "포지션"

#: src/pages/Exchange/Exchange.js
msgid "Positions ({0})"
msgstr "포지션 ({0})"

#: src/components/Exchange/TradeHistory.js
msgid "Prev"
msgstr "이전"

#: src/components/Exchange/ConfirmationBox.js
#: src/components/Exchange/OrderEditor.js
#: src/components/Exchange/OrderEditor.js
#: src/components/Exchange/OrderEditor.js
#: src/components/Exchange/OrderEditor.js
#: src/components/Exchange/OrdersList.js
#: src/components/Exchange/OrdersList.js
#: src/components/Exchange/OrdersList.js
#: src/components/Exchange/PositionSeller.js
#: src/components/Exchange/SwapBox.js
#: src/components/Exchange/SwapBox.js
#: src/components/Exchange/SwapBox.js
#: src/components/Glp/GlpSwap.js
#: src/components/Glp/GlpSwap.js
#: src/pages/Dashboard/DashboardV1.js
#: src/pages/Dashboard/DashboardV1.js
#: src/pages/Dashboard/DashboardV1.js
#: src/pages/Dashboard/DashboardV2.js
#: src/pages/Dashboard/DashboardV2.js
#: src/pages/Dashboard/DashboardV2.js
#: src/pages/OrdersOverview/OrdersOverview.js
#: src/pages/Stake/StakeV2.js
#: src/pages/Stake/StakeV2.js
#: src/pages/Stake/StakeV2.js
msgid "Price"
msgstr "가격"

#: src/components/Exchange/OrderEditor.js
#: src/components/Exchange/PositionSeller.js
msgid "Price above Liq. Price"
msgstr "청산가 초과 가격"

#: src/components/Exchange/OrderEditor.js
#: src/components/Exchange/SwapBox.js
#: src/components/Exchange/SwapBox.js
msgid "Price above Mark Price"
msgstr "시장 평균가 초과 가격"

#: src/components/Exchange/OrderEditor.js
#: src/components/Exchange/PositionSeller.js
msgid "Price below Liq. Price"
msgstr "청산가 미만 가격"

#: src/components/Exchange/OrderEditor.js
#: src/components/Exchange/SwapBox.js
#: src/components/Exchange/SwapBox.js
msgid "Price below Mark Price"
msgstr "시장 평균가 미만 가격"

#: src/pages/OrdersOverview/OrdersOverview.js
msgid "Price conditions are met"
msgstr "가격 조건에 충족되었습니다"

#: src/components/Exchange/OrderEditor.js
msgid "Price is above Mark Price"
msgstr "가격이 시장 평균가보다 높습니다"

#: src/components/Exchange/OrderEditor.js
msgid "Price is below Mark Price"
msgstr "가격이 시장 평군가보다 낮습니다"

#: src/pages/Dashboard/DashboardV2.js
#: src/pages/Stake/StakeV2.js
msgid "Price on Arbitrum"
msgstr "Arbitrum에서 가격"

#: src/pages/Dashboard/DashboardV2.js
#: src/pages/Stake/StakeV2.js
msgid "Price on Avalanche"
msgstr "Avalanche에서 가격"

#: src/pages/Actions/Actions.js
msgid "Profit"
msgstr "수익"

#: src/components/Exchange/PositionSeller.js
msgid "Profit price: {0} ${1}. This rule applies for the next {2}, until {3}."
msgstr "수익 가격: {0} ${1}. 해당 규칙은 다음의 {2}동안, {3}까지 적용됩니다."

#: src/pages/Ecosystem/Ecosystem.js
msgid "Projects developed by the GMX community. <0/>Please exercise caution when interacting with any app, apps are fully maintained by community developers."
msgstr ""

#: src/pages/Ecosystem/Ecosystem.js
msgid "Projects integrated with GMX."
msgstr "GMX와 통합된 프로젝트"

#: src/pages/Dashboard/AssetDropdown.tsx
msgid "Proof of Reserves"
msgstr "예비구두 증명"

#: src/components/Header/HomeHeaderLinks.tsx
msgid "Protocol"
msgstr ""

#: src/pages/Ecosystem/Ecosystem.js
#: src/pages/Ecosystem/Ecosystem.js
msgid "Protocol analytics"
msgstr "프로토콜 분석"

#: src/pages/BuyGlp/BuyGlp.js
msgid "Purchase <0>GLP tokens</0> to earn {nativeTokenSymbol} fees from swaps and leverages trading."
msgstr "<0>GLP 토큰</0>을 구입해서 스왑과 레버리지 트레이딩으로 생성된 {nativeTokenSymbol}를 얻기"

#: src/pages/Stake/StakeV2.js
msgid "Purchase Insurance"
msgstr "보험 구입"

#: src/components/TokenCard/TokenCard.js
#: src/components/TokenCard/TokenCard.js
msgid "Read more"
msgstr "더 알아보기"

#: src/components/Referrals/TradersStats.js
msgid "Rebates Distribution History"
msgstr "소개 보수 분배 내역"

#: src/components/Referrals/AffiliatesStats.js
#: src/components/Referrals/TradersStats.js
#: src/components/Referrals/TradersStats.js
msgid "Rebates are airdropped weekly."
msgstr "소개 보수는 매주 에어드랍됩니다."

#: src/components/Referrals/TradersStats.js
msgid "Rebates earned by this account as a trader."
msgstr "트레이더로서 이 계정이 획득한 소개 보수."

#: src/components/Referrals/AffiliatesStats.js
msgid "Rebates earned by this account as an affiliate."
msgstr "어필리에이트로서 이 계정이 획득한 소개 보수."

#: src/components/Exchange/ConfirmationBox.js
#: src/components/Exchange/PositionSeller.js
#: src/components/Exchange/PositionSeller.js
#: src/components/Exchange/SwapBox.js
#: src/components/Exchange/SwapBox.js
#: src/components/Glp/GlpSwap.js
#: src/components/Glp/GlpSwap.js
msgid "Receive"
msgstr "수령하기"

#: src/pages/BeginAccountTransfer/BeginAccountTransfer.js
#: src/pages/NftWallet/NftWallet.js
msgid "Receiver Address"
msgstr "수령할 주소"

#: src/pages/BeginAccountTransfer/BeginAccountTransfer.js
msgid "Receiver has not staked GLP tokens before"
msgstr "수취인은 지금까지 GLP 토큰을 스테이킹한 적이 없습니다."

#: src/pages/BeginAccountTransfer/BeginAccountTransfer.js
msgid "Receiver has not staked GMX tokens before"
msgstr "수취인은 지금까지 GMX 토큰을 스테이킹한 적이 없습니다."

#: src/components/Glp/GlpSwap.js
msgid "Redemption time not yet reached"
msgstr "아직 판매할 수 있는 시간이 아닙니다"

#: src/pages/Home/Home.js
msgid "Reduce Liquidation Risks"
msgstr "청산 위험 감소하기"

#: src/components/Exchange/PositionSeller.js
msgid "Reducing the position at the current price will forfeit a <0>pending profit</0> of {deltaStr}. <1/>"
msgstr "현재 가격에서 포지션을 줄이게되면 {deltaStr}의 <0>미확정손익</0>을 상실합니다."

#: src/components/Referrals/AffiliatesStats.js
msgid "Referral Code"
msgstr "추천인 코드"

#: src/components/Referrals/JoinReferralCode.js
msgid "Referral Code does not exist"
msgstr "추천인 코드가 존재하지 않습니다"

#: src/components/Referrals/AffiliatesStats.js
msgid "Referral Codes"
msgstr "추천인 코드"

#: src/components/Footer/constants.ts
msgid "Referral Terms"
msgstr "추천 약관"

#: src/components/Referrals/JoinReferralCode.js
msgid "Referral code added!"
msgstr "추천인 코드가 추가되었습니다!"

#: src/components/Referrals/AddAffiliateCode.js
msgid "Referral code created!"
msgstr "추천인 코드 생성 완료!"

#: src/pages/Referrals/Referrals.js
msgid "Referral code creation failed."
msgstr "추천인 코드 생성 실패."

#: src/pages/Referrals/Referrals.js
msgid "Referral code submitted!"
msgstr "추천인 코드 제출 완료!"

#: src/components/Referrals/JoinReferralCode.js
msgid "Referral code updated failed."
msgstr "추천인 코드 업데이트 실패."

#: src/components/Referrals/JoinReferralCode.js
msgid "Referral code updated!"
msgstr "추천인 코드 업데이트 완료!"

#: src/components/Header/AppHeaderLinks.tsx
msgid "Referrals"
msgstr "추천"

#: src/pages/Referrals/Referrals.js
msgid "Referrals <0/>"
msgstr ""

#: src/components/Exchange/TradeHistory.js
msgid "Request decrease {0} {longOrShortText}, -{1} USD, Acceptable Price: {2} {3} USD"
msgstr "{0} {longOrShortText} 감소 요청, -{1} USD, 허용가능한 가격: {2} {3} USD"

#: src/components/Exchange/TradeHistory.js
msgid "Request deposit into {0} {longOrShortText}"
msgstr "{0} {longOrShortText} 예치 요청"

#: src/components/Exchange/TradeHistory.js
msgid "Request increase {0} {longOrShortText}, +{1} USD, Acceptable Price: {2} {3} USD"
msgstr "{0} {longOrShortText} 증가 요청, +{1} USD, 허용가능한 가격: {2} {3} USD"

#: src/components/Exchange/TradeHistory.js
msgid "Request withdrawal from {0} {longOrShortText}"
msgstr "{0} {longOrShortText} 인출 요청"

#: src/components/Exchange/PositionSeller.js
msgid "Requested decrease of {0} {longOrShortText} by {sizeDeltaUsd} USD."
msgstr "{0} {longOrShortText} {sizeDeltaUsd} USD만큼의 감소 요청됨."

#: src/components/Exchange/PositionEditor.js
msgid "Requested deposit of {0} {1} into {2} {longOrShortText}."
msgstr "{0} {1}의 {2} {longOrShortText}으로 예치 요청됨."

#: src/components/Exchange/SwapBox.js
msgid "Requested increase of {tokenSymbol} {longOrShortText} by {0} USD."
msgstr "{tokenSymbol} {longOrShortText} {0} USD의 증가 요청됨."

#: src/components/Exchange/PositionEditor.js
msgid "Requested withdrawal of {0} USD from {1} {longOrShortText}."
msgstr "{1} {longOrShortText} {0} USD만큼 예치 요청됨."

#: src/pages/Stake/StakeV2.js
msgid "Reserve Amount"
msgstr "리저브 수량"

#: src/components/Glp/GlpSwap.js
msgid "Reserved"
msgstr "리저브 완료"

#: src/pages/Stake/StakeV2.js
#: src/pages/Stake/StakeV2.js
msgid "Reserved for Vesting"
msgstr "베스팅을 위해 리저브됨"

#: src/pages/Ecosystem/Ecosystem.js
msgid "Returns calculator for GMX and GLP"
msgstr "GMX 및 GLP 수익 계산기"

#: src/pages/Stake/StakeV1.js
#: src/pages/Stake/StakeV1.js
#: src/pages/Stake/StakeV1.js
#: src/pages/Stake/StakeV1.js
#: src/pages/Stake/StakeV1.js
#: src/pages/Stake/StakeV2.js
#: src/pages/Stake/StakeV2.js
msgid "Rewards"
msgstr "보상"

#: src/components/Referrals/AffiliatesStats.js
msgid "Rewards Distribution History"
msgstr "보상 분배 내역"

#: src/components/Referrals/AffiliatesStats.js
msgid "Rewards are airdropped weekly."
msgstr "보상은 매주 에어드랍됩니다."

#: src/components/Referrals/JoinReferralCode.js
msgid "Same as current active code"
msgstr "현재 유효한 코드와 같음"

#: src/App/App.js
msgid "Save"
msgstr "저장"

#: src/pages/Home/Home.js
msgid "Save on Costs"
msgstr "비용 절감"

#: src/components/Glp/GlpSwap.js
msgid "Save on Fees"
msgstr "수수료 절약"

#: src/components/Exchange/TokenSelector.js
msgid "Search Token"
msgstr "토큰 찾기"

#: src/components/NetworkDropdown/LanguagePopupHome.tsx
#: src/components/NetworkDropdown/NetworkDropdown.tsx
msgid "Select Language"
msgstr "언어 선택"

#: src/components/Exchange/PositionDropdown.js
msgid "Select Market"
msgstr "마켓 선택"

#: src/pages/ClaimEsGmx/ClaimEsGmx.js
msgid "Select an option"
msgstr "옵션 선택"

#: src/components/Exchange/SwapBox.js
#: src/components/Exchange/SwapBox.js
#: src/components/Exchange/SwapBox.js
#: src/components/Exchange/SwapBox.js
msgid "Select different tokens"
msgstr "다른 토큰 선택"

#: src/pages/ClaimEsGmx/ClaimEsGmx.js
msgid "Select your vesting option below then click \"Claim\"."
msgstr "베스팅 옵션을 선택한 후 \"수령하기\" 버튼을 클릭해주세요."

#: src/pages/BeginAccountTransfer/BeginAccountTransfer.js
msgid "Self-transfer not supported"
msgstr "자신에게 전송하는 것은 지원되지 않습니다"

#: src/components/Glp/GlpSwap.js
#: src/components/Glp/GlpSwap.js
#: src/components/Glp/GlpSwap.js
#: src/components/Glp/GlpSwap.js
#: src/pages/Stake/StakeV2.js
msgid "Sell GLP"
msgstr "GLP 판매"

#: src/components/Glp/GlpSwap.js
msgid "Sell failed."
msgstr "판매 실패"

#: src/components/Glp/GlpSwap.js
#: src/components/Glp/GlpSwap.js
msgid "Sell for {0}"
msgstr "{0}로 판매"

#: src/components/Glp/GlpSwap.js
msgid "Sell submitted!"
msgstr "판매 제출 완료!"

#: src/components/Glp/GlpSwap.js
msgid "Selling..."
msgstr "판매중..."

#: src/pages/BeginAccountTransfer/BeginAccountTransfer.js
msgid "Sender has withdrawn all tokens from GLP Vesting Vault"
msgstr "GLP의 베스팅 볼트에서 모든 토큰을 인출했습니다."

#: src/pages/BeginAccountTransfer/BeginAccountTransfer.js
msgid "Sender has withdrawn all tokens from GMX Vesting Vault"
msgstr "GMX의 베스팅 볼트에서 모든 토큰을 인출했습니다."

#: src/App/App.js
#: src/components/Header/AppHeaderLinks.tsx
#: src/components/NetworkDropdown/NetworkDropdown.tsx
#: src/components/NetworkDropdown/NetworkDropdown.tsx
msgid "Settings"
msgstr "설정"

#: src/components/Exchange/PositionsList.js
msgid "Share"
msgstr "공유"

#: src/components/Exchange/PositionDropdown.js
#: src/components/Exchange/PositionShare.js
msgid "Share Position"
msgstr "포지션 공유"

#: src/components/Exchange/ConfirmationBox.js
#: src/components/Exchange/ConfirmationBox.js
#: src/components/Exchange/ConfirmationBox.js
#: src/components/Exchange/ConfirmationBox.js
#: src/components/Exchange/ConfirmationBox.js
#: src/components/Exchange/ExchangeTVChart.js
#: src/components/Exchange/OrdersList.js
#: src/components/Exchange/PositionEditor.js
#: src/components/Exchange/PositionSeller.js
#: src/components/Exchange/PositionsList.js
#: src/components/Exchange/PositionsList.js
#: src/components/Exchange/PositionsList.js
#: src/components/Exchange/SwapBox.js
#: src/components/Exchange/SwapBox.js
#: src/components/Exchange/SwapBox.js
#: src/components/Exchange/SwapBox.js
#: src/components/Exchange/SwapBox.js
#: src/components/Exchange/TradeHistory.js
#: src/components/Exchange/TradeHistory.js
#: src/components/Exchange/TradeHistory.js
#: src/pages/Actions/Actions.js
#: src/pages/Actions/Actions.js
#: src/pages/Exchange/Exchange.js
#: src/pages/Exchange/Exchange.js
#: src/pages/Exchange/Exchange.js
#: src/pages/Exchange/Exchange.js
#: src/pages/OrdersOverview/OrdersOverview.js
msgid "Short"
msgstr "숏"

#: src/pages/Dashboard/DashboardV2.js
#: src/pages/Dashboard/DashboardV2.js
msgid "Short Positions"
msgstr "숏 포지션"

#: src/components/Exchange/SwapBox.js
msgid "Short {0}"
msgstr "{0} 숏"

#: src/components/Exchange/ConfirmationBox.js
msgid "Shorting..."
msgstr "숏 실행중..."

#: src/pages/Home/Home.js
msgid "Simple Swaps"
msgstr "간단한 스왑"

#: src/pages/Ecosystem/Ecosystem.js
msgid "Simulate your hedge strategy"
msgstr ""

#: src/components/Exchange/PositionEditor.js
#: src/components/Exchange/PositionSeller.js
#: src/components/Exchange/PositionsList.js
#: src/components/Exchange/PositionsList.js
msgid "Size"
msgstr "사이즈"

#: src/App/App.js
msgid "Slippage should be less than 5%"
msgstr "슬리피지는 5%미만이어야 합니다."

#: src/components/Exchange/SwapBox.js
msgid "Speed up page loading"
msgstr "페이지 로드 속도 향상"

#: src/components/Exchange/ConfirmationBox.js
#: src/components/Exchange/ConfirmationBox.js
msgid "Spread"
msgstr "스프레드"

#: src/pages/Ecosystem/Ecosystem.js
msgid "Spreadsheet for position calculations"
msgstr ""

#: src/pages/Dashboard/DashboardV2.js
msgid "Stablecoin Percentage"
msgstr "스테이블코인 비율"

#: src/pages/Stake/StakeV1.js
#: src/pages/Stake/StakeV1.js
#: src/pages/Stake/StakeV1.js
#: src/pages/Stake/StakeV2.js
#: src/pages/Stake/StakeV2.js
#: src/pages/Stake/StakeV2.js
#: src/pages/Stake/StakeV2.js
msgid "Stake"
msgstr "스테이킹"

#: src/pages/Stake/StakeV2.js
msgid "Stake <0>GMX</0> and <1>GLP</1> to earn rewards."
msgstr "<0>GMX</0>과 <1>GLP</1>를 스테이킹하여 보상을 획득하세요."

#: src/pages/Stake/StakeV2.js
msgid "Stake GMX"
msgstr "GMX 스테이킹"

#: src/pages/Stake/StakeV2.js
msgid "Stake GMX Rewards"
msgstr "GMX 보상 스테이킹"

#: src/pages/Stake/StakeV2.js
msgid "Stake Multiplier Points"
msgstr "멀티플라이어 포인트 스테이킹"

#: src/pages/Stake/StakeV2.js
msgid "Stake esGMX"
msgstr "esGMX 스테이킹"

#: src/pages/Stake/StakeV2.js
msgid "Stake esGMX Rewards"
msgstr "esGMX 보상 스테이킹"

#: src/pages/Stake/StakeV1.js
msgid "Stake failed"
msgstr "스테이킹 실패됨"

#: src/pages/Stake/StakeV2.js
msgid "Stake failed."
msgstr "스테이킹 실패됨."

#: src/pages/Stake/StakeV2.js
msgid "Stake submitted!"
msgstr "스테이킹 제출 완료!"

#: src/pages/Stake/StakeV1.js
msgid "Stake submitted! <0>View status.</0>"
msgstr "스테이킹 제출완료! <0>상태 보기.</0>"

#: src/components/Glp/GlpSwap.js
#: src/pages/Dashboard/DashboardV2.js
#: src/pages/Stake/StakeV1.js
#: src/pages/Stake/StakeV1.js
#: src/pages/Stake/StakeV1.js
#: src/pages/Stake/StakeV1.js
#: src/pages/Stake/StakeV1.js
#: src/pages/Stake/StakeV2.js
#: src/pages/Stake/StakeV2.js
#: src/pages/Stake/StakeV2.js
#: src/pages/Stake/StakeV2.js
msgid "Staked"
msgstr "스테이킹 완료"

#: src/pages/Stake/StakeV2.js
msgid "Staked Multiplier Points"
msgstr "스테이킹된 멀티플라이어 포인트"

#: src/pages/Stake/StakeV2.js
#: src/pages/Stake/StakeV2.js
msgid "Staked Tokens"
msgstr "스테이킹된 토큰"

#: src/pages/Stake/StakeV1.js
#: src/pages/Stake/StakeV2.js
msgid "Staking..."
msgstr "스테이킹중..."

#: src/pages/Dashboard/DashboardV2.js
msgid "Stats"
msgstr "통계"

#: src/pages/Ecosystem/Ecosystem.js
msgid "Structured Products"
msgstr "구조화금융 프로덕트"

#: src/components/Referrals/JoinReferralCode.js
msgid "Submit"
msgstr "제출"

#: src/pages/Dashboard/DashboardV1.js
#: src/pages/Dashboard/DashboardV1.js
#: src/pages/Dashboard/DashboardV1.js
#: src/pages/Dashboard/DashboardV2.js
#: src/pages/Dashboard/DashboardV2.js
msgid "Supply"
msgstr "공급량"

#: src/components/Exchange/OrdersList.js
#: src/components/Exchange/SwapBox.js
#: src/components/Exchange/SwapBox.js
#: src/components/Exchange/SwapBox.js
#: src/pages/OrdersOverview/OrdersOverview.js
msgid "Swap"
msgstr "스왑"

#: src/components/Exchange/PositionSeller.js
msgid "Swap Fee"
msgstr ""

#: src/components/Exchange/SwapBox.js
msgid "Swap Order created!"
msgstr "스완 주문 생성!"

#: src/components/Exchange/SwapBox.js
msgid "Swap Order creation failed."
msgstr "스왑 주문 생성 실패."

#: src/components/Exchange/SwapBox.js
msgid "Swap Order submitted!"
msgstr "스왑 주문 제출 완료!"

#: src/pages/OrdersOverview/OrdersOverview.js
msgid "Swap active: {0}, executed: {1}, cancelled: {2}"
msgstr "스왑 액티브: {0}, 실행 완료: {1}, 취소 완료: {2}"

#: src/components/Exchange/SwapBox.js
#: src/components/Exchange/SwapBox.js
#: src/components/Exchange/SwapBox.js
msgid "Swap failed."
msgstr "스왑 실패."

#: src/components/Glp/SwapErrorModal.tsx
msgid "Swap on 1inch"
msgstr "1inch에서 스왑하기"

#: src/components/Exchange/SwapBox.js
msgid "Swap submitted!"
msgstr "스왑 제출완료"

#: src/components/Exchange/SwapBox.js
msgid "Swap submitted."
msgstr "스왑 제출 완료."

#: src/components/Exchange/TradeHistory.js
msgid "Swap {0} USDG for {1} {2}"
msgstr "{0} USDG를 {1} {2}로 스왑"

#: src/components/Glp/GlpSwap.js
msgid "Swap {0} on 1inch"
msgstr "{0}을 1inch에서 스왑"

#: src/components/Exchange/SwapBox.js
msgid "Swap {0} submitted!"
msgstr "{0} 스왑 제출완료!"

#: src/components/Exchange/SwapBox.js
msgid "Swap {0} to {1} Fee"
msgstr "{0}에서 {1}로의 스왑 수수료"

#: src/components/Glp/SwapErrorModal.tsx
msgid "Swap {0} to {1} on 1inch"
msgstr "{0}에서 {1}로 1inch에서 스왑"

#: src/components/Exchange/TradeHistory.js
msgid "Swap {0} {1} for {2} USDG"
msgstr "{0} {1}을 {2} USDG로 스왑"

#: src/components/Exchange/TradeHistory.js
msgid "Swap {0} {1} for {2} {3}"
msgstr "{0} {1}을 {2} {3}으로 스왑"

#: src/components/Exchange/SwapBox.js
#: src/components/Exchange/SwapBox.js
#: src/components/Exchange/SwapBox.js
msgid "Swapped {0} {1} for {2} {3}!"
msgstr "{0} {1}에서 {2} {3}으로 스왑됨"

#: src/components/Exchange/ConfirmationBox.js
msgid "Swapping..."
msgstr "스왑중..."

#: src/components/Exchange/SwapBox.js
msgid "Swaps disabled, pending {0} upgrade"
msgstr "{0} 업그레이드를 위해 스왑이 비활성화되었습니다"

#: src/components/Glp/GlpSwap.js
#: src/pages/Dashboard/DashboardV2.js
msgid "TOKEN"
msgstr "토큰"

#: src/components/Exchange/SwapBox.js
msgid "Take-profit and stop-loss orders can be set after opening a position. <0/><1/>There will be a \"Close\" button on each position row, clicking this will display the option to set trigger orders. <2/><3/>For screenshots and more information, please see the <4>docs</4>."
msgstr "TP/SL 주문은 포지션을 연 후 가능합니다. <0/><1/>각 행의 \"닫기\" 버튼을 클리하면 트리거 주문 설정 화면을 표시합니다. <2/><3/>더 자세한 스크린샷과 정보는 <4>docs</4>를 참고해주세요."

#: src/pages/Dashboard/DashboardV2.js
#: src/pages/Dashboard/DashboardV2.js
msgid "Target Min Amount"
msgstr "최소 목표 수량"

#: src/pages/Dashboard/DashboardV2.js
msgid "Target Weight"
msgstr "목표 가중치"

#: src/pages/Ecosystem/Ecosystem.js
msgid "Telegram Group"
msgstr "텔레그램 그룹"

#: src/pages/Ecosystem/Ecosystem.js
msgid "Telegram Group (Chinese)"
msgstr "텔레그램 그룹 (중국어)"

#: src/pages/Ecosystem/Ecosystem.js
msgid "Telegram Group (Portuguese)"
msgstr "텔레그램 그룹 (포르투갈어)"

#: src/pages/Ecosystem/Ecosystem.js
msgid "Telegram Groups"
msgstr "텔레그램 그룹"

#: src/pages/Ecosystem/Ecosystem.js
msgid "Telegram bot for GMX Swaps monitoring"
msgstr ""

#: src/pages/Ecosystem/Ecosystem.js
msgid "Telegram bot for GMX position updates"
msgstr "GMX 포지션 업데이트를 위한 텔레그램 봇"

#: src/pages/Ecosystem/Ecosystem.js
msgid "Telegram bot for Open Interest on GMX"
msgstr "GMX 미결제약정을 위한 텔레그램 봇"

#: src/components/Footer/constants.ts
msgid "Terms and Conditions"
msgstr "약관"

#: src/pages/Stake/StakeV1.js
msgid "The <0>GMX migration</0> is in progress, please migrate your GMT, xGMT, GMT-USDG and xGMT-USDG tokens.<1/>USDG tokens will continue to function as before and do not need to be migrated."
msgstr "<0>GMX 마이그레이션</0>은 진행중입니다. 귀하의 GMT, xGMT, GMT-USDG 및 xGMT-USDG 토큰을 이전해주세요.<1/>USDG 토큰은 계속 기능하기때문에 이전할 필요가 없습니다."

#: src/components/Stake/GMXAprTooltip.tsx
msgid "The Boosted APR is from your staked Multiplier Points."
msgstr "\"APR 부스트는 스테이킹된 멀티플라이어 포인트로부터 적용됩니다."

#: src/pages/Stake/StakeV1.js
msgid "The Gambit protocol is in beta, please read the <0>staking details</0>before participating."
msgstr "해당 Gambit 프로토콜은 베타 버전입니다. 참여하기 전에 <0>스테이킹 세부사항</0>을 참조해주세요."

#: src/pages/ClaimEsGmx/ClaimEsGmx.js
msgid "The address of the esGMX (IOU) token is {esGmxIouAddress}."
msgstr "esGMX (IOU) 토큰의 주소는 {esGmxIouAddress}입니다."

#: src/components/Exchange/SwapBox.js
msgid "The borrow fee is calculated as (assets borrowed) / (total assets in pool) * 0.01% per hour."
msgstr "차용 수수료는 시간당 (차용된 자산) / (풀 안의 총 자산) * 0.01%로 계산됩니다."

#: src/pages/ClaimEsGmx/ClaimEsGmx.js
msgid "The esGMX (IOU) token is transferrable. You can add the token to your wallet and send it to another address to claim if you'd like."
msgstr "\"esGMX (IOU) 토큰의 주소는 {esGmxIouAddress} 입니다."

#: src/pages/ClaimEsGmx/ClaimEsGmx.js
msgid "The esGMX tokens can be staked or vested at any time."
msgstr "esGMX는 언제든지 스테이킹하거나 베스팅 할 수 있습니다."

#: src/lib/contracts/callContract.tsx
msgid "The mark price has changed, consider increasing your Allowed Slippage by clicking on the \"...\" icon next to your address."
msgstr "시장 평균가가 변화되었습니다. 귀하의 주소 옆에 \"...\" 아이콘을 클릭해서 허용 가능한 슬리피지 증가를 고려해보세요."

#: src/components/Exchange/ConfirmationBox.js
msgid "The order will only execute if the price conditions are met and there is sufficient liquidity"
msgstr "주문은 가격 조건 및 유동성 충분 요건이 만족하는 경우에만 실행됩니다"

#: src/components/Exchange/PositionEditor.js
msgid "The pending borrow fee will be charged on this transaction."
msgstr ""

#: src/components/Exchange/SwapBox.js
msgid "The position will be opened at {0} USD with a max slippage of {1}%.<0/><1/>The slippage amount can be configured under Settings, found by clicking on your address at the top right of the page after connecting your wallet.<2/><3/><4>More Info</4>"
msgstr "해당 포지션은 최대 슬리피지 {1}%의 {0} USD에서 열리게 됩니다.<0/><1/>슬리피지 설정은 지갑 연동 후 최상단 우측, 귀하의 지갑주소 우측의 세팅을 통해서 설정할 수 있습니다.<2/><3/><4>더 자세한 정보<4/>"

#: src/components/Exchange/OrdersList.js
msgid "The price that the order can be executed at may differ slightly from the chart price as market orders can change the price while limit / trigger orders cannot."
msgstr "주문이 실행될 수 있는 가격은 차트에 표시된 가격과 조금 다를 수 있습니다. 그 이유는 시장가 주문이 가격을 바꿀 수 있는 반면 지정가 주문이나 트리거 주문이 가격을 바꾸지는 않기 때문입니다."

#: src/components/Referrals/referralsHelper.js
msgid "The referral code can't be more than {MAX_REFERRAL_CODE_LENGTH} characters."
msgstr "추천인 코드의 길이는 {MAX_REFERRAL_CODE_LENGTH}글자를 넘을 수 없습니다."

#: src/components/Exchange/ConfirmationBox.js
msgid "The spread is > 1%, please ensure the trade details are acceptable before comfirming"
msgstr "스프레드가 1%를 초과합니다. 해당 트레이드의 상세 정보를 확인 후 진행해주세요."

#: src/components/ModalViews/RedirectModal.js
msgid "The website is a community deployed and maintained instance of the open source <0>GMX front end</0>, hosted and served on the distributed, peer-to-peer <1>IPFS network</1>."
msgstr "웹사이트는 오픈소스인 <0>GMX front end</0>를 이용하고 커뮤니티에의해 배포되며, P2P <1>IPFS network<1/>에 의해 서빙및 호스팅됩니다."

#: src/components/Exchange/SwapBox.js
msgid "There are more longs than shorts, borrow fees for shorting is currently zero"
msgstr "숏 포지션보다 롱 포지션이 더 많이 열려있기 때문에, 현재 숏 포지션에 적용되는 차용수수료는 0입니다"

#: src/components/Exchange/SwapBox.js
msgid "There are more shorts than longs, borrow fees for longing is currently zero"
msgstr "롱 포지션보다 숏 포지션이 더 많이 열려있기 때문에, 현재 롱 포지션에 적용되는 차용수수료는 0입니다"

#: src/domain/tokens/approveTokens.tsx
#: src/lib/contracts/callContract.tsx
msgid "There is not enough ETH in your account on Arbitrum to send this transaction.<0/><1/><2>Bridge ETH to Arbitrum</2>"
msgstr "해당 트랜잭션을 처리하기위한 충분한 ETH가 귀하의 Abritrum 계정에 존재하지 않습니다.<0/><1/><2>Abritrum으로 ETH를 브릿징하세요</2>"

#: src/components/Glp/SwapErrorModal.tsx
msgid "There is not enough liquidity in a single token for your size. Please check the Save on Fees section and consider splitting your order into several different ones"
msgstr "한 종류의 토큰에서 해당 스왑을 실현할 수 있는 충분한 유동성이 존재하지 않습니다. \" 수수료 절약 섹션을 확인 후 주문을 복수로 분할하는 것을 검토해주세요"

#: src/components/Exchange/ConfirmationBox.js
msgid "There may not be sufficient liquidity to execute your order when the price conditions are met"
msgstr "가격 조건이 충족되었을 때 귀하의 주문을 실행할 수 있는 충분한 유동성이 존재하지 않을 수 있습니다"

#: src/components/Referrals/AffiliatesStats.js
msgid "This code has been taken by someone else on {0}, you will not receive rebates from traders using this code on {1}."
msgstr "해당 코드는 {0}에서 다른 사용자에 의해 이미 사용되었습니다. {1}에서는 해당 코드를 통해 트레이더로부터의 소개 보수는 받을 수 없습니다."

#: src/components/Referrals/AffiliatesStats.js
msgid "This code is not yet registered on {0}, you will not receive rebates there.<0/><1/>Switch your network to create this code on {1}."
msgstr "해당 코드는 {0}에 아직 등록되지 않았기때문에, 소개 보수를 받을 수 없습니다.<0/><1/>네트워크를 변경후 해당 코드를 {1}상에서 생성하세요."

#: src/components/Exchange/ConfirmationBox.js
msgid "This is the network cost required to execute the postion. <0>More Info</0>"
msgstr "포지션을 실행하기 위해 요구되는 네트워크 비용입니다. <0>더 자세한 정보</0>"

#: src/components/Exchange/PositionEditor.js
msgid "This is the network cost required to execute the {depositOrWithdrawalText}.<0/><1/><2>More Info</2>"
msgstr "{depositOrWithdrawalText}를 실행하기 위해 요구되는 네트워크 비용입니다.<0/><1/><2>더 자세한 정보</2>"

#: src/components/Exchange/PositionSeller.js
msgid "This order will forfeit a <0>profit</0> of {deltaStr}. <1/>"
msgstr "해당 주문은 {deltaStr}의 <0>손익</0>을 상실하게 돕니다. <1/>"

#: src/components/Exchange/TradeHistory.js
msgid "This position was liquidated as the max leverage of 100x was exceeded."
msgstr "해당 포지션은 최대 레버리지인 100x를 초과하여 청산되었습니다."

#: src/components/Referrals/TradersStats.js
msgid "Tier {0} ({1}% discount)"
msgstr "티어 {0} ({1}% 할인)"

#: src/components/Referrals/AffiliatesStats.js
msgid "Tier {0} ({1}% rebate)"
msgstr "티어 {0} ({1}% 소개보수)"

#: src/components/Migration/Migration.js
msgid "To Receive"
msgstr "수취하기"

#: src/pages/CompleteAccountTransfer/CompleteAccountTransfer.js
msgid "To complete the transfer, you must switch your connected account to {receiver}."
msgstr "전송을 완료하려면 {receiver} 계정에 다시 연결해야 합니다."

#: src/pages/BuyGMX/BuyGMX.tsx
msgid "To purchase GMX on the {0} blockchain, please <0>change your network</0>."
msgstr ""

#: src/components/Glp/GlpSwap.js
msgid "To reduce fees, select a different asset to pay with."
msgstr "수수료를 줄이기 위해서는 다른 자산으로 지불해주세요."

#: src/components/Glp/GlpSwap.js
msgid "To reduce fees, select a different asset to receive."
msgstr "수수료를 줄이기 위해서는 다른 자산으로 수령해주세요."

#: src/pages/Dashboard/DashboardV2.js
msgid "Tokens"
msgstr "토큰"

#: src/pages/Stake/StakeV2.js
msgid "Total"
msgstr "총계"

#: src/components/Migration/Migration.js
msgid "Total Assets Migrated"
msgstr "총 이전된 자산"

#: src/pages/Stake/StakeV1.js
msgid "Total Assets Staked"
msgstr "총 스테이킹된 자산"

#: src/pages/Dashboard/DashboardV2.js
#: src/pages/Dashboard/DashboardV2.js
msgid "Total Fees"
msgstr "총 수수료"

#: src/pages/Dashboard/DashboardV1.js
msgid "Total Fees Distributed"
msgstr "총 분배된 수수료"

#: src/components/Referrals/AffiliatesStats.js
#: src/components/Referrals/AffiliatesStats.js
#: src/components/Referrals/TradersStats.js
msgid "Total Rebates"
msgstr "총 소개 보수"

#: src/pages/Stake/StakeV2.js
msgid "Total Rewards"
msgstr "총 보상"

#: src/pages/Dashboard/DashboardV2.js
#: src/pages/Dashboard/DashboardV2.js
#: src/pages/Stake/StakeV1.js
#: src/pages/Stake/StakeV1.js
#: src/pages/Stake/StakeV1.js
#: src/pages/Stake/StakeV1.js
#: src/pages/Stake/StakeV1.js
#: src/pages/Stake/StakeV2.js
#: src/pages/Stake/StakeV2.js
#: src/pages/Stake/StakeV2.js
msgid "Total Staked"
msgstr "총 스테이킹"

#: src/pages/Dashboard/DashboardV2.js
msgid "Total Stats"
msgstr "전체 통계"

#: src/components/Glp/GlpSwap.js
#: src/pages/Stake/StakeV1.js
#: src/pages/Stake/StakeV1.js
#: src/pages/Stake/StakeV2.js
#: src/pages/Stake/StakeV2.js
#: src/pages/Stake/StakeV2.js
msgid "Total Supply"
msgstr "총 공급량"

#: src/components/Referrals/AffiliatesStats.js
msgid "Total Traders Referred"
msgstr "추천한 총 트레이더"

#: src/components/Referrals/AffiliatesStats.js
#: src/components/Referrals/TradersStats.js
#: src/pages/Home/Home.js
msgid "Total Trading Volume"
msgstr "총 트레이딩 거래량"

#: src/pages/Home/Home.js
msgid "Total Users"
msgstr "총 유저"

#: src/components/Referrals/AffiliatesStats.js
#: src/pages/Dashboard/DashboardV2.js
#: src/pages/Dashboard/DashboardV2.js
msgid "Total Volume"
msgstr "총 거래량"

#: src/pages/Dashboard/DashboardV1.js
msgid "Total Volume Since 28 April 2021"
msgstr "2021년 4월 28일 이후 총 거래량"

#: src/pages/OrdersOverview/OrdersOverview.js
msgid "Total active: {openTotal}, executed: {executedTotal}, cancelled: {cancelledTotal}"
msgstr "전체 액티브: {openTotal}, 실행 완료: {executedTotal}, 취소 완료: {cancelledTotal}"

#: src/pages/Dashboard/DashboardV1.js
msgid "Total fees earned since {0}: {1} USD<0/>Fee assets: {feeText}"
msgstr "{0}이후로 얻은 총 수수료: {1} USD<0/>수수료 자산: {feeText}"

#: src/components/StatsTooltip/StatsTooltip.tsx
msgid "Total:"
msgstr "총계:"

#: src/components/Header/AppHeaderUser.tsx
#: src/components/Header/AppHeaderUser.tsx
msgid "Trade"
msgstr "트레이드"

#: src/pages/Home/Home.js
msgid "Trade BTC, ETH, AVAX and other top cryptocurrencies with up to 50x leverage directly from your wallet"
msgstr ""

#: src/components/Exchange/ExchangeBanner.js
msgid "Trade on GMX and win <0>$250.000</0> in prizes! Live until November 30th, <1>click here</1> to learn more."
msgstr "GMX에서 트레이드하고 <0>$250.000</0> 상금을 획득하세요! 11월 30일까지 진행되며, <1>여기를 클릭해</1> 더 많은 정보를 확인하세요."

#: src/pages/Referrals/Referrals.js
msgid "Traders"
msgstr "트레이더"

#: src/components/Referrals/AffiliatesStats.js
msgid "Traders Referred"
msgstr "추천한 트레이더"

#: src/pages/Exchange/Exchange.js
msgid "Trades"
msgstr "트레이드"

#: src/components/Exchange/SwapBox.js
msgid "Trading guide"
msgstr "트레이딩 가이드"

#: src/pages/NftWallet/NftWallet.js
msgid "Tranferring..."
msgstr "전송중..."

#: src/components/Referrals/AffiliatesStats.js
#: src/components/Referrals/TradersStats.js
msgid "Transaction"
msgstr "거래"

#: src/lib/contracts/callContract.tsx
msgid "Transaction completed!"
msgstr "트랜잭션 완료!"

#: src/lib/contracts/callContract.tsx
msgid "Transaction failed"
msgstr "트랜잭션 실패"

#: src/lib/contracts/callContract.tsx
msgid "Transaction failed due to RPC error.<0/><1/>Please try changing the RPC url in your wallet settings. <2>More info</2>"
msgstr "RPC 에러로 인해 트랜잭션이 실패했스빈아.<0/><1/>지갑 설정에서 RPC url을 변경하여 시도해주세요. <2>더 자세한 정보</2>"

#: src/lib/contracts/callContract.tsx
msgid "Transaction sent."
msgstr "트랜잭션 전송됨."

#: src/lib/contracts/callContract.tsx
msgid "Transaction was cancelled."
msgstr "트랜잭션 실패됨."

#: src/pages/BeginAccountTransfer/BeginAccountTransfer.js
#: src/pages/Stake/StakeV2.js
msgid "Transfer Account"
msgstr "계정 이전"

#: src/pages/NftWallet/NftWallet.js
msgid "Transfer NFT"
msgstr "NFT 전송하기"

#: src/pages/BeginAccountTransfer/BeginAccountTransfer.js
msgid "Transfer Submitted"
msgstr "전송 제출 완료"

#: src/pages/BeginAccountTransfer/BeginAccountTransfer.js
msgid "Transfer already initiated"
msgstr "이전이 이미 시작됐습니다"

#: src/pages/BeginAccountTransfer/BeginAccountTransfer.js
#: src/pages/CompleteAccountTransfer/CompleteAccountTransfer.js
#: src/pages/NftWallet/NftWallet.js
msgid "Transfer failed."
msgstr "이전 실패."

#: src/pages/BeginAccountTransfer/BeginAccountTransfer.js
#: src/pages/CompleteAccountTransfer/CompleteAccountTransfer.js
#: src/pages/NftWallet/NftWallet.js
msgid "Transfer submitted!"
msgstr "이전 제출 완료!"

#: src/pages/BuyGMX/BuyGMX.tsx
msgid "Transfer {nativeTokenSymbol}"
msgstr ""

#: src/pages/BeginAccountTransfer/BeginAccountTransfer.js
msgid "Transferring"
msgstr "이전중"

#: src/components/Exchange/OrdersList.js
#: src/components/Exchange/PositionSeller.js
#: src/components/Exchange/SwapBox.js
msgid "Trigger"
msgstr "트리거"

#: src/components/Exchange/PositionSeller.js
msgid "Trigger Price"
msgstr "트리거 가격"

#: src/components/Exchange/PositionSeller.js
msgid "Trigger order disabled, pending {0} upgrade"
msgstr "{0} 업그레이들 위해 트리거 주문이 비활성화되었습니다."

#: src/components/Exchange/TradeHistory.js
msgid "Try increasing the \"Allowed Slippage\", under the Settings menu on the top right"
msgstr "우측 상단의 세팅을 이용해 \"허용 가능한 슬리피지\"를 증가시켜보세요"

#: src/components/Exchange/TradeHistory.js
msgid "Try increasing the \"Allowed Slippage\", under the Settings menu on the top right."
msgstr "우측 상단의 세팅을 이용해 \"허용 가능한 슬리피지\"를 증가시켜보세요"

#: src/components/Exchange/PositionShare.js
msgid "Tweet"
msgstr "Tweet"

#: src/pages/Home/Home.js
msgid "Two tokens create our ecosystem"
msgstr "두개의 토큰이 생태계를 형성하고 있습니다"

#: src/App/App.js
msgid "Txn failed. <0>View</0>"
msgstr "트랜잭션 실패됨. <0>보기</0>"

#: src/components/Exchange/OrdersList.js
#: src/pages/OrdersOverview/OrdersOverview.js
msgid "Type"
msgstr "타입"

#: src/pages/Dashboard/DashboardV1.js
msgid "USDG Debt"
msgstr "USDG 부채"

#: src/pages/Dashboard/DashboardV2.js
msgid "UTILIZATION"
msgstr "이용률"

#: src/pages/Stake/StakeV1.js
#: src/pages/Stake/StakeV1.js
#: src/pages/Stake/StakeV1.js
#: src/pages/Stake/StakeV1.js
#: src/pages/Stake/StakeV1.js
#: src/pages/Stake/StakeV2.js
#: src/pages/Stake/StakeV2.js
#: src/pages/Stake/StakeV2.js
#: src/pages/Stake/StakeV2.js
msgid "Unstake"
msgstr "언스테이킹"

#: src/pages/Stake/StakeV2.js
msgid "Unstake GMX"
msgstr "GMX 언스테이킹"

#: src/pages/Stake/StakeV2.js
msgid "Unstake completed!"
msgstr "언스테이킹 완료!"

#: src/pages/Stake/StakeV2.js
msgid "Unstake esGMX"
msgstr "스테이킹되지 않은 esGMX"

#: src/pages/Stake/StakeV1.js
msgid "Unstake failed"
msgstr "스테이킹 실패"

#: src/pages/Stake/StakeV2.js
msgid "Unstake failed."
msgstr "언스테이킹 실패."

#: src/pages/Stake/StakeV2.js
msgid "Unstake submitted!"
msgstr "언스테이킹 제출 완료!"

#: src/pages/Stake/StakeV1.js
msgid "Unstake submitted! <0>View status.</0>"
msgstr "언스테이킹 제출완료! <0>상태 보기.</0>"

#: src/pages/Stake/StakeV2.js
msgid "Unstaking will burn <0>{0} Multiplier Points</0>. {1}"
msgstr ""

#: src/pages/Stake/StakeV1.js
#: src/pages/Stake/StakeV2.js
msgid "Unstaking..."
msgstr "언스테이킹중..."

#: src/lib/wallets/index.tsx
msgid "Unsupported chain. Switch to Arbitrum network on your wallet and try again"
msgstr "지원하지 않는 체인입니다. 지갑을 Arbitrum 네트워크로 변경하여 다시 시도해주세요"

#: src/components/Exchange/TradeHistory.js
#: src/components/Referrals/JoinReferralCode.js
msgid "Update"
msgstr "업데이트"

#: src/components/Exchange/OrderEditor.js
msgid "Update Order"
msgstr "주문 업데이트"

#: src/components/Exchange/OrderEditor.js
msgid "Updating Order..."
msgstr "주문 업데이트중..."

#: src/components/Referrals/JoinReferralCode.js
msgid "Updating..."
msgstr "업데이트중..."

#: src/components/Exchange/PositionsList.js
msgid "Use the \"Close\" button to reduce your position size, or to set stop-loss / take-profit orders."
msgstr "포지션을 감소시키거나 TP/SL을 위해 \"닫기\" 버튼을 사용하세요."

#: src/pages/Stake/StakeV2.js
msgid "Use the \"Compound\" button to stake your Multiplier Points."
msgstr "멀티플라이어 포인트를 스테이킹하기 위해 \"수령 후 스테이킹\" 버튼을 사용하세요."

#: src/components/Exchange/PositionsList.js
#: src/components/Exchange/PositionsList.js
msgid "Use the Edit Collateral icon to deposit or withdraw collateral."
msgstr "담보 예치 혹은 인출을 위해 담보 수정하기 아이콘을 사용하세요."

#: src/components/Exchange/SwapBox.js
msgid "Useful Links"
msgstr "유용한 링크"

#: src/pages/Dashboard/DashboardV1.js
#: src/pages/Dashboard/DashboardV2.js
msgid "Utilization"
msgstr "이용률"

#: src/pages/Stake/StakeV2.js
msgid "Vault Capacity"
msgstr "볼트 수용량"

#: src/pages/Stake/StakeV2.js
msgid "Vault Capacity for your Account:"
msgstr "귀하 계정의 볼트 수용량:"

#: src/pages/Stake/StakeV2.js
msgid "Vest"
msgstr "베스팅"

#: src/pages/ClaimEsGmx/ClaimEsGmx.js
msgid "Vest with GLP on Arbitrum"
msgstr "Arbitrum에서 GLP로 베스팅하기"

#: src/pages/ClaimEsGmx/ClaimEsGmx.js
msgid "Vest with GLP on Avalanche"
msgstr "Avalanche에서 GMX로 베스팅하기"

#: src/pages/ClaimEsGmx/ClaimEsGmx.js
msgid "Vest with GMX on Arbitrum"
msgstr "Arbitrum에서 GMX로 베스팅하기"

#: src/pages/ClaimEsGmx/ClaimEsGmx.js
msgid "Vest with GMX on Avalanche"
msgstr "Avalanche에서 GMX로 베스팅하기"

#: src/pages/BeginAccountTransfer/BeginAccountTransfer.js
msgid "Vested GLP not withdrawn"
msgstr "베스트팅된 GLP에서 인출되지 않은 양"

#: src/pages/BeginAccountTransfer/BeginAccountTransfer.js
msgid "Vested GMX not withdrawn"
msgstr "베스트팅된 GMX에서 인출되지 않은 양"

#: src/pages/Stake/StakeV2.js
#: src/pages/Stake/StakeV2.js
msgid "Vesting Status"
msgstr "베스팅 상황"

#: src/App/App.js
#: src/pages/Exchange/Exchange.js
#: src/pages/Exchange/Exchange.js
msgid "View"
msgstr "보기"

#: src/pages/BuyGlp/BuyGlp.js
msgid "View <0>staking</0> page."
msgstr ""

#: src/components/AddressDropdown/AddressDropdown.tsx
msgid "View in Explorer"
msgstr "Explorer에서 보기"

#: src/lib/contracts/callContract.tsx
msgid "View status."
msgstr "상태 보기."

#: src/pages/Dashboard/DashboardV1.js
#: src/pages/Dashboard/DashboardV2.js
msgid "Volume"
msgstr "거래량"

#: src/components/Referrals/TradersStats.js
msgid "Volume traded by this account with an active referral code."
msgstr "유효한 추천인 코드를 사용하여 이 계정으로 트레이드된 거래량"

#: src/components/Referrals/AffiliatesStats.js
msgid "Volume traded by your referred traders."
msgstr "귀하가 추천한 트레이더들의 거래량"

#: src/components/Header/HomeHeaderLinks.tsx
msgid "Voting"
msgstr ""

#: src/components/Glp/GlpSwap.js
msgid "WALLET"
msgstr "지갑이"

#: src/components/Glp/GlpSwap.js
msgid "WARNING: High Fees"
msgstr "경고: 높은 수수료"

#: src/components/Exchange/PositionsList.js
#: src/components/Exchange/PositionsList.js
msgid "WARNING: This position has a low amount of collateral after deducting borrowing fees, deposit more collateral to reduce the position's liquidation risk."
msgstr "경고: 이 포지션은 차용수수료를 차감하면 담보액이 낮습니다. 포지션 청산 위험을 줄이기 위해 담보액을 늘려주세요."

#: src/pages/Dashboard/DashboardV2.js
msgid "WEIGHT"
msgstr "비중"

#: src/components/Exchange/SwapBox.js
#: src/components/Glp/GlpSwap.js
#: src/components/Migration/Migration.js
msgid "Waiting for Approval"
msgstr "승인 대기중"

#: src/components/Glp/GlpSwap.js
#: src/components/Glp/GlpSwap.js
#: src/components/Migration/Migration.js
#: src/pages/Stake/StakeV1.js
#: src/pages/Stake/StakeV1.js
#: src/pages/Stake/StakeV1.js
#: src/pages/Stake/StakeV1.js
#: src/pages/Stake/StakeV1.js
#: src/pages/Stake/StakeV2.js
#: src/pages/Stake/StakeV2.js
#: src/pages/Stake/StakeV2.js
#: src/pages/Stake/StakeV2.js
msgid "Wallet"
msgstr "지갑"

#: src/pages/BeginAccountTransfer/BeginAccountTransfer.js
#: src/pages/CompleteAccountTransfer/CompleteAccountTransfer.js
msgid "Wallet is not connected"
msgstr "지갑이 연결되지 않았습니다"

#: src/pages/ClaimEsGmx/ClaimEsGmx.js
#: src/pages/NftWallet/NftWallet.js
msgid "Wallet not connected"
msgstr "지갑이 연결되지 않음"

#: src/pages/Stake/StakeV1.js
msgid "Wallet not yet connected"
msgstr "지갑이 아직 연동되지 않았습니다"

#: src/App/App.js
msgid "WalletConnect"
msgstr "지갑연결"

#: src/pages/Dashboard/DashboardV2.js
msgid "Weight"
msgstr "가중치"

#: src/components/Exchange/SwapBox.js
msgid "When closing the position, you can select which token you would like to receive the profits in."
msgstr "포지션을 닫을 때, 어떤 토큰으로 이익을 수취할 지 선택할 수 있습니다."

#: src/components/Exchange/PositionEditor.js
#: src/components/Exchange/PositionEditor.js
#: src/components/Exchange/PositionEditor.js
#: src/components/Exchange/PositionEditor.js
#: src/pages/Stake/StakeV2.js
#: src/pages/Stake/StakeV2.js
msgid "Withdraw"
msgstr "인출"

#: src/components/Exchange/PositionEditor.js
msgid "Withdraw disabled, pending {0} upgrade"
msgstr "{0} 업그레이들 위해 인출이 비활성화되었습니다."

#: src/pages/Stake/StakeV2.js
msgid "Withdraw failed."
msgstr "인출 실패."

#: src/pages/Stake/StakeV2.js
msgid "Withdraw from GLP Vault"
msgstr "GLP 볼트에서 인출"

#: src/pages/Stake/StakeV2.js
msgid "Withdraw from GMX Vault"
msgstr "GMX 볼트에서 인출"

#: src/pages/Stake/StakeV2.js
msgid "Withdraw submitted."
msgstr "인출 제출 완료."

#: src/components/Exchange/TradeHistory.js
msgid "Withdraw {0} USD from {1} {longOrShortText}"
msgstr "{1} {longOrShortText} {0} USD 인출"

#: src/components/Exchange/PositionEditor.js
msgid "Withdrawal failed."
msgstr "인출 실패."

#: src/components/Exchange/PositionEditor.js
msgid "Withdrawal submitted."
msgstr "인출 제출 완료."

#: src/components/Exchange/PositionEditor.js
msgid "Withdrawing..."
msgstr "인출중..."

#: src/pages/Stake/StakeV2.js
msgid "Withdrawn!"
msgstr "인출 완료!"

#: src/pages/Exchange/Exchange.js
msgid "Withdrew {0} USD from {tokenSymbol} {longOrShortText}."
msgstr "{tokenSymbol} {longOrShortText} {0} USD 인출됨."

#: src/pages/Ecosystem/Ecosystem.js
msgid "Yield Optimizer on Avalanche"
msgstr "Avalanche 일드 옵티마이저"

#: src/pages/Ecosystem/Ecosystem.js
msgid "Yield Vaults"
msgstr "일드 볼트"

#: src/pages/Ecosystem/Ecosystem.js
msgid "Yield simulator for GMX"
msgstr "GMX를 위한 일드 시뮬레이터"

#: src/pages/Stake/StakeV2.js
msgid "You are earning {0}% more {nativeTokenSymbol} rewards using {1} Staked Multiplier Points."
msgstr "스테이킹된 {1} 멀티플라이어 포인트을 통해 보상의 {nativeTokenSymbol} {0}% 더 획득하고 있습니다."

#: src/pages/Stake/StakeV2.js
msgid "You are earning {nativeTokenSymbol} rewards with {0} tokens.<0/>Tokens: {amountStr}."
msgstr "귀하는 {nativeTokenSymbol} 보상을 {0} 토큰으로 얻고 있습니다.<0/> 토큰: {amountStr}"

#: src/components/ModalViews/RedirectModal.js
msgid "You are leaving GMX.io and will be redirected to a third party, independent website."
msgstr "귀하는 GMX.io 페이지를 벗어나, 써드파티 웹사이트로 리다이렉트되고 있습니다."

#: src/pages/BuyGMX/BuyGMX.tsx
msgid "You can buy AVAX directly on <0>Avalanche</0> using these options:"
msgstr ""

#: src/pages/BuyGMX/BuyGMX.tsx
msgid "You can buy ETH directly on <0>Arbitrum</0> using these options:"
msgstr ""

#: src/components/Exchange/SwapBox.js
msgid "You can change the \"Collateral In\" token above to find lower fees"
msgstr "더 낮은 수수로를 찾기 위해 \"담보자산\"을 변경할 수 있습니다"

#: src/components/Exchange/ConfirmationBox.js
#: src/components/Exchange/PositionSeller.js
msgid "You can change this in the settings menu on the top right of the page.<0/><1/>Note that a low allowed slippage, e.g. less than 0.5%, may result in failed orders if prices are volatile."
msgstr "페이지 우측 상단의 설정 메뉴를 통해 변경할 수 있습니다.<0/><1/>가격 변동이 심할 경우, 0.5%미만의 낮은 슬리피지는, 주문이 실패될 수 있습니다."

#: src/pages/ClaimEsGmx/ClaimEsGmx.js
msgid "You can check your claim history <0>here</0>."
msgstr "<0>여기</0>에서 수령한 내역을 확인할 수 있습니다."

#: src/pages/ClaimEsGmx/ClaimEsGmx.js
msgid "You can currently vest a maximum of {0} esGMX tokens at a ratio of {1} {stakingToken} to 1 esGMX."
msgstr "{1} {stakingToken} 대 1 esGMX 비율로 최대 {0} esGMX 토큰을 현재 베스팅 할 수 있습니다."

#: src/pages/BuyGMX/BuyGMX.tsx
msgid "You can transfer AVAX from other networks to Avalanche using any of the below options:"
msgstr ""

#: src/pages/BuyGMX/BuyGMX.tsx
msgid "You can transfer ETH from other networks to Arbitrum using any of the below options:"
msgstr "아래의 옵션중 하나를 사용해, ETH를 Arbitrum에 보낼 수 있습니다."

#: src/pages/BeginAccountTransfer/BeginAccountTransfer.js
msgid "You have a <0>pending transfer</0> to {pendingReceiver}."
msgstr "{pendingReceiver}로 <0>전송 보류중</0>"

#: src/pages/CompleteAccountTransfer/CompleteAccountTransfer.js
msgid "You have a pending transfer from {sender}."
msgstr "{sender}로부터 보류중인 전송이 있습니다."

#: src/components/Exchange/ConfirmationBox.js
msgid "You have an active Limit Order to Increase {longOrShortText} {sizeInToken} {0} (${1}) at price ${2}"
msgstr "{longOrShortText} {sizeInToken} {0} (${1})를 ${2} 가격에서 증가시키는 액티브한 지정가 주문이 존재합니다."

#: src/components/Exchange/PositionSeller.js
msgid "You have an active order to decrease {longOrShortText} {sizeInToken} {0} (${1}) at {prefix} {2}"
msgstr "{longOrShortText} {sizeInToken} {0} (${1})을 {prefix} {2}에 감소시키는 액티브한 주문이 존재합니다."

#: src/components/Exchange/ConfirmationBox.js
msgid "You have multiple existing Increase {longOrShortText} {0} limit orders"
msgstr "{longOrShortText} {0}에 대한 복수의 지정가 주문이 존재합니다."

#: src/pages/Stake/StakeV2.js
#: src/pages/Stake/StakeV2.js
msgid "You have not deposited any tokens for vesting."
msgstr "베스트팅을 위한 토큰이 예치되지 않았습니다."

#: src/pages/ClaimEsGmx/ClaimEsGmx.js
msgid "You have {0} esGMX (IOU) tokens."
msgstr "귀하는 {0} esGMx (IOU) 토큰을 보유하고 있습니다."

#: src/pages/Stake/StakeV2.js
msgid "You need a total of at least {0} {stakeTokenLabel} to vest {1} esGMX."
msgstr "{1} esGMX을 베스팅하기위해 최소 총 {0} {stakeTokenLabel}이 필요합니다."

#: src/components/Exchange/NoLiquidityErrorModal.tsx
msgid "You need to select {swapTokenSymbol} as the \"Pay\" token to use it for collateral to initiate this trade."
msgstr "해당 트레이드를 시작하기위해 담보로 {swapTokenSymbol}을 \"지불\" 토큰으로서 선택할 필요가 있습니다."

#: src/pages/CompleteAccountTransfer/CompleteAccountTransfer.js
msgid "You will need to be on this page to accept the transfer, <0>click here</0> to copy the link to this page if needed."
msgstr "이전을 수락하려면 이 페이지에 있어야 합니다. 필요에 따라, <0>여기를 클릭하세요</0>를 통해 페이지 링크를 복사하세요."

#: src/components/Referrals/TradersStats.js
msgid "You will receive a {0}% discount on your opening and closing fees, this discount will be airdropped to your account every Wednesday"
msgstr "포지션을 열고 닫을 때 {0}% 할인을 받을 수 있습니다. 이 할인분은 매주 수요일 귀하의 계정으로 에어드랍됩니다."

#: src/components/Exchange/OrdersList.js
msgid "You will receive at least {0} {1} if this order is executed. The exact execution price may vary depending on fees at the time the order is executed."
msgstr "해당 주문이 실행되게 되면 최소 {0} {1}을 받을 수 있습니다. 정확한 실행가격은 주문이 실행된 수수료에 의해 상이합니다."

#: src/components/Exchange/OrdersList.js
msgid "You will receive at least {0} {1} if this order is executed. The execution price may vary depending on swap fees at the time the order is executed."
msgstr "해당 주문이 실행되게 되면 최소 {0} {1}을 받을 수 있습니다. 정확한 실행가격은 주문이 실행된 스왑 수수료에 의해 상이합니다."

#: src/pages/ClaimEsGmx/ClaimEsGmx.js
msgid "Your esGMX (IOU) balance will decrease by your claim amount after claiming, this is expected behaviour."
msgstr "귀하의 esGMX(IOU) 잔액은 수령 후 수령액만큼 감소하는데 이는 상정된 행동입니다."

#: src/components/Exchange/ConfirmationBox.js
msgid "Your position's collateral after deducting fees."
msgstr "수수료를 제외한 귀하의 포지션 담보입니다."

#: src/pages/CompleteAccountTransfer/CompleteAccountTransfer.js
msgid "Your transfer has been completed."
msgstr "이전이 완료되었습니다."

#: src/pages/BeginAccountTransfer/BeginAccountTransfer.js
msgid "Your transfer has been initiated."
msgstr "이전이 시작되었습니다."

#: src/components/Migration/Migration.js
msgid "Your wallet: {0}"
msgstr "귀하의 지갑: {0}"

#: src/pages/PositionsOverview/PositionsOverview.js
msgid "account"
msgstr "게정"

#: src/pages/PositionsOverview/PositionsOverview.js
msgid "collateral"
msgstr "담보"

#: src/components/Exchange/PositionEditor.js
msgid "deposit"
msgstr "예치"

#: src/pages/PositionsOverview/PositionsOverview.js
msgid "fee"
msgstr "수수료"

#: src/components/Exchange/ConfirmationBox.js
msgid "hide"
msgstr "숨기기"

#: src/pages/Dashboard/DashboardV2.js
msgid "in liquidity"
msgstr "유동성"

#: src/pages/Dashboard/DashboardV2.js
msgid "not staked"
msgstr "스테이킹되지 않음"

#: src/pages/PositionsOverview/PositionsOverview.js
msgid "size"
msgstr "사이즈"

#: src/pages/Dashboard/DashboardV2.js
msgid "staked"
msgstr "스테이킹됨"

#: src/pages/PositionsOverview/PositionsOverview.js
msgid "time to liq"
msgstr "청산까지의 시간"

#: src/components/Exchange/ConfirmationBox.js
msgid "view"
msgstr "보기"

#: src/components/Exchange/PositionEditor.js
msgid "withdrawal"
msgstr "인출"

#: src/pages/Exchange/Exchange.js
msgid "{0, plural, one {Cancel order} other {Cancel # orders}}"
msgstr ""

#: src/domain/tokens/approveTokens.tsx
msgid "{0} Approved!"
msgstr "{0} 승인 완료!"

#: src/components/Glp/SwapErrorModal.tsx
msgid "{0} Capacity Reached"
msgstr "{0} 수용량 도달됨"

#: src/components/Glp/GlpSwap.js
msgid "{0} GLP (${1})"
msgstr "{0} GLP (${1})"

#: src/components/Glp/GlpSwap.js
msgid "{0} GLP bought with {1} {2}!"
msgstr "{1} {2}로 GLP를 구매하였습니다!"

#: src/components/Glp/GlpSwap.js
msgid "{0} GLP have been reserved for vesting."
msgstr "{0} GLP가 베스팅을 위해 리저브되었습니다."

#: src/components/Glp/GlpSwap.js
msgid "{0} GLP sold for {1} {2}!"
msgstr "{0} GLP를 {1} {2}로 판매하였습니다!"

#: src/pages/Stake/StakeV2.js
#: src/pages/Stake/StakeV2.js
msgid "{0} GMX tokens can be claimed, use the options under the Total Rewards section to claim them."
msgstr "{0} GMX 토큰을 클레임할 수 있습니다. 총 보상 섹션 아래의 옵션을 사용해서 클레임하세요."

#: src/components/Exchange/NoLiquidityErrorModal.tsx
msgid "{0} Pool Capacity Reached"
msgstr "{0} 풀 수용량 도달됨"

#: src/components/Exchange/ConfirmationBox.js
#: src/components/Exchange/ConfirmationBox.js
#: src/components/Exchange/SwapBox.js
#: src/components/Exchange/SwapBox.js
msgid "{0} Price"
msgstr "{0} 가격"

#: src/components/Exchange/NoLiquidityErrorModal.tsx
msgid "{0} Required"
msgstr "{0} 요구됨"

#: src/pages/Dashboard/DashboardV2.js
msgid "{0} is above its target weight.<0/><1/>Get lower fees to <2>swap</2> tokens for {1}."
msgstr "{0}은 목표 가중치를 초과 했습니다.<0/><1/>토큰을 {1}로 <2>스왑</2>하는 수수료가 감소합니다."

#: src/pages/Dashboard/DashboardV2.js
msgid "{0} is below its target weight.<0/><1/>Get lower fees to <2>buy GLP</2> with {1}, and to <3>swap</3> {2} for other tokens."
msgstr "{0}은 목표 가중치를 미달합니다.<0/><1/>{1}로 <2>GLP 구매</2>를 하거나 {2}에서 다른 토큰으로 <3>스왑</3>하는 수수료가 감소합니다."

#: src/components/Exchange/SwapBox.js
msgid "{0} is required for collateral."
msgstr "담보를 위해 {0}이 필요합니다."

#: src/components/Exchange/SwapBox.js
msgid "{0} pool exceeded"
msgstr "{0} 풀 초과됨"

#: src/components/Exchange/PositionSeller.js
msgid "{0} pool exceeded, can only Receive {1}"
msgstr "{0} 풀 초과되었습니다. {1}만으로 수령할 수 있습니다"

#: src/components/Exchange/SwapBox.js
#: src/components/Exchange/SwapBox.js
#: src/components/Glp/GlpSwap.js
msgid "{0} pool exceeded, try different token"
msgstr "{0} 풀이 초과되었습니다. 다른 자산으로 시도해보세요"

#: src/components/Exchange/OrderEditor.js
#: src/components/Exchange/OrderEditor.js
msgid "{0} price"
msgstr "{0} 가격"

#: src/components/Glp/GlpSwap.js
msgid "{0} selected in order form"
msgstr "{0}이(가) 주문 폼에서 선택되었습니다."

#: src/pages/Stake/StakeV2.js
#: src/pages/Stake/StakeV2.js
msgid "{0} tokens have been converted to GMX from the {1} esGMX deposited for vesting."
msgstr "베스팅을 위해 예치된 {1} esGMX에서 {0} 토큰이 GMX로 변환되었습니다."

#: src/components/Exchange/SwapBox.js
msgid "{0} {1} not supported"
msgstr ""

#: src/components/Exchange/TradeHistory.js
msgid ""
"{0}:\n"
"{1},\n"
"Price: {priceDisplay}"
msgstr ""
"{0}:\n"
"{1},\n"
"가격: {priceDisplay}"

#: src/components/Exchange/TradeHistory.js
msgid ""
"{0}: Swap {amountInDisplay}\n"
"{1} for {minOutDisplay} {2},\n"
"Price: {3}"
msgstr ""

#: src/components/Exchange/TradeHistory.js
msgid "{0}  {1} {longOrShortText}, -{2} USD, {3} Price: ${4} USD"
msgstr ""

#: src/components/Exchange/TradeHistory.js
msgid "{actionDisplay} Order"
msgstr "{actionDisplay} 주문"

#: src/components/Exchange/TradeHistory.js
msgid ""
"{actionDisplay} {0} {longOrShortText},\n"
"-{1} USD,\n"
"{2} Price: {3} USD"
msgstr ""

#: src/pages/Dashboard/DashboardV2.js
msgid "{chainName} Total Stats start from {totalStatsStartDate}.<0/> For detailed stats:"
msgstr "{chainName}의 전체 통계는 {totalStatsStartDate}부터 시작됩니다.<0/> 더 자세한 통계:"

#: src/components/Exchange/ConfirmationBox.js
msgid "{existingTriggerOrderLength, plural, one {You have an active trigger order that could impact this position.} other {You have # active trigger orders that could impact this position.}}"
msgstr "{existingTriggerOrderLength, plural, one {You have an active trigger order that could impact this position.} other {You have # active trigger orders that could impact this position.}}"

#: src/components/Exchange/ConfirmationBox.js
msgid "{existingTriggerOrderLength, plural, one {You have an active trigger order that might execute immediately after you open this position. Please cancel the order or accept the confirmation to continue.} other {You have # active trigger orders that might execute immediately after you open this position. Please cancel the orders or accept the confirmation to continue.}}"
msgstr "{existingTriggerOrderLength, plural, one {You have an active trigger order that might execute immediately after you open this position. Please cancel the order or accept the confirmation to continue.} other {You have # active trigger orders that might execute immediately after you open this position. Please cancel the orders or accept the confirmation to continue.}}"

#: src/components/Exchange/PositionsList.js
msgid "{longOrShortText} {0} market selected"
msgstr ""

#: src/components/Glp/GlpSwap.js
msgid "{nativeTokenSymbol} ({wrappedTokenSymbol}) APR"
msgstr "{nativeTokenSymbol} ({wrappedTokenSymbol}) APR"

#: src/components/Stake/GMXAprTooltip.tsx
msgid "{nativeTokenSymbol} APR"
msgstr ""

#: src/components/Stake/GMXAprTooltip.tsx
msgid "{nativeTokenSymbol} Base APR"
msgstr ""

#: src/components/Stake/GMXAprTooltip.tsx
msgid "{nativeTokenSymbol} Boosted APR"
msgstr ""

#: src/components/Stake/GMXAprTooltip.tsx
msgid "{nativeTokenSymbol} Total APR"
msgstr ""

#: src/components/Exchange/PositionSeller.js
msgid "{nativeTokenSymbol} can not be sent to smart contract addresses. Select another token."
msgstr ""

#: src/components/StatsTooltip/StatsTooltip.tsx
msgid "{title} on Arbitrum:"
msgstr "Arbitrum {title}"

#: src/components/StatsTooltip/StatsTooltip.tsx
msgid "{title} on Avalanche:"
msgstr "Avalanche {title}"

#: src/pages/Dashboard/DashboardV1.js
msgid "{volumeLabel} Volume"
msgstr "{volumeLabel} 거래량"<|MERGE_RESOLUTION|>--- conflicted
+++ resolved
@@ -21,21 +21,6 @@
 msgid "06 Jan 2022"
 msgstr "2022년 1월 6일"
 
-<<<<<<< HEAD
-=======
-#: src/components/Exchange/ExchangeTVChart.js
-msgid "24h Change"
-msgstr "24시간 변화"
-
-#: src/components/Exchange/ExchangeTVChart.js
-msgid "24h High"
-msgstr "24시간 최고가"
-
-#: src/components/Exchange/ExchangeTVChart.js
-msgid "24h Low"
-msgstr "24시간 최저가"
-
->>>>>>> 580d464f
 #: src/pages/Dashboard/DashboardV2.js
 msgid "24h Volume"
 msgstr "24시간 거래량"
@@ -1744,13 +1729,6 @@
 msgid "Liq. Price"
 msgstr "청산가"
 
-<<<<<<< HEAD
-=======
-#: src/components/Exchange/ExchangeTVChart.js
-msgid "Liq. {0} {longOrShortText}"
-msgstr "청산 {0} {longOrShortText}"
-
->>>>>>> 580d464f
 #: src/components/Exchange/TradeHistory.js
 msgid "Liquidated"
 msgstr "청산"
@@ -2190,13 +2168,6 @@
 msgid "Open trades ranking and stats"
 msgstr ""
 
-<<<<<<< HEAD
-=======
-#: src/components/Exchange/ExchangeTVChart.js
-msgid "Open {0} {longOrShortText}"
-msgstr "{0} {longOrShortText} 열기"
-
->>>>>>> 580d464f
 #: src/components/Exchange/PositionsList.js
 msgid "Opening..."
 msgstr "여는 중..."
