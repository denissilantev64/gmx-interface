--- conflicted
+++ resolved
@@ -42,22 +42,6 @@
 msgstr "<0/>수익 가격: {0} ${1}. 해당 규칙은 다음의 {2}동안, {3}까지 적용됩니다."
 
 #: src/App/App.js
-<<<<<<< HEAD
-msgid "<0>Install Coinbase Wallet</0> to start using GMX"
-msgstr "GMX 이용을 위해 <0>Coinbase Wallet을 설치하세요</0>"
-
-#: src/App/App.js
-msgid "<0>Install Coinbase Wallet</0>, and use GMX with its built-in browser"
-msgstr "내장 브라우저에서 GMX 이용을 위해 <0>Coinbase Wallet을 설치하세요</0>"
-
-#: src/App/App.js
-msgid "<0>Install MetaMask</0> to start using GMX"
-msgstr "GMX 이용을 위해 <0>MetaMask를 설치하세요</0>"
-
-#: src/App/App.js
-msgid "<0>Install MetaMask</0>, and use GMX with its built-in browser"
-msgstr "내장 브라우저에서 GMX 이용을 위해 <0>MetaMask를 설치하세요</0>"
-=======
 msgid "<0>Install Coinbase Wallet</0> to start using GMX."
 msgstr ""
 
@@ -72,7 +56,6 @@
 #: src/App/App.js
 msgid "<0>Install MetaMask</0>, and use GMX with its built-in browser."
 msgstr ""
->>>>>>> ffe5719c
 
 #: src/components/Exchange/OrdersToa.js
 msgid "<0>Insufficient liquidity to execute the order</0><1>The mark price which is an aggregate of exchange prices did not reach the specified price</1><2>The specified price was reached but not long enough for it to be executed</2><3>No keeper picked up the order for execution</3>"
@@ -94,22 +77,15 @@
 msgid "<0>This will withdraw and unreserve all tokens as well as pause vesting.<1/><2/>esGMX tokens that have been converted to GMX will remain as GMX tokens.<3/><4/>To claim GMX tokens without withdrawing, use the \"Claim\" button under the Total Rewards section.<5/><6/></0>"
 msgstr "<0>모든 토큰이 인출되고 취소되며 베스팅이 중지됩니다.<1/><2/>GMX로 변환된 esGMX 토큰은 GMX 토큰으로 유지됩니다.<3/><4/>인출하지 않고 GMX 토큰을 수령하기 위해서는 총 보상 섹션 아래의 \"수령하기\" 버튼을 사용해주세요."
 
-<<<<<<< HEAD
+#: src/pages/Dashboard/DashboardV2.js
+msgid "<0>Total value of tokens in GLP pool ({chainName}).</0><1>Other websites may show a higher value as they add positions' collaterals to the GLP pool.</1>"
+msgstr ""
+
 #: src/lib/contracts/callContract.tsx
 #: src/lib/wallets/index.tsx
 msgid "<0>Your wallet is not connected to {0}.</0><1/><2>Switch to {1}</2>"
 msgstr ""
 
-=======
-#: src/pages/Dashboard/DashboardV2.js
-msgid "<0>Total value of tokens in GLP pool ({chainName}).</0><1>Other websites may show a higher value as they add positions' collaterals to the GLP pool.</1>"
-msgstr ""
-
-#: src/lib/wallets/index.tsx
-msgid "<0>Your wallet is not connected to {0}.</0><1/><2>Switch to {1}</2>"
-msgstr ""
-
->>>>>>> ffe5719c
 #: src/components/Exchange/SwapBox.js
 msgid "A snapshot of the USD value of your {0} collateral is taken when the position is opened."
 msgstr "{0}담보의 USD가치 스냅샷은 해당 포지션이 열려있을 때 결정됩니다."
@@ -2087,15 +2063,6 @@
 
 #: src/components/Exchange/PositionsList.js
 #: src/components/Exchange/PositionsList.js
-<<<<<<< HEAD
-msgid "Net Value: Initial Collateral - Borrow Fee + PnL"
-msgstr "순이익: 최초 담보 - 차용 수수료 + PnL"
-
-#: src/components/Exchange/PositionsList.js
-#: src/components/Exchange/PositionsList.js
-msgid "Net Value: Initial Collateral - Fees + PnL"
-msgstr "순이익: 최초 담보 - 수수료 + PnL"
-=======
 msgid "Net Value: Initial Collateral + PnL - Borrow Fee"
 msgstr ""
 
@@ -2103,7 +2070,6 @@
 #: src/components/Exchange/PositionsList.js
 msgid "Net Value: Initial Collateral + PnL - Fees"
 msgstr ""
->>>>>>> ffe5719c
 
 #: src/components/Exchange/ConfirmationBox.js
 #: src/components/Exchange/PositionEditor.js
@@ -4009,13 +3975,6 @@
 msgstr "베스팅을 위해 예치된 {1} esGMX에서 {0} 토큰이 GMX로 변환되었습니다."
 
 #: src/components/Exchange/TradeHistory.js
-<<<<<<< HEAD
-msgid "{0} {1} {longOrShortText}, -{2} USD, {3} Price: ${4} USD"
-msgstr "{0} {1} {longOrShortText}, -{2} USD, {3} 가격: ${4} USD"
-
-#: src/components/Exchange/TradeHistory.js
-=======
->>>>>>> ffe5719c
 msgid ""
 "{0}:\n"
 "{1},\n"
