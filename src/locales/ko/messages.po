--- conflicted
+++ resolved
@@ -185,13 +185,6 @@
 msgid "After claiming, the esGMX tokens will be airdropped to your account on the selected network within 7 days."
 msgstr "수령 후, esGMX 토큰은 7일 이내에 선택한 네트워크의 계정으로 에어드랍됩니다."
 
-<<<<<<< HEAD
-=======
-#: src/pages/BuyGMX/BuyGMX.js
-#: src/pages/BuyGMX/BuyGMX.js
-msgid "After you have ETH, set your network to <0>Arbitrum</0> then click the button below:"
-msgstr "ETH를 소지한 후 네트워크를 <0>Arbitrum</0>으로 설정한 뒤 아래의 버튼을 클릭합니다."
-
 #: src/components/ModalViews/RedirectModal.js
 msgid "Agree"
 msgstr ""
@@ -201,7 +194,6 @@
 msgid "Allow up to 1% slippage"
 msgstr ""
 
->>>>>>> 98d20457
 #: src/App/App.js
 #: src/components/Exchange/ConfirmationBox.js
 #: src/components/Exchange/PositionSeller.js
@@ -342,18 +334,11 @@
 msgid "Avalanche APR:"
 msgstr "Avalanche APR:"
 
-<<<<<<< HEAD
-=======
 #: src/pages/Dashboard/DashboardV2.js
 #: src/pages/Dashboard/DashboardV2.js
 msgid "Avalanche Icon"
 msgstr ""
 
-#: src/pages/BuyGMX/BuyGMX.js
-msgid "Avax is needed on Avalanche to purchase GMX."
-msgstr "Avalanche에서 GMX를 구입하기 위해서는 Avax가 필요합니다."
-
->>>>>>> 98d20457
 #: src/components/Exchange/SwapBox.js
 msgid "Balance"
 msgstr "잔고"
@@ -364,35 +349,19 @@
 msgid "Balance:"
 msgstr "잔고:"
 
-<<<<<<< HEAD
-=======
 #: src/components/Exchange/SwapBox.js
 msgid "Balance: {0}"
 msgstr ""
 
-#: src/pages/BuyGMX/BuyGMX.js
-#: src/pages/BuyGMX/BuyGMX.js
-msgid "Banxa"
-msgstr "Banxa"
-
->>>>>>> 98d20457
 #: src/pages/BeginAccountTransfer/BeginAccountTransfer.js
 msgid "Begin Transfer"
 msgstr "전송시작"
 
-<<<<<<< HEAD
-=======
-#: src/pages/BuyGMX/BuyGMX.js
-#: src/pages/BuyGMX/BuyGMX.js
-msgid "Binance"
-msgstr "Binance"
-
 #: src/components/Migration/Migration.js
 #: src/components/Migration/Migration.js
 msgid "Bonus Tokens"
 msgstr ""
 
->>>>>>> 98d20457
 #: src/pages/Stake/StakeV2.js
 msgid "Boost Percentage"
 msgstr "증가된 비율"
@@ -451,19 +420,17 @@
 msgid "Buy GLP Icon"
 msgstr ""
 
+#: src/pages/Stake/StakeV2.js
+msgid "Buy GMX"
+msgstr "GMX 구매"
+
 #: src/pages/BuyGMX/BuyGMX.js
 msgid "Buy GMX from Trader Joe:"
 msgstr ""
 
 #: src/pages/BuyGMX/BuyGMX.js
-<<<<<<< HEAD
 msgid "Buy GMX from Uniswap Arbitrum:"
 msgstr ""
-=======
-#: src/pages/Stake/StakeV2.js
-msgid "Buy GMX"
-msgstr "GMX 구매"
->>>>>>> 98d20457
 
 #: src/pages/BuyGMX/BuyGMX.js
 msgid "Buy GMX from a Decentralised Exchange"
@@ -1504,16 +1471,16 @@
 msgid "High USDG Slippage, Long Anyway"
 msgstr "높은 USDG 슬리피지 상관 없이 롱 포지션 체결"
 
+#: src/components/Exchange/ConfirmationBox.js
+msgid "I am aware of the trigger orders"
+msgstr ""
+
+#: src/components/Exchange/SwapBox.js
+msgid "If you have an existing position, the position will be closed at {0} USD.<0/><1/>This exit price will change with the price of the asset.<2/><3/><4>More Info</4>"
+msgstr ""
+
 #: src/pages/BuyGMX/BuyGMX.js
 msgid "If you wish, you can buy AVAX directly to Avalanche or use one option to transfer it to Avalanche."
-msgstr ""
-
-#: src/components/Exchange/ConfirmationBox.js
-msgid "I am aware of the trigger orders"
-msgstr ""
-
-#: src/components/Exchange/SwapBox.js
-msgid "If you have an existing position, the position will be closed at {0} USD.<0/><1/>This exit price will change with the price of the asset.<2/><3/><4>More Info</4>"
 msgstr ""
 
 #: src/components/Exchange/PositionShare.js
@@ -2066,13 +2033,6 @@
 msgid "Multiplier Points APR"
 msgstr "멀티플라이어 포인트 APR"
 
-<<<<<<< HEAD
-=======
-#: src/pages/BuyGMX/BuyGMX.js
-#: src/pages/BuyGMX/BuyGMX.js
-msgid "Multiswap"
-msgstr "멀티스왑"
-
 #: src/pages/NftWallet/NftWallet.js
 msgid "NFT Address"
 msgstr ""
@@ -2085,7 +2045,6 @@
 msgid "NFT Wallet"
 msgstr ""
 
->>>>>>> 98d20457
 #: src/components/Exchange/PositionsList.js
 #: src/components/Exchange/PositionsList.js
 msgid "Net Value"
@@ -2170,12 +2129,6 @@
 msgid "Note that there is a minimum holding time of 15 minutes after a purchase.<0/>View <1>staking</1> page."
 msgstr ""
 
-<<<<<<< HEAD
-=======
-#: src/pages/BuyGMX/BuyGMX.js
-msgid "Olympus Pro"
-msgstr "Olympus Pro"
-
 #: src/components/Referrals/referralsHelper.js
 msgid "Only letters, numbers and underscores are allowed."
 msgstr ""
@@ -2185,7 +2138,6 @@
 msgid "Open + Close fee"
 msgstr ""
 
->>>>>>> 98d20457
 #: src/pages/Home/Home.js
 msgid "Open Interest"
 msgstr "미결제 약정"
@@ -3364,8 +3316,6 @@
 msgid "Transaction"
 msgstr "거래"
 
-<<<<<<< HEAD
-=======
 #: src/lib/contracts/callContract.tsx
 msgid "Transaction completed!"
 msgstr ""
@@ -3386,11 +3336,6 @@
 msgid "Transaction was cancelled."
 msgstr ""
 
-#: src/pages/BuyGMX/BuyGMX.js
-msgid "Transfer AVAX"
-msgstr "AVAX 전송"
-
->>>>>>> 98d20457
 #: src/pages/BeginAccountTransfer/BeginAccountTransfer.js
 #: src/pages/Stake/StakeV2.js
 msgid "Transfer Account"
