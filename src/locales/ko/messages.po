msgid ""
msgstr ""
"POT-Creation-Date: 2022-08-06 13:30+0530\n"
"MIME-Version: 1.0\n"
"Content-Type: text/plain; charset=utf-8\n"
"Content-Transfer-Encoding: 8bit\n"
"X-Generator: @lingui/cli\n"
"Language: ko\n"
"Project-Id-Version: \n"
"Report-Msgid-Bugs-To: \n"
"PO-Revision-Date: \n"
"Last-Translator: Tourist\n"
"Language-Team: \n"
"Plural-Forms: \n"

#: src/components/Synthetics/MarketCard/MarketCard.tsx
msgid "\"Current {0} Long\" takes into account PnL of open positions."
msgstr ""

#: src/pages/Dashboard/DashboardV2.js
msgid "01 Sep 2021"
msgstr "2021년 9월 1일"

#: src/pages/Dashboard/DashboardV2.js
msgid "06 Jan 2022"
msgstr "2022년 1월 6일"

#: src/pages/Dashboard/DashboardV2.js
msgid "24h Volume"
msgstr "24시간 거래량"

#: src/components/Synthetics/ClaimHistoryRow/ClaimHistoryRow.tsx
msgid "<0><1>{eventTitle}</1> from <2>{0} {indexName} <3>[{poolName}]</3> Position</2></0>"
msgstr ""

#: src/components/Synthetics/GmList/GmList.tsx
msgid "<0>APR is based on the Fees collected for the past {daysConsidered} days. It is an estimate as actual Fees are auto-compounded into the pool in real-time.</0><1>Check Pools performance against other LP Positions in <2>GMX Dune Dashboard</2>.</1>"
msgstr ""

#: src/components/Synthetics/StatusNotification/GmStatusNotification.tsx
msgid "<0>Buying GM: <1>{indexName}</1><2>[{poolName}]</2></0> <3>with {tokensText}</3>"
msgstr ""

#: src/components/Synthetics/ClaimModal/ClaimModal.tsx
msgid "<0>Claimable Funding Fee.</0>"
msgstr ""

#: src/pages/Dashboard/DashboardV2.js
msgid "<0>GM Pools total value ({chainName}).</0>"
msgstr ""

#: src/components/Synthetics/GmSwap/GmSwapBox/GmSwapBox.tsx
#: src/components/Synthetics/GmSwap/GmSwapBox/GmSwapBox.tsx
msgid "<0>GM: <1>{indexName}</1><2>[{poolName}]</2></0> <3>selected in order form</3>"
msgstr ""

#: src/components/Exchange/OrdersToa.js
msgid "<0>Insufficient liquidity to execute the order</0><1>The mark price which is an aggregate of exchange prices did not reach the specified price</1><2>The specified price was reached but not long enough for it to be executed</2><3>No keeper picked up the order for execution</3>"
msgstr "<0>주문을 체결하기 위한 유동성이 부족합니다</0><1>시장 평균가가 지정된 가격에 도달하지 않았습니다</1><2>지정된 가격에 도달했지만 실행하기에 충분한 시간이 지나지 않았습니다</2>주문을 체결할 수 있는 키퍼가 없습니다.<3>"

#: src/components/Exchange/FeesTooltip.tsx
msgid "<0>More Info</0> about fees."
msgstr "수수료에 대한 <0>더 많은 정보</0>."

#: src/pages/PageNotFound/PageNotFound.js
msgid "<0>Return to </0><1>Homepage</1> <2>or </2> <3>Trade</3>"
msgstr "<1>홈페이지</1> <2>혹은</2> <3>트레이드 페이지</3><0>로 돌아가기</0>"

#: src/components/Synthetics/StatusNotification/GmStatusNotification.tsx
msgid "<0>Selling GM: <1>{indexName}</1><2>[{poolName}]</2></0>"
msgstr ""

#: src/pages/SyntheticsFallbackPage/SyntheticsFallbackPage.tsx
msgid "<0>Switch to:</0>"
msgstr ""

#: src/components/Synthetics/OrderItem/OrderItem.tsx
msgid "<0>The order will be executed when the oracle price is {0} {1}.</0><1>Note that there may be rare cases where the order cannot be executed, for example, if the chain is down and no oracle reports are produced or if the price impact exceeds your acceptable price.</1>"
msgstr ""

#: src/components/Glp/SwapErrorModal.tsx
msgid "<0>The pool's capacity has been reached for {0}. Please use another token to buy GLP.</0><1>Check the \"Save on Fees\" section for tokens with the lowest fees.</1>"
msgstr "<0>풀의 최대허용량이 {0}에 도달했습니다. 다른 토큰을 이용해 GLP를 구매해주세요.</0><1>\"수수료 절약\" 섹션을 통해 가장 저렴한 수수료를 확인하세요.</1>"

#: src/components/Exchange/OrdersList.js
msgid "<0>The price that orders can be executed at may differ slightly from the chart price, as market orders update oracle prices, while limit/trigger orders do not.</0><1>This can also cause limit/triggers to not be executed if the price is not reached for long enough. <2>Read more</2>.</1>"
msgstr ""

#: src/pages/Stake/StakeV2.js
msgid "<0>This will withdraw and unreserve all tokens as well as pause vesting.<1/><2/>esGMX tokens that have been converted to GMX will remain as GMX tokens.<3/><4/>To claim GMX tokens without withdrawing, use the \"Claim\" button under the Total Rewards section.<5/><6/></0>"
msgstr "<0>모든 토큰이 인출되고 취소되며 베스팅이 중지됩니다.<1/><2/>GMX로 변환된 esGMX 토큰은 GMX 토큰으로 유지됩니다.<3/><4/>인출하지 않고 GMX 토큰을 수령하기 위해서는 총 보상 섹션 아래의 \"수령하기\" 버튼을 사용해주세요."

#: src/pages/Dashboard/DashboardV2.js
msgid "<0>Total value of tokens in GLP pool ({chainName}).</0><1>This value may be higher on other websites due to the collateral of positions being included in the calculation.</1>"
msgstr ""

#: src/components/Synthetics/TradeBox/CollateralSelectorRow.tsx
msgid "<0>You have an existing position with {0} as collateral. This Order will not be valid for that Position.</0><1>Switch to {1} collateral.</1>"
msgstr ""

#: src/components/Synthetics/TradeBox/CollateralSelectorRow.tsx
msgid "<0>You have an existing position with {0} as collateral. This action will not apply for that position.</0><1>Switch to {1} collateral.</1>"
msgstr ""

#: src/lib/contracts/transactionErrors.tsx
msgid "<0>Your wallet is not connected to {0}.</0><1/><2>Switch to {1}</2>"
msgstr ""

#: src/components/Exchange/SwapBox.js
msgid "<0>{0} is required for collateral.</0><1>Short amount for {1} with {2} exceeds potential profits liquidity. Reduce the \"Short Position\" size, or change the \"Collateral In\" token.</1>"
msgstr ""

#: src/components/Exchange/SwapBox.js
msgid "<0>{0} is required for collateral.</0><1>Swap amount from {1} to {2} exceeds {3} Available Liquidity. Reduce the \"Pay\" size, or use {4} as the \"Pay\" token to use it for collateral.</1><2>You can buy {5} on 1inch.</2>"
msgstr ""

#: src/components/Exchange/SwapBox.js
#: src/components/Exchange/SwapBox.js
msgid "<0>{0} is required for collateral.</0><1>Swap amount from {1} to {2} exceeds {3} acceptable amount. Reduce the \"Pay\" size, or use {4} as the \"Pay\" token to use it for collateral.</1><2>You can buy {5} on 1inch.</2>"
msgstr ""

#: src/components/Exchange/SwapBox.js
msgid "<0>{0} is required for collateral.</0><1>Swap amount from {1} to {2} exceeds {3} available liquidity. Reduce the \"Pay\" size, or change the \"Collateral In\" token.</1>"
msgstr ""

#: src/components/Synthetics/StatusNotification/FeesSettlementStatusNotification.tsx
msgid "<0>{0}</0> <1><2>{indexName}</2><3>[{poolName}]</3></1>"
msgstr ""

#: src/components/Synthetics/TVChart/TVChart.tsx
msgid "<0>{0}</0> <1><2>{indexName}</2><3>[{poolName}]</3></1> <4>market selected</4>"
msgstr ""

#: src/components/Exchange/SwapBox.js
msgid "A snapshot of the USD value of your {0} collateral is taken when the position is opened."
msgstr "{0}담보의 USD가치 스냅샷은 해당 포지션이 열려있을 때 결정됩니다."

#: src/components/Glp/GlpSwap.js
#: src/components/Synthetics/GmList/GmList.tsx
#: src/components/Synthetics/GmList/GmList.tsx
#: src/components/Synthetics/MarketStats/MarketStats.tsx
#: src/pages/Stake/StakeV1.js
#: src/pages/Stake/StakeV1.js
#: src/pages/Stake/StakeV1.js
#: src/pages/Stake/StakeV1.js
#: src/pages/Stake/StakeV2.js
#: src/pages/Stake/StakeV2.js
#: src/pages/Stake/StakeV2.js
msgid "APR"
msgstr "APR"

#: src/components/Stake/GMXAprTooltip.tsx
msgid "APRs are updated weekly on Wednesday and will depend on the fees collected for the week."
msgstr "APR은 매주 수요일에 업데이트되며 한 주 동안 쌓인 수수료에 따라 달라집니다."

#: src/pages/Stake/StakeV2.js
msgid "APRs are updated weekly on Wednesday and will depend on the fees collected for the week. <0/><1/>Historical GLP APRs can be checked in this <2>community dashboard</2>."
msgstr ""

#: src/pages/Dashboard/DashboardV2.js
msgid "AUM"
msgstr "AUM"

#: src/components/Glp/GlpSwap.js
#: src/components/Glp/GlpSwap.js
msgid "AVAILABLE"
msgstr "사용가능"

#: src/pages/Ecosystem/Ecosystem.js
#: src/pages/Ecosystem/Ecosystem.js
#: src/pages/Ecosystem/Ecosystem.js
#: src/pages/Ecosystem/Ecosystem.js
#: src/pages/Ecosystem/Ecosystem.js
msgid "About"
msgstr "대하여"

#: src/components/Exchange/ConfirmationBox.js
#: src/components/Synthetics/ConfirmationBox/ConfirmationBox.tsx
msgid "Accept confirmation of trigger orders"
msgstr "트리거 주문의 확인에 동의해주세요"

#: src/components/Exchange/ConfirmationBox.js
msgid "Accept minimum and {action}"
msgstr "최저액과 {action}에 동의해주세요"

#: src/components/Exchange/OrdersToa.js
msgid "Accept terms to enable orders"
msgstr "주문을 활성화하기 위해 약관에 동의해주세요"

#: src/components/Exchange/OrdersToa.js
msgid "Accept that orders are not guaranteed to execute and trigger orders may not settle at the trigger price"
msgstr "주문의 실행이 보장되지 않으며 트리거 주문이 트리거 가격으로 실행되지 않을 수 있음을 확인합니다."

#: src/components/Synthetics/ConfirmationBox/ConfirmationBox.tsx
#: src/components/Synthetics/ConfirmationBox/ConfirmationBox.tsx
#: src/components/Synthetics/OrderEditor/OrderEditor.tsx
#: src/components/Synthetics/OrderItem/OrderItem.tsx
#: src/components/Synthetics/PositionSeller/PositionSeller.tsx
#: src/components/Synthetics/TradeBox/TradeBox.tsx
#: src/components/Synthetics/TradeBox/TradeBox.tsx
#: src/components/Synthetics/TradeHistoryRow/utils.ts
#: src/components/Synthetics/TradeHistoryRow/utils.ts
msgid "Acceptable Price"
msgstr ""

#: src/components/Synthetics/AcceptablePriceImpactEditor/AcceptablePriceImpactEditor.tsx
#: src/components/Synthetics/ConfirmationBox/ConfirmationBox.tsx
#: src/components/Synthetics/ConfirmationBox/ConfirmationBox.tsx
#: src/components/Synthetics/PositionSeller/PositionSeller.tsx
#: src/components/Synthetics/TradeBox/TradeBox.tsx
#: src/components/Synthetics/TradeBox/TradeBox.tsx
msgid "Acceptable Price Impact"
msgstr ""

#: src/components/Synthetics/TradeHistoryRow/utils.ts
msgid "Acceptable Price: {0}"
msgstr ""

#: src/pages/OrdersOverview/OrdersOverview.js
msgid "Account"
msgstr "계정"

#: src/components/Synthetics/Claims/SettleAccruedCard.tsx
msgid "Accrued"
msgstr ""

#: src/components/Synthetics/PositionItem/PositionItem.tsx
#: src/components/Synthetics/PositionItem/PositionItem.tsx
msgid "Accrued Borrow Fee"
msgstr ""

#: src/components/Synthetics/SettleAccruedFundingFeeModal/SettleAccruedFundingFeeModal.tsx
msgid "Accrued Funding Fee."
msgstr ""

#: src/components/Synthetics/PositionItem/PositionItem.tsx
#: src/components/Synthetics/PositionItem/PositionItem.tsx
msgid "Accrued Negative Funding Fee"
msgstr ""

#: src/components/Synthetics/PositionItem/PositionItem.tsx
msgid "Accrued Positive Funding Fee"
msgstr ""

#: src/components/Synthetics/Claims/SettleAccruedCard.tsx
msgid "Accrued Positive Funding Fees for Positions not yet claimable. They will become available to claim by using the \"Settle\" button, or after the Position is increased, decreased or closed."
msgstr ""

#: src/components/Synthetics/ConfirmationBox/ConfirmationBox.tsx
#: src/components/Synthetics/GmSwap/GmSwapBox/GmSwapBox.tsx
#: src/components/Synthetics/GmSwap/GmSwapBox/GmSwapBox.tsx
#: src/components/Synthetics/PositionSeller/PositionSeller.tsx
msgid "Acknowledge high Price Impact"
msgstr ""

#: src/pages/Actions/Actions.js
#: src/pages/SyntheticsActions/SyntheticsActions.tsx
msgid "Actions"
msgstr "액션"

#: src/components/Exchange/PositionsList.js
#: src/components/Synthetics/PositionItem/PositionItem.tsx
msgid "Active Orders"
msgstr "활성화된 주문"

#: src/components/Referrals/TradersStats.tsx
msgid "Active Referral Code"
msgstr "활성화된 추천 코드"

#: src/components/Synthetics/TradeHistoryRow/utils.ts
msgid "Actual Price Impact"
msgstr ""

#: src/pages/Dashboard/AssetDropdown.tsx
#: src/pages/Dashboard/AssetDropdown.tsx
msgid "Add to Metamask"
msgstr "메타마스크에 추가해주세요"

#: src/components/Referrals/JoinReferralCode.js
msgid "Adding referral code failed."
msgstr "추천 코드 추가 실패"

#: src/components/Referrals/JoinReferralCode.js
msgid "Adding..."
msgstr "추가중..."

#: src/pages/Stake/StakeV2.js
msgid "Additional reserve required"
msgstr "추가의 리저브양이 필요합니다"

#: src/components/Exchange/OrdersToa.js
msgid "Additionally, trigger orders are market orders and are not guaranteed to settle at the trigger price."
msgstr "추가로, 트리거 주문은 시장가 주문이며 트리거 가격으로 결제되지 않을 수도 있습니다."

#: src/components/AddressDropdown/AddressDropdown.tsx
msgid "Address copied to your clipboard"
msgstr ""

#: src/domain/synthetics/referrals/claimAffiliateRewardsTxn.ts
msgid "Affiliate Rewards Claimed"
msgstr ""

#: src/pages/Referrals/Referrals.tsx
msgid "Affiliates"
msgstr ""

#: src/pages/ClaimEsGmx/ClaimEsGmx.js
msgid "After claiming you will be able to vest a maximum of {0} esGMX at a ratio of {1} {stakingToken} to 1 esGMX."
msgstr "수령 후 {1} {stake} 대 1 esGMX 비율로 최대 {0}개의 esGMX를 베스팅 할 수 있습니다."

#: src/pages/ClaimEsGmx/ClaimEsGmx.js
msgid "After claiming, the esGMX tokens will be airdropped to your account on the selected network within 7 days."
msgstr "수령 후, esGMX 토큰은 7일 이내에 선택한 네트워크의 계정으로 에어드랍됩니다."

#: src/components/ModalViews/RedirectModal.js
msgid "Agree"
msgstr "동의하기"

#: src/components/ApproveTokenButton/ApproveTokenButton.tsx
msgid "Allow {0} to be spent"
msgstr ""

#: src/App/App.js
#: src/components/Exchange/ConfirmationBox.js
#: src/components/Exchange/PositionSeller.js
#: src/components/Synthetics/ConfirmationBox/ConfirmationBox.tsx
#: src/components/Synthetics/PositionSeller/PositionSeller.tsx
msgid "Allowed Slippage"
msgstr "허용 가능한 슬리피지"

#: src/App/App.js
msgid "Allowed Slippage below {0}% may result in failed orders."
msgstr ""

#: src/components/ModalViews/RedirectModal.js
msgid "Alternative links can be found in the <0>docs</0>.<1/><2/>By clicking Agree you accept the <3>T&Cs</3> and <4>Referral T&Cs</4>.<5/><6/>"
msgstr "이외의 링크는 <0>docs</0>에서 확인할 수 있습니다.<1/><2/>동의 버튼을 클릭하여 <3>T&Cs</3> 그리고 <4>Referral T&Cs</4>에 동의합니다.<5/><6/>"

#: src/components/Exchange/NoLiquidityErrorModal.tsx
msgid "Alternatively, you can select a different \"Collateral In\" token."
msgstr "추가적으로, 별도의 \"담보자산\"을 선택할 수 있습니다."

#: src/components/Referrals/AffiliatesStats.tsx
#: src/components/Referrals/TradersStats.tsx
msgid "Amount"
msgstr "수량"

#: src/components/Referrals/AffiliatesStats.tsx
msgid "Amount of traders you referred."
msgstr "추천한 거래자 수"

#: src/components/Exchange/PositionEditor.js
#: src/domain/synthetics/trade/utils/validation.ts
msgid "Amount should be greater than zero"
msgstr ""

#: src/pages/ClaimEsGmx/ClaimEsGmx.js
msgid "Amount to claim"
msgstr "수령할 양"

#: src/pages/Home/Home.js
msgid "An aggregate of high-quality price feeds determine when liquidations occur. This keeps positions safe from temporary wicks."
msgstr "고품질의 여러 가격 피드를 통해 청산 발생 시기를 결정합니다. 이것은 일시적인 가격 변화로부터 포지션을 안전하게 유지합니다."

#: src/components/Header/HomeHeaderLinks.tsx
msgid "App"
msgstr ""

#: src/domain/synthetics/trade/utils/validation.ts
msgid "App disabled, pending {0} upgrade"
msgstr ""

#: src/domain/tokens/approveTokens.tsx
msgid "Approval failed"
msgstr "승인 실패"

#: src/domain/tokens/approveTokens.tsx
msgid "Approval submitted! <0>View status.</0>"
msgstr "승인 제출완료! <0>상태 보기</0>"

#: src/domain/tokens/approveTokens.tsx
msgid "Approval was cancelled"
msgstr "제출 취소되었습니다"

#: src/pages/BeginAccountTransfer/BeginAccountTransfer.js
#: src/pages/Stake/StakeV2.js
msgid "Approve GMX"
msgstr "GMX 승인"

#: src/components/Exchange/PositionEditor.js
#: src/components/Exchange/SwapBox.js
#: src/components/Glp/GlpSwap.js
#: src/components/Migration/Migration.js
msgid "Approve {0}"
msgstr "{0} 승인"

#: src/pages/Stake/StakeV1.js
#: src/pages/Stake/StakeV2.js
msgid "Approve {stakingTokenSymbol}"
msgstr "{stakingTokenSymbol} 승인"

#: src/pages/Stake/StakeV2.js
msgid "Approving GMX..."
msgstr "GMX 승인중..."

#: src/components/Exchange/PositionEditor.js
#: src/components/Exchange/SwapBox.js
#: src/components/Glp/GlpSwap.js
msgid "Approving {0}..."
msgstr "{0} 승인중..."

#: src/pages/Stake/StakeV1.js
#: src/pages/Stake/StakeV2.js
msgid "Approving {stakingTokenSymbol}..."
msgstr "{stakingTokenSymbol} 승인중..."

#: src/components/Migration/Migration.js
#: src/pages/BeginAccountTransfer/BeginAccountTransfer.js
msgid "Approving..."
msgstr "승인중..."

#: src/components/TokenCard/TokenCard.js
#: src/components/TokenCard/TokenCard.js
msgid "Arbitrum APR:"
msgstr "Arbitrum APR:"

#: src/components/Exchange/NoLiquidityErrorModal.tsx
msgid "As there is not enough liquidity in GLP to swap {0} to {swapTokenSymbol}, you can use the option below to do so:"
msgstr "{0}에서 {swapTokenSymbol}로 교환할 수 있는 유동성이 GLP에 충분하지 않기 때문에, 이하의 옵션을 사용해주세요:"

#: src/pages/Dashboard/DashboardV2.js
msgid "Assets Under Management: GMX staked (All chains) + GLP pool ({chainName}) +  GM Pools ({chainName})."
msgstr ""

#: src/components/Glp/GlpSwap.js
#: src/components/Glp/GlpSwap.js
#: src/components/Glp/GlpSwap.js
msgid "Available"
msgstr "사용가능"

#: src/components/Exchange/ConfirmationBox.js
#: src/components/Exchange/SwapBox.js
#: src/components/Exchange/SwapBox.js
#: src/components/Exchange/SwapBox.js
#: src/components/Synthetics/ConfirmationBox/ConfirmationBox.tsx
#: src/components/Synthetics/MarketCard/MarketCard.tsx
#: src/components/Synthetics/SwapCard/SwapCard.tsx
msgid "Available Liquidity"
msgstr "사용가능 유동성"

#: src/components/Glp/GlpSwap.js
#: src/components/Glp/GlpSwap.js
msgid "Available amount to deposit into GLP."
msgstr "GLP에 예치할 수 있는 양"

#: src/components/Synthetics/GmList/GmList.tsx
#: src/components/Synthetics/GmList/GmList.tsx
msgid "Available amount to deposit into the specific GM pool."
msgstr ""

#: src/components/Glp/GlpSwap.js
#: src/components/Glp/GlpSwap.js
msgid "Available amount to withdraw from GLP. Funds not utilized by current open positions."
msgstr "GLP로부터 인출가능한 수량. 현재 포지션에 의해 활용되고 있지 않은 유휴 수량"

#: src/pages/Home/Home.js
msgid "Available on your preferred network"
msgstr "선택한 네트워크에서 이용가능"

#: src/components/TokenCard/TokenCard.js
#: src/components/TokenCard/TokenCard.js
msgid "Avalanche APR:"
msgstr "Avalanche APR:"

#: src/components/Synthetics/GmList/GmList.tsx
msgid "BUYABLE"
msgstr ""

#: src/components/Exchange/SwapBox.js
#: src/components/Exchange/SwapBox.js
#: src/components/Glp/GlpSwap.js
#: src/components/Glp/GlpSwap.js
#: src/components/Glp/GlpSwap.js
#: src/components/Synthetics/GmSwap/GmSwapBox/GmSwapBox.tsx
#: src/components/Synthetics/GmSwap/GmSwapBox/GmSwapBox.tsx
#: src/components/Synthetics/GmSwap/GmSwapBox/GmSwapBox.tsx
#: src/components/Synthetics/TradeBox/TradeBox.tsx
#: src/components/Synthetics/TradeBox/TradeBox.tsx
msgid "Balance"
msgstr "잔고"

#: src/components/AprInfo/AprInfo.tsx
msgid "Base APR"
msgstr ""

#: src/pages/BeginAccountTransfer/BeginAccountTransfer.js
msgid "Begin Transfer"
msgstr "전송시작"

#: src/components/AprInfo/AprInfo.tsx
msgid "Bonus APR"
msgstr ""

#: src/components/Migration/Migration.js
#: src/components/Migration/Migration.js
msgid "Bonus Tokens"
msgstr "보너스 토큰"

#: src/pages/Stake/StakeV2.js
msgid "Boost Percentage"
msgstr "증가된 비율"

#: src/pages/Stake/StakeV2.js
msgid "Boost your rewards with Multiplier Points. <0>More info</0>."
msgstr "멀티플라이어 포인트를 사용해서 보상을 증가시키세요. <0>더 자세한 정보</0>."

#: src/components/Exchange/FeesTooltip.tsx
#: src/components/Exchange/NetValueTooltip.tsx
#: src/components/Exchange/PositionEditor.js
#: src/components/Exchange/PositionsList.js
#: src/components/Exchange/PositionsList.js
#: src/components/Exchange/SwapBox.js
#: src/components/Exchange/TradeHistory.js
#: src/components/Synthetics/MarketCard/MarketCard.tsx
#: src/components/Synthetics/TradeFeesRow/TradeFeesRow.tsx
#: src/components/Synthetics/TradeHistoryRow/utils.ts
msgid "Borrow Fee"
msgstr "차용 수수료"

#: src/components/Exchange/PositionsList.js
#: src/components/Exchange/PositionsList.js
msgid "Borrow Fee / Day"
msgstr "차용 수수료 / 일"

#: src/components/Synthetics/TradeFeesRow/TradeFeesRow.tsx
msgid "Borrow Fee Rate"
msgstr ""

#: src/components/Synthetics/BridgingInfo/BridgingInfo.tsx
msgid "Bridge {tokenSymbol} to {chainName} using any of the options below:"
msgstr ""

#: src/components/Header/AppHeaderLinks.tsx
#: src/components/Synthetics/GmList/GmList.tsx
#: src/components/Synthetics/GmList/GmList.tsx
#: src/components/Synthetics/GmSwap/GmConfirmationBox/GmConfirmationBox.tsx
#: src/components/Synthetics/GmSwap/GmConfirmationBox/GmConfirmationBox.tsx
msgid "Buy"
msgstr "구매"

#: src/pages/BuyGlp/BuyGlp.js
msgid "Buy / Sell GLP"
msgstr "GLP 구매 / 판매"

#: src/pages/BuyGMX/BuyGMX.tsx
msgid "Buy AVAX directly to Avalanche or transfer it there."
msgstr ""

#: src/pages/BuyGMX/BuyGMX.tsx
msgid "Buy ETH directly on Arbitrum or transfer it there."
msgstr ""

#: src/components/Synthetics/GmSwap/GmFees/GmFees.tsx
msgid "Buy Fee"
msgstr ""

#: src/components/Glp/GlpSwap.js
#: src/components/Glp/GlpSwap.js
#: src/components/Glp/GlpSwap.js
#: src/pages/Stake/StakeV2.js
msgid "Buy GLP"
msgstr "GLP 구매"

#: src/pages/Buy/Buy.js
msgid "Buy GLP or GMX"
msgstr ""

#: src/components/Synthetics/GmSwap/GmSwapBox/GmSwapBox.tsx
#: src/components/Synthetics/GmSwap/GmSwapBox/GmSwapBox.tsx
msgid "Buy GM"
msgstr ""

#: src/components/Glp/GlpSwap.js
msgid "Buy GM tokens before the epoch resets in {0} to be eligible for the Bonus Rebate. Alternatively, wait for the epoch to reset to redeem GLP and buy GM within the same epoch."
msgstr ""

#: src/pages/Stake/StakeV2.js
msgid "Buy GMX"
msgstr "GMX 구매"

#: src/pages/BuyGMX/BuyGMX.tsx
msgid "Buy GMX from Traderjoe:"
msgstr ""

#: src/pages/BuyGMX/BuyGMX.tsx
msgid "Buy GMX from Uniswap (make sure to select Arbitrum):"
msgstr ""

#: src/pages/BuyGMX/BuyGMX.tsx
msgid "Buy GMX from centralized exchanges:"
msgstr ""

#: src/pages/BuyGMX/BuyGMX.tsx
msgid "Buy GMX from centralized services"
msgstr ""

#: src/pages/BuyGMX/BuyGMX.tsx
msgid "Buy GMX from decentralized exchanges"
msgstr ""

#: src/pages/BuyGMX/BuyGMX.tsx
msgid "Buy GMX on {chainName}"
msgstr ""

#: src/pages/BuyGMX/BuyGMX.tsx
msgid "Buy GMX using Decentralized Exchange Aggregators:"
msgstr ""

#: src/pages/BuyGMX/BuyGMX.tsx
msgid "Buy GMX using FIAT gateways:"
msgstr ""

#: src/pages/BuyGMX/BuyGMX.tsx
msgid "Buy GMX using any token from any network:"
msgstr ""

#: src/pages/Buy/Buy.js
msgid "Buy Protocol Tokens"
msgstr ""

#: src/components/Glp/GlpSwap.js
msgid "Buy failed."
msgstr "구매 실패"

#: src/components/TokenCard/TokenCard.js
#: src/components/TokenCard/TokenCard.js
#: src/components/TokenCard/TokenCard.js
msgid "Buy on Arbitrum"
msgstr "Arbitrum에서 구매"

#: src/components/TokenCard/TokenCard.js
#: src/components/TokenCard/TokenCard.js
#: src/components/TokenCard/TokenCard.js
msgid "Buy on Avalanche"
msgstr "Avalanche에서 구매"

#: src/pages/BuyGMX/BuyGMX.tsx
msgid "Buy or Transfer AVAX to Avalanche"
msgstr ""

#: src/pages/BuyGMX/BuyGMX.tsx
msgid "Buy or Transfer ETH to Arbitrum"
msgstr ""

#: src/components/Synthetics/StatusNotification/GmStatusNotification.tsx
msgid "Buy order cancelled"
msgstr ""

#: src/components/Synthetics/StatusNotification/GmStatusNotification.tsx
msgid "Buy order executed"
msgstr ""

#: src/components/Synthetics/StatusNotification/GmStatusNotification.tsx
msgid "Buy request sent"
msgstr ""

#: src/components/Glp/GlpSwap.js
msgid "Buy submitted."
msgstr "구매 제출 완료"

#: src/components/Glp/GlpSwap.js
#: src/components/Glp/GlpSwap.js
msgid "Buy with {0}"
msgstr "{0}로 구매"

#: src/pages/BuyGMX/BuyGMX.tsx
msgid "Buy {nativeTokenSymbol}"
msgstr ""

#: src/components/Exchange/NoLiquidityErrorModal.tsx
msgid "Buy {swapTokenSymbol} on 1inch"
msgstr "{swapTokenSymbol}을 1inch에서 구매하기"

#: src/components/Synthetics/GmList/GmList.tsx
#: src/components/Synthetics/MarketStats/MarketStats.tsx
msgid "Buyable"
msgstr ""

#: src/components/Synthetics/GmSwap/GmConfirmationBox/GmConfirmationBox.tsx
msgid "Buying GM..."
msgstr ""

#: src/components/Glp/GlpSwap.js
msgid "Buying..."
msgstr "구매중..."

#: src/pages/OrdersOverview/OrdersOverview.js
msgid "Can't execute because of an error"
msgstr "에러로 인해 실행되지 못했습니다"

#: src/components/Exchange/ConfirmationBox.js
#: src/components/Exchange/ConfirmationBox.js
#: src/components/Exchange/OrdersList.js
#: src/components/Exchange/OrdersList.js
#: src/components/Exchange/OrdersList.js
#: src/components/Exchange/TradeHistory.js
#: src/components/Synthetics/ConfirmationBox/ConfirmationBox.tsx
#: src/components/Synthetics/OrderItem/OrderItem.tsx
#: src/components/Synthetics/OrderItem/OrderItem.tsx
#: src/components/Synthetics/TradeHistoryRow/utils.ts
#: src/components/Synthetics/TradeHistoryRow/utils.ts
msgid "Cancel"
msgstr "취소"

#: src/components/Exchange/ConfirmationBox.js
msgid "Cancel failed"
msgstr "취소 실패"

#: src/domain/legacy.ts
#: src/pages/Exchange/Exchange.js
msgid "Cancel failed."
msgstr "취소 실패"

#: src/components/Exchange/ConfirmationBox.js
msgid "Cancel submitted"
msgstr "취소 제출 완료"

#: src/domain/legacy.ts
#: src/pages/Exchange/Exchange.js
msgid "Cancel submitted."
msgstr "취소 제출 완료"

#: src/domain/synthetics/orders/cancelOrdersTxn.ts
msgid "Canceling {ordersText}"
msgstr ""

#: src/App/App.js
#: src/pages/Exchange/Exchange.js
#: src/pages/SyntheticsPage/SyntheticsPage.tsx
msgid "Chart positions"
msgstr "차트 포지션"

#: src/components/Glp/GlpSwap.js
#: src/components/Glp/GlpSwap.js
msgid "Check the \"Save on Fees\" section below to get the lowest fee percentages."
msgstr "최저 수수료로 이용하려면 \"수수료 절약\" 섹션 아래를 선택하세요."

#: src/components/Referrals/AddAffiliateCode.js
#: src/components/Referrals/JoinReferralCode.js
msgid "Checking code..."
msgstr "코드 확인중..."

#: src/pages/BuyGMX/BuyGMX.tsx
msgid "Choose to buy from decentralized or centralized exchanges."
msgstr ""

#: src/components/Referrals/ClaimAffiliatesModal/ClaimAffiliatesModal.tsx
#: src/components/Synthetics/ClaimModal/ClaimModal.tsx
#: src/components/Synthetics/Claims/ClaimableCard.tsx
#: src/pages/ClaimEsGmx/ClaimEsGmx.js
#: src/pages/Stake/StakeV1.js
#: src/pages/Stake/StakeV1.js
#: src/pages/Stake/StakeV1.js
#: src/pages/Stake/StakeV1.js
#: src/pages/Stake/StakeV1.js
#: src/pages/Stake/StakeV2.js
#: src/pages/Stake/StakeV2.js
msgid "Claim"
msgstr "수령하기"

#: src/components/Synthetics/ClaimHistoryRow/ClaimHistoryRow.tsx
msgid "Claim Funding Fees"
msgstr ""

#: src/pages/Stake/StakeV2.js
#: src/pages/Stake/StakeV2.js
msgid "Claim GMX Rewards"
msgstr "GMX 보상 수령하기"

#: src/components/Synthetics/ClaimHistoryRow/ClaimHistoryRow.tsx
msgid "Claim Price Impact"
msgstr ""

#: src/pages/Stake/StakeV2.js
msgid "Claim Rewards"
msgstr "보상 수령하기"

#: src/components/Referrals/AffiliatesStats.tsx
msgid "Claim V2 Rebates from your referred Traders."
msgstr ""

#: src/pages/ClaimEsGmx/ClaimEsGmx.js
#: src/pages/Stake/StakeV2.js
msgid "Claim completed!"
msgstr "수령 완료!"

#: src/pages/ClaimEsGmx/ClaimEsGmx.js
msgid "Claim esGMX"
msgstr "esGMX 수령하기"

#: src/pages/Stake/StakeV2.js
#: src/pages/Stake/StakeV2.js
msgid "Claim esGMX Rewards"
msgstr "esGMX 보상 수령하기"

#: src/pages/Stake/StakeV1.js
msgid "Claim failed"
msgstr "수령 실패"

#: src/pages/ClaimEsGmx/ClaimEsGmx.js
#: src/pages/Stake/StakeV2.js
msgid "Claim failed."
msgstr "수령 실패"

#: src/pages/ClaimEsGmx/ClaimEsGmx.js
msgid "Claim submitted!"
msgstr "수령 제출 완료!"

#: src/pages/Stake/StakeV1.js
msgid "Claim submitted! <0>View status.</0>"
msgstr "수령 제출완료! <0>상태 보기.</0>"

#: src/pages/Stake/StakeV2.js
msgid "Claim submitted."
msgstr "수령 제출 완료."

#: src/components/Synthetics/ClaimModal/ClaimModal.tsx
msgid "Claim {0}"
msgstr ""

#: src/pages/Stake/StakeV2.js
#: src/pages/Stake/StakeV2.js
msgid "Claim {wrappedTokenSymbol} Rewards"
msgstr "{wrappedTokenSymbol} 보상 수령하기"

#: src/components/Synthetics/Claims/ClaimableCard.tsx
#: src/pages/Stake/StakeV2.js
#: src/pages/Stake/StakeV2.js
msgid "Claimable"
msgstr "수령가능"

#: src/components/Referrals/AffiliatesStats.tsx
msgid "Claimable Rebates"
msgstr ""

#: src/domain/synthetics/markets/claimCollateralTxn.ts
#: src/domain/synthetics/referrals/claimAffiliateRewardsTxn.ts
msgid "Claiming failed"
msgstr ""

#: src/components/Referrals/ClaimAffiliatesModal/ClaimAffiliatesModal.tsx
#: src/components/Synthetics/ClaimModal/ClaimModal.tsx
#: src/pages/ClaimEsGmx/ClaimEsGmx.js
#: src/pages/Stake/StakeV2.js
msgid "Claiming..."
msgstr "수령중..."

#: src/pages/SyntheticsPage/SyntheticsPage.tsx
#: src/pages/SyntheticsPage/SyntheticsPage.tsx
msgid "Claims"
msgstr ""

#: src/pages/SyntheticsPage/SyntheticsPage.tsx
#: src/pages/SyntheticsPage/SyntheticsPage.tsx
msgid "Claims (1)"
msgstr ""

#: src/components/Exchange/PositionsList.js
msgid "Click on the Position to select its market, then use the trade box to increase your Position Size if needed."
msgstr ""

#: src/components/Synthetics/PositionItem/PositionItem.tsx
msgid "Click on the Position to select its market, then use the trade box to increase your Position Size, or to set Take-Profit / Stop-Loss Orders."
msgstr ""

#: src/components/Exchange/PositionSeller.js
#: src/components/Exchange/PositionSeller.js
#: src/components/Exchange/PositionsList.js
#: src/components/Exchange/PositionsList.js
#: src/components/Synthetics/OrderEditor/OrderEditor.tsx
#: src/components/Synthetics/PositionItem/PositionItem.tsx
#: src/components/Synthetics/PositionItem/PositionItem.tsx
#: src/components/Synthetics/PositionSeller/PositionSeller.tsx
#: src/components/Synthetics/PositionSeller/PositionSeller.tsx
#: src/components/Synthetics/TradeBox/TradeBox.tsx
msgid "Close"
msgstr "포지션 종료"

#: src/components/Exchange/FeesTooltip.tsx
#: src/components/Exchange/NetValueTooltip.tsx
#: src/components/Synthetics/PositionItem/PositionItem.tsx
#: src/components/Synthetics/TradeFeesRow/TradeFeesRow.tsx
msgid "Close Fee"
msgstr ""

#: src/components/Exchange/PositionSeller.js
msgid "Close failed."
msgstr ""

#: src/components/Exchange/PositionSeller.js
msgid "Close submitted!"
msgstr ""

#: src/pages/OrdersOverview/OrdersOverview.js
msgid "Close to execution price"
msgstr "집행 가격에 종료"

#: src/components/Exchange/PositionSeller.js
msgid "Close without profit"
msgstr ""

#: src/components/Synthetics/PositionSeller/PositionSeller.tsx
msgid "Close {0} {1}"
msgstr ""

#: src/components/Exchange/PositionSeller.js
msgid "Close {longOrShortText} {0}"
msgstr ""

#: src/components/Exchange/PositionSeller.js
msgid "Closing..."
msgstr ""

#: src/components/Referrals/AddAffiliateCode.js
msgid "Code already taken"
msgstr "이미 사용된 코드입니다"

#: src/components/Exchange/ConfirmationBox.js
#: src/components/Exchange/OrdersList.js
#: src/components/Exchange/OrdersList.js
#: src/components/Exchange/OrdersList.js
#: src/components/Exchange/OrdersList.js
#: src/components/Exchange/PositionsList.js
#: src/components/Exchange/PositionsList.js
#: src/components/Synthetics/ConfirmationBox/ConfirmationBox.tsx
#: src/components/Synthetics/ConfirmationBox/ConfirmationBox.tsx
#: src/components/Synthetics/OrderItem/OrderItem.tsx
#: src/components/Synthetics/OrderItem/OrderItem.tsx
#: src/components/Synthetics/PositionItem/PositionItem.tsx
#: src/components/Synthetics/PositionList/PositionList.tsx
msgid "Collateral"
msgstr "담보"

#: src/components/Exchange/ConfirmationBox.js
#: src/components/Exchange/PositionEditor.js
#: src/components/Exchange/PositionSeller.js
#: src/components/Synthetics/ConfirmationBox/ConfirmationBox.tsx
#: src/components/Synthetics/ConfirmationBox/ConfirmationBox.tsx
#: src/components/Synthetics/ConfirmationBox/ConfirmationBox.tsx
#: src/components/Synthetics/PositionEditor/PositionEditor.tsx
#: src/components/Synthetics/PositionSeller/PositionSeller.tsx
#: src/components/Synthetics/TradeBox/TradeBox.tsx
msgid "Collateral ({0})"
msgstr "담보 ({0})"

#: src/components/Exchange/SwapBox.js
#: src/components/Exchange/SwapBox.js
#: src/components/Exchange/SwapBox.js
#: src/components/Exchange/SwapBox.js
#: src/components/Synthetics/TradeBox/CollateralSelectorRow.tsx
#: src/components/Synthetics/TradeBox/CollateralSelectorRow.tsx
#: src/components/Synthetics/TradeBox/CollateralSelectorRow.tsx
msgid "Collateral In"
msgstr "담보 자산"

#: src/components/Exchange/ConfirmationBox.js
#: src/components/Synthetics/ConfirmationBox/ConfirmationBox.tsx
msgid "Collateral Spread"
msgstr ""

#: src/components/Exchange/PositionSeller.js
msgid "Collateral is not enough to cover pending Fees. Please uncheck \"Keep Leverage\" to pay the Fees with the realized PnL."
msgstr ""

#: src/components/Synthetics/ConfirmationBox/ConfirmationBox.tsx
msgid "Collateral value may differ due to different Price Impact at the time of execution."
msgstr ""

#: src/pages/Ecosystem/Ecosystem.js
msgid "Community Projects"
msgstr "커뮤니티 프로젝트"

#: src/pages/Ecosystem/Ecosystem.js
msgid "Community-led Telegram groups."
msgstr "커뮤니티 주도 텔레그램 그룹"

#: src/pages/CompleteAccountTransfer/CompleteAccountTransfer.js
#: src/pages/CompleteAccountTransfer/CompleteAccountTransfer.js
msgid "Complete Account Transfer"
msgstr "계정 전송 완료"

#: src/pages/CompleteAccountTransfer/CompleteAccountTransfer.js
msgid "Complete Transfer"
msgstr "전송 완료"

#: src/pages/Stake/StakeV2.js
#: src/pages/Stake/StakeV2.js
msgid "Compound"
msgstr "수령후 스테이킹"

#: src/pages/Stake/StakeV2.js
msgid "Compound Rewards"
msgstr "보상 수령 후 스테이킹"

#: src/pages/Stake/StakeV2.js
msgid "Compound completed!"
msgstr "수령 후 스테이킹 완료!"

#: src/pages/Stake/StakeV2.js
msgid "Compound failed."
msgstr "수령 후 스테이킹 실패."

#: src/pages/Stake/StakeV2.js
msgid "Compound submitted!"
msgstr "수령 후 스테이킹 제출 완료!"

#: src/pages/Stake/StakeV2.js
msgid "Compounding..."
msgstr "수령 및 스테이킹중..."

#: src/components/Referrals/ClaimAffiliatesModal/ClaimAffiliatesModal.tsx
#: src/components/Synthetics/ClaimModal/ClaimModal.tsx
msgid "Confirm Claim"
msgstr ""

#: src/components/Exchange/ConfirmationBox.js
#: src/components/Synthetics/ConfirmationBox/ConfirmationBox.tsx
#: src/components/Synthetics/ConfirmationBox/ConfirmationBox.tsx
msgid "Confirm Limit Order"
msgstr ""

#: src/components/Exchange/ConfirmationBox.js
#: src/components/Synthetics/ConfirmationBox/ConfirmationBox.tsx
msgid "Confirm Long"
msgstr "롱 포지션 확인"

#: src/components/Synthetics/SettleAccruedFundingFeeModal/SettleAccruedFundingFeeModal.tsx
msgid "Confirm Settle"
msgstr ""

#: src/components/Exchange/ConfirmationBox.js
#: src/components/Synthetics/ConfirmationBox/ConfirmationBox.tsx
msgid "Confirm Short"
msgstr "숏 포지션 확인"

#: src/components/Exchange/ConfirmationBox.js
#: src/components/Synthetics/ConfirmationBox/ConfirmationBox.tsx
msgid "Confirm Swap"
msgstr "스왑 확인"

#: src/components/Synthetics/ConfirmationBox/ConfirmationBox.tsx
#: src/components/Synthetics/ConfirmationBox/ConfirmationBox.tsx
msgid "Confirm {0} Order"
msgstr ""

#: src/components/Synthetics/GmSwap/GmConfirmationBox/GmConfirmationBox.tsx
#: src/components/Synthetics/GmSwap/GmConfirmationBox/GmConfirmationBox.tsx
msgid "Confirm {operationText}"
msgstr ""

#: src/components/Header/AppHeaderUser.tsx
msgid "Connect"
msgstr "연동"

#: src/components/Exchange/SwapBox.js
#: src/components/Glp/GlpSwap.js
#: src/components/Header/AppHeaderUser.tsx
#: src/components/Migration/Migration.js
#: src/components/Referrals/AddAffiliateCode.js
#: src/components/Referrals/JoinReferralCode.js
#: src/components/Synthetics/GmSwap/GmSwapBox/GmSwapBox.tsx
#: src/domain/synthetics/trade/utils/validation.ts
#: src/pages/Stake/StakeV1.js
#: src/pages/Stake/StakeV1.js
#: src/pages/Stake/StakeV1.js
#: src/pages/Stake/StakeV1.js
#: src/pages/Stake/StakeV1.js
#: src/pages/Stake/StakeV2.js
#: src/pages/Stake/StakeV2.js
#: src/pages/Stake/StakeV2.js
#: src/pages/Stake/StakeV2.js
msgid "Connect Wallet"
msgstr "지갑 연동"

#: src/components/Synthetics/GmSwap/GmSwapBox/GmSwapBox.tsx
msgid "Consider selecting and using the \"Pair\" option to reduce the Price Impact."
msgstr ""

#: src/components/Synthetics/SettleAccruedFundingFeeModal/SettleAccruedFundingFeeModal.tsx
msgid "Consider selecting only Positions where the accrued Funding Fees exceed the gas spent to Settle, which is around {0} per each selected Position."
msgstr ""

#: src/pages/BeginAccountTransfer/BeginAccountTransfer.js
#: src/pages/CompleteAccountTransfer/CompleteAccountTransfer.js
msgid "Continue"
msgstr "계속하기"

#: src/pages/Stake/StakeV2.js
msgid "Convert esGMX tokens to GMX tokens.<0/>Please read the <1>vesting details</1> before using the vaults."
msgstr "esGMX 토큰을 GMX 토큰으로 변환합니다.<0/>볼트를 사용하기 전 <1>베스팅 세부정보</1>를 참조해주세요."

#: src/pages/Stake/StakeV2.js
#: src/pages/Stake/StakeV2.js
msgid "Convert {wrappedTokenSymbol} to {nativeTokenSymbol}"
msgstr "{wrappedTokenSymbol}를 {nativeTokenSymbol}로 변환"

#: src/components/Exchange/PositionShare.tsx
msgid "Copy"
msgstr "복사"

#: src/components/AddressDropdown/AddressDropdown.tsx
msgid "Copy Address"
msgstr "주소 복사"

#: src/components/Exchange/TradeHistory.js
msgid "Could not decrease {0} {longOrShortText}, +{1} USD, Acceptable Price: {2}"
msgstr "{0} {longOrShortText}을 감소시키지 못했습니다, +{1} USD, 허용가능한 가격: {2}"

#: src/pages/Exchange/Exchange.js
msgid "Could not decrease {tokenSymbol} {longOrShortText} within the allowed slippage, you can adjust the allowed slippage in the settings on the top right of the page."
msgstr "허용가능한 슬리피지 안에서는 {tokenSymbol} {longOrShortText}을 감소시키지 못했습니다. 최상단 우측의 설정 버튼을 통해 허용가능한 슬리피지를 변경할 수 있습니다."

#: src/components/Exchange/TradeHistory.js
msgid "Could not execute deposit into {0} {longOrShortText}"
msgstr "{0} {longOrShortText}의 입글을 실행시키지 못했습니다"

#: src/components/Exchange/TradeHistory.js
msgid "Could not execute withdrawal from {0} {longOrShortText}"
msgstr "{0} {longOrShortText}의 인출을 실행시키지 못했습니다"

#: src/components/Exchange/TradeHistory.js
msgid "Could not increase {0} {longOrShortText}, +{1} USD, Acceptable Price: {2}  USD"
msgstr ""

#: src/pages/Exchange/Exchange.js
msgid "Could not increase {tokenSymbol} {longOrShortText} within the allowed slippage, you can adjust the allowed slippage in the settings on the top right of the page."
msgstr "허용가능한 슬리피지 안에서는 {tokenSymbol} {longOrShortText}을 감소시키지 못했습니다. 최상단 우측의 설정 버튼을 통해 허용가능한 슬리피지를 변경할 수 있습니다."

#: src/domain/synthetics/trade/utils/validation.ts
msgid "Couldn't find a swap path with enough liquidity"
msgstr ""

#: src/domain/synthetics/trade/utils/validation.ts
msgid "Couldn't find a swap route with enough liquidity"
msgstr ""

#: src/components/Exchange/TradeHistory.js
#: src/components/Referrals/AddAffiliateCode.js
#: src/components/Referrals/AffiliatesStats.tsx
#: src/components/Synthetics/TradeHistoryRow/utils.ts
#: src/pages/Stake/StakeV1.js
#: src/pages/Stake/StakeV1.js
#: src/pages/Stake/StakeV1.js
msgid "Create"
msgstr "생성"

#: src/components/Synthetics/TradeBox/TradeBox.tsx
msgid "Create Limit order"
msgstr ""

#: src/components/Exchange/ConfirmationBox.js
#: src/components/Exchange/PositionSeller.js
msgid "Create Order"
msgstr "주문 생성"

#: src/components/Referrals/AffiliatesStats.tsx
msgid "Create Referral Code"
msgstr "추천 코드 생성"

#: src/components/Exchange/SwapBox.js
#: src/components/Synthetics/PositionSeller/PositionSeller.tsx
#: src/components/Synthetics/TradeBox/TradeBox.tsx
msgid "Create {0} Order"
msgstr "{0} 주문 생성하기"

#: src/pages/OrdersOverview/OrdersOverview.js
msgid "Created At"
msgstr ""

#: src/components/Exchange/SwapBox.js
msgid "Created limit order for {0} {1}: {2} USD!"
msgstr "{0} {1}: {2} USD의 지정가 주문을 생성하였습니다!"

#: src/components/Exchange/ConfirmationBox.js
#: src/components/Exchange/PositionSeller.js
#: src/components/Synthetics/ConfirmationBox/ConfirmationBox.tsx
#: src/components/Synthetics/PositionEditor/PositionEditor.tsx
#: src/components/Synthetics/PositionSeller/PositionSeller.tsx
msgid "Creating Order..."
msgstr "주문 생성중..."

#: src/components/Referrals/AddAffiliateCode.js
msgid "Creating..."
msgstr "생성중..."

#: src/pages/Ecosystem/Ecosystem.js
#: src/pages/Ecosystem/Ecosystem.js
msgid "Creator"
msgstr "제작자"

#: src/components/Synthetics/PositionItem/PositionItem.tsx
msgid "Current Borrow Fee / Day"
msgstr ""

#: src/components/Synthetics/PositionItem/PositionItem.tsx
msgid "Current Funding Fee / Day"
msgstr ""

#: src/components/Glp/GlpSwap.js
msgid "Current Pool Amount"
msgstr "현재 풀 양"

#: src/pages/Stake/StakeV2.js
msgid "Current Reserved"
msgstr "현재 리저브"

#: src/pages/Dashboard/DashboardV2.js
msgid "Current Weight"
msgstr "현재 가중치"

#: src/components/Exchange/SwapBox.js
msgid "Current {0} long"
msgstr "현재 {0} 롱"

#: src/components/Exchange/SwapBox.js
msgid "Current {0} shorts"
msgstr "현재 {0} 숏"

#: src/components/Synthetics/MarketCard/MarketCard.tsx
msgid "Current {0} {longShortText}"
msgstr ""

#: src/domain/synthetics/orders/utils.ts
msgid "Currently, There is a high Swap Price Impact for the Order Swap path."
msgstr ""

#: src/pages/Ecosystem/Ecosystem.js
#: src/pages/Ecosystem/Ecosystem.js
#: src/pages/Ecosystem/Ecosystem.js
#: src/pages/Ecosystem/Ecosystem.js
#: src/pages/Ecosystem/Ecosystem.js
#: src/pages/Ecosystem/Ecosystem.js
#: src/pages/Ecosystem/Ecosystem.js
#: src/pages/Ecosystem/Ecosystem.js
msgid "DEX Aggregator"
msgstr "DEX 어그리게이터"

#: src/components/Header/AppHeaderLinks.tsx
#: src/pages/Dashboard/DashboardV2.js
msgid "Dashboard"
msgstr "대시보드"

#: src/pages/Ecosystem/Ecosystem.js
msgid "Dashboard for GMX referral stats"
msgstr "GMX 추천 시스템 통계 대시보드"

#: src/pages/Ecosystem/Ecosystem.js
msgid "Dashboards"
msgstr "대시보드"

#: src/components/Referrals/AffiliatesStats.tsx
#: src/components/Referrals/TradersStats.tsx
msgid "Date"
msgstr "날짜"

#: src/pages/Ecosystem/Ecosystem.js
msgid "DeFi Portfolio Tracker"
msgstr "DeFi 포트폴리오 트래커"

#: src/components/Exchange/ExchangeTVChart.js
#: src/components/Synthetics/TVChart/TVChart.tsx
msgid "Dec."
msgstr "12월"

#: src/pages/Ecosystem/Ecosystem.js
msgid "Decentralized Finance Dashboard"
msgstr "탈중앙화 금융 대시보드"

#: src/pages/Ecosystem/Ecosystem.js
msgid "Decentralized Money Market"
msgstr ""

#: src/pages/Ecosystem/Ecosystem.js
msgid "Decentralized Options Protocol"
msgstr "탈중앙화 옵션 프로토콜"

#: src/pages/Ecosystem/Ecosystem.js
msgid "Decentralized Options Strategies"
msgstr "탈중앙화 옵션 전략"

#: src/lib/legacy.ts
msgid "Decentralized Perpetual Exchange | GMX"
msgstr ""

#: src/pages/Ecosystem/Ecosystem.js
msgid "Decentralized Trading Protocol"
msgstr "탈중앙화 트레이딩 프로토콜"

#: src/pages/Home/Home.js
msgid "Decentralized<0/>Perpetual Exchange"
msgstr "탈중앙화<0/>퍼페추얼 거래소"

#: src/components/Exchange/ConfirmationBox.js
#: src/components/Exchange/ConfirmationBox.js
#: src/components/Exchange/OrdersList.js
#: src/components/Exchange/TradeHistory.js
#: src/components/Exchange/TradeHistory.js
#: src/components/Synthetics/ConfirmationBox/ConfirmationBox.tsx
#: src/components/Synthetics/ConfirmationBox/ConfirmationBox.tsx
#: src/components/Synthetics/OrderItem/OrderItem.tsx
#: src/components/Synthetics/TradeHistoryRow/utils.ts
#: src/domain/synthetics/orders/utils.ts
#: src/pages/OrdersOverview/OrdersOverview.js
msgid "Decrease"
msgstr "감소"

#: src/pages/OrdersOverview/OrdersOverview.js
msgid "Decrease active: {0}, executed: {1}, cancelled: {2}"
msgstr "감소 액티브: {0}, 실행 완료: {1} 취소 완료: {2}"

#: src/components/Synthetics/ConfirmationBox/ConfirmationBox.tsx
msgid "Decrease size"
msgstr ""

#: src/components/Exchange/TradeHistory.js
#: src/context/SyntheticsEvents/SyntheticsEventsProvider.tsx
msgid "Decreased"
msgstr "감소 완료"

#: src/pages/Exchange/Exchange.js
msgid "Decreased {tokenSymbol} {longOrShortText}, -{0} USD."
msgstr "{tokenSymbol} {longOrShortText} 감소, -{0} USD."

#: src/components/Synthetics/StatusNotification/OrderStatusNotification.tsx
msgid "Decreasing"
msgstr ""

#: src/components/Exchange/PositionEditor.js
#: src/components/Exchange/PositionEditor.js
#: src/components/Exchange/PositionEditor.js
#: src/components/Synthetics/PositionEditor/PositionEditor.tsx
#: src/pages/Stake/StakeV2.js
#: src/pages/Stake/StakeV2.js
#: src/pages/Stake/StakeV2.js
#: src/pages/Stake/StakeV2.js
msgid "Deposit"
msgstr "예치"

#: src/components/Exchange/FeesTooltip.tsx
msgid "Deposit Fee"
msgstr ""

#: src/components/Exchange/PositionEditor.js
msgid "Deposit amount is insufficient to bring leverage below the max allowed leverage of 100x"
msgstr ""

#: src/components/Exchange/PositionEditor.js
msgid "Deposit disabled, pending {0} upgrade"
msgstr ""

#: src/domain/synthetics/markets/createDepositTxn.ts
msgid "Deposit error."
msgstr ""

#: src/pages/Stake/StakeV2.js
msgid "Deposit failed!"
msgstr "예치 실패!"

#: src/components/Exchange/PositionEditor.js
msgid "Deposit failed."
msgstr ""

#: src/components/Exchange/PositionEditor.js
msgid "Deposit not enough to cover fees"
msgstr ""

#: src/pages/Stake/StakeV2.js
msgid "Deposit submitted!"
msgstr "예치 제출 완료!"

#: src/components/Exchange/PositionEditor.js
msgid "Deposit submitted."
msgstr ""

#: src/components/Exchange/TradeHistory.js
msgid "Deposit {0} USD into {1} {longOrShortText}"
msgstr "{0} USD를 {1} {longOrShortText}으로 입금"

#: src/pages/Stake/StakeV2.js
msgid "Deposited"
msgstr "예치 완료"

#: src/pages/Exchange/Exchange.js
msgid "Deposited {0} USD into {tokenSymbol} {longOrShortText}"
msgstr "{0} USD를 {tokenSymbol} {longOrShortText}으로 입금 완료"

#: src/context/SyntheticsEvents/SyntheticsEventsProvider.tsx
msgid "Deposited {0} into {positionText}"
msgstr ""

#: src/pages/Stake/StakeV2.js
msgid "Deposited!"
msgstr "예치되었습니다!"

#: src/components/Synthetics/StatusNotification/OrderStatusNotification.tsx
msgid "Depositing {0} to {positionText}"
msgstr ""

#: src/components/Exchange/PositionEditor.js
#: src/pages/Stake/StakeV2.js
msgid "Depositing..."
msgstr "예치중..."

#: src/pages/OrdersOverview/OrdersOverview.js
msgid "Diff"
msgstr "차이"

#: src/App/App.js
msgid "Disable order validations"
msgstr "주문 밸리데이션 무효화"

#: src/components/AddressDropdown/AddressDropdown.tsx
msgid "Disconnect"
msgstr "연결 끊기"

#: src/App/App.js
msgid "Display PnL after fees"
msgstr "수수료포함 손익 표시"

#: src/pages/Dashboard/DashboardV2.js
msgid "Distribution"
msgstr "배분"

#: src/components/Header/AppHeaderLinks.tsx
#: src/components/Header/HomeHeaderLinks.tsx
msgid "Docs"
msgstr ""

#: src/components/ModalViews/RedirectModal.js
msgid "Don't show this message again for 30 days."
msgstr "30일 동안 해당 메시지 다시보지 않기"

#: src/components/Exchange/PositionShare.tsx
msgid "Download"
msgstr "다운로드"

#: src/components/Header/AppHeaderLinks.tsx
#: src/pages/Stake/StakeV2.js
#: src/pages/Stake/StakeV2.js
msgid "Earn"
msgstr "보상"

#: src/components/Header/AppHeaderLinks.tsx
msgid "Ecosystem"
msgstr "이코시스템"

#: src/pages/Ecosystem/Ecosystem.js
msgid "Ecosystem Projects"
msgstr ""

#: src/components/Exchange/OrdersList.js
#: src/components/Exchange/OrdersList.js
#: src/components/Exchange/OrdersList.js
#: src/components/Synthetics/AcceptablePriceImpactEditor/AcceptablePriceImpactEditor.tsx
#: src/components/Synthetics/OrderItem/OrderItem.tsx
#: src/components/Synthetics/OrderItem/OrderItem.tsx
msgid "Edit"
msgstr "수정"

#: src/components/Exchange/PositionDropdown.tsx
#: src/components/Exchange/PositionsList.js
#: src/components/Synthetics/PositionItem/PositionItem.tsx
msgid "Edit Collateral"
msgstr "담보 수정"

#: src/components/Referrals/TradersStats.tsx
msgid "Edit Referral Code"
msgstr "추천 코드 수정"

#: src/components/Exchange/OrderEditor.js
#: src/components/Exchange/OrderEditor.js
msgid "Edit order"
msgstr "주문 수정"

#: src/components/Synthetics/OrderEditor/OrderEditor.tsx
msgid "Edit {0}"
msgstr ""

#: src/components/Synthetics/PositionEditor/PositionEditor.tsx
msgid "Edit {0} {1}"
msgstr ""

#: src/components/Exchange/PositionEditor.js
msgid "Edit {longOrShortText} {0}"
msgstr ""

#: src/components/Exchange/PositionEditor.js
#: src/components/Exchange/PositionSeller.js
#: src/components/Exchange/SwapBox.js
msgid "Enable Leverage"
msgstr "레버리지 유효화"

#: src/components/Exchange/OrdersToa.js
#: src/components/Exchange/OrdersToa.js
#: src/components/Exchange/PositionSeller.js
#: src/components/Exchange/SwapBox.js
msgid "Enable Orders"
msgstr "주문 유효화"

#: src/components/Exchange/PositionEditor.js
msgid "Enable deposit failed."
msgstr ""

#: src/components/Exchange/PositionEditor.js
msgid "Enable deposit sent."
msgstr ""

#: src/components/Exchange/PositionSeller.js
#: src/components/Exchange/SwapBox.js
msgid "Enable leverage failed."
msgstr "레버리지 유효화 실패."

#: src/components/Exchange/PositionSeller.js
#: src/components/Exchange/SwapBox.js
msgid "Enable leverage sent."
msgstr "레버리지 유효화 제출 완료"

#: src/pages/Exchange/Exchange.js
msgid "Enable orders failed."
msgstr "주문 유효화 실패"

#: src/pages/Exchange/Exchange.js
msgid "Enable orders sent."
msgstr "주문 유효화 제출 완료"

#: src/components/Exchange/PositionEditor.js
msgid "Enable withdraw failed."
msgstr ""

#: src/components/Exchange/PositionEditor.js
msgid "Enable withdraw sent."
msgstr ""

#: src/components/Exchange/PositionEditor.js
msgid "Enabling Leverage"
msgstr ""

#: src/components/Exchange/PositionEditor.js
#: src/components/Exchange/PositionSeller.js
#: src/components/Exchange/PositionSeller.js
#: src/components/Exchange/SwapBox.js
#: src/components/Exchange/SwapBox.js
msgid "Enabling Leverage..."
msgstr "레버리지 유효화중"

#: src/components/Exchange/OrdersToa.js
#: src/components/Exchange/PositionSeller.js
#: src/components/Exchange/PositionSeller.js
#: src/components/Exchange/SwapBox.js
#: src/components/Exchange/SwapBox.js
msgid "Enabling Orders..."
msgstr "주문 유효화중.."

#: src/pages/NftWallet/NftWallet.js
msgid "Enter NFT Address"
msgstr "NFT 주소 입력"

#: src/pages/NftWallet/NftWallet.js
msgid "Enter NFT ID"
msgstr "NFT ID 입력"

#: src/components/Exchange/OrderEditor.js
#: src/components/Exchange/PositionSeller.js
msgid "Enter Price"
msgstr "가격 입력"

#: src/pages/BeginAccountTransfer/BeginAccountTransfer.js
#: src/pages/NftWallet/NftWallet.js
msgid "Enter Receiver Address"
msgstr "수령 주소 입력"

#: src/components/Referrals/JoinReferralCode.js
#: src/components/Referrals/JoinReferralCode.js
msgid "Enter Referral Code"
msgstr "추천 코드 입력"

#: src/domain/synthetics/trade/utils/validation.ts
msgid "Enter a  price"
msgstr ""

#: src/components/Referrals/AddAffiliateCode.js
#: src/components/Referrals/AddAffiliateCode.js
msgid "Enter a code"
msgstr "코드 입력"

#: src/components/Synthetics/OrderEditor/OrderEditor.tsx
msgid "Enter a new ratio"
msgstr ""

#: src/components/Synthetics/OrderEditor/OrderEditor.tsx
msgid "Enter a new size or price"
msgstr ""

#: src/components/Exchange/SwapBox.js
#: src/components/Exchange/SwapBox.js
#: src/components/Synthetics/OrderEditor/OrderEditor.tsx
#: src/domain/synthetics/trade/utils/validation.ts
msgid "Enter a price"
msgstr "가격 입력"

#: src/components/Synthetics/OrderEditor/OrderEditor.tsx
msgid "Enter a ratio"
msgstr ""

#: src/domain/synthetics/trade/utils/validation.ts
msgid "Enter a trigger price"
msgstr ""

#: src/components/Exchange/PositionEditor.js
#: src/components/Exchange/PositionSeller.js
#: src/components/Exchange/PositionSeller.js
#: src/components/Exchange/SwapBox.js
#: src/components/Exchange/SwapBox.js
#: src/components/Exchange/SwapBox.js
#: src/components/Exchange/SwapBox.js
#: src/components/Glp/GlpSwap.js
#: src/components/Glp/GlpSwap.js
#: src/components/Migration/Migration.js
#: src/components/Synthetics/OrderEditor/OrderEditor.tsx
#: src/domain/synthetics/trade/utils/validation.ts
#: src/domain/synthetics/trade/utils/validation.ts
#: src/domain/synthetics/trade/utils/validation.ts
#: src/domain/synthetics/trade/utils/validation.ts
#: src/domain/synthetics/trade/utils/validation.ts
#: src/domain/synthetics/trade/utils/validation.ts
#: src/pages/ClaimEsGmx/ClaimEsGmx.js
#: src/pages/Stake/StakeV1.js
#: src/pages/Stake/StakeV1.js
#: src/pages/Stake/StakeV2.js
#: src/pages/Stake/StakeV2.js
#: src/pages/Stake/StakeV2.js
msgid "Enter an amount"
msgstr "수량 입력"

#: src/pages/Home/Home.js
msgid "Enter and exit positions with minimal spread and low price impact. Get the optimal price without incurring additional costs."
msgstr ""

#: src/components/Exchange/OrderEditor.js
#: src/components/Exchange/OrderEditor.js
msgid "Enter new Price"
msgstr "새로운 가격 입력"

#: src/components/Synthetics/OrderEditor/OrderEditor.tsx
msgid "Enter new amount or price"
msgstr ""

#: src/components/Exchange/ConfirmationBox.js
#: src/components/Exchange/PositionEditor.js
#: src/components/Exchange/PositionSeller.js
#: src/components/Exchange/PositionsList.js
#: src/components/Exchange/PositionsList.js
#: src/components/Exchange/SwapBox.js
#: src/components/Exchange/SwapBox.js
#: src/components/Synthetics/ConfirmationBox/ConfirmationBox.tsx
#: src/components/Synthetics/ConfirmationBox/ConfirmationBox.tsx
#: src/components/Synthetics/MarketCard/MarketCard.tsx
#: src/components/Synthetics/PositionEditor/PositionEditor.tsx
#: src/components/Synthetics/PositionItem/PositionItem.tsx
#: src/components/Synthetics/PositionList/PositionList.tsx
#: src/components/Synthetics/PositionSeller/PositionSeller.tsx
#: src/components/Synthetics/TradeBox/TradeBox.tsx
msgid "Entry Price"
msgstr "진입 가격"

#: src/components/Synthetics/ConfirmationBox/ConfirmationBox.tsx
#: src/components/Synthetics/ConfirmationBox/ConfirmationBox.tsx
#: src/components/Synthetics/ConfirmationBox/ConfirmationBox.tsx
msgid "Error submitting order"
msgstr ""

#: src/pages/Stake/StakeV2.js
#: src/pages/Stake/StakeV2.js
msgid "Escrowed GMX"
msgstr "에스크로 GMX"

#: src/components/Glp/GlpSwap.js
#: src/components/Stake/GMXAprTooltip.tsx
msgid "Escrowed GMX APR"
msgstr "esGMX APR"

#: src/components/Synthetics/TradeHistoryRow/utils.ts
#: src/pages/OrdersOverview/OrdersOverview.js
msgid "Execute"
msgstr "실행"

#: src/components/Exchange/TradeHistory.js
msgid "Execute Order: Swap {fromAmountDisplay} {0} for {toAmountDisplay} {1}"
msgstr "주문 실행: {fromAmountDisplay} {0}을 {toAmountDisplay} {1}로 스왑"

#: src/components/Exchange/TradeHistory.js
msgid "Execute Order: {orderTypeText} {0} {longShortDisplay} {sizeDeltaDisplay} USD, Price: {executionPriceDisplay} USD"
msgstr ""

#: src/domain/synthetics/orders/simulateExecuteOrderTxn.tsx
#: src/domain/synthetics/orders/simulateExecuteOrderTxn.tsx
msgid "Execute order simulation failed."
msgstr ""

#: src/components/Synthetics/TradeHistoryRow/utils.ts
msgid "Execute {orderTypeName} Order: {positionText} {sizeDeltaText},"
msgstr ""

#: src/components/Exchange/FeesTooltip.tsx
msgid "Execution Fee"
msgstr ""

#: src/components/Synthetics/TradeHistoryRow/utils.ts
#: src/components/Synthetics/TradeHistoryRow/utils.ts
msgid "Execution Price"
msgstr ""

#: src/components/Synthetics/TradeHistoryRow/utils.ts
msgid "Execution Price: {0}"
msgstr ""

#: src/components/Exchange/SwapBox.js
#: src/components/Synthetics/MarketCard/MarketCard.tsx
msgid "Exit Price"
msgstr "매도 가격"

#: src/pages/Ecosystem/Ecosystem.js
msgid "Explore, analyze, and copy on-chain traders"
msgstr ""

#: src/components/Glp/GlpSwap.js
msgid "FEES"
msgstr "수수료"

#: src/components/Synthetics/ClaimModal/ClaimModal.tsx
#: src/components/Synthetics/SettleAccruedFundingFeeModal/SettleAccruedFundingFeeModal.tsx
msgid "FUNDING FEE"
msgstr ""

#: src/components/Synthetics/MarketsList/MarketsList.tsx
msgid "FUNDING RATE / 1h"
msgstr ""

#: src/components/Synthetics/ClaimHistoryRow/ClaimHistoryRow.tsx
msgid "Failed Settlement of Funding Fees"
msgstr ""

#: src/domain/synthetics/orders/cancelOrdersTxn.ts
msgid "Failed to cancel {ordersText}"
msgstr ""

#: src/domain/synthetics/orders/updateOrderTxn.ts
msgid "Failed to update order"
msgstr ""

#: src/components/Exchange/ConfirmationBox.js
#: src/components/Exchange/ConfirmationBox.js
#: src/components/Exchange/ConfirmationBox.js
#: src/components/Exchange/PositionEditor.js
#: src/components/Exchange/PositionSeller.js
#: src/components/Exchange/SwapBox.js
#: src/components/Exchange/SwapBox.js
#: src/components/Glp/GlpSwap.js
#: src/components/Glp/GlpSwap.js
#: src/components/Glp/GlpSwap.js
#: src/components/Synthetics/ConfirmationBox/ConfirmationBox.tsx
#: src/components/Synthetics/TradeFeesRow/TradeFeesRow.tsx
msgid "Fees"
msgstr "수수료"

#: src/components/Synthetics/GmSwap/GmFees/GmFees.tsx
#: src/components/Synthetics/TradeFeesRow/TradeFeesRow.tsx
msgid "Fees and Price Impact"
msgstr ""

#: src/components/Exchange/ConfirmationBox.js
msgid "Fees are high to swap from {0} to {1}."
msgstr "{0}을 {1}로 스왑하는 수수료가 높습니다."

#: src/components/Exchange/ConfirmationBox.js
msgid "Fees are high to swap from {0} to {1}. <0/>{2} is needed for collateral."
msgstr "{0}을 {1}로 스왑하는 수수료가 높습니다. <0/>{2}가 담보로 필요합니다."

#: src/components/Exchange/PositionSeller.js
msgid "Fees are higher than Collateral"
msgstr ""

#: src/domain/synthetics/trade/utils/validation.ts
#: src/domain/synthetics/trade/utils/validation.ts
#: src/domain/synthetics/trade/utils/validation.ts
msgid "Fees exceed Pay amount"
msgstr ""

#: src/domain/synthetics/trade/utils/validation.ts
msgid "Fees exceed amount"
msgstr ""

#: src/pages/Ecosystem/Ecosystem.js
msgid "Fees generated by GMX"
msgstr "GMX로 획득한 수수료"

#: src/components/Glp/GlpSwap.js
msgid "Fees may vary depending on which asset you sell GLP for. <0/>Enter the amount of GLP you want to redeem in the order form, then check here to compare fees."
msgstr "GLP를 판매하는 양에 따라서 수수료가 상이합니다. <0/>판매하려는 GLP의 양을 주문 양식에 입력하고, 여기에서 수수료를 비교하세요."

#: src/components/Glp/GlpSwap.js
msgid "Fees may vary depending on which asset you use to buy GLP. <0/>Enter the amount of GLP you want to purchase in the order form, then check here to compare fees."
msgstr "GLP를 구매하는 양에 따라서 수수료가 상이합니다. <0/>구매하려는 GLP의 양을 주문 양식에 입력하고, 여기에서 수수료를 비교하세요."

#: src/pages/Dashboard/DashboardV2.js
msgid "Fees since"
msgstr "이후 수수료"

#: src/components/Glp/GlpSwap.js
#: src/components/Glp/GlpSwap.js
#: src/components/Glp/GlpSwap.js
#: src/components/Glp/GlpSwap.js
msgid "Fees will be shown once you have entered an amount in the order form."
msgstr "입력란에 수량을 입력하면 수수료가 표시됩니다."

#: src/components/Exchange/SwapBox.js
msgid "Fetching token info..."
msgstr "토큰 정보 가져오는 중..."

#: src/pages/Ecosystem/Ecosystem.js
msgid "Financial reports and protocol analytics"
msgstr "금융 보고서 및 프로토콜 분석"

#: src/pages/Dashboard/DashboardV2.js
msgid "Floor Price Fund"
msgstr "하한 가격 펀드"

#: src/components/Referrals/TradersStats.tsx
msgid "For trades on V1, this discount will be airdropped to your account every Wednesday. On V2, discounts are applied automatically and will reduce your fees when you make a trade."
msgstr ""

#: src/components/Exchange/ConfirmationBox.js
msgid "Forfeit profit"
msgstr "이익 상실"

#: src/components/Exchange/ConfirmationBox.js
msgid "Forfeit profit and Short"
msgstr "이익 상실 및 숏"

#: src/components/Exchange/ConfirmationBox.js
msgid "Forfeit profit and {action}"
msgstr "이익 상실 및 {action}"

#: src/components/Exchange/ConfirmationBox.js
msgid "Forfeit profit not checked"
msgstr "상실 이익이 확인되지 않았습니다."

#: src/components/Synthetics/TradeHistoryRow/utils.ts
#: src/components/Synthetics/TradeHistoryRow/utils.ts
msgid "Freeze"
msgstr ""

#: src/components/Synthetics/StatusNotification/GmStatusNotification.tsx
msgid "Fulfilling Buy request"
msgstr ""

#: src/components/Synthetics/StatusNotification/GmStatusNotification.tsx
msgid "Fulfilling Sell request"
msgstr ""

#: src/components/Synthetics/StatusNotification/OrderStatusNotification.tsx
msgid "Fulfilling order request"
msgstr ""

#: src/domain/synthetics/markets/claimCollateralTxn.ts
msgid "Funding Claimed"
msgstr ""

#: src/components/Synthetics/MarketCard/MarketCard.tsx
#: src/components/Synthetics/TradeFeesRow/TradeFeesRow.tsx
#: src/components/Synthetics/TradeHistoryRow/utils.ts
msgid "Funding Fee"
msgstr ""

#: src/components/Synthetics/TradeFeesRow/TradeFeesRow.tsx
msgid "Funding Fee Rate"
msgstr ""

#: src/components/Synthetics/MarketsList/MarketsList.tsx
msgid "Funding Rate / 1h"
msgstr ""

#: src/components/Synthetics/Claims/ClaimableCardUI.tsx
msgid "Funding fees"
msgstr ""

#: src/pages/Ecosystem/Ecosystem.js
msgid "GBC NFTs APR tracker and rewards"
msgstr "GBC NFT의 APR 트래커 및 보상"

#: src/pages/Dashboard/DashboardV2.js
#: src/pages/Dashboard/DashboardV2.js
msgid "GLP Index Composition"
msgstr "GLP 인덱스 구성"

#: src/pages/Dashboard/DashboardV2.js
msgid "GLP Pool"
msgstr "GLP 풀"

#: src/pages/Stake/StakeV2.js
#: src/pages/Stake/StakeV2.js
msgid "GLP Vault"
msgstr "GLP 볼트"

#: src/pages/Ecosystem/Ecosystem.js
msgid "GLP and GMX autocompounding vaults"
msgstr ""

#: src/pages/Ecosystem/Ecosystem.js
msgid "GLP autocompounding vaults"
msgstr ""

#: src/components/Glp/GlpSwap.js
msgid "GLP buy disabled, pending {0} upgrade"
msgstr "{0} 업그레이드를 위해 GLP 구매가 비활성화되었습니다"

#: src/components/TokenCard/TokenCard.js
msgid "GLP is the liquidity provider token for GMX V1 markets. Accrues 70% of the V1 markets generated fees."
msgstr ""

#: src/components/Glp/GlpSwap.js
msgid "GLP sell disabled, pending {0} upgrade"
msgstr "{0} 업그레이드를 위해 GLP 판매가 비활성화되었습니다"

#: src/components/TokenCard/TokenCard.js
#: src/pages/BuyGlp/BuyGlp.js
msgid "GLP to GM migration has reduced Fees due to STIP incentives. <0>Read more</0>."
msgstr ""

#: src/components/Synthetics/GmList/GmList.tsx
#: src/components/Synthetics/GmList/GmList.tsx
#: src/components/Synthetics/MarketsList/MarketsList.tsx
#: src/components/Synthetics/MarketsList/MarketsList.tsx
#: src/pages/Dashboard/DashboardV2.js
msgid "GM Pools"
msgstr ""

#: src/components/Synthetics/MarketStats/MarketStats.tsx
msgid "GM Token pricing includes positions' Pending PnL, Impact Pool Amount and Borrow Fees."
msgstr ""

#: src/components/Synthetics/MarketStats/MarketStats.tsx
msgid "GM can be sold for {0} and {1} for this market up to the specified selling caps. The remaining tokens in the pool are reserved for currently open Positions."
msgstr ""

#: src/components/TokenCard/TokenCard.js
msgid "GM is the liquidity provider token for GMX V2 markets. Accrues 63% of the V2 markets generated fees."
msgstr ""

#: src/pages/Ecosystem/Ecosystem.js
msgid "GMX Announcements and Updates"
msgstr "GMX 공지 및 업데이트"

#: src/pages/Ecosystem/Ecosystem.js
msgid "GMX Blueberry NFTs"
msgstr "GMX 블루베리 NFT"

#: src/pages/Ecosystem/Ecosystem.js
msgid "GMX Governance Page"
msgstr "GMX 거버넌스 페이지"

#: src/pages/Ecosystem/Ecosystem.js
msgid "GMX Pages"
msgstr "GMX 페이지"

#: src/pages/Ecosystem/Ecosystem.js
msgid "GMX Perpetuals Data"
msgstr "GMX 파생상품 데이터"

#: src/pages/Ecosystem/Ecosystem.js
msgid "GMX Proposals Voting page"
msgstr "GMX 프로포절 투표 페이지"

#: src/pages/Ecosystem/Ecosystem.js
msgid "GMX Stats Page"
msgstr "GMX 통계 페이지"

#: src/pages/Actions/Actions.js
msgid "GMX V1 information for account: {checkSummedAccount}"
msgstr ""

#: src/pages/SyntheticsActions/SyntheticsActions.tsx
msgid "GMX V2 information for account: {checkSummedAccount}"
msgstr ""

#: src/pages/Stake/StakeV2.js
#: src/pages/Stake/StakeV2.js
msgid "GMX Vault"
msgstr "GMX 볼트"

#: src/pages/Ecosystem/Ecosystem.js
msgid "GMX Weekly Updates"
msgstr "GMX 주간 업데이트"

#: src/pages/BuyGMX/BuyGMX.tsx
msgid "GMX bonds can be bought on Bond Protocol with a discount and a small vesting period:"
msgstr ""

#: src/pages/Ecosystem/Ecosystem.js
msgid "GMX community discussion"
msgstr "GMX 커뮤니티 토론"

#: src/pages/Ecosystem/Ecosystem.js
msgid "GMX dashboards and analytics."
msgstr "GMX 대시보드 및 통계"

#: src/pages/Ecosystem/Ecosystem.js
msgid "GMX ecosystem pages."
msgstr "GMX 이코시스템 페이지"

#: src/pages/Ecosystem/Ecosystem.js
msgid "GMX explorer for stats and traders"
msgstr "통계와 트레이드 정보를 위한 GMX 익스플로러"

#: src/pages/Ecosystem/Ecosystem.js
msgid "GMX fundamentals"
msgstr "GMX 펀더멘탈"

#: src/pages/Home/Home.js
msgid "GMX is currently live on Arbitrum and Avalanche."
msgstr "GMX는 현재 Arbitrum과 Avalanche에서 이용할 수 있습니다."

#: src/pages/Jobs/Jobs.js
msgid "GMX is not actively looking for new hires at the moment. However, if you think you can contribute to the project, please email <0>jobs@gmx.io</0>."
msgstr "GMX는 현재 구인하고 있지 않습니다. 하지만 해당 프로젝트에 기여할 수 있다고 생각하시면 email <0>jobs@gmx.io</0>으로 연락해주세요."

#: src/components/TokenCard/TokenCard.js
msgid "GMX is the utility and governance token. Accrues 30% of the platform's generated fees."
msgstr "GMX는 유틸리티 및 거버넌스 토큰입니다. 플랫폼에서 생성되는 수수료의 30%를 축적하세요."

#: src/pages/Ecosystem/Ecosystem.js
msgid "GMX staking calculator"
msgstr "GMX 스테이킹 계산기"

#: src/pages/Ecosystem/Ecosystem.js
msgid "GMX staking calculator and guide"
msgstr ""

#: src/pages/Ecosystem/Ecosystem.js
msgid "GMX staking rewards updates and insights"
msgstr "GMX 스테이킹 보상 업데이트 및 인사이트"

#: src/pages/Stake/StakeV2.js
#: src/pages/Stake/StakeV2.js
msgid "GMX transfers not yet enabled"
msgstr "GMX 전송이 아직 불가능합니다."

#: src/components/Common/SEO.js
msgid "GMX | Decentralized Perpetual Exchange"
msgstr ""

#: src/components/Referrals/AddAffiliateCode.js
msgid "Generate Referral Code"
msgstr "추천인 코드 생성"

#: src/components/Exchange/PositionShareCard.tsx
msgid "Generating shareable image..."
msgstr "공유가능한 이미지 생성중..."

#: src/pages/Referrals/Referrals.tsx
msgid "Get fee discounts and earn rebates through the GMX referral program.<0/>For more information, please read the <1>referral program details</1>."
msgstr ""

#: src/components/Header/HomeHeaderLinks.tsx
msgid "Governance"
msgstr ""

#: src/components/Exchange/SwapBox.js
msgid "High Slippage, Swap Anyway"
msgstr "높은 슬리피지 상관 없이 스왑"

#: src/components/Exchange/SwapBox.js
msgid "High USDG Slippage, Long Anyway"
msgstr "높은 USDG 슬리피지 상관 없이 롱 포지션 체결"

#: src/components/Exchange/ConfirmationBox.js
#: src/components/Synthetics/ConfirmationBox/ConfirmationBox.tsx
msgid "I am aware of the trigger orders"
msgstr "트리거 주문에 대해 충분히 인지하고 있습니다."

#: src/components/Synthetics/MarketCard/MarketCard.tsx
msgid "If you have an existing position, the position will be closed at a reference price of {0}, not accounting for price impact.<0/><1/>This exit price will change with the price of the asset.<2/><3/><4>More Info</4>"
msgstr ""

#: src/components/Exchange/SwapBox.js
msgid "If you have an existing position, the position will be closed at {0} USD.<0/><1/>This exit price will change with the price of the asset.<2/><3/><4>More Info</4>"
msgstr "포지션이 이미 존재한다면, 해당 포지션은 {0} USD에 종료될 것입니다.<0/><1/>이 종료 가격은 자산의 가격 변화에 따라 변경됩니다.<2/><3/><4>더 자세한 정보</4>"

#: src/components/Exchange/PositionShare.tsx
msgid "Image generation error, please refresh and try again."
msgstr "이미지 생성 에러. 새로고침 후 다시 시도해주세요."

#: src/components/Exchange/ExchangeTVChart.js
#: src/components/Synthetics/TVChart/TVChart.tsx
msgid "Inc."
msgstr "Inc."

#: src/App/App.js
msgid "Include PnL in leverage display"
msgstr "레버리지 표시창에 손익 포함하기"

#: src/pages/CompleteAccountTransfer/CompleteAccountTransfer.js
msgid "Incorrect Account"
msgstr "잘못된 계정입니다"

#: src/components/Exchange/SwapBox.js
#: src/pages/Stake/StakeV1.js
msgid "Incorrect Network"
msgstr "잘못된 네트워크입니다"

#: src/components/Exchange/SwapBox.js
msgid "Incorrect network"
msgstr "잘못된 네트워크입니다"

#: src/components/Exchange/ConfirmationBox.js
#: src/components/Exchange/ConfirmationBox.js
#: src/components/Exchange/OrdersList.js
#: src/components/Exchange/TradeHistory.js
#: src/components/Exchange/TradeHistory.js
#: src/components/Synthetics/ConfirmationBox/ConfirmationBox.tsx
#: src/components/Synthetics/OrderItem/OrderItem.tsx
#: src/components/Synthetics/TradeHistoryRow/utils.ts
#: src/domain/synthetics/orders/utils.ts
#: src/pages/OrdersOverview/OrdersOverview.js
msgid "Increase"
msgstr "증가"

#: src/components/Exchange/PositionDropdown.tsx
msgid "Increase Size (Limit)"
msgstr ""

#: src/components/Exchange/PositionDropdown.tsx
msgid "Increase Size (Market)"
msgstr ""

#: src/pages/OrdersOverview/OrdersOverview.js
msgid "Increase active: {0}, executed: {1}, cancelled: {2}"
msgstr "중가 액티브: {0}, 실행 완료: {1}, 취소 완료: {2}"

#: src/components/Exchange/TradeHistory.js
msgid "Increase {0} {longOrShortText}, +{1} USD, {2} Price: {3} USD"
msgstr "{0} {longOrShortText}을 증가, +{1} USD, {2} 가격: {3} USD"

#: src/context/SyntheticsEvents/SyntheticsEventsProvider.tsx
msgid "Increased {positionText}, +{0}"
msgstr ""

#: src/pages/Exchange/Exchange.js
msgid "Increased {tokenSymbol} {longOrShortText}, +{0} USD."
msgstr "{tokenSymbol} {longOrShortText} 증가 완료, +{0} USD."

#: src/components/Synthetics/StatusNotification/OrderStatusNotification.tsx
msgid "Increasing"
msgstr ""

#: src/pages/OrdersOverview/OrdersOverview.js
msgid "Index"
msgstr "인덱스"

#: src/components/Exchange/NetValueTooltip.tsx
#: src/components/Exchange/PositionsList.js
#: src/components/Exchange/PositionsList.js
#: src/components/Synthetics/PositionItem/PositionItem.tsx
#: src/components/Synthetics/PositionItem/PositionItem.tsx
msgid "Initial Collateral"
msgstr "최초 담보"

#: src/components/Exchange/PositionSeller.js
msgid "Initial Collateral (Collateral excluding Borrow Fee)."
msgstr ""

#: src/components/Synthetics/PositionEditor/PositionEditor.tsx
#: src/components/Synthetics/PositionSeller/PositionSeller.tsx
msgid "Initial Collateral (Collateral excluding Borrow and Funding Fee)."
msgstr ""

#: src/components/Exchange/TradeHistory.js
#: src/components/Synthetics/TradeHistoryRow/utils.ts
msgid "Initial collateral"
msgstr "최초 담보"

#: src/components/Exchange/PositionSeller.js
msgid "Insufficient Available Liquidity to swap to {0}:"
msgstr ""

#: src/components/Glp/GlpSwap.js
msgid "Insufficient GLP balance"
msgstr "GLP 잔고 부족"

#: src/components/Exchange/PositionSeller.js
#: src/components/Exchange/PositionSeller.js
#: src/components/Exchange/SwapBox.js
#: src/components/Exchange/SwapBox.js
#: src/components/Exchange/SwapBox.js
#: src/components/Exchange/SwapBox.js
#: src/components/Exchange/SwapBox.js
#: src/components/Exchange/SwapBox.js
#: src/components/Exchange/SwapBox.js
#: src/components/Exchange/SwapBox.js
#: src/components/Exchange/SwapBox.js
#: src/components/Exchange/SwapBox.js
msgid "Insufficient Liquidity"
msgstr ""

#: src/components/Exchange/SwapBox.js
#: src/components/Glp/GlpSwap.js
#: src/domain/synthetics/trade/utils/validation.ts
msgid "Insufficient liquidity"
msgstr "유동성 부족"

#: src/components/Synthetics/TradeBox/MarketPoolSelectorRow.tsx
msgid "Insufficient liquidity in any {0}/USD market pools for your order."
msgstr ""

#: src/components/Synthetics/TradeBox/MarketPoolSelectorRow.tsx
msgid "Insufficient liquidity in {0} market pool. <0/><1>Switch to {1} market pool.</1>"
msgstr ""

#: src/domain/synthetics/trade/utils/validation.ts
msgid "Insufficient liquidity to swap collateral"
msgstr ""

#: src/domain/synthetics/trade/utils/validation.ts
msgid "Insufficient receive token liquidity"
msgstr ""

#: src/pages/Stake/StakeV2.js
msgid "Insufficient staked tokens"
msgstr "스테이킹된 토큰 부족"

#: src/components/Exchange/SwapBox.js
#: src/components/Exchange/SwapBox.js
#: src/components/Glp/GlpSwap.js
#: src/domain/synthetics/trade/utils/validation.ts
#: src/domain/synthetics/trade/utils/validation.ts
#: src/domain/synthetics/trade/utils/validation.ts
#: src/domain/synthetics/trade/utils/validation.ts
#: src/domain/synthetics/trade/utils/validation.ts
#: src/domain/synthetics/trade/utils/validation.ts
msgid "Insufficient {0} balance"
msgstr "{0} 잔고 부족"

#: src/domain/synthetics/trade/utils/validation.ts
#: src/domain/synthetics/trade/utils/validation.ts
msgid "Insufficient {0} liquidity"
msgstr ""

#: src/components/Exchange/PositionSeller.js
#: src/components/Exchange/PositionSeller.js
msgid "Invalid Liquidation Price"
msgstr ""

#: src/pages/NftWallet/NftWallet.js
msgid "Invalid NFT Address"
msgstr "유요하지 않은 NFT 주소"

#: src/pages/BeginAccountTransfer/BeginAccountTransfer.js
msgid "Invalid Receiver"
msgstr "유효하지 않은 수령인"

#: src/pages/BeginAccountTransfer/BeginAccountTransfer.js
#: src/pages/NftWallet/NftWallet.js
msgid "Invalid Receiver Address"
msgstr "유효하지 않은 수령 주소"

#: src/pages/CompleteAccountTransfer/CompleteAccountTransfer.js
msgid "Invalid Transfer Addresses: Please check the url."
msgstr ""

#: src/components/Synthetics/AcceptablePriceImpactEditor/AcceptablePriceImpactEditor.tsx
msgid "Invalid acceptable Price Impact value"
msgstr ""

#: src/App/App.js
msgid "Invalid execution fee buffer value"
msgstr ""

#: src/components/Exchange/PositionEditor.js
#: src/components/Exchange/PositionEditor.js
#: src/components/Exchange/PositionEditor.js
#: src/domain/synthetics/trade/utils/validation.ts
#: src/domain/synthetics/trade/utils/validation.ts
msgid "Invalid liq. price"
msgstr "유효하지 않은 청산가"

#: src/components/Exchange/ConfirmationBox.js
#: src/components/Exchange/OrderEditor.js
#: src/components/Exchange/PositionSeller.js
msgid "Invalid price, see warning"
msgstr "유효하지 않은 가격, 경고문을 보세요"

#: src/App/App.js
msgid "Invalid slippage value"
msgstr "유효하지 않은 슬리피지 값"

#: src/pages/OrdersOverview/OrdersOverview.js
msgid "Invalid token fromToken: \"{0}\" toToken: \"{toTokenAddress}\""
msgstr "유요하지 않은 fromToken: \"{0}\" toToken: \"{toTokenAddress}\""

#: src/pages/OrdersOverview/OrdersOverview.js
msgid "Invalid token indexToken: \"{0}\" collateralToken: \"{1}\""
msgstr "유요하지 않은 indexToken: \"{0}\" collateralToken\" \"{1}\""

#: src/pages/Jobs/Jobs.js
msgid "Job Openings"
msgstr ""

#: src/pages/Jobs/Jobs.js
msgid "Job openings at GMX."
msgstr "GMX의 구인"

#: src/pages/Jobs/Jobs.js
msgid "Jobs"
msgstr "구인"

#: src/components/Exchange/PositionSeller.js
msgid "Keep Leverage is not possible"
msgstr ""

#: src/components/Synthetics/ConfirmationBox/ConfirmationBox.tsx
#: src/components/Synthetics/PositionSeller/PositionSeller.tsx
#: src/components/Synthetics/TradeBox/TradeBox.tsx
msgid "Keep leverage at {0}"
msgstr ""

#: src/components/Exchange/PositionSeller.js
msgid "Keep leverage at {0}x"
msgstr ""

#: src/components/Synthetics/ChartTokenSelector/ChartTokenSelector.tsx
msgid "LONG LIQ."
msgstr ""

#: src/components/NetworkDropdown/NetworkDropdown.tsx
msgid "Language"
msgstr "언어"

#: src/components/Header/AppHeaderUser.tsx
#: src/components/Header/AppHeaderUser.tsx
#: src/components/ModalViews/RedirectModal.js
#: src/pages/Home/Home.js
msgid "Launch App"
msgstr "앱 실행하기"

#: src/components/Exchange/UsefulLinks.tsx
msgid "Leaderboard"
msgstr "리더보드"

#: src/pages/Ecosystem/Ecosystem.js
msgid "Leaderboard for GMX traders"
msgstr "GMX 트레이더를 위한 리더보드"

#: src/components/Exchange/PositionEditor.js
msgid "Leave at least {0} ETH for gas"
msgstr ""

#: src/components/Exchange/SwapBox.js
#: src/components/Exchange/SwapBox.js
msgid "Leave at least {0} {1} for gas"
msgstr "가스를 위해 최소 {0} {1}을(를) 남겨주세요"

#: src/components/Exchange/PositionEditor.js
msgid "Leftover Collateral not enough to cover fees"
msgstr ""

#: src/components/Exchange/PositionSeller.js
msgid "Leftover collateral below 5 USD"
msgstr ""

#: src/domain/synthetics/trade/utils/validation.ts
msgid "Leftover collateral below {0} USD"
msgstr ""

#: src/components/Exchange/PositionSeller.js
msgid "Leftover position below 10 USD"
msgstr ""

#: src/components/Exchange/ConfirmationBox.js
#: src/components/Exchange/PositionEditor.js
#: src/components/Exchange/PositionSeller.js
#: src/components/Exchange/SwapBox.js
#: src/components/Exchange/SwapBox.js
#: src/components/Synthetics/ConfirmationBox/ConfirmationBox.tsx
#: src/components/Synthetics/ConfirmationBox/ConfirmationBox.tsx
#: src/components/Synthetics/PositionEditor/PositionEditor.tsx
#: src/components/Synthetics/PositionSeller/PositionSeller.tsx
#: src/components/Synthetics/TradeBox/TradeBox.tsx
#: src/components/Synthetics/TradeBox/TradeBox.tsx
#: src/components/Synthetics/TradeBox/TradeBox.tsx
msgid "Leverage"
msgstr "레버리지"

#: src/pages/Ecosystem/Ecosystem.js
msgid "Leverage Trading Terminal"
msgstr ""

#: src/components/Exchange/SwapBox.js
msgid "Leverage disabled, pending {0} upgrade"
msgstr "{0} 업그레이드를 위해 레버리지가 비활성화되었습니다."

#: src/components/Synthetics/TradeBox/TradeBox.tsx
msgid "Leverage slider"
msgstr ""

#: src/components/Exchange/OrdersList.js
#: src/components/Exchange/OrdersList.js
#: src/components/Exchange/SwapBox.js
#: src/components/Synthetics/OrderEditor/OrderEditor.tsx
#: src/components/Synthetics/OrderItem/OrderItem.tsx
#: src/components/Synthetics/PositionItem/PositionItem.tsx
#: src/components/Synthetics/TradeBox/TradeBox.tsx
#: src/components/Synthetics/TradeHistoryRow/utils.ts
#: src/domain/synthetics/orders/utils.ts
msgid "Limit"
msgstr "지정가"

#: src/domain/synthetics/orders/utils.ts
msgid "Limit Decrease"
msgstr ""

#: src/domain/synthetics/orders/utils.ts
msgid "Limit Increase"
msgstr ""

#: src/components/Synthetics/ConfirmationBox/ConfirmationBox.tsx
msgid "Limit Order Price to guarantee Min. Receive amount is updated in real time in the Orders tab after the order has been created."
msgstr ""

#: src/components/Synthetics/ConfirmationBox/ConfirmationBox.tsx
msgid "Limit Order Price will vary based on Fees and Price Impact to guarantee the Min. Receive amount."
msgstr ""

#: src/components/Exchange/ConfirmationBox.js
#: src/components/Exchange/ConfirmationBox.js
#: src/components/Synthetics/ConfirmationBox/ConfirmationBox.tsx
#: src/components/Synthetics/ConfirmationBox/ConfirmationBox.tsx
#: src/domain/synthetics/orders/utils.ts
msgid "Limit Price"
msgstr "지정가"

#: src/components/Synthetics/StatusNotification/OrderStatusNotification.tsx
#: src/domain/synthetics/orders/utils.ts
msgid "Limit Swap"
msgstr ""

#: src/components/Exchange/SwapBox.js
msgid "Limit order creation failed."
msgstr "지정가 주문 생성 실패."

#: src/components/Synthetics/StatusNotification/OrderStatusNotification.tsx
msgid "Limit order for"
msgstr ""

#: src/components/Exchange/SwapBox.js
msgid "Limit order submitted!"
msgstr "지정가 주문 제출 완료!"

#: src/pages/Ecosystem/Ecosystem.js
#: src/pages/Ecosystem/Ecosystem.js
#: src/pages/Ecosystem/Ecosystem.js
#: src/pages/Ecosystem/Ecosystem.js
#: src/pages/Ecosystem/Ecosystem.js
msgid "Link"
msgstr "링크"

#: src/components/Exchange/PositionShare.tsx
msgid "Link copied to clipboard."
msgstr "클립보드로 링크가 복사되었습니다."

#: src/components/Synthetics/PositionEditor/PositionEditor.tsx
#: src/components/Synthetics/PositionList/PositionList.tsx
msgid "Liq Price"
msgstr ""

#: src/components/Exchange/ConfirmationBox.js
#: src/components/Exchange/OrderEditor.js
#: src/components/Exchange/PositionEditor.js
#: src/components/Exchange/PositionSeller.js
#: src/components/Exchange/PositionsList.js
#: src/components/Exchange/PositionsList.js
#: src/components/Exchange/SwapBox.js
#: src/components/Synthetics/ConfirmationBox/ConfirmationBox.tsx
#: src/components/Synthetics/ConfirmationBox/ConfirmationBox.tsx
#: src/components/Synthetics/OrderEditor/OrderEditor.tsx
#: src/components/Synthetics/PositionItem/PositionItem.tsx
#: src/components/Synthetics/PositionSeller/PositionSeller.tsx
#: src/components/Synthetics/TradeBox/TradeBox.tsx
#: src/components/Synthetics/TradeBox/TradeBox.tsx
msgid "Liq. Price"
msgstr "청산가"

#: src/components/Exchange/ExchangeTVChart.js
msgid "Liq. {0} {longOrShortText}"
msgstr ""

#: src/components/Synthetics/TVChart/TVChart.tsx
msgid "Liq. {longOrShortText} {tokenSymbol}"
msgstr ""

#: src/components/Exchange/TradeHistory.js
#: src/context/SyntheticsEvents/SyntheticsEventsProvider.tsx
msgid "Liquidated"
msgstr "청산"

#: src/components/Exchange/TradeHistory.js
msgid ""
"Liquidated {0} {longOrShortText},\n"
"-{1} USD,\n"
"{2} Price: {3} USD"
msgstr ""

#: src/components/Exchange/TradeHistory.js
msgid "Liquidation Fee"
msgstr ""

#: src/components/Exchange/PositionEditor.js
msgid "Liquidation price would cross mark price."
msgstr ""

#: src/components/Exchange/SwapBox.js
#: src/components/Exchange/SwapBox.js
msgid "Liquidity data not loaded"
msgstr "유동성 데이터를 불러오지 못하였습니다."

#: src/components/Exchange/PositionsList.js
#: src/components/Exchange/PositionsList.js
#: src/components/Synthetics/Claims/Claims.tsx
#: src/components/Synthetics/GmSwap/GmConfirmationBox/GmConfirmationBox.tsx
#: src/components/Synthetics/OrderEditor/OrderEditor.tsx
#: src/components/Synthetics/OrderEditor/OrderEditor.tsx
#: src/components/Synthetics/OrderList/OrderList.tsx
#: src/components/Synthetics/OrderList/OrderList.tsx
#: src/components/Synthetics/PositionList/PositionList.tsx
#: src/components/Synthetics/PositionList/PositionList.tsx
#: src/components/Synthetics/TradeHistory/TradeHistory.tsx
#: src/domain/synthetics/trade/utils/validation.ts
#: src/domain/synthetics/trade/utils/validation.ts
msgid "Loading..."
msgstr "로딩중..."

#: src/components/Exchange/ConfirmationBox.js
#: src/components/Exchange/ConfirmationBox.js
#: src/components/Exchange/ConfirmationBox.js
#: src/components/Exchange/ConfirmationBox.js
#: src/components/Exchange/ConfirmationBox.js
#: src/components/Exchange/ExchangeTVChart.js
#: src/components/Exchange/ExchangeTVChart.js
#: src/components/Exchange/OrdersList.js
#: src/components/Exchange/PositionEditor.js
#: src/components/Exchange/PositionSeller.js
#: src/components/Exchange/PositionsList.js
#: src/components/Exchange/PositionsList.js
#: src/components/Exchange/PositionsList.js
#: src/components/Exchange/SwapBox.js
#: src/components/Exchange/SwapBox.js
#: src/components/Exchange/SwapBox.js
#: src/components/Exchange/SwapBox.js
#: src/components/Exchange/SwapBox.js
#: src/components/Exchange/TradeHistory.js
#: src/components/Exchange/TradeHistory.js
#: src/components/Exchange/TradeHistory.js
#: src/components/Synthetics/ClaimHistoryRow/ClaimHistoryRow.tsx
#: src/components/Synthetics/ClaimHistoryRow/ClaimHistoryRow.tsx
#: src/components/Synthetics/ClaimHistoryRow/ClaimHistoryRow.tsx
#: src/components/Synthetics/ConfirmationBox/ConfirmationBox.tsx
#: src/components/Synthetics/ConfirmationBox/ConfirmationBox.tsx
#: src/components/Synthetics/ConfirmationBox/ConfirmationBox.tsx
#: src/components/Synthetics/ConfirmationBox/ConfirmationBox.tsx
#: src/components/Synthetics/ConfirmationBox/ConfirmationBox.tsx
#: src/components/Synthetics/MarketCard/MarketCard.tsx
#: src/components/Synthetics/OrderItem/OrderItem.tsx
#: src/components/Synthetics/PositionEditor/PositionEditor.tsx
#: src/components/Synthetics/PositionItem/PositionItem.tsx
#: src/components/Synthetics/PositionItem/PositionItem.tsx
#: src/components/Synthetics/PositionSeller/PositionSeller.tsx
#: src/components/Synthetics/SettleAccruedFundingFeeModal/SettleAccruedFundingFeeRow.tsx
#: src/components/Synthetics/StatusNotification/FeesSettlementStatusNotification.tsx
#: src/components/Synthetics/StatusNotification/OrderStatusNotification.tsx
#: src/components/Synthetics/TVChart/TVChart.tsx
#: src/components/Synthetics/TVChart/TVChart.tsx
#: src/components/Synthetics/TVChart/TVChart.tsx
#: src/components/Synthetics/TradeBox/TradeBox.tsx
#: src/components/Synthetics/TradeHistoryRow/utils.ts
#: src/context/SyntheticsEvents/SyntheticsEventsProvider.tsx
#: src/context/SyntheticsEvents/SyntheticsEventsProvider.tsx
#: src/domain/synthetics/orders/utils.ts
#: src/domain/synthetics/orders/utils.ts
#: src/pages/Actions/Actions.js
#: src/pages/Actions/Actions.js
#: src/pages/Exchange/Exchange.js
#: src/pages/Exchange/Exchange.js
#: src/pages/Exchange/Exchange.js
#: src/pages/Exchange/Exchange.js
#: src/pages/OrdersOverview/OrdersOverview.js
msgid "Long"
msgstr "롱"

#: src/components/Synthetics/MarketStats/MarketStats.tsx
msgid "Long Collateral"
msgstr ""

#: src/components/Synthetics/MarketsList/MarketsList.tsx
msgid "Long Funding Payments"
msgstr ""

#: src/components/Synthetics/MarketsList/MarketsList.tsx
msgid "Long Funding Rewards"
msgstr ""

#: src/components/Exchange/ChartTokenSelector.tsx
msgid "Long Liquidity"
msgstr ""

#: src/components/Synthetics/MarketCard/MarketCard.tsx
msgid "Long Open Interest"
msgstr ""

#: src/pages/Dashboard/DashboardV2.js
msgid "Long Positions"
msgstr "롱 포지션"

#: src/components/Synthetics/MarketCard/MarketCard.tsx
msgid "Long positions {0} a Funding Fee of <0>{1}{2}%</0> per hour."
msgstr ""

#: src/components/Exchange/SwapBox.js
msgid "Long {0}"
msgstr "롱 {0}"

#: src/components/Exchange/ConfirmationBox.js
msgid "Longing..."
msgstr "롱 실행중..."

#: src/components/Referrals/AddAffiliateCode.js
msgid "Looks like you don't have a referral code to share. <0/> Create one now and start earning rebates!"
msgstr "공유할 수 있는 추천인 코드가 없는 것 같습니다. <0/> 코드를 바로 생성해서 소개 보수를 획득하세요!"

#: src/pages/Actions/Actions.js
msgid "Loss"
msgstr "손실"

#: src/components/Synthetics/ClaimModal/ClaimModal.tsx
#: src/components/Synthetics/GmList/GmList.tsx
msgid "MARKET"
msgstr ""

#: src/components/BuyInputSection/BuyInputSection.tsx
#: src/components/InputSection/InputSection.js
#: src/pages/ClaimEsGmx/ClaimEsGmx.js
msgid "MAX"
msgstr "최대"

#: src/components/Exchange/OrderEditor.js
#: src/components/Exchange/PositionSeller.js
#: src/components/Exchange/SwapBox.js
#: src/components/Synthetics/OrderEditor/OrderEditor.tsx
#: src/components/Synthetics/PositionSeller/PositionSeller.tsx
#: src/components/Synthetics/TradeBox/TradeBox.tsx
#: src/components/Synthetics/TradeBox/TradeBox.tsx
msgid "Mark"
msgstr ""

#: src/components/Exchange/ConfirmationBox.js
#: src/components/Exchange/ConfirmationBox.js
#: src/components/Exchange/OrderEditor.js
#: src/components/Exchange/OrdersList.js
#: src/components/Exchange/OrdersList.js
#: src/components/Exchange/OrdersList.js
#: src/components/Exchange/PositionEditor.js
#: src/components/Exchange/PositionSeller.js
#: src/components/Exchange/PositionsList.js
#: src/components/Exchange/PositionsList.js
#: src/components/Synthetics/ConfirmationBox/ConfirmationBox.tsx
#: src/components/Synthetics/ConfirmationBox/ConfirmationBox.tsx
#: src/components/Synthetics/ConfirmationBox/ConfirmationBox.tsx
#: src/components/Synthetics/OrderItem/OrderItem.tsx
#: src/components/Synthetics/OrderList/OrderList.tsx
#: src/components/Synthetics/PositionEditor/PositionEditor.tsx
#: src/components/Synthetics/PositionItem/PositionItem.tsx
#: src/components/Synthetics/PositionList/PositionList.tsx
#: src/components/Synthetics/PositionSeller/PositionSeller.tsx
#: src/components/Synthetics/TradeHistoryRow/utils.ts
#: src/components/Synthetics/TradeHistoryRow/utils.ts
#: src/pages/OrdersOverview/OrdersOverview.js
msgid "Mark Price"
msgstr "시장 평균가"

#: src/components/Exchange/PositionSeller.js
#: src/components/Exchange/SwapBox.js
#: src/components/Referrals/ClaimAffiliatesModal/ClaimAffiliatesModal.tsx
#: src/components/Synthetics/MarketCard/MarketCard.tsx
#: src/components/Synthetics/MarketStats/MarketStats.tsx
#: src/components/Synthetics/OrderItem/OrderItem.tsx
#: src/components/Synthetics/PositionItem/PositionItem.tsx
#: src/components/Synthetics/PositionItem/PositionItem.tsx
#: src/components/Synthetics/PositionSeller/PositionSeller.tsx
#: src/components/Synthetics/TradeBox/TradeBox.tsx
#: src/components/Synthetics/TradeBox/TradeBox.tsx
#: src/components/Synthetics/TradeBox/TradeBox.tsx
#: src/components/Synthetics/TradeHistoryRow/utils.ts
#: src/components/Synthetics/TradeHistoryRow/utils.ts
msgid "Market"
msgstr "마켓"

#: src/pages/Dashboard/DashboardV2.js
#: src/pages/Dashboard/DashboardV2.js
msgid "Market Cap"
msgstr "시가총액"

#: src/domain/synthetics/orders/utils.ts
msgid "Market Decrease"
msgstr ""

#: src/domain/synthetics/orders/utils.ts
msgid "Market Increase"
msgstr ""

#: src/domain/synthetics/orders/utils.ts
msgid "Market Swap"
msgstr ""

#: src/components/Exchange/PositionEditor.js
#: src/components/Exchange/PositionSeller.js
#: src/components/Synthetics/PositionEditor/PositionEditor.tsx
#: src/components/Synthetics/PositionSeller/PositionSeller.tsx
#: src/pages/Stake/StakeV2.js
#: src/pages/Stake/StakeV2.js
#: src/pages/Stake/StakeV2.js
msgid "Max"
msgstr ""

#: src/pages/Stake/StakeV2.js
msgid "Max Capacity"
msgstr "최대 수용량"

#: src/components/Glp/GlpSwap.js
msgid "Max Capacity for {0} Reached"
msgstr "{0}의 최대치에 도달했습니다."

#: src/components/Synthetics/GmSwap/GmFees/GmFees.tsx
#: src/components/Synthetics/OrderEditor/OrderEditor.tsx
#: src/components/Synthetics/TradeFeesRow/TradeFeesRow.tsx
msgid "Max Execution Fee"
msgstr ""

#: src/App/App.js
msgid "Max Execution Fee Buffer"
msgstr ""

#: src/App/App.js
msgid "Max Execution Fee buffer below {0}% may result in failed orders."
msgstr ""

#: src/components/Exchange/ChartTokenSelector.tsx
msgid "Max In"
msgstr ""

#: src/components/Exchange/PositionSeller.js
msgid "Max Leverage without PnL: 100x"
msgstr ""

#: src/components/Exchange/ChartTokenSelector.tsx
msgid "Max Out"
msgstr ""

#: src/components/Glp/GlpSwap.js
msgid "Max Pool Capacity"
msgstr "풀 최대 수용량"

#: src/components/Synthetics/AcceptablePriceImpactEditor/AcceptablePriceImpactEditor.tsx
msgid "Max acceptable Price Impact precision is 0.01%"
msgstr ""

#: src/components/Migration/Migration.js
#: src/pages/Stake/StakeV1.js
#: src/pages/Stake/StakeV1.js
#: src/pages/Stake/StakeV2.js
#: src/pages/Stake/StakeV2.js
#: src/pages/Stake/StakeV2.js
msgid "Max amount exceeded"
msgstr "최대 수량을 초과했습니다"

#: src/components/Exchange/PositionSeller.js
#: src/domain/synthetics/trade/utils/validation.ts
msgid "Max close amount exceeded"
msgstr ""

#: src/App/App.js
msgid "Max execution fee buffer precision is 0.01%"
msgstr ""

#: src/components/Exchange/TradeHistory.js
msgid "Max leverage of 100x was exceeded, the remaining collateral after deducting losses and fees have been sent back to your account:"
msgstr "최대 레버리지 100x를 초과하였습니다. 손실과 수수료를 제외한 나머지 담보 자산은 귀하의 계정으로 반환되었습니다:"

#: src/components/Exchange/PositionEditor.js
msgid "Max leverage without PnL: {0}x"
msgstr ""

#: src/components/Exchange/PositionEditor.js
#: src/components/Exchange/PositionSeller.js
#: src/components/Exchange/SwapBox.js
#: src/domain/synthetics/trade/utils/validation.ts
#: src/domain/synthetics/trade/utils/validation.ts
#: src/domain/synthetics/trade/utils/validation.ts
msgid "Max leverage: {0}x"
msgstr ""

#: src/components/Glp/GlpSwap.js
msgid "Max pool capacity reached for {0}. Please mint GLP using another token"
msgstr "{0}의 최대 풀 수용량에 도달했습니다"

#: src/components/Glp/GlpSwap.js
msgid "Max pool capacity reached for {0}<0/><1/>Please mint GLP using another token"
msgstr "최대 풀 수용량인 {0}에 도달했습니다<0/><1/>다른 토큰을 이용행 GLP를 민트해주세요"

#: src/App/App.js
msgid "Max slippage precision is 0.01%"
msgstr "허용 가능한 최대 슬리피지는 0.01%입니다"

#: src/components/Synthetics/MarketStats/MarketStats.tsx
#: src/components/Synthetics/MarketStats/MarketStats.tsx
#: src/components/Synthetics/MarketStats/MarketStats.tsx
#: src/components/Synthetics/MarketStats/MarketStats.tsx
msgid "Max {0}"
msgstr ""

#: src/pages/Dashboard/DashboardV2.js
#: src/pages/Dashboard/DashboardV2.js
msgid "Max {0} Capacity"
msgstr "{0}의 최대 수용량"

#: src/domain/synthetics/trade/utils/validation.ts
#: src/domain/synthetics/trade/utils/validation.ts
msgid "Max {0} amount exceeded"
msgstr ""

#: src/components/Exchange/PositionSeller.js
#: src/components/Exchange/SwapBox.js
msgid "Max {0} in"
msgstr "최대 {0} in"

#: src/components/Exchange/SwapBox.js
msgid "Max {0} long capacity"
msgstr "최대 {0} 롱 수용량"

#: src/components/Exchange/SwapBox.js
#: src/domain/synthetics/trade/utils/validation.ts
msgid "Max {0} long exceeded"
msgstr "{0} 롱 최대치를 초과했습니다"

#: src/components/Exchange/PositionSeller.js
#: src/components/Exchange/SwapBox.js
#: src/components/Synthetics/SwapCard/SwapCard.tsx
msgid "Max {0} out"
msgstr "최대 {0} out"

#: src/components/Exchange/SwapBox.js
msgid "Max {0} short capacity"
msgstr "최대 {0} 숏 수용량"

#: src/components/Exchange/SwapBox.js
#: src/domain/synthetics/trade/utils/validation.ts
msgid "Max {0} short exceeded"
msgstr "{0} 숏 최대치를 초과했습니다."

#: src/components/Synthetics/MarketCard/MarketCard.tsx
msgid "Max {0} {longShortText} capacity"
msgstr ""

#: src/components/Migration/Migration.js
#: src/pages/Stake/StakeV1.js
#: src/pages/Stake/StakeV1.js
msgid "Max: {0}"
msgstr "최대: {0}"

#: src/components/Footer/constants.ts
#: src/components/Footer/constants.ts
msgid "Media Kit"
msgstr "미디어 키트"

#: src/components/Migration/Migration.js
#: src/components/Migration/Migration.js
#: src/pages/Stake/StakeV1.js
#: src/pages/Stake/StakeV1.js
#: src/pages/Stake/StakeV1.js
msgid "Migrate"
msgstr "이전"

#: src/components/Migration/Migration.js
msgid "Migrated"
msgstr "이전완료"

#: src/components/Migration/Migration.js
msgid "Migrating..."
msgstr "이전중..."

#: src/components/Migration/Migration.js
msgid "Migration Price"
msgstr "이전 가격"

#: src/components/Migration/Migration.js
msgid "Migration failed"
msgstr "이전 실패"

#: src/components/Migration/Migration.js
msgid "Migration submitted! <0>View status.</0>"
msgstr "이전 제출완료! <0>상태 보기.</0>"

#: src/domain/synthetics/trade/utils/validation.ts
msgid "Min collateral: {0}"
msgstr ""

#: src/domain/synthetics/trade/utils/validation.ts
msgid "Min collateral: {0} USD"
msgstr ""

#: src/components/Exchange/PositionEditor.js
#: src/components/Exchange/PositionSeller.js
#: src/components/Exchange/SwapBox.js
msgid "Min leverage: 1.1x"
msgstr "최소 레버리지: 1.1x"

#: src/components/Exchange/SwapBox.js
msgid "Min order: 10 USD"
msgstr "최소 주문: 10 USD"

#: src/domain/synthetics/trade/utils/validation.ts
msgid "Min order: {0}"
msgstr ""

#: src/components/Exchange/TradeHistory.js
#: src/components/Synthetics/TradeHistoryRow/utils.ts
msgid "Min required collateral"
msgstr "최소 필요 담보"

#: src/components/Exchange/PositionEditor.js
msgid "Min residual collateral: 10 USD"
msgstr ""

#: src/components/Exchange/ConfirmationBox.js
#: src/components/Synthetics/ConfirmationBox/ConfirmationBox.tsx
#: src/components/Synthetics/OrderEditor/OrderEditor.tsx
msgid "Min. Receive"
msgstr "최소 수취량"

#: src/components/Exchange/OrderEditor.js
msgid "Minimum received"
msgstr "최소량 수치 완료"

#: src/components/Exchange/SwapBox.js
#: src/components/Synthetics/MarketStats/MarketStats.tsx
#: src/pages/Dashboard/DashboardV2.js
msgid "More Info"
msgstr "더 자세한 정보"

#: src/components/NetworkDropdown/NetworkDropdown.tsx
msgid "More Options"
msgstr "더 많은 설정"

#: src/pages/Stake/StakeV2.js
msgid "Multiplier Points"
msgstr "멀티플라이어 포인트"

#: src/pages/Stake/StakeV2.js
msgid "Multiplier Points APR"
msgstr "멀티플라이어 포인트 APR"

#: src/pages/NftWallet/NftWallet.js
msgid "NFT Address"
msgstr "NFT 주소"

#: src/pages/NftWallet/NftWallet.js
msgid "NFT ID"
msgstr "NFT ID"

#: src/pages/NftWallet/NftWallet.js
msgid "NFT Wallet"
msgstr "NFT 지갑"

#: src/components/Synthetics/PositionItem/PositionItem.tsx
msgid "Negative Funding Fees are settled against the collateral automatically and will influence the liquidation price. Positive Funding Fees can be claimed under Claimable Funding after realizing any action on the position."
msgstr ""

#: src/components/Exchange/PositionSeller.js
msgid "Neither Collateral nor realized PnL is enough to cover pending Fees. Please close a larger position amount."
msgstr ""

#: src/components/Exchange/PositionsList.js
#: src/components/Exchange/PositionsList.js
#: src/components/Synthetics/PositionItem/PositionItem.tsx
#: src/components/Synthetics/PositionList/PositionList.tsx
msgid "Net Value"
msgstr "순이익"

#: src/components/Exchange/NetValueTooltip.tsx
msgid "Net Value: Initial Collateral + PnL - Borrow Fee - Close Fee"
msgstr ""

#: src/components/Synthetics/PositionItem/PositionItem.tsx
msgid "Net Value: Initial Collateral + PnL - Borrow Fee - Negative Funding Fee - Close Fee"
msgstr ""

#: src/components/NetworkDropdown/NetworkDropdown.tsx
#: src/components/NetworkDropdown/NetworkDropdown.tsx
msgid "Networks"
msgstr "네트워크"

#: src/components/NetworkDropdown/NetworkDropdown.tsx
msgid "Networks and Settings"
msgstr "네트워크 및 설정"

#: src/components/Exchange/TradeHistory.js
#: src/components/Synthetics/Claims/Claims.tsx
#: src/components/Synthetics/TradeHistory/TradeHistory.tsx
msgid "Next"
msgstr "다음"

#: src/pages/Actions/Actions.js
msgid "No PnLs found"
msgstr "손익을 찾지 못했습니다."

#: src/components/Synthetics/Claims/Claims.tsx
msgid "No claims yet"
msgstr ""

#: src/pages/ClaimEsGmx/ClaimEsGmx.js
msgid "No esGMX to claim"
msgstr "수령할 수 있는 esGMX가 없습니다"

#: src/components/Exchange/OrdersList.js
#: src/components/Exchange/OrdersList.js
#: src/components/Synthetics/OrderList/OrderList.tsx
#: src/components/Synthetics/OrderList/OrderList.tsx
msgid "No open orders"
msgstr "열려있는 주문이 없습니다"

#: src/lib/legacy.ts
msgid "No open position, order cannot be executed unless a position is opened"
msgstr "열려있는 포지션이 없습니다. 열려있는 포지션이 없는 경우 주문은 실행될 수 없습니다."

#: src/components/Exchange/PositionsList.js
#: src/components/Exchange/PositionsList.js
#: src/components/Synthetics/PositionList/PositionList.tsx
#: src/components/Synthetics/PositionList/PositionList.tsx
msgid "No open positions"
msgstr "열려있는 포지션이 없습니다"

#: src/pages/Jobs/Jobs.js
msgid "No open positions at GMX currently"
msgstr "현재 GMX에서 열려있는 포지션이 없습니다."

#: src/pages/OrdersOverview/OrdersOverview.js
msgid "No position"
msgstr "열려있는 포지션이 없음"

#: src/components/Referrals/AffiliatesStats.tsx
#: src/components/Referrals/TradersStats.tsx
msgid "No rebates distribution history yet."
msgstr "소개 보수 분배 내역이 없습니다."

#: src/pages/Stake/StakeV1.js
msgid "No rewards to claim yet"
msgstr "수령할 보상이 아직 없습니다"

#: src/components/Exchange/TradeHistory.js
#: src/components/Synthetics/TradeHistory/TradeHistory.tsx
msgid "No trades yet"
msgstr "거래가 아직 없습니다"

#: src/components/Synthetics/TradeHistoryRow/utils.ts
msgid "Not enough Available Liquidity to fill the Order. The Order will get filled when the condition is met and there is enough Available Liquidity."
msgstr ""

#: src/components/Synthetics/TradeHistoryRow/utils.ts
msgid "Not enough Available Swap Liquidity to fill the Order. The Order will get filled when the condition is met and there is enough Available Swap Liquidity."
msgstr ""

#: src/components/Exchange/OrdersToa.js
msgid "Note that orders are not guaranteed to be executed.<0/><1/>This can occur in a few situations including but not exclusive to:"
msgstr "주문 실행은 보장되지 않습니다.<0/><1/>이것은 다음과 같은 상황에 일어날 수 있습니다:"

#: src/components/Referrals/referralsHelper.js
msgid "Only letters, numbers and underscores are allowed."
msgstr "문자, 숫자 및 언더스코어만 가능합니다"

#: src/components/Exchange/FeesTooltip.tsx
#: src/components/Exchange/NetValueTooltip.tsx
#: src/components/Synthetics/TradeFeesRow/TradeFeesRow.tsx
msgid "Open Fee"
msgstr ""

#: src/pages/Dashboard/DashboardV2.js
#: src/pages/Home/Home.js
msgid "Open Interest"
msgstr "미결제 약정"

#: src/components/Synthetics/MarketCard/MarketCard.tsx
msgid "Open Interest Balance"
msgstr ""

#: src/components/Exchange/SwapBox.js
msgid "Open a position"
msgstr "포지션 열기"

#: src/pages/Dashboard/AssetDropdown.tsx
msgid "Open in Coingecko"
msgstr "Coingecko에서 보기"

#: src/pages/Dashboard/AssetDropdown.tsx
msgid "Open in Explorer"
msgstr "Explorer에서 보기"

#: src/pages/Home/Home.js
msgid "Open positions through a simple swap interface. Conveniently swap from any supported asset into the position of your choice."
msgstr "간단한 스왑 인터페이스를 통해 포지션을 열어보세요. 지원되는 자산내에서 원하는 포지션으로 편리하게 스왑할 수 있습니다."

#: src/pages/PositionsOverview/PositionsOverview.js
msgid "Open positions: {0}<0/>Under risk: {1}"
msgstr "열린 포지션: {0}<0>리스크: {1}"

#: src/pages/Ecosystem/Ecosystem.js
msgid "Open trades ranking and stats"
msgstr ""

#: src/components/Exchange/ExchangeTVChart.js
msgid "Open {0} {longOrShortText}"
msgstr ""

#: src/components/Synthetics/TVChart/TVChart.tsx
msgid "Open {longOrShortText} {tokenSymbol}"
msgstr ""

#: src/components/Exchange/PositionsList.js
#: src/components/Synthetics/PositionItem/PositionItem.tsx
#: src/components/Synthetics/PositionItem/PositionItem.tsx
msgid "Opening..."
msgstr "여는 중..."

#: src/components/Exchange/OrdersList.js
#: src/components/Synthetics/OrderList/OrderList.tsx
#: src/pages/OrdersOverview/OrdersOverview.js
msgid "Order"
msgstr "주문"

#: src/domain/synthetics/orders/utils.ts
msgid "Order Trigger Price is beyond position's Liquidation Price."
msgstr ""

#: src/components/Exchange/ConfirmationBox.js
#: src/components/Synthetics/StatusNotification/OrderStatusNotification.tsx
msgid "Order cancelled"
msgstr "주문 최소됨"

#: src/domain/legacy.ts
msgid "Order cancelled."
msgstr "주문이 취소되었습니다."

#: src/lib/legacy.ts
msgid "Order cannot be executed as it would reduce the position's leverage below 1"
msgstr ""

#: src/lib/legacy.ts
msgid "Order cannot be executed as the remaining position would be smaller than $5.00"
msgstr "포지션의 금액이 $5.00 이하로 남게되면 주문은 실행될 수 없습니다"

#: src/components/Exchange/PositionSeller.js
msgid "Order created!"
msgstr ""

#: src/components/Exchange/PositionSeller.js
msgid "Order creation failed."
msgstr ""

#: src/domain/synthetics/orders/createDecreaseOrderTxn.ts
#: src/domain/synthetics/orders/createIncreaseOrderTxn.ts
#: src/domain/synthetics/orders/createSwapOrderTxn.ts
msgid "Order error."
msgstr ""

#: src/components/Synthetics/StatusNotification/OrderStatusNotification.tsx
msgid "Order executed"
msgstr ""

#: src/components/Synthetics/StatusNotification/OrderStatusNotification.tsx
msgid "Order request sent"
msgstr ""

#: src/pages/OrdersOverview/OrdersOverview.js
msgid "Order size exceeds position"
msgstr "주문의 사이즈가 포지션을 초과했습니다"

#: src/pages/OrdersOverview/OrdersOverview.js
msgid "Order size is 0"
msgstr "주문의 사이즈가 0입니다"

#: src/components/Exchange/PositionsList.js
#: src/lib/legacy.ts
msgid "Order size is bigger than position, will only be executable if position increases"
msgstr "주문의 사이즈가 포지션을 초과했습니다. 포지션을 증가하는 경우에만 실행 가능합니다."

#: src/components/Exchange/PositionSeller.js
msgid "Order submitted!"
msgstr ""

#: src/components/Synthetics/TradeHistoryRow/utils.ts
msgid "Order trigger price"
msgstr ""

#: src/components/Exchange/OrderEditor.js
msgid "Order update failed."
msgstr "주문 업데이트 실패됨."

#: src/components/Exchange/OrderEditor.js
msgid "Order update submitted!"
msgstr "주문 업데이트 제출 완료!"

#: src/components/Exchange/OrderEditor.js
msgid "Order updated!"
msgstr "주문 업데이트됨!"

#: src/components/Exchange/PositionsList.js
#: src/components/Synthetics/PositionItem/PositionItem.tsx
#: src/pages/Actions/Actions.js
#: src/pages/Exchange/Exchange.js
#: src/pages/SyntheticsActions/SyntheticsActions.tsx
#: src/pages/SyntheticsPage/SyntheticsPage.tsx
#: src/pages/SyntheticsPage/SyntheticsPage.tsx
msgid "Orders"
msgstr "주문"

#: src/components/Exchange/PositionsList.js
#: src/pages/Exchange/Exchange.js
msgid "Orders ({0})"
msgstr "주문 ({0})"

#: src/pages/Exchange/Exchange.js
msgid "Orders cancelled."
msgstr "주문 취소"

#: src/components/Synthetics/PositionItem/PositionItem.tsx
msgid "Orders <0>({0})</0>"
msgstr ""

#: src/pages/Ecosystem/Ecosystem.js
msgid "Overall protocol analytics"
msgstr ""

#: src/pages/Dashboard/DashboardV2.js
msgid "Overview"
msgstr "개요"

#: src/pages/Dashboard/DashboardV2.js
msgid "POOL"
msgstr "풀"

#: src/components/Synthetics/MarketsList/MarketsList.tsx
msgid "POOLS VALUE"
msgstr ""

#: src/components/Synthetics/SettleAccruedFundingFeeModal/SettleAccruedFundingFeeModal.tsx
msgid "POSITION"
msgstr ""

#: src/components/Glp/GlpSwap.js
#: src/components/Synthetics/GmList/GmList.tsx
#: src/components/Synthetics/MarketsList/MarketsList.tsx
#: src/pages/Dashboard/DashboardV2.js
msgid "PRICE"
msgstr "가격"

#: src/pages/PageNotFound/PageNotFound.js
#: src/pages/PageNotFound/PageNotFound.js
msgid "Page not found"
msgstr "페이지를 찾을 수 없습니다"

#: src/components/Exchange/PositionSeller.js
#: src/components/Exchange/SwapBox.js
#: src/domain/synthetics/trade/utils/validation.ts
msgid "Page outdated, please refresh"
msgstr "페이지가 오래되었습니다. 새로고침해주세요."

#: src/components/Synthetics/GmSwap/GmSwapBox/GmSwapBox.tsx
msgid "Pair"
msgstr ""

#: src/components/Exchange/TradeHistory.js
msgid "Partial Liquidation"
msgstr "부분 청산"

#: src/components/Exchange/TradeHistory.js
msgid "Partially Liquidated"
msgstr "부분 청산됨"

#: src/pages/Ecosystem/Ecosystem.js
msgid "Partnerships and Integrations"
msgstr "파트너쉽 및 합병"

#: src/components/Exchange/ConfirmationBox.js
#: src/components/Exchange/ConfirmationBox.js
#: src/components/Exchange/SwapBox.js
#: src/components/Exchange/SwapBox.js
#: src/components/Glp/GlpSwap.js
#: src/components/Glp/GlpSwap.js
#: src/components/Synthetics/ConfirmationBox/ConfirmationBox.tsx
#: src/components/Synthetics/ConfirmationBox/ConfirmationBox.tsx
#: src/components/Synthetics/GmSwap/GmConfirmationBox/GmConfirmationBox.tsx
#: src/components/Synthetics/GmSwap/GmConfirmationBox/GmConfirmationBox.tsx
#: src/components/Synthetics/GmSwap/GmSwapBox/GmSwapBox.tsx
#: src/components/Synthetics/GmSwap/GmSwapBox/GmSwapBox.tsx
#: src/components/Synthetics/GmSwap/GmSwapBox/GmSwapBox.tsx
#: src/components/Synthetics/GmSwap/GmSwapBox/GmSwapBox.tsx
#: src/components/Synthetics/TradeBox/TradeBox.tsx
#: src/components/Synthetics/TradeBox/TradeBox.tsx
msgid "Pay"
msgstr "지불"

#: src/components/Exchange/ConfirmationBox.js
#: src/components/Synthetics/ConfirmationBox/ConfirmationBox.tsx
msgid "Pay Amount"
msgstr "지불액"

#: src/components/Synthetics/ConfirmationBox/ConfirmationBox.tsx
#: src/components/Synthetics/PositionEditor/PositionEditor.tsx
msgid "Pending {0} approval"
msgstr ""

#: src/pages/Dashboard/DashboardV2.js
msgid "Platform, GLP and GM tokens."
msgstr ""

#: src/components/Referrals/JoinReferralCode.js
msgid "Please input a referral code to benefit from fee discounts."
msgstr "수수료 할인의 혜택을 받으려면 추천인 코드를 입력해주세요."

#: src/pages/BeginAccountTransfer/BeginAccountTransfer.js
msgid "Please only use this for full account transfers.<0/>This will transfer all your GMX, esGMX, GLP and Multiplier Points to your new account.<1/>Transfers are only supported if the receiving account has not staked GMX or GLP tokens before.<2/>Transfers are one-way, you will not be able to transfer staked tokens back to the sending account."
msgstr "계정 전체 이전을 위해서만 해당 기능을 사용해주세요.<0/>이 기능은, 귀하의 GMX, esGMX, GLP 및 멀티플라이어 포인트 전부를 새로운 계정으로 전송합니다.<1/>이전은 수취 게정이 이전에 GMX, GLP를 스테이킹한 적이 없는 경우에만 지원됩니다.<2/>이전은 단방향이며, 발송 계정으로 다시 이전하는 것이 불가능합니다."

#: src/pages/ClaimEsGmx/ClaimEsGmx.js
msgid "Please switch your network to Arbitrum."
msgstr "네트워크를 Arbitrum으로 변경해주세요."

#: src/components/Exchange/PositionSeller.js
msgid "Please uncheck \"Keep Leverage\", or close a larger position amount."
msgstr ""

#: src/components/Exchange/NetValueTooltip.tsx
#: src/components/Exchange/PositionSeller.js
#: src/components/Exchange/PositionsList.js
#: src/components/Exchange/TradeHistory.js
#: src/components/Synthetics/ConfirmationBox/ConfirmationBox.tsx
#: src/components/Synthetics/PositionItem/PositionItem.tsx
#: src/components/Synthetics/PositionItem/PositionItem.tsx
#: src/components/Synthetics/PositionSeller/PositionSeller.tsx
#: src/components/Synthetics/PositionSeller/PositionSeller.tsx
#: src/components/Synthetics/TradeBox/TradeBox.tsx
#: src/pages/Actions/Actions.js
msgid "PnL"
msgstr "PnL"

#: src/components/Exchange/NetValueTooltip.tsx
#: src/components/Synthetics/PositionItem/PositionItem.tsx
#: src/components/Synthetics/TradeHistoryRow/utils.ts
msgid "PnL After Fees"
msgstr "수수료 제외한 PnL"

#: src/components/Synthetics/GmSwap/GmSwapBox/GmSwapBox.tsx
#: src/components/Synthetics/GmSwap/GmSwapBox/GmSwapBox.tsx
#: src/components/Synthetics/GmSwap/GmSwapBox/GmSwapBox.tsx
#: src/components/Synthetics/TradeBox/MarketPoolSelectorRow.tsx
#: src/components/Synthetics/TradeBox/MarketPoolSelectorRow.tsx
#: src/components/Synthetics/TradeBox/MarketPoolSelectorRow.tsx
#: src/pages/Dashboard/DashboardV2.js
msgid "Pool"
msgstr "풀"

#: src/components/Synthetics/MarketStats/MarketStats.tsx
#: src/components/Synthetics/MarketStats/MarketStats.tsx
#: src/pages/Dashboard/DashboardV2.js
#: src/pages/Dashboard/DashboardV2.js
msgid "Pool Amount"
msgstr "풀 수량"

#: src/components/Synthetics/MarketsList/MarketsList.tsx
msgid "Pools Value"
msgstr ""

#: src/components/Exchange/PositionsList.js
#: src/components/Synthetics/ClaimHistoryRow/ClaimHistoryRow.tsx
#: src/components/Synthetics/PositionList/PositionList.tsx
msgid "Position"
msgstr "포지션"

#: src/components/Synthetics/TradeHistoryRow/utils.ts
msgid "Position Fee"
msgstr ""

#: src/components/Synthetics/TradeFeesRow/TradeFeesRow.tsx
msgid "Position Price Impact"
msgstr ""

#: src/components/Exchange/PositionSeller.js
msgid "Position close disabled, pending {0} upgrade"
msgstr ""

#: src/pages/Actions/Actions.js
#: src/pages/Exchange/Exchange.js
#: src/pages/SyntheticsActions/SyntheticsActions.tsx
msgid "Positions"
msgstr "포지션"

#: src/pages/Exchange/Exchange.js
msgid "Positions ({0})"
msgstr "포지션 ({0})"

#: src/pages/SyntheticsPage/SyntheticsPage.tsx
#: src/pages/SyntheticsPage/SyntheticsPage.tsx
msgid "Positions{0}"
msgstr ""

#: src/components/Synthetics/Claims/ClaimableCard.tsx
msgid "Positive Funding Fees for a Position become claimable after the Position is increased, decreased or closed; or settled its fees with the option under \"Accrued\"."
msgstr ""

#: src/components/Exchange/TradeHistory.js
#: src/components/Synthetics/Claims/Claims.tsx
#: src/components/Synthetics/TradeHistory/TradeHistory.tsx
msgid "Prev"
msgstr "이전"

#: src/components/Exchange/OrderEditor.js
#: src/components/Exchange/OrderEditor.js
#: src/components/Exchange/OrderEditor.js
#: src/components/Exchange/OrderEditor.js
#: src/components/Exchange/OrdersList.js
#: src/components/Exchange/OrdersList.js
#: src/components/Exchange/OrdersList.js
#: src/components/Exchange/PositionSeller.js
#: src/components/Exchange/SwapBox.js
#: src/components/Exchange/SwapBox.js
#: src/components/Exchange/SwapBox.js
#: src/components/Glp/GlpSwap.js
#: src/components/Glp/GlpSwap.js
#: src/components/Synthetics/GmList/GmList.tsx
#: src/components/Synthetics/MarketStats/MarketStats.tsx
#: src/components/Synthetics/MarketsList/MarketsList.tsx
#: src/components/Synthetics/OrderEditor/OrderEditor.tsx
#: src/components/Synthetics/OrderEditor/OrderEditor.tsx
#: src/components/Synthetics/PositionSeller/PositionSeller.tsx
#: src/components/Synthetics/SwapCard/SwapCard.tsx
#: src/components/Synthetics/TradeBox/TradeBox.tsx
#: src/components/Synthetics/TradeBox/TradeBox.tsx
#: src/pages/Dashboard/DashboardV2.js
#: src/pages/Dashboard/DashboardV2.js
#: src/pages/Dashboard/DashboardV2.js
#: src/pages/OrdersOverview/OrdersOverview.js
#: src/pages/Stake/StakeV2.js
#: src/pages/Stake/StakeV2.js
#: src/pages/Stake/StakeV2.js
msgid "Price"
msgstr "가격"

#: src/components/Synthetics/ConfirmationBox/ConfirmationBox.tsx
#: src/components/Synthetics/GmSwap/GmFees/GmFees.tsx
#: src/components/Synthetics/PositionSeller/PositionSeller.tsx
#: src/components/Synthetics/TradeBox/TradeBox.tsx
#: src/components/Synthetics/TradeHistoryRow/utils.ts
#: src/components/Synthetics/TradeHistoryRow/utils.ts
msgid "Price Impact"
msgstr ""

#: src/components/Synthetics/ConfirmationBox/ConfirmationBox.tsx
#: src/components/Synthetics/PositionSeller/PositionSeller.tsx
#: src/domain/synthetics/trade/utils/validation.ts
msgid "Price Impact not yet acknowledged"
msgstr ""

#: src/components/Exchange/OrderEditor.js
#: src/components/Exchange/PositionSeller.js
#: src/components/Synthetics/OrderEditor/OrderEditor.tsx
#: src/domain/synthetics/trade/utils/validation.ts
msgid "Price above Liq. Price"
msgstr "청산가 초과 가격"

#: src/components/Exchange/OrderEditor.js
#: src/components/Exchange/SwapBox.js
#: src/components/Exchange/SwapBox.js
#: src/components/Synthetics/OrderEditor/OrderEditor.tsx
#: src/components/Synthetics/OrderEditor/OrderEditor.tsx
#: src/components/Synthetics/OrderEditor/OrderEditor.tsx
#: src/components/Synthetics/OrderEditor/OrderEditor.tsx
#: src/domain/synthetics/trade/utils/validation.ts
#: src/domain/synthetics/trade/utils/validation.ts
#: src/domain/synthetics/trade/utils/validation.ts
msgid "Price above Mark Price"
msgstr "시장 평균가 초과 가격"

#: src/components/Exchange/OrderEditor.js
#: src/components/Exchange/PositionSeller.js
#: src/components/Synthetics/OrderEditor/OrderEditor.tsx
#: src/domain/synthetics/trade/utils/validation.ts
msgid "Price below Liq. Price"
msgstr "청산가 미만 가격"

#: src/components/Exchange/OrderEditor.js
#: src/components/Exchange/SwapBox.js
#: src/components/Exchange/SwapBox.js
#: src/components/Synthetics/OrderEditor/OrderEditor.tsx
#: src/components/Synthetics/OrderEditor/OrderEditor.tsx
#: src/components/Synthetics/OrderEditor/OrderEditor.tsx
#: src/components/Synthetics/OrderEditor/OrderEditor.tsx
#: src/domain/synthetics/trade/utils/validation.ts
#: src/domain/synthetics/trade/utils/validation.ts
#: src/domain/synthetics/trade/utils/validation.ts
msgid "Price below Mark Price"
msgstr "시장 평균가 미만 가격"

#: src/pages/OrdersOverview/OrdersOverview.js
msgid "Price conditions are met"
msgstr "가격 조건에 충족되었습니다"

#: src/components/Exchange/OrderEditor.js
msgid "Price is above Mark Price"
msgstr "가격이 시장 평균가보다 높습니다"

#: src/components/Exchange/OrderEditor.js
msgid "Price is below Mark Price"
msgstr "가격이 시장 평군가보다 낮습니다"

#: src/pages/Dashboard/DashboardV2.js
#: src/pages/Stake/StakeV2.js
msgid "Price on Arbitrum"
msgstr "Arbitrum에서 가격"

#: src/pages/Dashboard/DashboardV2.js
#: src/pages/Stake/StakeV2.js
msgid "Price on Avalanche"
msgstr "Avalanche에서 가격"

#: src/pages/Actions/Actions.js
msgid "Profit"
msgstr "수익"

#: src/pages/Ecosystem/Ecosystem.js
msgid "Projects developed by the GMX community. <0/>Please exercise caution when interacting with any app, apps are fully maintained by community developers."
msgstr ""

#: src/pages/Ecosystem/Ecosystem.js
msgid "Projects integrated with GMX."
msgstr "GMX와 통합된 프로젝트"

#: src/pages/Dashboard/AssetDropdown.tsx
msgid "Proof of Reserves"
msgstr "예비구두 증명"

#: src/components/Header/HomeHeaderLinks.tsx
msgid "Protocol"
msgstr ""

#: src/pages/Ecosystem/Ecosystem.js
#: src/pages/Ecosystem/Ecosystem.js
msgid "Protocol analytics"
msgstr "프로토콜 분석"

#: src/pages/Ecosystem/Ecosystem.js
msgid "Protocol risk explorer and stats"
msgstr ""

#: src/pages/BuyGlp/BuyGlp.js
msgid "Purchase <0>GLP tokens</0> to earn {nativeTokenSymbol} fees from swaps and leverage trading."
msgstr ""

#: src/pages/MarketPoolsPage/MarketPoolsPage.tsx
msgid "Purchase <0>GM Tokens</0> to earn fees from swaps and leverage trading."
msgstr ""

#: src/pages/Stake/StakeV2.js
msgid "Purchase Insurance"
msgstr "보험 구입"

#: src/components/TokenCard/TokenCard.js
#: src/components/TokenCard/TokenCard.js
#: src/components/TokenCard/TokenCard.js
msgid "Read more"
msgstr "더 알아보기"

#: src/components/Exchange/PositionSeller.js
msgid "Realized PnL insufficient for Fees"
msgstr ""

#: src/components/Synthetics/TradeHistoryRow/utils.ts
msgid "Reason: {0}"
msgstr ""

#: src/components/Referrals/AffiliatesStats.tsx
#: src/components/Referrals/TradersStats.tsx
msgid "Rebates"
msgstr ""

#: src/components/Referrals/AffiliatesStats.tsx
#: src/components/Referrals/TradersStats.tsx
msgid "Rebates Distribution History"
msgstr "소개 보수 분배 내역"

#: src/components/Referrals/AffiliatesStats.tsx
msgid "Rebates are airdropped weekly."
msgstr "소개 보수는 매주 에어드랍됩니다."

#: src/components/Referrals/TradersStats.tsx
msgid "Rebates earned by this account as a trader."
msgstr "트레이더로서 이 계정이 획득한 소개 보수."

#: src/components/Referrals/AffiliatesStats.tsx
msgid "Rebates earned by this account as an affiliate."
msgstr "어필리에이트로서 이 계정이 획득한 소개 보수."

#: src/components/Referrals/AffiliatesStats.tsx
msgid "Rebates on V1"
msgstr ""

#: src/components/Referrals/AffiliatesStats.tsx
msgid "Rebates on V2"
msgstr ""

#: src/components/Exchange/ConfirmationBox.js
#: src/components/Exchange/PositionSeller.js
#: src/components/Exchange/PositionSeller.js
#: src/components/Exchange/SwapBox.js
#: src/components/Exchange/SwapBox.js
#: src/components/Glp/GlpSwap.js
#: src/components/Glp/GlpSwap.js
#: src/components/Synthetics/ConfirmationBox/ConfirmationBox.tsx
#: src/components/Synthetics/ConfirmationBox/ConfirmationBox.tsx
#: src/components/Synthetics/GmSwap/GmConfirmationBox/GmConfirmationBox.tsx
#: src/components/Synthetics/GmSwap/GmConfirmationBox/GmConfirmationBox.tsx
#: src/components/Synthetics/GmSwap/GmSwapBox/GmSwapBox.tsx
#: src/components/Synthetics/GmSwap/GmSwapBox/GmSwapBox.tsx
#: src/components/Synthetics/GmSwap/GmSwapBox/GmSwapBox.tsx
#: src/components/Synthetics/PositionEditor/PositionEditor.tsx
#: src/components/Synthetics/PositionSeller/PositionSeller.tsx
#: src/components/Synthetics/PositionSeller/PositionSeller.tsx
#: src/components/Synthetics/PositionSeller/PositionSeller.tsx
#: src/components/Synthetics/TradeBox/TradeBox.tsx
#: src/components/Synthetics/TradeBox/TradeBox.tsx
#: src/components/Synthetics/TradeBox/TradeBox.tsx
msgid "Receive"
msgstr "수령하기"

#: src/pages/BeginAccountTransfer/BeginAccountTransfer.js
#: src/pages/NftWallet/NftWallet.js
msgid "Receiver Address"
msgstr "수령할 주소"

#: src/pages/BeginAccountTransfer/BeginAccountTransfer.js
msgid "Receiver has not staked GLP tokens before"
msgstr "수취인은 지금까지 GLP 토큰을 스테이킹한 적이 없습니다."

#: src/pages/BeginAccountTransfer/BeginAccountTransfer.js
msgid "Receiver has not staked GMX tokens before"
msgstr "수취인은 지금까지 GMX 토큰을 스테이킹한 적이 없습니다."

#: src/components/Glp/GlpSwap.js
msgid "Redemption time not yet reached"
msgstr "아직 판매할 수 있는 시간이 아닙니다"

#: src/pages/Home/Home.js
msgid "Reduce Liquidation Risks"
msgstr "청산 위험 감소하기"

#: src/components/Referrals/AffiliatesStats.tsx
msgid "Referral Code"
msgstr "추천인 코드"

#: src/components/Referrals/JoinReferralCode.js
msgid "Referral Code does not exist"
msgstr "추천인 코드가 존재하지 않습니다"

#: src/components/Referrals/AffiliatesStats.tsx
msgid "Referral Codes"
msgstr "추천인 코드"

#: src/components/Synthetics/TradeFeesRow/TradeFeesRow.tsx
msgid "Referral Discount"
msgstr ""

#: src/components/Footer/constants.ts
#: src/pages/ReferralTerms/ReferralTerms.js
msgid "Referral Terms"
msgstr "추천 약관"

#: src/components/Referrals/JoinReferralCode.js
msgid "Referral code added!"
msgstr "추천인 코드가 추가되었습니다!"

#: src/components/Referrals/AddAffiliateCode.js
msgid "Referral code created!"
msgstr "추천인 코드 생성 완료!"

#: src/pages/Referrals/Referrals.tsx
msgid "Referral code creation failed."
msgstr ""

#: src/pages/Referrals/Referrals.tsx
msgid "Referral code submitted!"
msgstr ""

#: src/components/Referrals/JoinReferralCode.js
msgid "Referral code updated failed."
msgstr "추천인 코드 업데이트 실패."

#: src/components/Referrals/JoinReferralCode.js
msgid "Referral code updated!"
msgstr "추천인 코드 업데이트 완료!"

#: src/components/Header/AppHeaderLinks.tsx
#: src/pages/Referrals/Referrals.tsx
#: src/pages/Referrals/Referrals.tsx
msgid "Referrals"
msgstr "추천"

#: src/components/Synthetics/TradeHistoryRow/utils.ts
#: src/components/Synthetics/TradeHistoryRow/utils.ts
msgid "Request"
msgstr ""

#: src/components/Synthetics/ClaimHistoryRow/ClaimHistoryRow.tsx
msgid "Request Settlement of Funding Fees"
msgstr ""

#: src/components/Exchange/TradeHistory.js
msgid "Request decrease {0} {longOrShortText}, -{1} USD, Acceptable Price: {2} {3} USD"
msgstr "{0} {longOrShortText} 감소 요청, -{1} USD, 허용가능한 가격: {2} {3} USD"

#: src/components/Exchange/TradeHistory.js
msgid "Request deposit into {0} {longOrShortText}"
msgstr "{0} {longOrShortText} 예치 요청"

#: src/components/Exchange/TradeHistory.js
msgid "Request increase {0} {longOrShortText}, +{1} USD, Acceptable Price: {2} {3} USD"
msgstr "{0} {longOrShortText} 증가 요청, +{1} USD, 허용가능한 가격: {2} {3} USD"

#: src/components/Exchange/TradeHistory.js
msgid "Request withdrawal from {0} {longOrShortText}"
msgstr "{0} {longOrShortText} 인출 요청"

#: src/components/Exchange/PositionSeller.js
msgid "Requested decrease of {0} {longOrShortText} by {sizeDeltaUsd} USD."
msgstr ""

#: src/components/Exchange/PositionEditor.js
msgid "Requested deposit of {0} {1} into {2} {longOrShortText}."
msgstr ""

#: src/components/Exchange/SwapBox.js
msgid "Requested increase of {tokenSymbol} {longOrShortText} by {0} USD."
msgstr "{tokenSymbol} {longOrShortText} {0} USD의 증가 요청됨."

#: src/components/Exchange/PositionEditor.js
msgid "Requested withdrawal of {0} USD from {1} {longOrShortText}."
msgstr ""

#: src/pages/Stake/StakeV2.js
msgid "Reserve Amount"
msgstr "리저브 수량"

#: src/components/Glp/GlpSwap.js
msgid "Reserved"
msgstr "리저브 완료"

#: src/pages/Stake/StakeV2.js
#: src/pages/Stake/StakeV2.js
msgid "Reserved for Vesting"
msgstr "베스팅을 위해 리저브됨"

#: src/pages/Ecosystem/Ecosystem.js
msgid "Returns calculator for GMX and GLP"
msgstr "GMX 및 GLP 수익 계산기"

#: src/components/Referrals/ClaimAffiliatesModal/ClaimAffiliatesModal.tsx
#: src/pages/Stake/StakeV1.js
#: src/pages/Stake/StakeV1.js
#: src/pages/Stake/StakeV1.js
#: src/pages/Stake/StakeV1.js
#: src/pages/Stake/StakeV1.js
#: src/pages/Stake/StakeV2.js
#: src/pages/Stake/StakeV2.js
msgid "Rewards"
msgstr "보상"

#: src/components/Synthetics/ChartTokenSelector/ChartTokenSelector.tsx
msgid "SHORT LIQ."
msgstr ""

#: src/domain/synthetics/positions/utils.ts
msgid "SL"
msgstr ""

#: src/components/Referrals/JoinReferralCode.js
msgid "Same as current active code"
msgstr "현재 유효한 코드와 같음"

#: src/App/App.js
#: src/components/Synthetics/AcceptablePriceImpactEditor/AcceptablePriceImpactEditor.tsx
msgid "Save"
msgstr "저장"

#: src/pages/Home/Home.js
msgid "Save on Costs"
msgstr "비용 절감"

#: src/components/Glp/GlpSwap.js
msgid "Save on Fees"
msgstr "수수료 절약"

#: src/components/MarketSelector/MarketSelector.tsx
msgid "Search Market"
msgstr ""

#: src/components/MarketSelector/PoolSelector.tsx
msgid "Search Pool"
msgstr ""

#: src/components/SearchInput/SearchInput.tsx
msgid "Search Token"
msgstr "토큰 찾기"

#: src/components/NetworkDropdown/LanguagePopupHome.tsx
#: src/components/NetworkDropdown/NetworkDropdown.tsx
msgid "Select Language"
msgstr "언어 선택"

#: src/components/Exchange/PositionDropdown.tsx
msgid "Select Market"
msgstr "마켓 선택"

#: src/components/Synthetics/SettleAccruedFundingFeeModal/SettleAccruedFundingFeeModal.tsx
msgid "Select Positions"
msgstr ""

#: src/pages/MarketPoolsPage/MarketPoolsPage.tsx
msgid "Select a Market"
msgstr ""

#: src/domain/synthetics/trade/utils/validation.ts
msgid "Select a Pay token"
msgstr ""

#: src/domain/synthetics/trade/utils/validation.ts
msgid "Select a collateral"
msgstr ""

#: src/domain/synthetics/trade/utils/validation.ts
#: src/domain/synthetics/trade/utils/validation.ts
msgid "Select a market"
msgstr ""

#: src/domain/synthetics/trade/utils/validation.ts
msgid "Select a token"
msgstr ""

#: src/pages/ClaimEsGmx/ClaimEsGmx.js
msgid "Select an option"
msgstr "옵션 선택"

#: src/components/Exchange/SwapBox.js
#: src/components/Exchange/SwapBox.js
#: src/components/Exchange/SwapBox.js
#: src/components/Exchange/SwapBox.js
#: src/domain/synthetics/trade/utils/validation.ts
msgid "Select different tokens"
msgstr "다른 토큰 선택"

#: src/pages/ClaimEsGmx/ClaimEsGmx.js
msgid "Select your vesting option below then click \"Claim\"."
msgstr "베스팅 옵션을 선택한 후 \"수령하기\" 버튼을 클릭해주세요."

#: src/pages/BeginAccountTransfer/BeginAccountTransfer.js
msgid "Self-transfer not supported"
msgstr "자신에게 전송하는 것은 지원되지 않습니다"

#: src/components/Synthetics/GmList/GmList.tsx
#: src/components/Synthetics/GmList/GmList.tsx
#: src/components/Synthetics/GmSwap/GmConfirmationBox/GmConfirmationBox.tsx
msgid "Sell"
msgstr ""

#: src/components/Synthetics/GmSwap/GmFees/GmFees.tsx
msgid "Sell Fee"
msgstr ""

#: src/components/Glp/GlpSwap.js
#: src/components/Glp/GlpSwap.js
#: src/components/Glp/GlpSwap.js
#: src/components/Glp/GlpSwap.js
#: src/pages/Stake/StakeV2.js
msgid "Sell GLP"
msgstr "GLP 판매"

#: src/components/Synthetics/GmSwap/GmSwapBox/GmSwapBox.tsx
#: src/components/Synthetics/GmSwap/GmSwapBox/GmSwapBox.tsx
msgid "Sell GM"
msgstr ""

#: src/components/Glp/GlpSwap.js
msgid "Sell failed."
msgstr "판매 실패"

#: src/components/Glp/GlpSwap.js
#: src/components/Glp/GlpSwap.js
msgid "Sell for {0}"
msgstr "{0}로 판매"

#: src/components/Synthetics/StatusNotification/GmStatusNotification.tsx
msgid "Sell order cancelled"
msgstr ""

#: src/components/Synthetics/StatusNotification/GmStatusNotification.tsx
msgid "Sell order executed"
msgstr ""

#: src/components/Synthetics/StatusNotification/GmStatusNotification.tsx
msgid "Sell request sent"
msgstr ""

#: src/components/Glp/GlpSwap.js
msgid "Sell submitted!"
msgstr "판매 제출 완료!"

#: src/components/Synthetics/MarketStats/MarketStats.tsx
msgid "Sellable"
msgstr ""

#: src/components/Synthetics/GmSwap/GmConfirmationBox/GmConfirmationBox.tsx
msgid "Selling GM..."
msgstr ""

#: src/components/Glp/GlpSwap.js
msgid "Selling..."
msgstr "판매중..."

#: src/pages/BeginAccountTransfer/BeginAccountTransfer.js
msgid "Sender has withdrawn all tokens from GLP Vesting Vault"
msgstr "GLP의 베스팅 볼트에서 모든 토큰을 인출했습니다."

#: src/pages/BeginAccountTransfer/BeginAccountTransfer.js
msgid "Sender has withdrawn all tokens from GMX Vesting Vault"
msgstr "GMX의 베스팅 볼트에서 모든 토큰을 인출했습니다."

#: src/components/Synthetics/StatusNotification/GmStatusNotification.tsx
msgid "Sending Buy request"
msgstr ""

#: src/components/Synthetics/StatusNotification/GmStatusNotification.tsx
msgid "Sending Sell request"
msgstr ""

#: src/components/Synthetics/StatusNotification/OrderStatusNotification.tsx
msgid "Sending order request"
msgstr ""

#: src/components/Synthetics/StatusNotification/FeesSettlementStatusNotification.tsx
msgid "Sending settle request"
msgstr ""

#: src/components/Exchange/PositionDropdown.tsx
msgid "Set TP/SL"
msgstr ""

#: src/App/App.js
#: src/components/Header/AppHeaderLinks.tsx
#: src/components/NetworkDropdown/NetworkDropdown.tsx
#: src/components/NetworkDropdown/NetworkDropdown.tsx
msgid "Settings"
msgstr "설정"

#: src/components/Synthetics/Claims/SettleAccruedCard.tsx
#: src/components/Synthetics/SettleAccruedFundingFeeModal/SettleAccruedFundingFeeModal.tsx
msgid "Settle"
msgstr ""

#: src/components/Synthetics/StatusNotification/FeesSettlementStatusNotification.tsx
msgid "Settle request for {0, plural, one {# position} other {# positions}} sent"
msgstr ""

#: src/components/Synthetics/ClaimHistoryRow/ClaimHistoryRow.tsx
msgid "Settled Funding Fees"
msgstr ""

#: src/components/Synthetics/StatusNotification/FeesSettlementStatusNotification.tsx
msgid "Settling Positions' Fees"
msgstr ""

#: src/components/Synthetics/SettleAccruedFundingFeeModal/SettleAccruedFundingFeeModal.tsx
msgid "Settling..."
msgstr ""

#: src/components/Exchange/PositionsList.js
msgid "Share"
msgstr "공유"

#: src/components/Exchange/PositionDropdown.tsx
#: src/components/Exchange/PositionShare.tsx
msgid "Share Position"
msgstr "포지션 공유"

#: src/components/Exchange/ConfirmationBox.js
#: src/components/Exchange/ConfirmationBox.js
#: src/components/Exchange/ConfirmationBox.js
#: src/components/Exchange/ConfirmationBox.js
#: src/components/Exchange/ConfirmationBox.js
#: src/components/Exchange/ExchangeTVChart.js
#: src/components/Exchange/ExchangeTVChart.js
#: src/components/Exchange/OrdersList.js
#: src/components/Exchange/PositionEditor.js
#: src/components/Exchange/PositionSeller.js
#: src/components/Exchange/PositionsList.js
#: src/components/Exchange/PositionsList.js
#: src/components/Exchange/PositionsList.js
#: src/components/Exchange/SwapBox.js
#: src/components/Exchange/SwapBox.js
#: src/components/Exchange/SwapBox.js
#: src/components/Exchange/SwapBox.js
#: src/components/Exchange/SwapBox.js
#: src/components/Exchange/TradeHistory.js
#: src/components/Exchange/TradeHistory.js
#: src/components/Exchange/TradeHistory.js
#: src/components/Synthetics/ClaimHistoryRow/ClaimHistoryRow.tsx
#: src/components/Synthetics/ClaimHistoryRow/ClaimHistoryRow.tsx
#: src/components/Synthetics/ClaimHistoryRow/ClaimHistoryRow.tsx
#: src/components/Synthetics/ConfirmationBox/ConfirmationBox.tsx
#: src/components/Synthetics/ConfirmationBox/ConfirmationBox.tsx
#: src/components/Synthetics/ConfirmationBox/ConfirmationBox.tsx
#: src/components/Synthetics/ConfirmationBox/ConfirmationBox.tsx
#: src/components/Synthetics/ConfirmationBox/ConfirmationBox.tsx
#: src/components/Synthetics/MarketCard/MarketCard.tsx
#: src/components/Synthetics/OrderItem/OrderItem.tsx
#: src/components/Synthetics/PositionEditor/PositionEditor.tsx
#: src/components/Synthetics/PositionItem/PositionItem.tsx
#: src/components/Synthetics/PositionItem/PositionItem.tsx
#: src/components/Synthetics/PositionSeller/PositionSeller.tsx
#: src/components/Synthetics/SettleAccruedFundingFeeModal/SettleAccruedFundingFeeRow.tsx
#: src/components/Synthetics/StatusNotification/FeesSettlementStatusNotification.tsx
#: src/components/Synthetics/StatusNotification/OrderStatusNotification.tsx
#: src/components/Synthetics/TVChart/TVChart.tsx
#: src/components/Synthetics/TVChart/TVChart.tsx
#: src/components/Synthetics/TVChart/TVChart.tsx
#: src/components/Synthetics/TradeBox/TradeBox.tsx
#: src/components/Synthetics/TradeHistoryRow/utils.ts
#: src/context/SyntheticsEvents/SyntheticsEventsProvider.tsx
#: src/context/SyntheticsEvents/SyntheticsEventsProvider.tsx
#: src/domain/synthetics/orders/utils.ts
#: src/domain/synthetics/orders/utils.ts
#: src/pages/Actions/Actions.js
#: src/pages/Actions/Actions.js
#: src/pages/Exchange/Exchange.js
#: src/pages/Exchange/Exchange.js
#: src/pages/Exchange/Exchange.js
#: src/pages/Exchange/Exchange.js
#: src/pages/OrdersOverview/OrdersOverview.js
msgid "Short"
msgstr "숏"

#: src/components/Synthetics/MarketStats/MarketStats.tsx
msgid "Short Collateral"
msgstr ""

#: src/components/Synthetics/MarketsList/MarketsList.tsx
msgid "Short Funding Payments"
msgstr ""

#: src/components/Synthetics/MarketsList/MarketsList.tsx
msgid "Short Funding Rewards"
msgstr ""

#: src/components/Exchange/ChartTokenSelector.tsx
msgid "Short Liquidity"
msgstr ""

#: src/components/Synthetics/MarketCard/MarketCard.tsx
msgid "Short Open Interest"
msgstr ""

#: src/pages/Dashboard/DashboardV2.js
msgid "Short Positions"
msgstr "숏 포지션"

#: src/components/Synthetics/MarketCard/MarketCard.tsx
msgid "Short positions {0} a Funding Fee of <0>{1}{2}%</0> per hour."
msgstr ""

#: src/components/Exchange/SwapBox.js
msgid "Short {0}"
msgstr "{0} 숏"

#: src/components/Exchange/ConfirmationBox.js
msgid "Shorting..."
msgstr "숏 실행중..."

#: src/App/App.js
msgid "Show debug values"
msgstr ""

#: src/pages/Home/Home.js
msgid "Simple Swaps"
msgstr "간단한 스왑"

#: src/pages/Ecosystem/Ecosystem.js
msgid "Simulate your hedge strategy"
msgstr ""

#: src/components/Synthetics/PositionItem/PositionItem.tsx
msgid "Since your position's Collateral is {0} with a value larger than the Position Size, the Collateral value will cover any negative PnL."
msgstr ""

#: src/components/Synthetics/PositionItem/PositionItem.tsx
msgid "Since your position's Collateral is {0} with a value larger than the Position Size, the Collateral value will increase to cover any negative PnL."
msgstr ""

#: src/components/Synthetics/GmSwap/GmSwapBox/GmSwapBox.tsx
msgid "Single"
msgstr ""

#: src/components/Exchange/PositionEditor.js
#: src/components/Exchange/PositionSeller.js
#: src/components/Exchange/PositionsList.js
#: src/components/Exchange/PositionsList.js
#: src/components/Synthetics/ConfirmationBox/ConfirmationBox.tsx
#: src/components/Synthetics/OrderEditor/OrderEditor.tsx
#: src/components/Synthetics/PositionEditor/PositionEditor.tsx
#: src/components/Synthetics/PositionItem/PositionItem.tsx
#: src/components/Synthetics/PositionList/PositionList.tsx
#: src/components/Synthetics/PositionSeller/PositionSeller.tsx
#: src/components/Synthetics/TradeBox/TradeBox.tsx
msgid "Size"
msgstr "사이즈"

#: src/App/App.js
msgid "Slippage should be less than 5%"
msgstr "슬리피지는 5%미만이어야 합니다."

#: src/components/Exchange/UsefulLinks.tsx
msgid "Speed up page loading"
msgstr "페이지 로드 속도 향상"

#: src/components/Exchange/ConfirmationBox.js
#: src/components/Exchange/PositionSeller.js
#: src/components/Synthetics/ConfirmationBox/ConfirmationBox.tsx
msgid "Spread"
msgstr "스프레드"

#: src/pages/Ecosystem/Ecosystem.js
msgid "Spreadsheet for position calculations"
msgstr ""

#: src/pages/Dashboard/DashboardV2.js
msgid "Stablecoin Percentage"
msgstr "스테이블코인 비율"

#: src/pages/Stake/StakeV1.js
#: src/pages/Stake/StakeV1.js
#: src/pages/Stake/StakeV1.js
#: src/pages/Stake/StakeV2.js
#: src/pages/Stake/StakeV2.js
#: src/pages/Stake/StakeV2.js
#: src/pages/Stake/StakeV2.js
msgid "Stake"
msgstr "스테이킹"

#: src/pages/Stake/StakeV2.js
msgid "Stake <0>GMX</0> and <1>GLP</1> to earn rewards."
msgstr "<0>GMX</0>과 <1>GLP</1>를 스테이킹하여 보상을 획득하세요."

#: src/pages/Stake/StakeV2.js
msgid "Stake GMX"
msgstr "GMX 스테이킹"

#: src/pages/Stake/StakeV2.js
msgid "Stake GMX Rewards"
msgstr "GMX 보상 스테이킹"

#: src/pages/Stake/StakeV2.js
msgid "Stake Multiplier Points"
msgstr "멀티플라이어 포인트 스테이킹"

#: src/pages/Stake/StakeV2.js
msgid "Stake esGMX"
msgstr "esGMX 스테이킹"

#: src/pages/Stake/StakeV2.js
msgid "Stake esGMX Rewards"
msgstr "esGMX 보상 스테이킹"

#: src/pages/Stake/StakeV1.js
msgid "Stake failed"
msgstr "스테이킹 실패됨"

#: src/pages/Stake/StakeV2.js
msgid "Stake failed."
msgstr "스테이킹 실패됨."

#: src/pages/Stake/StakeV2.js
msgid "Stake submitted!"
msgstr "스테이킹 제출 완료!"

#: src/pages/Stake/StakeV1.js
msgid "Stake submitted! <0>View status.</0>"
msgstr "스테이킹 제출완료! <0>상태 보기.</0>"

#: src/components/Glp/GlpSwap.js
#: src/pages/Stake/StakeV1.js
#: src/pages/Stake/StakeV1.js
#: src/pages/Stake/StakeV1.js
#: src/pages/Stake/StakeV1.js
#: src/pages/Stake/StakeV1.js
#: src/pages/Stake/StakeV2.js
#: src/pages/Stake/StakeV2.js
#: src/pages/Stake/StakeV2.js
msgid "Staked"
msgstr "스테이킹 완료"

#: src/pages/Stake/StakeV2.js
msgid "Staked Multiplier Points"
msgstr "스테이킹된 멀티플라이어 포인트"

#: src/pages/Stake/StakeV2.js
#: src/pages/Stake/StakeV2.js
msgid "Staked Tokens"
msgstr "스테이킹된 토큰"

#: src/pages/Stake/StakeV1.js
#: src/pages/Stake/StakeV2.js
msgid "Staking..."
msgstr "스테이킹중..."

#: src/pages/Dashboard/DashboardV2.js
msgid "Stats"
msgstr "통계"

#: src/domain/synthetics/orders/utils.ts
msgid "Stop Loss Decrease"
msgstr ""

#: src/domain/synthetics/positions/utils.ts
msgid "Stop-Loss"
msgstr ""

#: src/pages/Ecosystem/Ecosystem.js
msgid "Structured Products"
msgstr "구조화금융 프로덕트"

#: src/components/Referrals/JoinReferralCode.js
msgid "Submit"
msgstr "제출"

#: src/domain/synthetics/markets/claimCollateralTxn.ts
#: src/domain/synthetics/referrals/claimAffiliateRewardsTxn.ts
msgid "Success claimings"
msgstr ""

#: src/pages/Dashboard/DashboardV2.js
#: src/pages/Dashboard/DashboardV2.js
msgid "Supply"
msgstr "공급량"

#: src/components/Exchange/OrdersList.js
#: src/components/Exchange/SwapBox.js
#: src/components/Exchange/SwapBox.js
#: src/components/Exchange/SwapBox.js
#: src/components/Synthetics/ConfirmationBox/ConfirmationBox.tsx
#: src/components/Synthetics/StatusNotification/OrderStatusNotification.tsx
#: src/components/Synthetics/SwapCard/SwapCard.tsx
#: src/components/Synthetics/TradeBox/TradeBox.tsx
#: src/pages/OrdersOverview/OrdersOverview.js
msgid "Swap"
msgstr "스왑"

#: src/components/Exchange/FeesTooltip.tsx
msgid "Swap Fee"
msgstr ""

#: src/components/Synthetics/OrderEditor/OrderEditor.tsx
msgid "Swap Fees"
msgstr ""

#: src/components/Exchange/SwapBox.js
msgid "Swap Order created!"
msgstr "스완 주문 생성!"

#: src/components/Exchange/SwapBox.js
msgid "Swap Order creation failed."
msgstr "스왑 주문 생성 실패."

#: src/components/Exchange/SwapBox.js
msgid "Swap Order submitted!"
msgstr "스왑 주문 제출 완료!"

#: src/components/Synthetics/OrderEditor/OrderEditor.tsx
#: src/components/Synthetics/TradeFeesRow/TradeFeesRow.tsx
msgid "Swap Price Impact"
msgstr ""

#: src/components/Synthetics/TradeFeesRow/TradeFeesRow.tsx
msgid "Swap Profit Fee"
msgstr ""

#: src/pages/OrdersOverview/OrdersOverview.js
msgid "Swap active: {0}, executed: {1}, cancelled: {2}"
msgstr "스왑 액티브: {0}, 실행 완료: {1}, 취소 완료: {2}"

#: src/components/Exchange/SwapBox.js
msgid "Swap amount exceeds Available Liquidity."
msgstr ""

#: src/components/Exchange/PositionSeller.js
msgid "Swap amount from {0} to {1} exceeds {2} acceptable amount. Can only receive {3}."
msgstr ""

#: src/components/Exchange/PositionSeller.js
msgid "Swap amount from {0} to {1} exceeds {2} available liquidity. Choose a different \"Receive\" token."
msgstr ""

#: src/components/Exchange/SwapBox.js
#: src/components/Exchange/SwapBox.js
#: src/components/Exchange/SwapBox.js
#: src/domain/synthetics/orders/createWrapOrUnwrapTxn.ts
#: src/domain/synthetics/orders/createWrapOrUnwrapTxn.ts
msgid "Swap failed."
msgstr "스왑 실패."

#: src/components/Glp/SwapErrorModal.tsx
msgid "Swap on 1inch"
msgstr "1inch에서 스왑하기"

#: src/components/Exchange/SwapBox.js
msgid "Swap submitted!"
msgstr "스왑 제출완료"

#: src/components/Exchange/SwapBox.js
#: src/domain/synthetics/orders/createWrapOrUnwrapTxn.ts
#: src/domain/synthetics/orders/createWrapOrUnwrapTxn.ts
msgid "Swap submitted."
msgstr "스왑 제출 완료."

#: src/components/Synthetics/TradeBox/TradeBox.tsx
msgid "Swap {0}"
msgstr ""

#: src/components/Exchange/TradeHistory.js
msgid "Swap {0} USDG for{1} {2}"
msgstr ""

#: src/components/Glp/GlpSwap.js
msgid "Swap {0} on 1inch"
msgstr "{0}을 1inch에서 스왑"

#: src/components/Exchange/SwapBox.js
msgid "Swap {0} submitted!"
msgstr "{0} 스왑 제출완료!"

#: src/components/Synthetics/TradeFeesRow/TradeFeesRow.tsx
msgid "Swap {0} to {1}"
msgstr ""

#: src/components/Glp/SwapErrorModal.tsx
msgid "Swap {0} to {1} on 1inch"
msgstr "{0}에서 {1}로 1inch에서 스왑"

#: src/components/Exchange/TradeHistory.js
msgid "Swap {0} {1} for {2} {3}"
msgstr ""

#: src/components/Exchange/TradeHistory.js
msgid "Swap {0} {1} for{2} USDG"
msgstr ""

#: src/domain/synthetics/orders/utils.ts
msgid "Swap {fromTokenText} for {toTokenText}"
msgstr ""

#: src/domain/synthetics/orders/createWrapOrUnwrapTxn.ts
#: src/domain/synthetics/orders/createWrapOrUnwrapTxn.ts
msgid "Swapped {0} for {1}"
msgstr ""

#: src/components/Exchange/SwapBox.js
#: src/components/Exchange/SwapBox.js
#: src/components/Exchange/SwapBox.js
msgid "Swapped {0} {1} for {2} {3}!"
msgstr "{0} {1}에서 {2} {3}으로 스왑됨"

#: src/components/Exchange/ConfirmationBox.js
msgid "Swapping..."
msgstr "스왑중..."

#: src/components/Exchange/SwapBox.js
msgid "Swaps disabled, pending {0} upgrade"
msgstr "{0} 업그레이드를 위해 스왑이 비활성화되었습니다"

#: src/components/Exchange/SwapBox.js
msgid "Switch to {0} collateral."
msgstr ""

#: src/domain/synthetics/positions/utils.ts
msgid "T"
msgstr ""

#: src/components/Glp/GlpSwap.js
#: src/components/Synthetics/MarketsList/MarketsList.tsx
#: src/pages/Dashboard/DashboardV2.js
msgid "TOKEN"
msgstr "토큰"

#: src/components/Synthetics/GmList/GmList.tsx
msgid "TOTAL SUPPLY"
msgstr ""

#: src/domain/synthetics/positions/utils.ts
msgid "TP"
msgstr ""

#: src/components/Synthetics/PositionSeller/PositionSeller.tsx
#: src/components/Synthetics/TradeBox/TradeBox.tsx
msgid "TP/SL"
msgstr ""

#: src/domain/synthetics/orders/utils.ts
#: src/domain/synthetics/positions/utils.ts
msgid "Take-Profit"
msgstr ""

#: src/components/Exchange/SwapBox.js
msgid "Take-profit and stop-loss orders can be set after opening a position. <0/><1/>There will be a \"Close\" button on each position row, clicking this will display the option to set trigger orders. <2/><3/>For screenshots and more information, please see the <4>docs</4>."
msgstr "TP/SL 주문은 포지션을 연 후 가능합니다. <0/><1/>각 행의 \"닫기\" 버튼을 클리하면 트리거 주문 설정 화면을 표시합니다. <2/><3/>더 자세한 스크린샷과 정보는 <4>docs</4>를 참고해주세요."

#: src/pages/Dashboard/DashboardV2.js
#: src/pages/Dashboard/DashboardV2.js
msgid "Target Min Amount"
msgstr "최소 목표 수량"

#: src/pages/Dashboard/DashboardV2.js
msgid "Target Weight"
msgstr "목표 가중치"

#: src/pages/Ecosystem/Ecosystem.js
msgid "Telegram Group"
msgstr "텔레그램 그룹"

#: src/pages/Ecosystem/Ecosystem.js
msgid "Telegram Group (Chinese)"
msgstr "텔레그램 그룹 (중국어)"

#: src/pages/Ecosystem/Ecosystem.js
msgid "Telegram Group (Portuguese)"
msgstr "텔레그램 그룹 (포르투갈어)"

#: src/pages/Ecosystem/Ecosystem.js
msgid "Telegram Groups"
msgstr "텔레그램 그룹"

#: src/pages/Ecosystem/Ecosystem.js
msgid "Telegram bot for GMX Swaps monitoring"
msgstr ""

#: src/pages/Ecosystem/Ecosystem.js
msgid "Telegram bot for GMX position updates"
msgstr "GMX 포지션 업데이트를 위한 텔레그램 봇"

#: src/pages/Ecosystem/Ecosystem.js
msgid "Telegram bot for Open Interest on GMX"
msgstr "GMX 미결제약정을 위한 텔레그램 봇"

#: src/components/Footer/constants.ts
#: src/pages/TermsAndConditions/TermsAndConditions.js
msgid "Terms and Conditions"
msgstr "약관"

#: src/pages/Stake/StakeV1.js
msgid "The <0>GMX migration</0> is in progress, please migrate your GMT, xGMT, GMT-USDG and xGMT-USDG tokens.<1/>USDG tokens will continue to function as before and do not need to be migrated."
msgstr "<0>GMX 마이그레이션</0>은 진행중입니다. 귀하의 GMT, xGMT, GMT-USDG 및 xGMT-USDG 토큰을 이전해주세요.<1/>USDG 토큰은 계속 기능하기때문에 이전할 필요가 없습니다."

<<<<<<< HEAD
#: src/components/Glp/GlpSwap.js
msgid "The Bonus Rebate is an estimate and is to be airdropped as ARB tokens when migrating this liquidity to GM pools within the same epoch. <0>Read more</0>."
=======
#: src/components/AprInfo/AprInfo.tsx
#~ msgid "The Bonus APR is estimated to be airdropped ARB tokens. <0>Read more.</0>"
#~ msgstr ""

#: src/components/AprInfo/AprInfo.tsx
#~ msgid "The Bonus APR is estimated to be airdropped ARB tokens. <0>Read more</0>."
#~ msgstr ""

#: src/components/AprInfo/AprInfo.tsx
msgid "The Bonus APR is to be airdropped as ARB tokens. <0>Read more</0>."
>>>>>>> 243bdf6e
msgstr ""

#: src/components/Stake/GMXAprTooltip.tsx
msgid "The Boosted APR is from your staked Multiplier Points."
msgstr "\"APR 부스트는 스테이킹된 멀티플라이어 포인트로부터 적용됩니다."

#: src/components/Synthetics/TradeHistoryRow/utils.ts
msgid "The Execution Price didn't meet the Acceptable Price condition. The Order will get filled when the condition is met."
msgstr ""

#: src/pages/Stake/StakeV1.js
msgid "The Gambit protocol is in beta, please read the <0>staking details</0>before participating."
msgstr "해당 Gambit 프로토콜은 베타 버전입니다. 참여하기 전에 <0>스테이킹 세부사항</0>을 참조해주세요."

#: src/App/App.js
msgid "The Max Execution Fee is set to a higher value to handle potential increases in gas price during order execution. Any excess execution fee will be refunded to your account when the order is executed. Only applicable to GMX V2."
msgstr ""

#: src/domain/synthetics/orders/utils.ts
msgid "The Order may not execute at the desired {priceText} as the current Price Impact {0} is higher than its Acceptable Price Impact {1}. Consider canceling and creating a new {suggestionType} Order."
msgstr ""

#: src/pages/ClaimEsGmx/ClaimEsGmx.js
msgid "The address of the esGMX (IOU) token is {esGmxIouAddress}."
msgstr "esGMX (IOU) 토큰의 주소는 {esGmxIouAddress}입니다."

#: src/components/Exchange/SwapBox.js
msgid "The borrow fee is calculated as (assets borrowed) / (total assets in pool) * 0.01% per hour."
msgstr "차용 수수료는 시간당 (차용된 자산) / (풀 안의 총 자산) * 0.01%로 계산됩니다."

#: src/pages/ClaimEsGmx/ClaimEsGmx.js
msgid "The esGMX (IOU) token is transferrable. You can add the token to your wallet and send it to another address to claim if you'd like."
msgstr "\"esGMX (IOU) 토큰의 주소는 {esGmxIouAddress} 입니다."

#: src/pages/ClaimEsGmx/ClaimEsGmx.js
msgid "The esGMX tokens can be staked or vested at any time."
msgstr "esGMX는 언제든지 스테이킹하거나 베스팅 할 수 있습니다."

#: src/lib/contracts/transactionErrors.tsx
msgid "The mark price has changed, consider increasing your Allowed Slippage by clicking on the \"...\" icon next to your address."
msgstr "시장 평균가가 변화되었습니다. 귀하의 주소 옆에 \"...\" 아이콘을 클릭해서 허용 가능한 슬리피지 증가를 고려해보세요."

#: src/domain/synthetics/fees/utils/executionFee.ts
msgid "The network cost to send transactions is high at the moment, please check the \"Max Execution Fee\" value before proceeding."
msgstr ""

#: src/components/Synthetics/ConfirmationBox/ConfirmationBox.tsx
msgid "The order will only execute if the Min. Receive is met and there is sufficient liquidity."
msgstr ""

#: src/components/Exchange/ConfirmationBox.js
msgid "The order will only execute if the price conditions are met and there is sufficient liquidity"
msgstr "주문은 가격 조건 및 유동성 충분 요건이 만족하는 경우에만 실행됩니다"

#: src/components/Synthetics/ConfirmationBox/ConfirmationBox.tsx
msgid "The order will only execute if the price conditions are met and there is sufficient liquidity."
msgstr ""

#: src/components/Referrals/TradersStats.tsx
msgid "The owner of this Referral Code has set a custom discount of {currentTierDiscount}% instead of the standard {0}% for Tier {1}."
msgstr ""

#: src/components/Exchange/PositionEditor.js
msgid "The pending borrow fee will be charged on this transaction."
msgstr ""

#: src/components/Synthetics/MarketCard/MarketCard.tsx
msgid "The position will be opened at a reference price of {0}, not accounting for price impact, with a max slippage of {1}%.<0/><1/>The slippage amount can be configured under Settings, found by clicking on your address at the top right of the page after connecting your wallet.<2/><3/><4>More Info</4>"
msgstr ""

#: src/components/Exchange/SwapBox.js
msgid "The position will be opened at {0} USD with a max slippage of {1}%.<0/><1/>The slippage amount can be configured under Settings, found by clicking on your address at the top right of the page after connecting your wallet.<2/><3/><4>More Info</4>"
msgstr "해당 포지션은 최대 슬리피지 {1}%의 {0} USD에서 열리게 됩니다.<0/><1/>슬리피지 설정은 지갑 연동 후 최상단 우측, 귀하의 지갑주소 우측의 세팅을 통해서 설정할 수 있습니다.<2/><3/><4>더 자세한 정보<4/>"

#: src/components/Exchange/OrdersList.js
msgid "The price that the order can be executed at may differ slightly from the chart price as market orders can change the price while limit / trigger orders cannot."
msgstr "주문이 실행될 수 있는 가격은 차트에 표시된 가격과 조금 다를 수 있습니다. 그 이유는 시장가 주문이 가격을 바꿀 수 있는 반면 지정가 주문이나 트리거 주문이 가격을 바꾸지는 않기 때문입니다."

#: src/components/Referrals/referralsHelper.js
msgid "The referral code can't be more than {MAX_REFERRAL_CODE_LENGTH} characters."
msgstr "추천인 코드의 길이는 {MAX_REFERRAL_CODE_LENGTH}글자를 넘을 수 없습니다."

#: src/components/Synthetics/ConfirmationBox/ConfirmationBox.tsx
msgid "The spread is > 1%, please ensure the trade details are acceptable before comfirming"
msgstr ""

#: src/components/Exchange/ConfirmationBox.js
msgid "The spread is > 1%, please ensure the trade details are acceptable before confirming"
msgstr ""

#: src/components/ModalViews/RedirectModal.js
msgid "The website is a community deployed and maintained instance of the open source <0>GMX front end</0>, hosted and served on the distributed, peer-to-peer <1>IPFS network</1>."
msgstr "웹사이트는 오픈소스인 <0>GMX front end</0>를 이용하고 커뮤니티에의해 배포되며, P2P <1>IPFS network<1/>에 의해 서빙및 호스팅됩니다."

#: src/components/Exchange/SwapBox.js
msgid "There are more longs than shorts, borrow fees for shorting is currently zero"
msgstr "숏 포지션보다 롱 포지션이 더 많이 열려있기 때문에, 현재 숏 포지션에 적용되는 차용수수료는 0입니다"

#: src/components/Exchange/SwapBox.js
msgid "There are more shorts than longs, borrow fees for longing is currently zero"
msgstr "롱 포지션보다 숏 포지션이 더 많이 열려있기 때문에, 현재 롱 포지션에 적용되는 차용수수료는 0입니다"

#: src/domain/tokens/approveTokens.tsx
#: src/lib/contracts/transactionErrors.tsx
msgid "There is not enough ETH in your account on Arbitrum to send this transaction.<0/><1/><2>Bridge ETH to Arbitrum</2>"
msgstr "해당 트랜잭션을 처리하기위한 충분한 ETH가 귀하의 Abritrum 계정에 존재하지 않습니다.<0/><1/><2>Abritrum으로 ETH를 브릿징하세요</2>"

#: src/components/Glp/SwapErrorModal.tsx
msgid "There is not enough liquidity in a single token for your size. Please check the Save on Fees section and consider splitting your order into several different ones"
msgstr "한 종류의 토큰에서 해당 스왑을 실현할 수 있는 충분한 유동성이 존재하지 않습니다. \" 수수료 절약 섹션을 확인 후 주문을 복수로 분할하는 것을 검토해주세요"

#: src/domain/synthetics/orders/utils.ts
msgid "There may not be sufficient liquidity to execute swap to Receive Token when the Price conditions are met."
msgstr ""

#: src/domain/synthetics/orders/utils.ts
msgid "There may not be sufficient liquidity to execute the Pay Token to Collateral Token swap when the Price conditions are met."
msgstr ""

#: src/domain/synthetics/orders/utils.ts
msgid "There may not be sufficient liquidity to execute the Swap when the Min. Receive conditions are met."
msgstr ""

#: src/domain/synthetics/orders/utils.ts
msgid "There may not be sufficient liquidity to execute your Order when the Price conditions are met."
msgstr ""

#: src/components/Synthetics/ConfirmationBox/ConfirmationBox.tsx
msgid "There may not be sufficient liquidity to execute your order when the Min. Receive are met."
msgstr ""

#: src/components/Exchange/ConfirmationBox.js
msgid "There may not be sufficient liquidity to execute your order when the price conditions are met"
msgstr "가격 조건이 충족되었을 때 귀하의 주문을 실행할 수 있는 충분한 유동성이 존재하지 않을 수 있습니다"

#: src/components/Synthetics/ConfirmationBox/ConfirmationBox.tsx
msgid "There may not be sufficient liquidity to execute your order when the price conditions are met."
msgstr ""

#: src/components/Referrals/AffiliatesStats.tsx
msgid "This code has been taken by someone else on {0}, you will not receive rebates from traders using this code on {1}."
msgstr "해당 코드는 {0}에서 다른 사용자에 의해 이미 사용되었습니다. {1}에서는 해당 코드를 통해 트레이더로부터의 소개 보수는 받을 수 없습니다."

#: src/components/Referrals/AffiliatesStats.tsx
msgid "This code is not yet registered on {0}, you will not receive rebates there.<0/><1/>Switch your network to create this code on {1}."
msgstr "해당 코드는 {0}에 아직 등록되지 않았기때문에, 소개 보수를 받을 수 없습니다.<0/><1/>네트워크를 변경후 해당 코드를 {1}상에서 생성하세요."

#: src/components/Synthetics/MarketCard/MarketCard.tsx
msgid "This market uses an Adaptive Funding Rate. The Funding Rate will adjust over time depending on the ratio of longs and shorts.<0/><1/><2>Read more</2>."
msgstr ""

#: src/components/Exchange/TradeHistory.js
msgid "This position was liquidated as the max leverage of 100x was exceeded."
msgstr "해당 포지션은 최대 레버리지인 100x를 초과하여 청산되었습니다."

#: src/components/Synthetics/TradeHistoryRow/utils.ts
msgid "This position was liquidated as the max leverage of {maxLeverageText} was exceeded."
msgstr ""

#: src/pages/Home/Home.js
msgid "Three tokens create our ecosystem"
msgstr ""

#: src/components/Referrals/AffiliatesStats.tsx
msgid "Tier {0} ({currentRebatePercentage}% rebate)"
msgstr ""

#: src/components/Referrals/TradersStats.tsx
msgid "Tier {0} ({currentTierDiscount}% discount)"
msgstr ""

#: src/components/Migration/Migration.js
msgid "To Receive"
msgstr "수취하기"

#: src/pages/CompleteAccountTransfer/CompleteAccountTransfer.js
msgid "To complete the transfer, you must switch your connected account to {receiver}."
msgstr "전송을 완료하려면 {receiver} 계정에 다시 연결해야 합니다."

#: src/pages/BuyGMX/BuyGMX.tsx
msgid "To purchase GMX on the {0} blockchain, please <0>change your network</0>."
msgstr ""

#: src/components/Glp/GlpSwap.js
msgid "To reduce fees, select a different asset to pay with."
msgstr "수수료를 줄이기 위해서는 다른 자산으로 지불해주세요."

#: src/components/Glp/GlpSwap.js
msgid "To reduce fees, select a different asset to receive."
msgstr "수수료를 줄이기 위해서는 다른 자산으로 수령해주세요."

#: src/pages/Dashboard/DashboardV2.js
msgid "Tokens"
msgstr "토큰"

#: src/components/Referrals/AffiliatesStats.tsx
#: src/components/Referrals/AffiliatesStats.tsx
#: src/components/Referrals/AffiliatesStats.tsx
#: src/components/Referrals/TradersStats.tsx
#: src/components/Referrals/TradersStats.tsx
#: src/pages/Stake/StakeV2.js
msgid "Total"
msgstr "총계"

#: src/components/Migration/Migration.js
msgid "Total Assets Migrated"
msgstr "총 이전된 자산"

#: src/pages/Stake/StakeV1.js
msgid "Total Assets Staked"
msgstr "총 스테이킹된 자산"

#: src/pages/Dashboard/DashboardV2.js
msgid "Total Fees"
msgstr "총 수수료"

#: src/components/Referrals/AffiliatesStats.tsx
msgid "Total Rebates"
msgstr "총 소개 보수"

#: src/pages/Stake/StakeV2.js
msgid "Total Rewards"
msgstr "총 보상"

#: src/pages/Dashboard/DashboardV2.js
#: src/pages/Dashboard/DashboardV2.js
#: src/pages/Stake/StakeV1.js
#: src/pages/Stake/StakeV1.js
#: src/pages/Stake/StakeV1.js
#: src/pages/Stake/StakeV1.js
#: src/pages/Stake/StakeV1.js
#: src/pages/Stake/StakeV2.js
#: src/pages/Stake/StakeV2.js
#: src/pages/Stake/StakeV2.js
msgid "Total Staked"
msgstr "총 스테이킹"

#: src/pages/Dashboard/DashboardV2.js
msgid "Total Stats"
msgstr "전체 통계"

#: src/components/Glp/GlpSwap.js
#: src/components/Synthetics/GmList/GmList.tsx
#: src/components/Synthetics/MarketStats/MarketStats.tsx
#: src/pages/Stake/StakeV1.js
#: src/pages/Stake/StakeV1.js
#: src/pages/Stake/StakeV2.js
#: src/pages/Stake/StakeV2.js
#: src/pages/Stake/StakeV2.js
msgid "Total Supply"
msgstr "총 공급량"

#: src/pages/Home/Home.js
msgid "Total Trading Volume"
msgstr "총 트레이딩 거래량"

#: src/pages/Dashboard/DashboardV2.js
#: src/pages/Home/Home.js
msgid "Total Users"
msgstr "총 유저"

#: src/components/Referrals/AffiliatesStats.tsx
#: src/pages/Dashboard/DashboardV2.js
msgid "Total Volume"
msgstr "총 거래량"

#: src/pages/OrdersOverview/OrdersOverview.js
msgid "Total active: {openTotal}, executed: {executedTotal}, cancelled: {cancelledTotal}"
msgstr "전체 액티브: {openTotal}, 실행 완료: {executedTotal}, 취소 완료: {cancelledTotal}"

#: src/components/StatsTooltip/ChainsStatsTooltipRow.tsx
msgid "Total:"
msgstr "총계:"

#: src/components/Header/AppHeaderUser.tsx
#: src/components/Header/AppHeaderUser.tsx
msgid "Trade"
msgstr "트레이드"

#: src/pages/Home/Home.js
msgid "Trade BTC, ETH, AVAX and other top cryptocurrencies with up to 50x leverage directly from your wallet"
msgstr ""

#: src/components/Exchange/ExchangeBanner.js
msgid "Trade on GMX and win <0>$250.000</0> in prizes! Live until November 30th, <1>click here</1> to learn more."
msgstr "GMX에서 트레이드하고 <0>$250.000</0> 상금을 획득하세요! 11월 30일까지 진행되며, <1>여기를 클릭해</1> 더 많은 정보를 확인하세요."

#: src/components/Common/SEO.js
msgid "Trade spot or perpetual BTC, ETH, AVAX and other top cryptocurrencies with up to 50x leverage directly from your wallet on Arbitrum and Avalanche."
msgstr ""

#: src/pages/Referrals/Referrals.tsx
msgid "Traders"
msgstr ""

#: src/components/Referrals/AffiliatesStats.tsx
#: src/components/Referrals/AffiliatesStats.tsx
msgid "Traders Referred"
msgstr "추천한 트레이더"

#: src/components/Referrals/AffiliatesStats.tsx
msgid "Traders Referred on Arbitrum"
msgstr ""

#: src/components/Referrals/AffiliatesStats.tsx
msgid "Traders Referred on Avalanche"
msgstr ""

#: src/components/Referrals/AffiliatesStats.tsx
msgid "Traders Referred on Avalanche Fuji"
msgstr ""

#: src/pages/Exchange/Exchange.js
#: src/pages/SyntheticsPage/SyntheticsPage.tsx
#: src/pages/SyntheticsPage/SyntheticsPage.tsx
msgid "Trades"
msgstr "트레이드"

#: src/components/Referrals/AffiliatesStats.tsx
#: src/components/Referrals/TradersStats.tsx
msgid "Trading Volume"
msgstr ""

#: src/components/Exchange/UsefulLinks.tsx
msgid "Trading guide"
msgstr "트레이딩 가이드"

#: src/pages/NftWallet/NftWallet.js
msgid "Tranferring..."
msgstr "전송중..."

#: src/components/Exchange/ConfirmationBox.js
#: src/components/Exchange/PositionSeller.js
#: src/components/Synthetics/ConfirmationBox/ConfirmationBox.tsx
msgid "Transacting with a depegged stable coin is subject to spreads reflecting the worse of current market price or $1.00, with transactions involving multiple stablecoins may have multiple spreads."
msgstr ""

#: src/components/Referrals/AffiliatesStats.tsx
#: src/components/Referrals/TradersStats.tsx
msgid "Transaction"
msgstr "거래"

#: src/lib/contracts/callContract.tsx
msgid "Transaction completed!"
msgstr "트랜잭션 완료!"

#: src/lib/contracts/transactionErrors.tsx
msgid "Transaction failed"
msgstr "트랜잭션 실패"

#: src/lib/contracts/transactionErrors.tsx
msgid "Transaction failed due to RPC error.<0/><1/>Please try changing the RPC url in your wallet settings. <2>More info</2>"
msgstr "RPC 에러로 인해 트랜잭션이 실패했스빈아.<0/><1/>지갑 설정에서 RPC url을 변경하여 시도해주세요. <2>더 자세한 정보</2>"

#: src/lib/contracts/callContract.tsx
msgid "Transaction sent."
msgstr "트랜잭션 전송됨."

#: src/lib/contracts/transactionErrors.tsx
msgid "Transaction was cancelled."
msgstr "트랜잭션 실패됨."

#: src/pages/BeginAccountTransfer/BeginAccountTransfer.js
#: src/pages/Stake/StakeV2.js
msgid "Transfer Account"
msgstr "계정 이전"

#: src/pages/NftWallet/NftWallet.js
msgid "Transfer NFT"
msgstr "NFT 전송하기"

#: src/pages/BeginAccountTransfer/BeginAccountTransfer.js
msgid "Transfer Submitted"
msgstr "전송 제출 완료"

#: src/pages/BeginAccountTransfer/BeginAccountTransfer.js
msgid "Transfer already initiated"
msgstr "이전이 이미 시작됐습니다"

#: src/pages/BeginAccountTransfer/BeginAccountTransfer.js
#: src/pages/CompleteAccountTransfer/CompleteAccountTransfer.js
#: src/pages/NftWallet/NftWallet.js
msgid "Transfer failed."
msgstr "이전 실패."

#: src/pages/BeginAccountTransfer/BeginAccountTransfer.js
#: src/pages/CompleteAccountTransfer/CompleteAccountTransfer.js
#: src/pages/NftWallet/NftWallet.js
msgid "Transfer submitted!"
msgstr "이전 제출 완료!"

#: src/pages/BuyGMX/BuyGMX.tsx
msgid "Transfer {nativeTokenSymbol}"
msgstr ""

#: src/pages/BeginAccountTransfer/BeginAccountTransfer.js
msgid "Transferring"
msgstr "이전중"

#: src/components/Exchange/OrdersList.js
#: src/components/Exchange/PositionSeller.js
#: src/components/Exchange/SwapBox.js
#: src/components/Synthetics/PositionItem/PositionItem.tsx
#: src/domain/synthetics/positions/utils.ts
msgid "Trigger"
msgstr "트리거"

#: src/components/Exchange/PositionSeller.js
#: src/components/Synthetics/ConfirmationBox/ConfirmationBox.tsx
#: src/components/Synthetics/OrderItem/OrderItem.tsx
#: src/components/Synthetics/OrderList/OrderList.tsx
#: src/components/Synthetics/PositionSeller/PositionSeller.tsx
#: src/components/Synthetics/TradeBox/TradeBox.tsx
#: src/domain/synthetics/orders/utils.ts
msgid "Trigger Price"
msgstr ""

#: src/components/Synthetics/TradeHistoryRow/utils.ts
msgid "Trigger Price: {pricePrefix} {0}"
msgstr ""

#: src/components/Exchange/PositionSeller.js
msgid "Trigger order disabled, pending {0} upgrade"
msgstr ""

#: src/components/Synthetics/StatusNotification/OrderStatusNotification.tsx
msgid "Trigger order for"
msgstr ""

#: src/components/Synthetics/TradeHistoryRow/utils.ts
msgid "Triggered at: {0}"
msgstr ""

#: src/components/Exchange/TradeHistory.js
msgid "Try increasing the \"Allowed Slippage\", under the Settings menu on the top right"
msgstr "우측 상단의 세팅을 이용해 \"허용 가능한 슬리피지\"를 증가시켜보세요"

#: src/components/Exchange/TradeHistory.js
msgid "Try increasing the \"Allowed Slippage\", under the Settings menu on the top right."
msgstr "우측 상단의 세팅을 이용해 \"허용 가능한 슬리피지\"를 증가시켜보세요"

#: src/components/Exchange/PositionShare.tsx
msgid "Tweet"
msgstr "Tweet"

#: src/App/App.js
msgid "Txn failed. <0>View</0>"
msgstr "트랜잭션 실패됨. <0>보기</0>"

#: src/components/Exchange/OrdersList.js
#: src/components/Referrals/AffiliatesStats.tsx
#: src/components/Referrals/TradersStats.tsx
#: src/components/Synthetics/OrderList/OrderList.tsx
#: src/pages/OrdersOverview/OrdersOverview.js
msgid "Type"
msgstr "타입"

#: src/components/Referrals/AffiliatesStats.tsx
#: src/components/Referrals/TradersStats.tsx
msgid "USD Value may not be accurate since the data does not contain prices for {0}"
msgstr ""

#: src/components/Synthetics/MarketsList/MarketsList.tsx
#: src/pages/Dashboard/DashboardV2.js
msgid "UTILIZATION"
msgstr "이용률"

#: src/components/Synthetics/StatusNotification/GmStatusNotification.tsx
msgid "Unknown buy GM order"
msgstr ""

#: src/components/Synthetics/StatusNotification/OrderStatusNotification.tsx
msgid "Unknown order"
msgstr ""

#: src/components/Synthetics/StatusNotification/GmStatusNotification.tsx
msgid "Unknown sell GM order"
msgstr ""

#: src/pages/Stake/StakeV1.js
#: src/pages/Stake/StakeV1.js
#: src/pages/Stake/StakeV1.js
#: src/pages/Stake/StakeV1.js
#: src/pages/Stake/StakeV1.js
#: src/pages/Stake/StakeV2.js
#: src/pages/Stake/StakeV2.js
#: src/pages/Stake/StakeV2.js
#: src/pages/Stake/StakeV2.js
msgid "Unstake"
msgstr "언스테이킹"

#: src/pages/Stake/StakeV2.js
msgid "Unstake GMX"
msgstr "GMX 언스테이킹"

#: src/pages/Stake/StakeV2.js
msgid "Unstake completed!"
msgstr "언스테이킹 완료!"

#: src/pages/Stake/StakeV2.js
msgid "Unstake esGMX"
msgstr "스테이킹되지 않은 esGMX"

#: src/pages/Stake/StakeV1.js
msgid "Unstake failed"
msgstr "스테이킹 실패"

#: src/pages/Stake/StakeV2.js
msgid "Unstake failed."
msgstr "언스테이킹 실패."

#: src/pages/Stake/StakeV2.js
msgid "Unstake submitted!"
msgstr "언스테이킹 제출 완료!"

#: src/pages/Stake/StakeV1.js
msgid "Unstake submitted! <0>View status.</0>"
msgstr "언스테이킹 제출완료! <0>상태 보기.</0>"

#: src/pages/Stake/StakeV2.js
msgid "Unstaking will burn <0>{0} Multiplier Points</0>. {1}"
msgstr ""

#: src/pages/Stake/StakeV1.js
#: src/pages/Stake/StakeV2.js
msgid "Unstaking..."
msgstr "언스테이킹중..."

#: src/components/Exchange/TradeHistory.js
#: src/components/Referrals/JoinReferralCode.js
#: src/components/Synthetics/TradeHistoryRow/utils.ts
#: src/components/Synthetics/TradeHistoryRow/utils.ts
msgid "Update"
msgstr "업데이트"

#: src/components/Exchange/OrderEditor.js
msgid "Update Order"
msgstr "주문 업데이트"

#: src/domain/synthetics/orders/updateOrderTxn.ts
msgid "Update order executed"
msgstr ""

#: src/components/Exchange/OrderEditor.js
#: src/components/Synthetics/OrderEditor/OrderEditor.tsx
msgid "Updating Order..."
msgstr "주문 업데이트중..."

#: src/domain/synthetics/orders/updateOrderTxn.ts
msgid "Updating order"
msgstr ""

#: src/components/Referrals/JoinReferralCode.js
msgid "Updating..."
msgstr "업데이트중..."

#: src/components/Exchange/PositionsList.js
msgid "Use the \"Close\" button to reduce your Position Size, or to set Take-Profit / Stop-Loss Orders."
msgstr ""

#: src/components/Synthetics/PositionItem/PositionItem.tsx
msgid "Use the \"Close\" button to reduce your Position Size."
msgstr ""

#: src/pages/Stake/StakeV2.js
msgid "Use the \"Compound\" button to stake your Multiplier Points."
msgstr "멀티플라이어 포인트를 스테이킹하기 위해 \"수령 후 스테이킹\" 버튼을 사용하세요."

#: src/components/Exchange/PositionsList.js
#: src/components/Exchange/PositionsList.js
#: src/components/Synthetics/PositionItem/PositionItem.tsx
msgid "Use the Edit Collateral icon to deposit or withdraw collateral."
msgstr "담보 예치 혹은 인출을 위해 담보 수정하기 아이콘을 사용하세요."

#: src/components/Exchange/UsefulLinks.tsx
msgid "Useful Links"
msgstr "유용한 링크"

#: src/components/Synthetics/MarketsList/MarketsList.tsx
#: src/pages/Dashboard/DashboardV2.js
msgid "Utilization"
msgstr "이용률"

#: src/components/Referrals/AffiliatesStats.tsx
msgid "V1 Airdrop"
msgstr ""

#: src/components/Referrals/AffiliatesStats.tsx
#: src/components/Referrals/AffiliatesStats.tsx
#: src/components/Referrals/TradersStats.tsx
#: src/components/Referrals/TradersStats.tsx
msgid "V1 Arbitrum"
msgstr ""

#: src/components/Referrals/AffiliatesStats.tsx
#: src/components/Referrals/AffiliatesStats.tsx
#: src/components/Referrals/TradersStats.tsx
#: src/components/Referrals/TradersStats.tsx
msgid "V1 Avalanche"
msgstr ""

#: src/components/Referrals/AffiliatesStats.tsx
#: src/components/Referrals/AffiliatesStats.tsx
#: src/components/Referrals/TradersStats.tsx
#: src/components/Referrals/TradersStats.tsx
msgid "V1 Avalanche Fuji"
msgstr ""

#: src/components/Referrals/AffiliatesStats.tsx
msgid "V1 Rebates and V1/V2 esGMX are airdropped weekly. V2 Rebates are claimed manually."
msgstr ""

#: src/components/Referrals/AffiliatesStats.tsx
msgid "V1 esGMX"
msgstr ""

#: src/components/Referrals/TradersStats.tsx
#: src/components/Referrals/TradersStats.tsx
msgid "V1 rebates are airdropped weekly. V2 rebates are automatically applied as fee discounts on each trade and do not show on this table."
msgstr ""

#: src/components/Referrals/AffiliatesStats.tsx
#: src/components/Referrals/AffiliatesStats.tsx
#: src/components/Referrals/TradersStats.tsx
#: src/components/Referrals/TradersStats.tsx
msgid "V2 Arbitrum"
msgstr ""

#: src/components/Referrals/AffiliatesStats.tsx
#: src/components/Referrals/AffiliatesStats.tsx
#: src/components/Referrals/TradersStats.tsx
#: src/components/Referrals/TradersStats.tsx
msgid "V2 Avalanche"
msgstr ""

#: src/components/Referrals/AffiliatesStats.tsx
#: src/components/Referrals/AffiliatesStats.tsx
#: src/components/Referrals/TradersStats.tsx
#: src/components/Referrals/TradersStats.tsx
msgid "V2 Avalanche Fuji"
msgstr ""

#: src/components/Referrals/AffiliatesStats.tsx
msgid "V2 Claim"
msgstr ""

#: src/pages/SyntheticsFallbackPage/SyntheticsFallbackPage.tsx
msgid "V2 doesn't currently support this network"
msgstr ""

#: src/components/Synthetics/TradeBox/MarketPoolSelectorRow.tsx
msgid "V2 is newly live, and liquidity may be low initially."
msgstr ""

#: src/pages/Stake/StakeV2.js
msgid "Vault Capacity"
msgstr "볼트 수용량"

#: src/pages/Stake/StakeV2.js
msgid "Vault Capacity for your Account:"
msgstr "귀하 계정의 볼트 수용량:"

#: src/pages/Stake/StakeV2.js
msgid "Vest"
msgstr "베스팅"

#: src/pages/ClaimEsGmx/ClaimEsGmx.js
msgid "Vest with GLP on Arbitrum"
msgstr "Arbitrum에서 GLP로 베스팅하기"

#: src/pages/ClaimEsGmx/ClaimEsGmx.js
msgid "Vest with GLP on Avalanche"
msgstr "Avalanche에서 GMX로 베스팅하기"

#: src/pages/ClaimEsGmx/ClaimEsGmx.js
msgid "Vest with GMX on Arbitrum"
msgstr "Arbitrum에서 GMX로 베스팅하기"

#: src/pages/ClaimEsGmx/ClaimEsGmx.js
msgid "Vest with GMX on Avalanche"
msgstr "Avalanche에서 GMX로 베스팅하기"

#: src/pages/BeginAccountTransfer/BeginAccountTransfer.js
msgid "Vested GLP not withdrawn"
msgstr "베스트팅된 GLP에서 인출되지 않은 양"

#: src/pages/BeginAccountTransfer/BeginAccountTransfer.js
msgid "Vested GMX not withdrawn"
msgstr "베스트팅된 GMX에서 인출되지 않은 양"

#: src/pages/Stake/StakeV2.js
#: src/pages/Stake/StakeV2.js
msgid "Vesting Status"
msgstr "베스팅 상황"

#: src/App/App.js
#: src/lib/contracts/notifications.tsx
#: src/lib/contracts/notifications.tsx
#: src/pages/Exchange/Exchange.js
#: src/pages/Exchange/Exchange.js
msgid "View"
msgstr "보기"

#: src/components/AddressDropdown/AddressDropdown.tsx
msgid "View in Explorer"
msgstr "Explorer에서 보기"

#: src/lib/contracts/callContract.tsx
msgid "View status."
msgstr "상태 보기."

#: src/components/Referrals/AffiliatesStats.tsx
msgid "Volume on V1"
msgstr ""

#: src/components/Referrals/AffiliatesStats.tsx
msgid "Volume on V2"
msgstr ""

#: src/components/Referrals/TradersStats.tsx
msgid "Volume traded by this account with an active referral code."
msgstr "유효한 추천인 코드를 사용하여 이 계정으로 트레이드된 거래량"

#: src/components/Referrals/AffiliatesStats.tsx
msgid "Volume traded by your referred traders."
msgstr "귀하가 추천한 트레이더들의 거래량"

#: src/components/Header/HomeHeaderLinks.tsx
msgid "Voting"
msgstr ""

#: src/components/Glp/GlpSwap.js
#: src/components/Synthetics/GmList/GmList.tsx
msgid "WALLET"
msgstr "지갑이"

#: src/components/Glp/GlpSwap.js
msgid "WARNING: High Fees"
msgstr "경고: 높은 수수료"

#: src/components/Exchange/PositionsList.js
#: src/components/Exchange/PositionsList.js
msgid "WARNING: This position has a low amount of collateral after deducting borrowing fees, deposit more collateral to reduce the position's liquidation risk."
msgstr "경고: 이 포지션은 차용수수료를 차감하면 담보액이 낮습니다. 포지션 청산 위험을 줄이기 위해 담보액을 늘려주세요."

#: src/components/Synthetics/PositionItem/PositionItem.tsx
msgid "WARNING: This position has a low amount of collateral after deducting fees, deposit more collateral to reduce the position's liquidation risk."
msgstr ""

#: src/pages/Dashboard/DashboardV2.js
msgid "WEIGHT"
msgstr "비중"

#: src/components/Exchange/SwapBox.js
#: src/components/Glp/GlpSwap.js
#: src/components/Migration/Migration.js
msgid "Waiting for Approval"
msgstr "승인 대기중"

#: src/components/Glp/GlpSwap.js
#: src/components/Glp/GlpSwap.js
#: src/components/Migration/Migration.js
#: src/components/Synthetics/GmList/GmList.tsx
#: src/components/Synthetics/MarketStats/MarketStats.tsx
#: src/pages/Stake/StakeV1.js
#: src/pages/Stake/StakeV1.js
#: src/pages/Stake/StakeV1.js
#: src/pages/Stake/StakeV1.js
#: src/pages/Stake/StakeV1.js
#: src/pages/Stake/StakeV2.js
#: src/pages/Stake/StakeV2.js
#: src/pages/Stake/StakeV2.js
#: src/pages/Stake/StakeV2.js
msgid "Wallet"
msgstr "지갑"

#: src/pages/BeginAccountTransfer/BeginAccountTransfer.js
#: src/pages/CompleteAccountTransfer/CompleteAccountTransfer.js
msgid "Wallet is not connected"
msgstr "지갑이 연결되지 않았습니다"

#: src/pages/ClaimEsGmx/ClaimEsGmx.js
#: src/pages/NftWallet/NftWallet.js
msgid "Wallet not connected"
msgstr "지갑이 연결되지 않음"

#: src/pages/Stake/StakeV1.js
msgid "Wallet not yet connected"
msgstr "지갑이 아직 연동되지 않았습니다"

#: src/pages/Dashboard/DashboardV2.js
msgid "Weight"
msgstr "가중치"

#: src/components/Exchange/SwapBox.js
msgid "When closing the position, you can select which token you would like to receive the profits in."
msgstr "포지션을 닫을 때, 어떤 토큰으로 이익을 수취할 지 선택할 수 있습니다."

#: src/components/Exchange/PositionEditor.js
#: src/components/Exchange/PositionEditor.js
#: src/components/Exchange/PositionEditor.js
#: src/components/Synthetics/PositionEditor/PositionEditor.tsx
#: src/pages/Stake/StakeV2.js
#: src/pages/Stake/StakeV2.js
msgid "Withdraw"
msgstr "인출"

#: src/components/Exchange/PositionEditor.js
msgid "Withdraw disabled, pending {0} upgrade"
msgstr ""

#: src/pages/Stake/StakeV2.js
msgid "Withdraw failed."
msgstr "인출 실패."

#: src/pages/Stake/StakeV2.js
msgid "Withdraw from GLP Vault"
msgstr "GLP 볼트에서 인출"

#: src/pages/Stake/StakeV2.js
msgid "Withdraw from GMX Vault"
msgstr "GMX 볼트에서 인출"

#: src/pages/Stake/StakeV2.js
msgid "Withdraw submitted."
msgstr "인출 제출 완료."

#: src/components/Exchange/TradeHistory.js
msgid "Withdraw {0} USD from {1}{longOrShortText}"
msgstr ""

#: src/domain/synthetics/markets/createWithdrawalTxn.ts
msgid "Withdrawal error."
msgstr ""

#: src/components/Exchange/PositionEditor.js
msgid "Withdrawal failed."
msgstr ""

#: src/components/Exchange/PositionEditor.js
msgid "Withdrawal submitted."
msgstr ""

#: src/components/Synthetics/StatusNotification/OrderStatusNotification.tsx
msgid "Withdrawing {0} from {positionText}"
msgstr ""

#: src/components/Exchange/PositionEditor.js
msgid "Withdrawing..."
msgstr ""

#: src/pages/Stake/StakeV2.js
msgid "Withdrawn!"
msgstr "인출 완료!"

#: src/pages/Exchange/Exchange.js
msgid "Withdrew {0} USD from {tokenSymbol} {longOrShortText}."
msgstr "{tokenSymbol} {longOrShortText} {0} USD 인출됨."

#: src/context/SyntheticsEvents/SyntheticsEventsProvider.tsx
msgid "Withdrew {0} from {positionText}"
msgstr ""

#: src/pages/Ecosystem/Ecosystem.js
msgid "Yield Optimizer on Avalanche"
msgstr "Avalanche 일드 옵티마이저"

#: src/pages/Ecosystem/Ecosystem.js
msgid "Yield Trading"
msgstr ""

#: src/pages/Ecosystem/Ecosystem.js
msgid "Yield Vaults"
msgstr "일드 볼트"

#: src/pages/Ecosystem/Ecosystem.js
msgid "Yield simulator for GMX"
msgstr "GMX를 위한 일드 시뮬레이터"

#: src/pages/Stake/StakeV2.js
msgid "You are earning {0}% more {nativeTokenSymbol} rewards using {1} Staked Multiplier Points."
msgstr "스테이킹된 {1} 멀티플라이어 포인트을 통해 보상의 {nativeTokenSymbol} {0}% 더 획득하고 있습니다."

#: src/pages/Stake/StakeV2.js
msgid "You are earning {nativeTokenSymbol} rewards with {0} tokens.<0/>Tokens: {amountStr}."
msgstr "귀하는 {nativeTokenSymbol} 보상을 {0} 토큰으로 얻고 있습니다.<0/> 토큰: {amountStr}"

#: src/components/ModalViews/RedirectModal.js
msgid "You are leaving GMX.io and will be redirected to a third party, independent website."
msgstr "귀하는 GMX.io 페이지를 벗어나, 써드파티 웹사이트로 리다이렉트되고 있습니다."

#: src/pages/BuyGMX/BuyGMX.tsx
msgid "You can buy AVAX directly on <0>Avalanche</0> using these options:"
msgstr ""

#: src/pages/BuyGMX/BuyGMX.tsx
msgid "You can buy ETH directly on <0>Arbitrum</0> using these options:"
msgstr ""

#: src/components/Exchange/SwapBox.js
msgid "You can change the \"Collateral In\" token above to find lower fees"
msgstr "더 낮은 수수로를 찾기 위해 \"담보자산\"을 변경할 수 있습니다"

#: src/components/Exchange/PositionSeller.js
msgid "You can change this in the settings menu on the top right of the page.<0/><1/>Note that a low allowed slippage, e.g. less than {0}, may result in failed orders if prices are volatile."
msgstr ""

#: src/pages/ClaimEsGmx/ClaimEsGmx.js
msgid "You can check your claim history <0>here</0>."
msgstr "<0>여기</0>에서 수령한 내역을 확인할 수 있습니다."

#: src/pages/ClaimEsGmx/ClaimEsGmx.js
msgid "You can currently vest a maximum of {0} esGMX tokens at a ratio of {1} {stakingToken} to 1 esGMX."
msgstr "{1} {stakingToken} 대 1 esGMX 비율로 최대 {0} esGMX 토큰을 현재 베스팅 할 수 있습니다."

#: src/components/Exchange/ConfirmationBox.js
#: src/components/Synthetics/ConfirmationBox/ConfirmationBox.tsx
#: src/components/Synthetics/PositionSeller/PositionSeller.tsx
msgid "You can edit the default Allowed Slippage in the settings menu on the top right of the page.<0/><1/>Note that a low allowed slippage, e.g. less than {0}, may result in failed orders if prices are volatile."
msgstr ""

#: src/components/Synthetics/TradeBox/MarketPoolSelectorRow.tsx
msgid "You can get a {0} better execution price in the {1} market pool.<0>Switch to {2} market pool.</0>"
msgstr ""

#: src/pages/BuyGMX/BuyGMX.tsx
msgid "You can transfer AVAX from other networks to Avalanche using any of the below options:"
msgstr ""

#: src/pages/BuyGMX/BuyGMX.tsx
msgid "You can transfer ETH from other networks to Arbitrum using any of the below options:"
msgstr "아래의 옵션중 하나를 사용해, ETH를 Arbitrum에 보낼 수 있습니다."

#: src/pages/BeginAccountTransfer/BeginAccountTransfer.js
msgid "You have a <0>pending transfer</0> to {pendingReceiver}."
msgstr "{pendingReceiver}로 <0>전송 보류중</0>"

#: src/pages/CompleteAccountTransfer/CompleteAccountTransfer.js
msgid "You have a pending transfer from {sender}."
msgstr "{sender}로부터 보류중인 전송이 있습니다."

#: src/components/Exchange/ConfirmationBox.js
msgid "You have an active Limit Order to Increase {longOrShortText} {sizeInToken} {0} (${1}) at price ${2}"
msgstr "{longOrShortText} {sizeInToken} {0} (${1})를 ${2} 가격에서 증가시키는 액티브한 지정가 주문이 존재합니다."

#: src/components/Synthetics/ConfirmationBox/ConfirmationBox.tsx
msgid "You have an active Limit Order to Increase {longShortText} {0} {sizeText} at price {1}."
msgstr ""

#: src/components/Exchange/PositionSeller.js
msgid "You have an active order to decrease {longOrShortText} {sizeInToken} {0} (${1}) at {prefix} {2}"
msgstr ""

#: src/components/Synthetics/TradeBox/MarketPoolSelectorRow.tsx
msgid "You have an existing order in the {0} market pool. <0>Switch to {1} market pool.</0>"
msgstr ""

#: src/components/Synthetics/TradeBox/CollateralSelectorRow.tsx
msgid "You have an existing order with {0} as collateral. <0>Switch to {1} collateral.</0>"
msgstr ""

#: src/components/Synthetics/TradeBox/MarketPoolSelectorRow.tsx
msgid "You have an existing position in the {0} market pool. <0>Switch to {1} market pool.</0>"
msgstr ""

#: src/components/Exchange/SwapBox.js
msgid "You have an existing position with {0} as collateral."
msgstr ""

#: src/components/Synthetics/ConfirmationBox/ConfirmationBox.tsx
msgid "You have an existing position with {0} as collateral. This Order will not be valid for that Position."
msgstr ""

#: src/components/Synthetics/ConfirmationBox/ConfirmationBox.tsx
msgid "You have an existing position with {0} as collateral. This action will not apply for that position."
msgstr ""

#: src/domain/synthetics/orders/utils.ts
msgid ""
"You have an existing {longText} position with {0} as Collateral. This Order will not\n"
"be valid for that Position."
msgstr ""

#: src/components/Exchange/ConfirmationBox.js
msgid "You have multiple existing Increase {longOrShortText} {0} limit orders"
msgstr "{longOrShortText} {0}에 대한 복수의 지정가 주문이 존재합니다."

#: src/components/Synthetics/ConfirmationBox/ConfirmationBox.tsx
msgid "You have multiple existing Increase {longShortText} {0} limit orders"
msgstr ""

#: src/pages/Stake/StakeV2.js
#: src/pages/Stake/StakeV2.js
msgid "You have not deposited any tokens for vesting."
msgstr "베스트팅을 위한 토큰이 예치되지 않았습니다."

#: src/components/Synthetics/ConfirmationBox/ConfirmationBox.tsx
msgid "You have selected {collateralTokenSymbol} as Collateral, the Liquidation Price will vary based on the price of {collateralTokenSymbol}."
msgstr ""

#: src/components/Synthetics/ConfirmationBox/ConfirmationBox.tsx
msgid "You have selected {collateralTokenSymbol} as collateral to short {indexTokenSymbol}."
msgstr ""

#: src/components/Synthetics/ConfirmationBox/ConfirmationBox.tsx
msgid "You have selected {collateralTokenSymbol} as collateral, the Liquidation Price is higher compared to using a stablecoin as collateral since the worth of the collateral will change with its price. If required, you can change the collateral type using the Collateral In option in the trade box."
msgstr ""

#: src/pages/ClaimEsGmx/ClaimEsGmx.js
msgid "You have {0} esGMX (IOU) tokens."
msgstr "귀하는 {0} esGMx (IOU) 토큰을 보유하고 있습니다."

#: src/pages/Stake/StakeV2.js
msgid "You need a total of at least {0} {stakeTokenLabel} to vest {1} esGMX."
msgstr "{1} esGMX을 베스팅하기위해 최소 총 {0} {stakeTokenLabel}이 필요합니다."

#: src/components/Exchange/NoLiquidityErrorModal.tsx
msgid "You need to select {swapTokenSymbol} as the \"Pay\" token to use it for collateral to initiate this trade."
msgstr "해당 트레이드를 시작하기위해 담보로 {swapTokenSymbol}을 \"지불\" 토큰으로서 선택할 필요가 있습니다."

#: src/pages/CompleteAccountTransfer/CompleteAccountTransfer.js
msgid "You will need to be on this page to accept the transfer, <0>click here</0> to copy the link to this page if needed."
msgstr "이전을 수락하려면 이 페이지에 있어야 합니다. 필요에 따라, <0>여기를 클릭하세요</0>를 통해 페이지 링크를 복사하세요."

#: src/components/Referrals/TradersStats.tsx
msgid "You will receive a {currentTierDiscount}% discount on opening and closing fees."
msgstr ""

#: src/components/Exchange/OrdersList.js
msgid "You will receive at least {0} {1} if this order is executed. The exact execution price may vary depending on fees at the time the order is executed."
msgstr "해당 주문이 실행되게 되면 최소 {0} {1}을 받을 수 있습니다. 정확한 실행가격은 주문이 실행된 수수료에 의해 상이합니다."

#: src/components/Exchange/OrdersList.js
msgid "You will receive at least {0} {1} if this order is executed. The execution price may vary depending on swap fees at the time the order is executed."
msgstr "해당 주문이 실행되게 되면 최소 {0} {1}을 받을 수 있습니다. 정확한 실행가격은 주문이 실행된 스왑 수수료에 의해 상이합니다."

#: src/components/Synthetics/OrderItem/OrderItem.tsx
msgid "You will receive at least {toAmountText} if this order is executed. This price is being updated in real time based on Swap Fees and Price Impact."
msgstr ""

#: src/pages/ClaimEsGmx/ClaimEsGmx.js
msgid "Your esGMX (IOU) balance will decrease by your claim amount after claiming, this is expected behaviour."
msgstr "귀하의 esGMX(IOU) 잔액은 수령 후 수령액만큼 감소하는데 이는 상정된 행동입니다."

#: src/components/Exchange/ConfirmationBox.js
#: src/components/Synthetics/ConfirmationBox/ConfirmationBox.tsx
msgid "Your position's collateral after deducting fees."
msgstr "수수료를 제외한 귀하의 포지션 담보입니다."

#: src/pages/CompleteAccountTransfer/CompleteAccountTransfer.js
msgid "Your transfer has been completed."
msgstr "이전이 완료되었습니다."

#: src/pages/BeginAccountTransfer/BeginAccountTransfer.js
msgid "Your transfer has been initiated."
msgstr "이전이 시작되었습니다."

#: src/components/Migration/Migration.js
msgid "Your wallet: {0}"
msgstr "귀하의 지갑: {0}"

#: src/pages/PositionsOverview/PositionsOverview.js
msgid "account"
msgstr "게정"

#: src/pages/PositionsOverview/PositionsOverview.js
msgid "collateral"
msgstr "담보"

#: src/pages/Ecosystem/Ecosystem.js
msgid "esGMX OTC Market"
msgstr ""

#: src/pages/PositionsOverview/PositionsOverview.js
msgid "fee"
msgstr "수수료"

#: src/components/Synthetics/ClaimHistoryRow/ClaimHistoryRow.tsx
msgid "from"
msgstr ""

#: src/components/Exchange/ConfirmationBox.js
#: src/components/Synthetics/ConfirmationBox/ConfirmationBox.tsx
msgid "hide"
msgstr "숨기기"

#: src/pages/Dashboard/DashboardV2.js
msgid "in liquidity"
msgstr "유동성"

#: src/pages/Dashboard/DashboardV2.js
msgid "not staked"
msgstr "스테이킹되지 않음"

#: src/components/Synthetics/MarketCard/MarketCard.tsx
#: src/components/Synthetics/MarketCard/MarketCard.tsx
msgid "pay"
msgstr ""

#: src/components/Synthetics/MarketCard/MarketCard.tsx
#: src/components/Synthetics/MarketCard/MarketCard.tsx
msgid "receive"
msgstr ""

#: src/pages/PositionsOverview/PositionsOverview.js
msgid "size"
msgstr "사이즈"

#: src/pages/Dashboard/DashboardV2.js
msgid "staked"
msgstr "스테이킹됨"

#: src/pages/PositionsOverview/PositionsOverview.js
msgid "time to liq"
msgstr "청산까지의 시간"

#: src/components/Exchange/ConfirmationBox.js
#: src/components/Synthetics/ConfirmationBox/ConfirmationBox.tsx
msgid "view"
msgstr "보기"

#: src/components/Synthetics/ClaimHistoryRow/ClaimHistoryRow.tsx
msgid "{0, plural, one {# Position} other {# Positions}}"
msgstr ""

#: src/pages/Exchange/Exchange.js
#: src/pages/SyntheticsPage/SyntheticsPage.tsx
msgid "{0, plural, one {Cancel order} other {Cancel # orders}}"
msgstr ""

#: src/components/Synthetics/GmSwap/GmConfirmationBox/GmConfirmationBox.tsx
msgid "{0, plural, one {Pending {symbolsText} approval} other {Pending {symbolsText} approvals}}"
msgstr ""

#: src/pages/SyntheticsPage/SyntheticsPage.tsx
msgid "{0} <0><1>{indexName}</1><2>[{poolName}]</2></0> <3>market selected</3>;"
msgstr ""

#: src/domain/tokens/approveTokens.tsx
msgid "{0} Approved!"
msgstr "{0} 승인 완료!"

#: src/components/Glp/SwapErrorModal.tsx
msgid "{0} Capacity Reached"
msgstr "{0} 수용량 도달됨"

#: src/components/Glp/GlpSwap.js
msgid "{0} GLP (${1})"
msgstr "{0} GLP (${1})"

#: src/components/Glp/GlpSwap.js
msgid "{0} GLP bought with {1} {2}!"
msgstr "{1} {2}로 GLP를 구매하였습니다!"

#: src/components/Glp/GlpSwap.js
msgid "{0} GLP have been reserved for vesting."
msgstr "{0} GLP가 베스팅을 위해 리저브되었습니다."

#: src/components/Glp/GlpSwap.js
msgid "{0} GLP sold for {1} {2}!"
msgstr "{0} GLP를 {1} {2}로 판매하였습니다!"

#: src/pages/Stake/StakeV2.js
#: src/pages/Stake/StakeV2.js
msgid "{0} GMX tokens can be claimed, use the options under the Total Rewards section to claim them."
msgstr "{0} GMX 토큰을 클레임할 수 있습니다. 총 보상 섹션 아래의 옵션을 사용해서 클레임하세요."

#: src/components/Exchange/NoLiquidityErrorModal.tsx
msgid "{0} Pool Capacity Reached"
msgstr "{0} 풀 수용량 도달됨"

#: src/components/Exchange/ConfirmationBox.js
#: src/components/Exchange/ConfirmationBox.js
#: src/components/Exchange/SwapBox.js
#: src/components/Exchange/SwapBox.js
#: src/components/Synthetics/ConfirmationBox/ConfirmationBox.tsx
#: src/components/Synthetics/ConfirmationBox/ConfirmationBox.tsx
#: src/components/Synthetics/SwapCard/SwapCard.tsx
#: src/components/Synthetics/SwapCard/SwapCard.tsx
msgid "{0} Price"
msgstr "{0} 가격"

#: src/components/Exchange/NoLiquidityErrorModal.tsx
msgid "{0} Required"
msgstr "{0} 요구됨"

#: src/components/Synthetics/MarketStats/MarketStats.tsx
msgid "{0} and {1} can be used to buy GM for this market up to the specified buying caps."
msgstr ""

#: src/components/Synthetics/GmList/GmList.tsx
msgid "{0} and {1} can be used to buy GM tokens for this market up to the specified buying caps."
msgstr ""

#: src/components/Synthetics/MarketStats/MarketStats.tsx
msgid "{0} can be used to buy GM for this market up to the specified buying caps."
msgstr ""

#: src/domain/synthetics/trade/utils/validation.ts
msgid "{0} can not be sent to smart contract addresses. Select another token."
msgstr ""

#: src/pages/Dashboard/DashboardV2.js
msgid "{0} is above its target weight.<0/><1/>Get lower fees to <2>swap</2> tokens for {1}."
msgstr "{0}은 목표 가중치를 초과 했습니다.<0/><1/>토큰을 {1}로 <2>스왑</2>하는 수수료가 감소합니다."

#: src/pages/Dashboard/DashboardV2.js
msgid "{0} is below its target weight.<0/><1/>Get lower fees to <2>buy GLP</2> with {1}, and to <3>swap</3> {2} for other tokens."
msgstr "{0}은 목표 가중치를 미달합니다.<0/><1/>{1}로 <2>GLP 구매</2>를 하거나 {2}에서 다른 토큰으로 <3>스왑</3>하는 수수료가 감소합니다."

#: src/components/Exchange/SwapBox.js
msgid "{0} is required for collateral."
msgstr "담보를 위해 {0}이 필요합니다."

#: src/components/Glp/GlpSwap.js
msgid "{0} pool exceeded, try different token"
msgstr "{0} 풀이 초과되었습니다. 다른 자산으로 시도해보세요"

#: src/components/Exchange/OrderEditor.js
#: src/components/Exchange/OrderEditor.js
msgid "{0} price"
msgstr "{0} 가격"

#: src/components/Glp/GlpSwap.js
msgid "{0} selected in order form"
msgstr "{0}이(가) 주문 폼에서 선택되었습니다."

#: src/pages/Stake/StakeV2.js
#: src/pages/Stake/StakeV2.js
msgid "{0} tokens have been converted to GMX from the {1} esGMX deposited for vesting."
msgstr "베스팅을 위해 예치된 {1} esGMX에서 {0} 토큰이 GMX로 변환되었습니다."

#: src/components/Synthetics/ConfirmationBox/ConfirmationBox.tsx
#: src/components/Synthetics/OrderItem/OrderItem.tsx
#: src/components/Synthetics/OrderItem/OrderItem.tsx
msgid "{0} will be swapped to {1} on order execution."
msgstr ""

#: src/components/Exchange/SwapBox.js
msgid "{0} {1} not supported"
msgstr ""

#: src/components/Exchange/TradeHistory.js
msgid "{0}: Swap {amountInDisplay}{1} for{minOutDisplay} {2}, Price:{3} USD"
msgstr ""

#: src/components/Exchange/TradeHistory.js
msgid "{0}: {1}, Price: {priceDisplay}"
msgstr ""

#: src/components/Exchange/TradeHistory.js
msgid "{0}  {1} {longOrShortText}, -{2} USD, {3} Price: ${4} USD"
msgstr ""

#: src/components/Exchange/TradeHistory.js
msgid "{actionDisplay} Order"
msgstr "{actionDisplay} 주문"

#: src/components/Exchange/TradeHistory.js
msgid ""
"{actionDisplay} {0} {longOrShortText},\n"
"-{1} USD,\n"
"{2} Price: {3} USD"
msgstr ""

#: src/components/Synthetics/TradeHistoryRow/utils.ts
msgid "{actionText} Deposit {collateralText} into {positionText}"
msgstr ""

#: src/components/Synthetics/TradeHistoryRow/utils.ts
msgid "{actionText} Withdraw {collateralText} from {positionText}"
msgstr ""

#: src/components/Synthetics/TradeHistoryRow/utils.ts
msgid "{actionText} {orderTypeName} Swap: {fromText} for {toText}"
msgstr ""

#: src/components/Synthetics/TradeHistoryRow/utils.ts
msgid "{actionText} {orderTypeName} Swap: {fromText} for {toText}, Price: {ratioText}"
msgstr ""

#: src/pages/Dashboard/DashboardV2.js
msgid "{chainName} Total Stats start from {totalStatsStartDate}.<0/> For detailed stats:"
msgstr "{chainName}의 전체 통계는 {totalStatsStartDate}부터 시작됩니다.<0/> 더 자세한 통계:"

#: src/domain/synthetics/orders/cancelOrdersTxn.ts
msgid "{count, plural, one {Order} other {# Orders}}"
msgstr ""

#: src/components/Synthetics/ClaimHistoryRow/ClaimHistoryRow.tsx
msgid "{eventTitle} from"
msgstr ""

#: src/components/Exchange/ConfirmationBox.js
#: src/components/Synthetics/ConfirmationBox/ConfirmationBox.tsx
msgid "{existingTriggerOrderLength, plural, one {You have an active trigger order that could impact this position.} other {You have # active trigger orders that could impact this position.}}"
msgstr "{existingTriggerOrderLength, plural, one {You have an active trigger order that could impact this position.} other {You have # active trigger orders that could impact this position.}}"

#: src/components/Exchange/ConfirmationBox.js
#: src/components/Synthetics/ConfirmationBox/ConfirmationBox.tsx
msgid "{existingTriggerOrderLength, plural, one {You have an active trigger order that might execute immediately after you open this position. Please cancel the order or accept the confirmation to continue.} other {You have # active trigger orders that might execute immediately after you open this position. Please cancel the orders or accept the confirmation to continue.}}"
msgstr "{existingTriggerOrderLength, plural, one {You have an active trigger order that might execute immediately after you open this position. Please cancel the order or accept the confirmation to continue.} other {You have # active trigger orders that might execute immediately after you open this position. Please cancel the orders or accept the confirmation to continue.}}"

#: src/domain/synthetics/orders/utils.ts
msgid "{increaseOrDecreaseText} {tokenText} by {sizeText}"
msgstr ""

#: src/components/Exchange/PositionsList.js
msgid "{longOrShortText} {0} market selected"
msgstr ""

#: src/components/Synthetics/ClaimHistoryRow/ClaimHistoryRow.tsx
msgid "{marketsCount, plural, one {# Market} other {# Markets}}"
msgstr ""

#: src/components/Glp/GlpSwap.js
msgid "{nativeTokenSymbol} ({wrappedTokenSymbol}) APR"
msgstr "{nativeTokenSymbol} ({wrappedTokenSymbol}) APR"

#: src/components/Stake/GMXAprTooltip.tsx
msgid "{nativeTokenSymbol} APR"
msgstr ""

#: src/components/Stake/GMXAprTooltip.tsx
msgid "{nativeTokenSymbol} Base APR"
msgstr ""

#: src/components/Stake/GMXAprTooltip.tsx
msgid "{nativeTokenSymbol} Boosted APR"
msgstr ""

#: src/components/Stake/GMXAprTooltip.tsx
msgid "{nativeTokenSymbol} Total APR"
msgstr ""

#: src/components/Exchange/PositionSeller.js
msgid "{nativeTokenSymbol} can not be sent to smart contract addresses. Select another token."
msgstr ""

#: src/context/SyntheticsEvents/SyntheticsEventsProvider.tsx
msgid "{orderTypeLabel} {positionText}, -{0}"
msgstr ""

#: src/components/Synthetics/TradeHistoryRow/utils.ts
msgid "{orderTypeName} Order Execution Failed"
msgstr ""

#: src/components/Synthetics/TradeHistoryRow/utils.ts
msgid "{orderTypeName} Swap Execution Failed: {fromText} for {toText}, Price: {ratioText}"
msgstr ""

#: src/components/Synthetics/StatusNotification/OrderStatusNotification.tsx
msgid "{orderTypeText} {0} for {1}"
msgstr ""

#: src/components/Synthetics/StatusNotification/OrderStatusNotification.tsx
msgid "{orderTypeText} {0} {longShortText}: {sign}{1}"
msgstr ""

#: src/domain/synthetics/orders/cancelOrdersTxn.ts
msgid "{ordersText} canceled"
msgstr ""

#: src/components/Synthetics/StatusNotification/FeesSettlementStatusNotification.tsx
msgid "{positionName} Failed to settle"
msgstr ""

#: src/components/Synthetics/StatusNotification/FeesSettlementStatusNotification.tsx
msgid "{positionName} Fees settled"
msgstr ""

#: src/components/Synthetics/StatusNotification/FeesSettlementStatusNotification.tsx
msgid "{positionName} Fees settling"
msgstr ""

#: src/components/StatsTooltip/ChainsStatsTooltipRow.tsx
msgid "{title}"
msgstr ""<|MERGE_RESOLUTION|>--- conflicted
+++ resolved
@@ -4489,10 +4489,6 @@
 msgid "The <0>GMX migration</0> is in progress, please migrate your GMT, xGMT, GMT-USDG and xGMT-USDG tokens.<1/>USDG tokens will continue to function as before and do not need to be migrated."
 msgstr "<0>GMX 마이그레이션</0>은 진행중입니다. 귀하의 GMT, xGMT, GMT-USDG 및 xGMT-USDG 토큰을 이전해주세요.<1/>USDG 토큰은 계속 기능하기때문에 이전할 필요가 없습니다."
 
-<<<<<<< HEAD
-#: src/components/Glp/GlpSwap.js
-msgid "The Bonus Rebate is an estimate and is to be airdropped as ARB tokens when migrating this liquidity to GM pools within the same epoch. <0>Read more</0>."
-=======
 #: src/components/AprInfo/AprInfo.tsx
 #~ msgid "The Bonus APR is estimated to be airdropped ARB tokens. <0>Read more.</0>"
 #~ msgstr ""
@@ -4503,7 +4499,6 @@
 
 #: src/components/AprInfo/AprInfo.tsx
 msgid "The Bonus APR is to be airdropped as ARB tokens. <0>Read more</0>."
->>>>>>> 243bdf6e
 msgstr ""
 
 #: src/components/Stake/GMXAprTooltip.tsx
