msgid ""
msgstr ""
"POT-Creation-Date: 2022-08-06 13:30+0530\n"
"MIME-Version: 1.0\n"
"Content-Type: text/plain; charset=utf-8\n"
"Content-Transfer-Encoding: 8bit\n"
"X-Generator: @lingui/cli\n"
"Language: ja\n"
"Project-Id-Version: \n"
"Report-Msgid-Bugs-To: \n"
"PO-Revision-Date: \n"
"Last-Translator: \n"
"Language-Team: \n"
"Plural-Forms: \n"

#: src/components/Synthetics/TradeFeesRow/TradeFeesRow.tsx
<<<<<<< HEAD
msgid "({0}% of {feesTypeName})"
=======
msgid "(up to {0}% of {feesTypeName})"
>>>>>>> 166880f8
msgstr ""

#: src/pages/Dashboard/DashboardV2.js
msgid "01 Sep 2021"
msgstr "2021年9月1日"

#: src/pages/Dashboard/DashboardV2.js
msgid "06 Jan 2022"
msgstr "2022年1月6日"

#: src/pages/Dashboard/DashboardV2.js
msgid "24h Volume"
msgstr "24時間取引高"

#: src/components/Synthetics/ClaimHistoryRow/ClaimHistoryRow.tsx
msgid "<0><1>{eventTitle}</1> from <2>{0} {indexName} <3>[{poolName}]</3> Position</2></0>"
msgstr ""

#: src/components/Synthetics/GmList/GmList.tsx
msgid "<0>APR is based on the Fees collected for the past {daysConsidered} days. It is an estimate as actual Fees are auto-compounded into the pool in real-time.</0><1>Check Pools performance against other LP Positions in <2>GMX Dune Dashboard</2>.</1>"
msgstr ""

#: src/components/Synthetics/StatusNotification/GmStatusNotification.tsx
msgid "<0>Buying GM: <1>{indexName}</1><2>[{poolName}]</2></0> <3>with {tokensText}</3>"
msgstr ""

#: src/components/Synthetics/ClaimModal/ClaimModal.tsx
msgid "<0>Claimable Funding Fee.</0>"
msgstr ""

#: src/pages/Dashboard/DashboardV2.js
msgid "<0>GM Pools total value ({chainName}).</0>"
msgstr ""

#: src/components/Synthetics/GmSwap/GmSwapBox/GmSwapBox.tsx
#: src/components/Synthetics/GmSwap/GmSwapBox/GmSwapBox.tsx
msgid "<0>GM: <1>{indexName}</1><2>[{poolName}]</2></0> <3>selected in order form</3>"
msgstr ""

#: src/components/Exchange/OrdersToa.js
msgid "<0>Insufficient liquidity to execute the order</0><1>The mark price which is an aggregate of exchange prices did not reach the specified price</1><2>The specified price was reached but not long enough for it to be executed</2><3>No keeper picked up the order for execution</3>"
msgstr "<0>注文執行に必要な流動性が不足しています</0><1>諸取引所の価格を集約したマーク価格が指値に達しませんでした</1><2>指値には達したもののロングの度合いが不十分で執行されませんでした</2><3>どのキーパーも注文を執行しませんでした</3>"

#: src/components/Exchange/FeesTooltip.tsx
msgid "<0>More Info</0> about fees."
msgstr "手数料についての<0>詳細情報</0>"

#: src/pages/PageNotFound/PageNotFound.js
msgid "<0>Return to </0><1>Homepage</1> <2>or </2> <3>Trade</3>"
msgstr "<0>戻る </0><1>ホームページへ</1> <2>or </2> <3>トレードへ</3>"

#: src/components/Synthetics/StatusNotification/GmStatusNotification.tsx
msgid "<0>Selling GM: <1>{indexName}</1><2>[{poolName}]</2></0>"
msgstr ""

#: src/pages/SyntheticsFallbackPage/SyntheticsFallbackPage.tsx
msgid "<0>Switch to:</0>"
msgstr ""

#: src/components/Synthetics/OrderItem/OrderItem.tsx
msgid "<0>The order will be executed when the oracle price is {0} {1}.</0><1>Note that there may be rare cases where the order cannot be executed, for example, if the chain is down and no oracle reports are produced or if the price impact exceeds your acceptable price.</1>"
msgstr ""

#: src/components/Glp/SwapErrorModal.tsx
msgid "<0>The pool's capacity has been reached for {0}. Please use another token to buy GLP.</0><1>Check the \"Save on Fees\" section for tokens with the lowest fees.</1>"
msgstr "<0>{0}についてプールの許容額に達しました。GLPを購入するには別のトークンを使用してください。</0><1>最も手数料の低いトークンを確認するには \"手数料を節約\" のセクションをチェックしてください。</1>"

#: src/components/Exchange/OrdersList.js
msgid "<0>The price that orders can be executed at may differ slightly from the chart price, as market orders update oracle prices, while limit/trigger orders do not.</0><1>This can also cause limit/triggers to not be executed if the price is not reached for long enough. <2>Read more</2>.</1>"
msgstr ""

#: src/pages/Stake/StakeV2.js
msgid "<0>This will withdraw and unreserve all tokens as well as pause vesting.<1/><2/>esGMX tokens that have been converted to GMX will remain as GMX tokens.<3/><4/>To claim GMX tokens without withdrawing, use the \"Claim\" button under the Total Rewards section.<5/><6/></0>"
msgstr "<0>これによりすべてのトークンは引き出され、リザーブから解除され、べスティングは停止されます。<1/><2/>GMXへ転換されたesGMXトークンはGMXトークンとなります。<3/><4/>引き出しをせずにGMXトークンを請求するには全報酬セクションの下部にある\"請求\"ボタンを使用してください。<5/><6/></0>"

#: src/pages/Dashboard/DashboardV2.js
msgid "<0>Total value of tokens in GLP pool ({chainName}).</0><1>This value may be higher on other websites due to the collateral of positions being included in the calculation.</1>"
msgstr ""

#: src/components/Synthetics/TradeBox/CollateralSelectorRow.tsx
msgid "<0>You have an existing position with {0} as collateral. This Order will not be valid for that Position.</0><1>Switch to {1} collateral.</1>"
msgstr ""

#: src/components/Synthetics/TradeBox/CollateralSelectorRow.tsx
msgid "<0>You have an existing position with {0} as collateral. This action will not apply for that position.</0><1>Switch to {1} collateral.</1>"
msgstr ""

#: src/lib/contracts/transactionErrors.tsx
msgid "<0>Your wallet is not connected to {0}.</0><1/><2>Switch to {1}</2>"
msgstr ""

#: src/components/Exchange/SwapBox.js
msgid "<0>{0} is required for collateral.</0><1>Short amount for {1} with {2} exceeds potential profits liquidity. Reduce the \"Short Position\" size, or change the \"Collateral In\" token.</1>"
msgstr ""

#: src/components/Exchange/SwapBox.js
msgid "<0>{0} is required for collateral.</0><1>Swap amount from {1} to {2} exceeds {3} Available Liquidity. Reduce the \"Pay\" size, or use {4} as the \"Pay\" token to use it for collateral.</1><2>You can buy {5} on 1inch.</2>"
msgstr ""

#: src/components/Exchange/SwapBox.js
#: src/components/Exchange/SwapBox.js
msgid "<0>{0} is required for collateral.</0><1>Swap amount from {1} to {2} exceeds {3} acceptable amount. Reduce the \"Pay\" size, or use {4} as the \"Pay\" token to use it for collateral.</1><2>You can buy {5} on 1inch.</2>"
msgstr ""

#: src/components/Exchange/SwapBox.js
msgid "<0>{0} is required for collateral.</0><1>Swap amount from {1} to {2} exceeds {3} available liquidity. Reduce the \"Pay\" size, or change the \"Collateral In\" token.</1>"
msgstr ""

#: src/components/Synthetics/StatusNotification/FeesSettlementStatusNotification.tsx
msgid "<0>{0}</0> <1><2>{indexName}</2><3>[{poolName}]</3></1>"
msgstr ""

#: src/components/Synthetics/TVChart/TVChart.tsx
msgid "<0>{0}</0> <1><2>{indexName}</2><3>[{poolName}]</3></1> <4>market selected</4>"
msgstr ""

#: src/components/Exchange/SwapBox.js
msgid "A snapshot of the USD value of your {0} collateral is taken when the position is opened."
msgstr "{0}の担保のUSドル建の価値は、ポジションがオープンされた時点でスナップショットされ確定します。"

#: src/components/Glp/GlpSwap.js
#: src/components/Synthetics/GmList/GmList.tsx
#: src/components/Synthetics/GmList/GmList.tsx
#: src/components/Synthetics/MarketStats/MarketStats.tsx
#: src/pages/Stake/StakeV1.js
#: src/pages/Stake/StakeV1.js
#: src/pages/Stake/StakeV1.js
#: src/pages/Stake/StakeV1.js
#: src/pages/Stake/StakeV2.js
#: src/pages/Stake/StakeV2.js
#: src/pages/Stake/StakeV2.js
msgid "APR"
msgstr "APR(実質年利)"

#: src/components/Stake/GMXAprTooltip.tsx
msgid "APRs are updated weekly on Wednesday and will depend on the fees collected for the week."
msgstr "APR(実質年利)は毎週水曜日に更新され、その前一週間に得られた手数料によって決まります。"

#: src/pages/Stake/StakeV2.js
msgid "APRs are updated weekly on Wednesday and will depend on the fees collected for the week. <0/><1/>Historical GLP APRs can be checked in this <2>community dashboard</2>."
msgstr ""

#: src/pages/Dashboard/DashboardV2.js
msgid "AUM"
msgstr "管理下の資産額"

#: src/components/Glp/GlpSwap.js
#: src/components/Glp/GlpSwap.js
msgid "AVAILABLE"
msgstr "利用可能"

#: src/pages/Ecosystem/Ecosystem.js
#: src/pages/Ecosystem/Ecosystem.js
#: src/pages/Ecosystem/Ecosystem.js
#: src/pages/Ecosystem/Ecosystem.js
#: src/pages/Ecosystem/Ecosystem.js
msgid "About"
msgstr "内容"

#: src/components/Exchange/ConfirmationBox.js
#: src/components/Synthetics/ConfirmationBox/ConfirmationBox.tsx
msgid "Accept confirmation of trigger orders"
msgstr "トリガー注文の確認に同意する"

#: src/components/Exchange/ConfirmationBox.js
msgid "Accept minimum and {action}"
msgstr "最低額と{action}に同意する"

#: src/components/Exchange/OrdersToa.js
msgid "Accept terms to enable orders"
msgstr "注文を有効にするため規約に同意する"

#: src/components/Exchange/OrdersToa.js
msgid "Accept that orders are not guaranteed to execute and trigger orders may not settle at the trigger price"
msgstr "注文が執行される保証がないこと、トリガー注文がトリガー価格で決済されない可能性があることを承諾する"

#: src/components/Synthetics/ConfirmationBox/ConfirmationBox.tsx
#: src/components/Synthetics/ConfirmationBox/ConfirmationBox.tsx
#: src/components/Synthetics/OrderEditor/OrderEditor.tsx
#: src/components/Synthetics/OrderItem/OrderItem.tsx
#: src/components/Synthetics/PositionSeller/PositionSeller.tsx
#: src/components/Synthetics/TradeBox/TradeBox.tsx
#: src/components/Synthetics/TradeBox/TradeBox.tsx
#: src/components/Synthetics/TradeHistoryRow/utils.ts
#: src/components/Synthetics/TradeHistoryRow/utils.ts
msgid "Acceptable Price"
msgstr ""

#: src/components/Synthetics/AcceptablePriceImpactEditor/AcceptablePriceImpactEditor.tsx
#: src/components/Synthetics/ConfirmationBox/ConfirmationBox.tsx
#: src/components/Synthetics/ConfirmationBox/ConfirmationBox.tsx
#: src/components/Synthetics/PositionSeller/PositionSeller.tsx
#: src/components/Synthetics/TradeBox/TradeBox.tsx
#: src/components/Synthetics/TradeBox/TradeBox.tsx
msgid "Acceptable Price Impact"
msgstr ""

#: src/components/Synthetics/TradeHistoryRow/utils.ts
msgid "Acceptable Price: {0}"
msgstr ""

#: src/pages/OrdersOverview/OrdersOverview.js
msgid "Account"
msgstr "アカウント"

#: src/components/Synthetics/Claims/SettleAccruedCard.tsx
msgid "Accrued"
msgstr ""

#: src/components/Synthetics/PositionItem/PositionItem.tsx
#: src/components/Synthetics/PositionItem/PositionItem.tsx
msgid "Accrued Borrow Fee"
msgstr ""

#: src/components/Synthetics/SettleAccruedFundingFeeModal/SettleAccruedFundingFeeModal.tsx
msgid "Accrued Funding Fee."
msgstr ""

#: src/components/Synthetics/PositionItem/PositionItem.tsx
#: src/components/Synthetics/PositionItem/PositionItem.tsx
msgid "Accrued Negative Funding Fee"
msgstr ""

#: src/components/Synthetics/PositionItem/PositionItem.tsx
msgid "Accrued Positive Funding Fee"
msgstr ""

#: src/components/Synthetics/Claims/SettleAccruedCard.tsx
msgid "Accrued Positive Funding Fees for Positions not yet claimable. They will become available to claim by using the \"Settle\" button, or after the Position is increased, decreased or closed."
msgstr ""

#: src/components/Glp/GlpSwap.js
msgid "Acknowledge epoch is ending in {minutes} minutes"
msgstr ""

#: src/components/Synthetics/ConfirmationBox/ConfirmationBox.tsx
#: src/components/Synthetics/GmSwap/GmSwapBox/GmSwapBox.tsx
#: src/components/Synthetics/GmSwap/GmSwapBox/GmSwapBox.tsx
#: src/components/Synthetics/PositionSeller/PositionSeller.tsx
msgid "Acknowledge high Price Impact"
msgstr ""

#: src/pages/Actions/Actions.js
#: src/pages/SyntheticsActions/SyntheticsActions.tsx
msgid "Actions"
msgstr "機能"

#: src/components/Exchange/PositionsList.js
#: src/components/Synthetics/PositionItem/PositionItem.tsx
msgid "Active Orders"
msgstr "アクティブな注文"

#: src/components/Referrals/TradersStats.tsx
msgid "Active Referral Code"
msgstr "有効な紹介コード"

#: src/components/Synthetics/TradeHistoryRow/utils.ts
msgid "Actual Price Impact"
msgstr ""

#: src/pages/Dashboard/AssetDropdown.tsx
#: src/pages/Dashboard/AssetDropdown.tsx
msgid "Add to Metamask"
msgstr "メタマスクに追加"

#: src/components/Referrals/JoinReferralCode.js
msgid "Adding referral code failed."
msgstr "紹介コードが追加できませんでした"

#: src/components/Referrals/JoinReferralCode.js
msgid "Adding..."
msgstr "追加中"

#: src/pages/Stake/StakeV2.js
msgid "Additional reserve required"
msgstr "必要な追加リザーブ額"

#: src/components/Exchange/OrdersToa.js
msgid "Additionally, trigger orders are market orders and are not guaranteed to settle at the trigger price."
msgstr "それに加え、トリガー注文はマーケット注文であり、トリガー価格での決済は保証されていません。"

#: src/components/AddressDropdown/AddressDropdown.tsx
msgid "Address copied to your clipboard"
msgstr ""

#: src/domain/synthetics/referrals/claimAffiliateRewardsTxn.ts
msgid "Affiliate Rewards Claimed"
msgstr ""

#: src/pages/Referrals/Referrals.tsx
msgid "Affiliates"
msgstr ""

#: src/pages/ClaimEsGmx/ClaimEsGmx.js
msgid "After claiming you will be able to vest a maximum of {0} esGMX at a ratio of {1} {stakingToken} to 1 esGMX."
msgstr "請求後、最大で{1} {stakingToken} 対 1esGMXトークンの比率でべスティングすることができます。"

#: src/pages/ClaimEsGmx/ClaimEsGmx.js
msgid "After claiming, the esGMX tokens will be airdropped to your account on the selected network within 7 days."
msgstr "請求後7日以内に指定のネットワーク上のあなたのアカウントにesGMXトークンがエアドロップされます"

#: src/components/ModalViews/RedirectModal.js
msgid "Agree"
msgstr "同意する"

#: src/components/ApproveTokenButton/ApproveTokenButton.tsx
msgid "Allow {0} to be spent"
msgstr ""

#: src/App/App.js
#: src/components/Exchange/ConfirmationBox.js
#: src/components/Exchange/PositionSeller.js
#: src/components/Synthetics/ConfirmationBox/ConfirmationBox.tsx
#: src/components/Synthetics/PositionSeller/PositionSeller.tsx
msgid "Allowed Slippage"
msgstr "最大スリッページ"

#: src/App/App.js
msgid "Allowed Slippage below {0}% may result in failed orders."
msgstr ""

#: src/components/ModalViews/RedirectModal.js
msgid "Alternative links can be found in the <0>docs</0>.<1/><2/>By clicking Agree you accept the <3>T&Cs</3> and <4>Referral T&Cs</4>.<5/><6/>"
msgstr "他にもリンクが <0>文書ページ</0>にあります。<1/><2/>同意ボタンをクリックすることで、 <3>条項</3>および<4>紹介プログラムの条項</4>に合意したものとみなします。<5/><6/>"

#: src/components/Exchange/NoLiquidityErrorModal.tsx
msgid "Alternatively, you can select a different \"Collateral In\" token."
msgstr "または、別の\"担保\"トークンを選択することもできます。"

#: src/components/Referrals/AffiliatesStats.tsx
#: src/components/Referrals/TradersStats.tsx
#: src/components/Synthetics/UserIncentiveDistributionList/UserIncentiveDistributionList.tsx
msgid "Amount"
msgstr "額"

#: src/components/Referrals/AffiliatesStats.tsx
msgid "Amount of traders you referred."
msgstr "あなたが紹介したトレーダー数"

#: src/components/Exchange/PositionEditor.js
#: src/domain/synthetics/trade/utils/validation.ts
msgid "Amount should be greater than zero"
msgstr ""

#: src/pages/ClaimEsGmx/ClaimEsGmx.js
msgid "Amount to claim"
msgstr "請求額"

#: src/pages/Home/Home.js
msgid "An aggregate of high-quality price feeds determine when liquidations occur. This keeps positions safe from temporary wicks."
msgstr "清算が発生した時点で高品質の価格フィードの集成価格が確定します。これによりポジションは一時的変動から守られます。"

#: src/components/Header/HomeHeaderLinks.tsx
msgid "App"
msgstr ""

#: src/domain/synthetics/trade/utils/validation.ts
msgid "App disabled, pending {0} upgrade"
msgstr ""

#: src/domain/tokens/approveTokens.tsx
msgid "Approval failed"
msgstr "承認が失敗しました"

#: src/domain/tokens/approveTokens.tsx
msgid "Approval submitted! <0>View status.</0>"
msgstr "承認が提出されました! <0>状況を確認する</0>"

#: src/domain/tokens/approveTokens.tsx
msgid "Approval was cancelled"
msgstr "承認はキャンセルされました"

#: src/pages/BeginAccountTransfer/BeginAccountTransfer.js
#: src/pages/Stake/StakeV2.js
msgid "Approve GMX"
msgstr "GMXを承認する"

#: src/components/Exchange/PositionEditor.js
#: src/components/Exchange/SwapBox.js
#: src/components/Glp/GlpSwap.js
#: src/components/Migration/Migration.js
msgid "Approve {0}"
msgstr "{0}を承認する"

#: src/pages/Stake/StakeV1.js
#: src/pages/Stake/StakeV2.js
msgid "Approve {stakingTokenSymbol}"
msgstr "{stakingTokenSymbol}を承認する"

#: src/pages/Stake/StakeV2.js
msgid "Approving GMX..."
msgstr "GMXを承認中"

#: src/components/Exchange/PositionEditor.js
#: src/components/Exchange/SwapBox.js
#: src/components/Glp/GlpSwap.js
msgid "Approving {0}..."
msgstr "{0}を承認中"

#: src/pages/Stake/StakeV1.js
#: src/pages/Stake/StakeV2.js
msgid "Approving {stakingTokenSymbol}..."
msgstr "{stakingTokenSymbol}を承認中..."

#: src/components/Migration/Migration.js
#: src/pages/BeginAccountTransfer/BeginAccountTransfer.js
msgid "Approving..."
msgstr "承認中"

#: src/components/TokenCard/TokenCard.js
#: src/components/TokenCard/TokenCard.js
msgid "Arbitrum APR:"
msgstr "ArbitrumのAPR(実質年利)"

#: src/components/Exchange/NoLiquidityErrorModal.tsx
msgid "As there is not enough liquidity in GLP to swap {0} to {swapTokenSymbol}, you can use the option below to do so:"
msgstr "{0}から{swapTokenSymbol}に交換するための流動性がGLPに十分ないため、以下の選択肢を利用してください:"

#: src/pages/Dashboard/DashboardV2.js
msgid "Assets Under Management: GMX staked (All chains) + GLP pool ({chainName}) +  GM Pools ({chainName})."
msgstr ""

#: src/components/Glp/GlpSwap.js
#: src/components/Glp/GlpSwap.js
#: src/components/Glp/GlpSwap.js
msgid "Available"
msgstr "利用可能"

#: src/components/Exchange/ConfirmationBox.js
#: src/components/Exchange/SwapBox.js
#: src/components/Exchange/SwapBox.js
#: src/components/Exchange/SwapBox.js
#: src/components/Synthetics/ConfirmationBox/ConfirmationBox.tsx
#: src/components/Synthetics/MarketCard/MarketCard.tsx
#: src/components/Synthetics/SwapCard/SwapCard.tsx
msgid "Available Liquidity"
msgstr "利用可能な流動性"

#: src/components/Glp/GlpSwap.js
#: src/components/Glp/GlpSwap.js
msgid "Available amount to deposit into GLP."
msgstr "GLPに入金可能な金額"

#: src/components/Synthetics/GmList/GmList.tsx
#: src/components/Synthetics/GmList/GmList.tsx
#: src/components/Synthetics/GmList/GmList.tsx
msgid "Available amount to deposit into the specific GM pool."
msgstr ""

#: src/components/Glp/GlpSwap.js
#: src/components/Glp/GlpSwap.js
msgid "Available amount to withdraw from GLP. Funds not utilized by current open positions."
msgstr "GLPから引き出し可能な金額。現在オープンなポジションで利用されていない資金。"

#: src/pages/Home/Home.js
msgid "Available on your preferred network"
msgstr "選択されたネットワークにて利用可能"

#: src/components/TokenCard/TokenCard.js
#: src/components/TokenCard/TokenCard.js
msgid "Avalanche APR:"
msgstr "AvalancheでのAPR(実質年利)"

#: src/components/Synthetics/GmList/GmList.tsx
msgid "BUYABLE"
msgstr ""

#: src/components/Exchange/SwapBox.js
#: src/components/Exchange/SwapBox.js
#: src/components/Glp/GlpSwap.js
#: src/components/Glp/GlpSwap.js
#: src/components/Glp/GlpSwap.js
#: src/components/Synthetics/GmSwap/GmSwapBox/GmSwapBox.tsx
#: src/components/Synthetics/GmSwap/GmSwapBox/GmSwapBox.tsx
#: src/components/Synthetics/GmSwap/GmSwapBox/GmSwapBox.tsx
#: src/components/Synthetics/TradeBox/TradeBox.tsx
#: src/components/Synthetics/TradeBox/TradeBox.tsx
msgid "Balance"
msgstr "残高"

#: src/components/AprInfo/AprInfo.tsx
msgid "Base APR"
msgstr ""

#: src/pages/BeginAccountTransfer/BeginAccountTransfer.js
msgid "Begin Transfer"
msgstr "移転開始"

#: src/components/AprInfo/AprInfo.tsx
msgid "Bonus APR"
msgstr ""

#: src/components/Migration/Migration.js
#: src/components/Migration/Migration.js
msgid "Bonus Tokens"
msgstr "ボーナストークン"

#: src/pages/Stake/StakeV2.js
msgid "Boost Percentage"
msgstr "ブースト率"

#: src/pages/Stake/StakeV2.js
msgid "Boost your rewards with Multiplier Points. <0>More info</0>."
msgstr "マルチプライヤーポイントで報酬をブーストする。<0>より詳しい情報</0>"

#: src/components/Exchange/FeesTooltip.tsx
#: src/components/Exchange/NetValueTooltip.tsx
#: src/components/Exchange/PositionEditor.js
#: src/components/Exchange/PositionsList.js
#: src/components/Exchange/PositionsList.js
#: src/components/Exchange/SwapBox.js
#: src/components/Exchange/TradeHistory.js
#: src/components/Synthetics/MarketCard/MarketCard.tsx
#: src/components/Synthetics/TradeFeesRow/TradeFeesRow.tsx
#: src/components/Synthetics/TradeHistoryRow/utils.ts
msgid "Borrow Fee"
msgstr "借入手数料"

#: src/components/Exchange/PositionsList.js
#: src/components/Exchange/PositionsList.js
msgid "Borrow Fee / Day"
msgstr "1日あたり借入手数料"

#: src/components/Synthetics/TradeFeesRow/TradeFeesRow.tsx
msgid "Borrow Fee Rate"
msgstr ""

#: src/components/Synthetics/BridgingInfo/BridgingInfo.tsx
msgid "Bridge {tokenSymbol} to {chainName} using any of the options below:"
msgstr ""

#: src/components/Header/AppHeaderLinks.tsx
#: src/components/Synthetics/GmList/GmList.tsx
#: src/components/Synthetics/GmList/GmList.tsx
#: src/components/Synthetics/GmSwap/GmConfirmationBox/GmConfirmationBox.tsx
#: src/components/Synthetics/GmSwap/GmConfirmationBox/GmConfirmationBox.tsx
msgid "Buy"
msgstr "購入"

#: src/pages/BuyGlp/BuyGlp.js
msgid "Buy / Sell GLP"
msgstr "GLPの購入/売却"

#: src/pages/BuyGMX/BuyGMX.tsx
msgid "Buy AVAX directly to Avalanche or transfer it there."
msgstr ""

#: src/pages/BuyGMX/BuyGMX.tsx
msgid "Buy ETH directly on Arbitrum or transfer it there."
msgstr ""

#: src/components/Synthetics/GmSwap/GmFees/GmFees.tsx
msgid "Buy Fee"
msgstr ""

#: src/components/Glp/GlpSwap.js
#: src/components/Glp/GlpSwap.js
#: src/components/Glp/GlpSwap.js
#: src/pages/Stake/StakeV2.js
msgid "Buy GLP"
msgstr "GLPを購入"

#: src/pages/Buy/Buy.js
msgid "Buy GLP or GMX"
msgstr ""

#: src/components/Synthetics/GmSwap/GmSwapBox/GmSwapBox.tsx
#: src/components/Synthetics/GmSwap/GmSwapBox/GmSwapBox.tsx
msgid "Buy GM"
msgstr ""

#: src/components/Glp/GlpSwap.js
msgid "Buy GM tokens before the epoch resets in {0} to be eligible for the Bonus Rebate. Alternatively, wait for the epoch to reset to redeem GLP and buy GM within the same epoch."
msgstr ""

#: src/pages/Stake/StakeV2.js
msgid "Buy GMX"
msgstr "GMXを購入"

#: src/pages/BuyGMX/BuyGMX.tsx
msgid "Buy GMX from Traderjoe:"
msgstr ""

#: src/pages/BuyGMX/BuyGMX.tsx
msgid "Buy GMX from Uniswap (make sure to select Arbitrum):"
msgstr ""

#: src/pages/BuyGMX/BuyGMX.tsx
msgid "Buy GMX from centralized exchanges:"
msgstr ""

#: src/pages/BuyGMX/BuyGMX.tsx
msgid "Buy GMX from centralized services"
msgstr ""

#: src/pages/BuyGMX/BuyGMX.tsx
msgid "Buy GMX from decentralized exchanges"
msgstr ""

#: src/pages/BuyGMX/BuyGMX.tsx
msgid "Buy GMX on {chainName}"
msgstr ""

#: src/pages/BuyGMX/BuyGMX.tsx
msgid "Buy GMX using Decentralized Exchange Aggregators:"
msgstr ""

#: src/pages/BuyGMX/BuyGMX.tsx
msgid "Buy GMX using FIAT gateways:"
msgstr ""

#: src/pages/BuyGMX/BuyGMX.tsx
msgid "Buy GMX using any token from any network:"
msgstr ""

#: src/pages/Buy/Buy.js
msgid "Buy Protocol Tokens"
msgstr ""

#: src/components/Glp/GlpSwap.js
msgid "Buy failed."
msgstr "購入できませんでした。"

#: src/components/TokenCard/TokenCard.js
#: src/components/TokenCard/TokenCard.js
#: src/components/TokenCard/TokenCard.js
msgid "Buy on Arbitrum"
msgstr "Arbitrumで購入"

#: src/components/TokenCard/TokenCard.js
#: src/components/TokenCard/TokenCard.js
#: src/components/TokenCard/TokenCard.js
msgid "Buy on Avalanche"
msgstr "Avalancheで購入"

#: src/pages/BuyGMX/BuyGMX.tsx
msgid "Buy or Transfer AVAX to Avalanche"
msgstr ""

#: src/pages/BuyGMX/BuyGMX.tsx
msgid "Buy or Transfer ETH to Arbitrum"
msgstr ""

#: src/components/Synthetics/StatusNotification/GmStatusNotification.tsx
msgid "Buy order cancelled"
msgstr ""

#: src/components/Synthetics/StatusNotification/GmStatusNotification.tsx
msgid "Buy order executed"
msgstr ""

#: src/components/Synthetics/StatusNotification/GmStatusNotification.tsx
msgid "Buy request sent"
msgstr ""

#: src/components/Glp/GlpSwap.js
msgid "Buy submitted."
msgstr "購入申し込み完了"

#: src/components/Glp/GlpSwap.js
#: src/components/Glp/GlpSwap.js
msgid "Buy with {0}"
msgstr "{0}で購入"

#: src/pages/BuyGMX/BuyGMX.tsx
msgid "Buy {nativeTokenSymbol}"
msgstr ""

#: src/components/Exchange/NoLiquidityErrorModal.tsx
msgid "Buy {swapTokenSymbol} on 1inch"
msgstr "{swapTokenSymbol}を1inchで購入"

#: src/components/Synthetics/GmList/GmList.tsx
#: src/components/Synthetics/MarketStats/MarketStats.tsx
msgid "Buyable"
msgstr ""

#: src/components/Synthetics/GmSwap/GmConfirmationBox/GmConfirmationBox.tsx
msgid "Buying GM..."
msgstr ""

#: src/components/Glp/GlpSwap.js
msgid "Buying..."
msgstr "購入中"

#: src/pages/OrdersOverview/OrdersOverview.js
msgid "Can't execute because of an error"
msgstr "エラーにより執行できません"

#: src/components/Exchange/ConfirmationBox.js
#: src/components/Exchange/ConfirmationBox.js
#: src/components/Exchange/OrdersList.js
#: src/components/Exchange/OrdersList.js
#: src/components/Exchange/OrdersList.js
#: src/components/Exchange/TradeHistory.js
#: src/components/Synthetics/ConfirmationBox/ConfirmationBox.tsx
#: src/components/Synthetics/OrderItem/OrderItem.tsx
#: src/components/Synthetics/OrderItem/OrderItem.tsx
#: src/components/Synthetics/TradeHistoryRow/utils.ts
#: src/components/Synthetics/TradeHistoryRow/utils.ts
msgid "Cancel"
msgstr "キャンセル"

#: src/components/Exchange/ConfirmationBox.js
msgid "Cancel failed"
msgstr "キャンセルできませんでした"

#: src/domain/legacy.ts
#: src/pages/Exchange/Exchange.js
msgid "Cancel failed."
msgstr "キャンセルできませんでした"

#: src/components/Exchange/ConfirmationBox.js
msgid "Cancel submitted"
msgstr "キャンセルが提出されました"

#: src/domain/legacy.ts
#: src/pages/Exchange/Exchange.js
msgid "Cancel submitted."
msgstr "キャンセル申し込み完了"

#: src/domain/synthetics/orders/cancelOrdersTxn.ts
msgid "Canceling {ordersText}"
msgstr ""

#: src/App/App.js
#: src/pages/Exchange/Exchange.js
#: src/pages/SyntheticsPage/SyntheticsPage.tsx
msgid "Chart positions"
msgstr "ポジションをチャートに"

#: src/components/Glp/GlpSwap.js
#: src/components/Glp/GlpSwap.js
msgid "Check the \"Save on Fees\" section below to get the lowest fee percentages."
msgstr "最低手数料率で利用するには以下の\"手数料節約\"セクションを確認してください。"

#: src/components/Referrals/AddAffiliateCode.js
#: src/components/Referrals/JoinReferralCode.js
msgid "Checking code..."
msgstr "コード確認中..."

#: src/pages/BuyGMX/BuyGMX.tsx
msgid "Choose to buy from decentralized or centralized exchanges."
msgstr ""

#: src/components/Referrals/ClaimAffiliatesModal/ClaimAffiliatesModal.tsx
#: src/components/Synthetics/ClaimModal/ClaimModal.tsx
#: src/components/Synthetics/Claims/ClaimableCard.tsx
#: src/pages/ClaimEsGmx/ClaimEsGmx.js
#: src/pages/Stake/StakeV1.js
#: src/pages/Stake/StakeV1.js
#: src/pages/Stake/StakeV1.js
#: src/pages/Stake/StakeV1.js
#: src/pages/Stake/StakeV1.js
#: src/pages/Stake/StakeV2.js
#: src/pages/Stake/StakeV2.js
msgid "Claim"
msgstr "請求"

#: src/components/Synthetics/ClaimHistoryRow/ClaimHistoryRow.tsx
msgid "Claim Funding Fees"
msgstr ""

#: src/pages/Stake/StakeV2.js
#: src/pages/Stake/StakeV2.js
msgid "Claim GMX Rewards"
msgstr "GMX報酬の請求"

#: src/components/Synthetics/ClaimHistoryRow/ClaimHistoryRow.tsx
msgid "Claim Price Impact"
msgstr ""

#: src/pages/Stake/StakeV2.js
msgid "Claim Rewards"
msgstr "報酬の請求"

#: src/components/Referrals/AffiliatesStats.tsx
msgid "Claim V2 Rebates from your referred Traders."
msgstr ""

#: src/pages/ClaimEsGmx/ClaimEsGmx.js
#: src/pages/Stake/StakeV2.js
msgid "Claim completed!"
msgstr "請求完了!"

#: src/pages/ClaimEsGmx/ClaimEsGmx.js
msgid "Claim esGMX"
msgstr "esGMXの請求"

#: src/pages/Stake/StakeV2.js
#: src/pages/Stake/StakeV2.js
msgid "Claim esGMX Rewards"
msgstr "esGMX報酬の請求"

#: src/pages/Stake/StakeV1.js
msgid "Claim failed"
msgstr "請求できませんでした"

#: src/pages/ClaimEsGmx/ClaimEsGmx.js
#: src/pages/Stake/StakeV2.js
msgid "Claim failed."
msgstr "請求できませんでした。"

#: src/pages/ClaimEsGmx/ClaimEsGmx.js
msgid "Claim submitted!"
msgstr "請求申し込み完了!"

#: src/pages/Stake/StakeV1.js
msgid "Claim submitted! <0>View status.</0>"
msgstr "請求申し込み完了! <0>状況を確認する。</0>"

#: src/pages/Stake/StakeV2.js
msgid "Claim submitted."
msgstr "請求申し込み完了"

#: src/components/Synthetics/ClaimModal/ClaimModal.tsx
msgid "Claim {0}"
msgstr ""

#: src/pages/Stake/StakeV2.js
#: src/pages/Stake/StakeV2.js
msgid "Claim {wrappedTokenSymbol} Rewards"
msgstr "{wrappedTokenSymbol}報酬の請求"

#: src/components/Synthetics/Claims/ClaimableCard.tsx
#: src/pages/Stake/StakeV2.js
#: src/pages/Stake/StakeV2.js
msgid "Claimable"
msgstr "請求可能"

#: src/components/Referrals/AffiliatesStats.tsx
msgid "Claimable Rebates"
msgstr ""

#: src/domain/synthetics/markets/claimCollateralTxn.ts
#: src/domain/synthetics/referrals/claimAffiliateRewardsTxn.ts
msgid "Claiming failed"
msgstr ""

#: src/components/Referrals/ClaimAffiliatesModal/ClaimAffiliatesModal.tsx
#: src/components/Synthetics/ClaimModal/ClaimModal.tsx
#: src/pages/ClaimEsGmx/ClaimEsGmx.js
#: src/pages/Stake/StakeV2.js
msgid "Claiming..."
msgstr "請求中..."

#: src/pages/SyntheticsPage/SyntheticsPage.tsx
#: src/pages/SyntheticsPage/SyntheticsPage.tsx
msgid "Claims"
msgstr ""

#: src/pages/SyntheticsPage/SyntheticsPage.tsx
#: src/pages/SyntheticsPage/SyntheticsPage.tsx
msgid "Claims (1)"
msgstr ""

#: src/components/Exchange/PositionsList.js
msgid "Click on the Position to select its market, then use the trade box to increase your Position Size if needed."
msgstr ""

#: src/components/Synthetics/PositionItem/PositionItem.tsx
msgid "Click on the Position to select its market, then use the trade box to increase your Position Size, or to set Take-Profit / Stop-Loss Orders."
msgstr ""

#: src/components/Exchange/PositionSeller.js
#: src/components/Exchange/PositionSeller.js
#: src/components/Exchange/PositionsList.js
#: src/components/Exchange/PositionsList.js
#: src/components/Synthetics/OrderEditor/OrderEditor.tsx
#: src/components/Synthetics/PositionItem/PositionItem.tsx
#: src/components/Synthetics/PositionItem/PositionItem.tsx
#: src/components/Synthetics/PositionSeller/PositionSeller.tsx
#: src/components/Synthetics/PositionSeller/PositionSeller.tsx
#: src/components/Synthetics/TradeBox/TradeBox.tsx
msgid "Close"
msgstr "クローズ"

#: src/components/Exchange/FeesTooltip.tsx
#: src/components/Exchange/NetValueTooltip.tsx
#: src/components/Synthetics/PositionItem/PositionItem.tsx
#: src/components/Synthetics/TradeFeesRow/TradeFeesRow.tsx
msgid "Close Fee"
msgstr ""

#: src/components/Exchange/PositionSeller.js
msgid "Close failed."
msgstr ""

#: src/components/Exchange/PositionSeller.js
msgid "Close submitted!"
msgstr ""

#: src/pages/OrdersOverview/OrdersOverview.js
msgid "Close to execution price"
msgstr "執行価格に近すぎます"

#: src/components/Exchange/PositionSeller.js
msgid "Close without profit"
msgstr ""

#: src/components/Synthetics/PositionSeller/PositionSeller.tsx
msgid "Close {0} {1}"
msgstr ""

#: src/components/Exchange/PositionSeller.js
msgid "Close {longOrShortText} {0}"
msgstr ""

#: src/components/Exchange/PositionSeller.js
msgid "Closing..."
msgstr ""

#: src/components/Referrals/AddAffiliateCode.js
msgid "Code already taken"
msgstr "そのコードは既に使用されています"

#: src/components/Exchange/ConfirmationBox.js
#: src/components/Exchange/OrdersList.js
#: src/components/Exchange/OrdersList.js
#: src/components/Exchange/OrdersList.js
#: src/components/Exchange/OrdersList.js
#: src/components/Exchange/PositionsList.js
#: src/components/Exchange/PositionsList.js
#: src/components/Synthetics/ConfirmationBox/ConfirmationBox.tsx
#: src/components/Synthetics/ConfirmationBox/ConfirmationBox.tsx
#: src/components/Synthetics/OrderItem/OrderItem.tsx
#: src/components/Synthetics/PositionItem/PositionItem.tsx
#: src/components/Synthetics/PositionList/PositionList.tsx
msgid "Collateral"
msgstr "担保"

#: src/components/Exchange/ConfirmationBox.js
#: src/components/Exchange/PositionEditor.js
#: src/components/Exchange/PositionSeller.js
#: src/components/Synthetics/ConfirmationBox/ConfirmationBox.tsx
#: src/components/Synthetics/ConfirmationBox/ConfirmationBox.tsx
#: src/components/Synthetics/ConfirmationBox/ConfirmationBox.tsx
#: src/components/Synthetics/PositionEditor/PositionEditor.tsx
#: src/components/Synthetics/PositionSeller/PositionSeller.tsx
#: src/components/Synthetics/TradeBox/TradeBox.tsx
msgid "Collateral ({0})"
msgstr "担保  ({0})"

#: src/components/Exchange/SwapBox.js
#: src/components/Exchange/SwapBox.js
#: src/components/Exchange/SwapBox.js
#: src/components/Exchange/SwapBox.js
#: src/components/Synthetics/TradeBox/CollateralSelectorRow.tsx
#: src/components/Synthetics/TradeBox/CollateralSelectorRow.tsx
#: src/components/Synthetics/TradeBox/CollateralSelectorRow.tsx
msgid "Collateral In"
msgstr "担保の種類"

#: src/components/Exchange/ConfirmationBox.js
#: src/components/Synthetics/ConfirmationBox/ConfirmationBox.tsx
msgid "Collateral Spread"
msgstr ""

#: src/components/Exchange/PositionSeller.js
msgid "Collateral is not enough to cover pending Fees. Please uncheck \"Keep Leverage\" to pay the Fees with the realized PnL."
msgstr ""

#: src/components/Synthetics/ConfirmationBox/ConfirmationBox.tsx
msgid "Collateral value may differ due to different Price Impact at the time of execution."
msgstr ""

#: src/pages/Ecosystem/Ecosystem.js
msgid "Community Projects"
msgstr "コミュニティプロジェクト"

#: src/pages/Ecosystem/Ecosystem.js
msgid "Community-led Telegram groups."
msgstr "コミュニティ主導のTelegramグループ"

#: src/pages/CompleteAccountTransfer/CompleteAccountTransfer.js
#: src/pages/CompleteAccountTransfer/CompleteAccountTransfer.js
msgid "Complete Account Transfer"
msgstr "アカウント移転を完了させる"

#: src/pages/CompleteAccountTransfer/CompleteAccountTransfer.js
msgid "Complete Transfer"
msgstr "移転を完了させる"

#: src/pages/Stake/StakeV2.js
#: src/pages/Stake/StakeV2.js
msgid "Compound"
msgstr "請求とステーク"

#: src/pages/Stake/StakeV2.js
msgid "Compound Rewards"
msgstr "報酬を請求およびステーク"

#: src/pages/Stake/StakeV2.js
msgid "Compound completed!"
msgstr "請求とステーク完了!"

#: src/pages/Stake/StakeV2.js
msgid "Compound failed."
msgstr "請求とステークができませんでした。"

#: src/pages/Stake/StakeV2.js
msgid "Compound submitted!"
msgstr "請求とステークの申し込み完了!"

#: src/pages/Stake/StakeV2.js
msgid "Compounding..."
msgstr "請求およびステーク中..."

#: src/components/Referrals/ClaimAffiliatesModal/ClaimAffiliatesModal.tsx
#: src/components/Synthetics/ClaimModal/ClaimModal.tsx
msgid "Confirm Claim"
msgstr ""

#: src/components/Exchange/ConfirmationBox.js
#: src/components/Synthetics/ConfirmationBox/ConfirmationBox.tsx
#: src/components/Synthetics/ConfirmationBox/ConfirmationBox.tsx
msgid "Confirm Limit Order"
msgstr ""

#: src/components/Exchange/ConfirmationBox.js
#: src/components/Synthetics/ConfirmationBox/ConfirmationBox.tsx
msgid "Confirm Long"
msgstr "ロングを確認する"

#: src/components/Synthetics/SettleAccruedFundingFeeModal/SettleAccruedFundingFeeModal.tsx
msgid "Confirm Settle"
msgstr ""

#: src/components/Exchange/ConfirmationBox.js
#: src/components/Synthetics/ConfirmationBox/ConfirmationBox.tsx
msgid "Confirm Short"
msgstr "ショートを確認する"

#: src/components/Exchange/ConfirmationBox.js
#: src/components/Synthetics/ConfirmationBox/ConfirmationBox.tsx
msgid "Confirm Swap"
msgstr "スワップを確認する"

#: src/components/Synthetics/ConfirmationBox/ConfirmationBox.tsx
#: src/components/Synthetics/ConfirmationBox/ConfirmationBox.tsx
msgid "Confirm {0} Order"
msgstr ""

#: src/components/Synthetics/GmSwap/GmConfirmationBox/GmConfirmationBox.tsx
#: src/components/Synthetics/GmSwap/GmConfirmationBox/GmConfirmationBox.tsx
msgid "Confirm {operationText}"
msgstr ""

#: src/components/Header/AppHeaderUser.tsx
msgid "Connect"
msgstr "接続"

#: src/components/Exchange/SwapBox.js
#: src/components/Glp/GlpSwap.js
#: src/components/Header/AppHeaderUser.tsx
#: src/components/Migration/Migration.js
#: src/components/Referrals/AddAffiliateCode.js
#: src/components/Referrals/JoinReferralCode.js
#: src/components/Synthetics/GmSwap/GmSwapBox/GmSwapBox.tsx
#: src/domain/synthetics/trade/utils/validation.ts
#: src/pages/Stake/StakeV1.js
#: src/pages/Stake/StakeV1.js
#: src/pages/Stake/StakeV1.js
#: src/pages/Stake/StakeV1.js
#: src/pages/Stake/StakeV1.js
#: src/pages/Stake/StakeV2.js
#: src/pages/Stake/StakeV2.js
#: src/pages/Stake/StakeV2.js
#: src/pages/Stake/StakeV2.js
msgid "Connect Wallet"
msgstr "ウォレット接続"

#: src/components/Synthetics/GmSwap/GmSwapBox/GmSwapBox.tsx
msgid "Consider selecting and using the \"Pair\" option to reduce the Price Impact."
msgstr ""

#: src/components/Synthetics/SettleAccruedFundingFeeModal/SettleAccruedFundingFeeModal.tsx
msgid "Consider selecting only Positions where the accrued Funding Fees exceed the gas spent to Settle, which is around {0} per each selected Position."
msgstr ""

#: src/pages/BeginAccountTransfer/BeginAccountTransfer.js
#: src/pages/CompleteAccountTransfer/CompleteAccountTransfer.js
msgid "Continue"
msgstr "続ける"

#: src/pages/Stake/StakeV2.js
msgid "Convert esGMX tokens to GMX tokens.<0/>Please read the <1>vesting details</1> before using the vaults."
msgstr "esGMXトークンをGMXトークンに転換させる。<0/>ボールトを使用する前に <1>べスティングの詳細</1>を読んでください。"

#: src/pages/Stake/StakeV2.js
#: src/pages/Stake/StakeV2.js
msgid "Convert {wrappedTokenSymbol} to {nativeTokenSymbol}"
msgstr "{wrappedTokenSymbol}を{nativeTokenSymbol}に転換する"

#: src/components/Exchange/PositionShare.tsx
msgid "Copy"
msgstr "コピー"

#: src/components/AddressDropdown/AddressDropdown.tsx
msgid "Copy Address"
msgstr "アドレスのコピー"

#: src/components/Exchange/TradeHistory.js
msgid "Could not decrease {0} {longOrShortText}, +{1} USD, Acceptable Price: {2}"
msgstr "{0} {longOrShortText}を減らせませんでした  +{1} USD, 受け入れ可能な価格: {2}"

#: src/pages/Exchange/Exchange.js
msgid "Could not decrease {tokenSymbol} {longOrShortText} within the allowed slippage, you can adjust the allowed slippage in the settings on the top right of the page."
msgstr "設定されたスリッページ内では{tokenSymbol} {longOrShortText}を減らせませんでした。最大スリッページはページ右上にある設定から変更できます。"

#: src/components/Exchange/TradeHistory.js
msgid "Could not execute deposit into {0} {longOrShortText}"
msgstr "{0} {longOrShortText}への入金を実行できませんでした"

#: src/components/Exchange/TradeHistory.js
msgid "Could not execute withdrawal from {0} {longOrShortText}"
msgstr "{0} {longOrShortText}からの引き出しを実行できませんでした"

#: src/components/Exchange/TradeHistory.js
msgid "Could not increase {0} {longOrShortText}, +{1} USD, Acceptable Price: {2}  USD"
msgstr ""

#: src/pages/Exchange/Exchange.js
msgid "Could not increase {tokenSymbol} {longOrShortText} within the allowed slippage, you can adjust the allowed slippage in the settings on the top right of the page."
msgstr "{tokenSymbol} {longOrShortText}を増やせませんでした。最大スリッページはページ右上にある設定から変更できます。"

#: src/domain/synthetics/trade/utils/validation.ts
msgid "Couldn't find a swap path with enough liquidity"
msgstr ""

#: src/domain/synthetics/trade/utils/validation.ts
msgid "Couldn't find a swap route with enough liquidity"
msgstr ""

#: src/components/Exchange/TradeHistory.js
#: src/components/Referrals/AddAffiliateCode.js
#: src/components/Referrals/AffiliatesStats.tsx
#: src/components/Synthetics/TradeHistoryRow/utils.ts
#: src/pages/Stake/StakeV1.js
#: src/pages/Stake/StakeV1.js
#: src/pages/Stake/StakeV1.js
msgid "Create"
msgstr "作成"

#: src/components/Synthetics/TradeBox/TradeBox.tsx
msgid "Create Limit order"
msgstr ""

#: src/components/Exchange/ConfirmationBox.js
#: src/components/Exchange/PositionSeller.js
msgid "Create Order"
msgstr "注文の作成"

#: src/components/Referrals/AffiliatesStats.tsx
msgid "Create Referral Code"
msgstr "紹介コード作成"

#: src/components/Exchange/SwapBox.js
#: src/components/Synthetics/PositionSeller/PositionSeller.tsx
#: src/components/Synthetics/TradeBox/TradeBox.tsx
msgid "Create {0} Order"
msgstr "{0}の注文を作成する"

#: src/pages/OrdersOverview/OrdersOverview.js
msgid "Created At"
msgstr ""

#: src/components/Exchange/SwapBox.js
msgid "Created limit order for {0} {1}: {2} USD!"
msgstr "{0} {1}: {2} USDの指値注文の作成完了!"

#: src/components/Exchange/ConfirmationBox.js
#: src/components/Exchange/PositionSeller.js
#: src/components/Synthetics/ConfirmationBox/ConfirmationBox.tsx
#: src/components/Synthetics/PositionEditor/PositionEditor.tsx
#: src/components/Synthetics/PositionSeller/PositionSeller.tsx
msgid "Creating Order..."
msgstr "注文作成中..."

#: src/components/Referrals/AddAffiliateCode.js
msgid "Creating..."
msgstr "作成中..."

#: src/pages/Ecosystem/Ecosystem.js
#: src/pages/Ecosystem/Ecosystem.js
msgid "Creator"
msgstr "作成者"

#: src/components/Synthetics/PositionItem/PositionItem.tsx
msgid "Current Borrow Fee / Day"
msgstr ""

#: src/components/Synthetics/PositionItem/PositionItem.tsx
msgid "Current Funding Fee / Day"
msgstr ""

#: src/components/Glp/GlpSwap.js
msgid "Current Pool Amount"
msgstr "現在のプール額"

#: src/pages/Stake/StakeV2.js
msgid "Current Reserved"
msgstr "現在のリザーブ額"

#: src/pages/Dashboard/DashboardV2.js
msgid "Current Weight"
msgstr "現在のウェイト"

#: src/components/Exchange/SwapBox.js
msgid "Current {0} long"
msgstr "現在の{0}のロング"

#: src/components/Exchange/SwapBox.js
msgid "Current {0} shorts"
msgstr "現在の{0}のショート"

#: src/domain/synthetics/orders/utils.ts
msgid "Currently, There is a high Swap Price Impact for the Order Swap path."
msgstr ""

#: src/pages/Ecosystem/Ecosystem.js
#: src/pages/Ecosystem/Ecosystem.js
#: src/pages/Ecosystem/Ecosystem.js
#: src/pages/Ecosystem/Ecosystem.js
#: src/pages/Ecosystem/Ecosystem.js
#: src/pages/Ecosystem/Ecosystem.js
#: src/pages/Ecosystem/Ecosystem.js
#: src/pages/Ecosystem/Ecosystem.js
msgid "DEX Aggregator"
msgstr "DEXアグリゲーター"

#: src/components/Header/AppHeaderLinks.tsx
#: src/pages/Dashboard/DashboardV2.js
msgid "Dashboard"
msgstr "ダッシュボード"

#: src/pages/Ecosystem/Ecosystem.js
msgid "Dashboard for GMX referral stats"
msgstr "GMXの紹介統計ダッシュボード"

#: src/pages/Ecosystem/Ecosystem.js
msgid "Dashboards"
msgstr "ダッシュボード"

#: src/components/Referrals/AffiliatesStats.tsx
#: src/components/Referrals/TradersStats.tsx
#: src/components/Synthetics/UserIncentiveDistributionList/UserIncentiveDistributionList.tsx
msgid "Date"
msgstr "日付"

#: src/pages/Ecosystem/Ecosystem.js
msgid "DeFi Portfolio Tracker"
msgstr "DeFiポートフォリオトラッカー"

#: src/components/Exchange/ExchangeTVChart.js
#: src/components/Synthetics/TVChart/TVChart.tsx
msgid "Dec."
msgstr "12月"

#: src/pages/Ecosystem/Ecosystem.js
msgid "Decentralized Finance Dashboard"
msgstr "DeFiダッシュボード"

#: src/pages/Ecosystem/Ecosystem.js
msgid "Decentralized Money Market"
msgstr ""

#: src/pages/Ecosystem/Ecosystem.js
msgid "Decentralized Options Protocol"
msgstr "分散型オプションプロトコル"

#: src/pages/Ecosystem/Ecosystem.js
msgid "Decentralized Options Strategies"
msgstr "分散型オプションストラテジー"

#: src/lib/legacy.ts
msgid "Decentralized Perpetual Exchange | GMX"
msgstr ""

#: src/pages/Ecosystem/Ecosystem.js
msgid "Decentralized Trading Protocol"
msgstr "分散型取引プロトコル"

#: src/pages/Home/Home.js
msgid "Decentralized<0/>Perpetual Exchange"
msgstr "分散型<0/>パーペチュアル取引所"

#: src/components/Exchange/ConfirmationBox.js
#: src/components/Exchange/ConfirmationBox.js
#: src/components/Exchange/OrdersList.js
#: src/components/Exchange/TradeHistory.js
#: src/components/Exchange/TradeHistory.js
#: src/components/Synthetics/ConfirmationBox/ConfirmationBox.tsx
#: src/components/Synthetics/ConfirmationBox/ConfirmationBox.tsx
#: src/components/Synthetics/OrderItem/OrderItem.tsx
#: src/components/Synthetics/TradeHistoryRow/utils.ts
#: src/domain/synthetics/orders/utils.ts
#: src/pages/OrdersOverview/OrdersOverview.js
msgid "Decrease"
msgstr "減額"

#: src/pages/OrdersOverview/OrdersOverview.js
msgid "Decrease active: {0}, executed: {1}, cancelled: {2}"
msgstr "減額 アクティブ: {0} 執行済: {1} キャンセル済] {2}"

#: src/components/Synthetics/ConfirmationBox/ConfirmationBox.tsx
msgid "Decrease size"
msgstr ""

#: src/components/Exchange/TradeHistory.js
#: src/context/SyntheticsEvents/SyntheticsEventsProvider.tsx
msgid "Decreased"
msgstr "減額しました"

#: src/pages/Exchange/Exchange.js
msgid "Decreased {tokenSymbol} {longOrShortText}, -{0} USD."
msgstr "{tokenSymbol} {longOrShortText}の減額 -{0} USD"

#: src/components/Synthetics/StatusNotification/OrderStatusNotification.tsx
msgid "Decreasing"
msgstr ""

#: src/components/Exchange/PositionEditor.js
#: src/components/Exchange/PositionEditor.js
#: src/components/Exchange/PositionEditor.js
#: src/components/Synthetics/PositionEditor/PositionEditor.tsx
#: src/pages/Stake/StakeV2.js
#: src/pages/Stake/StakeV2.js
#: src/pages/Stake/StakeV2.js
#: src/pages/Stake/StakeV2.js
msgid "Deposit"
msgstr "入金"

#: src/components/Exchange/FeesTooltip.tsx
msgid "Deposit Fee"
msgstr ""

#: src/components/Exchange/PositionEditor.js
msgid "Deposit amount is insufficient to bring leverage below the max allowed leverage of 100x"
msgstr ""

#: src/components/Exchange/PositionEditor.js
msgid "Deposit disabled, pending {0} upgrade"
msgstr ""

#: src/domain/synthetics/markets/createDepositTxn.ts
msgid "Deposit error."
msgstr ""

#: src/pages/Stake/StakeV2.js
msgid "Deposit failed!"
msgstr "入金できませんでした!"

#: src/components/Exchange/PositionEditor.js
msgid "Deposit failed."
msgstr ""

#: src/components/Exchange/PositionEditor.js
msgid "Deposit not enough to cover fees"
msgstr ""

#: src/pages/Stake/StakeV2.js
msgid "Deposit submitted!"
msgstr "入金申し込み完了!"

#: src/components/Exchange/PositionEditor.js
msgid "Deposit submitted."
msgstr ""

#: src/components/Exchange/TradeHistory.js
msgid "Deposit {0} USD into {1} {longOrShortText}"
msgstr "{0} USDを {1} {longOrShortText}に入金"

#: src/pages/Stake/StakeV2.js
msgid "Deposited"
msgstr "入金済"

#: src/pages/Exchange/Exchange.js
msgid "Deposited {0} USD into {tokenSymbol} {longOrShortText}"
msgstr "{0} USDを {tokenSymbol} {longOrShortText}に入金済"

#: src/context/SyntheticsEvents/SyntheticsEventsProvider.tsx
msgid "Deposited {0} into {positionText}"
msgstr ""

#: src/pages/Stake/StakeV2.js
msgid "Deposited!"
msgstr "入金完了!"

#: src/components/Synthetics/StatusNotification/OrderStatusNotification.tsx
msgid "Depositing {0} to {positionText}"
msgstr ""

#: src/components/Exchange/PositionEditor.js
#: src/pages/Stake/StakeV2.js
msgid "Depositing..."
msgstr "入金中..."

#: src/pages/OrdersOverview/OrdersOverview.js
msgid "Diff"
msgstr "差異"

#: src/App/App.js
msgid "Disable order validations"
msgstr "注文のバリデーションの無効化"

#: src/components/AddressDropdown/AddressDropdown.tsx
msgid "Disconnect"
msgstr "接続停止"

#: src/App/App.js
msgid "Display PnL after fees"
msgstr "手数料込損益の表示"

#: src/pages/Dashboard/DashboardV2.js
msgid "Distribution"
msgstr "分配"

#: src/components/Header/AppHeaderLinks.tsx
#: src/components/Header/HomeHeaderLinks.tsx
msgid "Docs"
msgstr ""

#: src/components/ModalViews/RedirectModal.js
msgid "Don't show this message again for 30 days."
msgstr "30日間このメッセージを表示しない"

#: src/components/Exchange/PositionShare.tsx
msgid "Download"
msgstr "ダウンロード"

#: src/components/Header/AppHeaderLinks.tsx
#: src/pages/Stake/StakeV2.js
#: src/pages/Stake/StakeV2.js
msgid "Earn"
msgstr "報酬獲得"

#: src/pages/Stake/StakeV2.js
msgid "Earn ARB tokens by purchasing GM tokens, trading, or migrating liquidity from GLP to GM. Only for GMX V2."
msgstr ""

#: src/components/Header/AppHeaderLinks.tsx
msgid "Ecosystem"
msgstr "エコシステム"

#: src/pages/Ecosystem/Ecosystem.js
msgid "Ecosystem Projects"
msgstr ""

#: src/components/Exchange/OrdersList.js
#: src/components/Exchange/OrdersList.js
#: src/components/Exchange/OrdersList.js
#: src/components/Synthetics/AcceptablePriceImpactEditor/AcceptablePriceImpactEditor.tsx
#: src/components/Synthetics/OrderItem/OrderItem.tsx
#: src/components/Synthetics/OrderItem/OrderItem.tsx
msgid "Edit"
msgstr "編集"

#: src/components/Exchange/PositionDropdown.tsx
#: src/components/Exchange/PositionsList.js
#: src/components/Synthetics/PositionItem/PositionItem.tsx
msgid "Edit Collateral"
msgstr "担保編集"

#: src/components/Referrals/TradersStats.tsx
msgid "Edit Referral Code"
msgstr "紹介コード編集"

#: src/components/Exchange/OrderEditor.js
#: src/components/Exchange/OrderEditor.js
msgid "Edit order"
msgstr "注文の編集"

#: src/components/Synthetics/OrderEditor/OrderEditor.tsx
msgid "Edit {0}"
msgstr ""

#: src/components/Synthetics/PositionEditor/PositionEditor.tsx
msgid "Edit {0} {1}"
msgstr ""

#: src/components/Exchange/PositionEditor.js
msgid "Edit {longOrShortText} {0}"
msgstr ""

#: src/components/Exchange/PositionEditor.js
#: src/components/Exchange/PositionSeller.js
#: src/components/Exchange/SwapBox.js
msgid "Enable Leverage"
msgstr "レバレッジ有効化"

#: src/components/Exchange/OrdersToa.js
#: src/components/Exchange/OrdersToa.js
#: src/components/Exchange/PositionSeller.js
#: src/components/Exchange/SwapBox.js
msgid "Enable Orders"
msgstr "注文有効化"

#: src/components/Exchange/PositionEditor.js
msgid "Enable deposit failed."
msgstr ""

#: src/components/Exchange/PositionEditor.js
msgid "Enable deposit sent."
msgstr ""

#: src/components/Exchange/PositionSeller.js
#: src/components/Exchange/SwapBox.js
msgid "Enable leverage failed."
msgstr "レバレッジ有効化できませんでした。"

#: src/components/Exchange/PositionSeller.js
#: src/components/Exchange/SwapBox.js
msgid "Enable leverage sent."
msgstr "レバレッジ有効化申し込み完了。"

#: src/pages/Exchange/Exchange.js
msgid "Enable orders failed."
msgstr "注文有効化できませんでした。"

#: src/pages/Exchange/Exchange.js
msgid "Enable orders sent."
msgstr "注文有効化申し込み完了。"

#: src/components/Exchange/PositionEditor.js
msgid "Enable withdraw failed."
msgstr ""

#: src/components/Exchange/PositionEditor.js
msgid "Enable withdraw sent."
msgstr ""

#: src/components/Exchange/PositionEditor.js
msgid "Enabling Leverage"
msgstr ""

#: src/components/Exchange/PositionEditor.js
#: src/components/Exchange/PositionSeller.js
#: src/components/Exchange/PositionSeller.js
#: src/components/Exchange/SwapBox.js
#: src/components/Exchange/SwapBox.js
msgid "Enabling Leverage..."
msgstr "レバレッジ有効化中..."

#: src/components/Exchange/OrdersToa.js
#: src/components/Exchange/PositionSeller.js
#: src/components/Exchange/PositionSeller.js
#: src/components/Exchange/SwapBox.js
#: src/components/Exchange/SwapBox.js
msgid "Enabling Orders..."
msgstr "注文有効化中..."

#: src/pages/NftWallet/NftWallet.js
msgid "Enter NFT Address"
msgstr "NFTアドレスを入力"

#: src/pages/NftWallet/NftWallet.js
msgid "Enter NFT ID"
msgstr "NFT IDを入力"

#: src/components/Exchange/OrderEditor.js
#: src/components/Exchange/PositionSeller.js
msgid "Enter Price"
msgstr "価格を入力"

#: src/pages/BeginAccountTransfer/BeginAccountTransfer.js
#: src/pages/NftWallet/NftWallet.js
msgid "Enter Receiver Address"
msgstr "受け取りアドレスを入力"

#: src/components/Referrals/JoinReferralCode.js
#: src/components/Referrals/JoinReferralCode.js
msgid "Enter Referral Code"
msgstr "紹介コードを入力"

#: src/domain/synthetics/trade/utils/validation.ts
msgid "Enter a  price"
msgstr ""

#: src/components/Referrals/AddAffiliateCode.js
#: src/components/Referrals/AddAffiliateCode.js
msgid "Enter a code"
msgstr "コードを入力"

#: src/components/Synthetics/OrderEditor/OrderEditor.tsx
msgid "Enter a new ratio"
msgstr ""

#: src/components/Synthetics/OrderEditor/OrderEditor.tsx
msgid "Enter a new size or price"
msgstr ""

#: src/components/Exchange/SwapBox.js
#: src/components/Exchange/SwapBox.js
#: src/components/Synthetics/OrderEditor/OrderEditor.tsx
#: src/domain/synthetics/trade/utils/validation.ts
msgid "Enter a price"
msgstr "価格を入力"

#: src/components/Synthetics/OrderEditor/OrderEditor.tsx
msgid "Enter a ratio"
msgstr ""

#: src/domain/synthetics/trade/utils/validation.ts
msgid "Enter a trigger price"
msgstr ""

#: src/components/Exchange/PositionEditor.js
#: src/components/Exchange/PositionSeller.js
#: src/components/Exchange/PositionSeller.js
#: src/components/Exchange/SwapBox.js
#: src/components/Exchange/SwapBox.js
#: src/components/Exchange/SwapBox.js
#: src/components/Exchange/SwapBox.js
#: src/components/Glp/GlpSwap.js
#: src/components/Glp/GlpSwap.js
#: src/components/Migration/Migration.js
#: src/components/Synthetics/OrderEditor/OrderEditor.tsx
#: src/domain/synthetics/trade/utils/validation.ts
#: src/domain/synthetics/trade/utils/validation.ts
#: src/domain/synthetics/trade/utils/validation.ts
#: src/domain/synthetics/trade/utils/validation.ts
#: src/domain/synthetics/trade/utils/validation.ts
#: src/domain/synthetics/trade/utils/validation.ts
#: src/pages/ClaimEsGmx/ClaimEsGmx.js
#: src/pages/Stake/StakeV1.js
#: src/pages/Stake/StakeV1.js
#: src/pages/Stake/StakeV2.js
#: src/pages/Stake/StakeV2.js
#: src/pages/Stake/StakeV2.js
msgid "Enter an amount"
msgstr "額を入力"

#: src/pages/Home/Home.js
msgid "Enter and exit positions with minimal spread and low price impact. Get the optimal price without incurring additional costs."
msgstr ""

#: src/components/Exchange/OrderEditor.js
#: src/components/Exchange/OrderEditor.js
msgid "Enter new Price"
msgstr "新しい価格を入力"

#: src/components/Synthetics/OrderEditor/OrderEditor.tsx
msgid "Enter new amount or price"
msgstr ""

#: src/components/Exchange/ConfirmationBox.js
#: src/components/Exchange/PositionEditor.js
#: src/components/Exchange/PositionSeller.js
#: src/components/Exchange/PositionsList.js
#: src/components/Exchange/PositionsList.js
#: src/components/Exchange/SwapBox.js
#: src/components/Exchange/SwapBox.js
#: src/components/Synthetics/ConfirmationBox/ConfirmationBox.tsx
#: src/components/Synthetics/ConfirmationBox/ConfirmationBox.tsx
#: src/components/Synthetics/MarketCard/MarketCard.tsx
#: src/components/Synthetics/PositionEditor/PositionEditor.tsx
#: src/components/Synthetics/PositionItem/PositionItem.tsx
#: src/components/Synthetics/PositionList/PositionList.tsx
#: src/components/Synthetics/PositionSeller/PositionSeller.tsx
#: src/components/Synthetics/TradeBox/TradeBox.tsx
msgid "Entry Price"
msgstr "エントリー価格"

#: src/components/Glp/GlpSwap.js
msgid "Epoch ending is not acknowledged"
msgstr ""

#: src/components/Synthetics/ConfirmationBox/ConfirmationBox.tsx
#: src/components/Synthetics/ConfirmationBox/ConfirmationBox.tsx
#: src/components/Synthetics/ConfirmationBox/ConfirmationBox.tsx
msgid "Error submitting order"
msgstr ""

#: src/pages/Stake/StakeV2.js
#: src/pages/Stake/StakeV2.js
msgid "Escrowed GMX"
msgstr "esGMX (エスクローされたGMX)"

#: src/components/Glp/GlpSwap.js
#: src/components/Stake/GMXAprTooltip.tsx
msgid "Escrowed GMX APR"
msgstr "esGMXのAPR(実質年利)"

#: src/components/Synthetics/TradeHistoryRow/utils.ts
#: src/pages/OrdersOverview/OrdersOverview.js
msgid "Execute"
msgstr "執行"

#: src/components/Exchange/TradeHistory.js
msgid "Execute Order: Swap {fromAmountDisplay} {0} for {toAmountDisplay} {1}"
msgstr "注文執行: {fromAmountDisplay} {0}を {toAmountDisplay} {1}にスワップ"

#: src/components/Exchange/TradeHistory.js
msgid "Execute Order: {orderTypeText} {0} {longShortDisplay} {sizeDeltaDisplay} USD, Price: {executionPriceDisplay} USD"
msgstr ""

#: src/domain/synthetics/orders/simulateExecuteOrderTxn.tsx
#: src/domain/synthetics/orders/simulateExecuteOrderTxn.tsx
msgid "Execute order simulation failed."
msgstr ""

#: src/components/Synthetics/TradeHistoryRow/utils.ts
msgid "Execute {orderTypeName} Order: {positionText} {sizeDeltaText},"
msgstr ""

#: src/components/Exchange/FeesTooltip.tsx
msgid "Execution Fee"
msgstr ""

#: src/components/Synthetics/TradeHistoryRow/utils.ts
#: src/components/Synthetics/TradeHistoryRow/utils.ts
msgid "Execution Price"
msgstr ""

#: src/components/Synthetics/TradeHistoryRow/utils.ts
msgid "Execution Price: {0}"
msgstr ""

#: src/components/Exchange/SwapBox.js
#: src/components/Synthetics/MarketCard/MarketCard.tsx
msgid "Exit Price"
msgstr "手仕舞い価格"

#: src/components/GmTokensBalanceInfo/GmTokensBalanceInfo.tsx
msgid "Expected 365d Fees are projected based on past {daysConsidered}d base APR"
msgstr ""

#: src/pages/Ecosystem/Ecosystem.js
msgid "Explore, analyze, and copy on-chain traders"
msgstr ""

#: src/components/Glp/GlpSwap.js
msgid "FEES"
msgstr "手数料"

#: src/components/Synthetics/ClaimModal/ClaimModal.tsx
#: src/components/Synthetics/SettleAccruedFundingFeeModal/SettleAccruedFundingFeeModal.tsx
msgid "FUNDING FEE"
msgstr ""

#: src/components/Synthetics/MarketsList/MarketsList.tsx
msgid "FUNDING RATE / 1h"
msgstr ""

#: src/components/Synthetics/ClaimHistoryRow/ClaimHistoryRow.tsx
msgid "Failed Settlement of Funding Fees"
msgstr ""

#: src/domain/synthetics/orders/cancelOrdersTxn.ts
msgid "Failed to cancel {ordersText}"
msgstr ""

#: src/domain/synthetics/orders/updateOrderTxn.ts
msgid "Failed to update order"
msgstr ""

#: src/components/GmTokensBalanceInfo/GmTokensBalanceInfo.tsx
#: src/components/GmTokensBalanceInfo/GmTokensBalanceInfo.tsx
msgid "Fee values do not include incentives."
msgstr ""

#: src/components/Exchange/ConfirmationBox.js
#: src/components/Exchange/ConfirmationBox.js
#: src/components/Exchange/ConfirmationBox.js
#: src/components/Exchange/PositionEditor.js
#: src/components/Exchange/PositionSeller.js
#: src/components/Exchange/SwapBox.js
#: src/components/Exchange/SwapBox.js
#: src/components/Glp/GlpSwap.js
#: src/components/Glp/GlpSwap.js
#: src/components/Glp/GlpSwap.js
#: src/components/Synthetics/ConfirmationBox/ConfirmationBox.tsx
#: src/components/Synthetics/TradeFeesRow/TradeFeesRow.tsx
msgid "Fees"
msgstr "手数料"

#: src/components/Glp/GlpSwap.js
#: src/components/Synthetics/TradeFeesRow/TradeFeesRow.tsx
msgid "Fees (Rebated)"
msgstr ""

#: src/components/Synthetics/TradeFeesRow/TradeFeesRow.tsx
msgid "Fees (Rebated) and Price Impact"
msgstr ""

#: src/components/GmTokensBalanceInfo/GmTokensBalanceInfo.tsx
msgid "Fees USD value is calculated at the time they are accrued."
msgstr ""

#: src/components/Synthetics/GmSwap/GmFees/GmFees.tsx
#: src/components/Synthetics/TradeFeesRow/TradeFeesRow.tsx
msgid "Fees and Price Impact"
msgstr ""

#: src/components/Exchange/ConfirmationBox.js
msgid "Fees are high to swap from {0} to {1}."
msgstr "{0} を {1}にスワップするには手数料が高額です"

#: src/components/Exchange/ConfirmationBox.js
msgid "Fees are high to swap from {0} to {1}. <0/>{2} is needed for collateral."
msgstr "{0} を {1}にスワップするには手数料が高額です。<0/>{2}が担保に必要です。"

#: src/components/Exchange/PositionSeller.js
msgid "Fees are higher than Collateral"
msgstr ""

#: src/domain/synthetics/trade/utils/validation.ts
#: src/domain/synthetics/trade/utils/validation.ts
#: src/domain/synthetics/trade/utils/validation.ts
msgid "Fees exceed Pay amount"
msgstr ""

#: src/domain/synthetics/trade/utils/validation.ts
msgid "Fees exceed amount"
msgstr ""

#: src/pages/Ecosystem/Ecosystem.js
msgid "Fees generated by GMX"
msgstr "GMXが得た手数料"

#: src/components/Glp/GlpSwap.js
msgid "Fees may vary depending on which asset you sell GLP for. <0/>Enter the amount of GLP you want to redeem in the order form, then check here to compare fees."
msgstr "GLPを売却してどのアセットに交換するかにより手数料は異なります。<0/>売却を希望するGLP額を注文フォームに入力し、ここをクリックして手数料を比較してください。"

#: src/components/Glp/GlpSwap.js
msgid "Fees may vary depending on which asset you use to buy GLP. <0/>Enter the amount of GLP you want to purchase in the order form, then check here to compare fees."
msgstr "GLPの購入にどのアセットを使うかにより手数料は異なります。<0/>購入を希望するGLP額を注文フォームに入力し、ここをクリックして手数料を比較してください。"

#: src/pages/Dashboard/DashboardV2.js
msgid "Fees since"
msgstr "この時点からの手数料"

#: src/components/Glp/GlpSwap.js
#: src/components/Glp/GlpSwap.js
#: src/components/Glp/GlpSwap.js
#: src/components/Glp/GlpSwap.js
msgid "Fees will be shown once you have entered an amount in the order form."
msgstr "注文フォームに額を入れると手数料が表示されます。"

#: src/components/Exchange/SwapBox.js
msgid "Fetching token info..."
msgstr "トークン情報入手中..."

#: src/pages/Ecosystem/Ecosystem.js
msgid "Financial reports and protocol analytics"
msgstr "財務情報とプロトコル分析"

#: src/pages/Dashboard/DashboardV2.js
msgid "Floor Price Fund"
msgstr "フロアプライスファンド"

#: src/components/Referrals/TradersStats.tsx
msgid "For trades on V1, this discount will be airdropped to your account every Wednesday. On V2, discounts are applied automatically and will reduce your fees when you make a trade."
msgstr ""

#: src/components/Exchange/ConfirmationBox.js
msgid "Forfeit profit"
msgstr "利益喪失"

#: src/components/Exchange/ConfirmationBox.js
msgid "Forfeit profit and Short"
msgstr "利益喪失およびショート"

#: src/components/Exchange/ConfirmationBox.js
msgid "Forfeit profit and {action}"
msgstr "利益喪失および{action}"

#: src/components/Exchange/ConfirmationBox.js
msgid "Forfeit profit not checked"
msgstr "利益喪失がチェックされていません"

#: src/components/Synthetics/TradeHistoryRow/utils.ts
#: src/components/Synthetics/TradeHistoryRow/utils.ts
msgid "Freeze"
msgstr ""

#: src/components/Synthetics/StatusNotification/GmStatusNotification.tsx
msgid "Fulfilling Buy request"
msgstr ""

#: src/components/Synthetics/StatusNotification/GmStatusNotification.tsx
msgid "Fulfilling Sell request"
msgstr ""

#: src/components/Synthetics/StatusNotification/OrderStatusNotification.tsx
msgid "Fulfilling order request"
msgstr ""

#: src/domain/synthetics/markets/claimCollateralTxn.ts
msgid "Funding Claimed"
msgstr ""

#: src/components/Synthetics/MarketCard/MarketCard.tsx
#: src/components/Synthetics/TradeFeesRow/TradeFeesRow.tsx
#: src/components/Synthetics/TradeHistoryRow/utils.ts
msgid "Funding Fee"
msgstr ""

#: src/components/Synthetics/TradeFeesRow/TradeFeesRow.tsx
msgid "Funding Fee Rate"
msgstr ""

#: src/components/Synthetics/MarketsList/MarketsList.tsx
msgid "Funding Rate / 1h"
msgstr ""

#: src/components/Synthetics/Claims/ClaimableCardUI.tsx
msgid "Funding fees"
msgstr ""

#: src/pages/Ecosystem/Ecosystem.js
msgid "GBC NFTs APR tracker and rewards"
msgstr "GBC NFTのAPRトラッカーおよび報酬"

#: src/pages/Dashboard/DashboardV2.js
#: src/pages/Dashboard/DashboardV2.js
msgid "GLP Index Composition"
msgstr "GLPインデックス構成"

#: src/pages/Dashboard/DashboardV2.js
msgid "GLP Pool"
msgstr "GLPプール"

#: src/pages/Stake/StakeV2.js
#: src/pages/Stake/StakeV2.js
msgid "GLP Vault"
msgstr "GLPボールト"

#: src/pages/Ecosystem/Ecosystem.js
msgid "GLP and GMX autocompounding vaults"
msgstr ""

#: src/pages/Ecosystem/Ecosystem.js
msgid "GLP autocompounding vaults"
msgstr ""

#: src/components/Glp/GlpSwap.js
msgid "GLP buy disabled, pending {0} upgrade"
msgstr "{0}アップグレード未完了のためGLP購入は停止中です"

#: src/components/TokenCard/TokenCard.js
msgid "GLP is the liquidity provider token for GMX V1 markets. Accrues 70% of the V1 markets generated fees."
msgstr ""

#: src/components/Glp/GlpSwap.js
msgid "GLP sell disabled, pending {0} upgrade"
msgstr "{0}アップグレード未完了のためGLP売却は停止中です"

#: src/pages/BuyGlp/BuyGlp.js
msgid "GLP to GM migration has reduced Fees due to STIP incentives. <0>Read more</0>."
msgstr ""

#: src/components/Synthetics/GmList/GmList.tsx
#: src/components/Synthetics/GmList/GmList.tsx
#: src/components/Synthetics/MarketsList/MarketsList.tsx
#: src/components/Synthetics/MarketsList/MarketsList.tsx
#: src/pages/Dashboard/DashboardV2.js
msgid "GM Pools"
msgstr ""

#: src/components/Synthetics/MarketStats/MarketStats.tsx
msgid "GM Token pricing includes positions' Pending PnL, Impact Pool Amount and Borrow Fees."
msgstr ""

#: src/components/Synthetics/MarketStats/MarketStats.tsx
msgid "GM can be sold for {0} and {1} for this market up to the specified selling caps. The remaining tokens in the pool are reserved for currently open Positions."
msgstr ""

#: src/components/TokenCard/TokenCard.js
msgid "GM is the liquidity provider token for GMX V2 markets. Accrues 63% of the V2 markets generated fees."
msgstr ""

#: src/pages/Ecosystem/Ecosystem.js
msgid "GMX Announcements and Updates"
msgstr "GMXの告知と最新情報"

#: src/pages/Ecosystem/Ecosystem.js
msgid "GMX Blueberry NFTs"
msgstr "GMXブルーベリーNFT"

#: src/pages/Ecosystem/Ecosystem.js
msgid "GMX Governance Page"
msgstr "GMXのガバナンスページ"

#: src/pages/Ecosystem/Ecosystem.js
msgid "GMX Pages"
msgstr "GMXのページ"

#: src/pages/Ecosystem/Ecosystem.js
msgid "GMX Perpetuals Data"
msgstr "GMXのパーペチュアルのデータ"

#: src/pages/Ecosystem/Ecosystem.js
msgid "GMX Proposals Voting page"
msgstr "GMXのプロポーザル投票ページ"

#: src/pages/Ecosystem/Ecosystem.js
msgid "GMX Stats Page"
msgstr "GMX統計ページ"

#: src/pages/Actions/Actions.js
msgid "GMX V1 information for account: {checkSummedAccount}"
msgstr ""

#: src/pages/SyntheticsActions/SyntheticsActions.tsx
msgid "GMX V2 information for account: {checkSummedAccount}"
msgstr ""

#: src/pages/Stake/StakeV2.js
#: src/pages/Stake/StakeV2.js
msgid "GMX Vault"
msgstr "GMXボールト"

#: src/pages/Ecosystem/Ecosystem.js
msgid "GMX Weekly Updates"
msgstr "GMXの週ごとの最新情報"

#: src/pages/BuyGMX/BuyGMX.tsx
msgid "GMX bonds can be bought on Bond Protocol with a discount and a small vesting period:"
msgstr ""

#: src/pages/Ecosystem/Ecosystem.js
msgid "GMX community discussion"
msgstr "GMXのコミュニティ対話"

#: src/pages/Ecosystem/Ecosystem.js
msgid "GMX dashboards and analytics."
msgstr "GMXのダッシュボードと分析"

#: src/pages/Ecosystem/Ecosystem.js
msgid "GMX ecosystem pages."
msgstr "GMXエコシステムのページ"

#: src/pages/Ecosystem/Ecosystem.js
msgid "GMX explorer for stats and traders"
msgstr "統計とトレーダー情報のためのGMXエクスプローラー"

#: src/pages/Ecosystem/Ecosystem.js
msgid "GMX fundamentals"
msgstr "GMXの基本"

#: src/pages/Home/Home.js
msgid "GMX is currently live on Arbitrum and Avalanche."
msgstr "GMXは現在ArbitrumとAvalancheで稼働中です。"

#: src/pages/Jobs/Jobs.js
msgid "GMX is not actively looking for new hires at the moment. However, if you think you can contribute to the project, please email <0>jobs@gmx.io</0>."
msgstr "GMXは現在積極的には求人を行っていませんが、プロジェクトに貢献できると思われる方は、<0>jobs@gmx.io</0>にメールをしてください。"

#: src/components/TokenCard/TokenCard.js
msgid "GMX is the utility and governance token. Accrues 30% and 27% of V1 and V2 markets generated fees, respectively."
msgstr ""

#: src/pages/Ecosystem/Ecosystem.js
msgid "GMX staking calculator"
msgstr "GMXステーキング計算機"

#: src/pages/Ecosystem/Ecosystem.js
msgid "GMX staking calculator and guide"
msgstr ""

#: src/pages/Ecosystem/Ecosystem.js
msgid "GMX staking rewards updates and insights"
msgstr "GMXステーキング報酬の最新情報および見通し"

#: src/pages/Stake/StakeV2.js
#: src/pages/Stake/StakeV2.js
msgid "GMX transfers not yet enabled"
msgstr "GMX移転はまだ有効化されていません"

#: src/components/Common/SEO.js
msgid "GMX | Decentralized Perpetual Exchange"
msgstr ""

#: src/components/Referrals/AddAffiliateCode.js
msgid "Generate Referral Code"
msgstr "紹介コード作成"

#: src/components/Exchange/PositionShareCard.tsx
msgid "Generating shareable image..."
msgstr "シェア可能な画像を作成中..."

#: src/pages/Referrals/Referrals.tsx
msgid "Get fee discounts and earn rebates through the GMX referral program.<0/>For more information, please read the <1>referral program details</1>."
msgstr ""

#: src/components/Header/HomeHeaderLinks.tsx
msgid "Governance"
msgstr ""

#: src/components/Exchange/SwapBox.js
msgid "High Slippage, Swap Anyway"
msgstr "スリッページが大きいです。ともかく交換する"

#: src/components/Exchange/SwapBox.js
msgid "High USDG Slippage, Long Anyway"
msgstr "USDGスリッページが大きいです。ともかくロングする"

#: src/components/Exchange/ConfirmationBox.js
#: src/components/Synthetics/ConfirmationBox/ConfirmationBox.tsx
msgid "I am aware of the trigger orders"
msgstr "トリガー注文について承知しています"

#: src/components/Synthetics/MarketCard/MarketCard.tsx
msgid "If you have an existing position, the position will be closed at a reference price of {0}, not accounting for price impact.<0/><1/>This exit price will change with the price of the asset.<2/><3/><4>More Info</4>"
msgstr ""

#: src/components/Exchange/SwapBox.js
msgid "If you have an existing position, the position will be closed at {0} USD.<0/><1/>This exit price will change with the price of the asset.<2/><3/><4>More Info</4>"
msgstr "もし現在ポジションがある場合、そのポジションは{0} USDでクローズされます。<0/><1/>この手仕舞い価格はアセットの価格変動に従い変化します。<2/><3/><4>さらなる詳細</4>"

#: src/components/Exchange/PositionShare.tsx
msgid "Image generation error, please refresh and try again."
msgstr "画像生成エラーにつき、ページを更新して再度試してください。"

#: src/components/Exchange/ExchangeTVChart.js
#: src/components/Synthetics/TVChart/TVChart.tsx
msgid "Inc."
msgstr "含む"

#: src/pages/Stake/StakeV2.js
msgid "Incentives"
msgstr ""

#: src/components/Synthetics/UserIncentiveDistributionList/UserIncentiveDistributionList.tsx
msgid "Incentives Distribution History"
msgstr ""

#: src/components/Synthetics/UserIncentiveDistributionList/UserIncentiveDistributionList.tsx
#: src/components/Synthetics/UserIncentiveDistributionList/UserIncentiveDistributionList.tsx
msgid "Incentives are airdropped weekly."
msgstr ""

#: src/App/App.js
msgid "Include PnL in leverage display"
msgstr "レバレッジ表示に損益を含める"

#: src/pages/CompleteAccountTransfer/CompleteAccountTransfer.js
msgid "Incorrect Account"
msgstr "誤ったアカウント"

#: src/components/Exchange/SwapBox.js
#: src/pages/Stake/StakeV1.js
msgid "Incorrect Network"
msgstr "誤ったネットワーク"

#: src/components/Exchange/SwapBox.js
msgid "Incorrect network"
msgstr "誤ったネットワーク"

#: src/components/Exchange/ConfirmationBox.js
#: src/components/Exchange/ConfirmationBox.js
#: src/components/Exchange/OrdersList.js
#: src/components/Exchange/TradeHistory.js
#: src/components/Exchange/TradeHistory.js
#: src/components/Synthetics/ConfirmationBox/ConfirmationBox.tsx
#: src/components/Synthetics/OrderItem/OrderItem.tsx
#: src/components/Synthetics/TradeHistoryRow/utils.ts
#: src/domain/synthetics/orders/utils.ts
#: src/pages/OrdersOverview/OrdersOverview.js
msgid "Increase"
msgstr "増加"

#: src/components/Exchange/PositionDropdown.tsx
msgid "Increase Size (Limit)"
msgstr ""

#: src/components/Exchange/PositionDropdown.tsx
msgid "Increase Size (Market)"
msgstr ""

#: src/pages/OrdersOverview/OrdersOverview.js
msgid "Increase active: {0}, executed: {1}, cancelled: {2}"
msgstr "増加 アクティブ: {0} 執行済: {1} キャンセル済: {2}"

#: src/components/Exchange/TradeHistory.js
msgid "Increase {0} {longOrShortText}, +{1} USD, {2} Price: {3} USD"
msgstr "{0} {longOrShortText}を増やす  +{1} USD, {2} 価格: {3} USD"

#: src/context/SyntheticsEvents/SyntheticsEventsProvider.tsx
msgid "Increased {positionText}, +{0}"
msgstr ""

#: src/pages/Exchange/Exchange.js
msgid "Increased {tokenSymbol} {longOrShortText}, +{0} USD."
msgstr "{tokenSymbol} {longOrShortText}を増やしました +{0} USD"

#: src/components/Synthetics/StatusNotification/OrderStatusNotification.tsx
msgid "Increasing"
msgstr ""

#: src/pages/OrdersOverview/OrdersOverview.js
msgid "Index"
msgstr "インデックス"

#: src/components/Exchange/NetValueTooltip.tsx
#: src/components/Exchange/PositionsList.js
#: src/components/Exchange/PositionsList.js
#: src/components/Synthetics/PositionItem/PositionItem.tsx
#: src/components/Synthetics/PositionItem/PositionItem.tsx
msgid "Initial Collateral"
msgstr "最初の担保"

#: src/components/Exchange/PositionSeller.js
msgid "Initial Collateral (Collateral excluding Borrow Fee)."
msgstr ""

#: src/components/Synthetics/PositionEditor/PositionEditor.tsx
#: src/components/Synthetics/PositionSeller/PositionSeller.tsx
msgid "Initial Collateral (Collateral excluding Borrow and Funding Fee)."
msgstr ""

#: src/components/Exchange/TradeHistory.js
#: src/components/Synthetics/TradeHistoryRow/utils.ts
msgid "Initial collateral"
msgstr "最初の担保"

#: src/components/Exchange/PositionSeller.js
msgid "Insufficient Available Liquidity to swap to {0}:"
msgstr ""

#: src/components/Glp/GlpSwap.js
msgid "Insufficient GLP balance"
msgstr "GLP残高不足"

#: src/components/Exchange/PositionSeller.js
#: src/components/Exchange/PositionSeller.js
#: src/components/Exchange/SwapBox.js
#: src/components/Exchange/SwapBox.js
#: src/components/Exchange/SwapBox.js
#: src/components/Exchange/SwapBox.js
#: src/components/Exchange/SwapBox.js
#: src/components/Exchange/SwapBox.js
#: src/components/Exchange/SwapBox.js
#: src/components/Exchange/SwapBox.js
#: src/components/Exchange/SwapBox.js
#: src/components/Exchange/SwapBox.js
msgid "Insufficient Liquidity"
msgstr ""

#: src/components/Exchange/SwapBox.js
#: src/components/Glp/GlpSwap.js
#: src/domain/synthetics/trade/utils/validation.ts
msgid "Insufficient liquidity"
msgstr "流動性不足"

#: src/components/Synthetics/TradeBox/MarketPoolSelectorRow.tsx
msgid "Insufficient liquidity in any {0}/USD market pools for your order."
msgstr ""

#: src/components/Synthetics/TradeBox/MarketPoolSelectorRow.tsx
msgid "Insufficient liquidity in {0} market pool. <0/><1>Switch to {1} market pool.</1>"
msgstr ""

#: src/domain/synthetics/trade/utils/validation.ts
msgid "Insufficient liquidity to swap collateral"
msgstr ""

#: src/domain/synthetics/trade/utils/validation.ts
msgid "Insufficient receive token liquidity"
msgstr ""

#: src/pages/Stake/StakeV2.js
msgid "Insufficient staked tokens"
msgstr "ステークされたトークンが不足しています"

#: src/components/Exchange/SwapBox.js
#: src/components/Exchange/SwapBox.js
#: src/components/Glp/GlpSwap.js
#: src/domain/synthetics/trade/utils/validation.ts
#: src/domain/synthetics/trade/utils/validation.ts
#: src/domain/synthetics/trade/utils/validation.ts
#: src/domain/synthetics/trade/utils/validation.ts
#: src/domain/synthetics/trade/utils/validation.ts
#: src/domain/synthetics/trade/utils/validation.ts
msgid "Insufficient {0} balance"
msgstr "{0} 残高の不足"

#: src/domain/synthetics/trade/utils/validation.ts
#: src/domain/synthetics/trade/utils/validation.ts
msgid "Insufficient {0} liquidity"
msgstr ""

#: src/components/Exchange/PositionSeller.js
#: src/components/Exchange/PositionSeller.js
msgid "Invalid Liquidation Price"
msgstr ""

#: src/pages/NftWallet/NftWallet.js
msgid "Invalid NFT Address"
msgstr "無効なNFTアドレス"

#: src/pages/BeginAccountTransfer/BeginAccountTransfer.js
msgid "Invalid Receiver"
msgstr "無効な受け取り人"

#: src/pages/BeginAccountTransfer/BeginAccountTransfer.js
#: src/pages/NftWallet/NftWallet.js
msgid "Invalid Receiver Address"
msgstr "無効な受け取りアドレス"

#: src/pages/CompleteAccountTransfer/CompleteAccountTransfer.js
msgid "Invalid Transfer Addresses: Please check the url."
msgstr ""

#: src/components/Synthetics/AcceptablePriceImpactEditor/AcceptablePriceImpactEditor.tsx
msgid "Invalid acceptable Price Impact value"
msgstr ""

#: src/App/App.js
msgid "Invalid execution fee buffer value"
msgstr ""

#: src/components/Exchange/PositionEditor.js
#: src/components/Exchange/PositionEditor.js
#: src/components/Exchange/PositionEditor.js
#: src/domain/synthetics/trade/utils/validation.ts
#: src/domain/synthetics/trade/utils/validation.ts
msgid "Invalid liq. price"
msgstr "無効な清算価格"

#: src/components/Exchange/ConfirmationBox.js
#: src/components/Exchange/OrderEditor.js
#: src/components/Exchange/PositionSeller.js
msgid "Invalid price, see warning"
msgstr "無効な価格につき、警告を確認してください"

#: src/App/App.js
msgid "Invalid slippage value"
msgstr "無効なスリッページ値"

#: src/pages/OrdersOverview/OrdersOverview.js
msgid "Invalid token fromToken: \"{0}\" toToken: \"{toTokenAddress}\""
msgstr "無効なトークン fromToken: \"{0}\" toToken: \"{toTokenAddress}\""

#: src/pages/OrdersOverview/OrdersOverview.js
msgid "Invalid token indexToken: \"{0}\" collateralToken: \"{1}\""
msgstr "無効なトークン indexToken: \"{0}\" collateralToken: \"{1}\""

#: src/pages/Jobs/Jobs.js
msgid "Job Openings"
msgstr ""

#: src/pages/Jobs/Jobs.js
msgid "Job openings at GMX."
msgstr "GMXの求人"

#: src/pages/Jobs/Jobs.js
msgid "Jobs"
msgstr "求人"

#: src/components/Exchange/PositionSeller.js
msgid "Keep Leverage is not possible"
msgstr ""

#: src/components/Synthetics/ConfirmationBox/ConfirmationBox.tsx
#: src/components/Synthetics/PositionSeller/PositionSeller.tsx
#: src/components/Synthetics/TradeBox/TradeBox.tsx
msgid "Keep leverage at {0}"
msgstr ""

#: src/components/Exchange/PositionSeller.js
msgid "Keep leverage at {0}x"
msgstr ""

#: src/components/Synthetics/ChartTokenSelector/ChartTokenSelector.tsx
msgid "LONG LIQ."
msgstr ""

#: src/components/NetworkDropdown/NetworkDropdown.tsx
msgid "Language"
msgstr "言語"

#: src/components/Header/AppHeaderUser.tsx
#: src/components/Header/AppHeaderUser.tsx
#: src/components/ModalViews/RedirectModal.js
#: src/pages/Home/Home.js
msgid "Launch App"
msgstr "アプリ起動"

#: src/components/Exchange/UsefulLinks.tsx
msgid "Leaderboard"
msgstr "順位表"

#: src/pages/Ecosystem/Ecosystem.js
msgid "Leaderboard for GMX traders"
msgstr "GMXトレーダー順位表"

#: src/components/Exchange/PositionEditor.js
msgid "Leave at least {0} ETH for gas"
msgstr ""

#: src/components/Exchange/SwapBox.js
#: src/components/Exchange/SwapBox.js
msgid "Leave at least {0} {1} for gas"
msgstr "ガスのため最低 {0} {1} を残しておいてください"

#: src/components/Exchange/PositionEditor.js
msgid "Leftover Collateral not enough to cover fees"
msgstr ""

#: src/components/Exchange/PositionSeller.js
msgid "Leftover collateral below 5 USD"
msgstr ""

#: src/domain/synthetics/trade/utils/validation.ts
msgid "Leftover collateral below {0} USD"
msgstr ""

#: src/components/Exchange/PositionSeller.js
msgid "Leftover position below 10 USD"
msgstr ""

#: src/components/Exchange/ConfirmationBox.js
#: src/components/Exchange/PositionEditor.js
#: src/components/Exchange/PositionSeller.js
#: src/components/Exchange/SwapBox.js
#: src/components/Exchange/SwapBox.js
#: src/components/Synthetics/ConfirmationBox/ConfirmationBox.tsx
#: src/components/Synthetics/ConfirmationBox/ConfirmationBox.tsx
#: src/components/Synthetics/PositionEditor/PositionEditor.tsx
#: src/components/Synthetics/PositionSeller/PositionSeller.tsx
#: src/components/Synthetics/TradeBox/TradeBox.tsx
#: src/components/Synthetics/TradeBox/TradeBox.tsx
#: src/components/Synthetics/TradeBox/TradeBox.tsx
msgid "Leverage"
msgstr "レバレッジ"

#: src/pages/Ecosystem/Ecosystem.js
msgid "Leverage Trading Terminal"
msgstr ""

#: src/components/Exchange/SwapBox.js
msgid "Leverage disabled, pending {0} upgrade"
msgstr "{0}の更新が未完了のためレバレッジが無効化されています"

#: src/components/Synthetics/TradeBox/TradeBox.tsx
msgid "Leverage slider"
msgstr ""

#: src/components/Exchange/OrdersList.js
#: src/components/Exchange/OrdersList.js
#: src/components/Exchange/SwapBox.js
#: src/components/Synthetics/OrderEditor/OrderEditor.tsx
#: src/components/Synthetics/OrderItem/OrderItem.tsx
#: src/components/Synthetics/OrderItem/OrderItem.tsx
#: src/components/Synthetics/PositionItem/PositionItem.tsx
#: src/components/Synthetics/TradeBox/TradeBox.tsx
#: src/components/Synthetics/TradeHistoryRow/utils.ts
#: src/domain/synthetics/orders/utils.ts
msgid "Limit"
msgstr "指値"

#: src/domain/synthetics/orders/utils.ts
msgid "Limit Decrease"
msgstr ""

#: src/domain/synthetics/orders/utils.ts
msgid "Limit Increase"
msgstr ""

#: src/components/Synthetics/ConfirmationBox/ConfirmationBox.tsx
msgid "Limit Order Price to guarantee Min. Receive amount is updated in real time in the Orders tab after the order has been created."
msgstr ""

#: src/components/Synthetics/ConfirmationBox/ConfirmationBox.tsx
msgid "Limit Order Price will vary based on Fees and Price Impact to guarantee the Min. Receive amount."
msgstr ""

#: src/components/Exchange/ConfirmationBox.js
#: src/components/Exchange/ConfirmationBox.js
#: src/components/Synthetics/ConfirmationBox/ConfirmationBox.tsx
#: src/components/Synthetics/ConfirmationBox/ConfirmationBox.tsx
#: src/domain/synthetics/orders/utils.ts
msgid "Limit Price"
msgstr "指値"

#: src/components/Synthetics/StatusNotification/OrderStatusNotification.tsx
#: src/domain/synthetics/orders/utils.ts
msgid "Limit Swap"
msgstr ""

#: src/components/Exchange/SwapBox.js
msgid "Limit order creation failed."
msgstr "指値注文が作成できませんでした。"

#: src/components/Synthetics/StatusNotification/OrderStatusNotification.tsx
msgid "Limit order for"
msgstr ""

#: src/components/Exchange/SwapBox.js
msgid "Limit order submitted!"
msgstr "指値注文提出済!"

#: src/pages/Ecosystem/Ecosystem.js
#: src/pages/Ecosystem/Ecosystem.js
#: src/pages/Ecosystem/Ecosystem.js
#: src/pages/Ecosystem/Ecosystem.js
#: src/pages/Ecosystem/Ecosystem.js
msgid "Link"
msgstr "リンク"

#: src/components/Exchange/PositionShare.tsx
msgid "Link copied to clipboard."
msgstr "リンクがクリップボードにコピーされました"

#: src/components/Exchange/ConfirmationBox.js
#: src/components/Exchange/OrderEditor.js
#: src/components/Exchange/PositionEditor.js
#: src/components/Exchange/PositionSeller.js
#: src/components/Exchange/PositionsList.js
#: src/components/Exchange/PositionsList.js
#: src/components/Exchange/SwapBox.js
#: src/components/Synthetics/ConfirmationBox/ConfirmationBox.tsx
#: src/components/Synthetics/ConfirmationBox/ConfirmationBox.tsx
#: src/components/Synthetics/OrderEditor/OrderEditor.tsx
#: src/components/Synthetics/PositionEditor/PositionEditor.tsx
#: src/components/Synthetics/PositionItem/PositionItem.tsx
#: src/components/Synthetics/PositionList/PositionList.tsx
#: src/components/Synthetics/PositionSeller/PositionSeller.tsx
#: src/components/Synthetics/TradeBox/TradeBox.tsx
#: src/components/Synthetics/TradeBox/TradeBox.tsx
msgid "Liq. Price"
msgstr "清算価格"

#: src/components/Exchange/ExchangeTVChart.js
msgid "Liq. {0} {longOrShortText}"
msgstr ""

#: src/components/Synthetics/TVChart/TVChart.tsx
msgid "Liq. {longOrShortText} {tokenSymbol}"
msgstr ""

#: src/components/Exchange/TradeHistory.js
#: src/context/SyntheticsEvents/SyntheticsEventsProvider.tsx
msgid "Liquidated"
msgstr "清算済"

#: src/components/Exchange/TradeHistory.js
msgid ""
"Liquidated {0} {longOrShortText},\n"
"-{1} USD,\n"
"{2} Price: {3} USD"
msgstr ""

#: src/components/Exchange/TradeHistory.js
msgid "Liquidation Fee"
msgstr ""

#: src/components/Exchange/PositionEditor.js
msgid "Liquidation price would cross mark price."
msgstr ""

#: src/pages/Stake/StakeV2.js
msgid "Liquidity and trading incentives program is live on Arbitrum. <0>Read more</0>."
msgstr ""

#: src/components/Exchange/SwapBox.js
#: src/components/Exchange/SwapBox.js
msgid "Liquidity data not loaded"
msgstr "流動性データがロードされていません"

#: src/pages/Stake/StakeV2.js
#~ msgid "Liquidity incentives program is live. <0>Read more</0>."
#~ msgstr ""

#: src/components/Exchange/PositionsList.js
#: src/components/Exchange/PositionsList.js
#: src/components/Synthetics/Claims/Claims.tsx
#: src/components/Synthetics/GmSwap/GmConfirmationBox/GmConfirmationBox.tsx
#: src/components/Synthetics/OrderEditor/OrderEditor.tsx
#: src/components/Synthetics/OrderEditor/OrderEditor.tsx
#: src/components/Synthetics/OrderList/OrderList.tsx
#: src/components/Synthetics/OrderList/OrderList.tsx
#: src/components/Synthetics/PositionList/PositionList.tsx
#: src/components/Synthetics/PositionList/PositionList.tsx
#: src/components/Synthetics/TradeHistory/TradeHistory.tsx
#: src/domain/synthetics/trade/utils/validation.ts
#: src/domain/synthetics/trade/utils/validation.ts
msgid "Loading..."
msgstr "ロード中"

#: src/components/Exchange/ConfirmationBox.js
#: src/components/Exchange/ConfirmationBox.js
#: src/components/Exchange/ConfirmationBox.js
#: src/components/Exchange/ConfirmationBox.js
#: src/components/Exchange/ConfirmationBox.js
#: src/components/Exchange/ExchangeTVChart.js
#: src/components/Exchange/ExchangeTVChart.js
#: src/components/Exchange/OrdersList.js
#: src/components/Exchange/PositionEditor.js
#: src/components/Exchange/PositionSeller.js
#: src/components/Exchange/PositionsList.js
#: src/components/Exchange/PositionsList.js
#: src/components/Exchange/PositionsList.js
#: src/components/Exchange/SwapBox.js
#: src/components/Exchange/SwapBox.js
#: src/components/Exchange/SwapBox.js
#: src/components/Exchange/SwapBox.js
#: src/components/Exchange/SwapBox.js
#: src/components/Exchange/TradeHistory.js
#: src/components/Exchange/TradeHistory.js
#: src/components/Exchange/TradeHistory.js
#: src/components/Synthetics/ClaimHistoryRow/ClaimHistoryRow.tsx
#: src/components/Synthetics/ClaimHistoryRow/ClaimHistoryRow.tsx
#: src/components/Synthetics/ClaimHistoryRow/ClaimHistoryRow.tsx
#: src/components/Synthetics/ConfirmationBox/ConfirmationBox.tsx
#: src/components/Synthetics/ConfirmationBox/ConfirmationBox.tsx
#: src/components/Synthetics/ConfirmationBox/ConfirmationBox.tsx
#: src/components/Synthetics/ConfirmationBox/ConfirmationBox.tsx
#: src/components/Synthetics/ConfirmationBox/ConfirmationBox.tsx
#: src/components/Synthetics/MarketCard/MarketCard.tsx
#: src/components/Synthetics/OrderItem/OrderItem.tsx
#: src/components/Synthetics/PositionEditor/PositionEditor.tsx
#: src/components/Synthetics/PositionItem/PositionItem.tsx
#: src/components/Synthetics/PositionItem/PositionItem.tsx
#: src/components/Synthetics/PositionSeller/PositionSeller.tsx
#: src/components/Synthetics/SettleAccruedFundingFeeModal/SettleAccruedFundingFeeRow.tsx
#: src/components/Synthetics/StatusNotification/FeesSettlementStatusNotification.tsx
#: src/components/Synthetics/StatusNotification/OrderStatusNotification.tsx
#: src/components/Synthetics/TVChart/TVChart.tsx
#: src/components/Synthetics/TVChart/TVChart.tsx
#: src/components/Synthetics/TVChart/TVChart.tsx
#: src/components/Synthetics/TradeBox/TradeBox.tsx
#: src/components/Synthetics/TradeHistoryRow/utils.ts
#: src/context/SyntheticsEvents/SyntheticsEventsProvider.tsx
#: src/context/SyntheticsEvents/SyntheticsEventsProvider.tsx
#: src/domain/synthetics/orders/utils.ts
#: src/domain/synthetics/orders/utils.ts
#: src/pages/Actions/Actions.js
#: src/pages/Actions/Actions.js
#: src/pages/Exchange/Exchange.js
#: src/pages/Exchange/Exchange.js
#: src/pages/Exchange/Exchange.js
#: src/pages/Exchange/Exchange.js
#: src/pages/OrdersOverview/OrdersOverview.js
msgid "Long"
msgstr "ロング"

#: src/components/Synthetics/MarketStats/MarketStats.tsx
msgid "Long Collateral"
msgstr ""

#: src/components/Synthetics/MarketsList/MarketsList.tsx
msgid "Long Funding Payments"
msgstr ""

#: src/components/Synthetics/MarketsList/MarketsList.tsx
msgid "Long Funding Rewards"
msgstr ""

#: src/components/Exchange/ChartTokenSelector.tsx
msgid "Long Liquidity"
msgstr ""

#: src/components/Synthetics/MarketCard/MarketCard.tsx
msgid "Long Open Interest"
msgstr ""

#: src/pages/Dashboard/DashboardV2.js
msgid "Long Positions"
msgstr "ロングポジション"

#: src/components/Synthetics/MarketCard/MarketCard.tsx
msgid "Long positions {0} a Funding Fee of <0>{1}{2}%</0> per hour."
msgstr ""

#: src/components/Exchange/SwapBox.js
msgid "Long {0}"
msgstr "ロング {0}"

#: src/components/Exchange/ConfirmationBox.js
msgid "Longing..."
msgstr "ロング中..."

#: src/components/Referrals/AddAffiliateCode.js
msgid "Looks like you don't have a referral code to share. <0/> Create one now and start earning rebates!"
msgstr "シェアできる紹介コードがないようです。<0/> コードをいま作成して紹介報酬を稼ぎましょう!"

#: src/pages/Actions/Actions.js
msgid "Loss"
msgstr "損失"

#: src/components/Synthetics/ClaimModal/ClaimModal.tsx
#: src/components/Synthetics/GmList/GmList.tsx
msgid "MARKET"
msgstr ""

#: src/components/BuyInputSection/BuyInputSection.tsx
#: src/components/InputSection/InputSection.js
#: src/pages/ClaimEsGmx/ClaimEsGmx.js
msgid "MAX"
msgstr "最大"

#: src/components/Exchange/OrderEditor.js
#: src/components/Exchange/PositionSeller.js
#: src/components/Exchange/SwapBox.js
#: src/components/Synthetics/OrderEditor/OrderEditor.tsx
#: src/components/Synthetics/PositionSeller/PositionSeller.tsx
#: src/components/Synthetics/TradeBox/TradeBox.tsx
#: src/components/Synthetics/TradeBox/TradeBox.tsx
msgid "Mark"
msgstr ""

#: src/components/Exchange/ConfirmationBox.js
#: src/components/Exchange/ConfirmationBox.js
#: src/components/Exchange/OrderEditor.js
#: src/components/Exchange/OrdersList.js
#: src/components/Exchange/OrdersList.js
#: src/components/Exchange/OrdersList.js
#: src/components/Exchange/PositionEditor.js
#: src/components/Exchange/PositionSeller.js
#: src/components/Exchange/PositionsList.js
#: src/components/Exchange/PositionsList.js
#: src/components/Synthetics/ConfirmationBox/ConfirmationBox.tsx
#: src/components/Synthetics/ConfirmationBox/ConfirmationBox.tsx
#: src/components/Synthetics/ConfirmationBox/ConfirmationBox.tsx
#: src/components/Synthetics/OrderItem/OrderItem.tsx
#: src/components/Synthetics/OrderList/OrderList.tsx
#: src/components/Synthetics/PositionEditor/PositionEditor.tsx
#: src/components/Synthetics/PositionItem/PositionItem.tsx
#: src/components/Synthetics/PositionList/PositionList.tsx
#: src/components/Synthetics/PositionSeller/PositionSeller.tsx
#: src/components/Synthetics/TradeHistoryRow/utils.ts
#: src/components/Synthetics/TradeHistoryRow/utils.ts
#: src/pages/OrdersOverview/OrdersOverview.js
msgid "Mark Price"
msgstr "マーク価格"

#: src/components/Exchange/PositionSeller.js
#: src/components/Exchange/SwapBox.js
#: src/components/Referrals/ClaimAffiliatesModal/ClaimAffiliatesModal.tsx
#: src/components/Synthetics/MarketCard/MarketCard.tsx
#: src/components/Synthetics/MarketStats/MarketStats.tsx
#: src/components/Synthetics/OrderItem/OrderItem.tsx
#: src/components/Synthetics/PositionItem/PositionItem.tsx
#: src/components/Synthetics/PositionItem/PositionItem.tsx
#: src/components/Synthetics/PositionSeller/PositionSeller.tsx
#: src/components/Synthetics/TradeBox/TradeBox.tsx
#: src/components/Synthetics/TradeBox/TradeBox.tsx
#: src/components/Synthetics/TradeBox/TradeBox.tsx
#: src/components/Synthetics/TradeHistoryRow/utils.ts
#: src/components/Synthetics/TradeHistoryRow/utils.ts
msgid "Market"
msgstr "マーケット"

#: src/pages/Dashboard/DashboardV2.js
#: src/pages/Dashboard/DashboardV2.js
msgid "Market Cap"
msgstr "時価総額"

#: src/domain/synthetics/orders/utils.ts
msgid "Market Decrease"
msgstr ""

#: src/domain/synthetics/orders/utils.ts
msgid "Market Increase"
msgstr ""

#: src/domain/synthetics/orders/utils.ts
msgid "Market Swap"
msgstr ""

#: src/components/Exchange/PositionEditor.js
#: src/components/Exchange/PositionSeller.js
#: src/components/Synthetics/PositionEditor/PositionEditor.tsx
#: src/components/Synthetics/PositionSeller/PositionSeller.tsx
#: src/pages/Stake/StakeV2.js
#: src/pages/Stake/StakeV2.js
#: src/pages/Stake/StakeV2.js
msgid "Max"
msgstr ""

#: src/components/Synthetics/TradeFeesRow/TradeFeesRow.tsx
msgid "Max Bonus Rebate"
msgstr ""

#: src/pages/Stake/StakeV2.js
msgid "Max Capacity"
msgstr "最大キャパシティ"

#: src/components/Glp/GlpSwap.js
msgid "Max Capacity for {0} Reached"
msgstr "{0}の最大キャパシティに到達しています"

#: src/components/Synthetics/GmSwap/GmFees/GmFees.tsx
#: src/components/Synthetics/OrderEditor/OrderEditor.tsx
#: src/components/Synthetics/TradeFeesRow/TradeFeesRow.tsx
msgid "Max Execution Fee"
msgstr ""

#: src/App/App.js
msgid "Max Execution Fee Buffer"
msgstr ""

#: src/App/App.js
msgid "Max Execution Fee buffer below {0}% may result in failed orders."
msgstr ""

#: src/components/Exchange/ChartTokenSelector.tsx
msgid "Max In"
msgstr ""

#: src/components/Exchange/PositionSeller.js
msgid "Max Leverage without PnL: 100x"
msgstr ""

#: src/components/Exchange/ChartTokenSelector.tsx
msgid "Max Out"
msgstr ""

#: src/components/Glp/GlpSwap.js
msgid "Max Pool Capacity"
msgstr "最大プールキャパシティ"

#: src/components/Synthetics/AcceptablePriceImpactEditor/AcceptablePriceImpactEditor.tsx
msgid "Max acceptable Price Impact precision is 0.01%"
msgstr ""

#: src/components/Migration/Migration.js
#: src/pages/Stake/StakeV1.js
#: src/pages/Stake/StakeV1.js
#: src/pages/Stake/StakeV2.js
#: src/pages/Stake/StakeV2.js
#: src/pages/Stake/StakeV2.js
msgid "Max amount exceeded"
msgstr "最大値超過"

#: src/components/Exchange/PositionSeller.js
#: src/domain/synthetics/trade/utils/validation.ts
msgid "Max close amount exceeded"
msgstr ""

#: src/App/App.js
msgid "Max execution fee buffer precision is 0.01%"
msgstr ""

#: src/components/Exchange/TradeHistory.js
msgid "Max leverage of 100x was exceeded, the remaining collateral after deducting losses and fees have been sent back to your account:"
msgstr "最大レバレッジ100倍を超過し、損失と手数料を差し引き後に残った担保はアカウントに返送されました:"

#: src/components/Exchange/PositionEditor.js
msgid "Max leverage without PnL: {0}x"
msgstr ""

#: src/components/Exchange/PositionEditor.js
#: src/components/Exchange/PositionSeller.js
#: src/components/Exchange/SwapBox.js
#: src/domain/synthetics/trade/utils/validation.ts
#: src/domain/synthetics/trade/utils/validation.ts
#: src/domain/synthetics/trade/utils/validation.ts
msgid "Max leverage: {0}x"
msgstr ""

#: src/components/Glp/GlpSwap.js
msgid "Max pool capacity reached for {0}. Please mint GLP using another token"
msgstr "{0}の最大プールキャパシティ到達。別のトークンを使用してGLPをミントしてください"

#: src/components/Glp/GlpSwap.js
msgid "Max pool capacity reached for {0}<0/><1/>Please mint GLP using another token"
msgstr "{0}の最大プールキャパシティ到達<0/><1/>別のトークンを使用してGLPをミントしてください"

#: src/App/App.js
msgid "Max slippage precision is 0.01%"
msgstr "スリッページの最大精度は0.01%です"

#: src/components/Synthetics/MarketStats/MarketStats.tsx
#: src/components/Synthetics/MarketStats/MarketStats.tsx
#: src/components/Synthetics/MarketStats/MarketStats.tsx
#: src/components/Synthetics/MarketStats/MarketStats.tsx
msgid "Max {0}"
msgstr ""

#: src/pages/Dashboard/DashboardV2.js
#: src/pages/Dashboard/DashboardV2.js
msgid "Max {0} Capacity"
msgstr "{0}の最大キャパシティ"

#: src/domain/synthetics/trade/utils/validation.ts
#: src/domain/synthetics/trade/utils/validation.ts
msgid "Max {0} amount exceeded"
msgstr ""

#: src/components/Exchange/PositionSeller.js
#: src/components/Exchange/SwapBox.js
msgid "Max {0} in"
msgstr "最大 {0} in"

#: src/components/Exchange/SwapBox.js
msgid "Max {0} long capacity"
msgstr "{0}の最大ロングキャパシティ"

#: src/components/Exchange/SwapBox.js
#: src/domain/synthetics/trade/utils/validation.ts
msgid "Max {0} long exceeded"
msgstr "{0}の最大ロング値を超過しています"

#: src/components/Exchange/PositionSeller.js
#: src/components/Exchange/SwapBox.js
#: src/components/Synthetics/SwapCard/SwapCard.tsx
msgid "Max {0} out"
msgstr "最大 {0} out"

#: src/components/Exchange/SwapBox.js
msgid "Max {0} short capacity"
msgstr "{0}の最大ショートキャパシティ"

#: src/components/Exchange/SwapBox.js
#: src/domain/synthetics/trade/utils/validation.ts
msgid "Max {0} short exceeded"
msgstr "{0}の最大ショート値を超過しています"

#: src/components/TokenCard/TokenCard.js
msgid "Max. Arbitrum APR:"
msgstr ""

#: src/components/TokenCard/TokenCard.js
msgid "Max. Avalanche APR: {0}"
msgstr ""

#: src/components/Stake/GMXAprTooltip.tsx
msgid "Max. {nativeTokenSymbol} APR with 200% Boost for this week: {0}%."
msgstr ""

#: src/components/Migration/Migration.js
#: src/pages/Stake/StakeV1.js
#: src/pages/Stake/StakeV1.js
msgid "Max: {0}"
msgstr "最大: {0}"

#: src/components/Footer/constants.ts
#: src/components/Footer/constants.ts
msgid "Media Kit"
msgstr "メディアキット"

#: src/components/Migration/Migration.js
#: src/components/Migration/Migration.js
#: src/pages/Stake/StakeV1.js
#: src/pages/Stake/StakeV1.js
#: src/pages/Stake/StakeV1.js
msgid "Migrate"
msgstr "移行"

#: src/components/Migration/Migration.js
msgid "Migrated"
msgstr "移行済"

#: src/components/Migration/Migration.js
msgid "Migrating..."
msgstr "移行中..."

#: src/components/Migration/Migration.js
msgid "Migration Price"
msgstr "移行価格"

#: src/components/Migration/Migration.js
msgid "Migration failed"
msgstr "移行できませんでした"

#: src/components/Migration/Migration.js
msgid "Migration submitted! <0>View status.</0>"
msgstr "移行申し込み済! <0>状況を確認する</0>"

#: src/domain/synthetics/trade/utils/validation.ts
msgid "Min collateral: {0}"
msgstr ""

#: src/domain/synthetics/trade/utils/validation.ts
msgid "Min collateral: {0} USD"
msgstr ""

#: src/components/Exchange/PositionEditor.js
#: src/components/Exchange/PositionSeller.js
#: src/components/Exchange/SwapBox.js
msgid "Min leverage: 1.1x"
msgstr "最小レバレッジ: 1.1倍"

#: src/components/Exchange/SwapBox.js
msgid "Min order: 10 USD"
msgstr "最小注文金額: 10 USD"

#: src/domain/synthetics/trade/utils/validation.ts
msgid "Min order: {0}"
msgstr ""

#: src/components/Exchange/TradeHistory.js
#: src/components/Synthetics/TradeHistoryRow/utils.ts
msgid "Min required collateral"
msgstr "最低必要担保額"

#: src/components/Exchange/PositionEditor.js
msgid "Min residual collateral: 10 USD"
msgstr ""

#: src/components/Exchange/ConfirmationBox.js
#: src/components/Synthetics/ConfirmationBox/ConfirmationBox.tsx
#: src/components/Synthetics/OrderEditor/OrderEditor.tsx
msgid "Min. Receive"
msgstr "最低受け取り額"

#: src/components/Exchange/OrderEditor.js
msgid "Minimum received"
msgstr "最低受け取り済"

#: src/components/Exchange/SwapBox.js
#: src/components/Synthetics/MarketStats/MarketStats.tsx
#: src/pages/Dashboard/DashboardV2.js
msgid "More Info"
msgstr "詳細情報"

#: src/components/NetworkDropdown/NetworkDropdown.tsx
msgid "More Options"
msgstr "別の選択肢"

#: src/pages/Stake/StakeV2.js
msgid "Multiplier Points"
msgstr "マルチプライヤーポイント"

#: src/pages/Stake/StakeV2.js
msgid "Multiplier Points APR"
msgstr "マルチプライヤーポイントのAPR(実質年利)"

#: src/pages/NftWallet/NftWallet.js
msgid "NFT Address"
msgstr "NFTアドレス"

#: src/pages/NftWallet/NftWallet.js
msgid "NFT ID"
msgstr "NFT ID"

#: src/pages/NftWallet/NftWallet.js
msgid "NFT Wallet"
msgstr "NFTウォレット"

#: src/components/Synthetics/PositionItem/PositionItem.tsx
msgid "Negative Funding Fees are settled against the collateral automatically and will influence the liquidation price. Positive Funding Fees can be claimed under Claimable Funding after realizing any action on the position."
msgstr ""

#: src/components/Exchange/PositionSeller.js
msgid "Neither Collateral nor realized PnL is enough to cover pending Fees. Please close a larger position amount."
msgstr ""

#: src/components/Exchange/PositionsList.js
#: src/components/Exchange/PositionsList.js
#: src/components/Synthetics/PositionItem/PositionItem.tsx
#: src/components/Synthetics/PositionList/PositionList.tsx
msgid "Net Value"
msgstr "ネット価値"

#: src/components/Exchange/NetValueTooltip.tsx
msgid "Net Value: Initial Collateral + PnL - Borrow Fee - Close Fee"
msgstr ""

#: src/components/Synthetics/PositionItem/PositionItem.tsx
msgid "Net Value: Initial Collateral + PnL - Borrow Fee - Negative Funding Fee - Close Fee"
msgstr ""

#: src/components/Synthetics/PositionItem/PositionItem.tsx
msgid "Net Value: Initial Collateral + PnL - Borrow Fee - Negative Funding Fee - Close Fee - UI Fee"
msgstr ""

#: src/components/NetworkDropdown/NetworkDropdown.tsx
#: src/components/NetworkDropdown/NetworkDropdown.tsx
msgid "Networks"
msgstr "ネットワーク"

#: src/components/NetworkDropdown/NetworkDropdown.tsx
msgid "Networks and Settings"
msgstr "ネットワークと設定"

#: src/components/Exchange/TradeHistory.js
#: src/components/Synthetics/Claims/Claims.tsx
#: src/components/Synthetics/TradeHistory/TradeHistory.tsx
msgid "Next"
msgstr "次へ"

#: src/pages/Actions/Actions.js
msgid "No PnLs found"
msgstr "損益が見つかりません"

#: src/components/Synthetics/Claims/Claims.tsx
msgid "No claims yet"
msgstr ""

#: src/pages/ClaimEsGmx/ClaimEsGmx.js
msgid "No esGMX to claim"
msgstr "請求できるesGMXはありません"

#: src/components/Synthetics/UserIncentiveDistributionList/UserIncentiveDistributionList.tsx
msgid "No incentives distribution history yet."
msgstr ""

#: src/components/Exchange/OrdersList.js
#: src/components/Exchange/OrdersList.js
#: src/components/Synthetics/OrderList/OrderList.tsx
#: src/components/Synthetics/OrderList/OrderList.tsx
msgid "No open orders"
msgstr "オープンの注文はありません"

#: src/lib/legacy.ts
msgid "No open position, order cannot be executed unless a position is opened"
msgstr "オープンのポジションはありません。オープンのポジションがない場合、注文は執行できません"

#: src/components/Exchange/PositionsList.js
#: src/components/Exchange/PositionsList.js
#: src/components/Synthetics/PositionList/PositionList.tsx
#: src/components/Synthetics/PositionList/PositionList.tsx
msgid "No open positions"
msgstr "オープンのポジションはありません"

#: src/pages/Jobs/Jobs.js
msgid "No open positions at GMX currently"
msgstr "現在GMXにオープンのポジションはありません"

#: src/pages/OrdersOverview/OrdersOverview.js
msgid "No position"
msgstr "ポジションなし"

#: src/components/Referrals/AffiliatesStats.tsx
#: src/components/Referrals/TradersStats.tsx
msgid "No rebates distribution history yet."
msgstr "紹介報酬支払い履歴はありません。"

#: src/pages/Stake/StakeV1.js
msgid "No rewards to claim yet"
msgstr "請求できる報酬はありません"

#: src/components/Exchange/TradeHistory.js
#: src/components/Synthetics/TradeHistory/TradeHistory.tsx
msgid "No trades yet"
msgstr "トレード履歴はありません"

#: src/components/Synthetics/TradeHistoryRow/utils.ts
msgid "Not enough Available Liquidity to fill the Order. The Order will get filled when the condition is met and there is enough Available Liquidity."
msgstr ""

#: src/components/Synthetics/TradeHistoryRow/utils.ts
msgid "Not enough Available Swap Liquidity to fill the Order. The Order will get filled when the condition is met and there is enough Available Swap Liquidity."
msgstr ""

#: src/components/Exchange/OrdersToa.js
msgid "Note that orders are not guaranteed to be executed.<0/><1/>This can occur in a few situations including but not exclusive to:"
msgstr "注文が必ず執行される保証がないことに注意してください。<0/><1/>これは例えば以下のような状況で起こりえます:"

#: src/components/Referrals/referralsHelper.js
msgid "Only letters, numbers and underscores are allowed."
msgstr "英数字とアンダースコア記号のみ使用できます。"

#: src/components/Exchange/FeesTooltip.tsx
#: src/components/Exchange/NetValueTooltip.tsx
#: src/components/Synthetics/TradeFeesRow/TradeFeesRow.tsx
msgid "Open Fee"
msgstr ""

#: src/pages/Dashboard/DashboardV2.js
#: src/pages/Home/Home.js
msgid "Open Interest"
msgstr "建玉"

#: src/components/Synthetics/MarketCard/MarketCard.tsx
msgid "Open Interest Balance"
msgstr ""

#: src/components/Exchange/SwapBox.js
msgid "Open a position"
msgstr "ポジションを開く"

#: src/pages/Dashboard/AssetDropdown.tsx
msgid "Open in Coingecko"
msgstr "Coingeckoで見る"

#: src/pages/Dashboard/AssetDropdown.tsx
msgid "Open in Explorer"
msgstr "Explorerで見る"

#: src/pages/Home/Home.js
msgid "Open positions through a simple swap interface. Conveniently swap from any supported asset into the position of your choice."
msgstr "シンプルなスワップインターフェースでポジションを開けます。サポート対象のどの資産も好みの資産に簡単に交換可能。"

#: src/pages/PositionsOverview/PositionsOverview.js
msgid "Open positions: {0}<0/>Under risk: {1}"
msgstr "オープンのポジション: {0}<0/>リスクあり: {1}"

#: src/pages/Ecosystem/Ecosystem.js
msgid "Open trades ranking and stats"
msgstr ""

#: src/components/Exchange/ExchangeTVChart.js
msgid "Open {0} {longOrShortText}"
msgstr ""

#: src/components/Synthetics/TVChart/TVChart.tsx
msgid "Open {longOrShortText} {tokenSymbol}"
msgstr ""

#: src/components/Exchange/PositionsList.js
#: src/components/Synthetics/PositionItem/PositionItem.tsx
#: src/components/Synthetics/PositionItem/PositionItem.tsx
msgid "Opening..."
msgstr "オープン中..."

#: src/components/Exchange/OrdersList.js
#: src/components/Synthetics/OrderList/OrderList.tsx
#: src/pages/OrdersOverview/OrdersOverview.js
msgid "Order"
msgstr "注文"

#: src/domain/synthetics/orders/utils.ts
msgid "Order Trigger Price is beyond position's Liquidation Price."
msgstr ""

#: src/components/Synthetics/OrderItem/OrderItem.tsx
msgid "Order Type"
msgstr ""

#: src/components/Exchange/ConfirmationBox.js
#: src/components/Synthetics/StatusNotification/OrderStatusNotification.tsx
msgid "Order cancelled"
msgstr "注文はキャンセルされました"

#: src/domain/legacy.ts
msgid "Order cancelled."
msgstr "注文はキャンセルされました。"

#: src/lib/legacy.ts
msgid "Order cannot be executed as it would reduce the position's leverage below 1"
msgstr "レバレッジ倍率が1倍以下になるため注文を執行できません"

#: src/lib/legacy.ts
msgid "Order cannot be executed as the remaining position would be smaller than $5.00"
msgstr "ポジション金額が$5未満になるため注文を執行できません"

#: src/components/Exchange/PositionSeller.js
msgid "Order created!"
msgstr ""

#: src/components/Exchange/PositionSeller.js
msgid "Order creation failed."
msgstr ""

#: src/domain/synthetics/orders/createDecreaseOrderTxn.ts
#: src/domain/synthetics/orders/createIncreaseOrderTxn.ts
#: src/domain/synthetics/orders/createSwapOrderTxn.ts
msgid "Order error."
msgstr ""

#: src/components/Synthetics/StatusNotification/OrderStatusNotification.tsx
msgid "Order executed"
msgstr ""

#: src/components/Synthetics/StatusNotification/OrderStatusNotification.tsx
msgid "Order request sent"
msgstr ""

#: src/pages/OrdersOverview/OrdersOverview.js
msgid "Order size exceeds position"
msgstr "注文のサイズがポジションを超えています"

#: src/pages/OrdersOverview/OrdersOverview.js
msgid "Order size is 0"
msgstr "注文サイズがゼロです"

#: src/components/Exchange/PositionsList.js
#: src/lib/legacy.ts
msgid "Order size is bigger than position, will only be executable if position increases"
msgstr "注文サイズがポジションより大きいため、ポジションが拡大した場合にだけ執行可能です"

#: src/components/Exchange/PositionSeller.js
msgid "Order submitted!"
msgstr ""

#: src/components/Synthetics/TradeHistoryRow/utils.ts
msgid "Order trigger price"
msgstr ""

#: src/components/Exchange/OrderEditor.js
msgid "Order update failed."
msgstr "注文更新に失敗しました。"

#: src/components/Exchange/OrderEditor.js
msgid "Order update submitted!"
msgstr "注文更新の申し込み済!"

#: src/components/Exchange/OrderEditor.js
msgid "Order updated!"
msgstr "注文更新完了!"

#: src/components/Exchange/PositionsList.js
#: src/components/Synthetics/PositionItem/PositionItem.tsx
#: src/pages/Actions/Actions.js
#: src/pages/Exchange/Exchange.js
#: src/pages/SyntheticsActions/SyntheticsActions.tsx
#: src/pages/SyntheticsPage/SyntheticsPage.tsx
#: src/pages/SyntheticsPage/SyntheticsPage.tsx
msgid "Orders"
msgstr "注文"

#: src/components/Exchange/PositionsList.js
#: src/pages/Exchange/Exchange.js
msgid "Orders ({0})"
msgstr "注文 ({0})"

#: src/pages/Exchange/Exchange.js
msgid "Orders cancelled."
msgstr "注文がキャンセルされました。"

#: src/components/Synthetics/PositionItem/PositionItem.tsx
msgid "Orders <0>({0})</0>"
msgstr ""

#: src/pages/Ecosystem/Ecosystem.js
msgid "Overall protocol analytics"
msgstr ""

#: src/pages/Dashboard/DashboardV2.js
msgid "Overview"
msgstr "概要"

#: src/pages/Dashboard/DashboardV2.js
msgid "POOL"
msgstr "プール"

#: src/components/Synthetics/MarketsList/MarketsList.tsx
msgid "POOLS"
msgstr ""

#: src/components/Synthetics/SettleAccruedFundingFeeModal/SettleAccruedFundingFeeModal.tsx
msgid "POSITION"
msgstr ""

#: src/components/Glp/GlpSwap.js
#: src/components/Synthetics/GmList/GmList.tsx
#: src/components/Synthetics/MarketsList/MarketsList.tsx
#: src/pages/Dashboard/DashboardV2.js
msgid "PRICE"
msgstr "価格"

#: src/pages/PageNotFound/PageNotFound.js
#: src/pages/PageNotFound/PageNotFound.js
msgid "Page not found"
msgstr "ページが見つかりません"

#: src/components/Exchange/PositionSeller.js
#: src/components/Exchange/SwapBox.js
#: src/domain/synthetics/trade/utils/validation.ts
msgid "Page outdated, please refresh"
msgstr "ページの内容が期限切れです。更新してください。"

#: src/components/Synthetics/GmSwap/GmSwapBox/GmSwapBox.tsx
msgid "Pair"
msgstr ""

#: src/components/Exchange/TradeHistory.js
msgid "Partial Liquidation"
msgstr "部分的清算"

#: src/components/Exchange/TradeHistory.js
msgid "Partially Liquidated"
msgstr "部分的清算済"

#: src/pages/Ecosystem/Ecosystem.js
msgid "Partnerships and Integrations"
msgstr "パートナーシップと統合"

#: src/components/Exchange/ConfirmationBox.js
#: src/components/Exchange/ConfirmationBox.js
#: src/components/Exchange/SwapBox.js
#: src/components/Exchange/SwapBox.js
#: src/components/Glp/GlpSwap.js
#: src/components/Glp/GlpSwap.js
#: src/components/Synthetics/ConfirmationBox/ConfirmationBox.tsx
#: src/components/Synthetics/ConfirmationBox/ConfirmationBox.tsx
#: src/components/Synthetics/GmSwap/GmConfirmationBox/GmConfirmationBox.tsx
#: src/components/Synthetics/GmSwap/GmConfirmationBox/GmConfirmationBox.tsx
#: src/components/Synthetics/GmSwap/GmSwapBox/GmSwapBox.tsx
#: src/components/Synthetics/GmSwap/GmSwapBox/GmSwapBox.tsx
#: src/components/Synthetics/GmSwap/GmSwapBox/GmSwapBox.tsx
#: src/components/Synthetics/GmSwap/GmSwapBox/GmSwapBox.tsx
#: src/components/Synthetics/TradeBox/TradeBox.tsx
#: src/components/Synthetics/TradeBox/TradeBox.tsx
msgid "Pay"
msgstr "支払い"

#: src/components/Exchange/ConfirmationBox.js
#: src/components/Synthetics/ConfirmationBox/ConfirmationBox.tsx
msgid "Pay Amount"
msgstr "支払い額"

#: src/components/Synthetics/ConfirmationBox/ConfirmationBox.tsx
#: src/components/Synthetics/PositionEditor/PositionEditor.tsx
msgid "Pending {0} approval"
msgstr ""

#: src/pages/Dashboard/DashboardV2.js
msgid "Platform, GLP and GM tokens."
msgstr ""

#: src/components/Referrals/JoinReferralCode.js
msgid "Please input a referral code to benefit from fee discounts."
msgstr "紹介コードを入力すると手数料割引を受けられます。"

#: src/pages/BeginAccountTransfer/BeginAccountTransfer.js
msgid "Please only use this for full account transfers.<0/>This will transfer all your GMX, esGMX, GLP and Multiplier Points to your new account.<1/>Transfers are only supported if the receiving account has not staked GMX or GLP tokens before.<2/>Transfers are one-way, you will not be able to transfer staked tokens back to the sending account."
msgstr "アカウント全体を移行する場合だけこの機能を利用してください。<0/>この機能は、あなたのすべてのGMX、esGMX、GLP、マルチプライヤーポイントを新たなアカウントに移行します<1/>移行は、受け取り側のアカウントが過去にGMXトークンとGLPトークンを一度もステークしたことがない場合にのみ可能になります。<2/>移行は一方通行であり、いったん移行が完了すると、ステークされているトークンを元のアカウントに戻すことはできなくなります。"

#: src/pages/ClaimEsGmx/ClaimEsGmx.js
msgid "Please switch your network to Arbitrum."
msgstr "ネットワークをArbitrumに切り替えてください。"

#: src/components/Exchange/PositionSeller.js
msgid "Please uncheck \"Keep Leverage\", or close a larger position amount."
msgstr ""

#: src/components/Exchange/NetValueTooltip.tsx
#: src/components/Exchange/PositionSeller.js
#: src/components/Exchange/PositionsList.js
#: src/components/Exchange/TradeHistory.js
#: src/components/Synthetics/ConfirmationBox/ConfirmationBox.tsx
#: src/components/Synthetics/PositionItem/PositionItem.tsx
#: src/components/Synthetics/PositionItem/PositionItem.tsx
#: src/components/Synthetics/PositionSeller/PositionSeller.tsx
#: src/components/Synthetics/PositionSeller/PositionSeller.tsx
#: src/components/Synthetics/TradeBox/TradeBox.tsx
#: src/pages/Actions/Actions.js
msgid "PnL"
msgstr "損益"

#: src/components/Exchange/NetValueTooltip.tsx
#: src/components/Synthetics/PositionItem/PositionItem.tsx
#: src/components/Synthetics/TradeHistoryRow/utils.ts
msgid "PnL After Fees"
msgstr "手数料差し引き後の損益"

#: src/components/Synthetics/GmSwap/GmSwapBox/GmSwapBox.tsx
#: src/components/Synthetics/GmSwap/GmSwapBox/GmSwapBox.tsx
#: src/components/Synthetics/GmSwap/GmSwapBox/GmSwapBox.tsx
#: src/components/Synthetics/TradeBox/MarketPoolSelectorRow.tsx
#: src/components/Synthetics/TradeBox/MarketPoolSelectorRow.tsx
#: src/components/Synthetics/TradeBox/MarketPoolSelectorRow.tsx
#: src/pages/Dashboard/DashboardV2.js
msgid "Pool"
msgstr "プール"

#: src/components/Synthetics/MarketStats/MarketStats.tsx
#: src/components/Synthetics/MarketStats/MarketStats.tsx
#: src/pages/Dashboard/DashboardV2.js
#: src/pages/Dashboard/DashboardV2.js
msgid "Pool Amount"
msgstr "プール額"

#: src/components/Synthetics/MarketsList/MarketsList.tsx
msgid "Pools"
msgstr ""

#: src/components/Exchange/PositionsList.js
#: src/components/Synthetics/ClaimHistoryRow/ClaimHistoryRow.tsx
#: src/components/Synthetics/PositionList/PositionList.tsx
msgid "Position"
msgstr "ポジション"

#: src/components/Synthetics/TradeHistoryRow/utils.ts
msgid "Position Fee"
msgstr ""

#: src/components/Synthetics/TradeFeesRow/TradeFeesRow.tsx
msgid "Position Price Impact"
msgstr ""

#: src/components/Exchange/PositionSeller.js
msgid "Position close disabled, pending {0} upgrade"
msgstr ""

#: src/pages/Actions/Actions.js
#: src/pages/Exchange/Exchange.js
#: src/pages/SyntheticsActions/SyntheticsActions.tsx
msgid "Positions"
msgstr "ポジション"

#: src/pages/Exchange/Exchange.js
msgid "Positions ({0})"
msgstr "ポジション ({0})"

#: src/pages/SyntheticsPage/SyntheticsPage.tsx
#: src/pages/SyntheticsPage/SyntheticsPage.tsx
msgid "Positions{0}"
msgstr ""

#: src/components/Synthetics/Claims/ClaimableCard.tsx
msgid "Positive Funding Fees for a Position become claimable after the Position is increased, decreased or closed; or settled its fees with the option under \"Accrued\"."
msgstr ""

#: src/components/Exchange/TradeHistory.js
#: src/components/Synthetics/Claims/Claims.tsx
#: src/components/Synthetics/TradeHistory/TradeHistory.tsx
msgid "Prev"
msgstr "前へ"

#: src/components/Exchange/OrderEditor.js
#: src/components/Exchange/OrderEditor.js
#: src/components/Exchange/OrderEditor.js
#: src/components/Exchange/OrderEditor.js
#: src/components/Exchange/OrdersList.js
#: src/components/Exchange/OrdersList.js
#: src/components/Exchange/OrdersList.js
#: src/components/Exchange/PositionSeller.js
#: src/components/Exchange/SwapBox.js
#: src/components/Exchange/SwapBox.js
#: src/components/Exchange/SwapBox.js
#: src/components/Glp/GlpSwap.js
#: src/components/Glp/GlpSwap.js
#: src/components/Synthetics/GmList/GmList.tsx
#: src/components/Synthetics/MarketStats/MarketStats.tsx
#: src/components/Synthetics/MarketsList/MarketsList.tsx
#: src/components/Synthetics/OrderEditor/OrderEditor.tsx
#: src/components/Synthetics/OrderEditor/OrderEditor.tsx
#: src/components/Synthetics/PositionSeller/PositionSeller.tsx
#: src/components/Synthetics/SwapCard/SwapCard.tsx
#: src/components/Synthetics/TradeBox/TradeBox.tsx
#: src/components/Synthetics/TradeBox/TradeBox.tsx
#: src/pages/Dashboard/DashboardV2.js
#: src/pages/Dashboard/DashboardV2.js
#: src/pages/Dashboard/DashboardV2.js
#: src/pages/OrdersOverview/OrdersOverview.js
#: src/pages/Stake/StakeV2.js
#: src/pages/Stake/StakeV2.js
#: src/pages/Stake/StakeV2.js
msgid "Price"
msgstr "価格"

#: src/components/Synthetics/ConfirmationBox/ConfirmationBox.tsx
#: src/components/Synthetics/GmSwap/GmFees/GmFees.tsx
#: src/components/Synthetics/PositionSeller/PositionSeller.tsx
#: src/components/Synthetics/TradeBox/TradeBox.tsx
#: src/components/Synthetics/TradeHistoryRow/utils.ts
#: src/components/Synthetics/TradeHistoryRow/utils.ts
msgid "Price Impact"
msgstr ""

#: src/components/Synthetics/ConfirmationBox/ConfirmationBox.tsx
#: src/components/Synthetics/PositionSeller/PositionSeller.tsx
#: src/domain/synthetics/trade/utils/validation.ts
msgid "Price Impact not yet acknowledged"
msgstr ""

#: src/components/Exchange/OrderEditor.js
#: src/components/Exchange/PositionSeller.js
#: src/components/Synthetics/OrderEditor/OrderEditor.tsx
#: src/domain/synthetics/trade/utils/validation.ts
msgid "Price above Liq. Price"
msgstr "清算価格を上回る価格"

#: src/components/Exchange/OrderEditor.js
#: src/components/Exchange/SwapBox.js
#: src/components/Exchange/SwapBox.js
#: src/components/Synthetics/OrderEditor/OrderEditor.tsx
#: src/components/Synthetics/OrderEditor/OrderEditor.tsx
#: src/components/Synthetics/OrderEditor/OrderEditor.tsx
#: src/components/Synthetics/OrderEditor/OrderEditor.tsx
#: src/domain/synthetics/trade/utils/validation.ts
#: src/domain/synthetics/trade/utils/validation.ts
#: src/domain/synthetics/trade/utils/validation.ts
msgid "Price above Mark Price"
msgstr "マーク価格を上回る価格"

#: src/components/Exchange/OrderEditor.js
#: src/components/Exchange/PositionSeller.js
#: src/components/Synthetics/OrderEditor/OrderEditor.tsx
#: src/domain/synthetics/trade/utils/validation.ts
msgid "Price below Liq. Price"
msgstr "清算価格を下回る価格"

#: src/components/Exchange/OrderEditor.js
#: src/components/Exchange/SwapBox.js
#: src/components/Exchange/SwapBox.js
#: src/components/Synthetics/OrderEditor/OrderEditor.tsx
#: src/components/Synthetics/OrderEditor/OrderEditor.tsx
#: src/components/Synthetics/OrderEditor/OrderEditor.tsx
#: src/components/Synthetics/OrderEditor/OrderEditor.tsx
#: src/domain/synthetics/trade/utils/validation.ts
#: src/domain/synthetics/trade/utils/validation.ts
#: src/domain/synthetics/trade/utils/validation.ts
msgid "Price below Mark Price"
msgstr "マーク価格を下回る価格"

#: src/pages/OrdersOverview/OrdersOverview.js
msgid "Price conditions are met"
msgstr "価格の条件が満たされていません"

#: src/components/Exchange/OrderEditor.js
msgid "Price is above Mark Price"
msgstr "価格がマーク価格を上回っています"

#: src/components/Exchange/OrderEditor.js
msgid "Price is below Mark Price"
msgstr "価格がマーク価格を下回っています"

#: src/pages/Dashboard/DashboardV2.js
#: src/pages/Stake/StakeV2.js
msgid "Price on Arbitrum"
msgstr "Arbitrum上の価格"

#: src/pages/Dashboard/DashboardV2.js
#: src/pages/Stake/StakeV2.js
msgid "Price on Avalanche"
msgstr "Avalanche上の価格"

#: src/pages/Actions/Actions.js
msgid "Profit"
msgstr "利益"

#: src/pages/Ecosystem/Ecosystem.js
msgid "Projects developed by the GMX community. <0/>Please exercise caution when interacting with any app, apps are fully maintained by community developers."
msgstr ""

#: src/pages/Ecosystem/Ecosystem.js
msgid "Projects integrated with GMX."
msgstr "GMXと統合されているプロジェクト"

#: src/pages/Dashboard/AssetDropdown.tsx
msgid "Proof of Reserves"
msgstr "貯蓄証明"

#: src/components/Header/HomeHeaderLinks.tsx
msgid "Protocol"
msgstr ""

#: src/pages/Ecosystem/Ecosystem.js
#: src/pages/Ecosystem/Ecosystem.js
msgid "Protocol analytics"
msgstr "プロトコルの分析"

#: src/pages/Ecosystem/Ecosystem.js
msgid "Protocol risk explorer and stats"
msgstr ""

#: src/pages/BuyGlp/BuyGlp.js
msgid "Purchase <0>GLP tokens</0> to earn {nativeTokenSymbol} fees from swaps and leverage trading."
msgstr ""

#: src/pages/MarketPoolsPage/MarketPoolsPage.tsx
msgid "Purchase <0>GM Tokens</0> to earn fees from swaps and leverage trading."
msgstr ""

#: src/pages/Stake/StakeV2.js
msgid "Purchase Insurance"
msgstr "保険購入"

#: src/components/TokenCard/TokenCard.js
#: src/components/TokenCard/TokenCard.js
#: src/components/TokenCard/TokenCard.js
msgid "Read more"
msgstr "詳細について読む"

#: src/components/Exchange/PositionSeller.js
msgid "Realized PnL insufficient for Fees"
msgstr ""

#: src/components/Synthetics/TradeHistoryRow/utils.ts
msgid "Reason: {0}"
msgstr ""

#: src/components/Referrals/AffiliatesStats.tsx
#: src/components/Referrals/TradersStats.tsx
msgid "Rebates"
msgstr ""

#: src/components/Referrals/AffiliatesStats.tsx
#: src/components/Referrals/TradersStats.tsx
msgid "Rebates Distribution History"
msgstr "リベートの分配履歴"

#: src/components/Referrals/AffiliatesStats.tsx
msgid "Rebates are airdropped weekly."
msgstr "リベートと紹介報酬は毎週エアドロップされます。"

#: src/components/Referrals/TradersStats.tsx
msgid "Rebates earned by this account as a trader."
msgstr "トレーダーとしてこのアカウントが獲得したリベート"

#: src/components/Referrals/AffiliatesStats.tsx
msgid "Rebates earned by this account as an affiliate."
msgstr "アフィリエイトとしてこのアカウントが獲得した紹介報酬"

#: src/components/Referrals/AffiliatesStats.tsx
msgid "Rebates on V1"
msgstr ""

#: src/components/Referrals/AffiliatesStats.tsx
msgid "Rebates on V2"
msgstr ""

#: src/components/Exchange/ConfirmationBox.js
#: src/components/Exchange/PositionSeller.js
#: src/components/Exchange/PositionSeller.js
#: src/components/Exchange/SwapBox.js
#: src/components/Exchange/SwapBox.js
#: src/components/Glp/GlpSwap.js
#: src/components/Glp/GlpSwap.js
#: src/components/Synthetics/ConfirmationBox/ConfirmationBox.tsx
#: src/components/Synthetics/ConfirmationBox/ConfirmationBox.tsx
#: src/components/Synthetics/GmSwap/GmConfirmationBox/GmConfirmationBox.tsx
#: src/components/Synthetics/GmSwap/GmConfirmationBox/GmConfirmationBox.tsx
#: src/components/Synthetics/GmSwap/GmSwapBox/GmSwapBox.tsx
#: src/components/Synthetics/GmSwap/GmSwapBox/GmSwapBox.tsx
#: src/components/Synthetics/GmSwap/GmSwapBox/GmSwapBox.tsx
#: src/components/Synthetics/PositionEditor/PositionEditor.tsx
#: src/components/Synthetics/PositionSeller/PositionSeller.tsx
#: src/components/Synthetics/PositionSeller/PositionSeller.tsx
#: src/components/Synthetics/PositionSeller/PositionSeller.tsx
#: src/components/Synthetics/TradeBox/TradeBox.tsx
#: src/components/Synthetics/TradeBox/TradeBox.tsx
#: src/components/Synthetics/TradeBox/TradeBox.tsx
msgid "Receive"
msgstr "受け取る"

#: src/pages/BeginAccountTransfer/BeginAccountTransfer.js
#: src/pages/NftWallet/NftWallet.js
msgid "Receiver Address"
msgstr "受け取り側アドレス"

#: src/pages/BeginAccountTransfer/BeginAccountTransfer.js
msgid "Receiver has not staked GLP tokens before"
msgstr "受け取り側でこれまでGLPトークンをステークしたことはありません"

#: src/pages/BeginAccountTransfer/BeginAccountTransfer.js
msgid "Receiver has not staked GMX tokens before"
msgstr "受け取り側でこれまでGMXトークンをステークしたことはありません"

#: src/components/Glp/GlpSwap.js
msgid "Redemption time not yet reached"
msgstr "売却までの規定時間に達していません"

#: src/pages/Home/Home.js
msgid "Reduce Liquidation Risks"
msgstr "清算リスクを減らす"

#: src/components/Referrals/AffiliatesStats.tsx
msgid "Referral Code"
msgstr "紹介コード"

#: src/components/Referrals/JoinReferralCode.js
msgid "Referral Code does not exist"
msgstr "紹介コードが存在しません"

#: src/components/Referrals/AffiliatesStats.tsx
msgid "Referral Codes"
msgstr "紹介コード"

#: src/components/Synthetics/TradeFeesRow/TradeFeesRow.tsx
msgid "Referral Discount"
msgstr ""

#: src/components/Footer/constants.ts
#: src/pages/ReferralTerms/ReferralTerms.js
msgid "Referral Terms"
msgstr "紹介の規約"

#: src/components/Referrals/JoinReferralCode.js
msgid "Referral code added!"
msgstr "紹介コードが追加されました!"

#: src/components/Referrals/AddAffiliateCode.js
msgid "Referral code created!"
msgstr "紹介コードが作成されました!"

#: src/pages/Referrals/Referrals.tsx
msgid "Referral code creation failed."
msgstr ""

#: src/pages/Referrals/Referrals.tsx
msgid "Referral code submitted!"
msgstr ""

#: src/components/Referrals/JoinReferralCode.js
msgid "Referral code updated failed."
msgstr "紹介コードが更新できませんでした。"

#: src/components/Referrals/JoinReferralCode.js
msgid "Referral code updated!"
msgstr "紹介コードの更新完了!"

#: src/components/Header/AppHeaderLinks.tsx
#: src/pages/Referrals/Referrals.tsx
#: src/pages/Referrals/Referrals.tsx
msgid "Referrals"
msgstr "紹介アカウント"

#: src/components/Synthetics/TradeHistoryRow/utils.ts
#: src/components/Synthetics/TradeHistoryRow/utils.ts
msgid "Request"
msgstr ""

#: src/components/Synthetics/ClaimHistoryRow/ClaimHistoryRow.tsx
msgid "Request Settlement of Funding Fees"
msgstr ""

#: src/components/Exchange/TradeHistory.js
msgid "Request decrease {0} {longOrShortText}, -{1} USD, Acceptable Price: {2} {3} USD"
msgstr "{0} {longOrShortText} の減額をリクエスト -{1} USD 可能な価格: {2} {3} USD"

#: src/components/Exchange/TradeHistory.js
msgid "Request deposit into {0} {longOrShortText}"
msgstr "{0} {longOrShortText}への入金をリクエスト"

#: src/components/Exchange/TradeHistory.js
msgid "Request increase {0} {longOrShortText}, +{1} USD, Acceptable Price: {2} {3} USD"
msgstr "{0} {longOrShortText}の増額をリクエスト +{1} USD 可能な価格: {2} {3} USD"

#: src/components/Exchange/TradeHistory.js
msgid "Request withdrawal from {0} {longOrShortText}"
msgstr "{0} {longOrShortText}からの出金をリクエスト"

#: src/components/Exchange/PositionSeller.js
msgid "Requested decrease of {0} {longOrShortText} by {sizeDeltaUsd} USD."
msgstr ""

#: src/components/Exchange/PositionEditor.js
msgid "Requested deposit of {0} {1} into {2} {longOrShortText}."
msgstr ""

#: src/components/Exchange/SwapBox.js
msgid "Requested increase of {tokenSymbol} {longOrShortText} by {0} USD."
msgstr "{tokenSymbol} {longOrShortText}の{0} USDの増額をリクエストしました。"

#: src/components/Exchange/PositionEditor.js
msgid "Requested withdrawal of {0} USD from {1} {longOrShortText}."
msgstr ""

#: src/pages/Stake/StakeV2.js
msgid "Reserve Amount"
msgstr "リザーブ額"

#: src/components/Synthetics/MarketCard/MarketCard.tsx
msgid "Reserve considers the PnL of Open Positions, while Open Interest does not."
msgstr ""

#: src/components/Glp/GlpSwap.js
msgid "Reserved"
msgstr "リザーブ済"

#: src/pages/Stake/StakeV2.js
#: src/pages/Stake/StakeV2.js
msgid "Reserved for Vesting"
msgstr "べスティング用にリザーブ済"

#: src/pages/Ecosystem/Ecosystem.js
msgid "Returns calculator for GMX and GLP"
msgstr "GMXとGLPのリターンの計算機"

#: src/components/Referrals/ClaimAffiliatesModal/ClaimAffiliatesModal.tsx
#: src/pages/Stake/StakeV1.js
#: src/pages/Stake/StakeV1.js
#: src/pages/Stake/StakeV1.js
#: src/pages/Stake/StakeV1.js
#: src/pages/Stake/StakeV1.js
#: src/pages/Stake/StakeV2.js
#: src/pages/Stake/StakeV2.js
msgid "Rewards"
msgstr "報酬"

#: src/components/Synthetics/ChartTokenSelector/ChartTokenSelector.tsx
msgid "SHORT LIQ."
msgstr ""

#: src/domain/synthetics/positions/utils.ts
msgid "SL"
msgstr ""

#: src/components/Referrals/JoinReferralCode.js
msgid "Same as current active code"
msgstr "現在アクティブなコードと同じです"

#: src/App/App.js
#: src/components/Synthetics/AcceptablePriceImpactEditor/AcceptablePriceImpactEditor.tsx
msgid "Save"
msgstr "保存"

#: src/pages/Home/Home.js
msgid "Save on Costs"
msgstr "コスト削減"

#: src/components/Glp/GlpSwap.js
msgid "Save on Fees"
msgstr "手数料削減"

#: src/components/MarketSelector/MarketSelector.tsx
msgid "Search Market"
msgstr ""

#: src/components/MarketSelector/PoolSelector.tsx
msgid "Search Pool"
msgstr ""

#: src/components/SearchInput/SearchInput.tsx
msgid "Search Token"
msgstr "トークン検索"

#: src/components/NetworkDropdown/LanguagePopupHome.tsx
#: src/components/NetworkDropdown/NetworkDropdown.tsx
msgid "Select Language"
msgstr "言語選択"

#: src/components/Exchange/PositionDropdown.tsx
msgid "Select Market"
msgstr "マーケット選択"

#: src/components/Synthetics/SettleAccruedFundingFeeModal/SettleAccruedFundingFeeModal.tsx
msgid "Select Positions"
msgstr ""

#: src/pages/MarketPoolsPage/MarketPoolsPage.tsx
msgid "Select a Market"
msgstr ""

#: src/domain/synthetics/trade/utils/validation.ts
msgid "Select a Pay token"
msgstr ""

#: src/domain/synthetics/trade/utils/validation.ts
msgid "Select a collateral"
msgstr ""

#: src/domain/synthetics/trade/utils/validation.ts
#: src/domain/synthetics/trade/utils/validation.ts
msgid "Select a market"
msgstr ""

#: src/domain/synthetics/trade/utils/validation.ts
msgid "Select a token"
msgstr ""

#: src/pages/ClaimEsGmx/ClaimEsGmx.js
msgid "Select an option"
msgstr "選択肢を選ぶ"

#: src/components/Exchange/SwapBox.js
#: src/components/Exchange/SwapBox.js
#: src/components/Exchange/SwapBox.js
#: src/components/Exchange/SwapBox.js
#: src/domain/synthetics/trade/utils/validation.ts
msgid "Select different tokens"
msgstr "別のトークンを選択"

#: src/pages/ClaimEsGmx/ClaimEsGmx.js
msgid "Select your vesting option below then click \"Claim\"."
msgstr "べスティングオプションを選択して\"請求\"をクリック。"

#: src/pages/BeginAccountTransfer/BeginAccountTransfer.js
msgid "Self-transfer not supported"
msgstr "自分への移転はサポートされていません"

#: src/components/Synthetics/GmList/GmList.tsx
#: src/components/Synthetics/GmList/GmList.tsx
#: src/components/Synthetics/GmSwap/GmConfirmationBox/GmConfirmationBox.tsx
msgid "Sell"
msgstr ""

#: src/components/Synthetics/GmSwap/GmFees/GmFees.tsx
msgid "Sell Fee"
msgstr ""

#: src/components/Glp/GlpSwap.js
#: src/components/Glp/GlpSwap.js
#: src/components/Glp/GlpSwap.js
#: src/components/Glp/GlpSwap.js
#: src/pages/Stake/StakeV2.js
msgid "Sell GLP"
msgstr "GLP売却"

#: src/components/Synthetics/GmSwap/GmSwapBox/GmSwapBox.tsx
#: src/components/Synthetics/GmSwap/GmSwapBox/GmSwapBox.tsx
msgid "Sell GM"
msgstr ""

#: src/components/Glp/GlpSwap.js
msgid "Sell failed."
msgstr "売却できませんでした。"

#: src/components/Glp/GlpSwap.js
#: src/components/Glp/GlpSwap.js
msgid "Sell for {0}"
msgstr "売却して{0}にする"

#: src/components/Synthetics/StatusNotification/GmStatusNotification.tsx
msgid "Sell order cancelled"
msgstr ""

#: src/components/Synthetics/StatusNotification/GmStatusNotification.tsx
msgid "Sell order executed"
msgstr ""

#: src/components/Synthetics/StatusNotification/GmStatusNotification.tsx
msgid "Sell request sent"
msgstr ""

#: src/components/Glp/GlpSwap.js
msgid "Sell submitted!"
msgstr "売却申し込み完了!"

#: src/components/Synthetics/MarketStats/MarketStats.tsx
msgid "Sellable"
msgstr ""

#: src/components/Synthetics/GmSwap/GmConfirmationBox/GmConfirmationBox.tsx
msgid "Selling GM..."
msgstr ""

#: src/components/Glp/GlpSwap.js
msgid "Selling..."
msgstr "売却中..."

#: src/pages/BeginAccountTransfer/BeginAccountTransfer.js
msgid "Sender has withdrawn all tokens from GLP Vesting Vault"
msgstr "送信側はGLPのべスティングボールトからすべてのトークンを引き出しました。"

#: src/pages/BeginAccountTransfer/BeginAccountTransfer.js
msgid "Sender has withdrawn all tokens from GMX Vesting Vault"
msgstr "送信側はGMXのべスティングボールトからすべてのトークンを引き出しました。"

#: src/components/Synthetics/StatusNotification/GmStatusNotification.tsx
msgid "Sending Buy request"
msgstr ""

#: src/components/Synthetics/StatusNotification/GmStatusNotification.tsx
msgid "Sending Sell request"
msgstr ""

#: src/components/Synthetics/StatusNotification/OrderStatusNotification.tsx
msgid "Sending order request"
msgstr ""

#: src/components/Synthetics/StatusNotification/FeesSettlementStatusNotification.tsx
msgid "Sending settle request"
msgstr ""

#: src/components/Exchange/PositionDropdown.tsx
msgid "Set TP/SL"
msgstr ""

#: src/App/App.js
#: src/components/Header/AppHeaderLinks.tsx
#: src/components/NetworkDropdown/NetworkDropdown.tsx
#: src/components/NetworkDropdown/NetworkDropdown.tsx
msgid "Settings"
msgstr "設定"

#: src/components/Synthetics/Claims/SettleAccruedCard.tsx
#: src/components/Synthetics/SettleAccruedFundingFeeModal/SettleAccruedFundingFeeModal.tsx
msgid "Settle"
msgstr ""

#: src/components/Synthetics/StatusNotification/FeesSettlementStatusNotification.tsx
msgid "Settle request for {0, plural, one {# position} other {# positions}} sent"
msgstr ""

#: src/components/Synthetics/ClaimHistoryRow/ClaimHistoryRow.tsx
msgid "Settled Funding Fees"
msgstr ""

#: src/components/Synthetics/StatusNotification/FeesSettlementStatusNotification.tsx
msgid "Settling Positions' Fees"
msgstr ""

#: src/components/Synthetics/SettleAccruedFundingFeeModal/SettleAccruedFundingFeeModal.tsx
msgid "Settling..."
msgstr ""

#: src/components/Exchange/PositionsList.js
msgid "Share"
msgstr "シェア"

#: src/components/Exchange/PositionDropdown.tsx
#: src/components/Exchange/PositionShare.tsx
msgid "Share Position"
msgstr "ポジションをシェアする"

#: src/components/Exchange/ConfirmationBox.js
#: src/components/Exchange/ConfirmationBox.js
#: src/components/Exchange/ConfirmationBox.js
#: src/components/Exchange/ConfirmationBox.js
#: src/components/Exchange/ConfirmationBox.js
#: src/components/Exchange/ExchangeTVChart.js
#: src/components/Exchange/ExchangeTVChart.js
#: src/components/Exchange/OrdersList.js
#: src/components/Exchange/PositionEditor.js
#: src/components/Exchange/PositionSeller.js
#: src/components/Exchange/PositionsList.js
#: src/components/Exchange/PositionsList.js
#: src/components/Exchange/PositionsList.js
#: src/components/Exchange/SwapBox.js
#: src/components/Exchange/SwapBox.js
#: src/components/Exchange/SwapBox.js
#: src/components/Exchange/SwapBox.js
#: src/components/Exchange/SwapBox.js
#: src/components/Exchange/TradeHistory.js
#: src/components/Exchange/TradeHistory.js
#: src/components/Exchange/TradeHistory.js
#: src/components/Synthetics/ClaimHistoryRow/ClaimHistoryRow.tsx
#: src/components/Synthetics/ClaimHistoryRow/ClaimHistoryRow.tsx
#: src/components/Synthetics/ClaimHistoryRow/ClaimHistoryRow.tsx
#: src/components/Synthetics/ConfirmationBox/ConfirmationBox.tsx
#: src/components/Synthetics/ConfirmationBox/ConfirmationBox.tsx
#: src/components/Synthetics/ConfirmationBox/ConfirmationBox.tsx
#: src/components/Synthetics/ConfirmationBox/ConfirmationBox.tsx
#: src/components/Synthetics/ConfirmationBox/ConfirmationBox.tsx
#: src/components/Synthetics/MarketCard/MarketCard.tsx
#: src/components/Synthetics/OrderItem/OrderItem.tsx
#: src/components/Synthetics/PositionEditor/PositionEditor.tsx
#: src/components/Synthetics/PositionItem/PositionItem.tsx
#: src/components/Synthetics/PositionItem/PositionItem.tsx
#: src/components/Synthetics/PositionSeller/PositionSeller.tsx
#: src/components/Synthetics/SettleAccruedFundingFeeModal/SettleAccruedFundingFeeRow.tsx
#: src/components/Synthetics/StatusNotification/FeesSettlementStatusNotification.tsx
#: src/components/Synthetics/StatusNotification/OrderStatusNotification.tsx
#: src/components/Synthetics/TVChart/TVChart.tsx
#: src/components/Synthetics/TVChart/TVChart.tsx
#: src/components/Synthetics/TVChart/TVChart.tsx
#: src/components/Synthetics/TradeBox/TradeBox.tsx
#: src/components/Synthetics/TradeHistoryRow/utils.ts
#: src/context/SyntheticsEvents/SyntheticsEventsProvider.tsx
#: src/context/SyntheticsEvents/SyntheticsEventsProvider.tsx
#: src/domain/synthetics/orders/utils.ts
#: src/domain/synthetics/orders/utils.ts
#: src/pages/Actions/Actions.js
#: src/pages/Actions/Actions.js
#: src/pages/Exchange/Exchange.js
#: src/pages/Exchange/Exchange.js
#: src/pages/Exchange/Exchange.js
#: src/pages/Exchange/Exchange.js
#: src/pages/OrdersOverview/OrdersOverview.js
msgid "Short"
msgstr "ショート"

#: src/components/Synthetics/MarketStats/MarketStats.tsx
msgid "Short Collateral"
msgstr ""

#: src/components/Synthetics/MarketsList/MarketsList.tsx
msgid "Short Funding Payments"
msgstr ""

#: src/components/Synthetics/MarketsList/MarketsList.tsx
msgid "Short Funding Rewards"
msgstr ""

#: src/components/Exchange/ChartTokenSelector.tsx
msgid "Short Liquidity"
msgstr ""

#: src/components/Synthetics/MarketCard/MarketCard.tsx
msgid "Short Open Interest"
msgstr ""

#: src/pages/Dashboard/DashboardV2.js
msgid "Short Positions"
msgstr "ショートポジション"

#: src/components/Synthetics/MarketCard/MarketCard.tsx
msgid "Short positions {0} a Funding Fee of <0>{1}{2}%</0> per hour."
msgstr ""

#: src/components/Exchange/SwapBox.js
msgid "Short {0}"
msgstr "{0}をショート"

#: src/components/Exchange/ConfirmationBox.js
msgid "Shorting..."
msgstr "ショート中..."

#: src/App/App.js
msgid "Show debug values"
msgstr ""

#: src/pages/Home/Home.js
msgid "Simple Swaps"
msgstr "シンプルなスワップ"

#: src/pages/Ecosystem/Ecosystem.js
msgid "Simulate your hedge strategy"
msgstr ""

#: src/components/Synthetics/PositionItem/PositionItem.tsx
msgid "Since your position's Collateral is {0} with a value larger than the Position Size, the Collateral value will cover any negative PnL."
msgstr ""

#: src/components/Synthetics/PositionItem/PositionItem.tsx
msgid "Since your position's Collateral is {0} with a value larger than the Position Size, the Collateral value will increase to cover any negative PnL."
msgstr ""

#: src/components/Synthetics/GmSwap/GmSwapBox/GmSwapBox.tsx
msgid "Single"
msgstr ""

#: src/components/Exchange/PositionEditor.js
#: src/components/Exchange/PositionSeller.js
#: src/components/Exchange/PositionsList.js
#: src/components/Exchange/PositionsList.js
#: src/components/Synthetics/ConfirmationBox/ConfirmationBox.tsx
#: src/components/Synthetics/OrderEditor/OrderEditor.tsx
#: src/components/Synthetics/PositionEditor/PositionEditor.tsx
#: src/components/Synthetics/PositionItem/PositionItem.tsx
#: src/components/Synthetics/PositionList/PositionList.tsx
#: src/components/Synthetics/PositionSeller/PositionSeller.tsx
#: src/components/Synthetics/TradeBox/TradeBox.tsx
msgid "Size"
msgstr "サイズ"

#: src/App/App.js
msgid "Slippage should be less than 5%"
msgstr "スリッページは5%未満であること"

#: src/components/Exchange/UsefulLinks.tsx
msgid "Speed up page loading"
msgstr "ページの読み込みを速くする"

#: src/components/Exchange/ConfirmationBox.js
#: src/components/Exchange/PositionSeller.js
#: src/components/Synthetics/ConfirmationBox/ConfirmationBox.tsx
msgid "Spread"
msgstr "スプレッド"

#: src/pages/Ecosystem/Ecosystem.js
msgid "Spreadsheet for position calculations"
msgstr ""

#: src/pages/Dashboard/DashboardV2.js
msgid "Stablecoin Percentage"
msgstr "ステーブルコイン比率"

#: src/pages/Stake/StakeV1.js
#: src/pages/Stake/StakeV1.js
#: src/pages/Stake/StakeV1.js
#: src/pages/Stake/StakeV2.js
#: src/pages/Stake/StakeV2.js
#: src/pages/Stake/StakeV2.js
#: src/pages/Stake/StakeV2.js
msgid "Stake"
msgstr "ステーク"

#: src/pages/Stake/StakeV2.js
msgid "Stake <0>GMX</0> and buy <1>GM</1> or <2>GLP</2> to earn rewards."
msgstr ""

#: src/pages/Stake/StakeV2.js
msgid "Stake GMX"
msgstr "GMXをステーク"

#: src/pages/Stake/StakeV2.js
msgid "Stake GMX Rewards"
msgstr "GMX報酬をステークする"

#: src/pages/Stake/StakeV2.js
msgid "Stake Multiplier Points"
msgstr "マルチプライヤーポイントをステークする"

#: src/pages/Stake/StakeV2.js
msgid "Stake esGMX"
msgstr "esGMXをステーク"

#: src/pages/Stake/StakeV2.js
msgid "Stake esGMX Rewards"
msgstr "esGMX報酬をステークする"

#: src/pages/Stake/StakeV1.js
msgid "Stake failed"
msgstr "ステークできませんでした"

#: src/pages/Stake/StakeV2.js
msgid "Stake failed."
msgstr "ステークできませんでした。"

#: src/pages/Stake/StakeV2.js
msgid "Stake submitted!"
msgstr "ステーク申し込み完了!"

#: src/pages/Stake/StakeV1.js
msgid "Stake submitted! <0>View status.</0>"
msgstr "ステーク申し込み完了! <0>状況を確認する</0>"

#: src/components/Glp/GlpSwap.js
#: src/pages/Stake/StakeV1.js
#: src/pages/Stake/StakeV1.js
#: src/pages/Stake/StakeV1.js
#: src/pages/Stake/StakeV1.js
#: src/pages/Stake/StakeV1.js
#: src/pages/Stake/StakeV2.js
#: src/pages/Stake/StakeV2.js
#: src/pages/Stake/StakeV2.js
msgid "Staked"
msgstr "ステーク済"

#: src/pages/Stake/StakeV2.js
msgid "Staked Multiplier Points"
msgstr "ステークされたマルチプライヤーポイント"

#: src/pages/Stake/StakeV2.js
#: src/pages/Stake/StakeV2.js
msgid "Staked Tokens"
msgstr "ステークされたトークン"

#: src/pages/Stake/StakeV1.js
#: src/pages/Stake/StakeV2.js
msgid "Staking..."
msgstr "ステーク中..."

#: src/pages/Dashboard/DashboardV2.js
msgid "Stats"
msgstr "統計"

#: src/domain/synthetics/orders/utils.ts
msgid "Stop Loss Decrease"
msgstr ""

#: src/domain/synthetics/positions/utils.ts
msgid "Stop-Loss"
msgstr ""

#: src/pages/Ecosystem/Ecosystem.js
msgid "Structured Products"
msgstr "ストラクチャードプロダクト"

#: src/components/Referrals/JoinReferralCode.js
msgid "Submit"
msgstr "提出"

#: src/domain/synthetics/markets/claimCollateralTxn.ts
#: src/domain/synthetics/referrals/claimAffiliateRewardsTxn.ts
msgid "Success claimings"
msgstr ""

#: src/pages/Dashboard/DashboardV2.js
#: src/pages/Dashboard/DashboardV2.js
msgid "Supply"
msgstr "供給量"

#: src/components/Exchange/OrdersList.js
#: src/components/Exchange/SwapBox.js
#: src/components/Exchange/SwapBox.js
#: src/components/Exchange/SwapBox.js
#: src/components/Synthetics/ConfirmationBox/ConfirmationBox.tsx
#: src/components/Synthetics/StatusNotification/OrderStatusNotification.tsx
#: src/components/Synthetics/SwapCard/SwapCard.tsx
#: src/components/Synthetics/TradeBox/TradeBox.tsx
#: src/pages/OrdersOverview/OrdersOverview.js
msgid "Swap"
msgstr "スワップ"

#: src/components/Exchange/FeesTooltip.tsx
msgid "Swap Fee"
msgstr ""

#: src/components/Synthetics/OrderEditor/OrderEditor.tsx
msgid "Swap Fees"
msgstr ""

#: src/components/Exchange/SwapBox.js
msgid "Swap Order created!"
msgstr "スワップ注文作成完了!"

#: src/components/Exchange/SwapBox.js
msgid "Swap Order creation failed."
msgstr "スワップ注文が作成できませんでした。"

#: src/components/Exchange/SwapBox.js
msgid "Swap Order submitted!"
msgstr "スワップ注文提出済!"

#: src/components/Synthetics/OrderEditor/OrderEditor.tsx
#: src/components/Synthetics/TradeFeesRow/TradeFeesRow.tsx
msgid "Swap Price Impact"
msgstr ""

#: src/components/Synthetics/TradeFeesRow/TradeFeesRow.tsx
msgid "Swap Profit Fee"
msgstr ""

#: src/components/Synthetics/TradeFeesRow/TradeFeesRow.tsx
msgid "Swap UI Fee"
msgstr ""

#: src/pages/OrdersOverview/OrdersOverview.js
msgid "Swap active: {0}, executed: {1}, cancelled: {2}"
msgstr "スワップ アクティブ: {0} 執行済: {1}  キャンセル済: {2}"

#: src/components/Exchange/SwapBox.js
msgid "Swap amount exceeds Available Liquidity."
msgstr ""

#: src/components/Exchange/PositionSeller.js
msgid "Swap amount from {0} to {1} exceeds {2} acceptable amount. Can only receive {3}."
msgstr ""

#: src/components/Exchange/PositionSeller.js
msgid "Swap amount from {0} to {1} exceeds {2} available liquidity. Choose a different \"Receive\" token."
msgstr ""

#: src/components/Exchange/SwapBox.js
#: src/components/Exchange/SwapBox.js
#: src/components/Exchange/SwapBox.js
#: src/domain/synthetics/orders/createWrapOrUnwrapTxn.ts
#: src/domain/synthetics/orders/createWrapOrUnwrapTxn.ts
msgid "Swap failed."
msgstr "スワップできませんでした。"

#: src/components/Glp/SwapErrorModal.tsx
msgid "Swap on 1inch"
msgstr "1inchでスワップする"

#: src/components/Exchange/SwapBox.js
msgid "Swap submitted!"
msgstr "スワップ申し込み完了!"

#: src/components/Exchange/SwapBox.js
#: src/domain/synthetics/orders/createWrapOrUnwrapTxn.ts
#: src/domain/synthetics/orders/createWrapOrUnwrapTxn.ts
msgid "Swap submitted."
msgstr "スワップ申し込み完了。"

#: src/components/Synthetics/TradeBox/TradeBox.tsx
msgid "Swap {0}"
msgstr ""

#: src/components/Exchange/TradeHistory.js
msgid "Swap {0} USDG for{1} {2}"
msgstr ""

#: src/components/Glp/GlpSwap.js
msgid "Swap {0} on 1inch"
msgstr "{0}を1inchでスワップする"

#: src/components/Exchange/SwapBox.js
msgid "Swap {0} submitted!"
msgstr "{0}のスワップの申し込み完了!"

#: src/components/Synthetics/TradeFeesRow/TradeFeesRow.tsx
msgid "Swap {0} to {1}"
msgstr ""

#: src/components/Glp/SwapErrorModal.tsx
msgid "Swap {0} to {1} on 1inch"
msgstr "{0} を {1}に1inchでスワップする"

#: src/components/Exchange/TradeHistory.js
msgid "Swap {0} {1} for {2} {3}"
msgstr ""

#: src/components/Exchange/TradeHistory.js
msgid "Swap {0} {1} for{2} USDG"
msgstr ""

#: src/domain/synthetics/orders/utils.ts
msgid "Swap {fromTokenText} for {toTokenText}"
msgstr ""

#: src/domain/synthetics/orders/createWrapOrUnwrapTxn.ts
#: src/domain/synthetics/orders/createWrapOrUnwrapTxn.ts
msgid "Swapped {0} for {1}"
msgstr ""

#: src/components/Exchange/SwapBox.js
#: src/components/Exchange/SwapBox.js
#: src/components/Exchange/SwapBox.js
msgid "Swapped {0} {1} for {2} {3}!"
msgstr "{0} {1} を {2} {3}にスワップしました!"

#: src/components/Exchange/ConfirmationBox.js
msgid "Swapping..."
msgstr "スワップ中..."

#: src/components/Exchange/SwapBox.js
msgid "Swaps disabled, pending {0} upgrade"
msgstr "{0}の更新が未完了のためスワップが停止中です"

#: src/components/Exchange/SwapBox.js
msgid "Switch to {0} collateral."
msgstr ""

#: src/domain/synthetics/positions/utils.ts
msgid "T"
msgstr ""

#: src/components/Glp/GlpSwap.js
#: src/components/Synthetics/MarketsList/MarketsList.tsx
#: src/pages/Dashboard/DashboardV2.js
msgid "TOKEN"
msgstr "トークン"

#: src/components/Synthetics/GmList/GmList.tsx
msgid "TOTAL SUPPLY"
msgstr ""

#: src/domain/synthetics/positions/utils.ts
msgid "TP"
msgstr ""

#: src/components/Synthetics/PositionItem/PositionItem.tsx
#: src/components/Synthetics/PositionSeller/PositionSeller.tsx
#: src/components/Synthetics/TradeBox/TradeBox.tsx
msgid "TP/SL"
msgstr ""

#: src/domain/synthetics/orders/utils.ts
#: src/domain/synthetics/positions/utils.ts
msgid "Take-Profit"
msgstr ""

#: src/components/Exchange/SwapBox.js
msgid "Take-profit and stop-loss orders can be set after opening a position. <0/><1/>There will be a \"Close\" button on each position row, clicking this will display the option to set trigger orders. <2/><3/>For screenshots and more information, please see the <4>docs</4>."
msgstr "テイクプロフィット注文とストップロス注文はポジションをオープンしてからセットすることができます。<0/><1/>それぞれのポジションの行に\"クローズ\"ボタンが表れ、それをクリックするとトリガー注文をセットするための選択肢が表示されます。<2/><3/>スクリーンショットや詳細情報については<4>文書</4>を読んでください。"

#: src/pages/Dashboard/DashboardV2.js
#: src/pages/Dashboard/DashboardV2.js
msgid "Target Min Amount"
msgstr "最低ターゲット額"

#: src/pages/Dashboard/DashboardV2.js
msgid "Target Weight"
msgstr "ターゲットウェイト"

#: src/pages/Ecosystem/Ecosystem.js
msgid "Telegram Group"
msgstr "Telegramグループ"

#: src/pages/Ecosystem/Ecosystem.js
msgid "Telegram Group (Chinese)"
msgstr "Telegramグループ (中国語)"

#: src/pages/Ecosystem/Ecosystem.js
msgid "Telegram Group (Portuguese)"
msgstr "Telegramグループ (ポルトガル語)"

#: src/pages/Ecosystem/Ecosystem.js
msgid "Telegram Groups"
msgstr "Telegramグループ"

#: src/pages/Ecosystem/Ecosystem.js
msgid "Telegram bot for GMX Swaps monitoring"
msgstr ""

#: src/pages/Ecosystem/Ecosystem.js
msgid "Telegram bot for GMX position updates"
msgstr "GMXポジション情報提供Telegramボット"

#: src/pages/Ecosystem/Ecosystem.js
msgid "Telegram bot for Open Interest on GMX"
msgstr "GMX建玉情報提供Telegramボット"

#: src/components/Footer/constants.ts
#: src/pages/TermsAndConditions/TermsAndConditions.js
msgid "Terms and Conditions"
msgstr "規約"

#: src/pages/Stake/StakeV1.js
msgid "The <0>GMX migration</0> is in progress, please migrate your GMT, xGMT, GMT-USDG and xGMT-USDG tokens.<1/>USDG tokens will continue to function as before and do not need to be migrated."
msgstr "<0>GMXの移行</0>は進行中です。GMT、xGMT、GMT-USDG、xGMT-USDGトークンを移行してください。<1/>USDGトークンは従来と同様に機能するため移行する必要はありません。"

#: src/components/Synthetics/MarketCard/MarketCard.tsx
msgid "The Available Liquidity will be the lesser of the difference between the maximum value and the current value for the Reserve and Open Interest."
msgstr ""

#: src/components/AprInfo/AprInfo.tsx
msgid "The Bonus APR will be airdropped as ARB tokens. <0>Read more</0>."
msgstr ""

#: src/components/Glp/GlpSwap.js
msgid "The Bonus Rebate is an estimate and will be airdropped as ARB tokens when migrating this liquidity to GM pools within the same epoch. <0>Read more</0>."
msgstr ""

#: src/components/Synthetics/TradeFeesRow/TradeFeesRow.tsx
msgid "The Bonus Rebate will be airdropped as ARB tokens on a pro-rata basis. <0>Read more</0>"
msgstr ""

#: src/components/Stake/GMXAprTooltip.tsx
msgid "The Boosted APR is from your staked Multiplier Points."
msgstr "APRブーストはステーク済マルチプライヤーポイントによるものです。"

#: src/components/Synthetics/TradeHistoryRow/utils.ts
msgid "The Execution Price didn't meet the Acceptable Price condition. The Order will get filled when the condition is met."
msgstr ""

#: src/pages/Stake/StakeV1.js
msgid "The Gambit protocol is in beta, please read the <0>staking details</0>before participating."
msgstr "Gambitプロトコルはベータ版であり、参加する前に<0>ステーキングの詳細</0>を読んでください。"

#: src/App/App.js
msgid "The Max Execution Fee is set to a higher value to handle potential increases in gas price during order execution. Any excess execution fee will be refunded to your account when the order is executed. Only applicable to GMX V2."
msgstr ""

#: src/domain/synthetics/orders/utils.ts
msgid "The Order may not execute at the desired {priceText} as the current Price Impact {0} is higher than its Acceptable Price Impact {1}. Consider canceling and creating a new {suggestionType} Order."
msgstr ""

#: src/pages/ClaimEsGmx/ClaimEsGmx.js
msgid "The address of the esGMX (IOU) token is {esGmxIouAddress}."
msgstr "esGMX (IOU)トークンのアドレスは{esGmxIouAddress}です。"

#: src/components/Exchange/SwapBox.js
msgid "The borrow fee is calculated as (assets borrowed) / (total assets in pool) * 0.01% per hour."
msgstr "借入手数料は1時間につき、(借入アセット額 ÷ プール内アセット総額) × 0.01% の式で計算されます。"

#: src/pages/ClaimEsGmx/ClaimEsGmx.js
msgid "The esGMX (IOU) token is transferrable. You can add the token to your wallet and send it to another address to claim if you'd like."
msgstr "esGMX (IOU)は移転可能です。自分のウォレットに加えてから別のアドレスに移してトークンを請求することもできます。"

#: src/pages/ClaimEsGmx/ClaimEsGmx.js
msgid "The esGMX tokens can be staked or vested at any time."
msgstr "esGMXトークンはいつでもステークまたはべスティングすることができます。"

#: src/lib/contracts/transactionErrors.tsx
msgid "The mark price has changed, consider increasing your Allowed Slippage by clicking on the \"...\" icon next to your address."
msgstr "マーク価格が変化したため、アドレスの横に表示されている\"...\"アイコンをクリックして最大許容スリッページを増やすことを検討してください。"

#: src/domain/synthetics/fees/utils/executionFee.ts
msgid "The network cost to send transactions is high at the moment, please check the \"Max Execution Fee\" value before proceeding."
msgstr ""

#: src/components/Synthetics/ConfirmationBox/ConfirmationBox.tsx
msgid "The order will only execute if the Min. Receive is met and there is sufficient liquidity."
msgstr ""

#: src/components/Exchange/ConfirmationBox.js
msgid "The order will only execute if the price conditions are met and there is sufficient liquidity"
msgstr "価格の条件が満たされ、さらに十分な流動性が存在している場合にのみ注文は執行されます。"

#: src/components/Synthetics/ConfirmationBox/ConfirmationBox.tsx
msgid "The order will only execute if the price conditions are met and there is sufficient liquidity."
msgstr ""

#: src/components/Referrals/TradersStats.tsx
msgid "The owner of this Referral Code has set a custom discount of {currentTierDiscount}% instead of the standard {0}% for Tier {1}."
msgstr ""

#: src/components/Exchange/PositionEditor.js
msgid "The pending borrow fee will be charged on this transaction."
msgstr ""

#: src/components/Synthetics/MarketCard/MarketCard.tsx
msgid "The position will be opened at a reference price of {0}, not accounting for price impact, with a max slippage of {1}%.<0/><1/>The slippage amount can be configured under Settings, found by clicking on your address at the top right of the page after connecting your wallet.<2/><3/><4>More Info</4>"
msgstr ""

#: src/components/Exchange/SwapBox.js
msgid "The position will be opened at {0} USD with a max slippage of {1}%.<0/><1/>The slippage amount can be configured under Settings, found by clicking on your address at the top right of the page after connecting your wallet.<2/><3/><4>More Info</4>"
msgstr "ポジションは最大スリッページ {1}%で{0} USDでオープンされます。<0/><1/>スリッページを変更するには、ウォレット接続後にページの右上に表示されるアドレスをクリックしたときに表れる設定メニューで設定してください。<2/><3/><4>詳細情報</4>"

#: src/components/Exchange/OrdersList.js
msgid "The price that the order can be executed at may differ slightly from the chart price as market orders can change the price while limit / trigger orders cannot."
msgstr "注文が執行され得る価格はチャートに表示された価格と多少異なることがありますが、それはマーケット注文が価格を変えうるのに対して、リミット注文やトリガー注文が価格を変えることはないためです。"

#: src/components/Referrals/referralsHelper.js
msgid "The referral code can't be more than {MAX_REFERRAL_CODE_LENGTH} characters."
msgstr "紹介コードは{MAX_REFERRAL_CODE_LENGTH}文字を超えることはできません。"

#: src/components/Synthetics/ConfirmationBox/ConfirmationBox.tsx
msgid "The spread is > 1%, please ensure the trade details are acceptable before comfirming"
msgstr ""

#: src/components/Exchange/ConfirmationBox.js
msgid "The spread is > 1%, please ensure the trade details are acceptable before confirming"
msgstr ""

#: src/components/ModalViews/RedirectModal.js
msgid "The website is a community deployed and maintained instance of the open source <0>GMX front end</0>, hosted and served on the distributed, peer-to-peer <1>IPFS network</1>."
msgstr "ウェブサイトはオープンソースの<0>GMXフロントエンド</0>を利用してコミュニティが設置し維持しているものであり、P2Pの<1>IPFSネットワーク</1>上にホストされ提供されています。"

#: src/components/Exchange/SwapBox.js
msgid "There are more longs than shorts, borrow fees for shorting is currently zero"
msgstr "ショートよりロングが多いため、ショートの借入手数料は現在ゼロです"

#: src/components/Exchange/SwapBox.js
msgid "There are more shorts than longs, borrow fees for longing is currently zero"
msgstr "ロングよりショートが多いため、ロングの借入手数料は現在ゼロです"

#: src/components/Glp/SwapErrorModal.tsx
msgid "There is not enough liquidity in a single token for your size. Please check the Save on Fees section and consider splitting your order into several different ones"
msgstr "1種類のトークンでその額のスワップを実現するための十分な流動性がありません。「手数料を節約」セクションを読み、注文を複数に分割することを検討してください。"

#: src/lib/contracts/transactionErrors.tsx
msgid "There is not enough {0} in your account on {1} to send this transaction.<0/><1/><2>Buy or Transfer {2} to {3}</2>"
msgstr ""

#: src/domain/tokens/approveTokens.tsx
msgid "There is not enough {0} in your account on {networkName} to send this transaction.<0/><1/><2>Buy or Transfer {1} to {networkName}</2>"
msgstr ""

#: src/domain/synthetics/orders/utils.ts
msgid "There may not be sufficient liquidity to execute swap to Receive Token when the Price conditions are met."
msgstr ""

#: src/domain/synthetics/orders/utils.ts
msgid "There may not be sufficient liquidity to execute the Pay Token to Collateral Token swap when the Price conditions are met."
msgstr ""

#: src/domain/synthetics/orders/utils.ts
msgid "There may not be sufficient liquidity to execute the Swap when the Min. Receive conditions are met."
msgstr ""

#: src/domain/synthetics/orders/utils.ts
msgid "There may not be sufficient liquidity to execute your Order when the Price conditions are met."
msgstr ""

#: src/components/Synthetics/ConfirmationBox/ConfirmationBox.tsx
msgid "There may not be sufficient liquidity to execute your order when the Min. Receive are met."
msgstr ""

#: src/components/Exchange/ConfirmationBox.js
msgid "There may not be sufficient liquidity to execute your order when the price conditions are met"
msgstr "価格の条件が満たされたとしても、あなたの注文を執行するための十分な流動性が存在しない可能性があります。"

#: src/components/Synthetics/ConfirmationBox/ConfirmationBox.tsx
msgid "There may not be sufficient liquidity to execute your order when the price conditions are met."
msgstr ""

#: src/components/Referrals/AffiliatesStats.tsx
msgid "This code has been taken by someone else on {0}, you will not receive rebates from traders using this code on {1}."
msgstr "このコードは{0}上で他の人がすでに取得済です。このコードを使用した場合、{1}上のトレーダーからの紹介報酬は受け取れません。"

#: src/components/Referrals/AffiliatesStats.tsx
msgid "This code is not yet registered on {0}, you will not receive rebates there.<0/><1/>Switch your network to create this code on {1}."
msgstr "このコードは{0}上ではまだ登録されていないため、紹介報酬を受け取ることはできません。<0/><1/>ネットワークを切り替えて、{1}上でこのコードを作成してください。"

#: src/components/Synthetics/MarketCard/MarketCard.tsx
#: src/components/Synthetics/MarketsList/MarketsList.tsx
msgid "This market uses an Adaptive Funding Rate. The Funding Rate will adjust over time depending on the ratio of longs and shorts. <0>Read more</0>."
msgstr ""

#: src/components/Exchange/TradeHistory.js
msgid "This position was liquidated as the max leverage of 100x was exceeded."
msgstr "このポジションは最大レバレッジ倍率(100倍)を超過したため清算されました。"

#: src/components/Synthetics/TradeHistoryRow/utils.ts
msgid "This position was liquidated as the max leverage of {maxLeverageText} was exceeded."
msgstr ""

#: src/pages/Home/Home.js
msgid "Three tokens create our ecosystem"
msgstr ""

#: src/components/Referrals/AffiliatesStats.tsx
msgid "Tier {0} ({currentRebatePercentage}% rebate)"
msgstr ""

#: src/components/Referrals/TradersStats.tsx
msgid "Tier {0} ({currentTierDiscount}% discount)"
msgstr ""

#: src/components/Migration/Migration.js
msgid "To Receive"
msgstr "受け取り"

#: src/pages/CompleteAccountTransfer/CompleteAccountTransfer.js
msgid "To complete the transfer, you must switch your connected account to {receiver}."
msgstr "移転を完了するには、{receiver}のアカウントに接続しなおす必要があります。"

#: src/pages/BuyGMX/BuyGMX.tsx
msgid "To purchase GMX on the {0} blockchain, please <0>change your network</0>."
msgstr ""

#: src/components/Glp/GlpSwap.js
#: src/components/Glp/GlpSwap.js
msgid "To reduce fees, select a different asset to pay with."
msgstr "手数料を削減するには別のアセットを支払いに使用してください。"

#: src/pages/Dashboard/DashboardV2.js
msgid "Tokens"
msgstr "トークン"

#: src/components/Referrals/AffiliatesStats.tsx
#: src/components/Referrals/AffiliatesStats.tsx
#: src/components/Referrals/AffiliatesStats.tsx
#: src/components/Referrals/TradersStats.tsx
#: src/components/Referrals/TradersStats.tsx
#: src/pages/Stake/StakeV2.js
msgid "Total"
msgstr "総計"

#: src/components/Migration/Migration.js
msgid "Total Assets Migrated"
msgstr "移行された全アセット"

#: src/pages/Stake/StakeV1.js
msgid "Total Assets Staked"
msgstr "ステークされた全アセット"

#: src/pages/Dashboard/DashboardV2.js
msgid "Total Fees"
msgstr "手数料総額"

#: src/components/Referrals/AffiliatesStats.tsx
msgid "Total Rebates"
msgstr "リベート総額"

#: src/pages/Stake/StakeV2.js
msgid "Total Rewards"
msgstr "報酬総額"

#: src/pages/Dashboard/DashboardV2.js
#: src/pages/Dashboard/DashboardV2.js
#: src/pages/Stake/StakeV1.js
#: src/pages/Stake/StakeV1.js
#: src/pages/Stake/StakeV1.js
#: src/pages/Stake/StakeV1.js
#: src/pages/Stake/StakeV1.js
#: src/pages/Stake/StakeV2.js
#: src/pages/Stake/StakeV2.js
#: src/pages/Stake/StakeV2.js
msgid "Total Staked"
msgstr "ステーク総額"

#: src/pages/Dashboard/DashboardV2.js
msgid "Total Stats"
msgstr "全体統計"

#: src/components/Glp/GlpSwap.js
#: src/components/Synthetics/GmList/GmList.tsx
#: src/components/Synthetics/MarketStats/MarketStats.tsx
#: src/pages/Stake/StakeV1.js
#: src/pages/Stake/StakeV1.js
#: src/pages/Stake/StakeV2.js
#: src/pages/Stake/StakeV2.js
#: src/pages/Stake/StakeV2.js
msgid "Total Supply"
msgstr "総供給量"

#: src/pages/Home/Home.js
msgid "Total Trading Volume"
msgstr "トレード総額"

#: src/pages/Dashboard/DashboardV2.js
#: src/pages/Home/Home.js
msgid "Total Users"
msgstr "ユーザー総数"

#: src/components/Referrals/AffiliatesStats.tsx
#: src/pages/Dashboard/DashboardV2.js
msgid "Total Volume"
msgstr "総取引高"

#: src/components/GmTokensBalanceInfo/GmTokensBalanceInfo.tsx
msgid "Total accrued Fees"
msgstr ""

#: src/pages/OrdersOverview/OrdersOverview.js
msgid "Total active: {openTotal}, executed: {executedTotal}, cancelled: {cancelledTotal}"
msgstr "合計 アクティブ: {openTotal} 執行済: {executedTotal} キャンセル済: {cancelledTotal}"

#: src/components/StatsTooltip/ChainsStatsTooltipRow.tsx
msgid "Total:"
msgstr "合計:"

#: src/components/Header/AppHeaderUser.tsx
#: src/components/Header/AppHeaderUser.tsx
msgid "Trade"
msgstr "トレード"

#: src/pages/Home/Home.js
msgid "Trade BTC, ETH, AVAX and other top cryptocurrencies with up to 50x leverage directly from your wallet"
msgstr ""

#: src/components/Exchange/ExchangeBanner.js
msgid "Trade on GMX and win <0>$250.000</0> in prizes! Live until November 30th, <1>click here</1> to learn more."
msgstr "GMXでトレードして賞金<0>250ドル</0>を獲得しよう! 11月30日まで。詳細は<1>ここをクリック</1> "

#: src/components/Common/SEO.js
msgid "Trade spot or perpetual BTC, ETH, AVAX and other top cryptocurrencies with up to 50x leverage directly from your wallet on Arbitrum and Avalanche."
msgstr ""

#: src/pages/Referrals/Referrals.tsx
msgid "Traders"
msgstr ""

#: src/components/Referrals/AffiliatesStats.tsx
#: src/components/Referrals/AffiliatesStats.tsx
msgid "Traders Referred"
msgstr "紹介したトレーダー"

#: src/components/Referrals/AffiliatesStats.tsx
msgid "Traders Referred on Arbitrum"
msgstr ""

#: src/components/Referrals/AffiliatesStats.tsx
msgid "Traders Referred on Avalanche"
msgstr ""

#: src/components/Referrals/AffiliatesStats.tsx
msgid "Traders Referred on Avalanche Fuji"
msgstr ""

#: src/pages/Exchange/Exchange.js
#: src/pages/SyntheticsPage/SyntheticsPage.tsx
#: src/pages/SyntheticsPage/SyntheticsPage.tsx
msgid "Trades"
msgstr "トレード"

#: src/components/Referrals/AffiliatesStats.tsx
#: src/components/Referrals/TradersStats.tsx
msgid "Trading Volume"
msgstr ""

#: src/components/Exchange/UsefulLinks.tsx
msgid "Trading guide"
msgstr "トレード案内"

#: src/pages/NftWallet/NftWallet.js
msgid "Tranferring..."
msgstr "移転中..."

#: src/components/Exchange/ConfirmationBox.js
#: src/components/Exchange/PositionSeller.js
#: src/components/Synthetics/ConfirmationBox/ConfirmationBox.tsx
msgid "Transacting with a depegged stable coin is subject to spreads reflecting the worse of current market price or $1.00, with transactions involving multiple stablecoins may have multiple spreads."
msgstr ""

#: src/components/Referrals/AffiliatesStats.tsx
#: src/components/Referrals/TradersStats.tsx
#: src/components/Synthetics/UserIncentiveDistributionList/UserIncentiveDistributionList.tsx
msgid "Transaction"
msgstr "取引"

#: src/lib/contracts/callContract.tsx
msgid "Transaction completed!"
msgstr "取引完了!"

#: src/lib/contracts/transactionErrors.tsx
msgid "Transaction failed"
msgstr "取引に失敗しました"

#: src/lib/contracts/transactionErrors.tsx
msgid "Transaction failed due to RPC error.<0/><1/>Please try changing the RPC url in your wallet settings. <2>More info</2>"
msgstr "RPCエラーにより取引できませんでした。<0/><1/>ウォレットの設定でRPCのURLを変更してください。<2>詳細情報</2>"

#: src/lib/contracts/callContract.tsx
msgid "Transaction sent."
msgstr "取引は送信済です。"

#: src/lib/contracts/transactionErrors.tsx
msgid "Transaction was cancelled."
msgstr "取引はキャンセルされました。"

#: src/pages/BeginAccountTransfer/BeginAccountTransfer.js
#: src/pages/Stake/StakeV2.js
msgid "Transfer Account"
msgstr "アカウント移転"

#: src/pages/NftWallet/NftWallet.js
msgid "Transfer NFT"
msgstr "NFTを送信する"

#: src/pages/BeginAccountTransfer/BeginAccountTransfer.js
msgid "Transfer Submitted"
msgstr "移転申し込み完了"

#: src/pages/BeginAccountTransfer/BeginAccountTransfer.js
msgid "Transfer already initiated"
msgstr "移転はすでに開始されています"

#: src/pages/BeginAccountTransfer/BeginAccountTransfer.js
#: src/pages/CompleteAccountTransfer/CompleteAccountTransfer.js
#: src/pages/NftWallet/NftWallet.js
msgid "Transfer failed."
msgstr "移転できませんでした。"

#: src/pages/BeginAccountTransfer/BeginAccountTransfer.js
#: src/pages/CompleteAccountTransfer/CompleteAccountTransfer.js
#: src/pages/NftWallet/NftWallet.js
msgid "Transfer submitted!"
msgstr "移転申し込み完了!"

#: src/pages/BuyGMX/BuyGMX.tsx
msgid "Transfer {nativeTokenSymbol}"
msgstr ""

#: src/pages/BeginAccountTransfer/BeginAccountTransfer.js
msgid "Transferring"
msgstr "移転中..."

#: src/components/Exchange/OrdersList.js
#: src/components/Exchange/PositionSeller.js
#: src/components/Exchange/SwapBox.js
#: src/domain/synthetics/positions/utils.ts
msgid "Trigger"
msgstr "トリガー"

#: src/components/Exchange/PositionSeller.js
#: src/components/Synthetics/ConfirmationBox/ConfirmationBox.tsx
#: src/components/Synthetics/OrderItem/OrderItem.tsx
#: src/components/Synthetics/OrderList/OrderList.tsx
#: src/components/Synthetics/PositionSeller/PositionSeller.tsx
#: src/components/Synthetics/TradeBox/TradeBox.tsx
#: src/domain/synthetics/orders/utils.ts
msgid "Trigger Price"
msgstr ""

#: src/components/Synthetics/TradeHistoryRow/utils.ts
msgid "Trigger Price: {pricePrefix} {0}"
msgstr ""

#: src/components/Exchange/PositionSeller.js
msgid "Trigger order disabled, pending {0} upgrade"
msgstr ""

#: src/components/Synthetics/StatusNotification/OrderStatusNotification.tsx
msgid "Trigger order for"
msgstr ""

#: src/components/Synthetics/TradeHistoryRow/utils.ts
msgid "Triggered at: {0}"
msgstr ""

#: src/components/Exchange/TradeHistory.js
msgid "Try increasing the \"Allowed Slippage\", under the Settings menu on the top right"
msgstr "右上の設定メニューにある\"最大スリッページ\"を増やしてください"

#: src/components/Exchange/TradeHistory.js
msgid "Try increasing the \"Allowed Slippage\", under the Settings menu on the top right."
msgstr "右上の設定メニューにある\"最大スリッページ\"を増やしてください"

#: src/components/Exchange/PositionShare.tsx
msgid "Tweet"
msgstr "ツイート"

#: src/App/App.js
msgid "Txn failed. <0>View</0>"
msgstr "取引が失敗しました。<0>詳細</0>"

#: src/components/Exchange/OrdersList.js
#: src/components/Referrals/AffiliatesStats.tsx
#: src/components/Referrals/TradersStats.tsx
#: src/components/Synthetics/OrderList/OrderList.tsx
#: src/components/Synthetics/UserIncentiveDistributionList/UserIncentiveDistributionList.tsx
#: src/pages/OrdersOverview/OrdersOverview.js
msgid "Type"
msgstr "タイプ"

#: src/components/Synthetics/GmSwap/GmFees/GmFees.tsx
#: src/components/Synthetics/PositionItem/PositionItem.tsx
#: src/components/Synthetics/TradeFeesRow/TradeFeesRow.tsx
#: src/components/Synthetics/TradeFeesRow/TradeFeesRow.tsx
msgid "UI Fee"
msgstr ""

#: src/components/Referrals/AffiliatesStats.tsx
#: src/components/Referrals/TradersStats.tsx
msgid "USD Value may not be accurate since the data does not contain prices for {0}"
msgstr ""

#: src/components/Synthetics/MarketsList/MarketsList.tsx
#: src/pages/Dashboard/DashboardV2.js
msgid "UTILIZATION"
msgstr "利用率"

#: src/components/Synthetics/StatusNotification/GmStatusNotification.tsx
msgid "Unknown buy GM order"
msgstr ""

#: src/components/Synthetics/StatusNotification/OrderStatusNotification.tsx
msgid "Unknown order"
msgstr ""

#: src/components/Synthetics/StatusNotification/GmStatusNotification.tsx
msgid "Unknown sell GM order"
msgstr ""

#: src/pages/Stake/StakeV1.js
#: src/pages/Stake/StakeV1.js
#: src/pages/Stake/StakeV1.js
#: src/pages/Stake/StakeV1.js
#: src/pages/Stake/StakeV1.js
#: src/pages/Stake/StakeV2.js
#: src/pages/Stake/StakeV2.js
#: src/pages/Stake/StakeV2.js
#: src/pages/Stake/StakeV2.js
msgid "Unstake"
msgstr "アンステーク"

#: src/pages/Stake/StakeV2.js
msgid "Unstake GMX"
msgstr "GMXをアンステークする"

#: src/pages/Stake/StakeV2.js
msgid "Unstake completed!"
msgstr "アンステーク完了!"

#: src/pages/Stake/StakeV2.js
msgid "Unstake esGMX"
msgstr "esGMXをアンステークする"

#: src/pages/Stake/StakeV1.js
msgid "Unstake failed"
msgstr "アンステークできませんでした"

#: src/pages/Stake/StakeV2.js
msgid "Unstake failed."
msgstr "アンステークできませんでした。"

#: src/pages/Stake/StakeV2.js
msgid "Unstake submitted!"
msgstr "アンステーク申し込み完了!"

#: src/pages/Stake/StakeV1.js
msgid "Unstake submitted! <0>View status.</0>"
msgstr "アンステーク申し込み完了! <0>状況を確認する。</0>"

#: src/pages/Stake/StakeV2.js
msgid "Unstaking will burn <0>{0} Multiplier Points</0>. {1}"
msgstr ""

#: src/pages/Stake/StakeV1.js
#: src/pages/Stake/StakeV2.js
msgid "Unstaking..."
msgstr "アンステーク中..."

#: src/components/Exchange/TradeHistory.js
#: src/components/Referrals/JoinReferralCode.js
#: src/components/Synthetics/TradeHistoryRow/utils.ts
#: src/components/Synthetics/TradeHistoryRow/utils.ts
msgid "Update"
msgstr "更新"

#: src/components/Exchange/OrderEditor.js
msgid "Update Order"
msgstr "注文の更新"

#: src/domain/synthetics/orders/updateOrderTxn.ts
msgid "Update order executed"
msgstr ""

#: src/components/Exchange/OrderEditor.js
#: src/components/Synthetics/OrderEditor/OrderEditor.tsx
msgid "Updating Order..."
msgstr "注文の更新中..."

#: src/domain/synthetics/orders/updateOrderTxn.ts
msgid "Updating order"
msgstr ""

#: src/components/Referrals/JoinReferralCode.js
msgid "Updating..."
msgstr "更新中..."

#: src/components/Exchange/PositionsList.js
msgid "Use the \"Close\" button to reduce your Position Size, or to set Take-Profit / Stop-Loss Orders."
msgstr ""

#: src/components/Synthetics/PositionItem/PositionItem.tsx
msgid "Use the \"Close\" button to reduce your Position Size."
msgstr ""

#: src/pages/Stake/StakeV2.js
msgid "Use the \"Compound\" button to stake your Multiplier Points."
msgstr "マルチプレイヤーポイントをステークするには\"請求とステーク\"ボタンを使ってください。"

#: src/components/Exchange/PositionsList.js
#: src/components/Exchange/PositionsList.js
#: src/components/Synthetics/PositionItem/PositionItem.tsx
msgid "Use the Edit Collateral icon to deposit or withdraw collateral."
msgstr "担保を入金または出金するときは「担保を編集」のアイコンを使用してください。"

#: src/components/Exchange/UsefulLinks.tsx
msgid "Useful Links"
msgstr "有用なリンク"

#: src/components/Synthetics/MarketsList/MarketsList.tsx
#: src/pages/Dashboard/DashboardV2.js
msgid "Utilization"
msgstr "利用率"

#: src/components/Referrals/AffiliatesStats.tsx
msgid "V1 Airdrop"
msgstr ""

#: src/components/Referrals/AffiliatesStats.tsx
#: src/components/Referrals/AffiliatesStats.tsx
#: src/components/Referrals/TradersStats.tsx
#: src/components/Referrals/TradersStats.tsx
msgid "V1 Arbitrum"
msgstr ""

#: src/components/Referrals/AffiliatesStats.tsx
#: src/components/Referrals/AffiliatesStats.tsx
#: src/components/Referrals/TradersStats.tsx
#: src/components/Referrals/TradersStats.tsx
msgid "V1 Avalanche"
msgstr ""

#: src/components/Referrals/AffiliatesStats.tsx
#: src/components/Referrals/AffiliatesStats.tsx
#: src/components/Referrals/TradersStats.tsx
#: src/components/Referrals/TradersStats.tsx
msgid "V1 Avalanche Fuji"
msgstr ""

#: src/components/Referrals/AffiliatesStats.tsx
msgid "V1 Rebates and V1/V2 esGMX are airdropped weekly. V2 Rebates are claimed manually."
msgstr ""

#: src/components/Referrals/AffiliatesStats.tsx
msgid "V1 esGMX"
msgstr ""

#: src/components/Referrals/TradersStats.tsx
#: src/components/Referrals/TradersStats.tsx
msgid "V1 rebates are airdropped weekly. V2 rebates are automatically applied as fee discounts on each trade and do not show on this table."
msgstr ""

#: src/components/Referrals/AffiliatesStats.tsx
#: src/components/Referrals/AffiliatesStats.tsx
#: src/components/Referrals/TradersStats.tsx
#: src/components/Referrals/TradersStats.tsx
msgid "V2 Arbitrum"
msgstr ""

#: src/components/Referrals/AffiliatesStats.tsx
#: src/components/Referrals/AffiliatesStats.tsx
#: src/components/Referrals/TradersStats.tsx
#: src/components/Referrals/TradersStats.tsx
msgid "V2 Avalanche"
msgstr ""

#: src/components/Referrals/AffiliatesStats.tsx
#: src/components/Referrals/AffiliatesStats.tsx
#: src/components/Referrals/TradersStats.tsx
#: src/components/Referrals/TradersStats.tsx
msgid "V2 Avalanche Fuji"
msgstr ""

#: src/components/Referrals/AffiliatesStats.tsx
msgid "V2 Claim"
msgstr ""

#: src/pages/SyntheticsFallbackPage/SyntheticsFallbackPage.tsx
msgid "V2 doesn't currently support this network"
msgstr ""

#: src/components/Synthetics/TradeBox/MarketPoolSelectorRow.tsx
msgid "V2 is newly live, and liquidity may be low initially."
msgstr ""

#: src/pages/Stake/StakeV2.js
msgid "Vault Capacity"
msgstr "ボールトキャパシティ"

#: src/pages/Stake/StakeV2.js
msgid "Vault Capacity for your Account:"
msgstr "あなたのアカウントのボールトキャパシティ"

#: src/pages/Stake/StakeV2.js
msgid "Vest"
msgstr "べスティング"

#: src/pages/ClaimEsGmx/ClaimEsGmx.js
msgid "Vest with GLP on Arbitrum"
msgstr "ArbitrumでGLPを使ってべスティングする"

#: src/pages/ClaimEsGmx/ClaimEsGmx.js
msgid "Vest with GLP on Avalanche"
msgstr "AvalancheでGLPを使ってべスティングする"

#: src/pages/ClaimEsGmx/ClaimEsGmx.js
msgid "Vest with GMX on Arbitrum"
msgstr "ArbitrumでGMXを使ってべスティングする"

#: src/pages/ClaimEsGmx/ClaimEsGmx.js
msgid "Vest with GMX on Avalanche"
msgstr "AvalancheでGMXを使ってべスティングする"

#: src/pages/BeginAccountTransfer/BeginAccountTransfer.js
msgid "Vested GLP not withdrawn"
msgstr "べスティングされたGLPで引き出されていないもの"

#: src/pages/BeginAccountTransfer/BeginAccountTransfer.js
msgid "Vested GMX not withdrawn"
msgstr "べスティングされたGMXで引き出されていないもの"

#: src/pages/Stake/StakeV2.js
#: src/pages/Stake/StakeV2.js
msgid "Vesting Status"
msgstr "べスティング状況"

#: src/App/App.js
#: src/lib/contracts/notifications.tsx
#: src/lib/contracts/notifications.tsx
#: src/pages/Exchange/Exchange.js
#: src/pages/Exchange/Exchange.js
msgid "View"
msgstr "見る"

#: src/components/AddressDropdown/AddressDropdown.tsx
msgid "View in Explorer"
msgstr "Explorerで見る"

#: src/lib/contracts/callContract.tsx
msgid "View status."
msgstr "状況を見る"

#: src/components/Referrals/AffiliatesStats.tsx
msgid "Volume on V1"
msgstr ""

#: src/components/Referrals/AffiliatesStats.tsx
msgid "Volume on V2"
msgstr ""

#: src/components/Referrals/TradersStats.tsx
msgid "Volume traded by this account with an active referral code."
msgstr "有効な紹介コードを使ってこのアカウントでトレードされた取引高"

#: src/components/Referrals/AffiliatesStats.tsx
msgid "Volume traded by your referred traders."
msgstr "あなたが紹介したトレーダーによる取引高"

#: src/components/Header/HomeHeaderLinks.tsx
msgid "Voting"
msgstr ""

#: src/components/Glp/GlpSwap.js
#: src/components/GmTokensBalanceInfo/GmTokensBalanceInfo.tsx
#: src/components/GmTokensBalanceInfo/GmTokensBalanceInfo.tsx
msgid "WALLET"
msgstr "ウォレット"

#: src/components/Glp/GlpSwap.js
msgid "WARNING: High Fees"
msgstr "警告: 高い手数料"

#: src/components/Exchange/PositionsList.js
#: src/components/Exchange/PositionsList.js
msgid "WARNING: This position has a low amount of collateral after deducting borrowing fees, deposit more collateral to reduce the position's liquidation risk."
msgstr "警告: このポジションは借入手数料差引後の担保額が低いため、担保額を増やしてポジションの清算リスクを減らしてください。"

#: src/components/Synthetics/PositionItem/PositionItem.tsx
msgid "WARNING: This position has a low amount of collateral after deducting fees, deposit more collateral to reduce the position's liquidation risk."
msgstr ""

#: src/pages/Dashboard/DashboardV2.js
msgid "WEIGHT"
msgstr "ウェイト"

#: src/components/Exchange/SwapBox.js
#: src/components/Glp/GlpSwap.js
#: src/components/Migration/Migration.js
msgid "Waiting for Approval"
msgstr "許可待機中"

#: src/components/Glp/GlpSwap.js
#: src/components/Glp/GlpSwap.js
#: src/components/Migration/Migration.js
#: src/components/Synthetics/GmList/GmList.tsx
#: src/components/Synthetics/MarketStats/MarketStats.tsx
#: src/pages/Stake/StakeV1.js
#: src/pages/Stake/StakeV1.js
#: src/pages/Stake/StakeV1.js
#: src/pages/Stake/StakeV1.js
#: src/pages/Stake/StakeV1.js
#: src/pages/Stake/StakeV2.js
#: src/pages/Stake/StakeV2.js
#: src/pages/Stake/StakeV2.js
#: src/pages/Stake/StakeV2.js
msgid "Wallet"
msgstr "ウォレット"

#: src/components/GmTokensBalanceInfo/GmTokensBalanceInfo.tsx
msgid "Wallet 365d expected Fees"
msgstr ""

#: src/pages/BeginAccountTransfer/BeginAccountTransfer.js
#: src/pages/CompleteAccountTransfer/CompleteAccountTransfer.js
msgid "Wallet is not connected"
msgstr "ウォレットが接続されていません"

#: src/pages/ClaimEsGmx/ClaimEsGmx.js
#: src/pages/NftWallet/NftWallet.js
msgid "Wallet not connected"
msgstr "ウォレットが接続されていません"

#: src/pages/Stake/StakeV1.js
msgid "Wallet not yet connected"
msgstr "ウォレット未接続"

#: src/components/GmTokensBalanceInfo/GmTokensBalanceInfo.tsx
msgid "Wallet total"
msgstr ""

#: src/components/GmTokensBalanceInfo/GmTokensBalanceInfo.tsx
msgid "Wallet total accrued Fees"
msgstr ""

#: src/components/GmTokensBalanceInfo/GmTokensBalanceInfo.tsx
msgid "Wallet {daysConsidered}d accrued Fees"
msgstr ""

#: src/pages/Dashboard/DashboardV2.js
msgid "Weight"
msgstr "ウェイト"

#: src/components/Exchange/SwapBox.js
msgid "When closing the position, you can select which token you would like to receive the profits in."
msgstr "ポジションをクローズする際、利益をどのトークンで受け取るかを選択できます。"

#: src/components/Exchange/PositionEditor.js
#: src/components/Exchange/PositionEditor.js
#: src/components/Exchange/PositionEditor.js
#: src/components/Synthetics/PositionEditor/PositionEditor.tsx
#: src/pages/Stake/StakeV2.js
#: src/pages/Stake/StakeV2.js
msgid "Withdraw"
msgstr "出金"

#: src/components/Exchange/PositionEditor.js
msgid "Withdraw disabled, pending {0} upgrade"
msgstr ""

#: src/pages/Stake/StakeV2.js
msgid "Withdraw failed."
msgstr "出金できませんでした"

#: src/pages/Stake/StakeV2.js
msgid "Withdraw from GLP Vault"
msgstr "GLPボールトから出金"

#: src/pages/Stake/StakeV2.js
msgid "Withdraw from GMX Vault"
msgstr "GMXボールトから出金"

#: src/pages/Stake/StakeV2.js
msgid "Withdraw submitted."
msgstr "出金申し込み完了。"

#: src/components/Exchange/TradeHistory.js
msgid "Withdraw {0} USD from {1}{longOrShortText}"
msgstr ""

#: src/domain/synthetics/markets/createWithdrawalTxn.ts
msgid "Withdrawal error."
msgstr ""

#: src/components/Exchange/PositionEditor.js
msgid "Withdrawal failed."
msgstr ""

#: src/components/Exchange/PositionEditor.js
msgid "Withdrawal submitted."
msgstr ""

#: src/components/Synthetics/StatusNotification/OrderStatusNotification.tsx
msgid "Withdrawing {0} from {positionText}"
msgstr ""

#: src/components/Exchange/PositionEditor.js
msgid "Withdrawing..."
msgstr ""

#: src/pages/Stake/StakeV2.js
msgid "Withdrawn!"
msgstr "出金完了!"

#: src/pages/Exchange/Exchange.js
msgid "Withdrew {0} USD from {tokenSymbol} {longOrShortText}."
msgstr "{tokenSymbol} {longOrShortText}から{0} USDを出金"

#: src/context/SyntheticsEvents/SyntheticsEventsProvider.tsx
msgid "Withdrew {0} from {positionText}"
msgstr ""

#: src/pages/Ecosystem/Ecosystem.js
msgid "Yield Optimizer on Avalanche"
msgstr "Avalanche上のイールドオプティマイザー"

#: src/pages/Ecosystem/Ecosystem.js
msgid "Yield Trading"
msgstr ""

#: src/pages/Ecosystem/Ecosystem.js
msgid "Yield Vaults"
msgstr "イールドボールト"

#: src/pages/Ecosystem/Ecosystem.js
msgid "Yield simulator for GMX"
msgstr "GMXのイールドシミュレーター"

#: src/pages/Stake/StakeV2.js
msgid "You are earning rewards with {0} tokens.<0/>Tokens: {amountStr}."
msgstr ""

#: src/pages/Stake/StakeV2.js
msgid "You are earning {0}% more {nativeTokenSymbol} rewards using {1} Staked Multiplier Points."
msgstr "あなたがステークしている{1}マルチプレイヤーポイントにより、報酬の{nativeTokenSymbol}が{0}%上乗せされています。"

#: src/components/ModalViews/RedirectModal.js
msgid "You are leaving GMX.io and will be redirected to a third party, independent website."
msgstr "あなたはGMX.ioを離れ、第三者の別のウェブサイトへ転送されます。"

#: src/pages/BuyGMX/BuyGMX.tsx
msgid "You can buy AVAX directly on <0>Avalanche</0> using these options:"
msgstr ""

#: src/pages/BuyGMX/BuyGMX.tsx
msgid "You can buy ETH directly on <0>Arbitrum</0> using these options:"
msgstr ""

#: src/components/Exchange/SwapBox.js
msgid "You can change the \"Collateral In\" token above to find lower fees"
msgstr "より低い手数料を見つけるために上の\"担保資産\"トークンを変更することができます"

#: src/components/Exchange/PositionSeller.js
msgid "You can change this in the settings menu on the top right of the page.<0/><1/>Note that a low allowed slippage, e.g. less than {0}, may result in failed orders if prices are volatile."
msgstr ""

#: src/pages/ClaimEsGmx/ClaimEsGmx.js
msgid "You can check your claim history <0>here</0>."
msgstr "<0>こちら</0>で請求履歴を確認できます。"

#: src/pages/ClaimEsGmx/ClaimEsGmx.js
msgid "You can currently vest a maximum of {0} esGMX tokens at a ratio of {1} {stakingToken} to 1 esGMX."
msgstr "{1} {stakingToken}対1 esGMXの比率で最大{0} esGMXトークンを現在べスティングすることができます。"

#: src/components/Exchange/ConfirmationBox.js
#: src/components/Synthetics/ConfirmationBox/ConfirmationBox.tsx
#: src/components/Synthetics/PositionSeller/PositionSeller.tsx
msgid "You can edit the default Allowed Slippage in the settings menu on the top right of the page.<0/><1/>Note that a low allowed slippage, e.g. less than {0}, may result in failed orders if prices are volatile."
msgstr ""

#: src/components/Synthetics/TradeBox/MarketPoolSelectorRow.tsx
msgid "You can get a {0} better execution price in the {1} market pool.<0>Switch to {2} market pool.</0>"
msgstr ""

#: src/pages/BuyGMX/BuyGMX.tsx
msgid "You can transfer AVAX from other networks to Avalanche using any of the below options:"
msgstr ""

#: src/pages/BuyGMX/BuyGMX.tsx
msgid "You can transfer ETH from other networks to Arbitrum using any of the below options:"
msgstr "以下の選択肢のいずれかを使い、ETHを他のネットワークからArbitrumへ送ることができます。"

#: src/pages/BeginAccountTransfer/BeginAccountTransfer.js
msgid "You have a <0>pending transfer</0> to {pendingReceiver}."
msgstr "{pendingReceiver}への<0>未完了の移転</0> があります。"

#: src/pages/CompleteAccountTransfer/CompleteAccountTransfer.js
msgid "You have a pending transfer from {sender}."
msgstr "{sender}からの未完了の移転があります。"

#: src/components/Exchange/ConfirmationBox.js
msgid "You have an active Limit Order to Increase {longOrShortText} {sizeInToken} {0} (${1}) at price ${2}"
msgstr "{longOrShortText} {sizeInToken} {0} (${1})を${2}の価格で増額するアクティブなリミット注文があります"

#: src/components/Synthetics/ConfirmationBox/ConfirmationBox.tsx
msgid "You have an active Limit Order to Increase {longShortText} {0} {sizeText} at price {1}."
msgstr ""

#: src/components/Exchange/PositionSeller.js
msgid "You have an active order to decrease {longOrShortText} {sizeInToken} {0} (${1}) at {prefix} {2}"
msgstr ""

#: src/components/Synthetics/TradeBox/MarketPoolSelectorRow.tsx
msgid "You have an existing order in the {0} market pool. <0>Switch to {1} market pool.</0>"
msgstr ""

#: src/components/Synthetics/TradeBox/CollateralSelectorRow.tsx
msgid "You have an existing order with {0} as collateral. <0>Switch to {1} collateral.</0>"
msgstr ""

#: src/components/Synthetics/TradeBox/MarketPoolSelectorRow.tsx
msgid "You have an existing position in the {0} market pool. <0>Switch to {1} market pool.</0>"
msgstr ""

#: src/components/Exchange/SwapBox.js
msgid "You have an existing position with {0} as collateral."
msgstr ""

#: src/components/Synthetics/ConfirmationBox/ConfirmationBox.tsx
msgid "You have an existing position with {0} as collateral. This Order will not be valid for that Position."
msgstr ""

#: src/components/Synthetics/ConfirmationBox/ConfirmationBox.tsx
msgid "You have an existing position with {0} as collateral. This action will not apply for that position."
msgstr ""

#: src/domain/synthetics/orders/utils.ts
msgid ""
"You have an existing {longText} position with {0} as Collateral. This Order will not\n"
"be valid for that Position."
msgstr ""

#: src/components/Exchange/ConfirmationBox.js
msgid "You have multiple existing Increase {longOrShortText} {0} limit orders"
msgstr "{longOrShortText} {0}のリミット注文を増額する複数の注文があります"

#: src/components/Synthetics/ConfirmationBox/ConfirmationBox.tsx
msgid "You have multiple existing Increase {longShortText} {0} limit orders"
msgstr ""

#: src/pages/Stake/StakeV2.js
#: src/pages/Stake/StakeV2.js
msgid "You have not deposited any tokens for vesting."
msgstr "べスティング用のトークンが入金されていません。"

#: src/components/Synthetics/ConfirmationBox/ConfirmationBox.tsx
msgid "You have selected {collateralTokenSymbol} as Collateral, the Liquidation Price will vary based on the price of {collateralTokenSymbol}."
msgstr ""

#: src/components/Synthetics/ConfirmationBox/ConfirmationBox.tsx
msgid "You have selected {collateralTokenSymbol} as collateral to short {indexTokenSymbol}."
msgstr ""

#: src/components/Synthetics/ConfirmationBox/ConfirmationBox.tsx
msgid "You have selected {collateralTokenSymbol} as collateral, the Liquidation Price is higher compared to using a stablecoin as collateral since the worth of the collateral will change with its price. If required, you can change the collateral type using the Collateral In option in the trade box."
msgstr ""

#: src/pages/ClaimEsGmx/ClaimEsGmx.js
msgid "You have {0} esGMX (IOU) tokens."
msgstr "あなたは{0} esGMX (IOU)トークンを保有しています。"

#: src/pages/Stake/StakeV2.js
msgid "You need a total of at least {0} {stakeTokenLabel} to vest {1} esGMX."
msgstr "{1} esGMXをべスティングするには合計で最低{0} {stakeTokenLabel}が必要です。"

#: src/components/Exchange/NoLiquidityErrorModal.tsx
msgid "You need to select {swapTokenSymbol} as the \"Pay\" token to use it for collateral to initiate this trade."
msgstr "この取引を始めるには担保用に{swapTokenSymbol}を\"支払い\"トークンとして選択する必要があります。"

#: src/pages/CompleteAccountTransfer/CompleteAccountTransfer.js
msgid "You will need to be on this page to accept the transfer, <0>click here</0> to copy the link to this page if needed."
msgstr "移転を受け入れるにはこのページを開いておく必要があります。必要に応じて<0>ここをクリック</0>してこのページへのリンクをコピーしておいてください。"

#: src/components/Referrals/TradersStats.tsx
msgid "You will receive a {currentTierDiscount}% discount on opening and closing fees."
msgstr ""

#: src/components/Exchange/OrdersList.js
msgid "You will receive at least {0} {1} if this order is executed. The exact execution price may vary depending on fees at the time the order is executed."
msgstr "この注文が執行された場合、少なくとも{0} {1}を受け取ることになります。正確な執行価格は注文執行時の手数料によって異なります。"

#: src/components/Exchange/OrdersList.js
msgid "You will receive at least {0} {1} if this order is executed. The execution price may vary depending on swap fees at the time the order is executed."
msgstr "この注文が執行された場合、少なくとも{0} {1}を受け取ることになります。正確な執行価格は注文執行時のスワップ手数料によって異なります。"

#: src/components/Synthetics/OrderItem/OrderItem.tsx
msgid "You will receive at least {toAmountText} if this order is executed. This price is being updated in real time based on Swap Fees and Price Impact."
msgstr ""

#: src/pages/ClaimEsGmx/ClaimEsGmx.js
msgid "Your esGMX (IOU) balance will decrease by your claim amount after claiming, this is expected behaviour."
msgstr "あなたのesGMX (IOU)残高は請求後に請求額分だけ減少しますが、これは想定通りの挙動です。"

#: src/components/Exchange/ConfirmationBox.js
#: src/components/Synthetics/ConfirmationBox/ConfirmationBox.tsx
msgid "Your position's collateral after deducting fees."
msgstr "手数料差引後のあなたのポジションの担保"

#: src/pages/CompleteAccountTransfer/CompleteAccountTransfer.js
msgid "Your transfer has been completed."
msgstr "移転は完了しました。"

#: src/pages/BeginAccountTransfer/BeginAccountTransfer.js
msgid "Your transfer has been initiated."
msgstr "移転が開始されました。"

#: src/components/Migration/Migration.js
msgid "Your wallet: {0}"
msgstr "あなたのウォレット: {0}"

#: src/pages/PositionsOverview/PositionsOverview.js
msgid "account"
msgstr "アカウント"

#: src/pages/PositionsOverview/PositionsOverview.js
msgid "collateral"
msgstr "担保"

#: src/pages/Ecosystem/Ecosystem.js
msgid "esGMX OTC Market"
msgstr ""

#: src/pages/PositionsOverview/PositionsOverview.js
msgid "fee"
msgstr "手数料"

#: src/components/Synthetics/ClaimHistoryRow/ClaimHistoryRow.tsx
msgid "from"
msgstr ""

#: src/components/Exchange/ConfirmationBox.js
#: src/components/Synthetics/ConfirmationBox/ConfirmationBox.tsx
msgid "hide"
msgstr "隠す"

#: src/pages/Dashboard/DashboardV2.js
msgid "in liquidity"
msgstr "流動性"

#: src/pages/Dashboard/DashboardV2.js
msgid "not staked"
msgstr "ステークされていない"

#: src/components/Synthetics/MarketCard/MarketCard.tsx
#: src/components/Synthetics/MarketCard/MarketCard.tsx
msgid "pay"
msgstr ""

#: src/components/Synthetics/MarketCard/MarketCard.tsx
#: src/components/Synthetics/MarketCard/MarketCard.tsx
msgid "receive"
msgstr ""

#: src/pages/PositionsOverview/PositionsOverview.js
msgid "size"
msgstr "サイズ"

#: src/pages/Dashboard/DashboardV2.js
msgid "staked"
msgstr "ステーク済"

#: src/pages/PositionsOverview/PositionsOverview.js
msgid "time to liq"
msgstr "清算までの時間"

#: src/components/Exchange/ConfirmationBox.js
#: src/components/Synthetics/ConfirmationBox/ConfirmationBox.tsx
msgid "view"
msgstr "見る"

#: src/components/Synthetics/ClaimHistoryRow/ClaimHistoryRow.tsx
msgid "{0, plural, one {# Position} other {# Positions}}"
msgstr ""

#: src/pages/Exchange/Exchange.js
#: src/pages/SyntheticsPage/SyntheticsPage.tsx
msgid "{0, plural, one {Cancel order} other {Cancel # orders}}"
msgstr ""

#: src/components/Synthetics/GmSwap/GmConfirmationBox/GmConfirmationBox.tsx
msgid "{0, plural, one {Pending {symbolsText} approval} other {Pending {symbolsText} approvals}}"
msgstr ""

#: src/pages/SyntheticsPage/SyntheticsPage.tsx
msgid "{0} <0><1>{indexName}</1><2>[{poolName}]</2></0> <3>market selected</3>."
msgstr ""

#: src/domain/tokens/approveTokens.tsx
msgid "{0} Approved!"
msgstr "{0}が承認されました!"

#: src/components/Glp/SwapErrorModal.tsx
msgid "{0} Capacity Reached"
msgstr "{0}のキャパシティに到達しました"

#: src/components/Glp/GlpSwap.js
msgid "{0} GLP (${1})"
msgstr "{0} GLP (${1})"

#: src/components/Glp/GlpSwap.js
msgid "{0} GLP bought with {1} {2}!"
msgstr "{1} {2}で{0} GLPを購入しました!"

#: src/components/Glp/GlpSwap.js
msgid "{0} GLP have been reserved for vesting."
msgstr "{0} GLPがべスティングのためにリザーブされました。"

#: src/components/Glp/GlpSwap.js
msgid "{0} GLP sold for {1} {2}!"
msgstr "{0} GLPを売却し、{1} {2}を得ました!"

#: src/pages/Stake/StakeV2.js
#: src/pages/Stake/StakeV2.js
msgid "{0} GMX tokens can be claimed, use the options under the Total Rewards section to claim them."
msgstr "{0} GMXトークンを請求可能です。総報酬セクションの下の選択肢を使用して請求してください。"

#: src/components/Exchange/NoLiquidityErrorModal.tsx
msgid "{0} Pool Capacity Reached"
msgstr "{0}のプールキャパシティに到達しました"

#: src/components/Exchange/ConfirmationBox.js
#: src/components/Exchange/ConfirmationBox.js
#: src/components/Exchange/SwapBox.js
#: src/components/Exchange/SwapBox.js
#: src/components/Synthetics/ConfirmationBox/ConfirmationBox.tsx
#: src/components/Synthetics/ConfirmationBox/ConfirmationBox.tsx
#: src/components/Synthetics/SwapCard/SwapCard.tsx
#: src/components/Synthetics/SwapCard/SwapCard.tsx
msgid "{0} Price"
msgstr "{0} 価格"

#: src/components/Exchange/NoLiquidityErrorModal.tsx
msgid "{0} Required"
msgstr "{0}が必要です"

#: src/components/Synthetics/MarketStats/MarketStats.tsx
msgid "{0} and {1} can be used to buy GM for this market up to the specified buying caps."
msgstr ""

#: src/components/Synthetics/GmList/GmList.tsx
msgid "{0} and {1} can be used to buy GM tokens for this market up to the specified buying caps."
msgstr ""

#: src/components/Synthetics/MarketStats/MarketStats.tsx
msgid "{0} can be used to buy GM for this market up to the specified buying caps."
msgstr ""

#: src/domain/synthetics/trade/utils/validation.ts
msgid "{0} can not be sent to smart contract addresses. Select another token."
msgstr ""

#: src/pages/Dashboard/DashboardV2.js
msgid "{0} is above its target weight.<0/><1/>Get lower fees to <2>swap</2> tokens for {1}."
msgstr "{0}はターゲットウェイトを超過しています。<0/><1/>トークンを{1}に<2>スワップ</2>すると手数料が低くなります。"

#: src/pages/Dashboard/DashboardV2.js
msgid "{0} is below its target weight.<0/><1/>Get lower fees to <2>buy GLP</2> with {1}, and to <3>swap</3> {2} for other tokens."
msgstr "{0}はターゲットウェイトより低くなっています。<0/><1/>手数料を低くするには、{1}で<2>GLPを購入</2>し、{2}を別のトークンに<3>スワップ</3>\"してください。"

#: src/components/Exchange/SwapBox.js
msgid "{0} is required for collateral."
msgstr "担保に{0}が必要です。"

#: src/components/Glp/GlpSwap.js
msgid "{0} pool exceeded, try different token"
msgstr "{0}プールは超過しています。別のトークンを試してください。"

#: src/components/Exchange/OrderEditor.js
#: src/components/Exchange/OrderEditor.js
msgid "{0} price"
msgstr "{0} 価格"

#: src/components/Glp/GlpSwap.js
msgid "{0} selected in order form"
msgstr "{0}が注文フォームで選択されました"

#: src/pages/Stake/StakeV2.js
#: src/pages/Stake/StakeV2.js
msgid "{0} tokens have been converted to GMX from the {1} esGMX deposited for vesting."
msgstr "{0}トークンがべスティング用に入金された{1} esGMXからGMXに変換されました。"

#: src/components/Synthetics/ConfirmationBox/ConfirmationBox.tsx
#: src/components/Synthetics/OrderItem/OrderItem.tsx
msgid "{0} will be swapped to {1} on order execution."
msgstr ""

#: src/components/Exchange/SwapBox.js
msgid "{0} {1} not supported"
msgstr ""

#: src/components/Exchange/TradeHistory.js
msgid "{0}: Swap {amountInDisplay}{1} for{minOutDisplay} {2}, Price:{3} USD"
msgstr ""

#: src/components/Exchange/TradeHistory.js
msgid "{0}: {1}, Price: {priceDisplay}"
msgstr ""

#: src/components/Exchange/TradeHistory.js
msgid "{0}  {1} {longOrShortText}, -{2} USD, {3} Price: ${4} USD"
msgstr ""

#: src/components/Exchange/TradeHistory.js
msgid "{actionDisplay} Order"
msgstr "{actionDisplay} 注文"

#: src/components/Exchange/TradeHistory.js
msgid ""
"{actionDisplay} {0} {longOrShortText},\n"
"-{1} USD,\n"
"{2} Price: {3} USD"
msgstr ""

#: src/components/Synthetics/TradeHistoryRow/utils.ts
msgid "{actionText} Deposit {collateralText} into {positionText}"
msgstr ""

#: src/components/Synthetics/TradeHistoryRow/utils.ts
msgid "{actionText} Withdraw {collateralText} from {positionText}"
msgstr ""

#: src/components/Synthetics/TradeHistoryRow/utils.ts
msgid "{actionText} {orderTypeName} Swap: {fromText} for {toText}"
msgstr ""

#: src/components/Synthetics/TradeHistoryRow/utils.ts
msgid "{actionText} {orderTypeName} Swap: {fromText} for {toText}, Price: {ratioText}"
msgstr ""

#: src/pages/Dashboard/DashboardV2.js
msgid "{chainName} Total Stats start from {totalStatsStartDate}.<0/> For detailed stats:"
msgstr "{chainName}の全統計の開始日は{totalStatsStartDate}です。<0/> より詳しい統計:"

#: src/domain/synthetics/orders/cancelOrdersTxn.ts
msgid "{count, plural, one {Order} other {# Orders}}"
msgstr ""

#: src/components/GmTokensBalanceInfo/GmTokensBalanceInfo.tsx
msgid "{daysConsidered}d accrued Fees"
msgstr ""

#: src/components/Synthetics/ClaimHistoryRow/ClaimHistoryRow.tsx
msgid "{eventTitle} from"
msgstr ""

#: src/components/Exchange/ConfirmationBox.js
#: src/components/Synthetics/ConfirmationBox/ConfirmationBox.tsx
msgid "{existingTriggerOrderLength, plural, one {You have an active trigger order that could impact this position.} other {You have # active trigger orders that could impact this position.}}"
msgstr "{existingTriggerOrderLength, plural, one {このポジションに影響する可能性のあるアクティブなトリガー注文があります。} other {このポジションに影響する可能性のあるアクティブなトリガー注文が#あります。}}"

#: src/components/Exchange/ConfirmationBox.js
#: src/components/Synthetics/ConfirmationBox/ConfirmationBox.tsx
msgid "{existingTriggerOrderLength, plural, one {You have an active trigger order that might execute immediately after you open this position. Please cancel the order or accept the confirmation to continue.} other {You have # active trigger orders that might execute immediately after you open this position. Please cancel the orders or accept the confirmation to continue.}}"
msgstr "{existingTriggerOrderLength, plural, one {このポジションをオープンした後ただちに執行される可能性があるアクティブなトリガー注文があります。注文をキャンセルするか、または確認を押して続けてください。} other {このポジションをオープンした後ただちに執行される可能性があるアクティブなトリガー注文が#あります。注文をキャンセルするか、または確認を押して続けてください。}}"

#: src/domain/synthetics/orders/utils.ts
msgid "{increaseOrDecreaseText} {tokenText} by {sizeText}"
msgstr ""

#: src/components/Exchange/PositionsList.js
msgid "{longOrShortText} {0} market selected"
msgstr ""

#: src/components/Synthetics/MarketCard/MarketCard.tsx
msgid "{longShortText} {0} Open Interest"
msgstr ""

#: src/components/Synthetics/MarketCard/MarketCard.tsx
msgid "{longShortText} {0} Reserve"
msgstr ""

#: src/components/Synthetics/ClaimHistoryRow/ClaimHistoryRow.tsx
msgid "{marketsCount, plural, one {# Market} other {# Markets}}"
msgstr ""

#: src/components/Glp/GlpSwap.js
msgid "{nativeTokenSymbol} ({wrappedTokenSymbol}) APR"
msgstr "{nativeTokenSymbol} ({wrappedTokenSymbol}) APR(実質年利)"

#: src/components/Stake/GMXAprTooltip.tsx
msgid "{nativeTokenSymbol} APR"
msgstr ""

#: src/components/Stake/GMXAprTooltip.tsx
msgid "{nativeTokenSymbol} Base APR"
msgstr ""

#: src/components/Stake/GMXAprTooltip.tsx
msgid "{nativeTokenSymbol} Boosted APR"
msgstr ""

#: src/components/Stake/GMXAprTooltip.tsx
msgid "{nativeTokenSymbol} Total APR"
msgstr ""

#: src/components/Exchange/PositionSeller.js
msgid "{nativeTokenSymbol} can not be sent to smart contract addresses. Select another token."
msgstr ""

#: src/context/SyntheticsEvents/SyntheticsEventsProvider.tsx
msgid "{orderTypeLabel} {positionText}, -{0}"
msgstr ""

#: src/components/Synthetics/TradeHistoryRow/utils.ts
msgid "{orderTypeName} Order Execution Failed"
msgstr ""

#: src/components/Synthetics/TradeHistoryRow/utils.ts
msgid "{orderTypeName} Swap Execution Failed: {fromText} for {toText}, Price: {ratioText}"
msgstr ""

#: src/components/Synthetics/StatusNotification/OrderStatusNotification.tsx
msgid "{orderTypeText} {0} for {1}"
msgstr ""

#: src/components/Synthetics/StatusNotification/OrderStatusNotification.tsx
msgid "{orderTypeText} {0} {longShortText}: {sign}{1}"
msgstr ""

#: src/domain/synthetics/orders/cancelOrdersTxn.ts
msgid "{ordersText} canceled"
msgstr ""

#: src/components/Synthetics/StatusNotification/FeesSettlementStatusNotification.tsx
msgid "{positionName} Failed to settle"
msgstr ""

#: src/components/Synthetics/StatusNotification/FeesSettlementStatusNotification.tsx
msgid "{positionName} Fees settled"
msgstr ""

#: src/components/Synthetics/StatusNotification/FeesSettlementStatusNotification.tsx
msgid "{positionName} Fees settling"
msgstr ""

#: src/components/StatsTooltip/ChainsStatsTooltipRow.tsx
msgid "{title}"
msgstr ""<|MERGE_RESOLUTION|>--- conflicted
+++ resolved
@@ -14,11 +14,7 @@
 "Plural-Forms: \n"
 
 #: src/components/Synthetics/TradeFeesRow/TradeFeesRow.tsx
-<<<<<<< HEAD
-msgid "({0}% of {feesTypeName})"
-=======
 msgid "(up to {0}% of {feesTypeName})"
->>>>>>> 166880f8
 msgstr ""
 
 #: src/pages/Dashboard/DashboardV2.js
