msgid ""
msgstr ""
"POT-Creation-Date: 2022-08-06 13:30+0530\n"
"MIME-Version: 1.0\n"
"Content-Type: text/plain; charset=utf-8\n"
"Content-Transfer-Encoding: 8bit\n"
"X-Generator: @lingui/cli\n"
"Language: ja\n"
"Project-Id-Version: \n"
"Report-Msgid-Bugs-To: \n"
"PO-Revision-Date: \n"
"Last-Translator: \n"
"Language-Team: \n"
"Plural-Forms: \n"

#: src/pages/AccountDashboard/generalPerformanceDetailsDebug.tsx
msgid "Unrealized Base PnL"
msgstr ""

#: src/pages/ClaimEsGmx/ClaimEsGmx.js
#: src/pages/NftWallet/NftWallet.js
msgid "Wallet not connected"
msgstr "ウォレットが接続されていません"

#: src/pages/Home/Home.js
msgid "Available on your preferred network"
msgstr "選択されたネットワークにて利用可能"

#: src/pages/Ecosystem/Ecosystem.js
msgid "Decentralized Trading Protocol"
msgstr "分散型取引プロトコル"

#: src/pages/ClaimEsGmx/ClaimEsGmx.js
msgid "Claim submitted!"
msgstr "請求申し込み完了!"

#: src/components/AddressDropdown/AddressDropdown.tsx
msgid "Disconnect"
msgstr "接続停止"

#: src/components/Glp/GlpSwap.js
msgid "Buy GM tokens before the epoch resets in {0} to be eligible for the Bonus Rebate. Alternatively, wait for the epoch to reset to redeem GLP and buy GM within the same epoch."
msgstr ""

#: src/components/Synthetics/TradeboxPoolWarnings/TradeboxPoolWarnings.tsx
msgid "You have an existing order in the {0} market pool.<0><1>Switch to {1} market pool</1>.</0>"
msgstr ""

#: src/components/Glp/GlpSwap.js
#: src/components/Synthetics/GmList/GmList.tsx
#: src/components/Synthetics/MarketsList/MarketsList.tsx
#: src/pages/Dashboard/DashboardV2.tsx
msgid "PRICE"
msgstr "価格"

#: src/components/Synthetics/MarketNetFee/MarketNetFee.tsx
#: src/components/Synthetics/MarketNetFee/MarketNetFee.tsx
msgid "receive"
msgstr ""

#: src/pages/Stake/StakeV2.tsx
msgid "Stake GMX Rewards"
msgstr ""

#: src/components/Glp/SwapErrorModal.tsx
msgid "There is not enough liquidity in a single token for your size. Please check the Save on Fees section and consider splitting your order into several different ones"
msgstr "1種類のトークンでその額のスワップを実現するための十分な流動性がありません。「手数料を節約」セクションを読み、注文を複数に分割することを検討してください。"

#: src/components/Synthetics/PositionEditor/PositionEditor.tsx
msgid "Decrease the withdraw size to match the max. <0>Read more</0>.<1/><2/><3>Set max withdrawal</3>"
msgstr ""

#: src/components/Synthetics/TradeHistory/TradeHistoryRow/utils/position.ts
msgid "Position Fee"
msgstr "ポジション手数料"

#: src/components/Synthetics/StatusNotification/SubaccountNotification.tsx
msgid "Subaccount generation failed"
msgstr ""

#: src/components/Exchange/ConfirmationBox.js
#: src/components/Synthetics/ConfirmationBox/ConfirmationBox.tsx
msgid "{existingTriggerOrderLength, plural, one {You have an active trigger order that might execute immediately after you open this position. Please cancel the order or accept the confirmation to continue.} other {You have # active trigger orders that might execute immediately after you open this position. Please cancel the orders or accept the confirmation to continue.}}"
msgstr "{existingTriggerOrderLength, plural, one {このポジションをオープンした後ただちに執行される可能性があるアクティブなトリガー注文があります。注文をキャンセルするか、または確認を押して続けてください。} other {このポジションをオープンした後ただちに執行される可能性があるアクティブなトリガー注文が#あります。注文をキャンセルするか、または確認を押して続けてください。}}"

#: src/components/SettingsModal/SettingsModal.tsx
msgid "Show debug values"
msgstr ""

#: src/pages/Exchange/Exchange.tsx
msgid "Could not decrease {tokenSymbol} {longOrShortText} within the allowed slippage, you can adjust the allowed slippage in the settings on the top right of the page."
msgstr "設定されたスリッページ内では{tokenSymbol} {longOrShortText}を減らせませんでした。最大スリッページはページ右上にある設定から変更できます。"

#: src/components/ModalViews/RedirectModal.js
msgid "Agree"
msgstr "同意する"

#: src/pages/AccountDashboard/DailyAndCumulativePnL.tsx
msgid "Daily Loss"
msgstr ""

#: src/components/Synthetics/StatusNotification/SubaccountNotification.tsx
msgid "Subaccount activated"
msgstr ""

#: src/pages/Home/Home.js
msgid "GMX is currently live on Arbitrum and Avalanche."
msgstr "GMXは現在ArbitrumとAvalancheで稼働中です。"

#: src/components/Glp/GlpSwap.js
msgid "Max Pool Capacity"
msgstr "最大プールキャパシティ"

#: src/components/Synthetics/TradeHistory/keys.ts
msgid "Failed Take-Profit Order"
msgstr "テイクプロフィット注文失敗"

#: src/pages/Ecosystem/Ecosystem.js
msgid "Yield Optimizer on Avalanche"
msgstr "Avalanche上のイールドオプティマイザー"

#: src/components/Exchange/PositionsList.js
#: src/pages/Exchange/Exchange.tsx
msgid "Orders ({0})"
msgstr "注文 ({0})"

#: src/pages/Stake/StakeV2.tsx
#: src/pages/Stake/StakeV2.tsx
#: src/pages/Stake/StakeV2.tsx
msgid "You have not deposited any tokens for vesting."
msgstr ""

#: src/components/Exchange/OrdersList.js
#: src/components/Referrals/AffiliatesStats.tsx
#: src/components/Referrals/TradersStats.tsx
#: src/components/Synthetics/OrderList/OrderList.tsx
#: src/components/Synthetics/UserIncentiveDistributionList/UserIncentiveDistributionList.tsx
#: src/pages/OrdersOverview/OrdersOverview.js
msgid "Type"
msgstr "タイプ"

#: src/components/Exchange/PositionSeller.js
msgid "Order submitted!"
msgstr ""

#: src/pages/Dashboard/DashboardV2.tsx
msgid "{0} is above its target weight.<0/><1/>Get lower fees to <2>swap</2> tokens for {1}."
msgstr "{0}はターゲットウェイトを超過しています。<0/><1/>トークンを{1}に<2>スワップ</2>すると手数料が低くなります。"

#: src/domain/synthetics/markets/createWithdrawalTxn.ts
msgid "Withdrawal error."
msgstr ""

#: src/pages/Home/Home.js
msgid "Decentralized<0/>Perpetual Exchange"
msgstr "分散型<0/>パーペチュアル取引所"

#: src/pages/Stake/StakeV2.tsx
msgid "Current Reserved"
msgstr ""

#: src/components/Synthetics/SubaccountModal/SubaccountModal.tsx
msgid "Main Account {0} Balance is used to top up Subaccount Balance on each Action up to the set Max auto top-up amount. Use the \"Сonvert {1} to {2}\" field if the Main Account {3} Balance is low."
msgstr ""

#: src/components/Referrals/AffiliatesStats.tsx
#: src/components/Referrals/AffiliatesStats.tsx
#: src/components/Referrals/TradersStats.tsx
#: src/components/Referrals/TradersStats.tsx
msgid "V2 Arbitrum"
msgstr ""

#: src/pages/Stake/StakeV2.tsx
#: src/pages/Stake/StakeV2.tsx
msgid "GMX transfers not yet enabled"
msgstr ""

#: src/components/Synthetics/UserIncentiveDistributionList/UserIncentiveDistributionList.tsx
#: src/pages/LeaderboardPage/components/LeaderboardNavigation.tsx
msgid "EIP-4844, 13-20 Mar"
msgstr ""

#: src/components/Exchange/PositionSeller.js
#: src/components/Exchange/SwapBox.js
msgid "Enable leverage sent."
msgstr "レバレッジ有効化申し込み完了。"

#: src/components/ToastifyDebug/ToastifyDebug.tsx
msgid "Show error"
msgstr ""

#: src/components/Synthetics/MarketStats/MarketStats.tsx
msgid "{0} can be used to buy GM for this market up to the specified buying caps."
msgstr ""

#: src/components/Synthetics/TradeHistory/keys.ts
msgid "Execute Market Swap"
msgstr "マーケットスワップの執行"

#: src/pages/Stake/StakeV2.tsx
msgid "Deposit submitted!"
msgstr ""

#: src/pages/AccountDashboard/GeneralPerformanceDetails.tsx
msgid "Volume"
msgstr ""

#: src/components/Synthetics/TradeHistory/keys.ts
msgid "Cancel Limit Swap"
msgstr "指値スワップのキャンセル"

#: src/pages/LeaderboardPage/components/CompetitionCountdown.tsx
msgid "{seconds}s"
msgstr ""

#: src/components/Exchange/NoLiquidityErrorModal.tsx
msgid "{0} Required"
msgstr "{0}が必要です"

#: src/components/Synthetics/UserIncentiveDistributionList/UserIncentiveDistributionList.tsx
msgid "No incentives distribution history yet."
msgstr ""

#: src/components/Exchange/ConfirmationBox.js
#: src/components/Exchange/ConfirmationBox.js
#: src/components/Exchange/ConfirmationBox.js
#: src/components/Exchange/PositionEditor.js
#: src/components/Exchange/PositionSeller.js
#: src/components/Exchange/SwapBox.js
#: src/components/Exchange/SwapBox.js
#: src/components/Glp/GlpSwap.js
#: src/components/Glp/GlpSwap.js
#: src/components/Glp/GlpSwap.js
#: src/components/Synthetics/ConfirmationBox/ConfirmationBox.tsx
#: src/components/Synthetics/OrderEditor/OrderEditor.tsx
#: src/components/Synthetics/TradeFeesRow/TradeFeesRow.tsx
msgid "Fees"
msgstr "手数料"

#: src/lib/contracts/callContract.tsx
msgid "View status."
msgstr "状況を見る"

#: src/components/Synthetics/GmList/GmList.tsx
#: src/components/Synthetics/MarketStats/MarketStats.tsx
msgid "Buyable"
msgstr ""

#: src/pages/Stake/StakeV2.tsx
msgid "<0>Delegate your undelegated {0} GMX DAO</0><1> voting power.</1>"
msgstr ""

#: src/pages/Dashboard/DashboardV2.tsx
msgid "<0>Total value of tokens in GLP pool ({chainName}).</0><1>This value may be higher on other websites due to the collateral of positions being included in the calculation.</1>"
msgstr ""

#: src/components/Synthetics/PositionItem/PositionItem.tsx
msgid "Net Value: Initial Collateral + PnL - Borrow Fee - Negative Funding Fee - Close Fee - UI Fee"
msgstr ""

#: src/components/Exchange/ConfirmationBox.js
msgid "The spread is > 1%, please ensure the trade details are acceptable before confirming"
msgstr ""

#: src/components/Glp/GlpSwap.js
msgid "Max pool capacity reached for {0}<0/><1/>Please mint GLP using another token"
msgstr "{0}の最大プールキャパシティ到達<0/><1/>別のトークンを使用してGLPをミントしてください"

#: src/pages/Stake/StakeV1.js
msgid "The Gambit protocol is in beta, please read the <0>staking details</0>before participating."
msgstr "Gambitプロトコルはベータ版であり、参加する前に<0>ステーキングの詳細</0>を読んでください。"

#: src/pages/NftWallet/NftWallet.js
msgid "Enter NFT Address"
msgstr "NFTアドレスを入力"

#: src/components/Glp/GlpSwap.js
#: src/components/Glp/GlpSwap.js
msgid "AVAILABLE"
msgstr "利用可能"

#: src/components/Synthetics/SettleAccruedFundingFeeModal/SettleAccruedFundingFeeModal.tsx
msgid "Confirm Settle"
msgstr ""

#: src/domain/synthetics/markets/createDepositTxn.ts
msgid "Deposit error."
msgstr ""

#: src/pages/Exchange/Exchange.tsx
msgid "Increased {tokenSymbol} {longOrShortText}, +{0} USD."
msgstr "{tokenSymbol} {longOrShortText}を増やしました +{0} USD"

#: src/pages/Stake/StakeV2.tsx
msgid "Pending {stakingTokenSymbol} approval"
msgstr ""

#: src/components/Synthetics/TableMarketFilter/MarketFilterLongShort.tsx
msgid "Open Positions"
msgstr ""

#: src/pages/Stake/StakeV1.js
#: src/pages/Stake/StakeV2.tsx
msgid "Unstaking..."
msgstr "アンステーク中..."

#: src/components/Exchange/SwapBox.js
msgid "You can change the \"Collateral In\" token above to find lower fees"
msgstr "より低い手数料を見つけるために上の\"担保資産\"トークンを変更することができます"

#: src/components/Exchange/SwapBox.js
#: src/domain/synthetics/trade/utils/validation.ts
msgid "Max {0} short exceeded"
msgstr "{0}の最大ショート値を超過しています"

#: src/components/Synthetics/TradeHistory/keys.ts
msgid "Cancel Stop-Loss Order"
msgstr "ストップロス注文のキャンセル"

#: src/pages/AccountDashboard/HistoricalLists.tsx
#: src/pages/Exchange/Exchange.tsx
msgid "Positions"
msgstr "ポジション"

#: src/domain/synthetics/trade/utils/validation.ts
msgid "{0} can not be sent to smart contract addresses. Select another token."
msgstr ""

#: src/domain/synthetics/markets/claimFundingFeesTxn.ts
msgid "Funding Claimed"
msgstr ""

#: src/components/Synthetics/SubaccountModal/SubaccountModal.tsx
msgid "Subaccount Balance"
msgstr ""

#: src/components/Synthetics/SubaccountModal/SubaccountModal.tsx
msgid "Main Account Balance"
msgstr ""

#: src/pages/Actions/ActionsV1/ActionsV1.tsx
msgid "<0><1>Check on GMX V2 {networkName}</1> or <2>switch network to {0}</2>.</0>"
msgstr ""

#: src/components/Referrals/JoinReferralCode.js
msgid "Referral code added!"
msgstr "紹介コードが追加されました!"

#: src/pages/Dashboard/DashboardV2.tsx
msgid "Treasury"
msgstr ""

#: src/components/Synthetics/StatusNotification/SubaccountNotification.tsx
msgid "View status"
msgstr ""

#: src/components/Glp/SwapErrorModal.tsx
msgid "Swap {0} to {1} on 1inch"
msgstr "{0} を {1}に1inchでスワップする"

#: src/components/Exchange/PositionsList.js
#: src/components/Synthetics/PositionItem/PositionItem.tsx
#: src/pages/AccountDashboard/HistoricalLists.tsx
#: src/pages/AccountDashboard/HistoricalLists.tsx
#: src/pages/AccountDashboard/HistoricalLists.tsx
#: src/pages/Exchange/Exchange.tsx
#: src/pages/SyntheticsPage/SyntheticsPage.tsx
#: src/pages/SyntheticsPage/SyntheticsPage.tsx
msgid "Orders"
msgstr "注文"

#: src/components/Exchange/SwapBox.js
msgid "Swaps disabled, pending {0} upgrade"
msgstr "{0}の更新が未完了のためスワップが停止中です"

#: src/context/SyntheticsEvents/SyntheticsEventsProvider.tsx
msgid "Increased {positionText}, +{0}"
msgstr ""

#: src/components/Synthetics/SubaccountModal/SubaccountModal.tsx
msgid "Convert this amount of {0} to {1} in your Main Account to allow for auto top-ups, as only {2} can be automatically transferred to your Subaccount. The {3} balance of your main account is shown above."
msgstr ""

#: src/components/Synthetics/TradeFeesRow/TradeFeesRow.tsx
#: src/components/Synthetics/TradeHistory/TradeHistoryRow/utils/position.ts
msgid "Funding Fee"
msgstr "ファンディング手数料"

#: src/components/Synthetics/TradeboxPoolWarnings/TradeboxPoolWarnings.tsx
msgid "Insufficient liquidity in the {0} market pool. Select a different pool for this market. Choosing a different pool would open a new position different from the existing one.<0><1>Switch to {1} market pool</1>.</0>"
msgstr ""

#: src/components/Exchange/ConfirmationBox.js
#: src/components/Synthetics/ConfirmationBox/ConfirmationBox.tsx
#: src/components/Synthetics/ConfirmationBox/ConfirmationBox.tsx
msgid "Confirm Limit Order"
msgstr ""

#: src/components/Synthetics/PoolSelector2/PoolSelector2.tsx
#: src/components/Synthetics/PoolSelector2/PoolSelector2.tsx
msgid "Open Fees"
msgstr "オープン手数料"

#: src/pages/AccountDashboard/dailyAndCumulativePnLDebug.tsx
#: src/pages/AccountDashboard/GeneralPerformanceDetails.tsx
#: src/pages/LeaderboardPage/components/LeaderboardAccountsTable.tsx
#: src/pages/LeaderboardPage/components/LeaderboardPositionsTable.tsx
msgid "Realized PnL"
msgstr ""

#: src/pages/BuyGMX/BuyGMX.tsx
msgid "You can transfer ETH from other networks to Arbitrum using any of the below options:"
msgstr "以下の選択肢のいずれかを使い、ETHを他のネットワークからArbitrumへ送ることができます。"

#: src/components/Synthetics/StatusNotification/SubaccountNotification.tsx
msgid "Subaccount deactivated"
msgstr ""

#: src/components/Exchange/SwapBox.js
msgid "Created limit order for {0} {1}: {2} USD!"
msgstr "{0} {1}: {2} USDの指値注文の作成完了!"

#: src/pages/OrdersOverview/OrdersOverview.js
msgid "Invalid token fromToken: \"{0}\" toToken: \"{toTokenAddress}\""
msgstr "無効なトークン fromToken: \"{0}\" toToken: \"{toTokenAddress}\""

#: src/pages/Dashboard/DashboardV2.tsx
msgid "Stats"
msgstr "統計"

#: src/components/Synthetics/Claims/ClaimHistoryRow/ClaimCollateralHistoryRow.tsx
#: src/components/Synthetics/Claims/filters/ActionFilter.tsx
msgid "Claim Price Impact Rebates"
msgstr ""

#: src/pages/Stake/StakeV2.tsx
msgid "Max Capacity"
msgstr ""

#: src/domain/synthetics/orders/utils.tsx
msgid "Market Swap"
msgstr "市場スワップ"

#: src/components/Synthetics/TradeHistory/TradeHistory.tsx
msgid "Trade History"
msgstr "取引履歴"

#: src/pages/CompleteAccountTransfer/CompleteAccountTransfer.js
msgid "You will need to be on this page to accept the transfer, <0>click here</0> to copy the link to this page if needed."
msgstr "移転を受け入れるにはこのページを開いておく必要があります。必要に応じて<0>ここをクリック</0>してこのページへのリンクをコピーしておいてください。"

#: src/components/ModalViews/RedirectModal.js
msgid "Don't show this message again for 30 days."
msgstr "30日間このメッセージを表示しない"

#: src/components/Migration/Migration.js
msgid "Migration Price"
msgstr "移行価格"

#: src/pages/Stake/StakeV2.tsx
msgid "<0>Delegate your undelegated {0} GMX DAO</0><1> voting power before staking.</1>"
msgstr ""

#: src/components/Synthetics/SubaccountModal/SubaccountModal.tsx
msgid "This amount of {0} will be sent from your Main Account to your Subaccount to pay for transaction fees."
msgstr ""

#: src/components/Exchange/ConfirmationBox.js
msgid "hide"
msgstr "隠す"

#: src/pages/Dashboard/DashboardV2.tsx
msgid "in liquidity"
msgstr "流動性"

#: src/components/SettingsModal/SettingsModal.tsx
msgid "Max Network Fee buffer below {0}% may result in failed orders."
msgstr ""

#: src/components/Synthetics/Claims/ClaimableCard.tsx
msgid "Positive Funding Fees for a Position become claimable after the Position is increased, decreased or closed; or settled its fees with the option under \"Accrued\"."
msgstr ""

#: src/components/Exchange/SwapBox.js
#: src/components/Synthetics/MarketCard/MarketCard.tsx
msgid "Exit Price"
msgstr "手仕舞い価格"

#: src/components/Exchange/OrderEditor.js
#: src/components/Exchange/PositionSeller.js
msgid "Enter Price"
msgstr "価格を入力"

#: src/components/Referrals/AffiliatesStats.tsx
msgid "Rebates on V2"
msgstr ""

#: src/components/Synthetics/UserIncentiveDistributionList/UserIncentiveDistributionList.tsx
#: src/components/Synthetics/UserIncentiveDistributionList/UserIncentiveDistributionList.tsx
msgid "Incentives are airdropped weekly."
msgstr ""

#: src/components/Synthetics/AcceptablePriceImpactInputRow/AcceptablePriceImpactInputRow.tsx
msgid "Acceptable Price Impact"
msgstr ""

#: src/pages/Dashboard/AssetDropdown.tsx
msgid "Add to Metamask"
msgstr "メタマスクに追加"

#: src/pages/Stake/StakeV2.tsx
msgid "Insufficient staked tokens"
msgstr ""

#: src/components/Synthetics/ConfirmationBox/ConfirmationBox.tsx
msgid "New Collateral"
msgstr ""

<<<<<<< HEAD
#: src/components/TokenCard/TokenCard.tsx
msgid "Arbitrum GM Pools are incentivized."
msgstr ""

#: src/components/TokenCard/TokenCard.tsx
msgid "Arbitrum Max. APR:"
msgstr ""

#: src/components/TokenCard/TokenCard.tsx
msgid "Arbitrum and Avalanche GM Pools are incentivized."
msgstr ""

#: src/components/Synthetics/OrderEditor/OrderEditor.tsx
msgid "As network fees have increased, an additional execution fee is needed."
msgstr ""
=======
#: src/lib/wallets/connecters/binanceW3W/binanceWallet.ts
msgid "Tap [Create Wallet] to start using your Web3 Wallet."
msgstr "ウェブ3ウォレットを使用するには[ウォレットを作成]をタップしてください。"

#: src/components/Exchange/ConfirmationBox.js
msgid "Cancel submitted"
msgstr "キャンセルが提出されました"
>>>>>>> 2a7b7419

#: src/domain/synthetics/orders/utils.tsx
msgid "There may not be sufficient liquidity to execute the Pay Token to Collateral Token swap when the Price conditions are met."
msgstr ""

#: src/components/Exchange/PositionSeller.js
msgid "Please uncheck \"Keep Leverage\", or close a larger position amount."
msgstr ""

#: src/components/Exchange/PositionDropdown.tsx
#: src/components/Exchange/PositionsList.js
#: src/components/Synthetics/PositionItem/PositionItem.tsx
msgid "Edit Collateral"
msgstr "担保編集"

#: src/components/Exchange/PositionSeller.js
#: src/components/Exchange/SwapBox.js
msgid "Enable leverage failed."
msgstr "レバレッジ有効化できませんでした。"

#: src/lib/wallets/connecters/binanceW3W/binanceWallet.ts
msgid "Create or Import a Wallet"
msgstr "ウォレットの作成またはインポート"

#: src/pages/Stake/StakeV2.tsx
msgid "Stake esGMX Rewards"
msgstr ""

#: src/components/NetworkDropdown/NetworkDropdown.tsx
msgid "Networks and Settings"
msgstr "ネットワークと設定"

#: src/components/SettingsModal/SettingsModal.tsx
msgid "Max network fee buffer precision is 0.01%"
msgstr ""

<<<<<<< HEAD
#: src/components/TokenCard/TokenCard.tsx
msgid "Avalanche GM Pools are incentivized."
msgstr ""

#: src/domain/synthetics/common/incentivesAirdropMessages.ts
msgid "Avalanche LP incentives"
msgstr ""

#: src/components/TokenCard/TokenCard.tsx
msgid "Avalanche Max. APR: {0}"
msgstr ""

#: src/domain/synthetics/common/incentivesAirdropMessages.ts
msgid "Avalanche trading incentives"
msgstr ""

#: src/pages/LeaderboardPage/components/LeaderboardAccountsTable.tsx
msgid "Average leverage used."
msgstr ""
=======
#: src/components/Synthetics/OrderEditor/OrderEditor.tsx
msgid "Max. Leverage Exceeded"
msgstr ""

#: src/components/SearchInput/SearchInput.tsx
msgid "Search Token"
msgstr "トークン検索"
>>>>>>> 2a7b7419

#: src/pages/BuyGMX/BuyGMX.tsx
msgid "Buy GMX using Decentralized Exchange Aggregators:"
msgstr ""

#: src/pages/Stake/StakeV2.tsx
#: src/pages/Stake/StakeV2.tsx
#: src/pages/Stake/StakeV2.tsx
msgid "{0} tokens have been converted to GMX from the {1} esGMX deposited for vesting."
msgstr ""

#: src/pages/LeaderboardPage/components/LeaderboardAccountsTable.tsx
#: src/pages/LeaderboardPage/components/LeaderboardPositionsTable.tsx
msgid "Rank"
msgstr ""

#: src/components/Synthetics/SubaccountModal/utils.ts
msgid "Allow {wrappedTokenSymbol} to be spent"
msgstr ""

#: src/pages/LeaderboardPage/components/LeaderboardAccountsTable.tsx
msgid "Average position size."
msgstr ""

#: src/components/Synthetics/ClaimablePositionPriceImpactRebateModal/ClaimablePositionPriceImpactRebateModal.tsx
msgid "Claim {totalUsd}"
msgstr ""

#: src/components/Synthetics/AccruedPositionPriceImpactRebateModal/AccruedPositionPriceImpactRebateModal.tsx
#: src/components/Synthetics/ClaimablePositionPriceImpactRebateModal/ClaimablePositionPriceImpactRebateModal.tsx
#: src/components/Synthetics/ClaimModal/ClaimModal.tsx
#: src/components/Synthetics/GmList/GmList.tsx
msgid "MARKET"
msgstr "マーケット"

#: src/components/Referrals/AffiliatesStats.tsx
msgid "Claimable Rebates"
msgstr ""

#: src/components/Synthetics/TradeHistory/filters/ActionFilter.tsx
msgid "Market Orders"
msgstr "市場注文"

#: src/pages/ClaimEsGmx/ClaimEsGmx.js
msgid "You can check your claim history <0>here</0>."
msgstr "<0>こちら</0>で請求履歴を確認できます。"

#: src/components/Synthetics/SubaccountModal/utils.ts
msgid "Maximum allowed actions is required"
msgstr ""

#: src/components/Synthetics/TradeHistory/TradeHistoryRow/utils/position.ts
#: src/components/Synthetics/TradeHistory/TradeHistoryRow/utils/position.ts
#: src/components/Synthetics/TradeHistory/TradeHistoryRow/utils/position.ts
#: src/components/Synthetics/TradeHistory/TradeHistoryRow/utils/position.ts
#: src/components/Synthetics/TradeHistory/TradeHistoryRow/utils/swap.ts
#: src/components/Synthetics/TradeHistory/TradeHistoryRow/utils/swap.ts
msgid "Acceptable price for the order."
msgstr "注文のための許容価格"

#: src/pages/Stake/StakeV2.tsx
msgid "Unstaking will burn <0>{0} Multiplier Points</0>{1}<1>You will earn {2}% less {nativeTokenSymbol} rewards with this action.</1>"
msgstr ""

#: src/pages/Home/Home.js
msgid "Open positions through a simple swap interface. Conveniently swap from any supported asset into the position of your choice."
msgstr "シンプルなスワップインターフェースでポジションを開けます。サポート対象のどの資産も好みの資産に簡単に交換可能。"

#: src/components/Synthetics/UserIncentiveDistributionList/UserIncentiveDistributionList.tsx
msgid "Incentives Distribution History"
msgstr ""

#: src/components/BuyInputSection/BuyInputSection.tsx
#: src/components/InputSection/InputSection.js
#: src/pages/ClaimEsGmx/ClaimEsGmx.js
msgid "MAX"
msgstr "最大"

#: src/components/Synthetics/StatusNotification/SubaccountNotification.tsx
msgid "Activating Subaccount"
msgstr ""

#: src/components/SettingsModal/SettingsModal.tsx
msgid "Invalid slippage value"
msgstr "無効なスリッページ値"

#: src/components/Exchange/OrderEditor.js
#: src/components/Exchange/OrderEditor.js
msgid "{0} price"
msgstr "{0} 価格"

#: src/components/Glp/GlpSwap.js
msgid "Sell submitted!"
msgstr "売却申し込み完了!"

#: src/components/Exchange/PositionSeller.js
msgid "Closing..."
msgstr ""

#: src/components/Referrals/AddAffiliateCode.js
msgid "Code already taken"
msgstr "そのコードは既に使用されています"

#: src/components/SettingsModal/SettingsModal.tsx
msgid "Slippage should be less than -5%"
msgstr ""

#: src/pages/AccountDashboard/dailyAndCumulativePnLDebug.tsx
#: src/pages/AccountDashboard/GeneralPerformanceDetails.tsx
#: src/pages/LeaderboardPage/components/LeaderboardAccountsTable.tsx
#: src/pages/LeaderboardPage/components/LeaderboardPositionsTable.tsx
msgid "Unrealized PnL"
msgstr ""

#: src/components/Synthetics/MarketCard/MarketCard.tsx
msgid "Open Interest Balance"
msgstr ""

#: src/components/Referrals/ClaimAffiliatesModal/ClaimAffiliatesModal.tsx
#: src/pages/Stake/StakeV1.js
#: src/pages/Stake/StakeV1.js
#: src/pages/Stake/StakeV1.js
#: src/pages/Stake/StakeV1.js
#: src/pages/Stake/StakeV1.js
#: src/pages/Stake/StakeV2.tsx
#: src/pages/Stake/StakeV2.tsx
msgid "Rewards"
msgstr "報酬"

#: src/components/Exchange/ExchangeTVChart.js
msgid "Liq. {0} {longOrShortText}"
msgstr ""

#: src/components/Exchange/ConfirmationBox.js
#: src/components/Exchange/ConfirmationBox.js
#: src/components/Exchange/SwapBox.js
#: src/components/Exchange/SwapBox.js
#: src/components/Glp/GlpSwap.js
#: src/components/Glp/GlpSwap.js
#: src/components/Synthetics/ConfirmationBox/ConfirmationBox.tsx
#: src/components/Synthetics/ConfirmationBox/ConfirmationBox.tsx
#: src/components/Synthetics/GmSwap/GmConfirmationBox/GmConfirmationBox.tsx
#: src/components/Synthetics/GmSwap/GmConfirmationBox/GmConfirmationBox.tsx
#: src/components/Synthetics/GmSwap/GmSwapBox/GmSwapBox.tsx
#: src/components/Synthetics/GmSwap/GmSwapBox/GmSwapBox.tsx
#: src/components/Synthetics/GmSwap/GmSwapBox/GmSwapBox.tsx
#: src/components/Synthetics/GmSwap/GmSwapBox/GmSwapBox.tsx
#: src/components/Synthetics/TradeBox/TradeBox.tsx
#: src/components/Synthetics/TradeBox/TradeBox.tsx
msgid "Pay"
msgstr "支払い"

#: src/domain/synthetics/sidecarOrders/utils.ts
#: src/domain/synthetics/sidecarOrders/utils.ts
msgid "Price above Limit Price."
msgstr ""

#: src/pages/Ecosystem/Ecosystem.js
msgid "GMX Governance Page"
msgstr "GMXのガバナンスページ"

#: src/pages/Ecosystem/Ecosystem.js
msgid "Decentralized Money Market"
msgstr ""

#: src/components/Synthetics/ConfirmationBox/ConfirmationBox.tsx
#: src/domain/synthetics/positions/utils.ts
msgid "Stop-Loss"
msgstr ""

#: src/pages/AccountDashboard/HistoricalLists.tsx
msgid "Positions ({positionsCount})"
msgstr ""

#: src/components/Synthetics/OrderEditor/OrderEditor.tsx
msgid "As network fees have increased, an additional network fee is needed."
msgstr ""

#: src/pages/Stake/StakeV2.tsx
msgid "Deposited"
msgstr ""

#: src/components/Glp/GlpSwap.js
msgid "{0} GLP have been reserved for vesting."
msgstr "{0} GLPがべスティングのためにリザーブされました。"

#: src/components/Glp/GlpSwap.js
#: src/components/Glp/GlpSwap.js
msgid "Buy with {0}"
msgstr "{0}で購入"

#: src/components/Synthetics/ConfirmationBox/ConfirmationBox.tsx
msgid "You have an existing position with {0} as collateral. This Order will not be valid for that Position."
msgstr "あなたは{0}を担保として持つ既存のポジションがあります。この注文はそのポジションには有効ではありません。"

#: src/components/Referrals/JoinReferralCode.js
msgid "Adding..."
msgstr "追加中"

#: src/components/Exchange/SwapBox.js
msgid "Short {0}"
msgstr "{0}をショート"

#: src/components/Exchange/ConfirmationBox.js
msgid "There may not be sufficient liquidity to execute your order when the price conditions are met"
msgstr "価格の条件が満たされたとしても、あなたの注文を執行するための十分な流動性が存在しない可能性があります。"

#: src/pages/Ecosystem/Ecosystem.js
msgid "Simulate your hedge strategy"
msgstr ""

#: src/components/Glp/SwapErrorModal.tsx
msgid "Swap on 1inch"
msgstr "1inchでスワップする"

#: src/pages/Dashboard/AssetDropdown.tsx
msgid "Open {0} in Coingecko"
msgstr ""

#: src/components/Migration/Migration.js
msgid "Total Assets Migrated"
msgstr "移行された全アセット"

#: src/pages/Dashboard/DashboardV2.tsx
#: src/pages/Dashboard/DashboardV2.tsx
#: src/pages/Dashboard/DashboardV2.tsx
msgid "Market Cap"
msgstr "時価総額"

#: src/components/Synthetics/StatusNotification/FeesSettlementStatusNotification.tsx
msgid "{positionName} Fees settled"
msgstr ""

#: src/pages/LeaderboardPage/components/LeaderboardAccountsTable.tsx
msgid "Average leverage used."
msgstr ""

#: src/pages/Stake/StakeV2.tsx
#: src/pages/Stake/StakeV2.tsx
msgid "Escrowed GMX"
msgstr ""

#: src/components/Exchange/PositionSeller.js
#: src/components/Exchange/PositionSeller.js
#: src/components/Exchange/SwapBox.js
#: src/components/Exchange/SwapBox.js
#: src/components/Exchange/SwapBox.js
#: src/components/Exchange/SwapBox.js
#: src/components/Exchange/SwapBox.js
#: src/components/Exchange/SwapBox.js
#: src/components/Exchange/SwapBox.js
#: src/components/Exchange/SwapBox.js
#: src/components/Exchange/SwapBox.js
#: src/components/Exchange/SwapBox.js
msgid "Insufficient Liquidity"
msgstr ""

#: src/components/Synthetics/NetworkFeeRow/NetworkFeeRow.tsx
msgid "The max network fee is overestimated, including by the buffer set under settings. Upon execution, any excess network fee is sent back to your account."
msgstr ""

#: src/components/ModalViews/RedirectModal.js
msgid "Alternative links can be found in the <0>docs</0>.<1/><2/>By clicking Agree you accept the <3>T&Cs</3> and <4>Referral T&Cs</4>.<5/><6/>"
msgstr "他にもリンクが <0>文書ページ</0>にあります。<1/><2/>同意ボタンをクリックすることで、 <3>条項</3>および<4>紹介プログラムの条項</4>に合意したものとみなします。<5/><6/>"

#: src/pages/AccountDashboard/GeneralPerformanceDetails.tsx
msgid "All Time"
msgstr ""

#: src/pages/Stake/StakeV1.js
msgid "Total Assets Staked"
msgstr "ステークされた全アセット"

#: src/components/Referrals/referralsHelper.js
msgid "The referral code can't be more than {MAX_REFERRAL_CODE_LENGTH} characters."
msgstr "紹介コードは{MAX_REFERRAL_CODE_LENGTH}文字を超えることはできません。"

#: src/components/Synthetics/TradeHistory/filters/ActionFilter.tsx
msgid "Trigger Orders"
msgstr "トリガー注文"

#: src/pages/Ecosystem/Ecosystem.js
msgid "GMX fundamentals"
msgstr "GMXの基本"

#: src/components/Referrals/AffiliatesStats.tsx
msgid "Referral Code"
msgstr "紹介コード"

#: src/components/Footer/constants.ts
msgid "Charts by TradingView"
msgstr ""

#: src/pages/Stake/StakeV2.tsx
#: src/pages/Stake/StakeV2.tsx
msgid "Staked Tokens"
msgstr ""

#: src/pages/Stake/StakeV2.tsx
msgid "Unstake completed!"
msgstr ""

#: src/components/Exchange/ConfirmationBox.js
#: src/components/Synthetics/ConfirmationBox/ConfirmationBox.tsx
#: src/components/Synthetics/OrderEditor/OrderEditor.tsx
msgid "Min. Receive"
msgstr "最低受け取り額"

#: src/components/Synthetics/NetworkFeeRow/NetworkFeeRow.tsx
msgid "Estimated Fee Refund"
msgstr "見積もり手数料返金"

#: src/components/Synthetics/SubaccountModal/SubaccountModal.tsx
msgid "Deactivating..."
msgstr ""

#: src/components/Synthetics/SubaccountModal/SubaccountModal.tsx
msgid "Deactivate"
msgstr ""

#: src/components/Header/HomeHeaderLinks.tsx
msgid "Protocol"
msgstr ""

#: src/pages/Dashboard/DashboardV2.tsx
msgid "Overview"
msgstr "概要"

#: src/pages/BeginAccountTransfer/BeginAccountTransfer.tsx
msgid "Allow all my tokens to be transferred to a new account"
msgstr ""

#: src/components/TokenCard/TokenCard.tsx
msgid "Avalanche Max. APY: {0}"
msgstr ""

#: src/components/Exchange/ConfirmationBox.js
#: src/components/Exchange/OrdersList.js
#: src/components/Exchange/OrdersList.js
#: src/components/Exchange/OrdersList.js
#: src/components/Exchange/OrdersList.js
#: src/components/Exchange/PositionsList.js
#: src/components/Exchange/PositionsList.js
#: src/components/Synthetics/ConfirmationBox/ConfirmationBox.tsx
#: src/components/Synthetics/ConfirmationBox/ConfirmationBox.tsx
#: src/components/Synthetics/MarketStats/MarketStats.tsx
#: src/components/Synthetics/OrderItem/OrderItem.tsx
#: src/components/Synthetics/PositionItem/PositionItem.tsx
#: src/components/Synthetics/PositionList/PositionList.tsx
#: src/pages/LeaderboardPage/components/LeaderboardPositionsTable.tsx
msgid "Collateral"
msgstr "担保"

#: src/pages/Stake/StakeV2.tsx
msgid "Earn ARB tokens by purchasing GM tokens, trading, or migrating liquidity from GLP to GM. Only for GMX V2.<0/>Earn prizes by participating in GMX Trading Competitions."
msgstr ""

#: src/components/AprInfo/AprInfo.tsx
#: src/components/AprInfo/AprInfo.tsx
msgid "Base APY"
msgstr ""

#: src/components/Exchange/PositionsList.js
#: src/components/Exchange/PositionsList.js
msgid "WARNING: This position has a low amount of collateral after deducting borrowing fees, deposit more collateral to reduce the position's liquidation risk."
msgstr "警告: このポジションは借入手数料差引後の担保額が低いため、担保額を増やしてポジションの清算リスクを減らしてください。"

#: src/components/Glp/GlpSwap.js
#: src/components/Glp/GlpSwap.js
#: src/components/Glp/GlpSwap.js
#: src/components/Glp/GlpSwap.js
#: src/pages/Stake/StakeV2.tsx
msgid "Sell GLP"
msgstr "GLP売却"

#: src/pages/Stake/StakeV1.js
msgid "Stake submitted! <0>View status.</0>"
msgstr "ステーク申し込み完了! <0>状況を確認する</0>"

#: src/components/Synthetics/PoolSelector2/PoolSelector2.tsx
#: src/components/Synthetics/PoolSelector2/PoolSelector2.tsx
msgid "Short Liq."
msgstr ""

#: src/components/Synthetics/GmSwap/GmFees/GmFees.tsx
msgid "Buy Fee"
msgstr ""

#: src/pages/Dashboard/DashboardV2.tsx
msgid "Tokens"
msgstr "トークン"

#: src/components/Synthetics/TradeHistory/keys.ts
msgid "Request Withdraw"
msgstr "出金リクエスト"

#: src/components/Synthetics/PositionItem/PositionItem.tsx
msgid "Click on the Position to select its market, then use the trade box to increase your Position Size, or to set Take-Profit / Stop-Loss Orders."
msgstr ""

#: src/components/ToastifyDebug/ToastifyDebug.tsx
msgid "Copied"
msgstr ""

#: src/components/Exchange/PositionEditor.js
msgid "Requested deposit of {0} {1} into {2} {longOrShortText}."
msgstr ""

#: src/components/SettingsModal/SettingsModal.tsx
msgid "Invalid network fee buffer value"
msgstr ""

#: src/components/Synthetics/TradeHistory/keys.ts
msgid "Create Limit Order"
msgstr "指値注文の作成"

#: src/components/Exchange/TradeHistory.js
msgid "Request deposit into {0} {longOrShortText}"
msgstr "{0} {longOrShortText}への入金をリクエスト"

#: src/components/Synthetics/ClaimModal/ClaimModal.tsx
#: src/components/Synthetics/SettleAccruedFundingFeeModal/SettleAccruedFundingFeeModal.tsx
msgid "FUNDING FEE"
msgstr ""

#: src/components/Synthetics/TableMarketFilter/MarketFilterLongShort.tsx
msgid "Markets"
msgstr ""

#: src/pages/LeaderboardPage/components/LeaderboardPositionsTable.tsx
msgid "The total realized and unrealized profit and loss for the period, considering price impact and fees but excluding swap fees."
msgstr ""

#: src/components/Referrals/AffiliatesStats.tsx
msgid "Volume on V2"
msgstr ""

#: src/pages/Stake/StakeV2.tsx
msgid "Vest"
msgstr ""

#: src/components/Synthetics/StatusNotification/SubaccountNotification.tsx
msgid "Generating and activating Subaccount"
msgstr ""

#: src/components/Synthetics/PoolSelector2/PoolSelector2.tsx
msgid "Select pool"
msgstr "プールを選択"

#: src/components/Synthetics/MarketsList/MarketsList.tsx
msgid "Liquidity"
msgstr "流動性"

#: src/pages/Dashboard/DashboardV2.tsx
msgid "WEIGHT"
msgstr "ウェイト"

#: src/components/Glp/GlpSwap.js
#: src/pages/Stake/StakeV1.js
#: src/pages/Stake/StakeV1.js
#: src/pages/Stake/StakeV1.js
#: src/pages/Stake/StakeV1.js
#: src/pages/Stake/StakeV2.tsx
msgid "APR"
msgstr "APR(実質年利)"

#: src/pages/NftWallet/NftWallet.js
msgid "Tranferring..."
msgstr "移転中..."

#: src/components/Referrals/AffiliatesStats.tsx
#: src/components/Referrals/AffiliatesStats.tsx
#: src/components/Referrals/AffiliatesStats.tsx
#: src/components/Referrals/TradersStats.tsx
#: src/components/Referrals/TradersStats.tsx
#: src/pages/LeaderboardPage/components/LeaderboardContainer.tsx
#: src/pages/Stake/StakeV2.tsx
msgid "Total"
msgstr "総計"

#: src/pages/OrdersOverview/OrdersOverview.js
msgid "Swap active: {0}, executed: {1}, cancelled: {2}"
msgstr "スワップ アクティブ: {0} 執行済: {1}  キャンセル済: {2}"

#: src/pages/AccountDashboard/dailyAndCumulativePnLDebug.tsx
#: src/pages/AccountDashboard/generalPerformanceDetailsDebug.tsx
#: src/pages/LeaderboardPage/components/LeaderboardAccountsTable.tsx
#: src/pages/LeaderboardPage/components/LeaderboardPositionsTable.tsx
msgid "Realized Price Impact"
msgstr ""

#: src/pages/Stake/StakeV1.js
msgid "Approve {stakingTokenSymbol}"
msgstr "{stakingTokenSymbol}を承認する"

#: src/components/Synthetics/TradeHistory/keys.ts
msgid "Failed Limit Swap"
msgstr "指値スワップ失敗"

#: src/pages/Ecosystem/Ecosystem.js
msgid "Overall protocol analytics"
msgstr ""

#: src/components/Exchange/ConfirmationBox.js
msgid "Longing..."
msgstr "ロング中..."

#: src/components/Referrals/AffiliatesStats.tsx
msgid "Total Rebates"
msgstr "リベート総額"

#: src/components/Synthetics/PositionItem/PositionItem.tsx
msgid "Negative Funding Fees are settled against the collateral automatically and will influence the liquidation price. Positive Funding Fees can be claimed under Claimable Funding after realizing any action on the position."
msgstr ""

#: src/domain/synthetics/trade/utils/validation.ts
msgid "Min order: {0}"
msgstr ""

#: src/pages/BeginAccountTransfer/BeginAccountTransfer.tsx
#: src/pages/CompleteAccountTransfer/CompleteAccountTransfer.js
msgid "Wallet is not connected"
msgstr "ウォレットが接続されていません"

#: src/pages/Stake/StakeV1.js
msgid "No rewards to claim yet"
msgstr "請求できる報酬はありません"

#: src/components/Synthetics/SubaccountModal/SubaccountModal.tsx
msgid "Withdrawing {0} to Main Account"
msgstr ""

#: src/components/TokenCard/TokenCard.tsx
#: src/pages/Dashboard/DashboardV2.tsx
msgid "GM is the liquidity provider token for GMX V2 markets. Accrues 63% of the V2 markets generated fees."
msgstr ""

#: src/components/ToastifyDebug/ToastifyDebug.tsx
msgid "Hide error"
msgstr ""

#: src/components/Referrals/TradersStats.tsx
msgid "The owner of this Referral Code has set a custom discount of {currentTierDiscount}% instead of the standard {0}% for Tier {1}."
msgstr ""

#: src/components/Exchange/PositionSeller.js
msgid "Leftover position below 10 USD"
msgstr ""

#: src/components/Header/AppHeaderLinks.tsx
#: src/pages/Dashboard/DashboardV2.tsx
msgid "Dashboard"
msgstr "ダッシュボード"

#: src/components/Synthetics/TradeFeesRow/TradeFeesRow.tsx
msgid "Swap Price Impact"
msgstr ""

#: src/pages/Actions/ActionsV1/ActionsV1.tsx
msgid "No PnLs found"
msgstr "損益が見つかりません"

#: src/components/Exchange/SwapBox.js
msgid "Leverage disabled, pending {0} upgrade"
msgstr "{0}の更新が未完了のためレバレッジが無効化されています"

#: src/pages/NftWallet/NftWallet.js
msgid "NFT Address"
msgstr "NFTアドレス"

#: src/components/Synthetics/OrderEditor/OrderEditor.tsx
#: src/components/Synthetics/TradeBox/TradeBox.tsx
msgid "Set Max Leverage"
msgstr ""

#: src/components/TokenCard/TokenCard.tsx
msgid "Arbitrum Avg. APR:"
msgstr ""

#: src/components/Exchange/PositionSeller.js
msgid "Insufficient Available Liquidity to swap to {0}:"
msgstr ""

#: src/pages/OrdersOverview/OrdersOverview.js
msgid "Created At"
msgstr ""

#: src/components/Exchange/TradeHistory.js
msgid "Withdraw {0} USD from {1}{longOrShortText}"
msgstr ""

#: src/context/SyntheticsEvents/SyntheticsEventsProvider.tsx
msgid "{orderTypeLabel} {positionText}, -{0}"
msgstr ""

#: src/pages/PageNotFound/PageNotFound.js
#: src/pages/PageNotFound/PageNotFound.js
msgid "Page not found"
msgstr "ページが見つかりません"

#: src/pages/Ecosystem/Ecosystem.js
msgid "Telegram bot for GMX position updates"
msgstr "GMXポジション情報提供Telegramボット"

#: src/pages/PositionsOverview/PositionsOverview.js
msgid "account"
msgstr "アカウント"

#: src/components/Synthetics/ConfirmationBox/ConfirmationBox.tsx
#: src/components/Synthetics/TradeBox/TradeBox.tsx
msgid "Keep leverage at {0}"
msgstr ""

#: src/components/Exchange/SwapBox.js
msgid "If you have an existing position, the position will be closed at {0} USD.<0/><1/>This exit price will change with the price of the asset.<2/><3/><4>Read more</4>."
msgstr "もし現在ポジションがある場合、そのポジションは{0} USDでクローズされます。<0/><1/>この手仕舞い価格はアセットの価格変動に従い変化します。<2/><3/><4>詳細</4>"

#: src/pages/BeginAccountTransfer/BeginAccountTransfer.tsx
msgid "Transfer Submitted"
msgstr "移転申し込み完了"

#: src/domain/synthetics/sidecarOrders/utils.ts
msgid "Price below Liq. Price."
msgstr ""

#: src/components/Exchange/PositionEditor.js
msgid "Requested withdrawal of {0} USD from {1} {longOrShortText}."
msgstr ""

#: src/pages/Exchange/Exchange.tsx
msgid "Could not increase {tokenSymbol} {longOrShortText} within the allowed slippage, you can adjust the allowed slippage in the settings on the top right of the page."
msgstr "{tokenSymbol} {longOrShortText}を増やせませんでした。最大スリッページはページ右上にある設定から変更できます。"

#: src/domain/synthetics/orders/createWrapOrUnwrapTxn.ts
#: src/domain/synthetics/orders/createWrapOrUnwrapTxn.ts
msgid "Swapped {0} for {1}"
msgstr ""

#: src/components/Referrals/AffiliatesStats.tsx
msgid "Tier {0} ({currentRebatePercentage}% rebate)"
msgstr ""

#: src/components/NotifyModal/NotifyModal.tsx
msgid "Discover GMX Alerts"
msgstr ""

#: src/pages/Dashboard/DashboardV2.tsx
#: src/pages/Stake/StakeV2.tsx
msgid "Price on Avalanche"
msgstr "Avalanche上の価格"

#: src/components/Exchange/SwapBox.js
msgid "Swap Order creation failed."
msgstr "スワップ注文が作成できませんでした。"

#: src/components/SettingsModal/SettingsModal.tsx
#: src/pages/Exchange/Exchange.tsx
#: src/pages/SyntheticsPage/SyntheticsPage.tsx
msgid "Chart positions"
msgstr "ポジションをチャートに"

#: src/components/Exchange/ConfirmationBox.js
msgid "The order will only execute if the price conditions are met and there is sufficient liquidity"
msgstr "価格の条件が満たされ、さらに十分な流動性が存在している場合にのみ注文は執行されます。"

#: src/components/Exchange/FeesTooltip.tsx
msgid "Swap Fee"
msgstr ""

#: src/components/Glp/GlpSwap.js
msgid "GLP sell disabled, pending {0} upgrade"
msgstr "{0}アップグレード未完了のためGLP売却は停止中です"

#: src/domain/synthetics/trade/utils/validation.ts
msgid "Insufficient receive token liquidity"
msgstr ""

#: src/pages/Ecosystem/Ecosystem.js
msgid "GMX Announcements and Updates"
msgstr "GMXの告知と最新情報"

#: src/pages/Stake/StakeV1.js
msgid "Claim failed"
msgstr "請求できませんでした"

#: src/pages/Dashboard/DashboardV2.tsx
msgid "06 Jan 2022"
msgstr "2022年1月6日"

#: src/components/Synthetics/TradeHistory/keys.ts
msgid "Update Limit Swap"
msgstr "指値スワップを更新する"

#: src/pages/PositionsOverview/PositionsOverview.js
msgid "fee"
msgstr "手数料"

#: src/components/Referrals/AffiliatesStats.tsx
#: src/components/Referrals/AffiliatesStats.tsx
#: src/components/Referrals/TradersStats.tsx
#: src/components/Referrals/TradersStats.tsx
msgid "V2 Avalanche Fuji"
msgstr ""

#: src/components/Synthetics/StatusNotification/OrderStatusNotification.tsx
msgid "Order executed"
msgstr ""

#: src/components/Synthetics/SettleAccruedFundingFeeModal/SettleAccruedFundingFeeModal.tsx
msgid "Select Positions"
msgstr ""

#: src/components/Referrals/AffiliatesStats.tsx
#: src/components/Referrals/AffiliatesStats.tsx
#: src/components/Referrals/TradersStats.tsx
#: src/components/Referrals/TradersStats.tsx
msgid "V2 Avalanche"
msgstr ""

#: src/components/Stake/GMXAprTooltip.tsx
msgid "Base {nativeTokenSymbol} APR"
msgstr ""

#: src/components/Synthetics/MarketCard/MarketCard.tsx
msgid "Short Open Interest"
msgstr ""

#: src/components/Synthetics/TradeHistory/keys.ts
msgid "Failed Market Decrease"
msgstr "マーケット減額失敗"

#: src/components/Synthetics/TradeHistory/useDownloadAsCsv.tsx
msgid "Full market"
msgstr ""

#: src/pages/NftWallet/NftWallet.js
msgid "NFT Wallet"
msgstr "NFTウォレット"

#: src/pages/Ecosystem/Ecosystem.js
msgid "GMX Proposals Voting page"
msgstr "GMXのプロポーザル投票ページ"

#: src/components/Synthetics/GmSwap/GmFees/GmFees.tsx
#: src/components/Synthetics/TradeFeesRow/TradeFeesRow.tsx
msgid "Fees and Price Impact"
msgstr ""

#: src/pages/BuyGMX/BuyGMX.tsx
msgid "You can buy ETH directly on <0>Arbitrum</0> using these options:"
msgstr ""

#: src/pages/Ecosystem/Ecosystem.js
#: src/pages/Ecosystem/Ecosystem.js
#: src/pages/Ecosystem/Ecosystem.js
#: src/pages/Ecosystem/Ecosystem.js
#: src/pages/Ecosystem/Ecosystem.js
#: src/pages/Ecosystem/Ecosystem.js
#: src/pages/Ecosystem/Ecosystem.js
#: src/pages/Ecosystem/Ecosystem.js
msgid "DEX Aggregator"
msgstr "DEXアグリゲーター"

#: src/components/Synthetics/StatusNotification/GmStatusNotification.tsx
msgid "<0>Buying GM: <1>{indexName}</1><2>[{poolName}]</2></0> <3>with {tokensText}</3>"
msgstr ""

#: src/components/Synthetics/TradeHistory/TradeHistoryRow/utils/position.ts
#: src/components/Synthetics/TradeHistory/TradeHistoryRow/utils/position.ts
#: src/components/Synthetics/TradeHistory/TradeHistoryRow/utils/position.ts
#: src/components/Synthetics/TradeHistory/TradeHistoryRow/utils/position.ts
#: src/components/Synthetics/TradeHistory/TradeHistoryRow/utils/position.ts
#: src/components/Synthetics/TradeHistory/TradeHistoryRow/utils/position.ts
#: src/components/Synthetics/TradeHistory/TradeHistoryRow/utils/position.ts
#: src/components/Synthetics/TradeHistory/TradeHistoryRow/utils/position.ts
#: src/components/Synthetics/TradeHistory/TradeHistoryRow/utils/position.ts
msgid "Mark price for the order."
msgstr "注文のためのマーク価格"

#: src/components/Exchange/PositionsList.js
#: src/components/Exchange/PositionsList.js
#: src/components/Synthetics/PositionItem/PositionItem.tsx
#: src/components/Synthetics/PositionList/PositionList.tsx
msgid "Net Value"
msgstr "ネット価値"

#: src/pages/Ecosystem/Ecosystem.js
msgid "GMX staking calculator and guide"
msgstr ""

#: src/components/MarketSelector/MarketSelector.tsx
msgid "Search Market"
msgstr ""

#: src/components/Synthetics/Claims/ClaimsHistory.tsx
#: src/components/Synthetics/TradeHistory/useDownloadAsCsv.tsx
msgid "Transaction ID"
msgstr "取引ID"

#: src/components/Exchange/PositionsList.js
#: src/components/Exchange/PositionsList.js
msgid "Borrow Fee / Day"
msgstr "1日あたり借入手数料"

#: src/components/Exchange/OrderEditor.js
msgid "Price is below Mark Price"
msgstr "価格がマーク価格を下回っています"

#: src/pages/Stake/StakeV2.tsx
msgid "Withdraw from GMX Vault"
msgstr ""

#: src/components/Exchange/PositionEditor.js
msgid "Withdrawal submitted."
msgstr ""

#: src/components/Synthetics/TradeFeesRow/TradeFeesRow.tsx
msgid "Referral Discount"
msgstr ""

#: src/components/Synthetics/MarketNetFee/MarketNetFee.tsx
msgid "{longOrShort} positions do not pay a funding fee or a borrow fee."
msgstr ""

#: src/components/Synthetics/MarketCard/MarketCard.tsx
msgid "If you have an existing position, the position will be closed at a reference price of {0}, not accounting for price impact.<0/><1/>This exit price will change with the price of the asset.<2/><3/><4>Read more</4>."
msgstr "既存のポジションがある場合、ポジションは{0}の参照価格で手仕舞いされます。価格の影響を考慮していません。<0/><1/>この手仕舞い価格はアセットの価格とともに変動します。<2/><3/><4>詳細</4>"

#: src/pages/LeaderboardPage/components/CompetitionPrizes.tsx
#: src/pages/LeaderboardPage/components/CompetitionPrizes.tsx
msgid "4-18 Places"
msgstr ""

#: src/components/Synthetics/AcceptablePriceImpactInputRow/AcceptablePriceImpactInputRow.tsx
msgid "The current Price Impact is {0}. Consider using -0.30% Acceptable Price Impact so the order is more likely to be processed."
msgstr ""

#: src/components/Synthetics/MarketsList/MarketsList.tsx
msgid "MARKETS"
msgstr "マーケット"

#: src/components/Synthetics/MarketStats/MarketStats.tsx
#: src/components/Synthetics/MarketStats/MarketStats.tsx
#: src/components/Synthetics/MarketStats/MarketStats.tsx
#: src/components/Synthetics/MarketStats/MarketStats.tsx
msgid "Max {0}"
msgstr ""

#: src/domain/synthetics/sidecarOrders/utils.ts
#: src/domain/synthetics/sidecarOrders/utils.ts
#: src/domain/synthetics/sidecarOrders/utils.ts
msgid "Price above Mark Price."
msgstr ""

#: src/context/SyntheticsEvents/SyntheticsEventsProvider.tsx
msgid "Withdrew {0} from {positionText}"
msgstr ""

#: src/components/Exchange/ConfirmationBox.js
#: src/components/Exchange/PositionSeller.js
msgid "Create Order"
msgstr "注文の作成"

#: src/components/Synthetics/MarketsList/MarketsList.tsx
#: src/pages/Dashboard/DashboardV2.tsx
msgid "Utilization"
msgstr "利用率"

#: src/components/Synthetics/StatusNotification/OrderStatusNotification.tsx
msgid "{orderTypeText} {0} for {1}"
msgstr ""

#: src/pages/BeginAccountTransfer/BeginAccountTransfer.tsx
msgid "Sender has withdrawn all tokens from GLP Vesting Vault"
msgstr "送信側はGLPのべスティングボールトからすべてのトークンを引き出しました。"

#: src/components/Synthetics/PositionItem/PositionItem.tsx
msgid "WARNING: This position has a low amount of collateral after deducting fees, deposit more collateral to reduce the position's liquidation risk."
msgstr ""

#: src/components/Synthetics/TradeHistory/keys.ts
msgid "Cancel Take-Profit Order"
msgstr "テイクプロフィット注文のキャンセル"

#: src/components/Exchange/SwapBox.js
msgid "Max {0} long capacity"
msgstr "{0}の最大ロングキャパシティ"

#: src/domain/synthetics/trade/utils/validation.ts
msgid "Enter a  price"
msgstr ""

#: src/pages/OrdersOverview/OrdersOverview.js
msgid "Account"
msgstr "アカウント"

#: src/components/Synthetics/SubaccountModal/SubaccountModal.tsx
msgid "For additional safety, subaccounts are only allowed to perform a specified number of actions before re-authorization from your main account is required."
msgstr ""

#: src/components/Exchange/FeesTooltip.tsx
#: src/components/Exchange/NetValueTooltip.tsx
#: src/components/Synthetics/PositionItem/PositionItem.tsx
#: src/components/Synthetics/TradeFeesRow/TradeFeesRow.tsx
msgid "Close Fee"
msgstr ""

#: src/components/Referrals/AffiliatesStats.tsx
msgid "V1 Airdrop"
msgstr ""

#: src/pages/BuyGMX/BuyGMX.tsx
msgid "Buy GMX from Uniswap or directly on GMX (make sure to select Arbitrum):"
msgstr ""

#: src/pages/OrdersOverview/OrdersOverview.js
msgid "Close to execution price"
msgstr "執行価格に近すぎます"

#: src/pages/Ecosystem/Ecosystem.js
msgid "Open trades ranking and stats"
msgstr ""

#: src/pages/LeaderboardPage/components/LeaderboardContainer.tsx
#: src/pages/LeaderboardPage/components/LeaderboardNavigation.tsx
msgid "Global Leaderboard"
msgstr ""

#: src/pages/Home/Home.js
msgid "Simple Swaps"
msgstr "シンプルなスワップ"

#: src/pages/LeaderboardPage/components/LeaderboardAccountsTable.tsx
#: src/pages/LeaderboardPage/components/LeaderboardPositionsTable.tsx
msgid "No results found"
msgstr ""

#: src/components/Synthetics/GmSwap/GmSwapBox/GmSwapBox.tsx
msgid "Pair"
msgstr ""

#: src/components/Exchange/PositionSeller.js
#: src/components/Exchange/SwapBox.js
#: src/components/Synthetics/SwapCard/SwapCard.tsx
msgid "Max {0} out"
msgstr "最大 {0} out"

#: src/components/Synthetics/StatusNotification/SubaccountNotification.tsx
msgid "Updating Subaccount"
msgstr ""

#: src/components/Exchange/OrderEditor.js
#: src/components/Exchange/PositionSeller.js
#: src/components/Exchange/SwapBox.js
#: src/components/Synthetics/OrderEditor/OrderEditor.tsx
#: src/components/Synthetics/PositionSeller/PositionSeller.tsx
#: src/components/Synthetics/TradeBox/TradeBox.tsx
#: src/components/Synthetics/TradeBox/TradeBox.tsx
msgid "Mark"
msgstr ""

#: src/components/Synthetics/PositionSeller/PositionSeller.tsx
msgid "Keep leverage at {keepLeverageAtValue}"
msgstr ""

#: src/domain/synthetics/orders/updateOrderTxn.ts
msgid "Update order executed"
msgstr ""

#: src/pages/Dashboard/DashboardV2.tsx
msgid "not staked"
msgstr "ステークされていない"

#: src/components/Referrals/AffiliatesStats.tsx
#: src/components/Referrals/TradersStats.tsx
msgid "Rebates Distribution History"
msgstr "リベートの分配履歴"

#: src/components/Synthetics/PositionItem/PositionItem.tsx
#: src/components/Synthetics/PositionItem/PositionItem.tsx
msgid "Accrued Negative Funding Fee"
msgstr ""

#: src/components/Synthetics/TradeFeesRow/TradeFeesRow.tsx
msgid "Price Impact Rebates for closing trades are claimable under the Claims tab. <0>Read more</0>."
msgstr ""

#: src/components/Exchange/ConfirmationBox.js
msgid "Forfeit profit not checked"
msgstr "利益喪失がチェックされていません"

#: src/components/Synthetics/GmSwap/GmSwapBox/GmSwapBox.tsx
#: src/components/Synthetics/GmSwap/GmSwapBox/GmSwapBox.tsx
msgid "Buy GM"
msgstr ""

#: src/components/Exchange/TradeHistory.js
msgid "Increase {0} {longOrShortText}, +{1} USD, {2} Price: {3} USD"
msgstr "{0} {longOrShortText}を増やす  +{1} USD, {2} 価格: {3} USD"

#: src/pages/ClaimEsGmx/ClaimEsGmx.js
msgid "The address of the esGMX (IOU) token is {esGmxIouAddress}."
msgstr "esGMX (IOU)トークンのアドレスは{esGmxIouAddress}です。"

#: src/components/NotifyModal/NotifyModal.tsx
msgid "GMX Alerts"
msgstr ""

#: src/components/Synthetics/Claims/filters/ActionFilter.tsx
#: src/components/Synthetics/TradeHistory/filters/ActionFilter.tsx
msgid "Search action"
msgstr "アクション検索"

#: src/components/Synthetics/GmSwap/GmConfirmationBox/GmConfirmationBox.tsx
msgid "{0, plural, one {Pending {symbolsText} approval} other {Pending {symbolsText} approvals}}"
msgstr ""

#: src/components/Exchange/PositionsList.js
msgid "Use the \"Close\" button to reduce your Position Size, or to set Take-Profit / Stop-Loss Orders."
msgstr ""

#: src/components/Synthetics/Claims/SettleAccruedCard.tsx
msgid "Show details"
msgstr ""

#: src/components/Glp/GlpSwap.js
#: src/components/Glp/GlpSwap.js
msgid "To reduce fees, select a different asset to pay with."
msgstr "手数料を削減するには別のアセットを支払いに使用してください。"

#: src/pages/Dashboard/AssetDropdown.tsx
msgid "Buy {0}"
msgstr ""

#: src/components/Referrals/AffiliatesStats.tsx
#: src/components/Referrals/TradersStats.tsx
msgid "USD Value may not be accurate since the data does not contain prices for {0}"
msgstr ""

#: src/pages/Dashboard/DashboardV2.tsx
msgid "Total Fees"
msgstr "手数料総額"

#: src/components/Synthetics/TradeFeesRow/TradeFeesRow.tsx
msgid "Max Bonus Rebate"
msgstr ""

<<<<<<< HEAD
#: src/domain/synthetics/common/incentivesAirdropMessages.ts
#: src/pages/LeaderboardPage/components/LeaderboardNavigation.tsx
msgid "EIP-4844, 13-20 Mar"
msgstr ""

#: src/domain/synthetics/common/incentivesAirdropMessages.ts
#: src/pages/LeaderboardPage/components/LeaderboardNavigation.tsx
msgid "EIP-4844, 20-27 Mar"
=======
#: src/pages/AccountDashboard/DailyAndCumulativePnL.tsx
msgid "Cumulative PnL"
msgstr ""

#: src/components/TokenCard/TokenCard.tsx
msgid "Arbitrum Max. APY:"
>>>>>>> 2a7b7419
msgstr ""

#: src/pages/Stake/StakeV2.tsx
msgid "Vault Capacity for your Account:"
msgstr ""

#: src/pages/Exchange/Exchange.tsx
#: src/pages/SyntheticsPage/SyntheticsPage.tsx
msgid "{0, plural, one {Cancel order} other {Cancel # orders}}"
msgstr ""

#: src/components/Synthetics/MarketCard/MarketCard.tsx
msgid "Long Open Interest"
msgstr ""

#: src/pages/Ecosystem/Ecosystem.js
msgid "Protocol risk explorer and stats"
msgstr ""

#: src/components/Exchange/PositionShareCard.tsx
msgid "Generating shareable image..."
msgstr "シェア可能な画像を作成中..."

#: src/components/Exchange/FeesTooltip.tsx
#: src/components/Exchange/NetValueTooltip.tsx
#: src/components/Exchange/PositionEditor.js
#: src/components/Exchange/PositionsList.js
#: src/components/Exchange/PositionsList.js
#: src/components/Exchange/SwapBox.js
#: src/components/Exchange/TradeHistory.js
#: src/components/Synthetics/TradeFeesRow/TradeFeesRow.tsx
#: src/components/Synthetics/TradeHistory/TradeHistoryRow/utils/position.ts
msgid "Borrow Fee"
msgstr "借入手数料"

#: src/components/Glp/GlpSwap.js
msgid "Buy submitted."
msgstr "購入申し込み完了"

#: src/pages/Stake/StakeV2.tsx
msgid "Incentives & Prizes"
msgstr ""

#: src/components/Glp/GlpSwap.js
msgid "Fees may vary depending on which asset you sell GLP for. <0/>Enter the amount of GLP you want to redeem in the order form, then check here to compare fees."
msgstr "GLPを売却してどのアセットに交換するかにより手数料は異なります。<0/>売却を希望するGLP額を注文フォームに入力し、ここをクリックして手数料を比較してください。"

#: src/components/Synthetics/StatusNotification/OrderStatusNotification.tsx
msgid "{txnTypeText} {0} order for"
msgstr ""

#: src/components/Exchange/PositionEditor.js
#: src/components/Exchange/PositionSeller.js
#: src/components/Synthetics/PositionEditor/PositionEditor.tsx
#: src/components/Synthetics/PositionSeller/PositionSeller.tsx
#: src/pages/Stake/StakeV2.tsx
#: src/pages/Stake/StakeV2.tsx
#: src/pages/Stake/StakeV2.tsx
msgid "Max"
msgstr ""

#: src/components/Referrals/AddAffiliateCode.js
#: src/components/Referrals/JoinReferralCode.js
msgid "Checking code..."
msgstr "コード確認中..."

#: src/components/Synthetics/GmList/GmList.tsx
#: src/components/Synthetics/GmList/GmList.tsx
#: src/components/Synthetics/MarketsList/MarketsList.tsx
#: src/components/Synthetics/MarketsList/MarketsList.tsx
#: src/pages/Dashboard/DashboardV2.tsx
msgid "GM Pools"
msgstr ""

#: src/components/Synthetics/ConfirmationBox/ConfirmationBox.tsx
msgid "The order will only execute if the price conditions are met and there is sufficient liquidity."
msgstr ""

#: src/pages/Referrals/Referrals.tsx
msgid "Affiliates"
msgstr ""

#: src/components/Synthetics/SubaccountModal/SubaccountModal.tsx
msgid "Max allowed actions"
msgstr ""

#: src/pages/Stake/StakeV2.tsx
msgid "Convert esGMX tokens to GMX tokens.<0/>Please read the <1>vesting details</1> before using the vaults."
msgstr ""

#: src/lib/legacy.ts
msgid "No open position, order cannot be executed unless a position is opened"
msgstr "オープンのポジションはありません。オープンのポジションがない場合、注文は執行できません"

#: src/components/Synthetics/MarketNetFee/MarketNetFee.tsx
#: src/pages/Dashboard/DashboardV2.tsx
msgid "Short Positions"
msgstr "ショートポジション"

#: src/components/Exchange/TradeHistory.js
msgid "Could not increase {0} {longOrShortText}, +{1} USD, Acceptable Price: {2}  USD"
msgstr ""

#: src/pages/BuyGMX/BuyGMX.tsx
msgid "Buy GMX on {chainName}"
msgstr ""

#: src/components/Exchange/PositionEditor.js
#: src/components/Exchange/PositionSeller.js
#: src/components/Exchange/PositionsList.js
#: src/components/Exchange/PositionsList.js
#: src/components/Synthetics/Claims/ClaimsHistory.tsx
#: src/components/Synthetics/Claims/ClaimsHistory.tsx
#: src/components/Synthetics/ConfirmationBox/ConfirmationBox.tsx
#: src/components/Synthetics/ConfirmationBox/ConfirmationBox.tsx
#: src/components/Synthetics/OrderEditor/OrderEditor.tsx
#: src/components/Synthetics/PositionEditor/PositionEditor.tsx
#: src/components/Synthetics/PositionItem/PositionItem.tsx
#: src/components/Synthetics/PositionList/PositionList.tsx
#: src/components/Synthetics/PositionSeller/PositionSeller.tsx
#: src/components/Synthetics/TradeBox/TradeBox.tsx
#: src/components/Synthetics/TradeHistory/TradeHistory.tsx
#: src/components/Synthetics/TradeHistory/useDownloadAsCsv.tsx
#: src/pages/LeaderboardPage/components/LeaderboardPositionsTable.tsx
msgid "Size"
msgstr "サイズ"

#: src/components/Exchange/SwapBox.js
#: src/components/Glp/GlpSwap.js
#: src/components/Header/AppHeaderUser.tsx
#: src/components/Migration/Migration.js
#: src/components/Referrals/AddAffiliateCode.js
#: src/components/Referrals/JoinReferralCode.js
#: src/components/Synthetics/GmSwap/GmSwapBox/GmSwapBox.tsx
#: src/components/Synthetics/UserIncentiveDistributionList/UserIncentiveDistributionList.tsx
#: src/domain/synthetics/trade/utils/validation.ts
#: src/pages/Stake/StakeV1.js
#: src/pages/Stake/StakeV1.js
#: src/pages/Stake/StakeV1.js
#: src/pages/Stake/StakeV1.js
#: src/pages/Stake/StakeV1.js
#: src/pages/Stake/StakeV2.tsx
#: src/pages/Stake/StakeV2.tsx
#: src/pages/Stake/StakeV2.tsx
#: src/pages/Stake/StakeV2.tsx
#: src/pages/Stake/StakeV2.tsx
msgid "Connect Wallet"
msgstr "ウォレット接続"

#: src/components/Exchange/OrdersToa.js
#: src/components/Exchange/PositionSeller.js
#: src/components/Exchange/PositionSeller.js
#: src/components/Exchange/SwapBox.js
#: src/components/Exchange/SwapBox.js
msgid "Enabling Orders..."
msgstr "注文有効化中..."

#: src/pages/ClaimEsGmx/ClaimEsGmx.js
msgid "Vest with GLP on Avalanche"
msgstr "AvalancheでGLPを使ってべスティングする"

#: src/pages/ClaimEsGmx/ClaimEsGmx.js
msgid "No esGMX to claim"
msgstr "請求できるesGMXはありません"

#: src/domain/synthetics/orders/utils.tsx
msgid "Currently, There is a high Swap Price Impact for the Order Swap path."
msgstr ""

#: src/components/Exchange/SwapBox.js
msgid "<0>{0} is required for collateral.</0><1>Short amount for {1} with {2} exceeds potential profits liquidity. Reduce the \"Short Position\" size, or change the \"Collateral In\" token.</1>"
msgstr ""

#: src/components/Synthetics/GmSwap/GmSwapBox/GmSwapBox.tsx
#: src/components/Synthetics/GmSwap/GmSwapBox/GmSwapBox.tsx
#: src/components/Synthetics/HighPriceImpactWarning/HighPriceImpactWarning.tsx
msgid "Acknowledge high Price Impact"
msgstr ""

#: src/components/Exchange/SwapBox.js
msgid "Requested increase of {tokenSymbol} {longOrShortText} by {0} USD."
msgstr "{tokenSymbol} {longOrShortText}の{0} USDの増額をリクエストしました。"

#: src/pages/Home/Home.js
msgid "Enter and exit positions with minimal spread and low price impact. Get the optimal price without incurring additional costs."
msgstr ""

#: src/components/Synthetics/PositionItem/PositionItem.tsx
msgid "Since your position's Collateral is {0} with a value larger than the Position Size, the Collateral value will cover any negative PnL."
msgstr ""

#: src/components/Exchange/ConfirmationBox.js
msgid "You can edit the default Allowed Slippage in the settings menu on the top right of the page.<0/><1/>Note that a low allowed slippage, e.g. less than {0}, may result in failed orders if prices are volatile."
msgstr ""

#: src/components/Synthetics/DateRangeSelect/DateRangeSelect.tsx
msgid "Last 365d"
msgstr ""

#: src/components/Exchange/FeesTooltip.tsx
msgid "<0>Read more</0> about fees."
msgstr "手数料について<0>詳しく読む</0>"

#: src/components/Exchange/OrdersList.js
msgid "You will receive at least {0} {1} if this order is executed. The execution price may vary depending on swap fees at the time the order is executed."
msgstr "この注文が執行された場合、少なくとも{0} {1}を受け取ることになります。正確な執行価格は注文執行時のスワップ手数料によって異なります。"

#: src/components/Synthetics/MarketCard/MarketCard.tsx
msgid "The position will be opened at a reference price of {0}, not accounting for price impact, with a max slippage of -{1}%.<0/><1/>The slippage amount can be configured under Settings, found by clicking on your address at the top right of the page after connecting your wallet.<2/><3/><4>Read more</4>."
msgstr "ポジションは参照価格{0}でオープンされ、価格インパクトを考慮していません。最大スリッページは-{1}%です。<0/><1/>スリッページの設定は、ウォレットを接続した後、ページ右上のアドレスをクリックして表示される設定で行うことができます。<2/><3/><4>詳細を読む</4>"

#: src/components/Exchange/SwapBox.js
msgid "Limit order creation failed."
msgstr "指値注文が作成できませんでした。"

#: src/components/Exchange/PositionEditor.js
#: src/components/Exchange/SwapBox.js
#: src/components/Glp/GlpSwap.js
msgid "Approving {0}..."
msgstr "{0}を承認中"

#: src/context/SyntheticsEvents/SyntheticsEventsProvider.tsx
msgid "Deposited {0} into {positionText}"
msgstr ""

#: src/components/Glp/GlpSwap.js
msgid "{nativeTokenSymbol} ({wrappedTokenSymbol}) APR"
msgstr "{nativeTokenSymbol} ({wrappedTokenSymbol}) APR(実質年利)"

#: src/components/Synthetics/BridgingInfo/BridgingInfo.tsx
msgid "Bridge {tokenSymbol} to {chainName} using any of the options below:"
msgstr ""

#: src/components/Synthetics/Claims/ClaimHistoryRow/ClaimCollateralHistoryRow.tsx
#: src/components/Synthetics/Claims/filters/ActionFilter.tsx
msgid "Claim Funding Fees"
msgstr ""

#: src/components/Stake/GMXAprTooltip.tsx
msgid "Max. {nativeTokenSymbol} APR"
msgstr ""

#: src/components/Referrals/AffiliatesStats.tsx
msgid "Rebates are airdropped weekly."
msgstr "リベートと紹介報酬は毎週エアドロップされます。"

#: src/components/StatsTooltip/ChainsStatsTooltipRow.tsx
msgid "Total:"
msgstr "合計:"

#: src/components/Synthetics/TradeboxPoolWarnings/TradeboxPoolWarnings.tsx
msgid "You can get {0} better open fees and a {1} / 1h better net rate in the {2} market pool.<0><1>Switch to {3} market pool</1>.</0>"
msgstr ""

#: src/domain/tokens/approveTokens.tsx
msgid "{0} Approved!"
msgstr "{0}が承認されました!"

#: src/components/Exchange/SwapBox.js
msgid "Long {0}"
msgstr "ロング {0}"

#: src/pages/LeaderboardPage/components/LeaderboardAccountsTable.tsx
#: src/pages/LeaderboardPage/components/LeaderboardPositionsTable.tsx
msgid "Address"
msgstr ""

#: src/pages/LeaderboardPage/components/CompetitionPrizes.tsx
msgid "Winner:"
msgstr ""

#: src/components/Exchange/SwapBox.js
#: src/components/Exchange/SwapBox.js
msgid "Liquidity data not loaded"
msgstr "流動性データがロードされていません"

#: src/components/Synthetics/OrderItem/OrderItem.tsx
msgid "<0>The order will be executed when the oracle price is {0} {1}.</0><1>Note that there may be rare cases where the order cannot be executed, for example, if the chain is down and no oracle reports are produced or if the price impact exceeds your acceptable price.</1>"
msgstr ""

#: src/pages/Home/Home.js
msgid "Total Trading Volume"
msgstr "トレード総額"

#: src/components/Exchange/ConfirmationBox.js
#: src/components/Synthetics/ConfirmationBox/ConfirmationBox.tsx
msgid "Collateral Spread"
msgstr ""

#: src/components/Header/Header.tsx
msgid "Trade on GMX V2 in Arbitrum and win 280,000 ARB (> $500k) in prizes in <0>two weekly</0> competitions. Live from March 13th to 27th."
msgstr ""

#: src/pages/OrdersOverview/OrdersOverview.js
msgid "Index"
msgstr "インデックス"

#: src/pages/Ecosystem/Ecosystem.js
msgid "Decentralized Finance Dashboard"
msgstr "DeFiダッシュボード"

#: src/components/Glp/GlpSwap.js
msgid "GLP buy disabled, pending {0} upgrade"
msgstr "{0}アップグレード未完了のためGLP購入は停止中です"

#: src/components/Migration/Migration.js
msgid "Migrating..."
msgstr "移行中..."

#: src/lib/contracts/transactionErrors.tsx
msgid "Transaction failed due to RPC error.<0/><1/>Please try changing the RPC url in your wallet settings with the help of <2>chainlist.org</2>.<3/><4/><5>Read more</5>."
msgstr ""

#: src/components/Migration/Migration.js
msgid "Your wallet: {0}"
msgstr "あなたのウォレット: {0}"

#: src/components/Exchange/PositionSeller.js
msgid "You have an active order to decrease {longOrShortText} {sizeInToken} {0} (${1}) at {prefix} {2}"
msgstr ""

#: src/components/Glp/GlpSwap.js
#: src/pages/Dashboard/DashboardV2.tsx
msgid "TOKEN"
msgstr "トークン"

#: src/pages/NftWallet/NftWallet.js
msgid "Transfer NFT"
msgstr "NFTを送信する"

#: src/components/Exchange/PositionEditor.js
msgid "Enable deposit failed."
msgstr ""

#: src/components/Synthetics/SubaccountModal/SubaccountModal.tsx
msgid "Expected Actions are based on the current Network Fee."
msgstr ""

#: src/pages/BeginAccountTransfer/BeginAccountTransfer.tsx
msgid "Receiver has not staked GMX tokens before"
msgstr "受け取り側でこれまでGMXトークンをステークしたことはありません"

#: src/pages/Ecosystem/Ecosystem.js
msgid "Telegram bot for GMX Swaps monitoring"
msgstr ""

#: src/components/Synthetics/MarketsList/MarketsList.tsx
msgid "LIQUIDITY"
msgstr "流動性"

#: src/components/Synthetics/TableMarketFilter/MarketFilterLongShort.tsx
#: src/components/Synthetics/TableMarketFilter/MarketFilterLongShort.tsx
#: src/components/Synthetics/TradeHistory/filters/ActionFilter.tsx
msgid "Swaps"
msgstr "スワップ"

#: src/components/Synthetics/SubaccountModal/SubaccountModal.tsx
msgid "Initial top-up"
msgstr ""

#: src/components/ApproveTokenButton/ApproveTokenButton.tsx
msgid "Allow {0} to be spent"
msgstr ""

#: src/components/Synthetics/ConfirmationBox/ConfirmationBox.tsx
msgid "You have an existing position with {0} as collateral. This action will not apply for that position."
msgstr "あなたは{0}を担保として持つ既存のポジションがあります。このアクションはそのポジションには適用されません。"

#: src/components/Synthetics/PositionItem/PositionItem.tsx
msgid "None"
msgstr ""

#: src/components/Exchange/SwapBox.js
msgid "Swap Order created!"
msgstr "スワップ注文作成完了!"

#: src/components/Synthetics/SubaccountModal/SubaccountModal.tsx
msgid "Unknown"
msgstr ""

#: src/components/Synthetics/SettleAccruedFundingFeeModal/SettleAccruedFundingFeeModal.tsx
msgid "POSITION"
msgstr ""

#: src/components/Referrals/AffiliatesStats.tsx
#: src/components/Referrals/TradersStats.tsx
msgid "Trading Volume"
msgstr ""

#: src/pages/Stake/StakeV2.tsx
#: src/pages/Stake/StakeV2.tsx
msgid "Reserved for Vesting"
msgstr ""

#: src/components/Exchange/TradeHistory.js
#: src/components/Referrals/JoinReferralCode.js
#: src/components/Synthetics/StatusNotification/OrderStatusNotification.tsx
#: src/components/Synthetics/SubaccountModal/utils.ts
#: src/components/Synthetics/SubaccountModal/utils.ts
#: src/components/Synthetics/SubaccountModal/utils.ts
#: src/components/Synthetics/TradeHistory/TradeHistoryRow/utils/shared.ts
msgid "Update"
msgstr "更新"

#: src/pages/BeginAccountTransfer/BeginAccountTransfer.tsx
msgid "Your transfer has been initiated."
msgstr "移転が開始されました。"

#: src/components/NotifyModal/NotifyModal.tsx
msgid "Liquidation Risk Alerts"
msgstr ""

#: src/components/Synthetics/StatusNotification/FeesSettlementStatusNotification.tsx
msgid "{positionName} Fees settling"
msgstr ""

#: src/components/Exchange/ConfirmationBox.js
msgid "{existingTriggerOrderLength, plural, one {You have an active trigger order that could impact this position.} other {You have # active trigger orders that could impact this position.}}"
msgstr "{existingTriggerOrderLength, plural, one {このポジションに影響する可能性のあるアクティブなトリガー注文があります。} other {このポジションに影響する可能性のあるアクティブなトリガー注文が#あります。}}"

#: src/components/SubaccountNavigationButton/SubaccountNavigationButton.tsx
msgid "Reduce wallet signing popups with One-Click Trading. This option is also available through the Wallet menu in the top right. <0>Read more</0>."
msgstr "ワンクリック取引でウォレット署名のポップアップを減らします。このオプションは右上のウォレットメニューからも利用できます。 <0>詳細について読む</0>"

#: src/components/Synthetics/SubaccountModal/SubaccountStatus.tsx
msgid "The maximum number of authorized Actions has been reached. Re-authorize a higher value using the \"<0>Max allowed actions</0>\" field."
msgstr ""

#: src/pages/Stake/StakeV2.tsx
msgid "You need a total of at least {0} {stakeTokenLabel} to vest {1} esGMX."
msgstr ""

#: src/components/Exchange/TradeHistory.js
msgid "Swap {0} USDG for{1} {2}"
msgstr ""

#: src/components/Synthetics/ConfirmationBox/ConfirmationBox.tsx
#: src/components/Synthetics/OrderItem/OrderItem.tsx
msgid "{0} will be swapped to {1} on order execution."
msgstr ""

#: src/components/Synthetics/TradeHistory/keys.ts
msgid "Cancel Limit Order"
msgstr "指値注文のキャンセル"

#. Button to clear the filter selection
#: src/components/Synthetics/TableOptionsFilter/TableOptionsFilter.tsx
msgid "Clear selection"
msgstr "選択をクリア"

#: src/domain/synthetics/orders/utils.tsx
msgid "The order will not be executed as its trigger price is beyond the position's liquidation price."
msgstr ""

#: src/domain/synthetics/orders/cancelOrdersTxn.ts
msgid "Failed to cancel {ordersText}"
msgstr ""

#: src/lib/contracts/transactionErrors.tsx
msgid "The mark price has changed, consider increasing your Allowed Slippage by clicking on the \"...\" icon next to your address."
msgstr "マーク価格が変化したため、アドレスの横に表示されている\"...\"アイコンをクリックして最大許容スリッページを増やすことを検討してください。"

#. Total Value Locked
#: src/components/Synthetics/MarketsList/MarketsList.tsx
#: src/components/Synthetics/MarketsList/MarketsList.tsx
msgid "TVL"
msgstr "TVL"

#: src/pages/Dashboard/DashboardV2.tsx
#: src/pages/Dashboard/DashboardV2.tsx
msgid "GLP Pool"
msgstr "GLPプール"

#: src/domain/legacy.ts
#: src/pages/Exchange/Exchange.tsx
msgid "Cancel submitted."
msgstr "キャンセル申し込み完了"

#: src/pages/BuyGMX/BuyGMX.tsx
msgid "Buy GMX from Traderjoe:"
msgstr ""

#: src/pages/Actions/ActionsRouter.tsx
msgid "V1 is not supported on {chainName}. Please switch to Arbitrum to use V1."
msgstr ""

#: src/domain/synthetics/sidecarOrders/utils.ts
#: src/domain/synthetics/sidecarOrders/utils.ts
msgid "Price below Limit Price."
msgstr ""

#: src/components/Exchange/ConfirmationBox.js
#: src/components/Exchange/ConfirmationBox.js
#: src/components/Exchange/SwapBox.js
#: src/components/Exchange/SwapBox.js
#: src/components/Synthetics/ConfirmationBox/ConfirmationBox.tsx
#: src/components/Synthetics/ConfirmationBox/ConfirmationBox.tsx
#: src/components/Synthetics/SwapCard/SwapCard.tsx
#: src/components/Synthetics/SwapCard/SwapCard.tsx
msgid "{0} Price"
msgstr "{0} 価格"

#: src/pages/BuyGMX/BuyGMX.tsx
msgid "Buy GMX from centralized services"
msgstr ""

#: src/components/Synthetics/TradeFeesRow/TradeFeesRow.tsx
msgid "Borrow Fee Rate"
msgstr ""

#: src/components/Header/AppHeaderUser.tsx
#: src/components/Header/AppHeaderUser.tsx
#: src/components/ModalViews/RedirectModal.js
#: src/pages/Home/Home.js
msgid "Launch App"
msgstr "アプリ起動"

#: src/pages/Exchange/Exchange.tsx
msgid "Deposited {0} USD into {tokenSymbol} {longOrShortText}"
msgstr "{0} USDを {tokenSymbol} {longOrShortText}に入金済"

#: src/pages/BeginAccountTransfer/BeginAccountTransfer.tsx
msgid "Receiver has staked GMX/GLP before"
msgstr ""

#: src/components/Exchange/TradeHistory.js
msgid "{actionDisplay} Order"
msgstr "{actionDisplay} 注文"

#: src/components/Exchange/SwapBox.js
msgid "There are more longs than shorts, borrow fees for shorting is currently zero"
msgstr "ショートよりロングが多いため、ショートの借入手数料は現在ゼロです"

#: src/components/TokenCard/TokenCard.tsx
msgid "Avalanche APR:"
msgstr "AvalancheでのAPR(実質年利)"

#: src/components/Exchange/TradeHistory.js
msgid "Could not decrease {0} {longOrShortText}, +{1} USD, Acceptable Price: {2}"
msgstr "{0} {longOrShortText}を減らせませんでした  +{1} USD, 受け入れ可能な価格: {2}"

#: src/components/Synthetics/SubaccountModal/SubaccountModal.tsx
msgid "Top-up"
msgstr ""

#: src/components/Synthetics/MarketsList/MarketsList.tsx
msgid "NET RATE / 1 H"
msgstr "1時間あたりのネットレート"

#: src/pages/ClaimEsGmx/ClaimEsGmx.js
msgid "Vest with GMX on Avalanche"
msgstr "AvalancheでGMXを使ってべスティングする"

#: src/components/Exchange/TradeHistory.js
msgid "Request decrease {0} {longOrShortText}, -{1} USD, Acceptable Price: {2} {3} USD"
msgstr "{0} {longOrShortText} の減額をリクエスト -{1} USD 可能な価格: {2} {3} USD"

<<<<<<< HEAD
#: src/domain/synthetics/common/incentivesAirdropMessages.ts
msgid "GLP to GM Airdrop"
=======
#: src/components/Exchange/SwapBox.js
msgid "You have an existing position with {0} as collateral."
>>>>>>> 2a7b7419
msgstr ""

#: src/pages/BeginAccountTransfer/BeginAccountTransfer.tsx
#: src/pages/Stake/StakeV2.tsx
msgid "Transfer Account"
msgstr "アカウント移転"

<<<<<<< HEAD
#: src/domain/synthetics/common/incentivesAirdropMessages.ts
msgid "GM Airdrop"
=======
#: src/pages/Actions/ActionsRouter.tsx
#: src/pages/Actions/ActionsV1/ActionsV1.tsx
msgid "GMX V1 Actions"
>>>>>>> 2a7b7419
msgstr ""

#: src/components/Synthetics/TradeFeesRow/TradeFeesRow.tsx
msgid "Swap Profit Fee"
msgstr ""

#: src/pages/ClaimEsGmx/ClaimEsGmx.js
msgid "Amount to claim"
msgstr "請求額"

#: src/pages/Jobs/Jobs.js
msgid "Job openings at GMX."
msgstr "GMXの求人"

#: src/components/Synthetics/OrderEditor/OrderEditor.tsx
msgid "Enter a new ratio"
msgstr ""

#: src/components/Exchange/OrderEditor.js
#: src/components/Exchange/SwapBox.js
#: src/components/Exchange/SwapBox.js
#: src/components/Synthetics/OrderEditor/OrderEditor.tsx
#: src/components/Synthetics/OrderEditor/OrderEditor.tsx
#: src/components/Synthetics/OrderEditor/OrderEditor.tsx
#: src/components/Synthetics/OrderEditor/OrderEditor.tsx
#: src/domain/synthetics/trade/utils/validation.ts
#: src/domain/synthetics/trade/utils/validation.ts
#: src/domain/synthetics/trade/utils/validation.ts
msgid "Price below Mark Price"
msgstr "マーク価格を下回る価格"

#: src/components/Stake/GMXAprTooltip.tsx
msgid "APRs are updated weekly on Wednesday and will depend on the fees collected for the week."
msgstr "APR(実質年利)は毎週水曜日に更新され、その前一週間に得られた手数料によって決まります。"

#: src/components/Synthetics/SubaccountModal/utils.ts
msgid "Generate & Activate Subaccount"
msgstr ""

#: src/components/Synthetics/TradeHistory/TradeHistoryRow/utils/swap.ts
#: src/components/Synthetics/TradeHistory/TradeHistoryRow/utils/swap.ts
msgid "{fromText} to {toMinText}"
msgstr "{fromText}から{toMinText}へ"

#: src/components/Exchange/OrderEditor.js
#: src/components/Exchange/PositionSeller.js
#: src/components/Synthetics/OrderEditor/OrderEditor.tsx
#: src/domain/synthetics/trade/utils/validation.ts
msgid "Price above Liq. Price"
msgstr "清算価格を上回る価格"

#: src/components/Glp/GlpSwap.js
msgid "{0} pool exceeded, try different token"
msgstr "{0}プールは超過しています。別のトークンを試してください。"

#: src/components/Exchange/OrdersList.js
#: src/components/Exchange/PositionSeller.js
#: src/components/Exchange/SwapBox.js
#: src/domain/synthetics/positions/utils.ts
msgid "Trigger"
msgstr "トリガー"

#: src/pages/Exchange/Exchange.tsx
msgid "Positions ({0})"
msgstr "ポジション ({0})"

#: src/pages/Stake/StakeV2.tsx
msgid "Unstake failed."
msgstr ""

#: src/components/Exchange/ConfirmationBox.js
#: src/components/Synthetics/StatusNotification/OrderStatusNotification.tsx
msgid "Order cancelled"
msgstr "注文はキャンセルされました"

#: src/components/Synthetics/TradeHistory/TradeHistoryRow/utils/shared.ts
msgid "Not enough Available Swap Liquidity to fill the Order."
msgstr "注文を執行するための利用可能なスワップ流動性が不足しています。"

#: src/pages/Stake/StakeV2.tsx
msgid "Earn prizes by participating in GMX Trading Competitions."
msgstr "GMX取引コンペティションに参加して賞品を獲得"

#: src/domain/synthetics/trade/utils/validation.ts
msgid "Couldn't find a swap route with enough liquidity"
msgstr ""

#: src/components/Exchange/ConfirmationBox.js
#: src/components/Synthetics/ConfirmationBox/ConfirmationBox.tsx
msgid "Confirm Long"
msgstr "ロングを確認する"

#: src/components/Referrals/AffiliatesStats.tsx
msgid "Traders Referred on Arbitrum"
msgstr ""

#: src/components/Exchange/NetValueTooltip.tsx
#: src/components/Synthetics/PositionItem/PositionItem.tsx
msgid "PnL After Fees"
msgstr "手数料差し引き後の損益"

#: src/lib/contracts/callContract.tsx
#: src/lib/contracts/callContract.tsx
#: src/lib/contracts/callContract.tsx
msgid "Transaction sent."
msgstr "取引は送信済です。"

#: src/components/Synthetics/TradeboxPoolWarnings/TradeboxPoolWarnings.tsx
msgid "You have an existing position in the {0} market pool, but it lacks liquidity for this order.<0><1>Switch anyway to {1} market pool</1>.</0>"
msgstr ""

#: src/pages/Actions/SyntheticsActions.tsx
msgid "<0><1>Check on GMX V1 {networkName}</1> or <2>switch network to {0}</2>.</0>"
msgstr ""

#: src/components/Referrals/AddAffiliateCode.js
msgid "Creating..."
msgstr "作成中..."

#: src/components/Synthetics/SubaccountModal/SubaccountModal.tsx
#: src/components/Synthetics/SubaccountModal/SubaccountModal.tsx
msgid "Withdrawing from Subaccount"
msgstr ""

#: src/components/Exchange/OrderEditor.js
msgid "Minimum received"
msgstr "最低受け取り済"

#: src/components/Glp/GlpSwap.js
#: src/components/Glp/GlpSwap.js
msgid "Available amount to withdraw from GLP. Funds not utilized by current open positions."
msgstr "GLPから引き出し可能な金額。現在オープンなポジションで利用されていない資金。"

#: src/components/Exchange/ConfirmationBox.js
#: src/components/Exchange/OrderEditor.js
#: src/components/Exchange/PositionSeller.js
msgid "Invalid price, see warning"
msgstr "無効な価格につき、警告を確認してください"

#: src/pages/Stake/StakeV2.tsx
msgid "Boost your rewards with Multiplier Points. <0>Read more</0>."
msgstr "マルチプライヤーポイントで報酬を増やす。 <0>詳しく読む</0>"

#: src/pages/Actions/ActionsV1/ActionsV1.tsx
msgid "GMX V1 {networkName} actions for all accounts."
msgstr ""

#: src/components/Synthetics/TradeFeesRow/TradeFeesRow.tsx
msgid "Funding Fee Rate"
msgstr ""

#: src/components/Exchange/PositionSeller.js
msgid "Requested decrease of {0} {longOrShortText} by {sizeDeltaUsd} USD."
msgstr ""

#: src/components/Exchange/NoLiquidityErrorModal.tsx
msgid "You need to select {swapTokenSymbol} as the \"Pay\" token to use it for collateral to initiate this trade."
msgstr "この取引を始めるには担保用に{swapTokenSymbol}を\"支払い\"トークンとして選択する必要があります。"

#: src/components/Stake/GMXAprTooltip.tsx
msgid "{nativeTokenSymbol} Boosted APR"
msgstr ""

#: src/components/Glp/GlpSwap.js
msgid "The Bonus Rebate is an estimate and will be airdropped as ARB tokens when migrating this liquidity to GM pools within the same epoch. <0>Read more</0>."
msgstr ""

#: src/components/Glp/GlpSwap.js
msgid "{0} GLP sold for {1} {2}!"
msgstr "{0} GLPを売却し、{1} {2}を得ました!"

#: src/components/Synthetics/StatusNotification/SubaccountNotification.tsx
msgid "Pending Wallet message sign"
msgstr ""

#: src/domain/synthetics/claimHistory/claimPriceImpactRebate.ts
msgid "Failed to Claim Price Impact Rebate"
msgstr ""

#: src/pages/LeaderboardPage/components/LeaderboardPositionsTable.tsx
msgid "Only positions with over {0} in \"Capital Used\" are ranked."
msgstr ""

#: src/components/Exchange/ConfirmationBox.js
msgid "Accept minimum and {action}"
msgstr "最低額と{action}に同意する"

#: src/pages/Stake/StakeV2.tsx
msgid "Withdraw from Affiliate Vault"
msgstr ""

#: src/components/Glp/GlpSwap.js
msgid "Current Pool Amount"
msgstr "現在のプール額"

#: src/domain/legacy.ts
#: src/pages/Exchange/Exchange.tsx
msgid "Cancel failed."
msgstr "キャンセルできませんでした"

#: src/components/Exchange/ConfirmationBox.js
#: src/components/Exchange/PositionSeller.js
#: src/components/Synthetics/ConfirmationBox/ConfirmationBox.tsx
msgid "Transacting with a depegged stable coin is subject to spreads reflecting the worse of current market price or $1.00, with transactions involving multiple stablecoins may have multiple spreads."
msgstr ""

#: src/components/Synthetics/SubaccountModal/SubaccountStatus.tsx
msgid "Generate and activate a Subaccount for <0>One-Click Trading</0> to reduce signing popups."
msgstr ""

#: src/components/Synthetics/PositionItem/PositionItem.tsx
msgid "Use the \"Close\" button to reduce your Position Size."
msgstr ""

#: src/components/Exchange/PositionDropdown.tsx
msgid "Increase Size (Limit)"
msgstr ""

#: src/domain/synthetics/orders/utils.tsx
msgid "The order may not execute at the desired {priceText} as its acceptable price impact is set to {formattedOrderAcceptablePriceImpact}, which is lower than the current market price impact of {formattedCurrentAcceptablePriceImpact}. It can be edited using the \"Edit\" button."
msgstr ""

#: src/components/Exchange/TradeHistory.js
msgid "Liquidation Fee"
msgstr ""

#: src/components/Synthetics/Claims/SettleAccruedCard.tsx
#: src/components/Synthetics/SettleAccruedFundingFeeModal/SettleAccruedFundingFeeModal.tsx
msgid "Settle"
msgstr ""

#: src/components/Synthetics/TradeHistory/keys.ts
msgid "Create Stop-Loss Order"
msgstr "ストップロス注文の作成"

#: src/components/Exchange/PositionDropdown.tsx
msgid "Select Market"
msgstr "マーケット選択"

#: src/pages/PositionsOverview/PositionsOverview.js
msgid "Open positions: {0}<0/>Under risk: {1}"
msgstr "オープンのポジション: {0}<0/>リスクあり: {1}"

#: src/components/SubaccountNavigationButton/SubaccountNavigationButton.tsx
msgid "There are insufficient funds in your Subaccount for One-Click Trading. Click here to top-up."
msgstr ""

#: src/components/Exchange/UsefulLinks.tsx
msgid "Speed up page loading"
msgstr "ページの読み込みを速くする"

#: src/components/Exchange/TradeHistory.js
msgid "{0}: Swap {amountInDisplay}{1} for{minOutDisplay} {2}, Price:{3} USD"
msgstr ""

#: src/components/Synthetics/TradeBox/TradeBox.tsx
msgid "Leverage slider"
msgstr ""

#: src/pages/BuyGMX/BuyGMX.tsx
msgid "Buy GMX from centralized exchanges:"
msgstr ""

#: src/pages/BuyGMX/BuyGMX.tsx
msgid "GMX bonds can be bought on Bond Protocol with a discount and a small vesting period:"
msgstr ""

#: src/components/Exchange/OrdersToa.js
msgid "Note that orders are not guaranteed to be executed.<0/><1/>This can occur in a few situations including but not exclusive to:"
msgstr "注文が必ず執行される保証がないことに注意してください。<0/><1/>これは例えば以下のような状況で起こりえます:"

#: src/components/Exchange/PositionSeller.js
msgid "{nativeTokenSymbol} can not be sent to smart contract addresses. Select another token."
msgstr ""

#: src/components/Exchange/SwapBox.js
msgid "Fetching token info..."
msgstr "トークン情報入手中..."

#: src/components/Synthetics/TradeFeesRow/TradeFeesRow.tsx
msgid "This swap is routed through several GM pools for the lowest possible fees and price impact."
msgstr ""

#: src/components/Synthetics/TradeHistory/TradeHistoryRow/utils/shared.ts
msgid "Not enough Available Liquidity to fill the Order. The Order will get filled when the condition is met and there is enough Available Liquidity."
msgstr "注文を執行するための利用可能な流動性が不足しています。条件が満たされ、利用可能な流動性がある場合に注文が執行されます。"

#: src/components/Exchange/OrdersToa.js
#: src/components/Exchange/OrdersToa.js
#: src/components/Exchange/PositionSeller.js
#: src/components/Exchange/SwapBox.js
msgid "Enable Orders"
msgstr "注文有効化"

#: src/components/Glp/GlpSwap.js
msgid "Max pool capacity reached for {0}. Please mint GLP using another token"
msgstr "{0}の最大プールキャパシティ到達。別のトークンを使用してGLPをミントしてください"

#: src/components/Header/AppHeaderUser.tsx
#: src/components/Header/AppHeaderUser.tsx
msgid "Trade"
msgstr "トレード"

#: src/components/Referrals/JoinReferralCode.js
msgid "Adding referral code failed."
msgstr "紹介コードが追加できませんでした"

#: src/components/SubaccountNavigationButton/SubaccountNavigationButton.tsx
msgid "The previously authorized maximum number of Actions has been reached for One-Click Trading. Click here to re-authorize."
msgstr ""

#: src/components/Exchange/PositionEditor.js
msgid "Max leverage without PnL: {0}x"
msgstr ""

#: src/pages/SyntheticsFallbackPage/SyntheticsFallbackPage.tsx
msgid "V2 doesn't currently support this network"
msgstr ""

#: src/components/Referrals/AffiliatesStats.tsx
#: src/components/Referrals/AffiliatesStats.tsx
#: src/components/Referrals/TradersStats.tsx
#: src/components/Referrals/TradersStats.tsx
msgid "V1 Arbitrum"
msgstr ""

#: src/pages/Dashboard/DashboardV2.tsx
msgid "AUM"
msgstr "管理下の資産額"

#: src/domain/synthetics/positions/utils.ts
msgid "SL"
msgstr ""

#: src/pages/Stake/StakeV1.js
#: src/pages/Stake/StakeV1.js
#: src/pages/Stake/StakeV1.js
#: src/pages/Stake/StakeV2.tsx
#: src/pages/Stake/StakeV2.tsx
#: src/pages/Stake/StakeV2.tsx
#: src/pages/Stake/StakeV2.tsx
msgid "Stake"
msgstr "ステーク"

#: src/pages/Stake/StakeV2.tsx
msgid "Staked Multiplier Points"
msgstr ""

#: src/components/Exchange/PositionSeller.js
#: src/components/Exchange/PositionSeller.js
msgid "Invalid Liquidation Price"
msgstr ""

#: src/pages/Home/Home.js
msgid "An aggregate of high-quality price feeds determine when liquidations occur. This keeps positions safe from temporary wicks."
msgstr "清算が発生した時点で高品質の価格フィードの集成価格が確定します。これによりポジションは一時的変動から守られます。"

#: src/components/Exchange/PositionSeller.js
msgid "Swap amount from {0} to {1} exceeds {2} available liquidity. Choose a different \"Receive\" token."
msgstr ""

#: src/components/Synthetics/TVChart/TVChart.tsx
msgid "Liq. {longOrShortText} {tokenSymbol}"
msgstr ""

#: src/components/Exchange/OrderEditor.js
msgid "Update Order"
msgstr "注文の更新"

#: src/components/Synthetics/TradeHistory/TradeHistoryRow/utils/position.ts
msgid "Mark price for the liquidation."
msgstr "清算のためのマーク価格"

#: src/components/Exchange/PositionSeller.js
#: src/domain/synthetics/trade/utils/validation.ts
msgid "Max close amount exceeded"
msgstr ""

#: src/components/Exchange/PositionEditor.js
#: src/components/Exchange/PositionSeller.js
#: src/components/Exchange/SwapBox.js
#: src/components/Synthetics/OrderEditor/OrderEditor.tsx
#: src/domain/synthetics/sidecarOrders/utils.ts
#: src/domain/synthetics/trade/utils/validation.ts
#: src/domain/synthetics/trade/utils/validation.ts
#: src/domain/synthetics/trade/utils/validation.ts
msgid "Max leverage: {0}x"
msgstr ""

#: src/domain/synthetics/positions/utils.ts
msgid "T"
msgstr ""

#: src/components/Synthetics/StatusNotification/SubaccountNotification.tsx
msgid "Subaccount created"
msgstr ""

#: src/components/Exchange/ConfirmationBox.js
msgid "Forfeit profit and Short"
msgstr "利益喪失およびショート"

#: src/pages/Actions/ActionsV1/ActionsV1.tsx
msgid "Profit"
msgstr "利益"

#: src/components/Exchange/PositionSeller.js
msgid "Order creation failed."
msgstr ""

#: src/pages/Stake/StakeV2.tsx
msgid "Delegated to"
msgstr ""

#: src/components/Exchange/TradeHistory.js
msgid "Execute Order: Swap {fromAmountDisplay} {0} for {toAmountDisplay} {1}"
msgstr "注文執行: {fromAmountDisplay} {0}を {toAmountDisplay} {1}にスワップ"

#: src/components/Exchange/NoLiquidityErrorModal.tsx
msgid "Buy {swapTokenSymbol} on 1inch"
msgstr "{swapTokenSymbol}を1inchで購入"

#: src/pages/AccountDashboard/GeneralPerformanceDetails.tsx
#: src/pages/LeaderboardPage/components/LeaderboardAccountsTable.tsx
msgid "PnL (%)"
msgstr ""

#: src/pages/ClaimEsGmx/ClaimEsGmx.js
msgid "The esGMX (IOU) token is transferrable. You can add the token to your wallet and send it to another address to claim if you'd like."
msgstr "esGMX (IOU)は移転可能です。自分のウォレットに加えてから別のアドレスに移してトークンを請求することもできます。"

#: src/pages/BeginAccountTransfer/BeginAccountTransfer.tsx
msgid "Self-transfer not supported"
msgstr "自分への移転はサポートされていません"

#: src/pages/Exchange/Exchange.tsx
msgid "Decreased {tokenSymbol} {longOrShortText}, -{0} USD."
msgstr "{tokenSymbol} {longOrShortText}の減額 -{0} USD"

#: src/components/Exchange/PositionEditor.js
msgid "Leave at least {0} ETH for gas"
msgstr ""

#: src/pages/Exchange/Exchange.tsx
msgid "Enable orders failed."
msgstr "注文有効化できませんでした。"

#: src/pages/Dashboard/DashboardV2.tsx
#: src/pages/Dashboard/DashboardV2.tsx
#: src/pages/Stake/StakeV1.js
#: src/pages/Stake/StakeV1.js
#: src/pages/Stake/StakeV1.js
#: src/pages/Stake/StakeV1.js
#: src/pages/Stake/StakeV1.js
#: src/pages/Stake/StakeV2.tsx
#: src/pages/Stake/StakeV2.tsx
#: src/pages/Stake/StakeV2.tsx
msgid "Total Staked"
msgstr "ステーク総額"

#: src/components/Exchange/FeesTooltip.tsx
#: src/components/Synthetics/NetworkFeeRow/NetworkFeeRow.tsx
#: src/components/Synthetics/OrderEditor/OrderEditor.tsx
msgid "Network Fee"
msgstr "ネットワーク手数料"

#: src/components/Exchange/ConfirmationBox.js
#: src/components/Exchange/PositionEditor.js
#: src/components/Exchange/PositionSeller.js
#: src/components/Exchange/SwapBox.js
#: src/components/Exchange/SwapBox.js
#: src/components/Synthetics/ConfirmationBox/ConfirmationBox.tsx
#: src/components/Synthetics/OrderEditor/OrderEditor.tsx
#: src/components/Synthetics/PositionEditor/PositionEditor.tsx
#: src/components/Synthetics/PositionSeller/PositionSeller.tsx
#: src/components/Synthetics/TradeBox/TradeBox.tsx
#: src/components/Synthetics/TradeBox/TradeBox.tsx
#: src/components/Synthetics/TradeBox/TradeBox.tsx
msgid "Leverage"
msgstr "レバレッジ"

#: src/pages/Exchange/Exchange.tsx
msgid "Enable orders sent."
msgstr "注文有効化申し込み完了。"

#: src/components/Exchange/PositionEditor.js
#: src/components/Synthetics/SubaccountModal/SubaccountModal.tsx
msgid "Withdrawing..."
msgstr ""

#: src/components/Synthetics/Claims/ClaimsHistory.tsx
msgid "No claims match the selected filters"
msgstr ""

#: src/components/Exchange/PositionSeller.js
#: src/components/Exchange/SwapBox.js
#: src/components/Referrals/ClaimAffiliatesModal/ClaimAffiliatesModal.tsx
#: src/components/Synthetics/ChartTokenSelector/ChartTokenSelector.tsx
#: src/components/Synthetics/Claims/ClaimsHistory.tsx
#: src/components/Synthetics/MarketCard/MarketCard.tsx
#: src/components/Synthetics/MarketStats/MarketStats.tsx
#: src/components/Synthetics/OrderItem/OrderItem.tsx
#: src/components/Synthetics/PositionItem/PositionItem.tsx
#: src/components/Synthetics/PositionItem/PositionItem.tsx
#: src/components/Synthetics/PositionSeller/PositionSeller.tsx
#: src/components/Synthetics/TableMarketFilter/MarketFilterBase.tsx
#: src/components/Synthetics/TableMarketFilter/MarketFilterLongShort.tsx
#: src/components/Synthetics/TradeBox/TradeBox.tsx
#: src/components/Synthetics/TradeBox/TradeBox.tsx
#: src/components/Synthetics/TradeBox/TradeBox.tsx
#: src/components/Synthetics/TradeHistory/TradeHistoryRow/TradeHistoryRow.tsx
#: src/components/Synthetics/TradeHistory/useDownloadAsCsv.tsx
msgid "Market"
msgstr "マーケット"

#: src/components/Exchange/PositionSeller.js
msgid "Swap amount from {0} to {1} exceeds {2} acceptable amount. Can only receive {3}."
msgstr ""

#: src/components/Exchange/PositionEditor.js
msgid "Withdraw disabled, pending {0} upgrade"
msgstr ""

#: src/pages/LeaderboardPage/components/LeaderboardContainer.tsx
msgid "Read the rules"
msgstr ""

#: src/pages/LeaderboardPage/components/LeaderboardPositionsTable.tsx
msgid "Lev."
msgstr ""

#: src/pages/Stake/StakeV2.tsx
msgid "Stake failed."
msgstr ""

#: src/components/Header/HomeHeaderLinks.tsx
msgid "App"
msgstr ""

#: src/components/Synthetics/GmAssetDropdown/GmAssetDropdown.tsx
msgid "Add {marketName} to Wallet"
msgstr ""

#: src/components/Exchange/SwapBox.js
msgid "High Slippage, Swap Anyway"
msgstr "スリッページが大きいです。ともかく交換する"

#: src/components/Synthetics/StatusNotification/FeesSettlementStatusNotification.tsx
msgid "<0>{0}</0> <1><2>{indexName}</2><3>[{poolName}]</3></1>"
msgstr ""

#: src/components/Synthetics/TradeFeesRow/TradeFeesRow.tsx
msgid "Swap {0} to {1}"
msgstr ""

#: src/components/Exchange/ConfirmationBox.js
msgid "Fees are high to swap from {0} to {1}."
msgstr "{0} を {1}にスワップするには手数料が高額です"

#: src/pages/AccountDashboard/dailyAndCumulativePnLDebug.tsx
msgid "Debug values are not available"
msgstr ""

#: src/components/Synthetics/TradeboxPoolWarnings/TradeboxPoolWarnings.tsx
msgid "Insufficient liquidity in the {0} market pool. Select a different pool for this market.<0><1>Switch to {1} market pool</1>.</0>"
msgstr ""

#: src/pages/ClaimEsGmx/ClaimEsGmx.js
#: src/pages/Stake/StakeV2.tsx
#: src/pages/Stake/StakeV2.tsx
msgid "Claim failed."
msgstr "請求できませんでした。"

#: src/components/Synthetics/ConfirmationBox/ConfirmationBox.tsx
msgid "You have selected {collateralTokenSymbol} as collateral; the liquidation price is higher compared to using a stablecoin as collateral since the worth of the collateral will change with its price. If required and available, you can change the collateral type using the \"Collateral In\" option in the trade box."
msgstr "あなたは担保として{collateralTokenSymbol}を選択しました。担保の価値はその価格によって変動するため、担保としてステーブルコインを使用する場合と比較して、清算価格が高くなります。必要に応じて、トレードボックスの「担保資産」オプションを使用して担保の種類を変更できます。"

#: src/components/Synthetics/Claims/SettleAccruedCard.tsx
msgid "Accrued Price Impact Rebates. They will become Claimable after some time.<0/><1/><2>Read more</2>."
msgstr ""

#: src/pages/AccountDashboard/HistoricalLists.tsx
#: src/pages/SyntheticsPage/SyntheticsPage.tsx
msgid "Positions{0}"
msgstr ""

#: src/domain/synthetics/orders/simulateExecuteOrderTxn.tsx
msgid "Unknown Error"
msgstr ""

#: src/components/Glp/GlpSwap.js
msgid "Buying..."
msgstr "購入中"

#: src/components/Synthetics/TradeFeesRow/TradeFeesRow.tsx
msgid "Swap UI Fee"
msgstr ""

#: src/components/Synthetics/StatusNotification/SubaccountNotification.tsx
msgid "Deactivating subaccount"
msgstr ""

#: src/components/Synthetics/OrderEditor/OrderEditor.tsx
#: src/components/Synthetics/TradeBox/TradeBox.tsx
msgid "Decrease the size to match the max. allowed leverage:"
msgstr ""

#: src/components/Synthetics/PositionItem/PositionItem.tsx
msgid "Accrued Positive Funding Fee"
msgstr ""

#: src/pages/BeginAccountTransfer/BeginAccountTransfer.tsx
msgid "Sender has withdrawn all tokens from Affiliate Vesting Vault"
msgstr ""

#: src/components/Exchange/TradeHistory.js
#: src/components/Synthetics/TradeHistory/keys.ts
#: src/context/SyntheticsEvents/SyntheticsEventsProvider.tsx
msgid "Liquidated"
msgstr "清算済"

#: src/components/NetworkDropdown/LanguagePopupHome.tsx
#: src/components/NetworkDropdown/NetworkDropdown.tsx
msgid "Select Language"
msgstr "言語選択"

#: src/components/Synthetics/TradeHistory/keys.ts
msgid "Create Take-Profit Order"
msgstr "テイクプロフィット注文の作成"

#: src/components/Synthetics/MarketStats/MarketStats.tsx
msgid "GM can be sold for {0} and {1} for this market up to the specified selling caps. The remaining tokens in the pool are reserved for currently open positions."
msgstr ""

#: src/components/Synthetics/ConfirmationBox/ConfirmationBox.tsx
msgid "Collateral value may differ due to different Price Impact at the time of execution."
msgstr ""

#: src/components/Synthetics/TradeHistory/TradeHistoryRow/utils/position.ts
#: src/components/Synthetics/TradeHistory/TradeHistoryRow/utils/position.ts
#: src/components/Synthetics/TradeHistory/TradeHistoryRow/utils/position.ts
#: src/components/Synthetics/TradeHistory/TradeHistoryRow/utils/position.ts
#: src/components/Synthetics/TradeHistory/TradeHistoryRow/utils/position.ts
#: src/components/Synthetics/TradeHistory/TradeHistoryRow/utils/position.ts
#: src/components/Synthetics/TradeHistory/TradeHistoryRow/utils/position.ts
#: src/components/Synthetics/TradeHistory/TradeHistoryRow/utils/position.ts
#: src/components/Synthetics/TradeHistory/TradeHistoryRow/utils/position.ts
#: src/components/Synthetics/TradeHistory/TradeHistoryRow/utils/position.ts
#: src/components/Synthetics/TradeHistory/TradeHistoryRow/utils/position.ts
#: src/components/Synthetics/TradeHistory/TradeHistoryRow/utils/swap.ts
#: src/components/Synthetics/TradeHistory/TradeHistoryRow/utils/swap.ts
#: src/components/Synthetics/TradeHistory/TradeHistoryRow/utils/swap.ts
#: src/components/Synthetics/TradeHistory/TradeHistoryRow/utils/swap.ts
msgid "Order Acceptable Price"
msgstr "注文受付価格"

#: src/components/Glp/GlpSwap.js
msgid "Max Capacity for {0} Reached"
msgstr "{0}の最大キャパシティに到達しています"

#: src/components/Exchange/NetValueTooltip.tsx
#: src/components/Exchange/PositionsList.js
#: src/components/Exchange/PositionsList.js
#: src/components/Synthetics/PositionItem/PositionItem.tsx
#: src/components/Synthetics/PositionItem/PositionItem.tsx
#: src/components/Synthetics/TradeHistory/TradeHistoryRow/utils/position.ts
msgid "Initial Collateral"
msgstr "最初の担保"

#: src/pages/LeaderboardPage/components/LeaderboardAccountsTable.tsx
msgid "Avg. Size"
msgstr ""

#: src/components/Referrals/AffiliatesStats.tsx
msgid "V1 esGMX"
msgstr ""

#: src/domain/synthetics/orders/utils.tsx
msgid "There may not be sufficient liquidity to execute swap to Receive Token when the Price conditions are met."
msgstr ""

#: src/components/Exchange/PositionEditor.js
msgid "Enable withdraw sent."
msgstr ""

#: src/pages/ClaimEsGmx/ClaimEsGmx.js
msgid "Your esGMX (IOU) balance will decrease by your claim amount after claiming, this is expected behaviour."
msgstr "あなたのesGMX (IOU)残高は請求後に請求額分だけ減少しますが、これは想定通りの挙動です。"

#: src/components/SettingsModal/SettingsModal.tsx
msgid "The Max Network Fee is set to a higher value to handle potential increases in gas price during order execution. Any excess network fee will be refunded to your account when the order is executed. Only applicable to GMX V2."
msgstr ""

#: src/pages/AccountDashboard/GeneralPerformanceDetails.tsx
#: src/pages/AccountDashboard/generalPerformanceDetailsDebug.tsx
#: src/pages/LeaderboardPage/components/LeaderboardAccountsTable.tsx
msgid "Start Unrealized PnL"
msgstr ""

#: src/components/Synthetics/StatusNotification/FeesSettlementStatusNotification.tsx
msgid "Sending settle request"
msgstr ""

#: src/lib/legacy.ts
msgid "Order cannot be executed as the remaining position would be smaller than $5.00"
msgstr "ポジション金額が$5未満になるため注文を執行できません"

#: src/components/Referrals/ClaimAffiliatesModal/ClaimAffiliatesModal.tsx
#: src/components/Synthetics/ClaimablePositionPriceImpactRebateModal/ClaimablePositionPriceImpactRebateModal.tsx
#: src/components/Synthetics/ClaimModal/ClaimModal.tsx
#: src/pages/ClaimEsGmx/ClaimEsGmx.js
#: src/pages/Stake/StakeV2.tsx
#: src/pages/Stake/StakeV2.tsx
msgid "Claiming..."
msgstr "請求中..."

#: src/domain/synthetics/sidecarOrders/utils.ts
msgid "Limit size is required."
msgstr ""

#: src/components/Synthetics/TradeHistory/keys.ts
msgid "Request Market Increase"
msgstr "市場増加リクエスト"

#: src/components/Synthetics/OrderEditor/OrderEditor.tsx
msgid "Edit {0}"
msgstr ""

#: src/pages/ClaimEsGmx/ClaimEsGmx.js
msgid "Vest with GMX on Arbitrum"
msgstr "ArbitrumでGMXを使ってべスティングする"

#: src/components/Synthetics/MarketNetFee/MarketNetFee.tsx
msgid "{longOrShort} positions {fundingAction} a funding fee of {fundingRate} per hour and {borrowAction} a borrow fee of {borrowRate} per hour."
msgstr ""

#: src/components/Exchange/OrderEditor.js
#: src/components/Synthetics/OrderEditor/OrderEditor.tsx
msgid "Updating Order..."
msgstr "注文の更新中..."

#: src/components/Exchange/PositionSeller.js
msgid "Close failed."
msgstr ""

#: src/pages/Stake/StakeV2.tsx
msgid "You are earning rewards with {0} tokens.<0/>Tokens: {amountStr}."
msgstr ""

#: src/components/ModalViews/RedirectModal.js
msgid "The website is a community deployed and maintained instance of the open source <0>GMX front end</0>, hosted and served on the distributed, peer-to-peer <1>IPFS network</1>."
msgstr "ウェブサイトはオープンソースの<0>GMXフロントエンド</0>を利用してコミュニティが設置し維持しているものであり、P2Pの<1>IPFSネットワーク</1>上にホストされ提供されています。"

#: src/components/Exchange/PositionEditor.js
msgid "Deposit failed."
msgstr ""

#: src/components/Synthetics/Claims/ClaimableCard.tsx
msgid "Claimable Price Impact Rebates.<0/><1/><2>Read more</2>."
msgstr ""

#: src/pages/BuyGlp/BuyGlp.js
msgid "GLP to GM migration has reduced Fees due to STIP incentives. <0>Read more</0>."
msgstr ""

#: src/components/Synthetics/AcceptablePriceImpactInputRow/AcceptablePriceImpactInputRow.tsx
msgid "<0>Set Recommended Impact: {0}</0>."
msgstr ""

#: src/pages/Exchange/Exchange.tsx
msgid "Orders cancelled."
msgstr "注文がキャンセルされました。"

#: src/components/Referrals/AffiliatesStats.tsx
msgid "V2 Claim"
msgstr ""

#: src/components/Exchange/OrdersToa.js
msgid "Accept that orders are not guaranteed to execute and trigger orders may not settle at the trigger price"
msgstr "注文が執行される保証がないこと、トリガー注文がトリガー価格で決済されない可能性があることを承諾する"

#: src/domain/synthetics/trade/utils/validation.ts
#: src/domain/synthetics/trade/utils/validation.ts
msgid "Select a market"
msgstr ""

#: src/components/GmTokensBalanceInfo/GmTokensBalanceInfo.tsx
msgid "Wallet {daysConsidered}d accrued Fees"
msgstr ""

#: src/components/Exchange/TradeHistory.js
#: src/components/Synthetics/TradeHistory/TradeHistory.tsx
msgid "No trades yet"
msgstr "トレード履歴はありません"

#: src/components/Exchange/ConfirmationBox.js
#: src/components/Exchange/PositionSeller.js
#: src/components/SettingsModal/SettingsModal.tsx
#: src/components/Synthetics/ConfirmationBox/rows/AllowedSlippageRow.tsx
#: src/components/Synthetics/PositionSeller/rows/AllowedSlippageRow.tsx
msgid "Allowed Slippage"
msgstr "最大スリッページ"

#: src/components/Exchange/OrderEditor.js
msgid "Order update failed."
msgstr "注文更新に失敗しました。"

#: src/components/Exchange/SwapBox.js
#: src/components/Glp/GlpSwap.js
#: src/components/Migration/Migration.js
msgid "Waiting for Approval"
msgstr "許可待機中"

#: src/components/Synthetics/MarketNetFee/MarketNetFee.tsx
msgid "{longOrShort} positions {fundingAction} a funding fee of {fundingRate} per hour and do not pay a borrow fee."
msgstr ""

#: src/pages/Ecosystem/Ecosystem.js
msgid "Community-led Telegram groups."
msgstr "コミュニティ主導のTelegramグループ"

#: src/components/Synthetics/MarketCard/MarketCard.tsx
msgid "{longShortText} {0} Open Interest"
msgstr ""

#: src/components/Synthetics/StatusNotification/SubaccountNotification.tsx
msgid "Subaccount activation failed"
msgstr ""

#: src/pages/Stake/StakeV2.tsx
msgid "You have no GMX tokens to claim."
msgstr ""

#: src/components/Synthetics/Claims/ClaimHistoryRow/ClaimFundingFeesHistoryRow.tsx
#: src/components/Synthetics/Claims/filters/ActionFilter.tsx
msgid "Settled Funding Fees"
msgstr ""

#: src/pages/LeaderboardPage/components/CompetitionCountdown.tsx
msgid "Ends in"
msgstr ""

#: src/components/Referrals/JoinReferralCode.js
msgid "Please input a referral code to benefit from fee discounts."
msgstr "紹介コードを入力すると手数料割引を受けられます。"

#: src/components/Synthetics/TradeHistory/keys.ts
msgid "Failed Deposit"
msgstr "入金失敗"

#: src/components/Synthetics/TradeHistory/keys.ts
msgid "Request Market Swap"
msgstr "市場スワップリクエスト"

#: src/pages/Actions/ActionsV1/ActionsV1.tsx
msgid "Loss"
msgstr "損失"

#: src/domain/synthetics/trade/utils/validation.ts
msgid "App disabled, pending {0} upgrade"
msgstr ""

#: src/components/Referrals/AffiliatesStats.tsx
msgid "Rebates earned by this account as an affiliate."
msgstr "アフィリエイトとしてこのアカウントが獲得した紹介報酬"

#: src/components/Glp/GlpSwap.js
msgid "Swap {0} on 1inch"
msgstr "{0}を1inchでスワップする"

#: src/components/Glp/GlpSwap.js
msgid "{0} GLP bought with {1} {2}!"
msgstr "{1} {2}で{0} GLPを購入しました!"

#: src/components/Stake/GMXAprTooltip.tsx
msgid "The average {nativeTokenSymbol} APR is calculated with the average account boost percentage ({0}%), while the maximum {nativeTokenSymbol} APR is calculated with the maximum boost (200%) by staking <0>Multiplier Points</0>."
msgstr ""

#: src/pages/Stake/StakeV1.js
#: src/pages/Stake/StakeV1.js
#: src/pages/Stake/StakeV1.js
#: src/pages/Stake/StakeV1.js
#: src/pages/Stake/StakeV1.js
#: src/pages/Stake/StakeV2.tsx
#: src/pages/Stake/StakeV2.tsx
#: src/pages/Stake/StakeV2.tsx
#: src/pages/Stake/StakeV2.tsx
msgid "Unstake"
msgstr "アンステーク"

#: src/components/NetworkDropdown/NetworkDropdown.tsx
msgid "More Options"
msgstr "別の選択肢"

#: src/components/Synthetics/SubaccountModal/SubaccountStatus.tsx
msgid "There are insufficient funds in your Subaccount for One-Click Trading. Use the \"<0>Top-up</0>\" field to increase the Subaccount Balance."
msgstr ""

#: src/pages/Actions/SyntheticsActions.tsx
msgid "GMX V2 {networkName} actions for all accounts."
msgstr ""

#: src/components/Referrals/TradersStats.tsx
msgid "For trades on V1, this discount will be airdropped to your account every Wednesday. On V2, discounts are applied automatically and will reduce your fees when you make a trade."
msgstr ""

#: src/domain/synthetics/orders/utils.tsx
msgid "Swap {fromTokenText} for {toTokenText}"
msgstr ""

#: src/components/Exchange/SwapBox.js
#: src/domain/synthetics/orders/createWrapOrUnwrapTxn.ts
#: src/domain/synthetics/orders/createWrapOrUnwrapTxn.ts
msgid "Swap submitted."
msgstr "スワップ申し込み完了。"

#: src/components/Exchange/NetValueTooltip.tsx
#: src/components/Exchange/PositionSeller.js
#: src/components/Exchange/PositionsList.js
#: src/components/Exchange/TradeHistory.js
#: src/components/Synthetics/ConfirmationBox/ConfirmationBox.tsx
#: src/components/Synthetics/PositionItem/PositionItem.tsx
#: src/components/Synthetics/PositionItem/PositionItem.tsx
#: src/components/Synthetics/PositionSeller/PositionSeller.tsx
#: src/components/Synthetics/PositionSeller/PositionSeller.tsx
#: src/components/Synthetics/TradeBox/TradeBox.tsx
#: src/components/Synthetics/TradeHistory/TradeHistoryRow/utils/position.ts
#: src/pages/AccountDashboard/DailyAndCumulativePnL.tsx
#: src/pages/Actions/ActionsV1/ActionsV1.tsx
msgid "PnL"
msgstr "損益"

#: src/components/Synthetics/TradeHistory/keys.ts
#: src/domain/synthetics/orders/utils.tsx
msgid "Market Increase"
msgstr "市場増加"

#: src/components/SettingsModal/SettingsModal.tsx
msgid "Include PnL in leverage display"
msgstr "レバレッジ表示に損益を含める"

#: src/components/Synthetics/Claims/ClaimsHistory.tsx
msgid "No claims yet"
msgstr ""

#: src/components/Exchange/PositionEditor.js
#: src/components/Exchange/PositionEditor.js
#: src/components/Exchange/PositionEditor.js
#: src/components/Synthetics/PositionEditor/PositionEditor.tsx
#: src/components/Synthetics/SubaccountModal/SubaccountModal.tsx
#: src/components/Synthetics/TradeHistory/keys.ts
#: src/pages/Stake/StakeV2.tsx
#: src/pages/Stake/StakeV2.tsx
#: src/pages/Stake/StakeV2.tsx
msgid "Withdraw"
msgstr "出金"

#: src/pages/BuyGMX/BuyGMX.tsx
msgid "Buy {nativeTokenSymbol}"
msgstr ""

#: src/components/TokenCard/TokenCard.tsx
#: src/components/TokenCard/TokenCard.tsx
#: src/components/TokenCard/TokenCard.tsx
msgid "View on Avalanche"
msgstr ""

#: src/components/AddressDropdown/AddressDropdown.tsx
msgid "View in Explorer"
msgstr "Explorerで見る"

#: src/components/AprInfo/AprInfo.tsx
msgid "Bonus APR"
msgstr ""

#: src/pages/Jobs/Jobs.js
msgid "GMX is not actively looking for new hires at the moment. However, if you think you can contribute to the project, please email <0>jobs@gmx.io</0>."
msgstr "GMXは現在積極的には求人を行っていませんが、プロジェクトに貢献できると思われる方は、<0>jobs@gmx.io</0>にメールをしてください。"

#: src/pages/AccountDashboard/AccountDashboard.tsx
msgid "GMX V2 Account"
msgstr ""

#: src/components/Exchange/ConfirmationBox.js
msgid "You have multiple existing Increase {longOrShortText} {0} limit orders"
msgstr "{longOrShortText} {0}のリミット注文を増額する複数の注文があります"

#: src/lib/wallets/connecters/binanceW3W/binanceWallet.ts
msgid "After you scan, a connection prompt will appear for you to connect your wallet."
msgstr "スキャン後、ウォレットを接続するためのプロンプトが表示されます。"

#: src/pages/BuyGMX/BuyGMX.tsx
msgid "You can transfer AVAX from other networks to Avalanche using any of the below options:"
msgstr ""

#: src/pages/Stake/StakeV2.tsx
msgid "Unsupported network"
msgstr ""

#: src/components/Exchange/PositionsList.js
#: src/components/Synthetics/PositionItem/PositionItem.tsx
#: src/components/Synthetics/PositionItem/PositionItem.tsx
msgid "Opening..."
msgstr "オープン中..."

#: src/components/Referrals/AffiliatesStats.tsx
msgid "Traders Referred on Avalanche"
msgstr ""

#: src/components/Exchange/PositionSeller.js
msgid "Trigger order disabled, pending {0} upgrade"
msgstr ""

#: src/components/Synthetics/Claims/filters/ActionFilter.tsx
msgid "Funding Fees"
msgstr "ファンディング手数料"

#: src/domain/tokens/approveTokens.tsx
msgid "Approval failed"
msgstr "承認が失敗しました"

#: src/pages/Dashboard/DashboardV2.tsx
#: src/pages/Home/Home.js
msgid "Open Interest"
msgstr "建玉"

#: src/components/Exchange/SwapBox.js
msgid "The position will be opened at {0} USD with a max slippage of {1}%.<0/><1/>The slippage amount can be configured under Settings, found by clicking on your address at the top right of the page after connecting your wallet.<2/><3/><4>Read more</4>."
msgstr "ポジションは最大スリッページ {1}%で{0} USDでオープンされます。<0/><1/>スリッページを変更するには、ウォレット接続後にページの右上に表示されるアドレスをクリックしたときに表れる設定メニューで設定してください。<2/><3/><4>詳細を読む</4>"

#: src/components/Referrals/TradersStats.tsx
msgid "Active Referral Code"
msgstr "有効な紹介コード"

#: src/components/Synthetics/ConfirmationBox/ConfirmationBox.tsx
#: src/components/Synthetics/PositionEditor/PositionEditor.tsx
msgid "Pending {0} approval"
msgstr ""

#: src/pages/ClaimEsGmx/ClaimEsGmx.js
msgid "Please switch your network to Arbitrum."
msgstr "ネットワークをArbitrumに切り替えてください。"

#: src/components/Synthetics/TradeBox/TradeBox.tsx
msgid "The position would be immediately liquidated upon order execution. Try reducing the size."
msgstr ""

#: src/components/Synthetics/GmList/GmList.tsx
msgid "BUYABLE"
msgstr ""

#: src/components/Synthetics/TradeHistory/keys.ts
msgid "Execute Limit Order"
msgstr "指値注文の執行"

#: src/components/Exchange/PositionEditor.js
msgid "Enabling Leverage"
msgstr ""

#: src/pages/BeginAccountTransfer/BeginAccountTransfer.tsx
#: src/pages/NftWallet/NftWallet.js
msgid "Invalid Receiver Address"
msgstr "無効な受け取りアドレス"

#: src/pages/Dashboard/DashboardV2.tsx
msgid "{chainName} Total Stats start from {totalStatsStartDate}.<0/> For detailed stats:"
msgstr "{chainName}の全統計の開始日は{totalStatsStartDate}です。<0/> より詳しい統計:"

#: src/components/Exchange/PositionSeller.js
msgid "Collateral is not enough to cover pending Fees. Please uncheck \"Keep Leverage\" to pay the Fees with the realized PnL."
msgstr ""

#: src/pages/LeaderboardPage/components/LeaderboardAccountsTable.tsx
#: src/pages/LeaderboardPage/components/LeaderboardPositionsTable.tsx
msgid "You have yet to reach the minimum \"Capital Used\" of {0} to qualify for the rankings."
msgstr ""

#: src/components/Exchange/SwapBox.js
msgid "Swap amount exceeds Available Liquidity."
msgstr ""

#: src/components/Synthetics/TradeBox/TradeBox.tsx
msgid "Decrease the leverage to match the max. allowed leverage."
msgstr ""

#: src/components/Synthetics/TableMarketFilter/MarketFilterLongShort.tsx
#: src/components/Synthetics/TableMarketFilter/MarketFilterLongShort.tsx
msgid "Shorts"
msgstr ""

#: src/pages/PriceImpactRebatesStats/PriceImpactRebatesStats.tsx
msgid "Prev"
msgstr "前へ"

#: src/components/Synthetics/StatusNotification/GmStatusNotification.tsx
msgid "Unknown buy GM order"
msgstr ""

#: src/components/Synthetics/ConfirmationBox/rows/AllowedSlippageRow.tsx
#: src/components/Synthetics/PositionSeller/rows/AllowedSlippageRow.tsx
msgid "You can edit the default Allowed Slippage in the settings menu on the top right of the page.<0/><1/>Note that a low allowed slippage, e.g. less than -{0}, may result in failed orders if prices are volatile."
msgstr ""

#: src/components/Synthetics/TradeHistory/TradeHistory.tsx
msgid "RPnL ($)"
msgstr ""

#: src/domain/synthetics/orders/updateOrderTxn.ts
msgid "Updating order"
msgstr ""

#: src/pages/ClaimEsGmx/ClaimEsGmx.js
msgid "After claiming, the esGMX tokens will be airdropped to your account on the selected network within 7 days."
msgstr "請求後7日以内に指定のネットワーク上のあなたのアカウントにesGMXトークンがエアドロップされます"

#: src/pages/Ecosystem/Ecosystem.js
msgid "Financial reports and protocol analytics"
msgstr "財務情報とプロトコル分析"

#: src/components/Exchange/TradeHistory.js
msgid "Request increase {0} {longOrShortText}, +{1} USD, Acceptable Price: {2} {3} USD"
msgstr "{0} {longOrShortText}の増額をリクエスト +{1} USD 可能な価格: {2} {3} USD"

#: src/components/Header/AppHeaderLinks.tsx
#: src/pages/Stake/StakeV2.tsx
#: src/pages/Stake/StakeV2.tsx
msgid "Earn"
msgstr "報酬獲得"

#: src/components/Exchange/SwapBox.js
#: src/components/Exchange/SwapBox.js
#: src/components/Exchange/SwapBox.js
#: src/components/Exchange/SwapBox.js
#: src/components/Synthetics/CollateralSelector/CollateralSelector.tsx
#: src/components/Synthetics/CollateralSelector/CollateralSelector.tsx
#: src/components/Synthetics/TradeBox/CollateralSelectorRow.tsx
msgid "Collateral In"
msgstr "担保の種類"

#: src/pages/Dashboard/DashboardV2.tsx
msgid "GM Markets"
msgstr ""

#: src/pages/Stake/StakeV2.tsx
msgid "Stake <0>GMX</0> and buy <1>GM</1> or <2>GLP</2> to earn rewards."
msgstr ""

#: src/components/Exchange/UsefulLinks.tsx
msgid "Trading guide"
msgstr "トレード案内"

#: src/components/Synthetics/UserIncentiveDistributionList/UserIncentiveDistributionList.tsx
msgid "TRADING Airdrop"
msgstr ""

#: src/components/Synthetics/ConfirmationBox/ConfirmationBox.tsx
msgid "Limit Order Price to guarantee Min. Receive amount is updated in real time in the Orders tab after the order has been created."
msgstr ""

#: src/components/Referrals/TradersStats.tsx
msgid "Rebates earned by this account as a trader."
msgstr "トレーダーとしてこのアカウントが獲得したリベート"

#: src/components/Exchange/SwapBox.js
#: src/components/Synthetics/MarketStats/MarketStats.tsx
#: src/components/Synthetics/MarketStats/MarketStats.tsx
#: src/components/Synthetics/NetworkFeeRow/NetworkFeeRow.tsx
#: src/components/TokenCard/TokenCard.tsx
#: src/components/TokenCard/TokenCard.tsx
#: src/components/TokenCard/TokenCard.tsx
#: src/pages/Dashboard/DashboardV2.tsx
msgid "Read more"
msgstr "詳細について読む"

#: src/pages/AccountDashboard/GeneralPerformanceDetails.tsx
msgid "This Year"
msgstr ""

#: src/components/Exchange/TradeHistory.js
msgid ""
"{actionDisplay} {0} {longOrShortText},\n"
"-{1} USD,\n"
"{2} Price: {3} USD"
msgstr ""

#: src/pages/Stake/StakeV2.tsx
#: src/pages/Stake/StakeV2.tsx
#: src/pages/Stake/StakeV2.tsx
msgid "Vesting Status"
msgstr ""

#: src/components/Exchange/ConfirmationBox.js
msgid "You have an active Limit Order to Increase {longOrShortText} {sizeInToken} {0} (${1}) at price ${2}"
msgstr "{longOrShortText} {sizeInToken} {0} (${1})を${2}の価格で増額するアクティブなリミット注文があります"

#: src/domain/synthetics/claimHistory/claimPriceImpactRebate.ts
msgid "Claiming Price Impact Rebate..."
msgstr ""

#: src/pages/Stake/StakeV2.tsx
msgid "Unstake esGMX"
msgstr ""

#: src/components/Synthetics/TradeHistory/TradeHistoryRow/utils/position.ts
msgid "PnL after Fees and Price Impact"
msgstr "手数料と価格インパクトを差し引いた損益"

#: src/components/Exchange/PositionDropdown.tsx
msgid "Set TP/SL"
msgstr ""

#: src/components/Synthetics/TradeHistory/TradeHistoryRow/utils/shared.ts
msgid "The Execution Price didn't meet the Acceptable Price condition. The Order will get filled when the condition is met."
msgstr "実行価格が許容価格条件を満たしませんでした。条件を満たしたときに注文が執行されます。"

#: src/components/Synthetics/PositionEditor/PositionEditor.tsx
#: src/components/Synthetics/PositionSeller/PositionSeller.tsx
msgid "Initial Collateral (Collateral excluding Borrow and Funding Fee)."
msgstr ""

#: src/components/Synthetics/MarketsList/MarketsList.tsx
msgid "Net Rate / 1h"
msgstr "ネットレート / 1時間"

#: src/pages/Stake/StakeV2.tsx
#: src/pages/Stake/StakeV2.tsx
msgid "Claim esGMX Rewards"
msgstr ""

#: src/pages/Ecosystem/Ecosystem.js
msgid "Structured Products"
msgstr "ストラクチャードプロダクト"

#: src/components/Synthetics/AcceptablePriceImpactInputRow/AcceptablePriceImpactInputRow.tsx
#: src/components/Synthetics/PositionSeller/PositionSeller.tsx
#: src/components/Synthetics/PositionSeller/PositionSeller.tsx
#: src/components/Synthetics/TradeBox/TradeBox.tsx
#: src/pages/LeaderboardPage/components/LeaderboardAccountsTable.tsx
#: src/pages/LeaderboardPage/components/LeaderboardPositionsTable.tsx
#: src/pages/LeaderboardPage/components/LeaderboardPositionsTable.tsx
msgid "NA"
msgstr ""

#: src/components/Synthetics/TradeBox/CollateralSelectorRow.tsx
msgid "You have an existing position with {0} as collateral. This action will not apply for that position. <0>Switch to {1} collateral</0>."
msgstr ""

#: src/components/Synthetics/TradeHistory/TradeHistoryRow/utils/position.ts
#: src/components/Synthetics/TradeHistory/TradeHistoryRow/utils/position.ts
#: src/components/Synthetics/TradeHistory/TradeHistoryRow/utils/position.ts
#: src/components/Synthetics/TradeHistory/TradeHistoryRow/utils/position.ts
msgid "Trigger price for the order."
msgstr "注文のトリガー価格"

#: src/components/Exchange/ConfirmationBox.js
#: src/components/Exchange/ConfirmationBox.js
#: src/components/Exchange/ConfirmationBox.js
#: src/components/Exchange/ConfirmationBox.js
#: src/components/Exchange/ConfirmationBox.js
#: src/components/Exchange/ExchangeTVChart.js
#: src/components/Exchange/ExchangeTVChart.js
#: src/components/Exchange/OrdersList.js
#: src/components/Exchange/PositionEditor.js
#: src/components/Exchange/PositionSeller.js
#: src/components/Exchange/PositionsList.js
#: src/components/Exchange/PositionsList.js
#: src/components/Exchange/PositionsList.js
#: src/components/Exchange/SwapBox.js
#: src/components/Exchange/SwapBox.js
#: src/components/Exchange/SwapBox.js
#: src/components/Exchange/SwapBox.js
#: src/components/Exchange/SwapBox.js
#: src/components/Exchange/TradeHistory.js
#: src/components/Exchange/TradeHistory.js
#: src/components/Exchange/TradeHistory.js
#: src/components/MarketWithDirectionLabel/MarketWithDirectionLabel.tsx
#: src/components/Synthetics/ChartTokenSelector/ChartTokenSelector.tsx
#: src/components/Synthetics/Claims/ClaimHistoryRow/ClaimFundingFeesHistoryRow.tsx
#: src/components/Synthetics/Claims/ClaimHistoryRow/ClaimFundingFeesHistoryRow.tsx
#: src/components/Synthetics/Claims/ClaimsHistory.tsx
#: src/components/Synthetics/ConfirmationBox/ConfirmationBox.tsx
#: src/components/Synthetics/ConfirmationBox/ConfirmationBox.tsx
#: src/components/Synthetics/ConfirmationBox/ConfirmationBox.tsx
#: src/components/Synthetics/ConfirmationBox/ConfirmationBox.tsx
#: src/components/Synthetics/MarketCard/MarketCard.tsx
#: src/components/Synthetics/MarketNetFee/MarketNetFee.tsx
#: src/components/Synthetics/OrderItem/OrderItem.tsx
#: src/components/Synthetics/PositionEditor/PositionEditor.tsx
#: src/components/Synthetics/PositionItem/PositionItem.tsx
#: src/components/Synthetics/PositionItem/PositionItem.tsx
#: src/components/Synthetics/PositionSeller/PositionSeller.tsx
#: src/components/Synthetics/SettleAccruedFundingFeeModal/SettleAccruedFundingFeeRow.tsx
#: src/components/Synthetics/StatusNotification/FeesSettlementStatusNotification.tsx
#: src/components/Synthetics/StatusNotification/OrderStatusNotification.tsx
#: src/components/Synthetics/TableMarketFilter/MarketFilterLongShort.tsx
#: src/components/Synthetics/TradeBox/TradeBox.tsx
#: src/components/Synthetics/TradeHistory/TradeHistoryRow/utils/position.ts
#: src/components/Synthetics/TVChart/TVChart.tsx
#: src/components/Synthetics/TVChart/TVChart.tsx
#: src/context/SyntheticsEvents/SyntheticsEventsProvider.tsx
#: src/context/SyntheticsEvents/SyntheticsEventsProvider.tsx
#: src/domain/synthetics/orders/utils.tsx
#: src/pages/Actions/ActionsV1/ActionsV1.tsx
#: src/pages/Actions/ActionsV1/ActionsV1.tsx
#: src/pages/Exchange/Exchange.tsx
#: src/pages/Exchange/Exchange.tsx
#: src/pages/Exchange/Exchange.tsx
#: src/pages/Exchange/Exchange.tsx
#: src/pages/LeaderboardPage/components/LeaderboardPositionsTable.tsx
#: src/pages/LeaderboardPage/components/LeaderboardPositionsTable.tsx
#: src/pages/OrdersOverview/OrdersOverview.js
msgid "Short"
msgstr "ショート"

#: src/components/Synthetics/TradeHistory/useDownloadAsCsv.tsx
#: src/pages/AccountDashboard/GeneralPerformanceDetails.tsx
#: src/pages/LeaderboardPage/components/LeaderboardAccountsTable.tsx
#: src/pages/LeaderboardPage/components/LeaderboardPositionsTable.tsx
msgid "PnL ($)"
msgstr ""

#: src/pages/Stake/StakeV2.tsx
#: src/pages/Stake/StakeV2.tsx
msgid "Affiliate Vault"
msgstr ""

#: src/components/Exchange/SwapBox.js
#: src/components/Exchange/SwapBox.js
#: src/components/Synthetics/OrderEditor/OrderEditor.tsx
#: src/domain/synthetics/trade/utils/validation.ts
msgid "Enter a price"
msgstr "価格を入力"

#: src/components/Referrals/JoinReferralCode.js
msgid "Updating..."
msgstr "更新中..."

#: src/components/Synthetics/TradeHistory/keys.ts
msgid "Failed Market Increase"
msgstr "マーケット増額失敗"

#: src/pages/LeaderboardPage/components/LeaderboardContainer.tsx
#: src/pages/LeaderboardPage/components/LeaderboardContainer.tsx
msgid "EIP-4844 Competition"
msgstr ""

#: src/components/Exchange/ConfirmationBox.js
#: src/components/Exchange/OrderEditor.js
#: src/components/Exchange/PositionEditor.js
#: src/components/Exchange/PositionSeller.js
#: src/components/Exchange/PositionsList.js
#: src/components/Exchange/PositionsList.js
#: src/components/Exchange/SwapBox.js
#: src/components/Synthetics/ConfirmationBox/ConfirmationBox.tsx
#: src/components/Synthetics/ConfirmationBox/ConfirmationBox.tsx
#: src/components/Synthetics/OrderEditor/OrderEditor.tsx
#: src/components/Synthetics/PositionEditor/PositionEditor.tsx
#: src/components/Synthetics/PositionItem/PositionItem.tsx
#: src/components/Synthetics/PositionList/PositionList.tsx
#: src/components/Synthetics/PositionSeller/PositionSeller.tsx
#: src/components/Synthetics/TradeBox/TradeBox.tsx
#: src/components/Synthetics/TradeBox/TradeBox.tsx
#: src/pages/LeaderboardPage/components/LeaderboardPositionsTable.tsx
msgid "Liq. Price"
msgstr "清算価格"

#: src/components/NotifyModal/NotifyModal.tsx
msgid "Trading Pair Price Alerts"
msgstr ""

#: src/components/Synthetics/ChartTokenSelector/ChartTokenSelector.tsx
msgid "<0>{0}</0> <1><2>{indexName}</2><3>[{poolName}]</3></1> <4>market selected</4>"
msgstr "<0>{0}</0> <1><2>{indexName}</2><3>[{poolName}]</3></1> <4>マーケットが選択されました</4>"

#: src/components/Exchange/OrdersList.js
msgid "You will receive at least {0} {1} if this order is executed. The exact execution price may vary depending on fees at the time the order is executed."
msgstr "この注文が執行された場合、少なくとも{0} {1}を受け取ることになります。正確な執行価格は注文執行時の手数料によって異なります。"

#: src/components/Common/SEO.js
msgid "GMX | Decentralized Perpetual Exchange"
msgstr ""

#: src/pages/OrdersOverview/OrdersOverview.js
msgid "No position"
msgstr "ポジションなし"

#: src/components/Glp/GlpSwap.js
#: src/components/Glp/GlpSwap.js
#: src/components/Glp/GlpSwap.js
#: src/pages/Stake/StakeV2.tsx
msgid "Buy GLP"
msgstr "GLPを購入"

#: src/components/Exchange/ConfirmationBox.js
msgid "Cancel failed"
msgstr "キャンセルできませんでした"

#: src/pages/Stake/StakeV2.tsx
#: src/pages/Stake/StakeV2.tsx
msgid "Your APR"
msgstr ""

#: src/components/Synthetics/StatusNotification/OrderStatusNotification.tsx
msgid "Fulfilling order request"
msgstr ""

#: src/pages/ClaimEsGmx/ClaimEsGmx.js
msgid "You can currently vest a maximum of {0} esGMX tokens at a ratio of {1} {stakingToken} to 1 esGMX."
msgstr "{1} {stakingToken}対1 esGMXの比率で最大{0} esGMXトークンを現在べスティングすることができます。"

#: src/pages/BuyGMX/BuyGMX.tsx
msgid "Buy AVAX directly to Avalanche or transfer it there."
msgstr ""

#: src/components/Synthetics/GmSwap/GmSwapBox/GmSwapBox.tsx
msgid "Single"
msgstr ""

#: src/components/Synthetics/Claims/ClaimableCardUI.tsx
msgid "Funding fees"
msgstr "ファンディング手数料"

#: src/components/Exchange/ExchangeBanner.js
msgid "Trade on GMX and win <0>$250.000</0> in prizes! Live until November 30th, <1>click here</1> to learn more."
msgstr "GMXでトレードして賞金<0>250ドル</0>を獲得しよう! 11月30日まで。詳細は<1>ここをクリック</1> "

#: src/components/ModalViews/RedirectModal.js
msgid "You are leaving GMX.io and will be redirected to a third party, independent website."
msgstr "あなたはGMX.ioを離れ、第三者の別のウェブサイトへ転送されます。"

#: src/components/Synthetics/ConfirmationBox/ConfirmationBox.tsx
msgid "You have selected {collateralTokenSymbol} as collateral to short {indexTokenSymbol}."
msgstr ""

#: src/components/Synthetics/PositionItem/PositionItem.tsx
#: src/components/Synthetics/PositionItem/PositionItem.tsx
msgid "Accrued Borrow Fee"
msgstr ""

#: src/components/AddressDropdown/AddressDropdown.tsx
#: src/components/Synthetics/TradeHistory/TradeHistory.tsx
msgid "PnL Analysis"
msgstr ""

#: src/components/Synthetics/TableMarketFilter/MarketFilterLongShort.tsx
#: src/components/Synthetics/TableMarketFilter/MarketFilterLongShort.tsx
msgid "Longs"
msgstr ""

#: src/components/Exchange/PositionEditor.js
msgid "Deposit submitted."
msgstr ""

#: src/components/Exchange/SwapBox.js
msgid "<0>{0} is required for collateral.</0><1>Swap amount from {1} to {2} exceeds {3} available liquidity. Reduce the \"Pay\" size, or change the \"Collateral In\" token.</1>"
msgstr ""

#: src/components/Synthetics/StatusNotification/GmStatusNotification.tsx
msgid "<0>Selling GM: <1>{indexName}</1><2>[{poolName}]</2></0>"
msgstr ""

#: src/components/Synthetics/StatusNotification/GmStatusNotification.tsx
msgid "Unknown sell GM order"
msgstr ""

#: src/components/NotifyModal/NotifyModal.tsx
msgid "<0>Notifications are provided by Notifi and not affiliated with GMX. By subscribing, you agree that info you provide to Notifi will be governed by its </0><1>Privacy Policy</1><2> and </2><3>Terms of Use</3>."
msgstr ""

#: src/components/Synthetics/ConfirmationBox/ConfirmationBox.tsx
#: src/components/Synthetics/GmSwap/GmConfirmationBox/GmConfirmationBox.tsx
#: src/components/Synthetics/PositionEditor/PositionEditor.tsx
#: src/components/Synthetics/PositionSeller/PositionSeller.tsx
msgid "High Network Fee not yet acknowledged"
msgstr ""

#: src/domain/synthetics/sidecarOrders/utils.ts
msgid "Price below lowest Limit Price."
msgstr ""

#: src/components/Synthetics/TradeboxPoolWarnings/TradeboxPoolWarnings.tsx
msgid "You have an existing position in the {0} market pool.<0><1>Switch to {1} market pool</1>.</0>"
msgstr ""

#: src/pages/AccountDashboard/GeneralPerformanceDetails.tsx
#: src/pages/LeaderboardPage/components/LeaderboardAccountsTable.tsx
msgid "Capital Used"
msgstr ""

#: src/components/Synthetics/Claims/filters/ActionFilter.tsx
#: src/components/Synthetics/GmSwap/GmFees/GmFees.tsx
#: src/components/Synthetics/TradeHistory/TradeHistoryRow/utils/position.ts
#: src/components/Synthetics/TradeHistory/TradeHistoryRow/utils/position.ts
#: src/components/Synthetics/TradeHistory/TradeHistoryRow/utils/position.ts
#: src/components/Synthetics/TradeHistory/TradeHistoryRow/utils/position.ts
#: src/components/Synthetics/TradeHistory/TradeHistoryRow/utils/position.ts
#: src/components/Synthetics/TradeHistory/TradeHistoryRow/utils/position.ts
#: src/components/Synthetics/TradeHistory/useDownloadAsCsv.tsx
msgid "Price Impact"
msgstr "価格インパクト"

#: src/domain/synthetics/trade/utils/validation.ts
msgid "Select a token"
msgstr ""

#: src/components/Synthetics/GmSwap/GmFees/GmFees.tsx
#: src/components/Synthetics/PositionItem/PositionItem.tsx
#: src/components/Synthetics/TradeFeesRow/TradeFeesRow.tsx
#: src/components/Synthetics/TradeFeesRow/TradeFeesRow.tsx
msgid "UI Fee"
msgstr ""

#: src/components/Synthetics/ConfirmationBox/ConfirmationBox.tsx
#: src/components/Synthetics/ConfirmationBox/ConfirmationBox.tsx
msgid "Confirm {0} Order"
msgstr ""

#: src/domain/synthetics/orders/simulateExecuteOrderTxn.tsx
#: src/domain/synthetics/orders/simulateExecuteOrderTxn.tsx
msgid "Execute order simulation failed."
msgstr ""

#: src/pages/CompleteAccountTransfer/CompleteAccountTransfer.js
msgid "Invalid Transfer Addresses: Please check the url."
msgstr ""

#: src/pages/Dashboard/DashboardV2.tsx
#: src/pages/Dashboard/DashboardV2.tsx
msgid "GLP Index Composition"
msgstr "GLPインデックス構成"

#: src/domain/synthetics/positions/utils.ts
msgid "TP"
msgstr ""

#: src/components/Synthetics/ClaimModal/ClaimModal.tsx
msgid "<0>Claimable Funding Fee.</0>"
msgstr ""

#: src/lib/wallets/connecters/binanceW3W/binanceWallet.ts
msgid "Log in to your Binance app and tap [Wallets]. Go to [Web3]."
msgstr "Binanceアプリにログインし、[ウォレット]をタップして[Web3]に移動します。"

#: src/components/Synthetics/Claims/ClaimableCard.tsx
#: src/pages/Stake/StakeV2.tsx
#: src/pages/Stake/StakeV2.tsx
#: src/pages/Stake/StakeV2.tsx
msgid "Claimable"
msgstr "請求可能"

#: src/components/Exchange/OrdersToa.js
msgid "Additionally, trigger orders are market orders and are not guaranteed to settle at the trigger price."
msgstr "それに加え、トリガー注文はマーケット注文であり、トリガー価格での決済は保証されていません。"

#: src/components/Header/AppHeaderLinks.tsx
#: src/components/Header/HomeHeaderLinks.tsx
msgid "Docs"
msgstr ""

#: src/components/Exchange/ConfirmationBox.js
#: src/components/Exchange/PositionSeller.js
#: src/components/Synthetics/ConfirmationBox/ConfirmationBox.tsx
#: src/components/Synthetics/PositionEditor/PositionEditor.tsx
#: src/components/Synthetics/PositionSeller/PositionSeller.tsx
msgid "Creating Order..."
msgstr "注文作成中..."

#: src/components/Exchange/PositionEditor.js
msgid "Deposit disabled, pending {0} upgrade"
msgstr ""

#: src/pages/Jobs/Jobs.js
msgid "Jobs"
msgstr "求人"

#: src/pages/Ecosystem/Ecosystem.js
msgid "Decentralized Options Strategies"
msgstr "分散型オプションストラテジー"

#: src/components/AddressDropdown/AddressDropdown.tsx
#: src/components/Synthetics/SubaccountModal/SubaccountModal.tsx
msgid "Address copied to your clipboard"
msgstr ""

#: src/components/Header/AppHeaderLinks.tsx
#: src/components/NetworkDropdown/NetworkDropdown.tsx
#: src/components/NetworkDropdown/NetworkDropdown.tsx
#: src/components/SettingsModal/SettingsModal.tsx
msgid "Settings"
msgstr "設定"

#: src/components/Referrals/AffiliatesStats.tsx
msgid "Amount of traders you referred."
msgstr "あなたが紹介したトレーダー数"

#: src/components/Synthetics/MarketStats/MarketStats.tsx
msgid "Long Collateral"
msgstr ""

#: src/components/Exchange/PositionSeller.js
msgid "Close submitted!"
msgstr ""

#: src/domain/synthetics/trade/utils/validation.ts
#: src/domain/synthetics/trade/utils/validation.ts
msgid "Insufficient {0} liquidity"
msgstr ""

#: src/pages/Ecosystem/Ecosystem.js
#: src/pages/Ecosystem/Ecosystem.js
msgid "Creator"
msgstr "作成者"

#: src/components/Synthetics/MarketCard/MarketCard.tsx
msgid "Reserve considers the PnL of Open Positions, while Open Interest does not."
msgstr ""

#: src/pages/BeginAccountTransfer/BeginAccountTransfer.tsx
msgid "Transfer already initiated"
msgstr "移転はすでに開始されています"

#: src/pages/Stake/StakeV2.tsx
#: src/pages/Stake/StakeV2.tsx
msgid "Withdraw submitted."
msgstr ""

#: src/components/Referrals/AddAffiliateCode.js
#: src/components/Referrals/AddAffiliateCode.js
msgid "Enter a code"
msgstr "コードを入力"

#: src/components/Synthetics/TradeHistory/keys.ts
msgid "Execute Take-Profit Order"
msgstr "テイクプロフィット注文の執行"

#: src/components/Synthetics/StatusNotification/GmStatusNotification.tsx
msgid "Sending Buy request"
msgstr ""

#: src/components/Synthetics/StatusNotification/SubaccountNotification.tsx
msgid "Subaccount is updated"
msgstr ""

#: src/components/Synthetics/TradeHistory/keys.ts
msgid "Execute Stop-Loss Order"
msgstr "ストップロス注文の執行"

#: src/components/Exchange/OrdersList.js
#: src/components/Synthetics/OrderList/OrderList.tsx
#: src/pages/OrdersOverview/OrdersOverview.js
msgid "Order"
msgstr "注文"

#: src/components/Footer/constants.ts
#: src/components/Footer/constants.ts
msgid "Media Kit"
msgstr "メディアキット"

#: src/pages/Home/Home.js
msgid "Reduce Liquidation Risks"
msgstr "清算リスクを減らす"

#: src/pages/PositionsOverview/PositionsOverview.js
msgid "collateral"
msgstr "担保"

#: src/pages/Stake/StakeV1.js
msgid "Stake failed"
msgstr "ステークできませんでした"

#: src/components/Glp/GlpSwap.js
#: src/components/Synthetics/GmList/GmList.tsx
msgid "WALLET"
msgstr "ウォレット"

#: src/components/Exchange/OrdersList.js
#: src/components/Exchange/OrdersList.js
#: src/components/Synthetics/OrderList/OrderList.tsx
#: src/components/Synthetics/OrderList/OrderList.tsx
msgid "No open orders"
msgstr "オープンの注文はありません"

#: src/components/Referrals/AffiliatesStats.tsx
msgid "Traders Referred on Avalanche Fuji"
msgstr ""

#: src/components/Referrals/AffiliatesStats.tsx
msgid "Claim V2 Rebates from your referred Traders."
msgstr ""

#: src/pages/Home/Home.js
msgid "Three tokens create our ecosystem"
msgstr ""

#: src/components/Glp/GlpSwap.js
msgid "Reserved"
msgstr "リザーブ済"

#: src/components/Synthetics/GmList/GmList.tsx
#: src/components/Synthetics/GmList/GmList.tsx
msgid "Available amount to deposit into the specific GM pool."
msgstr ""

#: src/components/Synthetics/MarketStats/MarketStats.tsx
msgid "Short Collateral"
msgstr ""

#: src/components/Exchange/OrderEditor.js
#: src/components/Exchange/PositionSeller.js
#: src/components/Synthetics/OrderEditor/OrderEditor.tsx
#: src/domain/synthetics/trade/utils/validation.ts
msgid "Price below Liq. Price"
msgstr "清算価格を下回る価格"

#: src/pages/Stake/StakeV2.tsx
msgid "Stake Multiplier Points"
msgstr ""

#: src/domain/tokens/approveTokens.tsx
msgid "There is not enough {0} in your account on {networkName} to send this transaction.<0/><1/><2>Buy or Transfer {1} to {networkName}</2>"
msgstr ""

#: src/pages/Stake/StakeV2.tsx
msgid "Unstake submitted!"
msgstr ""

#: src/pages/LeaderboardPage/components/LeaderboardContainer.tsx
msgid "This competition is held on the {0} network. <0>Change your network</0> to participate."
msgstr ""

#: src/components/Synthetics/TradeFeesRow/TradeFeesRow.tsx
msgid "The Bonus Rebate will be airdropped as ARB tokens on a pro-rata basis. <0>Read more</0>."
msgstr ""

#: src/pages/LeaderboardPage/components/CompetitionCountdown.tsx
msgid "This competition has ended."
msgstr ""

#: src/components/Synthetics/MarketsList/NetFeeTooltip.tsx
msgid "Shorts Net Rate / 1h"
msgstr "1時間あたりのショートネットレート"

#: src/pages/MarketPoolsPage/MarketPoolsPage.tsx
msgid "Purchase <0>GM Tokens</0> to earn fees from swaps and leverage trading."
msgstr ""

#: src/components/GmTokensBalanceInfo/GmTokensBalanceInfo.tsx
msgid "Expected 365d Fees are projected based on past {daysConsidered}d base APY."
msgstr ""

#: src/pages/Exchange/Exchange.tsx
msgid "Withdrew {0} USD from {tokenSymbol} {longOrShortText}."
msgstr "{tokenSymbol} {longOrShortText}から{0} USDを出金"

#: src/components/Synthetics/SettleAccruedFundingFeeModal/SettleAccruedFundingFeeModal.tsx
msgid "Accrued Funding Fee."
msgstr ""

#: src/pages/Stake/StakeV2.tsx
#: src/pages/Stake/StakeV2.tsx
msgid "Withdraw failed."
msgstr ""

#: src/pages/Stake/StakeV2.tsx
msgid "Pending GMX approval"
msgstr ""

#: src/components/Referrals/TradersStats.tsx
msgid "Edit Referral Code"
msgstr "紹介コード編集"

#: src/pages/AccountDashboard/AccountDashboard.tsx
msgid "Switch to:"
msgstr ""

#: src/components/Synthetics/StatusNotification/OrderStatusNotification.tsx
msgid "{txnTypeText} limit order for"
msgstr ""

#: src/components/Synthetics/StatusNotification/OrderStatusNotification.tsx
msgid "Decreasing"
msgstr ""

#: src/components/Referrals/AffiliatesStats.tsx
msgid "Create Referral Code"
msgstr "紹介コード作成"

#: src/components/NetworkDropdown/NetworkDropdown.tsx
#: src/components/NetworkDropdown/NetworkDropdown.tsx
msgid "Networks"
msgstr "ネットワーク"

#: src/components/Exchange/TradeHistory.js
msgid "{0}: {1}, Price: {priceDisplay}"
msgstr ""

#: src/pages/Dashboard/DashboardV2.tsx
msgid "POOL"
msgstr "プール"

#: src/components/Header/HomeHeaderLinks.tsx
msgid "Voting"
msgstr ""

#: src/components/Exchange/TradeHistory.js
msgid "This position was liquidated as the max leverage of 100x was exceeded."
msgstr "このポジションは最大レバレッジ倍率(100倍)を超過したため清算されました。"

#: src/pages/SyntheticsFallbackPage/SyntheticsFallbackPage.tsx
msgid "<0>Switch to:</0>"
msgstr ""

#: src/components/Synthetics/AcceptablePriceImpactInputRow/AcceptablePriceImpactInputRow.tsx
msgid "The Current Price Impact is {0}. Consider adding a buffer of 0.30% to it so the order is more likely to be processed."
msgstr ""

#: src/components/Synthetics/TradeHistory/TradeHistory.tsx
msgid "No trades match the selected filters"
msgstr "選択したフィルターに一致するトレードはありません"

#: src/components/Exchange/TradeHistory.js
#: src/context/SyntheticsEvents/SyntheticsEventsProvider.tsx
msgid "Decreased"
msgstr "減額しました"

#: src/components/Exchange/ConfirmationBox.js
#: src/components/Exchange/ConfirmationBox.js
#: src/components/Exchange/OrdersList.js
#: src/components/Exchange/TradeHistory.js
#: src/components/Exchange/TradeHistory.js
#: src/components/Synthetics/ConfirmationBox/ConfirmationBox.tsx
#: src/components/Synthetics/OrderItem/OrderItem.tsx
#: src/domain/synthetics/orders/utils.tsx
#: src/pages/OrdersOverview/OrdersOverview.js
msgid "Decrease"
msgstr "減額"

#: src/components/Exchange/PositionSeller.js
msgid "Leftover collateral below 5 USD"
msgstr ""

#: src/lib/legacy.ts
msgid "Order cannot be executed as it would reduce the position's leverage below 1"
msgstr "レバレッジ倍率が1倍以下になるため注文を執行できません"

#: src/pages/Dashboard/DashboardV2.tsx
msgid "Weight"
msgstr "ウェイト"

#: src/components/Exchange/PositionShare.tsx
msgid "Link copied to clipboard."
msgstr "リンクがクリップボードにコピーされました"

#: src/components/SettingsModal/SettingsModal.tsx
msgid "Max slippage precision is -0.01%"
msgstr ""

#: src/components/Exchange/ExchangeTVChart.js
#: src/components/Synthetics/TVChart/TVChart.tsx
msgid "Dec."
msgstr "12月"

#: src/pages/Ecosystem/Ecosystem.js
msgid "GMX Weekly Updates"
msgstr "GMXの週ごとの最新情報"

#: src/pages/OrdersOverview/OrdersOverview.js
msgid "Total active: {openTotal}, executed: {executedTotal}, cancelled: {cancelledTotal}"
msgstr "合計 アクティブ: {openTotal} 執行済: {executedTotal} キャンセル済: {cancelledTotal}"

#: src/components/Synthetics/TradeBox/CollateralSelectorRow.tsx
msgid "You have an existing order with {symbol} as collateral. <0>Switch to {symbol} collateral</0>."
msgstr ""

#: src/pages/LeaderboardPage/components/LeaderboardContainer.tsx
#: src/pages/LeaderboardPage/components/LeaderboardNavigation.tsx
msgid "Chain Icon"
msgstr ""

#: src/components/Synthetics/StatusNotification/FeesSettlementStatusNotification.tsx
msgid "Settle request for {0, plural, one {# position} other {# positions}} sent"
msgstr ""

#: src/pages/Dashboard/DashboardV2.tsx
#: src/pages/Stake/StakeV2.tsx
msgid "Price on Arbitrum"
msgstr "Arbitrum上の価格"

#: src/pages/Ecosystem/Ecosystem.js
msgid "Fees generated by GMX"
msgstr "GMXが得た手数料"

#: src/components/Synthetics/MarketStats/MarketStats.tsx
msgid "GM can be sold for {0} for this market up to the specified selling caps. The remaining tokens in the pool are reserved for currently open positions."
msgstr ""

#: src/components/Synthetics/AccruedPositionPriceImpactRebateModal/AccruedPositionPriceImpactRebateModal.tsx
#: src/components/Synthetics/ClaimablePositionPriceImpactRebateModal/ClaimablePositionPriceImpactRebateModal.tsx
msgid "REBATE"
msgstr ""

#: src/pages/Ecosystem/Ecosystem.js
msgid "Yield simulator for GMX"
msgstr "GMXのイールドシミュレーター"

#: src/components/Synthetics/ConfirmationBox/ConfirmationBox.tsx
msgid "There may not be sufficient liquidity to execute your order when the Min. Receive are met."
msgstr ""

#: src/pages/AccountDashboard/GeneralPerformanceDetails.tsx
#: src/pages/LeaderboardPage/components/LeaderboardAccountsTable.tsx
msgid "Total Trades"
msgstr ""

#: src/pages/Stake/StakeV2.tsx
msgid "Stake GMX"
msgstr ""

#: src/components/Referrals/JoinReferralCode.js
msgid "Referral code updated!"
msgstr "紹介コードの更新完了!"

#: src/components/Exchange/SwapBox.js
msgid "Max {0} short capacity"
msgstr "{0}の最大ショートキャパシティ"

#: src/components/Synthetics/TradeHistory/TradeHistoryRow/utils/shared.ts
msgid "The Execution Price didn't meet the Acceptable Price condition."
msgstr "実行価格が許容価格条件を満たしませんでした。"

#: src/pages/Stake/StakeV2.tsx
msgid "Reserve Amount"
msgstr ""

#: src/components/Synthetics/GmList/GmList.tsx
msgid "{0} and {1} can be used to buy GM tokens for this market up to the specified buying caps."
msgstr ""

#: src/components/Synthetics/TradeHistory/TradeHistoryRow/utils/shared.ts
msgid "Reason: {0}"
msgstr "理由: {0}"

#: src/components/GmTokensBalanceInfo/GmTokensBalanceInfo.tsx
msgid "Wallet total accrued Fees"
msgstr ""

#: src/components/Exchange/ConfirmationBox.js
#: src/components/Exchange/SwapBox.js
#: src/components/Exchange/SwapBox.js
#: src/components/Exchange/SwapBox.js
#: src/components/Synthetics/ConfirmationBox/ConfirmationBox.tsx
#: src/components/Synthetics/MarketCard/MarketCard.tsx
#: src/components/Synthetics/SwapCard/SwapCard.tsx
msgid "Available Liquidity"
msgstr "利用可能な流動性"

#: src/components/Exchange/SwapBox.js
msgid "A snapshot of the USD value of your {0} collateral is taken when the position is opened."
msgstr "{0}の担保のUSドル建の価値は、ポジションがオープンされた時点でスナップショットされ確定します。"

#: src/components/Synthetics/DateRangeSelect/DateRangeSelect.tsx
#: src/components/Synthetics/DateRangeSelect/DateRangeSelect.tsx
#: src/components/Synthetics/DateRangeSelect/DateRangeSelect.tsx
msgid "All time"
msgstr "すべての時間"

#: src/pages/ClaimEsGmx/ClaimEsGmx.js
msgid "Select your vesting option below then click \"Claim\"."
msgstr "べスティングオプションを選択して\"請求\"をクリック。"

#: src/pages/Home/Home.js
msgid "Save on Costs"
msgstr "コスト削減"

#: src/components/Synthetics/StatusNotification/GmStatusNotification.tsx
msgid "Buy order cancelled"
msgstr ""

#: src/components/Synthetics/MarketCard/MarketCard.tsx
msgid "{longShortText} {0} Reserve"
msgstr ""

#: src/components/Synthetics/StatusNotification/OrderStatusNotification.tsx
msgid "Cancel newly created orders"
msgstr ""

#: src/pages/Stake/StakeV2.tsx
msgid "Delegate"
msgstr ""

#: src/pages/NftWallet/NftWallet.js
msgid "Invalid NFT Address"
msgstr "無効なNFTアドレス"

#: src/pages/Ecosystem/Ecosystem.js
msgid "GLP and GMX autocompounding vaults"
msgstr ""

#: src/pages/Ecosystem/Ecosystem.js
msgid "esGMX OTC Market"
msgstr ""

#: src/pages/Ecosystem/Ecosystem.js
msgid "Leverage Trading Terminal"
msgstr ""

#: src/pages/Stake/StakeV2.tsx
msgid "You are earning {0}% more {nativeTokenSymbol} rewards using {1} Staked Multiplier Points."
msgstr ""

#: src/components/Exchange/SwapBox.js
msgid "Swap submitted!"
msgstr "スワップ申し込み完了!"

#: src/components/Synthetics/StatusNotification/GmStatusNotification.tsx
msgid "Fulfilling Buy request"
msgstr ""

#: src/pages/Ecosystem/Ecosystem.js
msgid "GBC NFTs APR tracker and rewards"
msgstr ""

#: src/components/Synthetics/StatusNotification/SubaccountNotification.tsx
#: src/components/Synthetics/StatusNotification/SubaccountNotification.tsx
msgid "Pending Wallet transaction sign"
msgstr ""

#: src/components/Referrals/AffiliatesStats.tsx
#: src/components/Referrals/AffiliatesStats.tsx
#: src/components/Referrals/TradersStats.tsx
#: src/components/Referrals/TradersStats.tsx
msgid "V1 Avalanche"
msgstr ""

#: src/components/Exchange/ConfirmationBox.js
#: src/components/Exchange/PositionEditor.js
#: src/components/Exchange/PositionSeller.js
#: src/components/Synthetics/ConfirmationBox/ConfirmationBox.tsx
#: src/components/Synthetics/ConfirmationBox/ConfirmationBox.tsx
#: src/components/Synthetics/ConfirmationBox/ConfirmationBox.tsx
#: src/components/Synthetics/PositionEditor/PositionEditor.tsx
#: src/components/Synthetics/PositionSeller/PositionSeller.tsx
#: src/components/Synthetics/TradeBox/TradeBox.tsx
msgid "Collateral ({0})"
msgstr "担保  ({0})"

#: src/components/SettingsModal/SettingsModal.tsx
msgid "Max Network Fee Buffer"
msgstr ""

#: src/components/Exchange/OrderEditor.js
msgid "Order updated!"
msgstr "注文更新完了!"

#: src/components/Synthetics/CollateralSelector/CollateralSelector.tsx
#: src/components/Synthetics/CollateralSelector/CollateralSelector.tsx
msgid "Select a pool containing {0} to use it as collateral."
msgstr "担保として使用する{0}を含むプールを選択してください。"

#: src/lib/contracts/callContract.tsx
msgid "Transaction completed!"
msgstr "取引完了!"

#: src/components/Migration/Migration.js
#: src/pages/BeginAccountTransfer/BeginAccountTransfer.tsx
msgid "Approving..."
msgstr "承認中"

#: src/components/Exchange/PositionSeller.js
msgid "Neither Collateral nor realized PnL is enough to cover pending Fees. Please close a larger position amount."
msgstr ""

#: src/components/Synthetics/MarketsList/MarketsList.tsx
#: src/pages/Dashboard/DashboardV2.tsx
msgid "UTILIZATION"
msgstr "利用率"

#: src/components/NotifyModal/NotifyModal.tsx
msgid "GMX Announcements"
msgstr ""

#: src/components/Header/AppHeaderLinks.tsx
#: src/pages/Referrals/Referrals.tsx
#: src/pages/Referrals/Referrals.tsx
msgid "Referrals"
msgstr "紹介アカウント"

#: src/components/Exchange/PositionSeller.js
msgid "Max Leverage without PnL: 100x"
msgstr ""

#: src/components/Exchange/ConfirmationBox.js
#: src/components/Synthetics/ConfirmationBox/ConfirmationBox.tsx
msgid "Confirm Short"
msgstr "ショートを確認する"

#: src/pages/Stake/StakeV1.js
msgid "The <0>GMX migration</0> is in progress, please migrate your GMT, xGMT, GMT-USDG and xGMT-USDG tokens.<1/>USDG tokens will continue to function as before and do not need to be migrated."
msgstr "<0>GMXの移行</0>は進行中です。GMT、xGMT、GMT-USDG、xGMT-USDGトークンを移行してください。<1/>USDGトークンは従来と同様に機能するため移行する必要はありません。"

#: src/components/Exchange/ChartTokenSelector.tsx
msgid "Short Liquidity"
msgstr ""

#: src/components/Synthetics/OrderItem/OrderItem.tsx
msgid "Order Type"
msgstr ""

#: src/components/Synthetics/ConfirmationBox/ConfirmationBox.tsx
msgid "Decrease size"
msgstr ""

#: src/components/Synthetics/StatusNotification/GmStatusNotification.tsx
msgid "Sell order executed"
msgstr ""

#: src/pages/Stake/StakeV2.tsx
msgid "Compound submitted!"
msgstr ""

#: src/domain/synthetics/referrals/claimAffiliateRewardsTxn.ts
msgid "Affiliate Rewards Claimed"
msgstr ""

#: src/components/Synthetics/ConfirmationBox/ConfirmationBox.tsx
msgid "Old Collateral"
msgstr ""

#: src/components/Exchange/ConfirmationBox.js
#: src/components/Exchange/PositionSeller.js
#: src/components/Synthetics/ConfirmationBox/ConfirmationBox.tsx
msgid "Spread"
msgstr "スプレッド"

#: src/components/Synthetics/TradeHistory/TradeHistoryRow/utils/position.ts
msgid "This position was liquidated as the max. leverage of {formattedMaxLeverage} was exceeded when taking into account fees."
msgstr "このポジションは手数料を考慮した上での最大レバレッジ倍率({formattedMaxLeverage})を超過したため清算されました。"

#: src/components/Synthetics/TradeBox/TradeBox.tsx
msgid "Swap {0}"
msgstr ""

#: src/components/Exchange/SwapBox.js
msgid "Swap Order submitted!"
msgstr "スワップ注文提出済!"

#: src/App/MainRoutes.tsx
#: src/components/Exchange/PositionsList.js
#: src/components/Exchange/PositionsList.js
#: src/components/Synthetics/Claims/Claims.tsx
#: src/components/Synthetics/GmSwap/GmConfirmationBox/GmConfirmationBox.tsx
#: src/components/Synthetics/OrderEditor/OrderEditor.tsx
#: src/components/Synthetics/OrderEditor/OrderEditor.tsx
#: src/components/Synthetics/OrderList/OrderList.tsx
#: src/components/Synthetics/OrderList/OrderList.tsx
#: src/components/Synthetics/PositionList/PositionList.tsx
#: src/components/Synthetics/PositionList/PositionList.tsx
#: src/domain/synthetics/trade/utils/validation.ts
#: src/domain/synthetics/trade/utils/validation.ts
msgid "Loading..."
msgstr "ロード中"

#: src/pages/Ecosystem/Ecosystem.js
msgid "Leaderboard for GMX traders"
msgstr "GMXトレーダー順位表"

#: src/components/Exchange/PositionsList.js
msgid "Share"
msgstr "シェア"

#: src/components/Synthetics/TradeHistory/TradeHistoryRow/utils/shared.ts
#: src/pages/OrdersOverview/OrdersOverview.js
msgid "Execute"
msgstr "執行"

#: src/pages/AccountDashboard/HistoricalLists.tsx
#: src/pages/AccountDashboard/HistoricalLists.tsx
#: src/pages/Exchange/Exchange.tsx
#: src/pages/SyntheticsPage/SyntheticsPage.tsx
msgid "Trades"
msgstr "トレード"

#: src/pages/Ecosystem/Ecosystem.js
msgid "Telegram Groups"
msgstr "Telegramグループ"

#: src/pages/LeaderboardPage/components/LeaderboardNavigation.tsx
msgid "CONCLUDED"
msgstr ""

#: src/components/Synthetics/TradeHistory/TradeHistory.tsx
msgid "Realized PnL after fees and price impact."
msgstr ""

#: src/components/Exchange/ChartTokenSelector.tsx
msgid "Long Liquidity"
msgstr ""

#: src/components/Synthetics/TradeHistory/TradeHistoryRow/utils/swap.ts
#: src/components/Synthetics/TradeHistory/TradeHistoryRow/utils/swap.ts
#: src/components/Synthetics/TradeHistory/TradeHistoryRow/utils/swap.ts
#: src/components/Synthetics/TradeHistory/TradeHistoryRow/utils/swap.ts
msgid "Execution price for the order."
msgstr "注文の執行価格"

#: src/pages/Ecosystem/Ecosystem.js
msgid "Telegram Group"
msgstr "Telegramグループ"

#: src/components/Exchange/SwapBox.js
msgid "Open a position"
msgstr "ポジションを開く"

#: src/pages/Dashboard/DashboardV2.tsx
msgid "<0>GM Pools total value ({chainName}).</0>"
msgstr ""

#: src/components/Synthetics/TradeboxPoolWarnings/TradeboxPoolWarnings.tsx
msgid "Insufficient liquidity in any {0}/USD market pools for your order."
msgstr "あなたの注文に対して、どの{0}/USDマーケットプールにも十分な流動性がありません。"

#: src/pages/LeaderboardPage/components/LeaderboardAccountsTable.tsx
#: src/pages/LeaderboardPage/components/LeaderboardPositionsTable.tsx
msgid "You have not traded during the selected period."
msgstr ""

#: src/components/Synthetics/OrderItem/OrderItem.tsx
msgid "You will receive at least {toAmountText} if this order is executed. This price is being updated in real time based on Swap Fees and Price Impact."
msgstr ""

#: src/components/Referrals/JoinReferralCode.js
msgid "Referral code updated failed."
msgstr "紹介コードが更新できませんでした。"

#: src/components/Exchange/OrderEditor.js
#: src/components/Exchange/OrderEditor.js
#: src/components/Exchange/OrderEditor.js
#: src/components/Exchange/OrderEditor.js
#: src/components/Exchange/OrdersList.js
#: src/components/Exchange/OrdersList.js
#: src/components/Exchange/OrdersList.js
#: src/components/Exchange/PositionSeller.js
#: src/components/Exchange/SwapBox.js
#: src/components/Exchange/SwapBox.js
#: src/components/Exchange/SwapBox.js
#: src/components/Glp/GlpSwap.js
#: src/components/Glp/GlpSwap.js
#: src/components/Synthetics/GmList/GmList.tsx
#: src/components/Synthetics/MarketsList/MarketsList.tsx
#: src/components/Synthetics/MarketStats/MarketStats.tsx
#: src/components/Synthetics/OrderEditor/OrderEditor.tsx
#: src/components/Synthetics/OrderEditor/OrderEditor.tsx
#: src/components/Synthetics/PositionSeller/PositionSeller.tsx
#: src/components/Synthetics/SwapCard/SwapCard.tsx
#: src/components/Synthetics/TradeBox/TradeBox.tsx
#: src/components/Synthetics/TradeBox/TradeBox.tsx
#: src/components/Synthetics/TradeHistory/TradeHistory.tsx
#: src/pages/Dashboard/DashboardV2.tsx
#: src/pages/Dashboard/DashboardV2.tsx
#: src/pages/Dashboard/DashboardV2.tsx
#: src/pages/OrdersOverview/OrdersOverview.js
#: src/pages/Stake/StakeV2.tsx
#: src/pages/Stake/StakeV2.tsx
#: src/pages/Stake/StakeV2.tsx
msgid "Price"
msgstr "価格"

#: src/components/Exchange/PositionSeller.js
msgid "Realized PnL insufficient for Fees"
msgstr ""

#: src/components/TokenCard/TokenCard.tsx
msgid "Avalanche Avg. APR:"
msgstr ""

#: src/components/Exchange/SwapBox.js
#: src/pages/Stake/StakeV1.js
msgid "Incorrect Network"
msgstr "誤ったネットワーク"

#: src/pages/CompleteAccountTransfer/CompleteAccountTransfer.js
msgid "Incorrect Account"
msgstr "誤ったアカウント"

#: src/components/Exchange/PositionEditor.js
msgid "Min residual collateral: 10 USD"
msgstr ""

#: src/pages/Stake/StakeV2.tsx
msgid "GMX & Voting Power"
msgstr ""

#: src/components/TokenCard/TokenCard.tsx
#: src/pages/Dashboard/DashboardV2.tsx
#: src/pages/Dashboard/DashboardV2.tsx
msgid "GMX is the utility and governance token. Accrues 30% and 27% of V1 and V2 markets generated fees, respectively."
msgstr ""

#: src/pages/BeginAccountTransfer/BeginAccountTransfer.tsx
msgid "Transferring"
msgstr "移転中..."

#: src/pages/Stake/StakeV2.tsx
#: src/pages/Stake/StakeV2.tsx
msgid "{0} GMX tokens can be claimed, use the options under the Total Rewards section to claim them."
msgstr ""

#: src/pages/Ecosystem/Ecosystem.js
msgid "GLP autocompounding vaults"
msgstr ""

#: src/components/Synthetics/ConfirmationBox/ConfirmationBox.tsx
msgid "TP/SL orders exceed the position"
msgstr ""

#: src/components/Glp/GlpSwap.js
msgid "Buy failed."
msgstr "購入できませんでした。"

#: src/components/Synthetics/MarketNetFee/MarketNetFee.tsx
#: src/components/Synthetics/MarketNetFee/MarketNetFee.tsx
msgid "pay"
msgstr ""

#: src/pages/Dashboard/DashboardV2.tsx
msgid "Target Weight"
msgstr "ターゲットウェイト"

#: src/pages/LeaderboardPage/components/CompetitionPrizes.tsx
msgid "Winners:"
msgstr ""

#: src/components/Exchange/SwapBox.js
msgid "When closing the position, you can select which token you would like to receive the profits in."
msgstr "ポジションをクローズする際、利益をどのトークンで受け取るかを選択できます。"

#: src/pages/Stake/StakeV2.tsx
msgid "Multiplier Points"
msgstr ""

#: src/components/Synthetics/TradeFeesRow/TradeFeesRow.tsx
msgid "(up to {0}% of {feesTypeName})"
msgstr ""

#: src/pages/LeaderboardPage/components/LeaderboardContainer.tsx
msgid "Top PnL (%)"
msgstr ""

#: src/components/Synthetics/ConfirmationBox/ConfirmationBox.tsx
msgid "There may not be sufficient liquidity to execute your order when the price conditions are met."
msgstr ""

#: src/components/Glp/GlpSwap.js
msgid "WARNING: High Fees"
msgstr "警告: 高い手数料"

#: src/pages/Stake/StakeV2.tsx
#: src/pages/Stake/StakeV2.tsx
msgid "<0>Delegate your undelegated {0} GMX DAO</0><1> voting power before compounding.</1>"
msgstr ""

#: src/components/Synthetics/TradeHistory/TradeHistoryRow/utils/shared.ts
msgid "Not enough Available Swap Liquidity to fill the Order. The Order will get filled when the condition is met and there is enough Available Swap Liquidity."
msgstr "注文を執行するための利用可能なスワップ流動性が不足しています。条件が満たされ、利用可能なスワップ流動性がある場合に注文が執行されます。"

#: src/components/Referrals/AffiliatesStats.tsx
#: src/components/Referrals/TradersStats.tsx
#: src/components/Synthetics/UserIncentiveDistributionList/UserIncentiveDistributionList.tsx
msgid "Transaction"
msgstr "取引"

#: src/components/Exchange/PositionEditor.js
#: src/components/Exchange/PositionEditor.js
#: src/components/Exchange/PositionEditor.js
#: src/domain/synthetics/trade/utils/validation.ts
#: src/domain/synthetics/trade/utils/validation.ts
#: src/domain/synthetics/trade/utils/validation.ts
#: src/domain/synthetics/trade/utils/validation.ts
msgid "Invalid liq. price"
msgstr "無効な清算価格"

#: src/pages/AccountDashboard/dailyAndCumulativePnLDebug.tsx
msgid "Start unrealized pnl"
msgstr ""

#: src/domain/tokens/approveTokens.tsx
msgid "Approval submitted! <0>View status.</0>"
msgstr "承認が提出されました! <0>状況を確認する</0>"

#: src/pages/OrdersOverview/OrdersOverview.js
msgid "Order size is 0"
msgstr "注文サイズがゼロです"

#: src/components/Synthetics/HighPriceImpactWarning/HighPriceImpactWarning.tsx
msgid "Acknowledge high Swap Price Impact"
msgstr ""

#: src/components/Exchange/PositionSeller.js
msgid "Close {longOrShortText} {0}"
msgstr ""

#: src/components/Synthetics/GmSwap/GmConfirmationBox/GmConfirmationBox.tsx
msgid "Buying GM..."
msgstr ""

#: src/pages/Stake/StakeV2.tsx
msgid "Deposited!"
msgstr ""

#: src/components/Synthetics/PositionItem/PositionItem.tsx
#: src/components/Synthetics/PositionSeller/PositionSeller.tsx
#: src/components/Synthetics/TradeBox/TradeBox.tsx
msgid "TP/SL"
msgstr ""

#: src/components/Exchange/PositionSeller.js
#: src/components/Exchange/SwapBox.js
msgid "Max {0} in"
msgstr "最大 {0} in"

#: src/domain/synthetics/orders/utils.tsx
msgid "Stop Loss Decrease"
msgstr ""

#: src/components/SettingsModal/SettingsModal.tsx
msgid "Allowed Slippage below {0}% may result in failed orders."
msgstr ""

#: src/pages/Stake/StakeV2.tsx
msgid "Compound Rewards"
msgstr ""

#: src/pages/OrdersOverview/OrdersOverview.js
msgid "Diff"
msgstr "差異"

#: src/pages/Ecosystem/Ecosystem.js
msgid "Dashboard for GMX referral stats"
msgstr "GMXの紹介統計ダッシュボード"

#: src/components/Synthetics/Claims/ClaimsHistory.tsx
#: src/components/Synthetics/Claims/filters/ActionFilter.tsx
#: src/components/Synthetics/TradeHistory/filters/ActionFilter.tsx
#: src/components/Synthetics/TradeHistory/useDownloadAsCsv.tsx
msgid "Action"
msgstr "アクション"

#: src/pages/Dashboard/DashboardV2.tsx
#: src/pages/Dashboard/DashboardV2.tsx
#: src/pages/Dashboard/DashboardV2.tsx
msgid "Supply"
msgstr "供給量"

#: src/components/Synthetics/ChartTokenSelector/ChartTokenSelector.tsx
msgid "LONG LIQ."
msgstr ""

#: src/components/Exchange/PositionsList.js
#: src/components/Exchange/PositionsList.js
#: src/components/Synthetics/PositionList/PositionList.tsx
#: src/components/Synthetics/PositionList/PositionList.tsx
msgid "No open positions"
msgstr "オープンのポジションはありません"

#: src/components/Exchange/TradeHistory.js
msgid "Try increasing the \"Allowed Slippage\", under the Settings menu on the top right."
msgstr "右上の設定メニューにある\"最大スリッページ\"を増やしてください"

#: src/pages/BuyGMX/BuyGMX.tsx
msgid "You can buy AVAX directly on <0>Avalanche</0> using these options:"
msgstr ""

#: src/components/Exchange/NetValueTooltip.tsx
msgid "Net Value: Initial Collateral + PnL - Borrow Fee - Close Fee"
msgstr ""

#: src/pages/Stake/StakeV2.tsx
msgid "Claim Affiliate Vault Rewards"
msgstr ""

#: src/components/Exchange/SwapBox.js
#: src/components/Exchange/SwapBox.js
#: src/components/Exchange/SwapBox.js
#: src/components/Exchange/SwapBox.js
#: src/domain/synthetics/trade/utils/validation.ts
msgid "Select different tokens"
msgstr "別のトークンを選択"

#: src/domain/synthetics/fees/utils/executionFee.ts
msgid "The network fees are very high currently, which may be due to a temporary increase in transactions on the {chainName} network."
msgstr "現在ネットワーク手数料が非常に高いです。これは{chainName}ネットワーク上の一時的なトランザクション増加によるものかもしれません。"

#: src/components/Exchange/SwapBox.js
msgid "There are more shorts than longs, borrow fees for longing is currently zero"
msgstr "ロングよりショートが多いため、ロングの借入手数料は現在ゼロです"

#: src/components/Synthetics/DateRangeSelect/DateRangeSelect.tsx
msgid "Last 90d"
msgstr ""

#: src/pages/LeaderboardPage/components/LeaderboardPositionsTable.tsx
msgid "There is no liquidation price, as the position's collateral value will increase to cover any negative PnL."
msgstr ""

#: src/pages/MarketPoolsPage/MarketPoolsPage.tsx
msgid "Select a Market"
msgstr ""

#: src/components/Synthetics/TradeHistory/TradeHistoryRow/utils/position.ts
msgid "Min. required Collateral"
msgstr "最低必要担保"

#: src/components/MarketSelector/PoolSelector.tsx
msgid "Search Pool"
msgstr ""

#: src/components/Exchange/UsefulLinks.tsx
msgid "Useful Links"
msgstr "有用なリンク"

#: src/components/NotifyModal/NotifyModal.tsx
msgid "Trade Confirmations"
msgstr ""

#: src/components/Glp/GlpSwap.js
#: src/components/Glp/GlpSwap.js
#: src/components/Glp/GlpSwap.js
msgid "Available"
msgstr "利用可能"

#: src/pages/LeaderboardPage/components/LeaderboardContainer.tsx
msgid "Last 7 days"
msgstr ""

#: src/pages/BeginAccountTransfer/BeginAccountTransfer.tsx
msgid "Begin Transfer"
msgstr "移転開始"

#: src/components/SubaccountNavigationButton/SubaccountNavigationButton.tsx
msgid "One-Click Trading is not available for wrapping or unwrapping native token {0}."
msgstr ""

#: src/domain/synthetics/trade/utils/validation.ts
msgid "Insufficient liquidity to swap collateral"
msgstr ""

#: src/components/Synthetics/TradeHistory/keys.ts
#: src/domain/synthetics/orders/utils.tsx
msgid "Market Decrease"
msgstr "市場減少"

#: src/components/GmTokensBalanceInfo/GmTokensBalanceInfo.tsx
msgid "Wallet 365d expected Fees"
msgstr ""

#: src/components/NotifyModal/NotifyModal.tsx
msgid "Governance Alerts"
msgstr ""

#: src/components/Exchange/TradeHistory.js
msgid "Swap {0} {1} for{2} USDG"
msgstr ""

#: src/components/Synthetics/StatusNotification/FeesSettlementStatusNotification.tsx
msgid "Settling Positions' Fees"
msgstr ""

#: src/components/Synthetics/TradeboxPoolWarnings/TradeboxPoolWarnings.tsx
msgid "You can get a {0} / 1h better net rate in the {1} market pool.<0><1>Switch to {2} market pool</1>.</0>"
msgstr ""

#: src/components/Header/HomeHeaderLinks.tsx
msgid "Governance"
msgstr ""

#: src/components/Exchange/ConfirmationBox.js
#: src/components/Exchange/ConfirmationBox.js
#: src/components/Exchange/OrdersList.js
#: src/components/Exchange/OrdersList.js
#: src/components/Exchange/OrdersList.js
#: src/components/Exchange/TradeHistory.js
#: src/components/Synthetics/OrderItem/OrderItem.tsx
#: src/components/Synthetics/OrderItem/OrderItem.tsx
#: src/components/Synthetics/StatusNotification/OrderStatusNotification.tsx
#: src/components/Synthetics/TradeHistory/TradeHistoryRow/utils/shared.ts
msgid "Cancel"
msgstr "キャンセル"

#: src/components/Synthetics/ConfirmationBox/SideOrderEntries.tsx
msgid "Remove Row"
msgstr ""

#: src/components/Glp/GlpSwap.js
msgid "Redemption time not yet reached"
msgstr "売却までの規定時間に達していません"

#: src/components/Exchange/SwapBox.js
#: src/components/Glp/GlpSwap.js
#: src/domain/synthetics/trade/utils/validation.ts
msgid "Insufficient liquidity"
msgstr "流動性不足"

<<<<<<< HEAD
#: src/domain/synthetics/common/incentivesAirdropMessages.ts
msgid "STIP.b LP incentives"
msgstr ""

#: src/domain/synthetics/common/incentivesAirdropMessages.ts
msgid "STIP.b trading incentives"
msgstr ""

#: src/components/Referrals/JoinReferralCode.js
msgid "Same as current active code"
msgstr "現在アクティブなコードと同じです"
=======
#: src/domain/legacy.ts
msgid "Order cancelled."
msgstr "注文はキャンセルされました。"
>>>>>>> 2a7b7419

#: src/pages/BuyGMX/BuyGMX.tsx
msgid "Buy or Transfer AVAX to Avalanche"
msgstr ""

#: src/components/Synthetics/ConfirmationBox/ConfirmationBox.tsx
msgid "You have selected {collateralTokenSymbol} as Collateral, the Liquidation Price will vary based on the price of {collateralTokenSymbol}."
msgstr ""

#: src/pages/Ecosystem/Ecosystem.js
msgid "Telegram bot for Open Interest on GMX"
msgstr "GMX建玉情報提供Telegramボット"

#: src/components/Glp/GlpSwap.js
#: src/components/Glp/GlpSwap.js
msgid "Check the \"Save on Fees\" section below to get the lowest fee percentages."
msgstr "最低手数料率で利用するには以下の\"手数料節約\"セクションを確認してください。"

#: src/components/SettingsModal/SettingsModal.tsx
msgid "Display PnL after fees"
msgstr "手数料込損益の表示"

#: src/pages/AccountDashboard/GeneralPerformanceDetails.tsx
#: src/pages/LeaderboardPage/components/LeaderboardAccountsTable.tsx
msgid "The total realized and unrealized profit and loss for the period, including fees and price impact."
msgstr ""

#: src/domain/legacy.ts
msgid "The network Fees are very high currently, which may be due to a temporary increase in transactions on the {0} network."
msgstr "現在ネットワーク手数料が非常に高いです。これは{0}ネットワーク上の一時的なトランザクション増加によるものかもしれません。"

#: src/components/Exchange/SwapBox.js
msgid "Current {0} long"
msgstr "現在の{0}のロング"

#: src/components/Exchange/PositionSeller.js
msgid "Order created!"
msgstr ""

#: src/components/Synthetics/TradeHistory/filters/ActionFilter.tsx
msgid "Liquidation"
msgstr "清算"

#: src/pages/BeginAccountTransfer/BeginAccountTransfer.tsx
msgid "Receiver has not staked GLP tokens before"
msgstr "受け取り側でこれまでGLPトークンをステークしたことはありません"

#: src/domain/synthetics/trade/utils/validation.ts
msgid "Min collateral: {0}"
msgstr ""

#: src/pages/Ecosystem/Ecosystem.js
msgid "Spreadsheet for position calculations"
msgstr ""

#: src/components/Synthetics/OrderEditor/OrderEditor.tsx
msgid "Enter new amount or price"
msgstr ""

#: src/components/Synthetics/ConfirmationBox/ConfirmationBox.tsx
msgid "Stop-Loss PnL"
msgstr ""

#: src/pages/LeaderboardPage/components/LeaderboardAccountsTable.tsx
msgid "Wins and losses for fully closed positions."
msgstr ""

#: src/lib/wallets/connecters/binanceW3W/binanceWallet.ts
msgid "Open Binance app"
msgstr "Binanceアプリを開く"

#: src/components/Glp/GlpSwap.js
msgid "{0} selected in order form"
msgstr "{0}が注文フォームで選択されました"

#: src/components/Migration/Migration.js
#: src/pages/Stake/StakeV1.js
#: src/pages/Stake/StakeV1.js
#: src/pages/Stake/StakeV2.tsx
#: src/pages/Stake/StakeV2.tsx
#: src/pages/Stake/StakeV2.tsx
msgid "Max amount exceeded"
msgstr "最大値超過"

#: src/components/Exchange/SwapBox.js
msgid "Current {0} shorts"
msgstr "現在の{0}のショート"

#: src/pages/CompleteAccountTransfer/CompleteAccountTransfer.js
msgid "To complete the transfer, you must switch your connected account to {receiver}."
msgstr "移転を完了するには、{receiver}のアカウントに接続しなおす必要があります。"

#: src/pages/Stake/StakeV2.tsx
msgid "Boost Percentage"
msgstr ""

#: src/components/Synthetics/MarketsList/NetFeeTooltip.tsx
msgid "Longs Net Rate / 1h"
msgstr "ロングネットレート / 1時間"

#: src/components/Exchange/OrdersList.js
#: src/components/Exchange/OrdersList.js
#: src/components/Exchange/OrdersList.js
#: src/components/Synthetics/OrderItem/OrderItem.tsx
#: src/components/Synthetics/OrderItem/OrderItem.tsx
msgid "Edit"
msgstr "編集"

#: src/components/Synthetics/OrderEditor/OrderEditor.tsx
#: src/components/Synthetics/TradeBox/TradeBox.tsx
msgid "No available leverage found"
msgstr ""

#: src/pages/LeaderboardPage/components/LeaderboardAccountsTable.tsx
msgid "Only addresses with over {0} in \"Capital Used\" are ranked."
msgstr ""

#: src/components/Exchange/ConfirmationBox.js
msgid "Shorting..."
msgstr "ショート中..."

#: src/pages/BeginAccountTransfer/BeginAccountTransfer.tsx
msgid "You have a <0>pending transfer</0> to {pendingReceiver}."
msgstr "{pendingReceiver}への<0>未完了の移転</0> があります。"

#: src/components/Exchange/SwapBox.js
msgid "{0} {1} not supported"
msgstr ""

#: src/pages/Buy/Buy.tsx
msgid "Protocol Tokens"
msgstr ""

#: src/components/Synthetics/TradeFeesRow/TradeFeesRow.tsx
msgid "Position Price Impact"
msgstr ""

#: src/pages/ClaimEsGmx/ClaimEsGmx.js
msgid "After claiming you will be able to vest a maximum of {0} esGMX at a ratio of {1} {stakingToken} to 1 esGMX."
msgstr "請求後、最大で{1} {stakingToken} 対 1esGMXトークンの比率でべスティングすることができます。"

#: src/pages/AccountDashboard/GeneralPerformanceDetails.tsx
msgid "Today"
msgstr ""

#: src/pages/BeginAccountTransfer/BeginAccountTransfer.tsx
#: src/pages/NftWallet/NftWallet.js
msgid "Receiver Address"
msgstr "受け取り側アドレス"

#: src/pages/AccountDashboard/AccountDashboard.tsx
msgid "GMX {versionName} {networkName} information for account:"
msgstr ""

#: src/pages/AccountDashboard/DailyAndCumulativePnL.tsx
msgid "From"
msgstr ""

#: src/components/Synthetics/TradeHistory/TradeHistoryRow/utils/position.ts
#: src/components/Synthetics/TradeHistory/TradeHistoryRow/utils/position.ts
#: src/components/Synthetics/TradeHistory/TradeHistoryRow/utils/position.ts
#: src/components/Synthetics/TradeHistory/TradeHistoryRow/utils/position.ts
#: src/components/Synthetics/TradeHistory/TradeHistoryRow/utils/position.ts
#: src/components/Synthetics/TradeHistory/TradeHistoryRow/utils/position.ts
msgid "Order Trigger Price"
msgstr "注文トリガー価格"

#: src/components/Synthetics/TVChart/TVChart.tsx
msgid "Open {longOrShortText} {tokenSymbol}"
msgstr ""

#: src/components/Glp/GlpSwap.js
msgid "Epoch ending is not acknowledged"
msgstr ""

#: src/components/Synthetics/StatusNotification/SubaccountNotification.tsx
msgid "Subaccount deactivation failed"
msgstr ""

#: src/domain/synthetics/sidecarOrders/utils.ts
msgid "Price above lowest Limit Price."
msgstr ""

#: src/domain/synthetics/orders/utils.tsx
msgid "Limit Increase"
msgstr ""

#: src/pages/BuyGMX/BuyGMX.tsx
msgid "Buy GMX using any token from any network:"
msgstr ""

#: src/components/Referrals/AffiliatesStats.tsx
msgid "Volume traded by your referred traders."
msgstr "あなたが紹介したトレーダーによる取引高"

#: src/pages/Dashboard/DashboardV2.tsx
msgid "Stablecoin Percentage"
msgstr "ステーブルコイン比率"

#: src/components/Synthetics/TradeBox/CollateralSelectorRow.tsx
msgid "You have an existing position with {0} as collateral. This Order will not be valid for that Position. <0>Switch to {1} collateral</0>."
msgstr ""

#: src/pages/BeginAccountTransfer/BeginAccountTransfer.tsx
msgid "Please only use this for full account transfers.<0/>This will transfer all your GMX, esGMX, GLP, Multiplier Points and voting power to your new account.<1/>Transfers are only supported if the receiving account has not staked GMX or GLP tokens before.<2/>Transfers are one-way, you will not be able to transfer staked tokens back to the sending account."
msgstr ""

#: src/components/Referrals/TradersStats.tsx
msgid "Tier {0} ({currentTierDiscount}% discount)"
msgstr ""

#: src/domain/synthetics/orders/utils.tsx
msgid "This order using {collateralSymbol} as collateral will not be valid for the existing {longText} position using {symbol} as collateral."
msgstr ""

#: src/components/Synthetics/StatusNotification/OrderStatusNotification.tsx
msgid "{orderTypeText} {0} {longShortText}: {sign}{1}"
msgstr ""

#: src/components/Synthetics/StatusNotification/OrderStatusNotification.tsx
msgid "Order request sent"
msgstr ""

#: src/components/Exchange/NoLiquidityErrorModal.tsx
msgid "Alternatively, you can select a different \"Collateral In\" token."
msgstr "または、別の\"担保\"トークンを選択することもできます。"

#: src/components/NotifyModal/NotifyModal.tsx
msgid "Get alerts and announcements from GMX to stay on top of your trades, liquidation risk, and more."
msgstr ""

#: src/components/Exchange/SwapBox.js
#: src/components/Exchange/SwapBox.js
msgid "<0>{0} is required for collateral.</0><1>Swap amount from {1} to {2} exceeds {3} acceptable amount. Reduce the \"Pay\" size, or use {4} as the \"Pay\" token to use it for collateral.</1><2>You can buy {5} on 1inch.</2>"
msgstr ""

#: src/pages/PageNotFound/PageNotFound.js
msgid "<0>Return to </0><1>Homepage</1> <2>or </2> <3>Trade</3>"
msgstr "<0>戻る </0><1>ホームページへ</1> <2>or </2> <3>トレードへ</3>"

#: src/components/Exchange/SwapBox.js
#: src/components/Exchange/SwapBox.js
#: src/components/Exchange/SwapBox.js
msgid "Swapped {0} {1} for {2} {3}!"
msgstr "{0} {1} を {2} {3}にスワップしました!"

#: src/pages/AccountDashboard/dailyAndCumulativePnLDebug.tsx
#: src/pages/AccountDashboard/generalPerformanceDetailsDebug.tsx
#: src/pages/LeaderboardPage/components/LeaderboardAccountsTable.tsx
#: src/pages/LeaderboardPage/components/LeaderboardPositionsTable.tsx
msgid "Unrealized Fees"
msgstr ""

#: src/components/Referrals/AffiliatesStats.tsx
#: src/components/Referrals/AffiliatesStats.tsx
msgid "Traders Referred"
msgstr "紹介したトレーダー"

#: src/pages/Stake/StakeV2.tsx
msgid "Stake submitted!"
msgstr ""

#: src/components/Exchange/PositionDropdown.tsx
msgid "Increase Size (Market)"
msgstr ""

#: src/domain/synthetics/trade/utils/validation.ts
msgid "Couldn't find a swap path with enough liquidity"
msgstr ""

#: src/components/Synthetics/PositionItem/PositionItem.tsx
msgid "Since your position's Collateral is {0} with a value larger than the Position Size, the Collateral value will increase to cover any negative PnL."
msgstr ""

#: src/pages/Stake/StakeV2.tsx
#: src/pages/Stake/StakeV2.tsx
msgid "Withdrawn!"
msgstr ""

#: src/pages/Ecosystem/Ecosystem.js
msgid "Yield Trading"
msgstr ""

#: src/pages/LeaderboardPage/components/CompetitionPrizes.tsx
#: src/pages/LeaderboardPage/components/CompetitionPrizes.tsx
msgid "3rd Place"
msgstr ""

#: src/domain/synthetics/markets/claimFundingFeesTxn.ts
#: src/domain/synthetics/referrals/claimAffiliateRewardsTxn.ts
msgid "Claiming failed"
msgstr ""

#: src/components/Exchange/PositionEditor.js
#: src/components/Exchange/SwapBox.js
#: src/components/Glp/GlpSwap.js
#: src/components/Migration/Migration.js
msgid "Approve {0}"
msgstr "{0}を承認する"

#: src/components/Exchange/SwapBox.js
#: src/domain/synthetics/trade/utils/validation.ts
msgid "Max {0} long exceeded"
msgstr "{0}の最大ロング値を超過しています"

#: src/components/Exchange/PositionEditor.js
#: src/domain/synthetics/trade/utils/validation.ts
msgid "Amount should be greater than zero"
msgstr ""

#: src/pages/LeaderboardPage/components/LeaderboardNavigation.tsx
msgid "LIVE"
msgstr ""

#: src/components/Synthetics/PoolSelector2/PoolSelector2.tsx
msgid "{formattedNetRate} / 1h"
msgstr "{formattedNetRate} / 1 時間"

#: src/components/Exchange/SwapBox.js
#: src/components/Exchange/SwapBox.js
#: src/components/Glp/GlpSwap.js
#: src/components/Glp/GlpSwap.js
#: src/components/Glp/GlpSwap.js
#: src/components/Synthetics/GmSwap/GmSwapBox/GmSwapBox.tsx
#: src/components/Synthetics/GmSwap/GmSwapBox/GmSwapBox.tsx
#: src/components/Synthetics/GmSwap/GmSwapBox/GmSwapBox.tsx
#: src/components/Synthetics/TradeBox/TradeBox.tsx
#: src/components/Synthetics/TradeBox/TradeBox.tsx
msgid "Balance"
msgstr "残高"

#: src/pages/BeginAccountTransfer/BeginAccountTransfer.tsx
msgid "I do not want to transfer the Affiliate esGMX tokens"
msgstr ""

#: src/components/Exchange/ConfirmationBox.js
msgid "Forfeit profit and {action}"
msgstr "利益喪失および{action}"

#: src/pages/LeaderboardPage/components/LeaderboardAccountsTable.tsx
msgid "Win/Loss"
msgstr ""

#: src/pages/BuyGMX/BuyGMX.tsx
msgid "Buy GMX from decentralized exchanges"
msgstr ""

#: src/pages/Stake/StakeV2.tsx
msgid "Use the \"Compound\" button to stake your Multiplier Points."
msgstr ""

#: src/components/NotifyModal/NotifyModal.tsx
msgid "Powered by"
msgstr ""

#: src/components/Synthetics/StatusNotification/GmStatusNotification.tsx
msgid "Buy order executed"
msgstr ""

#: src/components/Exchange/SwapBox.js
msgid "Min order: 10 USD"
msgstr "最小注文金額: 10 USD"

#: src/components/Synthetics/ChartTokenSelector/ChartTokenSelector.tsx
msgid "SHORT LIQ."
msgstr ""

#: src/pages/Stake/StakeV2.tsx
#: src/pages/Stake/StakeV2.tsx
msgid "Claim submitted."
msgstr ""

#: src/components/Synthetics/TradeHistory/useDownloadAsCsv.tsx
msgid "Failed to download trade history CSV."
msgstr ""

#: src/components/Referrals/JoinReferralCode.js
msgid "Same as current active code"
msgstr "現在アクティブなコードと同じです"

#: src/pages/AccountDashboard/GeneralPerformanceDetails.tsx
msgid "Win / Loss"
msgstr ""

#: src/components/Referrals/TradersStats.tsx
#: src/components/Referrals/TradersStats.tsx
msgid "V1 rebates are airdropped weekly. V2 rebates are automatically applied as fee discounts on each trade and do not show on this table."
msgstr ""

#: src/pages/Stake/StakeV2.tsx
msgid "<0>This will claim {0} GMX.<1/><2/>After claiming, you can stake these GMX tokens by using the \"Stake\" button in the GMX section of this Earn page.<3/><4/></0>"
msgstr ""

#: src/pages/Stake/StakeV2.tsx
msgid "No delegate found"
msgstr ""

#: src/components/Stake/GMXAprTooltip.tsx
msgid "{nativeTokenSymbol} Base APR"
msgstr ""

#: src/pages/Stake/StakeV2.tsx
msgid "Compound failed."
msgstr ""

#: src/pages/Stake/StakeV1.js
msgid "Wallet not yet connected"
msgstr "ウォレット未接続"

#: src/components/NotifyModal/NotifyModal.tsx
msgid "Liquidation Confirmations"
msgstr ""

#: src/domain/synthetics/sidecarOrders/utils.ts
msgid "Price above highest Limit Price."
msgstr ""

#: src/components/Glp/GlpSwap.js
msgid "Acknowledge epoch is ending in {minutes} minutes"
msgstr ""

#: src/pages/ClaimEsGmx/ClaimEsGmx.js
msgid "Claim esGMX"
msgstr "esGMXの請求"

#: src/pages/BuyGMX/BuyGMX.tsx
msgid "Buy or Transfer ETH to Arbitrum"
msgstr ""

#: src/components/Synthetics/MarketStats/MarketStats.tsx
#: src/components/Synthetics/MarketStats/MarketStats.tsx
#: src/components/Synthetics/MarketStats/MarketStats.tsx
#: src/pages/Dashboard/DashboardV2.tsx
#: src/pages/Dashboard/DashboardV2.tsx
msgid "Pool Amount"
msgstr "プール額"

#: src/pages/BeginAccountTransfer/BeginAccountTransfer.tsx
msgid "Approve GMX"
msgstr "GMXを承認する"

#: src/components/Glp/SwapErrorModal.tsx
msgid "{0} Capacity Reached"
msgstr "{0}のキャパシティに到達しました"

#: src/components/Synthetics/TradeHistory/TradeHistoryRow/utils/swap.ts
#: src/components/Synthetics/TradeHistory/TradeHistoryRow/utils/swap.ts
#: src/components/Synthetics/TradeHistory/TradeHistoryRow/utils/swap.ts
#: src/components/Synthetics/TradeHistory/TradeHistoryRow/utils/swap.ts
msgid "{fromText} to {toExecutionText}"
msgstr "{fromText}から{toExecutionText}へ"

#: src/pages/Dashboard/DashboardV2.tsx
msgid "Fees since"
msgstr "この時点からの手数料"

#: src/pages/Stake/StakeV2.tsx
msgid "Compounding..."
msgstr ""

#: src/components/Exchange/SwapBox.js
#: src/components/Synthetics/PositionSeller/PositionSeller.tsx
#: src/components/Synthetics/TradeBox/TradeBox.tsx
msgid "Create {0} Order"
msgstr "{0}の注文を作成する"

#: src/components/Synthetics/TradeBox/TradeBox.tsx
msgid "Create Limit order"
msgstr ""

#: src/components/Synthetics/TradeHistory/keys.ts
msgid "Execute Limit Swap"
msgstr "指値スワップの執行"

#: src/pages/BuyGMX/BuyGMX.tsx
msgid "To purchase GMX on the {0} blockchain, please <0>change your network</0>."
msgstr ""

#: src/components/GmTokensBalanceInfo/GmTokensBalanceInfo.tsx
msgid "{daysConsidered}d accrued Fees"
msgstr ""

#: src/components/Referrals/JoinReferralCode.js
msgid "Submit"
msgstr "提出"

#: src/components/Exchange/TradeHistory.js
msgid "Request withdrawal from {0} {longOrShortText}"
msgstr "{0} {longOrShortText}からの出金をリクエスト"

#: src/pages/ClaimEsGmx/ClaimEsGmx.js
msgid "Select an option"
msgstr "選択肢を選ぶ"

#: src/components/Header/AppHeaderLinks.tsx
msgid "Ecosystem"
msgstr "エコシステム"

#: src/components/Exchange/SwapBox.js
msgid "High USDG Slippage, Long Anyway"
msgstr "USDGスリッページが大きいです。ともかくロングする"

#: src/components/GmTokensBalanceInfo/GmTokensBalanceInfo.tsx
msgid "Wallet total"
msgstr ""

#: src/components/Synthetics/StatusNotification/SubaccountNotification.tsx
#: src/components/Synthetics/StatusNotification/SubaccountNotification.tsx
#: src/components/Synthetics/StatusNotification/SubaccountNotification.tsx
msgid "Deactivation"
msgstr ""

#: src/pages/PriceImpactRebatesStats/PriceImpactRebatesStats.tsx
msgid "Next"
msgstr "次へ"

#: src/components/Exchange/TradeHistory.js
#: src/components/Referrals/AddAffiliateCode.js
#: src/components/Referrals/AffiliatesStats.tsx
#: src/components/Synthetics/StatusNotification/OrderStatusNotification.tsx
#: src/components/Synthetics/TradeHistory/TradeHistoryRow/utils/shared.ts
#: src/pages/Stake/StakeV1.js
#: src/pages/Stake/StakeV1.js
#: src/pages/Stake/StakeV1.js
msgid "Create"
msgstr "作成"

#: src/components/Exchange/SwapBox.js
msgid "Limit order submitted!"
msgstr "指値注文提出済!"

#: src/components/Synthetics/DateRangeSelect/DateRangeSelect.tsx
#: src/pages/AccountDashboard/GeneralPerformanceDetails.tsx
msgid "Last 7d"
msgstr ""

#: src/components/Exchange/PositionShare.tsx
msgid "Copy"
msgstr "コピー"

#: src/components/Referrals/AffiliatesStats.tsx
#: src/components/Referrals/TradersStats.tsx
#: src/components/Synthetics/UserIncentiveDistributionList/UserIncentiveDistributionList.tsx
msgid "Amount"
msgstr "額"

#: src/components/Exchange/SwapBox.js
msgid "<0>{0} is required for collateral.</0><1>Swap amount from {1} to {2} exceeds {3} Available Liquidity. Reduce the \"Pay\" size, or use {4} as the \"Pay\" token to use it for collateral.</1><2>You can buy {5} on 1inch.</2>"
msgstr ""

#: src/components/Referrals/AffiliatesStats.tsx
#: src/components/Referrals/TradersStats.tsx
msgid "No rebates distribution history yet."
msgstr "紹介報酬支払い履歴はありません。"

#: src/domain/synthetics/orders/utils.tsx
msgid "trigger price"
msgstr ""

#: src/components/Referrals/ClaimAffiliatesModal/ClaimAffiliatesModal.tsx
#: src/components/Synthetics/ClaimablePositionPriceImpactRebateModal/ClaimablePositionPriceImpactRebateModal.tsx
#: src/components/Synthetics/ClaimModal/ClaimModal.tsx
#: src/components/Synthetics/Claims/ClaimableCard.tsx
#: src/pages/ClaimEsGmx/ClaimEsGmx.js
#: src/pages/Stake/StakeV1.js
#: src/pages/Stake/StakeV1.js
#: src/pages/Stake/StakeV1.js
#: src/pages/Stake/StakeV1.js
#: src/pages/Stake/StakeV1.js
#: src/pages/Stake/StakeV2.tsx
#: src/pages/Stake/StakeV2.tsx
#: src/pages/Stake/StakeV2.tsx
#: src/pages/Stake/StakeV2.tsx
msgid "Claim"
msgstr "請求"

#: src/pages/AccountDashboard/AccountDashboard.tsx
msgid "GMX {versionName} Account"
msgstr ""

#: src/components/Synthetics/TradeHistory/TradeHistoryRow/utils/position.ts
#: src/components/Synthetics/TradeHistory/TradeHistoryRow/utils/position.ts
#: src/components/Synthetics/TradeHistory/TradeHistoryRow/utils/position.ts
#: src/components/Synthetics/TradeHistory/TradeHistoryRow/utils/position.ts
#: src/components/Synthetics/TradeHistory/TradeHistoryRow/utils/position.ts
#: src/components/Synthetics/TradeHistory/TradeHistoryRow/utils/position.ts
msgid "Order execution price takes into account price impact."
msgstr "注文執行価格は価格インパクトを考慮しています。"

#: src/pages/Buy/Buy.tsx
msgid "Buy GLP or GMX"
msgstr ""

#: src/components/Exchange/ChartTokenSelector.tsx
msgid "Max Out"
msgstr ""

#: src/components/Synthetics/ConfirmationBox/ConfirmationBox.tsx
msgid "The order will only execute if the Min. Receive is met and there is sufficient liquidity."
msgstr ""

#: src/components/Exchange/PositionEditor.js
#: src/components/Exchange/PositionSeller.js
#: src/components/Exchange/PositionSeller.js
#: src/components/Exchange/SwapBox.js
#: src/components/Exchange/SwapBox.js
#: src/components/Exchange/SwapBox.js
#: src/components/Exchange/SwapBox.js
#: src/components/Glp/GlpSwap.js
#: src/components/Glp/GlpSwap.js
#: src/components/Migration/Migration.js
#: src/components/Synthetics/OrderEditor/OrderEditor.tsx
#: src/domain/synthetics/trade/utils/validation.ts
#: src/domain/synthetics/trade/utils/validation.ts
#: src/domain/synthetics/trade/utils/validation.ts
#: src/domain/synthetics/trade/utils/validation.ts
#: src/domain/synthetics/trade/utils/validation.ts
#: src/domain/synthetics/trade/utils/validation.ts
#: src/pages/ClaimEsGmx/ClaimEsGmx.js
#: src/pages/Stake/StakeV1.js
#: src/pages/Stake/StakeV1.js
#: src/pages/Stake/StakeV2.tsx
#: src/pages/Stake/StakeV2.tsx
#: src/pages/Stake/StakeV2.tsx
msgid "Enter an amount"
msgstr "額を入力"

#: src/components/Exchange/PositionsList.js
msgid "{longOrShortText} {0} market selected"
msgstr ""

#: src/components/Header/AppHeaderUser.tsx
msgid "Connect"
msgstr "接続"

#: src/components/Synthetics/TradeboxPoolWarnings/TradeboxPoolWarnings.tsx
msgid "You can get {0} better open fees in the {1} market pool.<0><1>Switch to {2} market pool</1>.</0>"
msgstr ""

#: src/components/Referrals/AffiliatesStats.tsx
#: src/components/Referrals/AffiliatesStats.tsx
#: src/components/Referrals/TradersStats.tsx
#: src/components/Referrals/TradersStats.tsx
msgid "V1 Avalanche Fuji"
msgstr ""

#: src/pages/LeaderboardPage/components/CompetitionPrizes.tsx
#: src/pages/LeaderboardPage/components/CompetitionPrizes.tsx
msgid "1st Place"
msgstr ""

#: src/pages/LeaderboardPage/components/CompetitionCountdown.tsx
msgid "Starts in"
msgstr ""

#: src/domain/synthetics/fees/utils/executionFee.ts
msgid "The network fees are high currently, which may be due to a temporary increase in transactions on the {chainName} network."
msgstr "現在ネットワーク手数料が高いです。これは{chainName}ネットワーク上の一時的なトランザクション増加によるものかもしれません。"

#: src/lib/wallets/connecters/binanceW3W/binanceWallet.ts
msgid "Scan the QR code"
msgstr "QRコードをスキャン"

#: src/pages/SyntheticsPage/SyntheticsPage.tsx
msgid "Claims ({totalClaimables})"
msgstr ""

#: src/components/Exchange/TradeHistory.js
msgid "Max leverage of 100x was exceeded, the remaining collateral after deducting losses and fees have been sent back to your account:"
msgstr "最大レバレッジ100倍を超過し、損失と手数料を差し引き後に残った担保はアカウントに返送されました:"

#: src/components/Synthetics/TradeHistory/TradeHistoryRow/utils/shared.ts
msgid "Not enough Available Liquidity to fill the Order."
msgstr "注文を執行するための利用可能な流動性が不足しています。"

#: src/pages/OrdersOverview/OrdersOverview.js
msgid "Order size exceeds position"
msgstr "注文のサイズがポジションを超えています"

#: src/components/Exchange/OrderEditor.js
msgid "Order update submitted!"
msgstr "注文更新の申し込み済!"

#: src/components/Exchange/PositionEditor.js
msgid "Enable withdraw failed."
msgstr ""

#: src/pages/Ecosystem/Ecosystem.js
msgid "Explore, analyze, and copy on-chain traders"
msgstr ""

#: src/components/Exchange/ConfirmationBox.js
msgid "Forfeit profit"
msgstr "利益喪失"

#: src/components/Synthetics/GmSwap/GmFees/GmFees.tsx
msgid "Sell Fee"
msgstr ""

#: src/components/Synthetics/UserIncentiveDistributionList/UserIncentiveDistributionList.tsx
msgid "GM Airdrop"
msgstr ""

#: src/components/Glp/GlpSwap.js
msgid "Save on Fees"
msgstr "手数料削減"

#: src/domain/synthetics/sidecarOrders/utils.ts
#: src/domain/synthetics/sidecarOrders/utils.ts
#: src/domain/synthetics/sidecarOrders/utils.ts
msgid "Price below Mark Price."
msgstr ""

#: src/pages/Ecosystem/Ecosystem.js
msgid "GMX staking rewards updates and insights"
msgstr "GMXステーキング報酬の最新情報および見通し"

#: src/components/Exchange/PositionsList.js
#: src/components/Synthetics/PositionItem/PositionItem.tsx
msgid "Active Orders"
msgstr "アクティブな注文"

#: src/domain/synthetics/trade/useHighExecutionFeeConsent.tsx
msgid "Acknowledge very high network Fees"
msgstr ""

#: src/components/Exchange/SwapBox.js
msgid "Switch to {0} collateral."
msgstr ""

#: src/components/Migration/Migration.js
msgid "To Receive"
msgstr "受け取り"

#: src/pages/Stake/StakeV2.tsx
#: src/pages/Stake/StakeV2.tsx
msgid "GMX Vault"
msgstr ""

#: src/components/Exchange/TradeHistory.js
msgid "Partially Liquidated"
msgstr "部分的清算済"

#: src/components/Glp/GlpSwap.js
msgid "Insufficient GLP balance"
msgstr "GLP残高不足"

#: src/pages/AccountDashboard/generalPerformanceDetailsDebug.tsx
#: src/pages/LeaderboardPage/components/LeaderboardAccountsTable.tsx
msgid "Start Unrealized Fees"
msgstr ""

#: src/components/Exchange/ConfirmationBox.js
msgid "view"
msgstr "見る"

#: src/components/Exchange/OrdersToa.js
msgid "Accept terms to enable orders"
msgstr "注文を有効にするため規約に同意する"

#: src/pages/Ecosystem/Ecosystem.js
#: src/pages/Ecosystem/Ecosystem.js
msgid "Protocol analytics"
msgstr "プロトコルの分析"

#: src/pages/BeginAccountTransfer/BeginAccountTransfer.tsx
#: src/pages/CompleteAccountTransfer/CompleteAccountTransfer.js
#: src/pages/NftWallet/NftWallet.js
msgid "Transfer submitted!"
msgstr "移転申し込み完了!"

#: src/components/Exchange/TradeHistory.js
msgid ""
"Liquidated {0} {longOrShortText},\n"
"-{1} USD,\n"
"{2} Price: {3} USD"
msgstr ""

#: src/components/Exchange/ExchangeTVChart.js
#: src/components/Synthetics/TVChart/TVChart.tsx
msgid "Inc."
msgstr "含む"

#: src/domain/synthetics/trade/utils/validation.ts
msgid "Fees exceed amount"
msgstr ""

#: src/pages/Dashboard/DashboardV2.tsx
msgid "{0} is below its target weight.<0/><1/>Get lower fees to <2>buy GLP</2> with {1}, and to <3>swap</3> {2} for other tokens."
msgstr "{0}はターゲットウェイトより低くなっています。<0/><1/>手数料を低くするには、{1}で<2>GLPを購入</2>し、{2}を別のトークンに<3>スワップ</3>\"してください。"

#: src/pages/AccountDashboard/GeneralPerformanceDetails.tsx
#: src/pages/LeaderboardPage/components/LeaderboardAccountsTable.tsx
msgid "Win Rate"
msgstr ""

#: src/components/Migration/Migration.js
msgid "Migrated"
msgstr "移行済"

#: src/pages/BeginAccountTransfer/BeginAccountTransfer.tsx
msgid "You have esGMX tokens in the Affiliate Vault, you need to withdraw these tokens if you want to transfer them to the new account"
msgstr ""

<<<<<<< HEAD
#: src/domain/synthetics/common/incentivesAirdropMessages.ts
msgid "TRADING Airdrop"
=======
#: src/components/Synthetics/SubaccountModal/utils.ts
msgid "Maximum auto top-up amount is required"
>>>>>>> 2a7b7419
msgstr ""

#: src/pages/BuyGlp/BuyGlp.js
msgid "Buy / Sell GLP"
msgstr "GLPの購入/売却"

#: src/pages/Dashboard/AssetDropdown.tsx
msgid "Open {0} in Explorer"
msgstr ""

#: src/components/Synthetics/MarketStats/MarketStats.tsx
msgid "{0} and {1} can be used to buy GM for this market up to the specified buying caps."
msgstr ""

#: src/components/SubaccountNavigationButton/SubaccountNavigationButton.tsx
msgid "One-Click Trading is not available using network's native token {0}. Consider using {1} instead."
msgstr ""

#: src/App/App.tsx
#: src/components/Synthetics/StatusNotification/OrderStatusNotification.tsx
#: src/lib/contracts/notifications.tsx
#: src/lib/contracts/notifications.tsx
#: src/pages/Exchange/Exchange.tsx
#: src/pages/Exchange/Exchange.tsx
msgid "View"
msgstr "見る"

#: src/App/App.tsx
msgid "Txn failed. <0>View</0>"
msgstr "取引が失敗しました。<0>詳細</0>"

#: src/components/Referrals/TradersStats.tsx
msgid "Volume traded by this account with an active referral code."
msgstr "有効な紹介コードを使ってこのアカウントでトレードされた取引高"

#: src/components/Synthetics/TradeHistory/keys.ts
msgid "Update Take-Profit Order"
msgstr "テイクプロフィット注文を更新する"

#: src/components/Stake/GMXAprTooltip.tsx
msgid "{nativeTokenSymbol} Total APR"
msgstr ""

#: src/pages/Stake/StakeV1.js
msgid "Unstake failed"
msgstr "アンステークできませんでした"

#: src/components/Synthetics/TradeHistory/keys.ts
msgid "Update Limit Order"
msgstr "指値注文を更新する"

#: src/pages/AccountDashboard/dailyAndCumulativePnLDebug.tsx
msgid "Start unrealized fees"
msgstr ""

#: src/pages/Stake/StakeV2.tsx
msgid "Liquidity and trading incentives program is live on Arbitrum. <0>Read more</0>."
msgstr ""

#: src/components/Referrals/AffiliatesStats.tsx
msgid "Referral Codes"
msgstr "紹介コード"

#: src/pages/SyntheticsPage/SyntheticsPage.tsx
msgid "{0} <0><1>{indexName}</1><2>[{poolName}]</2></0> <3>market selected</3>."
msgstr ""

<<<<<<< HEAD
#: src/components/AprInfo/AprInfo.tsx
#~ msgid "The Bonus APR will be airdropped as ARB tokens. <0>Read more</0>."
#~ msgstr ""

#: src/components/AprInfo/AprInfo.tsx
msgid "The Bonus APR will be airdropped as {airdropTokenSymbol} tokens. <0>Read more</0>."
msgstr ""
=======
#: src/pages/BeginAccountTransfer/BeginAccountTransfer.tsx
#: src/pages/BeginAccountTransfer/BeginAccountTransfer.tsx
msgid "Vested GMX not withdrawn"
msgstr "べスティングされたGMXで引き出されていないもの"
>>>>>>> 2a7b7419

#: src/components/Glp/GlpSwap.js
msgid "FEES"
msgstr "手数料"

<<<<<<< HEAD
#: src/components/Synthetics/TradeFeesRow/TradeFeesRow.tsx
#~ msgid "The Bonus Rebate will be airdropped as ARB tokens on a pro-rata basis. <0>Read more</0>."
#~ msgstr ""

#: src/components/Synthetics/TradeFeesRow/TradeFeesRow.tsx
msgid "The Bonus Rebate will be airdropped as {0} tokens on a pro-rata basis. <0><1>Read more</1>.</0>"
=======
#: src/components/Synthetics/GmList/GmList.tsx
msgid "TOTAL SUPPLY"
>>>>>>> 2a7b7419
msgstr ""

#: src/components/Exchange/FeesTooltip.tsx
#: src/components/Exchange/NetValueTooltip.tsx
#: src/components/Synthetics/TradeFeesRow/TradeFeesRow.tsx
msgid "Open Fee"
msgstr ""

#: src/components/Referrals/AddAffiliateCode.js
msgid "Looks like you don't have a referral code to share. <0/> Create one now and start earning rebates!"
msgstr "シェアできる紹介コードがないようです。<0/> コードをいま作成して紹介報酬を稼ぎましょう!"

#: src/pages/NftWallet/NftWallet.js
msgid "Enter NFT ID"
msgstr "NFT IDを入力"

#: src/components/Exchange/PositionEditor.js
msgid "Withdrawal failed."
msgstr ""

#: src/components/Exchange/ConfirmationBox.js
#: src/components/Exchange/ConfirmationBox.js
#: src/components/Synthetics/ConfirmationBox/ConfirmationBox.tsx
#: src/components/Synthetics/ConfirmationBox/ConfirmationBox.tsx
msgid "Limit Price"
msgstr "指値"

#: src/components/AddressView/AddressView.tsx
msgid "You"
msgstr ""

#: src/components/Migration/Migration.js
msgid "Migration submitted! <0>View status.</0>"
msgstr "移行申し込み済! <0>状況を確認する</0>"

#: src/pages/Stake/StakeV2.tsx
#: src/pages/Stake/StakeV2.tsx
msgid "Avg. APR"
msgstr ""

#: src/pages/Stake/StakeV2.tsx
msgid "APRs are updated weekly on Wednesday and will depend on the fees collected for the week. <0/><1/>Historical GLP APRs can be checked in this <2>community dashboard</2>."
msgstr ""

#: src/components/Exchange/TradeHistory.js
msgid "Could not execute deposit into {0} {longOrShortText}"
msgstr "{0} {longOrShortText}への入金を実行できませんでした"

#: src/components/Exchange/PositionEditor.js
#: src/components/Exchange/PositionEditor.js
#: src/components/Exchange/PositionEditor.js
#: src/components/Synthetics/PositionEditor/PositionEditor.tsx
#: src/components/Synthetics/TradeHistory/keys.ts
#: src/pages/Stake/StakeV2.tsx
#: src/pages/Stake/StakeV2.tsx
#: src/pages/Stake/StakeV2.tsx
#: src/pages/Stake/StakeV2.tsx
#: src/pages/Stake/StakeV2.tsx
msgid "Deposit"
msgstr "入金"

#: src/components/Synthetics/ConfirmationBox/ConfirmationBox.tsx
#: src/components/Synthetics/ConfirmationBox/ConfirmationBox.tsx
#: src/components/Synthetics/OrderEditor/OrderEditor.tsx
#: src/components/Synthetics/OrderItem/OrderItem.tsx
#: src/components/Synthetics/PositionSeller/PositionSeller.tsx
#: src/components/Synthetics/TradeHistory/useDownloadAsCsv.tsx
msgid "Acceptable Price"
msgstr "許容価格"

#: src/components/Synthetics/StatusNotification/GmStatusNotification.tsx
msgid "Sell request sent"
msgstr ""

#: src/components/Exchange/PositionEditor.js
#: src/components/Exchange/PositionSeller.js
#: src/components/Exchange/PositionSeller.js
#: src/components/Exchange/SwapBox.js
#: src/components/Exchange/SwapBox.js
msgid "Enabling Leverage..."
msgstr "レバレッジ有効化中..."

#: src/components/SubaccountNavigationButton/SubaccountNavigationButton.tsx
msgid "Enable One-Click Trading"
msgstr ""

#: src/components/NotifyModal/NotifyModal.tsx
msgid "Trade Errors"
msgstr ""

#: src/domain/synthetics/orders/utils.tsx
msgid "There may not be sufficient liquidity to execute your Order when the Price conditions are met."
msgstr ""

#: src/components/Glp/GlpSwap.js
msgid "Fees may vary depending on which asset you use to buy GLP. <0/>Enter the amount of GLP you want to purchase in the order form, then check here to compare fees."
msgstr ""

#: src/components/Synthetics/ClaimModal/ClaimModal.tsx
msgid "Claim <0>{0}</0>"
msgstr ""

#: src/components/Exchange/ConfirmationBox.js
#: src/components/Exchange/PositionSeller.js
#: src/components/Exchange/PositionSeller.js
#: src/components/Exchange/SwapBox.js
#: src/components/Exchange/SwapBox.js
#: src/components/Glp/GlpSwap.js
#: src/components/Glp/GlpSwap.js
#: src/components/Synthetics/ConfirmationBox/ConfirmationBox.tsx
#: src/components/Synthetics/ConfirmationBox/ConfirmationBox.tsx
#: src/components/Synthetics/GmSwap/GmConfirmationBox/GmConfirmationBox.tsx
#: src/components/Synthetics/GmSwap/GmConfirmationBox/GmConfirmationBox.tsx
#: src/components/Synthetics/GmSwap/GmSwapBox/GmSwapBox.tsx
#: src/components/Synthetics/GmSwap/GmSwapBox/GmSwapBox.tsx
#: src/components/Synthetics/GmSwap/GmSwapBox/GmSwapBox.tsx
#: src/components/Synthetics/GmSwap/GmSwapBox/GmSwapBox.tsx
#: src/components/Synthetics/PositionEditor/PositionEditor.tsx
#: src/components/Synthetics/PositionSeller/PositionSeller.tsx
#: src/components/Synthetics/PositionSeller/PositionSeller.tsx
#: src/components/Synthetics/PositionSeller/PositionSeller.tsx
#: src/components/Synthetics/TradeBox/TradeBox.tsx
#: src/components/Synthetics/TradeBox/TradeBox.tsx
#: src/components/Synthetics/TradeBox/TradeBox.tsx
msgid "Receive"
msgstr "受け取る"

#: src/pages/Ecosystem/Ecosystem.js
msgid "Returns calculator for GMX and GLP"
msgstr "GMXとGLPのリターンの計算機"

#: src/pages/PositionsOverview/PositionsOverview.js
msgid "time to liq"
msgstr "清算までの時間"

#: src/pages/AccountDashboard/dailyAndCumulativePnLDebug.tsx
#: src/pages/AccountDashboard/generalPerformanceDetailsDebug.tsx
#: src/pages/LeaderboardPage/components/LeaderboardAccountsTable.tsx
#: src/pages/LeaderboardPage/components/LeaderboardPositionsTable.tsx
msgid "Realized Fees"
msgstr ""

#: src/pages/Ecosystem/Ecosystem.js
msgid "GMX Perpetuals Data"
msgstr "GMXのパーペチュアルのデータ"

#: src/pages/LeaderboardPage/components/LeaderboardContainer.tsx
msgid "Top Positions"
msgstr ""

#: src/components/Exchange/TradeHistory.js
msgid "Could not execute withdrawal from {0} {longOrShortText}"
msgstr "{0} {longOrShortText}からの引き出しを実行できませんでした"

#: src/components/Glp/GlpSwap.js
#: src/components/Synthetics/TradeFeesRow/TradeFeesRow.tsx
msgid "Fees (Rebated)"
msgstr ""

#: src/pages/CompleteAccountTransfer/CompleteAccountTransfer.js
msgid "Your transfer has been completed."
msgstr "移転は完了しました。"

#: src/components/Synthetics/TradeHistory/TradeHistoryRow/utils/position.ts
msgid "Leftover Collateral Excluding Impact"
msgstr "影響なしの残りの担保"

#: src/components/Synthetics/PositionEditor/PositionEditor.tsx
msgid "Edit {0} {1}"
msgstr ""

#: src/pages/BuyGMX/BuyGMX.tsx
msgid "Transfer {nativeTokenSymbol}"
msgstr ""

#: src/context/SubaccountContext/SubaccountContext.tsx
msgid "There are insufficient funds in your Subaccount for One-Click Trading. <0>Click here</0> to top-up."
msgstr ""

#: src/components/Synthetics/ConfirmationBox/ConfirmationBox.tsx
#: src/components/Synthetics/ConfirmationBox/ConfirmationBox.tsx
#: src/components/Synthetics/ConfirmationBox/ConfirmationBox.tsx
msgid "Error submitting order"
msgstr ""

#: src/components/Referrals/AffiliatesStats.tsx
msgid "V1 Rebates and V1/V2 esGMX are airdropped weekly. V2 Rebates are claimed manually."
msgstr ""

#: src/components/Common/SEO.js
msgid "Trade spot or perpetual BTC, ETH, AVAX and other top cryptocurrencies with up to 100x leverage directly from your wallet on Arbitrum and Avalanche."
msgstr ""

#: src/components/Exchange/ChartTokenSelector.tsx
msgid "Max In"
msgstr ""

#: src/pages/Stake/StakeV2.tsx
msgid "Myself"
msgstr ""

#: src/pages/LeaderboardPage/components/LeaderboardAccountsTable.tsx
#: src/pages/LeaderboardPage/components/LeaderboardPositionsTable.tsx
msgid "Search Address"
msgstr ""

#: src/pages/Stake/StakeV2.tsx
msgid "Buy GMX"
msgstr ""

#: src/pages/Dashboard/DashboardV2.tsx
#: src/pages/Dashboard/DashboardV2.tsx
msgid "Max {0} Capacity"
msgstr "{0}の最大キャパシティ"

#: src/components/ToastifyDebug/ToastifyDebug.tsx
msgid "Copy error"
msgstr ""

#: src/pages/Ecosystem/Ecosystem.js
msgid "Projects developed by the GMX community. <0/>Please exercise caution when interacting with any app, apps are fully maintained by community developers."
msgstr ""

#: src/domain/synthetics/trade/utils/validation.ts
msgid "Select a collateral"
msgstr ""

#: src/components/Exchange/SwapBox.js
#: src/components/Exchange/SwapBox.js
#: src/components/Glp/GlpSwap.js
#: src/domain/synthetics/trade/utils/validation.ts
#: src/domain/synthetics/trade/utils/validation.ts
#: src/domain/synthetics/trade/utils/validation.ts
#: src/domain/synthetics/trade/utils/validation.ts
#: src/domain/synthetics/trade/utils/validation.ts
#: src/domain/synthetics/trade/utils/validation.ts
#: src/domain/synthetics/trade/utils/validation.ts
msgid "Insufficient {0} balance"
msgstr "{0} 残高の不足"

#: src/domain/synthetics/orders/utils.tsx
msgid "limit price"
msgstr ""

#: src/components/Synthetics/StatusNotification/OrderStatusNotification.tsx
msgid "Sending order request"
msgstr ""

#: src/pages/Ecosystem/Ecosystem.js
msgid "GMX Stats Page"
msgstr "GMX統計ページ"

#: src/pages/OrdersOverview/OrdersOverview.js
msgid "Can't execute because of an error"
msgstr "エラーにより執行できません"

#: src/components/Exchange/PositionSeller.js
msgid "Keep Leverage is not possible"
msgstr ""

#: src/components/Synthetics/NetworkFeeRow/NetworkFeeRow.tsx
msgid "Max Network Fee includes fees for additional orders. It will be sent back in full to your account if they don't trigger and are cancelled. <0>Read more</0>."
msgstr ""

#: src/components/Synthetics/StatusNotification/FeesSettlementStatusNotification.tsx
msgid "{positionName} Failed to settle"
msgstr ""

#: src/components/Synthetics/TradeFeesRow/TradeFeesRow.tsx
msgid "Fees (Rebated) and Price Impact"
msgstr ""

#: src/components/Referrals/AffiliatesStats.tsx
#: src/components/Referrals/TradersStats.tsx
msgid "Rebates"
msgstr ""

#: src/components/Synthetics/ConfirmationBox/ConfirmationBox.tsx
msgid "The spread is > 1%, please ensure the trade details are acceptable before comfirming"
msgstr ""

#: src/components/Glp/GlpSwap.js
msgid "Sell failed."
msgstr "売却できませんでした。"

#: src/components/Synthetics/SubaccountModal/utils.ts
msgid "Insufficient {nativeTokenSymbol} balance"
msgstr ""

#: src/domain/synthetics/sidecarOrders/utils.ts
msgid "Price above Liq. Price."
msgstr ""

#: src/components/Exchange/OrderEditor.js
#: src/components/Exchange/OrderEditor.js
msgid "Edit order"
msgstr "注文の編集"

#: src/pages/AccountDashboard/HistoricalLists.tsx
#: src/pages/SyntheticsPage/SyntheticsPage.tsx
msgid "Claims"
msgstr ""

#: src/components/Referrals/AffiliatesStats.tsx
#: src/components/Referrals/TradersStats.tsx
#: src/components/Synthetics/Claims/ClaimsHistory.tsx
#: src/components/Synthetics/TradeHistory/useDownloadAsCsv.tsx
#: src/components/Synthetics/UserIncentiveDistributionList/UserIncentiveDistributionList.tsx
#: src/pages/AccountDashboard/DailyAndCumulativePnL.tsx
#: src/pages/AccountDashboard/GeneralPerformanceDetails.tsx
msgid "Date"
msgstr "日付"

#: src/components/Synthetics/ConfirmationBox/ConfirmationBox.tsx
#: src/domain/synthetics/trade/utils/validation.ts
#: src/domain/synthetics/trade/utils/validation.ts
#: src/domain/synthetics/trade/utils/validation.ts
#: src/domain/synthetics/trade/utils/validation.ts
msgid "Price Impact not yet acknowledged"
msgstr ""

#: src/pages/BuyGMX/BuyGMX.tsx
msgid "Buy GMX using FIAT gateways:"
msgstr ""

#: src/components/Synthetics/StatusNotification/GmStatusNotification.tsx
msgid "Sending Sell request"
msgstr ""

#: src/domain/synthetics/orders/createDecreaseOrderTxn.ts
#: src/domain/synthetics/orders/createIncreaseOrderTxn.ts
#: src/domain/synthetics/orders/createSwapOrderTxn.ts
msgid "Order error."
msgstr ""

#: src/components/Referrals/AddAffiliateCode.js
msgid "Referral code created!"
msgstr "紹介コードが作成されました!"

#: src/components/Exchange/OrderEditor.js
#: src/components/Exchange/SwapBox.js
#: src/components/Exchange/SwapBox.js
#: src/components/Synthetics/OrderEditor/OrderEditor.tsx
#: src/components/Synthetics/OrderEditor/OrderEditor.tsx
#: src/components/Synthetics/OrderEditor/OrderEditor.tsx
#: src/components/Synthetics/OrderEditor/OrderEditor.tsx
#: src/domain/synthetics/trade/utils/validation.ts
#: src/domain/synthetics/trade/utils/validation.ts
#: src/domain/synthetics/trade/utils/validation.ts
msgid "Price above Mark Price"
msgstr "マーク価格を上回る価格"

#: src/components/Exchange/PositionSeller.js
#: src/components/Synthetics/ConfirmationBox/ConfirmationBox.tsx
#: src/components/Synthetics/OrderItem/OrderItem.tsx
#: src/components/Synthetics/OrderList/OrderList.tsx
#: src/components/Synthetics/PositionSeller/PositionSeller.tsx
#: src/components/Synthetics/TradeBox/TradeBox.tsx
#: src/components/Synthetics/TradeHistory/useDownloadAsCsv.tsx
msgid "Trigger Price"
msgstr "トリガー価格"

#: src/components/Synthetics/MarketStats/MarketStats.tsx
msgid "Sellable"
msgstr ""

#: src/components/Exchange/PositionSeller.js
msgid "Initial Collateral (Collateral excluding Borrow Fee)."
msgstr ""

#: src/components/Synthetics/UserIncentiveDistributionList/UserIncentiveDistributionList.tsx
msgid "COMPETITION Airdrop"
msgstr ""

#: src/components/Synthetics/Claims/SettleAccruedCard.tsx
msgid "Accrued Positive Funding Fees for Positions not yet claimable. They will become available to claim by using the \"Settle\" button, or after the Position is increased, decreased or closed."
msgstr ""

#: src/pages/BeginAccountTransfer/BeginAccountTransfer.tsx
#: src/pages/NftWallet/NftWallet.js
msgid "Enter Receiver Address"
msgstr "受け取りアドレスを入力"

#: src/pages/Stake/StakeV2.tsx
msgid "Additional reserve required"
msgstr ""

#: src/components/Footer/constants.ts
#: src/pages/TermsAndConditions/TermsAndConditions.js
msgid "Terms and Conditions"
msgstr "規約"

#: src/pages/Stake/StakeV2.tsx
#: src/pages/Stake/StakeV2.tsx
msgid "Convert {wrappedTokenSymbol} to {nativeTokenSymbol}"
msgstr ""

#: src/components/Glp/GlpSwap.js
#: src/components/Glp/GlpSwap.js
msgid "Available amount to deposit into GLP."
msgstr "GLPに入金可能な金額"

#: src/components/Exchange/PositionShare.tsx
msgid "Download"
msgstr "ダウンロード"

#: src/components/Migration/Migration.js
msgid "Migration failed"
msgstr "移行できませんでした"

#: src/components/Synthetics/SubaccountModal/SubaccountModal.tsx
msgid "Max auto top-up amount"
msgstr ""

#: src/pages/Stake/StakeV2.tsx
msgid "Vault Capacity"
msgstr ""

#: src/pages/OrdersOverview/OrdersOverview.js
msgid "Decrease active: {0}, executed: {1}, cancelled: {2}"
msgstr "減額 アクティブ: {0} 執行済: {1} キャンセル済] {2}"

#: src/components/Exchange/TradeHistory.js
msgid "{0}  {1} {longOrShortText}, -{2} USD, {3} Price: ${4} USD"
msgstr ""

#: src/components/Exchange/PositionSeller.js
msgid "Keep leverage at {0}x"
msgstr ""

#: src/components/Synthetics/ConfirmationBox/ConfirmationBox.tsx
msgid "Take-Profit PnL"
msgstr ""

#: src/pages/Stake/StakeV1.js
#: src/pages/Stake/StakeV2.tsx
msgid "Staking..."
msgstr "ステーク中..."

#: src/components/Synthetics/StatusNotification/GmStatusNotification.tsx
msgid "Buy request sent"
msgstr ""

#: src/domain/synthetics/trade/utils/validation.ts
#: src/domain/synthetics/trade/utils/validation.ts
msgid "Max {0} amount exceeded"
msgstr ""

#: src/components/Exchange/PositionSeller.js
msgid "Position close disabled, pending {0} upgrade"
msgstr ""

#: src/components/Exchange/ConfirmationBox.js
msgid "Swapping..."
msgstr "スワップ中..."

#: src/pages/AccountDashboard/generalPerformanceDetailsDebug.tsx
msgid "Realized Base PnL"
msgstr ""

#: src/components/Exchange/SwapBox.js
#: src/components/Exchange/SwapBox.js
#: src/components/Exchange/SwapBox.js
#: src/domain/synthetics/orders/createWrapOrUnwrapTxn.ts
#: src/domain/synthetics/orders/createWrapOrUnwrapTxn.ts
msgid "Swap failed."
msgstr "スワップできませんでした。"

#: src/components/Exchange/PositionSeller.js
#: src/components/Exchange/SwapBox.js
#: src/domain/synthetics/trade/utils/validation.ts
msgid "Page outdated, please refresh"
msgstr "ページの内容が期限切れです。更新してください。"

#: src/pages/ClaimEsGmx/ClaimEsGmx.js
msgid "Vest with GLP on Arbitrum"
msgstr "ArbitrumでGLPを使ってべスティングする"

#: src/pages/LeaderboardPage/components/LeaderboardNavigation.tsx
msgid "SOON"
msgstr ""

#: src/components/Exchange/PositionEditor.js
msgid "Liquidation price would cross mark price."
msgstr ""

#: src/pages/Stake/StakeV2.tsx
msgid "You have reached the maximum Boost Percentage. Stake an additional {0} GMX or esGMX to be able to stake your unstaked {1} Multiplier Points."
msgstr ""

#: src/pages/LeaderboardPage/components/LeaderboardContainer.tsx
msgid "Leaderboard for traders on GMX V2."
msgstr ""

#: src/components/Synthetics/TradeHistory/keys.ts
msgid "Failed Withdraw"
msgstr "出金失敗"

#: src/components/Exchange/PositionsList.js
#: src/components/Exchange/PositionsList.js
#: src/components/Synthetics/PositionItem/PositionItem.tsx
msgid "Use the Edit Collateral icon to deposit or withdraw collateral."
msgstr "担保を入金または出金するときは「担保を編集」のアイコンを使用してください。"

#: src/pages/Referrals/Referrals.tsx
msgid "Get fee discounts and earn rebates through the GMX referral program.<0/>For more information, please read the <1>referral program details</1>."
msgstr ""

#: src/components/Synthetics/TradeHistory/TradeHistoryRow/utils/shared.ts
msgid "Freeze"
msgstr ""

#: src/components/Synthetics/TableMarketFilter/MarketFilterBase.tsx
#: src/components/Synthetics/TableMarketFilter/MarketFilterLongShort.tsx
msgid "Search market"
msgstr "マーケット検索"

#: src/pages/Stake/StakeV1.js
msgid "Claim submitted! <0>View status.</0>"
msgstr "請求申し込み完了! <0>状況を確認する。</0>"

#: src/components/Exchange/NoLiquidityErrorModal.tsx
msgid "As there is not enough liquidity in GLP to swap {0} to {swapTokenSymbol}, you can use the option below to do so:"
msgstr "{0}から{swapTokenSymbol}に交換するための流動性がGLPに十分ないため、以下の選択肢を利用してください:"

#: src/pages/ClaimEsGmx/ClaimEsGmx.js
#: src/pages/Stake/StakeV2.tsx
#: src/pages/Stake/StakeV2.tsx
msgid "Claim completed!"
msgstr "請求完了!"

#: src/components/Stake/GMXAprTooltip.tsx
#: src/pages/Stake/StakeV2.tsx
msgid "You have reached the maximum Boost Percentage. Stake an additional {0} GMX or esGMX to be able to stake your unstaked {1} Multiplier Points using the \"Compound\" button."
msgstr ""

#: src/components/Exchange/PositionSeller.js
msgid "You can change this in the settings menu on the top right of the page.<0/><1/>Note that a low allowed slippage, e.g. less than {0}, may result in failed orders if prices are volatile."
msgstr ""

#: src/components/Synthetics/Claims/ClaimHistoryRow/ClaimFundingFeesHistoryRow.tsx
#: src/components/Synthetics/Claims/filters/ActionFilter.tsx
msgid "Request Settlement of Funding Fees"
msgstr "ファンディング手数料の決済リクエスト"

#: src/components/Synthetics/TradeHistory/TradeHistoryRow/utils/swap.ts
msgid "The trigger price for this order is based on the swap fees and price impact to guarantee that you will receive at least {formattedMinReceive} on order execution."
msgstr "この注文のトリガー価格はスワップ手数料と価格インパクトに基づいて設定されており、注文執行時に少なくとも{formattedMinReceive}を受け取ることを保証します。"

#: src/components/Glp/GlpSwap.js
msgid "{0} GLP (${1})"
msgstr "{0} GLP (${1})"

#: src/pages/Stake/StakeV1.js
msgid "Approving {stakingTokenSymbol}..."
msgstr "{stakingTokenSymbol}を承認中..."

#: src/pages/Dashboard/DashboardV2.tsx
msgid "Current Weight"
msgstr "現在のウェイト"

#: src/pages/Ecosystem/Ecosystem.js
msgid "Partnerships and Integrations"
msgstr "パートナーシップと統合"

#: src/components/Synthetics/PositionItem/PositionItem.tsx
msgid "Orders <0>({0})</0>"
msgstr ""

#: src/components/Exchange/PositionEditor.js
msgid "Leftover Collateral not enough to cover fees"
msgstr ""

#: src/domain/synthetics/trade/utils/validation.ts
msgid "Select a Pay token"
msgstr ""

#: src/components/Exchange/SwapBox.js
msgid "Swap {0} submitted!"
msgstr "{0}のスワップの申し込み完了!"

#: src/pages/Stake/StakeV2.tsx
msgid "Multiplier Points APR"
msgstr ""

#: src/components/Referrals/JoinReferralCode.js
msgid "Referral Code does not exist"
msgstr "紹介コードが存在しません"

#: src/components/Synthetics/GmSwap/GmSwapBox/GmSwapBox.tsx
#: src/components/Synthetics/GmSwap/GmSwapBox/GmSwapBox.tsx
msgid "<0>GM: <1>{indexName}</1><2>[{poolName}]</2></0> <3>selected in order form</3>"
msgstr ""

#: src/pages/Ecosystem/Ecosystem.js
msgid "GMX staking calculator"
msgstr "GMXステーキング計算機"

#: src/components/Synthetics/AcceptablePriceImpactInputRow/AcceptablePriceImpactInputRow.tsx
msgid "You have set a high Acceptable Price Impact. The current Price Impact is {0}."
msgstr ""

#: src/components/Synthetics/UserIncentiveDistributionList/UserIncentiveDistributionList.tsx
msgid "GLP to GM Airdrop"
msgstr ""

#: src/components/Synthetics/MarketStats/MarketStats.tsx
msgid "GM token pricing includes price impact pool amounts, the pending PnL of open positions, and borrowing fees. It excludes funding fees, which are exchanged between traders.<0/><1/><2>Read more about GM token pricing</2>."
msgstr ""

#: src/pages/Ecosystem/Ecosystem.js
msgid "Yield Vaults"
msgstr "イールドボールト"

#: src/pages/Ecosystem/Ecosystem.js
msgid "Telegram Group (Portuguese)"
msgstr "Telegramグループ (ポルトガル語)"

#: src/components/Synthetics/SubaccountModal/SubaccountModal.tsx
msgid "Withdrawn {0} to Main Account"
msgstr ""

#: src/pages/Actions/SyntheticsActions.tsx
msgid "GMX V2 Actions"
msgstr ""

#: src/components/Referrals/ReferralCodeWarnings.tsx
msgid "This code has been taken by someone else on {takenNetworkNames}, you will not receive rebates from traders using this code on {takenNetworkNames}."
msgstr "このコードは{takenNetworkNames}で他の誰かに取られています。{takenNetworkNames}でこのコードを使用しているトレーダーからリベートを受け取ることはできません。"

#: src/components/Referrals/ClaimAffiliatesModal/ClaimAffiliatesModal.tsx
#: src/components/Synthetics/ClaimablePositionPriceImpactRebateModal/ClaimablePositionPriceImpactRebateModal.tsx
#: src/components/Synthetics/ClaimModal/ClaimModal.tsx
msgid "Confirm Claim"
msgstr ""

#: src/pages/Ecosystem/Ecosystem.js
msgid "GMX community discussion"
msgstr "GMXのコミュニティ対話"

#: src/components/Synthetics/GmSwap/GmSwapBox/GmSwapBox.tsx
#: src/components/Synthetics/GmSwap/GmSwapBox/GmSwapBox.tsx
msgid "Sell GM"
msgstr ""

#: src/components/TokenCard/TokenCard.tsx
#: src/components/TokenCard/TokenCard.tsx
#: src/components/TokenCard/TokenCard.tsx
msgid "View on Arbitrum"
msgstr ""

#: src/components/Synthetics/StatusNotification/GmStatusNotification.tsx
msgid "Fulfilling Sell request"
msgstr ""

#: src/components/Exchange/ConfirmationBox.js
#: src/components/Exchange/ConfirmationBox.js
#: src/components/Exchange/ConfirmationBox.js
#: src/components/Exchange/ConfirmationBox.js
#: src/components/Exchange/ConfirmationBox.js
#: src/components/Exchange/ExchangeTVChart.js
#: src/components/Exchange/ExchangeTVChart.js
#: src/components/Exchange/OrdersList.js
#: src/components/Exchange/PositionEditor.js
#: src/components/Exchange/PositionSeller.js
#: src/components/Exchange/PositionsList.js
#: src/components/Exchange/PositionsList.js
#: src/components/Exchange/PositionsList.js
#: src/components/Exchange/SwapBox.js
#: src/components/Exchange/SwapBox.js
#: src/components/Exchange/SwapBox.js
#: src/components/Exchange/SwapBox.js
#: src/components/Exchange/SwapBox.js
#: src/components/Exchange/TradeHistory.js
#: src/components/Exchange/TradeHistory.js
#: src/components/Exchange/TradeHistory.js
#: src/components/MarketWithDirectionLabel/MarketWithDirectionLabel.tsx
#: src/components/Synthetics/ChartTokenSelector/ChartTokenSelector.tsx
#: src/components/Synthetics/Claims/ClaimHistoryRow/ClaimFundingFeesHistoryRow.tsx
#: src/components/Synthetics/Claims/ClaimHistoryRow/ClaimFundingFeesHistoryRow.tsx
#: src/components/Synthetics/Claims/ClaimsHistory.tsx
#: src/components/Synthetics/ConfirmationBox/ConfirmationBox.tsx
#: src/components/Synthetics/ConfirmationBox/ConfirmationBox.tsx
#: src/components/Synthetics/ConfirmationBox/ConfirmationBox.tsx
#: src/components/Synthetics/ConfirmationBox/ConfirmationBox.tsx
#: src/components/Synthetics/MarketCard/MarketCard.tsx
#: src/components/Synthetics/MarketNetFee/MarketNetFee.tsx
#: src/components/Synthetics/OrderItem/OrderItem.tsx
#: src/components/Synthetics/PositionEditor/PositionEditor.tsx
#: src/components/Synthetics/PositionItem/PositionItem.tsx
#: src/components/Synthetics/PositionItem/PositionItem.tsx
#: src/components/Synthetics/PositionSeller/PositionSeller.tsx
#: src/components/Synthetics/SettleAccruedFundingFeeModal/SettleAccruedFundingFeeRow.tsx
#: src/components/Synthetics/StatusNotification/FeesSettlementStatusNotification.tsx
#: src/components/Synthetics/StatusNotification/OrderStatusNotification.tsx
#: src/components/Synthetics/TableMarketFilter/MarketFilterLongShort.tsx
#: src/components/Synthetics/TradeBox/TradeBox.tsx
#: src/components/Synthetics/TradeHistory/TradeHistoryRow/utils/position.ts
#: src/components/Synthetics/TVChart/TVChart.tsx
#: src/components/Synthetics/TVChart/TVChart.tsx
#: src/context/SyntheticsEvents/SyntheticsEventsProvider.tsx
#: src/context/SyntheticsEvents/SyntheticsEventsProvider.tsx
#: src/domain/synthetics/orders/utils.tsx
#: src/pages/Actions/ActionsV1/ActionsV1.tsx
#: src/pages/Actions/ActionsV1/ActionsV1.tsx
#: src/pages/Exchange/Exchange.tsx
#: src/pages/Exchange/Exchange.tsx
#: src/pages/Exchange/Exchange.tsx
#: src/pages/Exchange/Exchange.tsx
#: src/pages/LeaderboardPage/components/LeaderboardPositionsTable.tsx
#: src/pages/LeaderboardPage/components/LeaderboardPositionsTable.tsx
#: src/pages/OrdersOverview/OrdersOverview.js
msgid "Long"
msgstr "ロング"

#: src/components/Synthetics/GmSwap/GmSwapBox/GmSwapBox.tsx
#: src/components/Synthetics/GmSwap/GmSwapBox/GmSwapBox.tsx
#: src/components/Synthetics/GmSwap/GmSwapBox/GmSwapBox.tsx
#: src/components/Synthetics/MarketsList/NetFeeTooltip.tsx
#: src/components/Synthetics/PoolSelector2/PoolSelector2.tsx
#: src/components/Synthetics/TradeBox/MarketPoolSelectorRow.tsx
#: src/pages/Dashboard/DashboardV2.tsx
msgid "Pool"
msgstr "プール"

#: src/pages/Referrals/Referrals.tsx
msgid "Referral code creation failed."
msgstr ""

#: src/components/Glp/SwapErrorModal.tsx
msgid "<0>The pool's capacity has been reached for {0}. Please use another token to buy GLP.</0><1>Check the \"Save on Fees\" section for tokens with the lowest fees.</1>"
msgstr "<0>{0}についてプールの許容額に達しました。GLPを購入するには別のトークンを使用してください。</0><1>最も手数料の低いトークンを確認するには \"手数料を節約\" のセクションをチェックしてください。</1>"

#: src/pages/Ecosystem/Ecosystem.js
msgid "GMX dashboards and analytics."
msgstr "GMXのダッシュボードと分析"

#: src/components/Exchange/PositionsList.js
#: src/components/Synthetics/PositionList/PositionList.tsx
#: src/pages/LeaderboardPage/components/LeaderboardPositionsTable.tsx
msgid "Position"
msgstr "ポジション"

#: src/components/Synthetics/GmSwap/GmConfirmationBox/GmConfirmationBox.tsx
msgid "Selling GM..."
msgstr ""

#: src/pages/Stake/StakeV2.tsx
msgid "Purchase Insurance"
msgstr ""

#: src/pages/Stake/StakeV1.js
msgid "Unstake submitted! <0>View status.</0>"
msgstr "アンステーク申し込み完了! <0>状況を確認する。</0>"

#: src/components/Exchange/PositionEditor.js
#: src/components/Exchange/PositionSeller.js
#: src/components/Exchange/SwapBox.js
msgid "Enable Leverage"
msgstr "レバレッジ有効化"

#: src/components/Exchange/PositionSeller.js
msgid "Close without profit"
msgstr ""

#: src/components/StatsTooltip/ChainsStatsTooltipRow.tsx
msgid "{title}"
msgstr ""

#: src/components/Synthetics/StatusNotification/OrderStatusNotification.tsx
msgid "Increasing"
msgstr ""

#: src/pages/LeaderboardPage/components/LeaderboardAccountsTable.tsx
msgid "Avg. Lev."
msgstr ""

#: src/pages/Ecosystem/Ecosystem.js
msgid "Telegram Group (Chinese)"
msgstr "Telegramグループ (中国語)"

#: src/components/Exchange/TradeHistory.js
msgid "Swap {0} {1} for {2} {3}"
msgstr ""

#: src/pages/Stake/StakeV2.tsx
msgid "<0>This will withdraw all esGMX tokens as well as pause vesting.<1/><2/>esGMX tokens that have been converted to GMX will be claimed and remain as GMX tokens.<3/><4/>To claim GMX tokens without withdrawing, use the \"Claim\" button.<5/><6/></0>"
msgstr ""

#: src/pages/Stake/StakeV2.tsx
msgid "Voting Power"
msgstr ""

#: src/pages/LeaderboardPage/components/LeaderboardContainer.tsx
msgid "Top PnL ($)"
msgstr ""

#: src/components/AprInfo/AprInfo.tsx
msgid "The Bonus APR will be airdropped as ARB tokens. <0>Read more</0>."
msgstr ""

#: src/pages/AccountDashboard/AccountDashboard.tsx
msgid "Invalid address. Please make sure you have entered a valid Ethereum address"
msgstr ""

#: src/pages/BeginAccountTransfer/BeginAccountTransfer.tsx
msgid "Sender has withdrawn all tokens from GMX Vesting Vault"
msgstr "送信側はGMXのべスティングボールトからすべてのトークンを引き出しました。"

#: src/components/Exchange/SwapBox.js
msgid "Incorrect network"
msgstr "誤ったネットワーク"

#: src/components/Synthetics/Claims/ClaimHistoryRow/ClaimFundingFeesHistoryRow.tsx
#: src/components/Synthetics/Claims/filters/ActionFilter.tsx
msgid "Failed Settlement of Funding Fees"
msgstr ""

#: src/components/Exchange/ConfirmationBox.js
#: src/components/Synthetics/ConfirmationBox/ConfirmationBox.tsx
msgid "Pay Amount"
msgstr "支払い額"

#: src/components/TokenCard/TokenCard.tsx
#: src/pages/Dashboard/DashboardV2.tsx
msgid "GLP is the liquidity provider token for GMX V1 markets. Accrues 70% of the V1 markets generated fees."
msgstr ""

#: src/components/Synthetics/TradeHistory/keys.ts
msgid "Failed Limit Order"
msgstr "指値注文失敗"

#: src/domain/synthetics/orders/utils.tsx
msgid "{increaseOrDecreaseText} {tokenText} by {sizeText}"
msgstr ""

#: src/components/Exchange/ConfirmationBox.js
#: src/components/Exchange/ConfirmationBox.js
#: src/components/Exchange/OrdersList.js
#: src/components/Exchange/TradeHistory.js
#: src/components/Exchange/TradeHistory.js
#: src/components/Synthetics/OrderItem/OrderItem.tsx
#: src/domain/synthetics/orders/utils.tsx
#: src/pages/OrdersOverview/OrdersOverview.js
msgid "Increase"
msgstr "増加"

#: src/pages/Stake/StakeV2.tsx
#: src/pages/Stake/StakeV2.tsx
msgid "Claim {wrappedTokenSymbol} Rewards"
msgstr ""

#: src/components/Glp/GlpSwap.js
#: src/components/Synthetics/GmList/GmList.tsx
#: src/components/Synthetics/MarketStats/MarketStats.tsx
#: src/pages/Stake/StakeV1.js
#: src/pages/Stake/StakeV1.js
#: src/pages/Stake/StakeV2.tsx
#: src/pages/Stake/StakeV2.tsx
#: src/pages/Stake/StakeV2.tsx
msgid "Total Supply"
msgstr "総供給量"

#: src/components/Exchange/NoLiquidityErrorModal.tsx
msgid "{0} Pool Capacity Reached"
msgstr "{0}のプールキャパシティに到達しました"

#: src/components/SettingsModal/SettingsModal.tsx
msgid "Disable order validations"
msgstr "注文のバリデーションの無効化"

#: src/components/Glp/GlpSwap.js
#: src/pages/Stake/StakeV1.js
#: src/pages/Stake/StakeV1.js
#: src/pages/Stake/StakeV1.js
#: src/pages/Stake/StakeV1.js
#: src/pages/Stake/StakeV1.js
#: src/pages/Stake/StakeV2.tsx
#: src/pages/Stake/StakeV2.tsx
#: src/pages/Stake/StakeV2.tsx
msgid "Staked"
msgstr "ステーク済"

#: src/pages/Referrals/Referrals.tsx
msgid "Traders"
msgstr ""

#: src/domain/synthetics/orders/cancelOrdersTxn.ts
msgid "{ordersText} cancelled"
msgstr ""

#: src/components/Synthetics/ConfirmationBox/ConfirmationBox.tsx
msgid "Limit price below Mark Price"
msgstr ""

#: src/components/Exchange/ConfirmationBox.js
msgid "Fees are high to swap from {0} to {1}. <0/>{2} is needed for collateral."
msgstr "{0} を {1}にスワップするには手数料が高額です。<0/>{2}が担保に必要です。"

#: src/pages/PositionsOverview/PositionsOverview.js
msgid "size"
msgstr "サイズ"

#: src/components/Synthetics/TradeHistory/keys.ts
msgid "Create Limit Swap"
msgstr "指値スワップの作成"

#: src/lib/contracts/transactionErrors.tsx
msgid "<0>Your wallet is not connected to {0}.</0><1/><2>Switch to {1}</2>"
msgstr ""

#: src/lib/contracts/transactionErrors.tsx
msgid "Transaction was cancelled."
msgstr "取引はキャンセルされました。"

#: src/components/Exchange/ConfirmationBox.js
#: src/components/Synthetics/ConfirmationBox/ConfirmationBox.tsx
msgid "Accept confirmation of trigger orders"
msgstr "トリガー注文の確認に同意する"

#: src/pages/BuyGMX/BuyGMX.tsx
msgid "Choose to buy from decentralized or centralized exchanges."
msgstr ""

#: src/components/Exchange/TradeHistory.js
msgid "Min required collateral"
msgstr "最低必要担保額"

#: src/components/Exchange/TradeHistory.js
msgid "Try increasing the \"Allowed Slippage\", under the Settings menu on the top right"
msgstr "右上の設定メニューにある\"最大スリッページ\"を増やしてください"

#: src/pages/Ecosystem/Ecosystem.js
msgid "GMX ecosystem pages."
msgstr "GMXエコシステムのページ"

#: src/components/Exchange/PositionsList.js
#: src/lib/legacy.ts
msgid "Order size is bigger than position, will only be executable if position increases"
msgstr "注文サイズがポジションより大きいため、ポジションが拡大した場合にだけ執行可能です"

#: src/components/Header/AppHeaderLinks.tsx
#: src/components/Synthetics/GmList/GmList.tsx
#: src/components/Synthetics/GmList/GmList.tsx
#: src/components/Synthetics/GmSwap/GmConfirmationBox/GmConfirmationBox.tsx
#: src/components/Synthetics/GmSwap/GmConfirmationBox/GmConfirmationBox.tsx
msgid "Buy"
msgstr "購入"

#: src/domain/synthetics/orders/utils.tsx
msgid "There may not be sufficient liquidity to execute the Swap when the Min. Receive conditions are met."
msgstr ""

#: src/pages/Stake/StakeV2.tsx
msgid "Total Rewards"
msgstr ""

#: src/pages/NftWallet/NftWallet.js
msgid "NFT ID"
msgstr "NFT ID"

#: src/domain/synthetics/markets/claimFundingFeesTxn.ts
#: src/domain/synthetics/referrals/claimAffiliateRewardsTxn.ts
msgid "Success claimings"
msgstr ""

#: src/lib/legacy.ts
msgid "Decentralized Perpetual Exchange | GMX"
msgstr ""

#: src/components/Exchange/PositionEditor.js
msgid "The pending borrow fee will be charged on this transaction."
msgstr ""

#: src/components/Glp/GlpSwap.js
#: src/components/Glp/GlpSwap.js
#: src/components/Glp/GlpSwap.js
#: src/components/Glp/GlpSwap.js
msgid "Fees will be shown once you have entered an amount in the order form."
msgstr "注文フォームに額を入れると手数料が表示されます。"

#: src/pages/Stake/StakeV2.tsx
#: src/pages/Stake/StakeV2.tsx
msgid "GLP Vault"
msgstr ""

#: src/components/Footer/constants.ts
#: src/pages/ReferralTerms/ReferralTerms.js
msgid "Referral Terms"
msgstr "紹介の規約"

#: src/pages/Stake/StakeV2.tsx
msgid "Stake esGMX"
msgstr ""

#: src/pages/Dashboard/DashboardV2.tsx
#: src/pages/Dashboard/DashboardV2.tsx
msgid "Target Min Amount"
msgstr "最低ターゲット額"

#: src/domain/synthetics/trade/utils/validation.ts
#: src/domain/synthetics/trade/utils/validation.ts
#: src/domain/synthetics/trade/utils/validation.ts
msgid "Fees exceed Pay amount"
msgstr ""

#: src/components/Synthetics/TradeHistory/keys.ts
msgid "Failed Market Swap"
msgstr "マーケットスワップ失敗"

#: src/components/Referrals/referralsHelper.js
msgid "Only letters, numbers and underscores are allowed."
msgstr "英数字とアンダースコア記号のみ使用できます。"

#: src/pages/Referrals/Referrals.tsx
msgid "Referral code submitted!"
msgstr ""

#: src/components/Synthetics/GmList/GmList.tsx
#: src/components/Synthetics/GmList/GmList.tsx
#: src/components/Synthetics/MarketStats/MarketStats.tsx
msgid "APY"
msgstr ""

#: src/components/Synthetics/DateRangeSelect/DateRangeSelect.tsx
msgid "Last month"
msgstr "先月"

#: src/components/Exchange/SwapBox.js
#: src/components/Exchange/SwapBox.js
msgid "Leave at least {0} {1} for gas"
msgstr "ガスのため最低 {0} {1} を残しておいてください"

#: src/pages/Dashboard/DashboardV2.tsx
msgid "staked"
msgstr "ステーク済"

#: src/lib/contracts/transactionErrors.tsx
msgid "There is not enough {0} in your account on {1} to send this transaction.<0/><1/><2>Buy or Transfer {2} to {3}</2>"
msgstr ""

#: src/components/Referrals/AffiliatesStats.tsx
#: src/pages/Dashboard/DashboardV2.tsx
msgid "Total Volume"
msgstr "総取引高"

#: src/components/Synthetics/SubaccountModal/SubaccountModal.tsx
msgid "Subaccount:"
msgstr ""

#: src/pages/Ecosystem/Ecosystem.js
msgid "GMX Blueberry NFTs"
msgstr "GMXブルーベリーNFT"

#: src/components/Exchange/OrderEditor.js
#: src/components/Exchange/OrderEditor.js
msgid "Enter new Price"
msgstr "新しい価格を入力"

#: src/pages/Stake/StakeV2.tsx
msgid "Withdraw from GLP Vault"
msgstr ""

#: src/components/Exchange/PositionShare.tsx
msgid "Image generation error, please refresh and try again."
msgstr "画像生成エラーにつき、ページを更新して再度試してください。"

#: src/components/Synthetics/Claims/ClaimableCardUI.tsx
#: src/components/Synthetics/TradeFeesRow/TradeFeesRow.tsx
msgid "Price Impact Rebates"
msgstr ""

#: src/domain/synthetics/orders/updateOrderTxn.ts
msgid "Failed to update order"
msgstr ""

#: src/components/Exchange/ExchangeTVChart.js
msgid "Open {0} {longOrShortText}"
msgstr ""

#: src/components/Synthetics/PositionItem/PositionItem.tsx
msgid "Current Borrow Fee / Day"
msgstr ""

#: src/components/Referrals/AffiliatesStats.tsx
msgid "Rebates on V1"
msgstr ""

#: src/pages/OrdersOverview/OrdersOverview.js
msgid "Invalid token indexToken: \"{0}\" collateralToken: \"{1}\""
msgstr "無効なトークン indexToken: \"{0}\" collateralToken: \"{1}\""

#: src/components/Header/AppHeaderLinks.tsx
msgid "Alerts"
msgstr ""

#: src/components/Exchange/OrdersList.js
msgid "<0>The price that orders can be executed at may differ slightly from the chart price, as market orders update oracle prices, while limit/trigger orders do not.</0><1>This can also cause limit/triggers to not be executed if the price is not reached for long enough. <2>Read more</2>.</1>"
msgstr ""

#: src/pages/Ecosystem/Ecosystem.js
msgid "DeFi Portfolio Tracker"
msgstr "DeFiポートフォリオトラッカー"

#: src/components/Synthetics/PositionItem/PositionItem.tsx
msgid "Current Funding Fee / Day"
msgstr ""

#: src/components/TokenCard/TokenCard.tsx
msgid "Arbitrum APR:"
msgstr "ArbitrumのAPR(実質年利)"

#: src/pages/Jobs/Jobs.js
msgid "Job Openings"
msgstr ""

#: src/pages/Ecosystem/Ecosystem.js
msgid "Projects integrated with GMX."
msgstr "GMXと統合されているプロジェクト"

#: src/components/Glp/GlpSwap.js
#: src/components/Stake/GMXAprTooltip.tsx
msgid "Escrowed GMX APR"
msgstr "esGMXのAPR(実質年利)"

#: src/pages/Stake/StakeV2.tsx
msgid "Compound completed!"
msgstr ""

#: src/components/Synthetics/GmSwap/GmConfirmationBox/GmConfirmationBox.tsx
#: src/components/Synthetics/GmSwap/GmConfirmationBox/GmConfirmationBox.tsx
msgid "Confirm {operationText}"
msgstr ""

#: src/components/Exchange/TradeHistory.js
msgid "Initial collateral"
msgstr "最初の担保"

#: src/components/Synthetics/MarketCard/MarketCard.tsx
msgid "The Available Liquidity will be the lesser of the difference between the maximum value and the current value for the Reserve and Open Interest."
msgstr ""

#: src/components/Glp/GlpSwap.js
#: src/components/Glp/GlpSwap.js
#: src/components/Migration/Migration.js
#: src/components/Synthetics/GmList/GmList.tsx
#: src/components/Synthetics/MarketStats/MarketStats.tsx
#: src/pages/Stake/StakeV1.js
#: src/pages/Stake/StakeV1.js
#: src/pages/Stake/StakeV1.js
#: src/pages/Stake/StakeV1.js
#: src/pages/Stake/StakeV1.js
#: src/pages/Stake/StakeV2.tsx
#: src/pages/Stake/StakeV2.tsx
#: src/pages/Stake/StakeV2.tsx
#: src/pages/Stake/StakeV2.tsx
msgid "Wallet"
msgstr "ウォレット"

#: src/pages/CompleteAccountTransfer/CompleteAccountTransfer.js
msgid "You have a pending transfer from {sender}."
msgstr "{sender}からの未完了の移転があります。"

#: src/domain/synthetics/trade/utils/validation.ts
msgid "Enter a trigger price"
msgstr ""

#: src/components/Synthetics/ConfirmationBox/ConfirmationBox.tsx
msgid "Limit Order Price will vary based on Fees and Price Impact to guarantee the Min. Receive amount."
msgstr ""

#: src/pages/BeginAccountTransfer/BeginAccountTransfer.tsx
msgid "Vested GLP not withdrawn"
msgstr "べスティングされたGLPで引き出されていないもの"

#: src/components/Exchange/ConfirmationBox.js
#: src/components/Exchange/PositionEditor.js
#: src/components/Exchange/PositionSeller.js
#: src/components/Exchange/PositionsList.js
#: src/components/Exchange/PositionsList.js
#: src/components/Exchange/SwapBox.js
#: src/components/Exchange/SwapBox.js
#: src/components/Synthetics/ConfirmationBox/ConfirmationBox.tsx
#: src/components/Synthetics/ConfirmationBox/ConfirmationBox.tsx
#: src/components/Synthetics/MarketCard/MarketCard.tsx
#: src/components/Synthetics/PositionEditor/PositionEditor.tsx
#: src/components/Synthetics/PositionItem/PositionItem.tsx
#: src/components/Synthetics/PositionList/PositionList.tsx
#: src/components/Synthetics/PositionSeller/PositionSeller.tsx
#: src/components/Synthetics/TradeBox/TradeBox.tsx
#: src/pages/LeaderboardPage/components/LeaderboardPositionsTable.tsx
msgid "Entry Price"
msgstr "エントリー価格"

#: src/pages/LeaderboardPage/components/LeaderboardPositionsTable.tsx
msgid "Price change to Liq."
msgstr ""

#: src/components/Exchange/PositionsList.js
msgid "Click on the Position to select its market, then use the trade box to increase your Position Size if needed."
msgstr ""

#: src/domain/synthetics/orders/utils.tsx
msgid "Limit Decrease"
msgstr ""

#: src/components/AddressDropdown/AddressDropdown.tsx
#: src/components/Synthetics/SubaccountModal/SubaccountModal.tsx
msgid "One-Click Trading"
msgstr ""

#: src/pages/AccountDashboard/DailyAndCumulativePnL.tsx
msgid "Cumulative PnL: <0>{0}</0>"
msgstr ""

#: src/components/Synthetics/PoolSelector2/PoolSelector2.tsx
#: src/components/Synthetics/PoolSelector2/PoolSelector2.tsx
msgid "Long Liq."
msgstr ""

#: src/pages/ClaimEsGmx/ClaimEsGmx.js
msgid "You have {0} esGMX (IOU) tokens."
msgstr "あなたは{0} esGMX (IOU)トークンを保有しています。"

#: src/domain/synthetics/sidecarOrders/utils.ts
msgid "Price below highest Limit Price."
msgstr ""

#: src/components/Synthetics/SettleAccruedFundingFeeModal/SettleAccruedFundingFeeModal.tsx
msgid "Settling..."
msgstr ""

#: src/components/Exchange/UsefulLinks.tsx
#: src/components/Header/AppHeaderLinks.tsx
msgid "Leaderboard"
msgstr "順位表"

#: src/pages/AccountDashboard/GeneralPerformanceDetails.tsx
#: src/pages/LeaderboardPage/components/LeaderboardAccountsTable.tsx
msgid "The PnL ($) compared to the capital used.<0/><1/>The capital used is calculated as the highest value of [<2>sum of collateral of open positions - realized PnL + period start pending PnL</2>]."
msgstr ""

#: src/components/Synthetics/Claims/SettleAccruedCard.tsx
msgid "Accrued"
msgstr ""

#: src/pages/AccountDashboard/DailyAndCumulativePnL.tsx
msgid "No data available"
msgstr ""

#: src/components/Synthetics/SubaccountModal/utils.ts
msgid "{nativeTokenSymbol} is not available"
msgstr ""

#: src/pages/LeaderboardPage/components/CompetitionCountdown.tsx
msgid "{prefix} <0>{text}</0>"
msgstr ""

#: src/components/Exchange/PositionShare.tsx
msgid "Tweet"
msgstr "ツイート"

#: src/components/Exchange/ConfirmationBox.js
#: src/components/Synthetics/ConfirmationBox/ConfirmationBox.tsx
msgid "Confirm Swap"
msgstr "スワップを確認する"

#: src/components/Synthetics/PositionSeller/PositionSeller.tsx
msgid "Keep leverage is not available as Position exceeds max. allowed leverage. <0>Read more</0>."
msgstr ""

#: src/pages/Dashboard/AssetDropdown.tsx
msgid "Add {0} to Metamask"
msgstr ""

#: src/components/SettingsModal/SettingsModal.tsx
msgid "Save"
msgstr "保存"

#: src/pages/AccountDashboard/DailyAndCumulativePnL.tsx
msgid "Daily Profit"
msgstr ""

#: src/pages/ClaimEsGmx/ClaimEsGmx.js
msgid "The esGMX tokens can be staked or vested at any time."
msgstr "esGMXトークンはいつでもステークまたはべスティングすることができます。"

#: src/components/Migration/Migration.js
#: src/pages/Stake/StakeV1.js
#: src/pages/Stake/StakeV1.js
msgid "Max: {0}"
msgstr "最大: {0}"

#: src/pages/BuyGMX/BuyGMX.tsx
msgid "Buy ETH directly on Arbitrum or transfer it there."
msgstr ""

#: src/components/Migration/Migration.js
#: src/components/Migration/Migration.js
msgid "Bonus Tokens"
msgstr "ボーナストークン"

#: src/lib/contracts/transactionErrors.tsx
msgid "Transaction failed"
msgstr "取引に失敗しました"

#: src/components/Exchange/PositionEditor.js
#: src/pages/Stake/StakeV2.tsx
msgid "Depositing..."
msgstr "入金中..."

#: src/components/Stake/GMXAprTooltip.tsx
msgid "Earn an extra {0}% {nativeTokenSymbol} Boosted APR by increasing your staked <0>Multiplier Points</0>."
msgstr ""

#: src/components/Synthetics/SubaccountModal/SubaccountModal.tsx
msgid "Expected Available Actions"
msgstr ""

#: src/components/Synthetics/MarketCard/MarketCard.tsx
#: src/components/Synthetics/MarketNetFee/MarketNetFee.tsx
#: src/components/Synthetics/PoolSelector2/PoolSelector2.tsx
#: src/components/Synthetics/PoolSelector2/PoolSelector2.tsx
msgid "Net Rate"
msgstr "ネットレート"

#: src/pages/LeaderboardPage/components/CompetitionPrizes.tsx
#: src/pages/LeaderboardPage/components/CompetitionPrizes.tsx
msgid "2nd Place"
msgstr ""

#: src/components/Synthetics/GmList/GmList.tsx
msgid "<0>The APY is an estimate based on the fees collected for the past seven days, extrapolating the current borrowing fee. It excludes:</0><1><2>price changes of the underlying token(s)</2><3>traders' PnL, which is expected to be neutral in the long term</3><4>funding fees, which are exchanged between traders</4></1><5><6>Read more about GM token pricing</6>.</5><7>Check GM pools' performance against other LP Positions in the <8>GMX Dune Dashboard</8>.</7>"
msgstr ""

#: src/components/Synthetics/SubaccountModal/SubaccountStatus.tsx
msgid "Not enough {0} on your Main Account. Use the \"<0>Convert {1} to {2}</0>\" field to increase the Main Account {3} balance."
msgstr ""

#: src/pages/AccountDashboard/HistoricalLists.tsx
msgid "Orders ({ordersCount})"
msgstr ""

#: src/pages/Ecosystem/Ecosystem.js
msgid "GMX explorer for stats and traders"
msgstr "統計とトレーダー情報のためのGMXエクスプローラー"

#: src/components/Synthetics/StatusNotification/GmStatusNotification.tsx
msgid "Sell order cancelled"
msgstr ""

#: src/pages/LeaderboardPage/components/LeaderboardContainer.tsx
msgid "Last 30 days"
msgstr ""

#: src/components/Synthetics/ConfirmationBox/ConfirmationBox.tsx
#: src/components/Synthetics/TradeBox/TradeBox.tsx
#: src/components/Synthetics/TradeHistory/useDownloadAsCsv.tsx
msgid "Execution Price"
msgstr "執行価格"

#: src/components/Synthetics/SubaccountModal/SubaccountModal.tsx
msgid "Subaccount {0} Balance is used to pay for the Network Fees. Use the \"Top-up\" field if you need to transfer {1} to your Subaccount."
msgstr ""

#: src/components/Exchange/OrdersList.js
msgid "The price that the order can be executed at may differ slightly from the chart price as market orders can change the price while limit / trigger orders cannot."
msgstr "注文が執行され得る価格はチャートに表示された価格と多少異なることがありますが、それはマーケット注文が価格を変えうるのに対して、リミット注文やトリガー注文が価格を変えることはないためです。"

#: src/components/Synthetics/Claims/ClaimsHistory.tsx
msgid "Claims History"
msgstr ""

#: src/pages/Ecosystem/Ecosystem.js
#: src/pages/Ecosystem/Ecosystem.js
#: src/pages/Ecosystem/Ecosystem.js
#: src/pages/Ecosystem/Ecosystem.js
#: src/pages/Ecosystem/Ecosystem.js
msgid "About"
msgstr "内容"

#: src/components/GmTokensBalanceInfo/GmTokensBalanceInfo.tsx
msgid "Total accrued Fees"
msgstr ""

#: src/components/GmTokensBalanceInfo/GmTokensBalanceInfo.tsx
msgid "Fee values do not include incentives."
msgstr ""

#: src/components/Synthetics/ConfirmationBox/ConfirmationBox.tsx
msgid "Limit price above Mark Price"
msgstr ""

#: src/components/Referrals/AddAffiliateCode.js
msgid "Generate Referral Code"
msgstr "紹介コード作成"

#: src/components/Synthetics/SubaccountModal/utils.ts
msgid "Activate Subaccount"
msgstr ""

#: src/components/Exchange/OrdersList.js
#: src/components/Exchange/SwapBox.js
#: src/components/Exchange/SwapBox.js
#: src/components/Exchange/SwapBox.js
#: src/components/Synthetics/ConfirmationBox/ConfirmationBox.tsx
#: src/components/Synthetics/StatusNotification/OrderStatusNotification.tsx
#: src/components/Synthetics/SwapCard/SwapCard.tsx
#: src/components/Synthetics/TradeBox/TradeBox.tsx
#: src/pages/OrdersOverview/OrdersOverview.js
msgid "Swap"
msgstr "スワップ"

#: src/domain/synthetics/orders/utils.tsx
msgid "long"
msgstr ""

#: src/components/Referrals/ReferralCodeWarnings.tsx
msgid "This code is not yet registered on {nonTakenNetworkNames}, you will not receive rebates there.<0/><1/>Switch your network to create this code on {nonTakenNetworkNames}."
msgstr "このコードはまだ{nonTakenNetworkNames}に登録されていません。そこではリベートを受け取ることはできません。<0/><1/>ネットワークを切り替えて{nonTakenNetworkNames}でこのコードを作成してください。"

#: src/components/Exchange/TradeHistory.js
msgid "Deposit {0} USD into {1} {longOrShortText}"
msgstr "{0} USDを {1} {longOrShortText}に入金"

#: src/pages/Dashboard/DashboardV2.tsx
msgid "Distribution"
msgstr ""

#: src/domain/synthetics/sidecarOrders/utils.ts
msgid "A Size percentage is required."
msgstr ""

#: src/components/NetworkDropdown/NetworkDropdown.tsx
msgid "Language"
msgstr "言語"

#: src/pages/CompleteAccountTransfer/CompleteAccountTransfer.js
msgid "Complete Transfer"
msgstr "移転を完了させる"

#: src/pages/Dashboard/DashboardV2.tsx
#: src/pages/Home/Home.js
msgid "Total Users"
msgstr "ユーザー総数"

#: src/components/Synthetics/PositionItem/PositionItem.tsx
msgid "Net Value: Initial Collateral + PnL - Borrow Fee - Negative Funding Fee - Close Fee"
msgstr ""

#: src/components/Exchange/PositionDropdown.tsx
#: src/components/Exchange/PositionShare.tsx
msgid "Share Position"
msgstr "ポジションをシェアする"

#: src/components/Exchange/PositionEditor.js
#: src/components/Exchange/PositionSeller.js
#: src/components/Exchange/SwapBox.js
msgid "Min leverage: 1.1x"
msgstr "最小レバレッジ: 1.1倍"

#: src/components/Exchange/FeesTooltip.tsx
msgid "Deposit Fee"
msgstr ""

#: src/components/Synthetics/OrderEditor/OrderEditor.tsx
msgid "Enter a new size or price"
msgstr ""

#: src/components/Exchange/SwapBox.js
msgid "The borrow fee is calculated as (assets borrowed) / (total assets in pool) * 0.01% per hour."
msgstr "借入手数料は1時間につき、(借入アセット額 ÷ プール内アセット総額) × 0.01% の式で計算されます。"

#: src/components/Synthetics/StatusNotification/OrderStatusNotification.tsx
msgid "Unknown order"
msgstr ""

#: src/pages/Jobs/Jobs.js
msgid "No open positions at GMX currently"
msgstr "現在GMXにオープンのポジションはありません"

#: src/context/SubaccountContext/SubaccountContext.tsx
msgid "Max Action Count Reached. <0>Click here</0> to update."
msgstr ""

#: src/components/Exchange/TradeHistory.js
msgid "Execute Order: {orderTypeText} {0} {longShortDisplay} {sizeDeltaDisplay} USD, Price: {executionPriceDisplay} USD"
msgstr ""

#: src/pages/LeaderboardPage/components/LeaderboardAccountsTable.tsx
#: src/pages/LeaderboardPage/components/LeaderboardPositionsTable.tsx
msgid "You do not have any eligible trade during the competition window."
msgstr ""

#: src/components/Synthetics/DateRangeSelect/DateRangeSelect.tsx
#: src/pages/AccountDashboard/GeneralPerformanceDetails.tsx
msgid "Last 30d"
msgstr ""

#: src/components/GmTokensBalanceInfo/GmTokensBalanceInfo.tsx
msgid "The fees' USD value is calculated at the time they are accrued and does not include incentives."
msgstr ""

#: src/pages/Ecosystem/Ecosystem.js
msgid "Dashboards"
msgstr "ダッシュボード"

#: src/domain/synthetics/trade/utils/validation.ts
msgid "Leftover collateral below {0} USD"
msgstr ""

#: src/components/Synthetics/PositionSeller/PositionSeller.tsx
msgid "Close {0} {1}"
msgstr ""

#: src/components/Synthetics/SettleAccruedFundingFeeModal/SettleAccruedFundingFeeModal.tsx
msgid "Consider selecting only Positions where the accrued Funding Fees exceed the gas spent to Settle, which is around {0} per each selected Position."
msgstr ""

#: src/pages/Home/Home.js
msgid "Trade BTC, ETH, AVAX and other top cryptocurrencies with up to 100x leverage directly from your wallet"
msgstr ""

#: src/pages/Stake/StakeV2.tsx
#: src/pages/Stake/StakeV2.tsx
msgid "Claim GMX Rewards"
msgstr ""

#: src/components/Referrals/JoinReferralCode.js
#: src/components/Referrals/JoinReferralCode.js
msgid "Enter Referral Code"
msgstr "紹介コードを入力"

#: src/components/Synthetics/UserIncentiveDistributionList/UserIncentiveDistributionList.tsx
#: src/pages/LeaderboardPage/components/LeaderboardNavigation.tsx
msgid "EIP-4844, 20-27 Mar"
msgstr ""

#: src/pages/BeginAccountTransfer/BeginAccountTransfer.tsx
#: src/pages/CompleteAccountTransfer/CompleteAccountTransfer.js
#: src/pages/NftWallet/NftWallet.js
msgid "Transfer failed."
msgstr "移転できませんでした。"

#: src/components/Exchange/PositionEditor.js
msgid "Deposit amount is insufficient to bring leverage below the max allowed leverage of 100x"
msgstr ""

#: src/components/Exchange/ConfirmationBox.js
#: src/components/Exchange/ConfirmationBox.js
#: src/components/Exchange/OrderEditor.js
#: src/components/Exchange/OrdersList.js
#: src/components/Exchange/OrdersList.js
#: src/components/Exchange/OrdersList.js
#: src/components/Exchange/PositionEditor.js
#: src/components/Exchange/PositionSeller.js
#: src/components/Exchange/PositionsList.js
#: src/components/Exchange/PositionsList.js
#: src/components/Synthetics/ConfirmationBox/ConfirmationBox.tsx
#: src/components/Synthetics/ConfirmationBox/ConfirmationBox.tsx
#: src/components/Synthetics/ConfirmationBox/ConfirmationBox.tsx
#: src/components/Synthetics/OrderItem/OrderItem.tsx
#: src/components/Synthetics/OrderList/OrderList.tsx
#: src/components/Synthetics/PositionEditor/PositionEditor.tsx
#: src/components/Synthetics/PositionItem/PositionItem.tsx
#: src/components/Synthetics/PositionList/PositionList.tsx
#: src/components/Synthetics/PositionSeller/PositionSeller.tsx
#: src/components/Synthetics/TradeHistory/useDownloadAsCsv.tsx
#: src/pages/LeaderboardPage/components/LeaderboardPositionsTable.tsx
#: src/pages/OrdersOverview/OrdersOverview.js
msgid "Mark Price"
msgstr "マーク価格"

#: src/components/Synthetics/GmAssetDropdown/GmAssetDropdown.tsx
msgid "Open {marketName} in Explorer"
msgstr ""

#: src/components/Exchange/SwapBox.js
msgid "Take-profit and stop-loss orders can be set after opening a position. <0/><1/>There will be a \"Close\" button on each position row, clicking this will display the option to set trigger orders. <2/><3/>For screenshots and more information, please see the <4>docs</4>."
msgstr "テイクプロフィット注文とストップロス注文はポジションをオープンしてからセットすることができます。<0/><1/>それぞれのポジションの行に\"クローズ\"ボタンが表れ、それをクリックするとトリガー注文をセットするための選択肢が表示されます。<2/><3/>スクリーンショットや詳細情報については<4>文書</4>を読んでください。"

#: src/components/Exchange/TradeHistory.js
msgid "Partial Liquidation"
msgstr "部分的清算"

#: src/pages/Dashboard/DashboardV2.tsx
msgid "24h Volume"
msgstr "24時間取引高"

#: src/pages/Dashboard/DashboardV2.tsx
msgid "Total Stats"
msgstr "全体統計"

#: src/components/Exchange/PositionEditor.js
msgid "Enable deposit sent."
msgstr ""

#: src/pages/Dashboard/DashboardV2.tsx
msgid "Assets Under Management: GMX staked (All chains) + GLP pool ({chainName}) +  GM Pools ({chainName})."
msgstr ""

#: src/components/Synthetics/StatusNotification/OrderStatusNotification.tsx
msgid "Withdrawing {0} from {positionText}"
msgstr ""

#: src/pages/Ecosystem/Ecosystem.js
msgid "Community Projects"
msgstr "コミュニティプロジェクト"

#: src/components/Synthetics/StatusNotification/OrderStatusNotification.tsx
#: src/domain/synthetics/orders/utils.tsx
msgid "Limit Swap"
msgstr ""

#: src/pages/Stake/StakeV2.tsx
#: src/pages/Stake/StakeV2.tsx
msgid "Compound"
msgstr ""

#: src/components/Glp/GlpSwap.js
#: src/components/Glp/GlpSwap.js
msgid "Sell for {0}"
msgstr "売却して{0}にする"

#: src/components/Exchange/PositionSeller.js
msgid "Fees are higher than Collateral"
msgstr ""

#: src/components/Referrals/TradersStats.tsx
msgid "You will receive a {currentTierDiscount}% discount on opening and closing fees."
msgstr ""

#: src/pages/LeaderboardPage/components/LeaderboardContainer.tsx
msgid "Top Addresses"
msgstr ""

#: src/components/Synthetics/TradeHistory/keys.ts
msgid "Update Stop-Loss Order"
msgstr "ストップロス注文を更新する"

#: src/pages/BeginAccountTransfer/BeginAccountTransfer.tsx
#: src/pages/CompleteAccountTransfer/CompleteAccountTransfer.js
msgid "Continue"
msgstr "続ける"

#: src/pages/AccountDashboard/DailyAndCumulativePnL.tsx
msgid "Daily and Cumulative PnL"
msgstr ""

#: src/components/Exchange/PositionEditor.js
msgid "Edit {longOrShortText} {0}"
msgstr ""

#: src/components/Synthetics/GmList/GmList.tsx
#: src/components/Synthetics/GmList/GmList.tsx
#: src/components/Synthetics/GmSwap/GmConfirmationBox/GmConfirmationBox.tsx
msgid "Sell"
msgstr ""

#: src/components/Synthetics/SubaccountModal/SubaccountModal.tsx
msgid "Сonvert {0} to {1}"
msgstr ""

#: src/domain/synthetics/orders/utils.tsx
msgid "short"
msgstr ""

#: src/components/Exchange/ConfirmationBox.js
#: src/components/Synthetics/ConfirmationBox/ConfirmationBox.tsx
msgid "I am aware of the trigger orders"
msgstr "トリガー注文について承知しています"

#: src/domain/synthetics/orders/cancelOrdersTxn.ts
msgid "{count, plural, one {Order} other {# Orders}}"
msgstr ""

#: src/components/Referrals/AffiliatesStats.tsx
msgid "Volume on V1"
msgstr ""

#: src/components/Synthetics/TradeHistory/keys.ts
msgid "Request Market Decrease"
msgstr "市場減少リクエスト"

#: src/domain/synthetics/trade/utils/validation.ts
#: src/domain/synthetics/trade/utils/validation.ts
msgid "Max. Leverage exceeded"
msgstr ""

#: src/components/Exchange/OrderEditor.js
msgid "Price is above Mark Price"
msgstr "価格がマーク価格を上回っています"

#: src/components/Synthetics/TradeHistory/TradeHistoryRow/utils/position.ts
#: src/components/Synthetics/TradeHistory/TradeHistoryRow/utils/position.ts
#: src/components/Synthetics/TradeHistory/TradeHistoryRow/utils/position.ts
#: src/components/Synthetics/TradeHistory/TradeHistoryRow/utils/position.ts
#: src/components/Synthetics/TradeHistory/TradeHistoryRow/utils/position.ts
#: src/components/Synthetics/TradeHistory/TradeHistoryRow/utils/position.ts
#: src/components/Synthetics/TradeHistory/TradeHistoryRow/utils/position.ts
#: src/components/Synthetics/TradeHistory/TradeHistoryRow/utils/position.ts
#: src/components/Synthetics/TradeHistory/TradeHistoryRow/utils/position.ts
#: src/components/Synthetics/TradeHistory/TradeHistoryRow/utils/position.ts
#: src/components/Synthetics/TradeHistory/TradeHistoryRow/utils/position.ts
msgid "Order Execution Price"
msgstr "注文執行価格"

#: src/components/Exchange/ConfirmationBox.js
#: src/components/Exchange/PositionSeller.js
#: src/components/Synthetics/ConfirmationBox/rows/AllowedSlippageRow.tsx
#: src/components/Synthetics/PositionSeller/rows/AllowedSlippageRow.tsx
msgid "Slippage is too high"
msgstr ""

#: src/components/Synthetics/ConfirmationBox/SideOrderEntries.tsx
msgid "Add Row"
msgstr ""

#: src/components/Synthetics/MarketsList/NetFeeHeaderTooltipContent.tsx
msgid "Net rate combines funding and borrowing fees but excludes open, swap or impact fees.<0/><1/>Funding fees help to balance longs and shorts and are exchanged between both sides. <2>Read more</2>.<3/><4/>Borrowing fees help ensure available liquidity. <5>Read more</5>."
msgstr "ネットレートはファンディング料金と借入料金を組み合わせますが、オープン、スワップ、またはインパクト料金は除外されます。<0/><1/>ファンディング料金はロングとショートをバランスさせ、両側で交換されます。<2>詳細を読む</2>。<3/><4/>借入料金は利用可能な流動性を確保します。<5>詳細を読む</5>。"

#: src/components/Synthetics/AccruedPositionPriceImpactRebateModal/AccruedPositionPriceImpactRebateModal.tsx
msgid "Accrued Price Impact Rebates"
msgstr ""

#: src/pages/AccountDashboard/GeneralPerformanceDetails.tsx
msgid "Yesterday"
msgstr ""

#: src/components/Synthetics/TradeHistory/keys.ts
msgid "Request Deposit"
msgstr "入金リクエスト"

#: src/components/Exchange/PositionEditor.js
msgid "Deposit not enough to cover fees"
msgstr ""

#: src/components/Migration/Migration.js
#: src/components/Migration/Migration.js
#: src/pages/Stake/StakeV1.js
#: src/pages/Stake/StakeV1.js
#: src/pages/Stake/StakeV1.js
msgid "Migrate"
msgstr "移行"

#: src/domain/synthetics/orders/cancelOrdersTxn.ts
msgid "Cancelling {ordersText}"
msgstr ""

#: src/pages/Ecosystem/Ecosystem.js
msgid "Ecosystem Projects"
msgstr ""

#: src/domain/synthetics/claimHistory/claimPriceImpactRebate.ts
msgid "Price Impact Rebate Claimed"
msgstr ""

#: src/components/Synthetics/GmSwap/GmSwapBox/GmSwapBox.tsx
msgid "Consider selecting and using the \"Pair\" option to reduce the Price Impact."
msgstr ""

#: src/components/Exchange/OrdersList.js
#: src/components/Exchange/OrdersList.js
#: src/components/Exchange/SwapBox.js
#: src/components/Synthetics/ConfirmationBox/ConfirmationBox.tsx
#: src/components/Synthetics/OrderEditor/OrderEditor.tsx
#: src/components/Synthetics/OrderItem/OrderItem.tsx
#: src/components/Synthetics/OrderItem/OrderItem.tsx
#: src/components/Synthetics/PositionItem/PositionItem.tsx
#: src/components/Synthetics/TradeBox/TradeBox.tsx
#: src/components/Synthetics/TradeHistory/keys.ts
msgid "Limit"
msgstr "指値"

#: src/components/Synthetics/SubaccountModal/SubaccountModal.tsx
msgid "This is the maximum top-up amount that will be sent from your Main account to your Subaccount after each transaction. The actual amount sent will depend on the final transaction fee."
msgstr ""

#: src/components/Exchange/OrdersToa.js
msgid "<0>Insufficient liquidity to execute the order</0><1>The mark price which is an aggregate of exchange prices did not reach the specified price</1><2>The specified price was reached but not long enough for it to be executed</2><3>No keeper picked up the order for execution</3>"
msgstr "<0>注文執行に必要な流動性が不足しています</0><1>諸取引所の価格を集約したマーク価格が指値に達しませんでした</1><2>指値には達したもののロングの度合いが不十分で執行されませんでした</2><3>どのキーパーも注文を執行しませんでした</3>"

#: src/components/Exchange/ConfirmationBox.js
#: src/components/Synthetics/ConfirmationBox/ConfirmationBox.tsx
msgid "Your position's collateral after deducting fees:"
msgstr "手数料差引後のあなたのポジションの担保"

#: src/components/Glp/GlpSwap.js
msgid "Selling..."
msgstr "売却中..."

#: src/domain/synthetics/orders/utils.tsx
msgid "The order may not execute as the max. allowed leverage is exceeded. Consider decreasing the order's leverage by editing and decreasing its size. <0>Read more</0>."
msgstr ""

#: src/components/Exchange/PositionSeller.js
#: src/components/Exchange/PositionSeller.js
#: src/components/Exchange/PositionsList.js
#: src/components/Exchange/PositionsList.js
#: src/components/Synthetics/OrderEditor/OrderEditor.tsx
#: src/components/Synthetics/PositionItem/PositionItem.tsx
#: src/components/Synthetics/PositionItem/PositionItem.tsx
#: src/components/Synthetics/PositionSeller/PositionSeller.tsx
#: src/components/Synthetics/PositionSeller/PositionSeller.tsx
#: src/components/Synthetics/TradeBox/TradeBox.tsx
msgid "Close"
msgstr "クローズ"

#: src/pages/Ecosystem/Ecosystem.js
#: src/pages/Ecosystem/Ecosystem.js
#: src/pages/Ecosystem/Ecosystem.js
#: src/pages/Ecosystem/Ecosystem.js
#: src/pages/Ecosystem/Ecosystem.js
msgid "Link"
msgstr "リンク"

#: src/components/Synthetics/MarketNetFee/MarketNetFee.tsx
#: src/pages/Dashboard/DashboardV2.tsx
msgid "Long Positions"
msgstr "ロングポジション"

#: src/components/Synthetics/StatusNotification/OrderStatusNotification.tsx
msgid "Depositing {0} to {positionText}"
msgstr ""

#: src/components/Synthetics/NetworkFeeRow/NetworkFeeRow.tsx
msgid "Max Network Fee"
msgstr ""

#: src/pages/Dashboard/DashboardV2.tsx
msgid "01 Sep 2021"
msgstr "2021年9月1日"

#: src/components/Synthetics/ConfirmationBox/ConfirmationBox.tsx
#: src/domain/synthetics/positions/utils.ts
msgid "Take-Profit"
msgstr ""

#: src/domain/tokens/approveTokens.tsx
msgid "Approval was cancelled"
msgstr "承認はキャンセルされました"

#: src/components/Synthetics/MarketNetFee/MarketNetFee.tsx
msgid "{longOrShort} positions do not pay a funding fee and pay a borrow fee of {borrowRate} per hour."
msgstr ""

#: src/pages/OrdersOverview/OrdersOverview.js
msgid "Increase active: {0}, executed: {1}, cancelled: {2}"
msgstr "増加 アクティブ: {0} 執行済: {1} キャンセル済: {2}"

#: src/components/Synthetics/NetworkFeeRow/NetworkFeeRow.tsx
msgid "Maximum network fee paid to the network. This fee is a blockchain cost not specific to GMX, and it does not impact your collateral."
msgstr ""

#: src/pages/Ecosystem/Ecosystem.js
msgid "GMX Pages"
msgstr "GMXのページ"

#: src/components/Exchange/SwapBox.js
msgid "{0} is required for collateral."
msgstr "担保に{0}が必要です。"

#: src/pages/Ecosystem/Ecosystem.js
msgid "Decentralized Options Protocol"
msgstr "分散型オプションプロトコル"

#: src/components/Synthetics/TradeHistory/keys.ts
msgid "Failed Stop-Loss Order"
msgstr "ストップロス注文失敗"

#: src/pages/CompleteAccountTransfer/CompleteAccountTransfer.js
#: src/pages/CompleteAccountTransfer/CompleteAccountTransfer.js
msgid "Complete Account Transfer"
msgstr "アカウント移転を完了させる"

#: src/pages/Stake/StakeV2.tsx
msgid "Claim Rewards"
msgstr ""

#: src/components/AddressDropdown/AddressDropdown.tsx
msgid "Copy Address"
msgstr "アドレスのコピー"

#: src/pages/BeginAccountTransfer/BeginAccountTransfer.tsx
msgid "Pending Transfer Approval"
msgstr ""

#: src/pages/BuyGlp/BuyGlp.js
msgid "Purchase <0>GLP tokens</0> to earn {nativeTokenSymbol} fees from swaps and leverage trading."
msgstr ""

#: src/components/Synthetics/OrderEditor/OrderEditor.tsx
msgid "Enter a ratio"
msgstr ""

#: src/pages/Dashboard/AssetDropdown.tsx
msgid "Proof of Reserves"
msgstr "貯蓄証明"

#: src/pages/AccountDashboard/GeneralPerformanceDetails.tsx
msgid "General Performance Details"
msgstr ""

#: src/pages/Stake/StakeV2.tsx
msgid "<0>This will withdraw and unreserve all tokens as well as pause vesting.<1/><2/>esGMX tokens that have been converted to GMX will be claimed and remain as GMX tokens.<3/><4/>To claim GMX tokens without withdrawing, use the \"Claim\" button under the Total Rewards section.<5/><6/></0>"
msgstr ""

#: src/pages/OrdersOverview/OrdersOverview.js
msgid "Price conditions are met"
msgstr "価格の条件が満たされていません"

#: src/pages/Stake/StakeV2.tsx
msgid "Unstake GMX"
msgstr ""

#: src/pages/Stake/StakeV2.tsx
msgid "Deposit failed!"
msgstr ""<|MERGE_RESOLUTION|>--- conflicted
+++ resolved
@@ -175,7 +175,7 @@
 msgid "GMX transfers not yet enabled"
 msgstr ""
 
-#: src/components/Synthetics/UserIncentiveDistributionList/UserIncentiveDistributionList.tsx
+#: src/domain/synthetics/common/incentivesAirdropMessages.ts
 #: src/pages/LeaderboardPage/components/LeaderboardNavigation.tsx
 msgid "EIP-4844, 13-20 Mar"
 msgstr ""
@@ -408,6 +408,10 @@
 msgid "Realized PnL"
 msgstr ""
 
+#: src/components/SettingsModal/SettingsModal.tsx
+#~ msgid "The Max Execution Fee is set to a higher value to handle potential increases in gas price during order execution. Any excess execution fee will be refunded to your account when the order is executed. Only applicable to GMX V2."
+#~ msgstr ""
+
 #: src/pages/BuyGMX/BuyGMX.tsx
 msgid "You can transfer ETH from other networks to Arbitrum using any of the below options:"
 msgstr "以下の選択肢のいずれかを使い、ETHを他のネットワークからArbitrumへ送ることができます。"
@@ -516,23 +520,6 @@
 msgid "New Collateral"
 msgstr ""
 
-<<<<<<< HEAD
-#: src/components/TokenCard/TokenCard.tsx
-msgid "Arbitrum GM Pools are incentivized."
-msgstr ""
-
-#: src/components/TokenCard/TokenCard.tsx
-msgid "Arbitrum Max. APR:"
-msgstr ""
-
-#: src/components/TokenCard/TokenCard.tsx
-msgid "Arbitrum and Avalanche GM Pools are incentivized."
-msgstr ""
-
-#: src/components/Synthetics/OrderEditor/OrderEditor.tsx
-msgid "As network fees have increased, an additional execution fee is needed."
-msgstr ""
-=======
 #: src/lib/wallets/connecters/binanceW3W/binanceWallet.ts
 msgid "Tap [Create Wallet] to start using your Web3 Wallet."
 msgstr "ウェブ3ウォレットを使用するには[ウォレットを作成]をタップしてください。"
@@ -540,7 +527,6 @@
 #: src/components/Exchange/ConfirmationBox.js
 msgid "Cancel submitted"
 msgstr "キャンセルが提出されました"
->>>>>>> 2a7b7419
 
 #: src/domain/synthetics/orders/utils.tsx
 msgid "There may not be sufficient liquidity to execute the Pay Token to Collateral Token swap when the Price conditions are met."
@@ -549,6 +535,10 @@
 #: src/components/Exchange/PositionSeller.js
 msgid "Please uncheck \"Keep Leverage\", or close a larger position amount."
 msgstr ""
+
+#: src/components/Synthetics/NetworkFeeRow/NetworkFeeRow.tsx
+#~ msgid "The max execution fee is overestimated, including by the buffer set under settings. Upon execution, any excess execution fee is sent back to your account."
+#~ msgstr "最大実行手数料は設定のバッファを含めて過大評価されています。実行時には、余剰実行手数料はアカウントに返金されます。"
 
 #: src/components/Exchange/PositionDropdown.tsx
 #: src/components/Exchange/PositionsList.js
@@ -577,27 +567,6 @@
 msgid "Max network fee buffer precision is 0.01%"
 msgstr ""
 
-<<<<<<< HEAD
-#: src/components/TokenCard/TokenCard.tsx
-msgid "Avalanche GM Pools are incentivized."
-msgstr ""
-
-#: src/domain/synthetics/common/incentivesAirdropMessages.ts
-msgid "Avalanche LP incentives"
-msgstr ""
-
-#: src/components/TokenCard/TokenCard.tsx
-msgid "Avalanche Max. APR: {0}"
-msgstr ""
-
-#: src/domain/synthetics/common/incentivesAirdropMessages.ts
-msgid "Avalanche trading incentives"
-msgstr ""
-
-#: src/pages/LeaderboardPage/components/LeaderboardAccountsTable.tsx
-msgid "Average leverage used."
-msgstr ""
-=======
 #: src/components/Synthetics/OrderEditor/OrderEditor.tsx
 msgid "Max. Leverage Exceeded"
 msgstr ""
@@ -605,7 +574,6 @@
 #: src/components/SearchInput/SearchInput.tsx
 msgid "Search Token"
 msgstr "トークン検索"
->>>>>>> 2a7b7419
 
 #: src/pages/BuyGMX/BuyGMX.tsx
 msgid "Buy GMX using Decentralized Exchange Aggregators:"
@@ -690,7 +658,7 @@
 
 #: src/components/SettingsModal/SettingsModal.tsx
 msgid "Invalid slippage value"
-msgstr "無効なスリッページ値"
+msgstr "無効なスリッページ値<<<<<<< HEAD"
 
 #: src/components/Exchange/OrderEditor.js
 #: src/components/Exchange/OrderEditor.js
@@ -699,7 +667,7 @@
 
 #: src/components/Glp/GlpSwap.js
 msgid "Sell submitted!"
-msgstr "売却申し込み完了!"
+msgstr "売却申し込み完了!>>>>>>> master"
 
 #: src/components/Exchange/PositionSeller.js
 msgid "Closing..."
@@ -708,6 +676,10 @@
 #: src/components/Referrals/AddAffiliateCode.js
 msgid "Code already taken"
 msgstr "そのコードは既に使用されています"
+
+#: src/pages/BuyGMX/BuyGMX.tsx
+#~ msgid "Buy GMX from Uniswap (make sure to select Arbitrum):"
+#~ msgstr ""
 
 #: src/components/SettingsModal/SettingsModal.tsx
 msgid "Slippage should be less than -5%"
@@ -1653,23 +1625,12 @@
 msgid "Max Bonus Rebate"
 msgstr ""
 
-<<<<<<< HEAD
-#: src/domain/synthetics/common/incentivesAirdropMessages.ts
-#: src/pages/LeaderboardPage/components/LeaderboardNavigation.tsx
-msgid "EIP-4844, 13-20 Mar"
-msgstr ""
-
-#: src/domain/synthetics/common/incentivesAirdropMessages.ts
-#: src/pages/LeaderboardPage/components/LeaderboardNavigation.tsx
-msgid "EIP-4844, 20-27 Mar"
-=======
 #: src/pages/AccountDashboard/DailyAndCumulativePnL.tsx
 msgid "Cumulative PnL"
 msgstr ""
 
 #: src/components/TokenCard/TokenCard.tsx
 msgid "Arbitrum Max. APY:"
->>>>>>> 2a7b7419
 msgstr ""
 
 #: src/pages/Stake/StakeV2.tsx
@@ -1857,6 +1818,10 @@
 msgid "Enter and exit positions with minimal spread and low price impact. Get the optimal price without incurring additional costs."
 msgstr ""
 
+#: src/domain/synthetics/common/incentivesAirdropMessages.ts
+msgid "STIP.b trading incentives"
+msgstr ""
+
 #: src/components/Synthetics/PositionItem/PositionItem.tsx
 msgid "Since your position's Collateral is {0} with a value larger than the Position Size, the Collateral value will cover any negative PnL."
 msgstr ""
@@ -2227,13 +2192,8 @@
 msgid "Request decrease {0} {longOrShortText}, -{1} USD, Acceptable Price: {2} {3} USD"
 msgstr "{0} {longOrShortText} の減額をリクエスト -{1} USD 可能な価格: {2} {3} USD"
 
-<<<<<<< HEAD
-#: src/domain/synthetics/common/incentivesAirdropMessages.ts
-msgid "GLP to GM Airdrop"
-=======
 #: src/components/Exchange/SwapBox.js
 msgid "You have an existing position with {0} as collateral."
->>>>>>> 2a7b7419
 msgstr ""
 
 #: src/pages/BeginAccountTransfer/BeginAccountTransfer.tsx
@@ -2241,14 +2201,9 @@
 msgid "Transfer Account"
 msgstr "アカウント移転"
 
-<<<<<<< HEAD
-#: src/domain/synthetics/common/incentivesAirdropMessages.ts
-msgid "GM Airdrop"
-=======
 #: src/pages/Actions/ActionsRouter.tsx
 #: src/pages/Actions/ActionsV1/ActionsV1.tsx
 msgid "GMX V1 Actions"
->>>>>>> 2a7b7419
 msgstr ""
 
 #: src/components/Synthetics/TradeFeesRow/TradeFeesRow.tsx
@@ -2336,6 +2291,10 @@
 msgid "Couldn't find a swap route with enough liquidity"
 msgstr ""
 
+#: src/components/TokenCard/TokenCard.tsx
+msgid "Arbitrum GM Pools are incentivized."
+msgstr ""
+
 #: src/components/Exchange/ConfirmationBox.js
 #: src/components/Synthetics/ConfirmationBox/ConfirmationBox.tsx
 msgid "Confirm Long"
@@ -2402,6 +2361,10 @@
 
 #: src/components/Exchange/PositionSeller.js
 msgid "Requested decrease of {0} {longOrShortText} by {sizeDeltaUsd} USD."
+msgstr ""
+
+#: src/components/TokenCard/TokenCard.tsx
+msgid "Arbitrum and Avalanche GM Pools are incentivized."
 msgstr ""
 
 #: src/components/Exchange/NoLiquidityErrorModal.tsx
@@ -3299,6 +3262,10 @@
 msgid "BUYABLE"
 msgstr ""
 
+#: src/components/TokenCard/TokenCard.tsx
+#~ msgid "Arbitrum Max. APR:"
+#~ msgstr ""
+
 #: src/components/Synthetics/TradeHistory/keys.ts
 msgid "Execute Limit Order"
 msgstr "指値注文の執行"
@@ -3337,6 +3304,10 @@
 #: src/components/Synthetics/TableMarketFilter/MarketFilterLongShort.tsx
 msgid "Shorts"
 msgstr ""
+
+#: src/components/Referrals/TradersStats.tsx
+#~ msgid "The owner of this Referral Code has set a custom discount of {currentTierDiscount}% instead of the standard {0}% for Tier {1}.======="
+#~ msgstr ""
 
 #: src/pages/PriceImpactRebatesStats/PriceImpactRebatesStats.tsx
 msgid "Prev"
@@ -3399,7 +3370,7 @@
 msgid "Trading guide"
 msgstr "トレード案内"
 
-#: src/components/Synthetics/UserIncentiveDistributionList/UserIncentiveDistributionList.tsx
+#: src/domain/synthetics/common/incentivesAirdropMessages.ts
 msgid "TRADING Airdrop"
 msgstr ""
 
@@ -3641,6 +3612,10 @@
 msgid "Buy GLP"
 msgstr "GLPを購入"
 
+#: src/components/Synthetics/GmSwap/GmFees/GmFees.tsx
+#~ msgid "Sell Fee>>>>>>> master"
+#~ msgstr ""
+
 #: src/components/Exchange/ConfirmationBox.js
 msgid "Cancel failed"
 msgstr "キャンセルできませんでした"
@@ -3869,6 +3844,10 @@
 msgid "Transfer already initiated"
 msgstr "移転はすでに開始されています"
 
+#: src/domain/synthetics/orders/utils.tsx
+#~ msgid "The Order may not execute as the Max. Allowed Leverage is exceeded. Consider decreasing the Order's Leverage by editing and decreasing its Size. <0>Read more</0>."
+#~ msgstr ""
+
 #: src/pages/Stake/StakeV2.tsx
 #: src/pages/Stake/StakeV2.tsx
 msgid "Withdraw submitted."
@@ -3979,8 +3958,8 @@
 msgstr ""
 
 #: src/components/Synthetics/TradeFeesRow/TradeFeesRow.tsx
-msgid "The Bonus Rebate will be airdropped as ARB tokens on a pro-rata basis. <0>Read more</0>."
-msgstr ""
+#~ msgid "The Bonus Rebate will be airdropped as ARB tokens on a pro-rata basis. <0>Read more</0>."
+#~ msgstr ""
 
 #: src/pages/LeaderboardPage/components/CompetitionCountdown.tsx
 msgid "This competition has ended."
@@ -4220,7 +4199,7 @@
 
 #: src/pages/Home/Home.js
 msgid "Save on Costs"
-msgstr "コスト削減"
+msgstr "コスト削減======="
 
 #: src/components/Synthetics/StatusNotification/GmStatusNotification.tsx
 msgid "Buy order cancelled"
@@ -4268,7 +4247,7 @@
 
 #: src/pages/Ecosystem/Ecosystem.js
 msgid "GBC NFTs APR tracker and rewards"
-msgstr ""
+msgstr "GBC NFTのAPRトラッカーおよび報酬"
 
 #: src/components/Synthetics/StatusNotification/SubaccountNotification.tsx
 #: src/components/Synthetics/StatusNotification/SubaccountNotification.tsx
@@ -4850,23 +4829,9 @@
 msgid "Insufficient liquidity"
 msgstr "流動性不足"
 
-<<<<<<< HEAD
-#: src/domain/synthetics/common/incentivesAirdropMessages.ts
-msgid "STIP.b LP incentives"
-msgstr ""
-
-#: src/domain/synthetics/common/incentivesAirdropMessages.ts
-msgid "STIP.b trading incentives"
-msgstr ""
-
-#: src/components/Referrals/JoinReferralCode.js
-msgid "Same as current active code"
-msgstr "現在アクティブなコードと同じです"
-=======
 #: src/domain/legacy.ts
 msgid "Order cancelled."
 msgstr "注文はキャンセルされました。"
->>>>>>> 2a7b7419
 
 #: src/pages/BuyGMX/BuyGMX.tsx
 msgid "Buy or Transfer AVAX to Avalanche"
@@ -4916,7 +4881,7 @@
 
 #: src/domain/synthetics/trade/utils/validation.ts
 msgid "Min collateral: {0}"
-msgstr ""
+msgstr "<<<<<<< HEAD"
 
 #: src/pages/Ecosystem/Ecosystem.js
 msgid "Spreadsheet for position calculations"
@@ -5294,6 +5259,10 @@
 
 #: src/pages/BuyGMX/BuyGMX.tsx
 msgid "Buy or Transfer ETH to Arbitrum"
+msgstr ""
+
+#: src/components/TokenCard/TokenCard.tsx
+msgid "Avalanche GM Pools are incentivized."
 msgstr ""
 
 #: src/components/Synthetics/MarketStats/MarketStats.tsx
@@ -5416,6 +5385,10 @@
 #: src/components/Exchange/SwapBox.js
 msgid "<0>{0} is required for collateral.</0><1>Swap amount from {1} to {2} exceeds {3} Available Liquidity. Reduce the \"Pay\" size, or use {4} as the \"Pay\" token to use it for collateral.</1><2>You can buy {5} on 1inch.</2>"
 msgstr ""
+
+#: src/pages/BuyGlp/BuyGlp.js
+#~ msgid "GLP to GM migration has reduced Fees due to STIP incentives. <0>Read more</0>.======="
+#~ msgstr ""
 
 #: src/components/Referrals/AffiliatesStats.tsx
 #: src/components/Referrals/TradersStats.tsx
@@ -5560,13 +5533,13 @@
 
 #: src/components/Exchange/ConfirmationBox.js
 msgid "Forfeit profit"
-msgstr "利益喪失"
+msgstr "利益喪失<<<<<<< HEAD"
 
 #: src/components/Synthetics/GmSwap/GmFees/GmFees.tsx
 msgid "Sell Fee"
 msgstr ""
 
-#: src/components/Synthetics/UserIncentiveDistributionList/UserIncentiveDistributionList.tsx
+#: src/domain/synthetics/common/incentivesAirdropMessages.ts
 msgid "GM Airdrop"
 msgstr ""
 
@@ -5671,13 +5644,8 @@
 msgid "You have esGMX tokens in the Affiliate Vault, you need to withdraw these tokens if you want to transfer them to the new account"
 msgstr ""
 
-<<<<<<< HEAD
-#: src/domain/synthetics/common/incentivesAirdropMessages.ts
-msgid "TRADING Airdrop"
-=======
 #: src/components/Synthetics/SubaccountModal/utils.ts
 msgid "Maximum auto top-up amount is required"
->>>>>>> 2a7b7419
 msgstr ""
 
 #: src/pages/BuyGlp/BuyGlp.js
@@ -5745,36 +5713,17 @@
 msgid "{0} <0><1>{indexName}</1><2>[{poolName}]</2></0> <3>market selected</3>."
 msgstr ""
 
-<<<<<<< HEAD
-#: src/components/AprInfo/AprInfo.tsx
-#~ msgid "The Bonus APR will be airdropped as ARB tokens. <0>Read more</0>."
-#~ msgstr ""
-
-#: src/components/AprInfo/AprInfo.tsx
-msgid "The Bonus APR will be airdropped as {airdropTokenSymbol} tokens. <0>Read more</0>."
-msgstr ""
-=======
 #: src/pages/BeginAccountTransfer/BeginAccountTransfer.tsx
 #: src/pages/BeginAccountTransfer/BeginAccountTransfer.tsx
 msgid "Vested GMX not withdrawn"
 msgstr "べスティングされたGMXで引き出されていないもの"
->>>>>>> 2a7b7419
 
 #: src/components/Glp/GlpSwap.js
 msgid "FEES"
 msgstr "手数料"
 
-<<<<<<< HEAD
-#: src/components/Synthetics/TradeFeesRow/TradeFeesRow.tsx
-#~ msgid "The Bonus Rebate will be airdropped as ARB tokens on a pro-rata basis. <0>Read more</0>."
-#~ msgstr ""
-
-#: src/components/Synthetics/TradeFeesRow/TradeFeesRow.tsx
-msgid "The Bonus Rebate will be airdropped as {0} tokens on a pro-rata basis. <0><1>Read more</1>.</0>"
-=======
 #: src/components/Synthetics/GmList/GmList.tsx
 msgid "TOTAL SUPPLY"
->>>>>>> 2a7b7419
 msgstr ""
 
 #: src/components/Exchange/FeesTooltip.tsx
@@ -5923,11 +5872,11 @@
 
 #: src/pages/LeaderboardPage/components/LeaderboardContainer.tsx
 msgid "Top Positions"
-msgstr ""
+msgstr "<<<<<<< HEAD"
 
 #: src/components/Exchange/TradeHistory.js
 msgid "Could not execute withdrawal from {0} {longOrShortText}"
-msgstr "{0} {longOrShortText}からの引き出しを実行できませんでした"
+msgstr "{0} {longOrShortText}からの引き出しを実行できませんでした>>>>>>> master"
 
 #: src/components/Glp/GlpSwap.js
 #: src/components/Synthetics/TradeFeesRow/TradeFeesRow.tsx
@@ -5993,6 +5942,11 @@
 #: src/components/ToastifyDebug/ToastifyDebug.tsx
 msgid "Copy error"
 msgstr ""
+
+#: src/components/AprInfo/AprInfo.tsx
+#: src/components/AprInfo/AprInfo.tsx
+#~ msgid "Base APR"
+#~ msgstr ""
 
 #: src/pages/Ecosystem/Ecosystem.js
 msgid "Projects developed by the GMX community. <0/>Please exercise caution when interacting with any app, apps are fully maintained by community developers."
@@ -6214,6 +6168,10 @@
 msgid "Staking..."
 msgstr "ステーク中..."
 
+#: src/components/Synthetics/TradeFeesRow/TradeFeesRow.tsx
+msgid "The Bonus Rebate will be airdropped as {0} tokens on a pro-rata basis. <0><1>Read more</1>.</0>"
+msgstr ""
+
 #: src/components/Synthetics/StatusNotification/GmStatusNotification.tsx
 msgid "Buy request sent"
 msgstr ""
@@ -6377,7 +6335,7 @@
 msgid "You have set a high Acceptable Price Impact. The current Price Impact is {0}."
 msgstr ""
 
-#: src/components/Synthetics/UserIncentiveDistributionList/UserIncentiveDistributionList.tsx
+#: src/domain/synthetics/common/incentivesAirdropMessages.ts
 msgid "GLP to GM Airdrop"
 msgstr ""
 
@@ -6552,6 +6510,18 @@
 msgid "Avg. Lev."
 msgstr ""
 
+#: src/domain/synthetics/common/incentivesAirdropMessages.ts
+msgid "Avalanche LP incentives"
+msgstr ""
+
+#: src/components/Synthetics/OrderEditor/OrderEditor.tsx
+#~ msgid "As network fees have increased, an additional execution fee is needed."
+#~ msgstr ""
+
+#: src/components/AprInfo/AprInfo.tsx
+msgid "The Bonus APR will be airdropped as {airdropTokenSymbol} tokens. <0>Read more</0>."
+msgstr ""
+
 #: src/pages/Ecosystem/Ecosystem.js
 msgid "Telegram Group (Chinese)"
 msgstr "Telegramグループ (中国語)"
@@ -6573,8 +6543,8 @@
 msgstr ""
 
 #: src/components/AprInfo/AprInfo.tsx
-msgid "The Bonus APR will be airdropped as ARB tokens. <0>Read more</0>."
-msgstr ""
+#~ msgid "The Bonus APR will be airdropped as ARB tokens. <0>Read more</0>."
+#~ msgstr ""
 
 #: src/pages/AccountDashboard/AccountDashboard.tsx
 msgid "Invalid address. Please make sure you have entered a valid Ethereum address"
@@ -6622,6 +6592,10 @@
 msgid "Increase"
 msgstr "増加"
 
+#: src/components/TokenCard/TokenCard.tsx
+#~ msgid "Avalanche Max. APR: {0}"
+#~ msgstr ""
+
 #: src/pages/Stake/StakeV2.tsx
 #: src/pages/Stake/StakeV2.tsx
 msgid "Claim {wrappedTokenSymbol} Rewards"
@@ -6739,7 +6713,7 @@
 #: src/domain/synthetics/markets/claimFundingFeesTxn.ts
 #: src/domain/synthetics/referrals/claimAffiliateRewardsTxn.ts
 msgid "Success claimings"
-msgstr ""
+msgstr "<<<<<<< HEAD"
 
 #: src/lib/legacy.ts
 msgid "Decentralized Perpetual Exchange | GMX"
@@ -6973,6 +6947,10 @@
 msgid "Price change to Liq."
 msgstr ""
 
+#: src/domain/synthetics/common/incentivesAirdropMessages.ts
+msgid "STIP.b LP incentives"
+msgstr ""
+
 #: src/components/Exchange/PositionsList.js
 msgid "Click on the Position to select its market, then use the trade box to increase your Position Size if needed."
 msgstr ""
@@ -7057,6 +7035,10 @@
 #: src/pages/AccountDashboard/DailyAndCumulativePnL.tsx
 msgid "Daily Profit"
 msgstr ""
+
+#: src/pages/Stake/StakeV2.tsx
+#~ msgid "Approving GMX..."
+#~ msgstr ""
 
 #: src/pages/ClaimEsGmx/ClaimEsGmx.js
 msgid "The esGMX tokens can be staked or vested at any time."
@@ -7308,7 +7290,7 @@
 msgid "Enter Referral Code"
 msgstr "紹介コードを入力"
 
-#: src/components/Synthetics/UserIncentiveDistributionList/UserIncentiveDistributionList.tsx
+#: src/domain/synthetics/common/incentivesAirdropMessages.ts
 #: src/pages/LeaderboardPage/components/LeaderboardNavigation.tsx
 msgid "EIP-4844, 20-27 Mar"
 msgstr ""
@@ -7453,6 +7435,10 @@
 
 #: src/components/Referrals/AffiliatesStats.tsx
 msgid "Volume on V1"
+msgstr ""
+
+#: src/domain/synthetics/common/incentivesAirdropMessages.ts
+msgid "Avalanche trading incentives"
 msgstr ""
 
 #: src/components/Synthetics/TradeHistory/keys.ts
@@ -7605,6 +7591,10 @@
 msgid "Max Network Fee"
 msgstr ""
 
+#: src/lib/legacy.ts
+#~ msgid "Decentralized Perpetual Exchange | GMX>>>>>>> master"
+#~ msgstr ""
+
 #: src/pages/Dashboard/DashboardV2.tsx
 msgid "01 Sep 2021"
 msgstr "2021年9月1日"
