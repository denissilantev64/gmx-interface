--- conflicted
+++ resolved
@@ -185,13 +185,6 @@
 msgid "After claiming, the esGMX tokens will be airdropped to your account on the selected network within 7 days."
 msgstr "請求後7日以内にesGMXトークンは指定のネットワークのあなたのアカウントにエアドロップされます"
 
-<<<<<<< HEAD
-=======
-#: src/pages/BuyGMX/BuyGMX.js
-#: src/pages/BuyGMX/BuyGMX.js
-msgid "After you have ETH, set your network to <0>Arbitrum</0> then click the button below:"
-msgstr "ETH入手後、ネットワークを<0>Arbitrum</0>にセットし、以下のボタンをクリックしてください:"
-
 #: src/components/ModalViews/RedirectModal.js
 msgid "Agree"
 msgstr ""
@@ -201,7 +194,6 @@
 msgid "Allow up to 1% slippage"
 msgstr ""
 
->>>>>>> 98d20457
 #: src/App/App.js
 #: src/components/Exchange/ConfirmationBox.js
 #: src/components/Exchange/PositionSeller.js
@@ -342,18 +334,11 @@
 msgid "Avalanche APR:"
 msgstr "AvalancheでのAPR(実質年利)"
 
-<<<<<<< HEAD
-=======
 #: src/pages/Dashboard/DashboardV2.js
 #: src/pages/Dashboard/DashboardV2.js
 msgid "Avalanche Icon"
 msgstr ""
 
-#: src/pages/BuyGMX/BuyGMX.js
-msgid "Avax is needed on Avalanche to purchase GMX."
-msgstr "AvalancheでGMXを購入するにはAvaxが必要です。"
-
->>>>>>> 98d20457
 #: src/components/Exchange/SwapBox.js
 msgid "Balance"
 msgstr "残高"
@@ -364,35 +349,19 @@
 msgid "Balance:"
 msgstr "残高"
 
-<<<<<<< HEAD
-=======
 #: src/components/Exchange/SwapBox.js
 msgid "Balance: {0}"
 msgstr ""
 
-#: src/pages/BuyGMX/BuyGMX.js
-#: src/pages/BuyGMX/BuyGMX.js
-msgid "Banxa"
-msgstr "Banxa"
-
->>>>>>> 98d20457
 #: src/pages/BeginAccountTransfer/BeginAccountTransfer.js
 msgid "Begin Transfer"
 msgstr "移転開始"
 
-<<<<<<< HEAD
-=======
-#: src/pages/BuyGMX/BuyGMX.js
-#: src/pages/BuyGMX/BuyGMX.js
-msgid "Binance"
-msgstr "Binance"
-
 #: src/components/Migration/Migration.js
 #: src/components/Migration/Migration.js
 msgid "Bonus Tokens"
 msgstr ""
 
->>>>>>> 98d20457
 #: src/pages/Stake/StakeV2.js
 msgid "Boost Percentage"
 msgstr "ブースト率"
@@ -451,19 +420,17 @@
 msgid "Buy GLP Icon"
 msgstr ""
 
+#: src/pages/Stake/StakeV2.js
+msgid "Buy GMX"
+msgstr "GMXを購入"
+
 #: src/pages/BuyGMX/BuyGMX.js
 msgid "Buy GMX from Trader Joe:"
 msgstr ""
 
 #: src/pages/BuyGMX/BuyGMX.js
-<<<<<<< HEAD
 msgid "Buy GMX from Uniswap Arbitrum:"
 msgstr ""
-=======
-#: src/pages/Stake/StakeV2.js
-msgid "Buy GMX"
-msgstr "GMXを購入"
->>>>>>> 98d20457
 
 #: src/pages/BuyGMX/BuyGMX.js
 msgid "Buy GMX from a Decentralised Exchange"
@@ -1504,16 +1471,16 @@
 msgid "High USDG Slippage, Long Anyway"
 msgstr "大きなUSDGスリッページ。ともかくロングする"
 
+#: src/components/Exchange/ConfirmationBox.js
+msgid "I am aware of the trigger orders"
+msgstr ""
+
+#: src/components/Exchange/SwapBox.js
+msgid "If you have an existing position, the position will be closed at {0} USD.<0/><1/>This exit price will change with the price of the asset.<2/><3/><4>More Info</4>"
+msgstr ""
+
 #: src/pages/BuyGMX/BuyGMX.js
 msgid "If you wish, you can buy AVAX directly to Avalanche or use one option to transfer it to Avalanche."
-msgstr ""
-
-#: src/components/Exchange/ConfirmationBox.js
-msgid "I am aware of the trigger orders"
-msgstr ""
-
-#: src/components/Exchange/SwapBox.js
-msgid "If you have an existing position, the position will be closed at {0} USD.<0/><1/>This exit price will change with the price of the asset.<2/><3/><4>More Info</4>"
 msgstr ""
 
 #: src/components/Exchange/PositionShare.js
@@ -2066,13 +2033,6 @@
 msgid "Multiplier Points APR"
 msgstr "マルチプライヤーポイントのAPR(実質年利)"
 
-<<<<<<< HEAD
-=======
-#: src/pages/BuyGMX/BuyGMX.js
-#: src/pages/BuyGMX/BuyGMX.js
-msgid "Multiswap"
-msgstr "マルチスワップ"
-
 #: src/pages/NftWallet/NftWallet.js
 msgid "NFT Address"
 msgstr ""
@@ -2085,7 +2045,6 @@
 msgid "NFT Wallet"
 msgstr ""
 
->>>>>>> 98d20457
 #: src/components/Exchange/PositionsList.js
 #: src/components/Exchange/PositionsList.js
 msgid "Net Value"
@@ -2170,12 +2129,6 @@
 msgid "Note that there is a minimum holding time of 15 minutes after a purchase.<0/>View <1>staking</1> page."
 msgstr ""
 
-<<<<<<< HEAD
-=======
-#: src/pages/BuyGMX/BuyGMX.js
-msgid "Olympus Pro"
-msgstr "Olympus Pro"
-
 #: src/components/Referrals/referralsHelper.js
 msgid "Only letters, numbers and underscores are allowed."
 msgstr ""
@@ -2185,7 +2138,6 @@
 msgid "Open + Close fee"
 msgstr ""
 
->>>>>>> 98d20457
 #: src/pages/Home/Home.js
 msgid "Open Interest"
 msgstr "建玉"
@@ -3364,8 +3316,6 @@
 msgid "Transaction"
 msgstr "取引"
 
-<<<<<<< HEAD
-=======
 #: src/lib/contracts/callContract.tsx
 msgid "Transaction completed!"
 msgstr ""
@@ -3386,11 +3336,6 @@
 msgid "Transaction was cancelled."
 msgstr ""
 
-#: src/pages/BuyGMX/BuyGMX.js
-msgid "Transfer AVAX"
-msgstr "AVAXを送信する"
-
->>>>>>> 98d20457
 #: src/pages/BeginAccountTransfer/BeginAccountTransfer.js
 #: src/pages/Stake/StakeV2.js
 msgid "Transfer Account"
