msgid ""
msgstr ""
"POT-Creation-Date: 2022-08-06 13:30+0530\n"
"MIME-Version: 1.0\n"
"Content-Type: text/plain; charset=utf-8\n"
"Content-Transfer-Encoding: 8bit\n"
"X-Generator: @lingui/cli\n"
"Language: ja\n"
"Project-Id-Version: \n"
"Report-Msgid-Bugs-To: \n"
"PO-Revision-Date: \n"
"Last-Translator: \n"
"Language-Team: \n"
"Plural-Forms: \n"

#: src/pages/AccountDashboard/generalPerformanceDetailsDebug.tsx
msgid "Unrealized Base PnL"
msgstr ""

#: src/pages/ClaimEsGmx/ClaimEsGmx.jsx
#: src/pages/NftWallet/NftWallet.jsx
msgid "Wallet not connected"
msgstr "ウォレットが接続されていません"

#: src/pages/Ecosystem/ecosystemConstants.tsx
msgid "Pear Protocol"
msgstr ""

#: src/components/RatingToast/RatingToast.tsx
msgid "Not likely"
msgstr ""

#: src/pages/Home/Home.tsx
msgid "Available on your preferred network"
msgstr "選択されたネットワークにて利用可能"

#: src/pages/Ecosystem/ecosystemConstants.tsx
msgid "Decentralized Trading Protocol"
msgstr "分散型取引プロトコル"

#: src/pages/ClaimEsGmx/ClaimEsGmx.jsx
#: src/pages/Stake/ClaimModal.tsx
msgid "Claim submitted!"
msgstr "請求申し込み完了!"

#: src/components/AddressDropdown/AddressDropdown.tsx
msgid "Disconnect"
msgstr "接続停止"

#: src/components/Glp/GlpSwap.jsx
msgid "Buy GM tokens before the epoch resets in {0} to be eligible for the Bonus Rebate. Alternatively, wait for the epoch to reset to redeem GLP and buy GM within the same epoch."
msgstr ""

#: src/components/Glp/GlpSwap.jsx
#: src/components/Synthetics/ChartTokenSelector/ChartTokenSelector.tsx
#: src/components/Synthetics/MarketsList/MarketsList.tsx
#: src/components/Synthetics/TVChart/Chart.tsx
#: src/pages/Dashboard/MarketsListV1.tsx
msgid "PRICE"
msgstr "価格"

#: src/components/Synthetics/MarketNetFee/MarketNetFee.tsx
#: src/components/Synthetics/MarketNetFee/MarketNetFee.tsx
msgid "receive"
msgstr ""

#: src/pages/Ecosystem/ecosystemConstants.tsx
msgid "GMX Referrals Dashboard"
msgstr ""

#: src/pages/Stake/ClaimModal.tsx
msgid "Stake GMX Rewards"
msgstr ""

#: src/components/Glp/SwapErrorModal.tsx
msgid "There is not enough liquidity in a single token for your size. Please check the Save on Fees section and consider splitting your order into several different ones"
msgstr "1種類のトークンでその額のスワップを実現するための十分な流動性がありません。「手数料を節約」セクションを読み、注文を複数に分割することを検討してください。"

#: src/components/Synthetics/PositionEditor/usePositionEditorButtonState.tsx
msgid "Decrease the withdraw size to match the max. <0>Read more</0>.<1/><2/><3>Set max withdrawal</3>"
msgstr ""

#: src/domain/synthetics/userFeedback/utils.ts
msgid "What would have made your rating a 9 or 10?"
msgstr ""

#: src/components/Exchange/ConfirmationBox.jsx
msgid "{existingTriggerOrderLength, plural, one {You have an active trigger order that might execute immediately after you open this position. Please cancel the order or accept the confirmation to continue.} other {You have # active trigger orders that might execute immediately after you open this position. Please cancel the orders or accept the confirmation to continue.}}"
msgstr "{existingTriggerOrderLength, plural, one {このポジションをオープンした後ただちに執行される可能性があるアクティブなトリガー注文があります。注文をキャンセルするか、または確認を押して続けてください。} other {このポジションをオープンした後ただちに執行される可能性があるアクティブなトリガー注文が#あります。注文をキャンセルするか、または確認を押して続けてください。}}"

#: src/components/SettingsModal/SettingsModal.tsx
msgid "Show debug values"
msgstr ""

#: src/components/Synthetics/TradeHistory/keys.ts
msgid "Execute Stop Loss"
msgstr ""

#: src/pages/Exchange/Exchange.tsx
msgid "Could not decrease {tokenSymbol} {longOrShortText} within the allowed slippage, you can adjust the allowed slippage in the settings on the top right of the page."
msgstr "設定されたスリッページ内では{tokenSymbol} {longOrShortText}を減らせませんでした。最大スリッページはページ右上にある設定から変更できます。"

#: src/components/ModalViews/RedirectModal.tsx
msgid "Agree"
msgstr "同意する"

#: src/pages/Ecosystem/ecosystemConstants.tsx
msgid "BonsaiDAO"
msgstr ""

#: src/context/SubaccountContext/SubaccountContextProvider.tsx
msgid "Approval signed"
msgstr ""

#: src/pages/AccountDashboard/DailyAndCumulativePnL.tsx
msgid "Daily Loss"
msgstr ""

#: src/pages/Home/Home.tsx
msgid "GMX is currently live on Arbitrum and Avalanche."
msgstr "GMXは現在ArbitrumとAvalancheで稼働中です。"

#: src/components/Synthetics/TradeHistory/keys.ts
msgid "Create TWAP Swap"
msgstr ""

#: src/components/Glp/GlpSwap.jsx
msgid "Max Pool Capacity"
msgstr "最大プールキャパシティ"

#: src/pages/Ecosystem/ecosystemConstants.tsx
msgid "Yield Optimizer on Avalanche"
msgstr "Avalanche上のイールドオプティマイザー"

#: src/components/Exchange/PositionsList.jsx
#: src/components/Synthetics/PositionItem/PositionItem.tsx
#: src/pages/Exchange/Exchange.tsx
msgid "Orders ({0})"
msgstr "注文 ({0})"

#: src/pages/Stake/Vesting.tsx
#: src/pages/Stake/Vesting.tsx
#: src/pages/Stake/Vesting.tsx
msgid "You have not deposited any tokens for vesting."
msgstr ""

#: src/domain/synthetics/positions/utils.ts
msgid "stop loss"
msgstr ""

#: src/components/Exchange/OrdersList.jsx
#: src/components/Referrals/AffiliatesStats.tsx
#: src/components/Referrals/TradersStats.tsx
#: src/components/Synthetics/OrderList/filters/OrderTypeFilter.tsx
#: src/components/Synthetics/UserIncentiveDistributionList/UserIncentiveDistributionList.tsx
#: src/pages/OrdersOverview/OrdersOverview.jsx
msgid "Type"
msgstr "タイプ"

#: src/components/Synthetics/OrderItem/OrderItem.tsx
msgid "Close order"
msgstr ""

#: src/components/Exchange/PositionSeller.jsx
msgid "Order submitted!"
msgstr ""

#: src/domain/synthetics/orders/setAutoCancelOrdersTxn.ts
msgid "Updating {updateOrdersCount} TP/SL order(s)"
msgstr ""

#: src/pages/Ecosystem/ecosystemConstants.tsx
msgid "RabbitHole"
msgstr ""

#: src/pages/Dashboard/WeightText.tsx
msgid "{0} is above its target weight.<0/><1/>Get lower fees to <2>swap</2> tokens for {1}."
msgstr "{0}はターゲットウェイトを超過しています。<0/><1/>トークンを{1}に<2>スワップ</2>すると手数料が低くなります。"

#: src/domain/synthetics/markets/createGlvWithdrawalTxn.ts
#: src/domain/synthetics/markets/createWithdrawalTxn.ts
msgid "Withdrawal error."
msgstr ""

#: src/components/Synthetics/TradeHistory/keys.ts
msgid "Failed Limit"
msgstr ""

#: src/components/Synthetics/MarketStats/MarketGraphs.tsx
msgid "Performance"
msgstr ""

#: src/components/Synthetics/GmList/PerformanceLabel.tsx
msgid "Annualized return of the pool or vault over the selected period, compared to a benchmark that follows Uniswap V2–style rebalancing of the backing tokens in the same GM pool or GLV vault.<0/><1/>Annualized figures based on short periods may be distorted by short-term volatility.<2/><3/>For detailed stats and comparisons, see the <4>GMX V2 LP Dashboard</4>."
msgstr ""

#: src/pages/Home/Home.tsx
msgid "Decentralized<0/>Perpetual Exchange"
msgstr "分散型<0/>パーペチュアル取引所"

#: src/pages/Stake/VesterDepositModal.tsx
msgid "Current Reserved"
msgstr ""

#: src/components/Referrals/AffiliatesStats.tsx
#: src/components/Referrals/AffiliatesStats.tsx
#: src/components/Referrals/TradersStats.tsx
#: src/components/Referrals/TradersStats.tsx
msgid "V2 Arbitrum"
msgstr ""

#: src/domain/synthetics/common/incentivesAirdropMessages.ts
#: src/pages/LeaderboardPage/components/LeaderboardNavigation.tsx
msgid "EIP-4844, 13-20 Mar"
msgstr ""

#: src/components/DepthChart/DepthChartTooltip.tsx
msgid "Total size"
msgstr ""

#: src/components/OneClickPromoBanner/OneClickPromoBanner.tsx
msgid "Try Express Trading"
msgstr ""

#: src/components/Synthetics/OrderItem/OrderItem.tsx
msgid "Note that there may be rare cases where the order cannot be executed, for example, if the chain is down and no oracle reports are produced or if there is not enough available liquidity."
msgstr ""

#: src/components/ExpressTradingOutOfGasBanner.ts/ExpressTradingOutOfGasBanner.tsx
#: src/components/Synthetics/TradeBox/ExpressTradingWarningCard.tsx
msgid "Buy {gasPaymentTokensText}"
msgstr ""

#: src/components/Exchange/PositionSeller.jsx
#: src/components/Exchange/SwapBox.jsx
msgid "Enable leverage sent."
msgstr "レバレッジ有効化申し込み完了。"

#: src/components/ToastifyDebug/ToastifyDebug.tsx
msgid "Show error"
msgstr ""

#: src/pages/PoolsDetails/PoolsDetailsAbout.tsx
msgid "{0} can be used to buy GM for this market up to the specified buying caps."
msgstr ""

#: src/components/Synthetics/HighPriceImpactOrFeesWarningCard/HighPriceImpactOrFeesWarningCard.tsx
msgid "High TWAP Network Fee"
msgstr ""

#: src/components/Synthetics/TradeHistory/keys.ts
msgid "Execute Market Swap"
msgstr "マーケットスワップの執行"

#: src/pages/Stake/VesterDepositModal.tsx
msgid "Deposit submitted!"
msgstr ""

#: src/pages/AccountDashboard/GeneralPerformanceDetails.tsx
#: src/pages/Dashboard/StatsCard.tsx
msgid "Volume"
msgstr ""

#: src/components/Synthetics/TradeHistory/keys.ts
msgid "Cancel Limit Swap"
msgstr "指値スワップのキャンセル"

#: src/pages/LeaderboardPage/components/CompetitionCountdown.tsx
msgid "{seconds}s"
msgstr ""

#: src/components/Exchange/NoLiquidityErrorModal.tsx
msgid "{0} Required"
msgstr "{0}が必要です"

#: src/components/Synthetics/UserIncentiveDistributionList/UserIncentiveDistributionList.tsx
msgid "No incentives distribution history yet."
msgstr ""

#: src/components/Exchange/ConfirmationBox.jsx
#: src/components/Exchange/ConfirmationBox.jsx
#: src/components/Exchange/ConfirmationBox.jsx
#: src/components/Exchange/PositionEditor.jsx
#: src/components/Exchange/PositionSeller.jsx
#: src/components/Exchange/SwapBox.jsx
#: src/components/Exchange/SwapBox.jsx
#: src/components/Glp/GlpSwap.jsx
#: src/components/Glp/GlpSwap.jsx
#: src/components/Glp/GlpSwap.jsx
#: src/components/Synthetics/OrderEditor/OrderEditor.tsx
#: src/components/Synthetics/TradeFeesRow/TradeFeesRow.tsx
#: src/pages/Dashboard/StatsCard.tsx
msgid "Fees"
msgstr "手数料"

#: src/lib/contracts/callContract.tsx
msgid "View status."
msgstr "状況を見る"

#: src/pages/PoolsDetails/PoolsDetailsAbout.tsx
msgid "Buyable"
msgstr ""

#: src/context/PendingTxnsContext/PendingTxnsContext.tsx
msgid "Transaction failed due to execution fee validation. <0>View</0>.<1/><2/>Please try increasing execution fee buffer to {0} in <3>Settings</3>."
msgstr ""

#: src/components/SettingsModal/SettingsModal.tsx
msgid "TWAP Number of Parts"
msgstr ""

#: src/components/Synthetics/PositionItem/PositionItem.tsx
msgid "Net Value: Initial Collateral + PnL - Borrow Fee - Negative Funding Fee - Close Fee - UI Fee"
msgstr ""

#: src/components/Exchange/ConfirmationBox.jsx
msgid "The spread is > 1%, please ensure the trade details are acceptable before confirming"
msgstr ""

#: src/components/Glp/GlpSwap.jsx
msgid "Max pool capacity reached for {0}<0/><1/>Please mint GLP using another token"
msgstr "{0}の最大プールキャパシティ到達<0/><1/>別のトークンを使用してGLPをミントしてください"

#: src/components/MissedCoinsModal/MissedCoinsModal.tsx
msgid "Enter a value"
msgstr ""

#: src/pages/NftWallet/NftWallet.jsx
msgid "Enter NFT Address"
msgstr "NFTアドレスを入力"

#: src/components/Glp/GlpSwap.jsx
#: src/components/Glp/GlpSwap.jsx
msgid "AVAILABLE"
msgstr "利用可能"

#: src/components/NpsModal/NpsModal.tsx
#: src/components/UserFeedbackModal/UserFeedbackModal.tsx
msgid "@username"
msgstr ""

#: src/components/TVChartContainer/constants.ts
msgid "Stop Market - Short Inc."
msgstr ""

#: src/components/Synthetics/TradeHistory/keys.ts
msgid "Failed Take Profit"
msgstr ""

#: src/components/Synthetics/SettleAccruedFundingFeeModal/SettleAccruedFundingFeeModal.tsx
msgid "Confirm Settle"
msgstr ""

#: src/domain/synthetics/markets/createDepositTxn.ts
#: src/domain/synthetics/markets/createGlvDepositTxn.ts
msgid "Deposit error."
msgstr ""

#: src/pages/Exchange/Exchange.tsx
msgid "Increased {tokenSymbol} {longOrShortText}, +{0} USD."
msgstr "{tokenSymbol} {longOrShortText}を増やしました +{0} USD"

#: src/domain/synthetics/orders/setAutoCancelOrdersTxn.ts
msgid "{updateOrdersCount} TP/SL order(s) updated"
msgstr ""

#: src/domain/synthetics/trade/utils/validation.ts
msgid "Stop market price above mark price"
msgstr ""

#: src/pages/Stake/StakeModal.tsx
msgid "Pending {stakingTokenSymbol} approval"
msgstr ""

#: src/components/Synthetics/TableMarketFilter/MarketFilterLongShort.tsx
msgid "Open Positions"
msgstr ""

#: src/pages/Stake/UnstakeModal.tsx
msgid "Unstaking..."
msgstr "アンステーク中..."

#: src/components/Exchange/SwapBox.jsx
msgid "You can change the \"Collateral In\" token above to find lower fees"
msgstr "より低い手数料を見つけるために上の\"担保資産\"トークンを変更することができます"

#: src/domain/synthetics/trade/utils/validation.ts
msgid "The sellable cap for the pool GM: {0} [{1}]  has been reached, as the tokens are reserved by traders. Please choose a different pool, reduce the sell size, or split your withdrawal from multiple pools."
msgstr ""

#: src/components/Synthetics/TradeInfoIcon/TradeInfoIcon.tsx
msgid "Swap TWAP: Swap tokens in evenly distributed parts over a specified time."
msgstr ""

#: src/components/Exchange/SwapBox.jsx
#: src/domain/synthetics/trade/utils/validation.ts
msgid "Max {0} short exceeded"
msgstr "{0}の最大ショート値を超過しています"

#: src/domain/synthetics/trade/utils/validation.ts
msgid "Insufficient GM balance"
msgstr ""

#: src/components/Synthetics/MarketStats/components/MarketDescription.tsx
#: src/pages/PoolsDetails/PoolsDetailsAbout.tsx
msgid "This token is a vault of automatically rebalanced GM tokens that accrue fees from leverage trading and swaps from the included markets. Backed by {0} and {1}."
msgstr ""

#: src/domain/synthetics/trade/utils/validation.ts
#: src/domain/synthetics/trade/utils/validation.ts
msgid "Max pool USD exceeded"
msgstr ""

#: src/components/Synthetics/OrderEditor/OrderEditor.tsx
#: src/domain/synthetics/orders/getPositionOrderError.tsx
#: src/domain/synthetics/sidecarOrders/utils.ts
#: src/domain/synthetics/trade/utils/validation.ts
#: src/domain/synthetics/trade/utils/validation.ts
msgid "Limit price below mark price"
msgstr ""

#: src/components/Synthetics/GmSwap/GmFees/GmFees.tsx
msgid "sell"
msgstr ""

#: src/pages/AccountDashboard/HistoricalLists.tsx
#: src/pages/Exchange/Exchange.tsx
msgid "Positions"
msgstr "ポジション"

#: src/domain/synthetics/trade/utils/validation.ts
msgid "{0} can not be sent to smart contract addresses. Select another token."
msgstr ""

#: src/domain/synthetics/markets/claimFundingFeesTxn.ts
msgid "Funding Claimed"
msgstr ""

#: src/components/Referrals/JoinReferralCode.tsx
msgid "Referral code added!"
msgstr "紹介コードが追加されました!"

#: src/components/Synthetics/MarketTokenSelector/MarketTokenSelector.tsx
msgid "SELLABLE"
msgstr ""

#: src/pages/Dashboard/StatsCard.tsx
msgid "Treasury"
msgstr ""

#: src/components/Glp/SwapErrorModal.tsx
msgid "Swap {0} to {1} on 1inch"
msgstr "{0} を {1}に1inchでスワップする"

#: src/components/MarketSelector/GmPoolsSelectorForGlvMarket.tsx
#: src/components/MarketSelector/PoolSelector.tsx
#: src/components/Synthetics/GmList/GmList.tsx
#: src/components/Synthetics/GmList/GmList.tsx
#: src/components/Synthetics/MarketTokenSelector/MarketTokenSelector.tsx
msgid "No pools matched."
msgstr ""

#: src/components/Exchange/PositionsList.jsx
#: src/components/Synthetics/PositionItem/PositionItem.tsx
#: src/pages/AccountDashboard/HistoricalLists.tsx
#: src/pages/AccountDashboard/HistoricalLists.tsx
#: src/pages/Exchange/Exchange.tsx
#: src/pages/SyntheticsPage/SyntheticsPage.tsx
msgid "Orders"
msgstr "注文"

#: src/components/Exchange/SwapBox.jsx
msgid "Swaps disabled, pending {0} upgrade"
msgstr "{0}の更新が未完了のためスワップが停止中です"

#: src/context/SyntheticsEvents/SyntheticsEventsProvider.tsx
msgid "Increased {positionText}, +{0}"
msgstr ""

#: src/components/Synthetics/TradeFeesRow/TradeFeesRow.tsx
#: src/components/Synthetics/TradeHistory/TradeHistoryRow/utils/position.ts
msgid "Funding Fee"
msgstr "ファンディング手数料"

#: src/components/Synthetics/TradeboxPoolWarnings/TradeboxPoolWarnings.tsx
msgid "Insufficient liquidity in the {0} market pool. Select a different pool for this market. Choosing a different pool would open a new position different from the existing one.<0><1>Switch to {1} market pool</1>.</0>"
msgstr ""

#: src/components/Exchange/ConfirmationBox.jsx
msgid "Confirm Limit Order"
msgstr ""

#: src/pages/Stake/AffiliateVesterWithdrawModal.tsx
msgid "Confirm Withdraw"
msgstr ""

#: src/pages/AccountDashboard/dailyAndCumulativePnLDebug.tsx
#: src/pages/AccountDashboard/GeneralPerformanceDetails.tsx
#: src/pages/LeaderboardPage/components/LeaderboardAccountsTable.tsx
#: src/pages/LeaderboardPage/components/LeaderboardPositionsTable.tsx
msgid "Realized PnL"
msgstr ""

#: src/pages/Ecosystem/ecosystemConstants.tsx
msgid "GMX V2 Data Analytics within Telegram"
msgstr ""

#: src/pages/BuyGMX/BuyGMX.tsx
msgid "You can transfer ETH from other networks to Arbitrum using any of the below options:"
msgstr "以下の選択肢のいずれかを使い、ETHを他のネットワークからArbitrumへ送ることができます。"

#: src/components/Exchange/SwapBox.jsx
msgid "Created limit order for {0} {1}: {2} USD!"
msgstr "{0} {1}: {2} USDの指値注文の作成完了!"

#: src/pages/OrdersOverview/OrdersOverview.jsx
msgid "Invalid token fromToken: \"{0}\" toToken: \"{toTokenAddress}\""
msgstr "無効なトークン fromToken: \"{0}\" toToken: \"{toTokenAddress}\""

#: src/components/Header/AppHeaderLinks.tsx
#: src/pages/Dashboard/DashboardV2.tsx
#: src/pages/Dashboard/StatsCard.tsx
msgid "Stats"
msgstr "統計"

#: src/components/Synthetics/Claims/ClaimHistoryRow/ClaimCollateralHistoryRow.tsx
#: src/components/Synthetics/Claims/filters/ActionFilter.tsx
msgid "Claim Price Impact Rebates"
msgstr ""

#: src/pages/Stake/VesterDepositModal.tsx
msgid "Max Capacity"
msgstr ""

#: src/domain/synthetics/orders/utils.tsx
msgid "Market Swap"
msgstr "市場スワップ"

#: src/components/Synthetics/TradeHistory/TradeHistory.tsx
msgid "Trade History"
msgstr "取引履歴"

#: src/components/Synthetics/TradeBox/TradeBox.tsx
#: src/components/Tabs/NestedTab.tsx
msgid "More"
msgstr ""

#: src/components/Synthetics/PositionItem/PositionItem.tsx
msgid "Since your position's collateral is in {symbol}, with an initial value higher than the {indexName} short position size, the collateral value will increase to cover any negative PnL, so there is no liquidation price."
msgstr ""

#: src/domain/synthetics/orders/useOrderTxnCallbacks.tsx
msgid "{actionsCount, plural, one {Order} other {# Orders}}"
msgstr ""

#: src/config/bridging.tsx
msgid "Buy APE on Arbitrum with <0>Camelot</0>."
msgstr ""

#: src/pages/CompleteAccountTransfer/CompleteAccountTransfer.jsx
msgid "You will need to be on this page to accept the transfer, <0>click here</0> to copy the link to this page if needed."
msgstr "移転を受け入れるにはこのページを開いておく必要があります。必要に応じて<0>ここをクリック</0>してこのページへのリンクをコピーしておいてください。"

#: src/components/ModalViews/RedirectModal.tsx
msgid "Don't show this message again for 30 days."
msgstr "30日間このメッセージを表示しない"

#: src/components/Exchange/ConfirmationBox.jsx
msgid "hide"
msgstr "隠す"

#: src/pages/Dashboard/GmxCard.tsx
msgid "in liquidity"
msgstr "流動性"

#: src/components/Exchange/SwapBox.jsx
msgid "Exit Price"
msgstr "手仕舞い価格"

#: src/components/Exchange/OrderEditor.jsx
#: src/components/Exchange/PositionSeller.jsx
msgid "Enter Price"
msgstr "価格を入力"

#: src/components/Referrals/AffiliatesStats.tsx
msgid "Rebates on V2"
msgstr ""

#: src/components/Synthetics/UserIncentiveDistributionList/UserIncentiveDistributionList.tsx
#: src/components/Synthetics/UserIncentiveDistributionList/UserIncentiveDistributionList.tsx
msgid "Incentives are airdropped weekly."
msgstr ""

#: src/components/Synthetics/AcceptablePriceImpactInputRow/AcceptablePriceImpactInputRow.tsx
#: src/components/Synthetics/AcceptablePriceImpactInputRow/AcceptablePriceImpactInputRow.tsx
msgid "Acceptable Price Impact"
msgstr ""

#: src/pages/Dashboard/AssetDropdown.tsx
msgid "Add to Metamask"
msgstr "メタマスクに追加"

#: src/pages/Stake/VesterDepositModal.tsx
msgid "Insufficient staked tokens"
msgstr ""

#: src/components/NpsModal/NpsModal.tsx
#: src/components/UserFeedbackModal/UserFeedbackModal.tsx
msgid "Telegram contact (optional)"
msgstr ""

#: src/lib/wallets/connecters/binanceW3W/binanceWallet.ts
msgid "Tap [Create Wallet] to start using your Web3 Wallet."
msgstr "ウェブ3ウォレットを使用するには[ウォレットを作成]をタップしてください。"

#: src/pages/Ecosystem/ecosystemConstants.tsx
msgid "Plutus"
msgstr ""

#: src/pages/Ecosystem/ecosystemConstants.tsx
msgid "Pairs Trading"
msgstr ""

#: src/pages/Actions/ActionsV1/ActionsV1.tsx
msgid "GMX {versionName} {networkName} actions for all accounts."
msgstr ""

#: src/components/Exchange/ConfirmationBox.jsx
msgid "Cancel submitted"
msgstr "キャンセルが提出されました"

#: src/components/Exchange/PositionSeller.jsx
msgid "Please uncheck \"Keep Leverage\", or close a larger position amount."
msgstr ""

#: src/components/Exchange/PositionDropdown.tsx
#: src/components/Exchange/PositionsList.jsx
#: src/components/Synthetics/PositionItem/PositionItem.tsx
msgid "Edit Collateral"
msgstr "担保編集"

#: src/components/Synthetics/TradeInfoIcon/TradeInfoIcon.tsx
msgid "{typeString} Long Stop Market: {0} a short position when the price is below the trigger price."
msgstr ""

#: src/components/Synthetics/OrderEditor/OrderEditor.tsx
#: src/domain/synthetics/orders/getPositionOrderError.tsx
#: src/domain/synthetics/sidecarOrders/utils.ts
#: src/domain/synthetics/trade/utils/validation.ts
#: src/domain/synthetics/trade/utils/validation.ts
msgid "Limit price above mark price"
msgstr ""

#: src/components/Exchange/PositionSeller.jsx
#: src/components/Exchange/SwapBox.jsx
msgid "Enable leverage failed."
msgstr "レバレッジ有効化できませんでした。"

#: src/lib/wallets/connecters/binanceW3W/binanceWallet.ts
msgid "Create or Import a Wallet"
msgstr "ウォレットの作成またはインポート"

#: src/pages/Stake/ClaimModal.tsx
msgid "Stake esGMX Rewards"
msgstr ""

#: src/components/NetworkDropdown/NetworkDropdown.tsx
msgid "Networks and Settings"
msgstr "ネットワークと設定"

#: src/components/SettingsModal/SettingsModal.tsx
msgid "Max network fee buffer precision is 0.01%"
msgstr ""

#: src/components/Synthetics/OrderEditor/OrderEditor.tsx
msgid "Max. Leverage Exceeded"
msgstr ""

#: src/components/SearchInput/SearchInput.tsx
#: src/components/Synthetics/ChartTokenSelector/ChartTokenSelector.tsx
msgid "Search Token"
msgstr "トークン検索"

#: src/pages/Ecosystem/ecosystemConstants.tsx
msgid "DeltaPrime"
msgstr ""

#: src/pages/BuyGMX/BuyGMX.tsx
msgid "Buy GMX using Decentralized Exchange Aggregators:"
msgstr ""

#: src/components/Synthetics/TradeHistory/TradeHistoryRow/utils/position.ts
msgid "Min. Required Collateral"
msgstr ""

#: src/pages/Stake/Vesting.tsx
#: src/pages/Stake/Vesting.tsx
#: src/pages/Stake/Vesting.tsx
msgid "{0} tokens have been converted to GMX from the {1} esGMX deposited for vesting."
msgstr ""

#: src/pages/LeaderboardPage/components/LeaderboardAccountsTable.tsx
#: src/pages/LeaderboardPage/components/LeaderboardPositionsTable.tsx
msgid "Rank"
msgstr ""

#: src/pages/LeaderboardPage/components/LeaderboardAccountsTable.tsx
msgid "Average position size."
msgstr ""

#: src/components/Synthetics/TradeHistory/TradeHistoryRow/TradeHistoryRow.tsx
msgid "{0} <0/><1> to </1>{1} <2/>"
msgstr ""

#: src/components/Synthetics/TradeInfoIcon/TradeInfoIcon.tsx
msgid "{typeString} Short Market: {0} a short position at the current price."
msgstr ""

#: src/components/Synthetics/ClaimablePositionPriceImpactRebateModal/ClaimablePositionPriceImpactRebateModal.tsx
msgid "Claim {totalUsd}"
msgstr ""

#: src/pages/Ecosystem/ecosystemConstants.tsx
msgid "Yield Yak Swap"
msgstr ""

#: src/pages/Ecosystem/ecosystemConstants.tsx
msgid "Vaultka"
msgstr ""

#: src/components/Synthetics/AccruedPositionPriceImpactRebateModal/AccruedPositionPriceImpactRebateModal.tsx
#: src/components/Synthetics/ClaimablePositionPriceImpactRebateModal/ClaimablePositionPriceImpactRebateModal.tsx
#: src/components/Synthetics/ClaimModal/ClaimModal.tsx
#: src/components/Synthetics/MarketStats/components/CompositionTable.tsx
msgid "MARKET"
msgstr "マーケット"

#: src/domain/synthetics/userFeedback/utils.ts
msgid "What did you like the most about our service?"
msgstr ""

#: src/pages/Ecosystem/ecosystemConstants.tsx
msgid "Paraswap"
msgstr ""

#: src/components/TVChartContainer/constants.ts
msgid "TP - Long Dec."
msgstr ""

#: src/components/Referrals/AffiliatesStats.tsx
msgid "Claimable Rebates"
msgstr ""

#: src/domain/synthetics/trade/utils/validation.ts
#: src/domain/synthetics/trade/utils/validation.ts
msgid "Max pool amount reached"
msgstr ""

#: src/components/Synthetics/TradeHistory/filters/ActionFilter.tsx
msgid "Market Orders"
msgstr "市場注文"

#: src/domain/synthetics/userFeedback/utils.ts
msgid "How can we address your concerns and improve your experience?"
msgstr ""

#: src/pages/Dashboard/OverviewCard.tsx
msgid "Total value locked takes into account:"
msgstr ""

#: src/components/Synthetics/StatusNotification/GmStatusNotification.tsx
msgid "Sending buy request"
msgstr ""

#: src/pages/ClaimEsGmx/ClaimEsGmx.jsx
msgid "You can check your claim history <0>here</0>."
msgstr "<0>こちら</0>で請求履歴を確認できます。"

#: src/components/Synthetics/Claims/ClaimableCard.tsx
msgid "Claimable positive funding fees.<0/><1/>They become available after modifying the position by increasing or decreasing it, depositing or withdrawing collateral, or settling the fees using the \"Settle\" button."
msgstr ""

#: src/components/Synthetics/TradeHistory/TradeHistoryRow/utils/position.ts
#: src/components/Synthetics/TradeHistory/TradeHistoryRow/utils/position.ts
#: src/components/Synthetics/TradeHistory/TradeHistoryRow/utils/position.ts
#: src/components/Synthetics/TradeHistory/TradeHistoryRow/utils/position.ts
#: src/components/Synthetics/TradeHistory/TradeHistoryRow/utils/swap.ts
#: src/components/Synthetics/TradeHistory/TradeHistoryRow/utils/swap.ts
msgid "Acceptable price for the order."
msgstr "注文のための許容価格"

#: src/components/TVChartContainer/DynamicLine.tsx
msgid "The order could not be updated"
msgstr ""

#: src/pages/Ecosystem/ecosystemConstants.tsx
msgid "Cross-chain one-click deposits into GM"
msgstr ""

#: src/pages/Home/Home.tsx
msgid "Open positions through a simple swap interface. Conveniently swap from any supported asset into the position of your choice."
msgstr "シンプルなスワップインターフェースでポジションを開けます。サポート対象のどの資産も好みの資産に簡単に交換可能。"

#: src/components/Synthetics/UserIncentiveDistributionList/UserIncentiveDistributionList.tsx
msgid "Incentives Distribution History"
msgstr ""

#: src/components/BuyInputSection/BuyInputSection.tsx
#: src/components/BuyInputSection/BuyInputSection.tsx
#: src/components/InputSection/InputSection.jsx
#: src/pages/ClaimEsGmx/ClaimEsGmx.jsx
msgid "MAX"
msgstr "最大"

#: src/components/SettingsModal/SettingsModal.tsx
msgid "Invalid slippage value"
msgstr "無効なスリッページ値"

#: src/components/Synthetics/GmSwap/GmSwapBox/GmSwapWarningsRow.tsx
#~ msgid "price impact"
#~ msgstr ""

#: src/components/Exchange/OrderEditor.jsx
#: src/components/Exchange/OrderEditor.jsx
msgid "{0} price"
msgstr "{0} 価格"

#: src/domain/synthetics/trade/utils/validation.ts
msgid "Max {0} buyable amount exceeded"
msgstr ""

#: src/components/Glp/GlpSwap.jsx
msgid "Sell submitted!"
msgstr "売却申し込み完了!"

#: src/components/Exchange/PositionSeller.jsx
msgid "Closing..."
msgstr ""

#: src/components/Referrals/AddAffiliateCode.jsx
msgid "Code already taken"
msgstr "そのコードは既に使用されています"

#: src/components/TVChartContainer/constants.ts
msgid "SL - Short Dec."
msgstr ""

#: src/components/SettingsModal/SettingsModal.tsx
msgid "Slippage should be less than -5%"
msgstr ""

#: src/components/Synthetics/TradeBox/TradeBoxRows/AdvancedDisplayRows.tsx
msgid "Acceptable Swap Impact"
msgstr ""

#: src/components/NpsModal/NpsModal.tsx
#: src/components/UserFeedbackModal/UserFeedbackModal.tsx
msgid "Leave your Telegram if you’re okay with being contacted for a quick follow-up"
msgstr ""

#: src/pages/AccountDashboard/dailyAndCumulativePnLDebug.tsx
#: src/pages/AccountDashboard/GeneralPerformanceDetails.tsx
#: src/pages/LeaderboardPage/components/LeaderboardAccountsTable.tsx
#: src/pages/LeaderboardPage/components/LeaderboardPositionsTable.tsx
msgid "Unrealized PnL"
msgstr ""

#: src/pages/Dashboard/OverviewCard.tsx
msgid "This value may be higher on other websites due to the collateral of positions being included in the calculation."
msgstr ""

#: src/components/Referrals/ClaimAffiliatesModal/ClaimAffiliatesModal.tsx
#: src/pages/Stake/GlpCard.tsx
#: src/pages/Stake/GmxAndVotingPowerCard.tsx
msgid "Rewards"
msgstr "報酬"

#: src/components/Exchange/ExchangeTVChart.jsx
msgid "Liq. {0} {longOrShortText}"
msgstr ""

#: src/components/Exchange/ConfirmationBox.jsx
#: src/components/Exchange/ConfirmationBox.jsx
#: src/components/Exchange/SwapBox.jsx
#: src/components/Exchange/SwapBox.jsx
#: src/components/Glp/GlpSwap.jsx
#: src/components/Glp/GlpSwap.jsx
#: src/components/Synthetics/GmSwap/GmSwapBox/GmDepositWithdrawalBox/GmDepositWithdrawalBox.tsx
#: src/components/Synthetics/GmSwap/GmSwapBox/GmDepositWithdrawalBox/GmDepositWithdrawalBox.tsx
#: src/components/Synthetics/GmSwap/GmSwapBox/GmDepositWithdrawalBox/GmDepositWithdrawalBox.tsx
#: src/components/Synthetics/GmSwap/GmSwapBox/GmDepositWithdrawalBox/GmDepositWithdrawalBox.tsx
#: src/components/Synthetics/GmSwap/GmSwapBox/GmShiftBox/GmShiftBox.tsx
#: src/components/Synthetics/TradeBox/TradeBox.tsx
#: src/components/Synthetics/TradeBox/TradeBox.tsx
msgid "Pay"
msgstr "支払い"

#: src/pages/Ecosystem/ecosystemConstants.tsx
msgid "GMX Governance Page"
msgstr "GMXのガバナンスページ"

#: src/pages/Ecosystem/ecosystemConstants.tsx
msgid "Decentralized Money Market"
msgstr ""

#: src/components/Synthetics/OrderEditor/OrderEditor.tsx
#: src/components/Synthetics/TradeBox/TradeBox.tsx
msgid "Stop Price"
msgstr ""

#: src/pages/AccountDashboard/HistoricalLists.tsx
msgid "Positions ({positionsCount})"
msgstr ""

#: src/pages/Stake/TotalRewardsCard.tsx
msgid "<0>Trade GMX</0>"
msgstr ""

#: src/components/Synthetics/OrderEditor/OrderEditor.tsx
msgid "As network fees have increased, an additional network fee is needed."
msgstr ""

#: src/pages/Stake/VesterDepositModal.tsx
msgid "Deposited"
msgstr ""

#: src/components/Synthetics/TradeInfoIcon/TradeInfoIcon.tsx
msgid "Swap Limit: Swap tokens when the trigger price is reached."
msgstr ""

#: src/components/Glp/GlpSwap.jsx
msgid "{0} GLP have been reserved for vesting."
msgstr "{0} GLPがべスティングのためにリザーブされました。"

#: src/components/Synthetics/GmSwap/GmSwapBox/GmDepositWithdrawalBox/useGmSwapSubmitState.tsx
msgid "Selling {symbol}..."
msgstr ""

#: src/components/Glp/GlpSwap.jsx
#: src/components/Glp/GlpSwap.jsx
msgid "Buy with {0}"
msgstr "{0}で購入"

#: src/pages/Ecosystem/ecosystemConstants.tsx
msgid "Asset Management"
msgstr ""

#: src/components/Referrals/JoinReferralCode.tsx
msgid "Adding..."
msgstr "追加中"

#: src/pages/Actions/SyntheticsActions.tsx
msgid "GMX {VERSION_NAME} {networkName} actions for all accounts."
msgstr ""

#: src/components/Exchange/SwapBox.jsx
msgid "Short {0}"
msgstr "{0}をショート"

#: src/components/Exchange/ConfirmationBox.jsx
msgid "There may not be sufficient liquidity to execute your order when the price conditions are met"
msgstr "価格の条件が満たされたとしても、あなたの注文を執行するための十分な流動性が存在しない可能性があります。"

#: src/pages/Ecosystem/Ecosystem.tsx
msgid "GMX uses TradingView to provide real-time cryptocurrency charts, so you can easily follow <0>BTCUSD</0> price in real-time, along with other currency pair rates. The interactive charts offer advanced tools and a user-friendly interface for easier market analysis and decision-making."
msgstr ""

#: src/components/Glp/SwapErrorModal.tsx
msgid "Swap on 1inch"
msgstr "1inchでスワップする"

#: src/pages/Dashboard/AssetDropdown.tsx
msgid "Open {0} in Coingecko"
msgstr ""

#: src/components/Synthetics/GmSwap/GmSwapBox/GmDepositWithdrawalBox/useGmSwapSubmitState.tsx
msgid "Buy {operationTokenSymbol}"
msgstr ""

#: src/pages/Dashboard/AssetDropdown.tsx
msgid "Buy GM: {0}"
msgstr ""

#: src/pages/Dashboard/GlpCard.tsx
#: src/pages/Dashboard/GmCard.tsx
#: src/pages/Dashboard/GmxCard.tsx
msgid "Market Cap"
msgstr "時価総額"

#: src/components/Synthetics/StatusNotification/FeesSettlementStatusNotification.tsx
msgid "{positionName} Fees settled"
msgstr ""

#: src/pages/LeaderboardPage/components/LeaderboardAccountsTable.tsx
msgid "Average leverage used."
msgstr ""

#: src/pages/Stake/EscrowedGmxCard.tsx
#: src/pages/Stake/TotalRewardsCard.tsx
msgid "Escrowed GMX"
msgstr ""

#: src/components/InterviewModal/InterviewModal.tsx
msgid "We want your insights to help improve GMX for Liquidity Providers. For security reasons, we won't contact you first. Please send the message \"I’m a Liquidity Provider\" to our official telegram account:"
msgstr ""

#: src/components/Exchange/PositionSeller.jsx
#: src/components/Exchange/PositionSeller.jsx
#: src/components/Exchange/SwapBox.jsx
#: src/components/Exchange/SwapBox.jsx
#: src/components/Exchange/SwapBox.jsx
#: src/components/Exchange/SwapBox.jsx
#: src/components/Exchange/SwapBox.jsx
#: src/components/Exchange/SwapBox.jsx
#: src/components/Exchange/SwapBox.jsx
#: src/components/Exchange/SwapBox.jsx
#: src/components/Exchange/SwapBox.jsx
#: src/components/Exchange/SwapBox.jsx
msgid "Insufficient Liquidity"
msgstr ""

#: src/components/Synthetics/GmList/GlvList.tsx
#: src/components/Synthetics/GmList/GmList.tsx
#~ msgid "Pool returns compared to the benchmark, based on UNI V2-style rebalancing of the long-short token in the corresponding GM or GLV."
#~ msgstr ""

#: src/components/Synthetics/NetworkFeeRow/NetworkFeeRow.tsx
msgid "The max network fee is overestimated, including by the buffer set under settings. Upon execution, any excess network fee is sent back to your account."
msgstr ""

#: src/components/Synthetics/GmList/GmListItem.tsx
#: src/pages/PoolsDetails/PoolsDetailsHeader.tsx
msgid "TVL (Supply)"
msgstr ""

#: src/components/ModalViews/RedirectModal.tsx
msgid "Alternative links can be found in the <0>docs</0>.<1/><2/>By clicking Agree you accept the <3>T&Cs</3> and <4>Referral T&Cs</4>.<5/><6/>"
msgstr "他にもリンクが <0>文書ページ</0>にあります。<1/><2/>同意ボタンをクリックすることで、 <3>条項</3>および<4>紹介プログラムの条項</4>に合意したものとみなします。<5/><6/>"

#: src/pages/AccountDashboard/GeneralPerformanceDetails.tsx
msgid "All Time"
msgstr ""

#: src/components/Referrals/referralsHelper.js
msgid "The referral code can't be more than {MAX_REFERRAL_CODE_LENGTH} characters."
msgstr "紹介コードは{MAX_REFERRAL_CODE_LENGTH}文字を超えることはできません。"

#: src/components/Synthetics/OrderList/filters/OrderTypeFilter.tsx
#: src/components/Synthetics/TradeHistory/filters/ActionFilter.tsx
msgid "Trigger Orders"
msgstr "トリガー注文"

#: src/pages/Ecosystem/ecosystemConstants.tsx
msgid "GMX fundamentals"
msgstr "GMXの基本"

#: src/components/Referrals/AffiliatesStats.tsx
msgid "Referral Code"
msgstr "紹介コード"

#: src/components/Footer/constants.ts
msgid "Charts by TradingView"
msgstr ""

#: src/pages/Stake/TotalRewardsCard.tsx
msgid "GMX Staked Rewards"
msgstr ""

#: src/pages/Stake/Vesting.tsx
#: src/pages/Stake/Vesting.tsx
msgid "Staked Tokens"
msgstr ""

#: src/pages/Ecosystem/ecosystemConstants.tsx
msgid "Beefy"
msgstr ""

#: src/pages/Stake/UnstakeModal.tsx
msgid "Unstake completed!"
msgstr ""

#: src/components/Exchange/ConfirmationBox.jsx
#: src/components/Synthetics/OrderEditor/OrderEditor.tsx
#: src/components/Synthetics/TradeBox/TradeBoxRows/MinReceiveRow.tsx
msgid "Min. Receive"
msgstr "最低受け取り額"

#: src/components/Synthetics/NetworkFeeRow/NetworkFeeRow.tsx
msgid "Estimated Fee Refund"
msgstr "見積もり手数料返金"

#: src/pages/Ecosystem/ecosystemConstants.tsx
msgid "GMX Swaps"
msgstr ""

#: src/context/SubaccountContext/SubaccountContextProvider.tsx
msgid "Deactivating..."
msgstr ""

#: src/components/Header/HomeHeaderLinks.tsx
msgid "Protocol"
msgstr ""

#: src/pages/Dashboard/OverviewCard.tsx
msgid "Overview"
msgstr "概要"

#: src/pages/BeginAccountTransfer/BeginAccountTransfer.tsx
msgid "Allow all my tokens to be transferred to a new account"
msgstr ""

#: src/components/TokenCard/TokenCard.tsx
#: src/components/TokenCard/TokenCard.tsx
msgid "Avalanche Max. APY: {0}"
msgstr ""

#: src/components/Exchange/ConfirmationBox.jsx
#: src/components/Exchange/OrdersList.jsx
#: src/components/Exchange/OrdersList.jsx
#: src/components/Exchange/OrdersList.jsx
#: src/components/Exchange/OrdersList.jsx
#: src/components/Exchange/PositionsList.jsx
#: src/components/Exchange/PositionsList.jsx
#: src/components/Synthetics/OrderItem/OrderItem.tsx
#: src/components/Synthetics/PositionItem/PositionItem.tsx
#: src/components/Synthetics/PositionList/PositionList.tsx
#: src/pages/LeaderboardPage/components/LeaderboardPositionsTable.tsx
msgid "Collateral"
msgstr "担保"

#: src/components/Synthetics/TradeHistory/keys.ts
msgid "Cancel Stop Market"
msgstr ""

#: src/components/Synthetics/TradeHistory/keys.ts
msgid "Execute Limit"
msgstr ""

#: src/components/AprInfo/AprInfo.tsx
msgid "Base APY"
msgstr ""

#: src/components/Exchange/PositionsList.jsx
#: src/components/Exchange/PositionsList.jsx
msgid "WARNING: This position has a low amount of collateral after deducting borrowing fees, deposit more collateral to reduce the position's liquidation risk."
msgstr "警告: このポジションは借入手数料差引後の担保額が低いため、担保額を増やしてポジションの清算リスクを減らしてください。"

#: src/components/Glp/GlpSwap.jsx
#: src/components/Glp/GlpSwap.jsx
#: src/components/Glp/GlpSwap.jsx
#: src/components/Glp/GlpSwap.jsx
#: src/pages/Stake/GlpCard.tsx
msgid "Sell GLP"
msgstr "GLP売却"

#: src/components/Synthetics/PositionItem/PositionItem.tsx
msgid "Since your position's collateral is in {symbol}, with an initial value higher than the {indexName} long position size, the collateral value will cover any negative PnL, so there is no liquidation price."
msgstr ""

#: src/components/Synthetics/PoolSelector2/PoolSelector2.tsx
#: src/components/Synthetics/PoolSelector2/PoolSelector2.tsx
msgid "Short Liq."
msgstr ""

#: src/components/Synthetics/TradeBox/ExpressTradingWarningCard.tsx
msgid "One-Click Trading is disabled. Time limit expired."
msgstr ""

#: src/components/Synthetics/MarketStats/components/MarketDescription.tsx
msgid "This token automatically accrues fees from leverage trading and swaps for the {0} market. It is also exposed to {composition} as per the composition displayed."
msgstr ""

#: src/components/Synthetics/GmSwap/GmFees/GmFees.tsx
msgid "Buy Fee"
msgstr ""

#: src/pages/Dashboard/DashboardPageTitle.tsx
msgid "Tokens"
msgstr "トークン"

#: src/components/Synthetics/TradeHistory/keys.ts
msgid "Request Withdraw"
msgstr "出金リクエスト"

#: src/pages/Ecosystem/ecosystemConstants.tsx
msgid "1inch"
msgstr ""

#: src/pages/PoolsDetails/PoolsDetails.tsx
msgid "Composition"
msgstr ""

#: src/components/ToastifyDebug/ToastifyDebug.tsx
msgid "Copied"
msgstr ""

#: src/components/Exchange/PositionEditor.jsx
msgid "Requested deposit of {0} {1} into {2} {longOrShortText}."
msgstr ""

#: src/components/SettingsModal/SettingsModal.tsx
msgid "Invalid TWAP number of parts value"
msgstr ""

#: src/components/SettingsModal/SettingsModal.tsx
msgid "Invalid network fee buffer value"
msgstr ""

#: src/components/Exchange/TradeHistory.jsx
msgid "Request deposit into {0} {longOrShortText}"
msgstr "{0} {longOrShortText}への入金をリクエスト"

#: src/pages/Ecosystem/ecosystemConstants.tsx
msgid "0x"
msgstr ""

#: src/components/Synthetics/ClaimModal/ClaimModal.tsx
#: src/components/Synthetics/SettleAccruedFundingFeeModal/SettleAccruedFundingFeeModal.tsx
msgid "FUNDING FEE"
msgstr ""

#: src/components/Synthetics/TableMarketFilter/MarketFilterLongShort.tsx
#: src/components/Synthetics/TableMarketFilter/MarketFilterLongShort.tsx
msgid "Markets"
msgstr ""

#: src/pages/Ecosystem/ecosystemConstants.tsx
msgid "Real-time rants about GMX Trades"
msgstr ""

#: src/pages/LeaderboardPage/components/LeaderboardPositionsTable.tsx
msgid "The total realized and unrealized profit and loss for the period, considering price impact and fees but excluding swap fees."
msgstr ""

#: src/components/Referrals/AffiliatesStats.tsx
msgid "Volume on V2"
msgstr ""

#: src/components/Synthetics/MarketStats/components/CompositionTable.tsx
msgid "Show less"
msgstr ""

#: src/pages/Stake/Vesting.tsx
msgid "Vest"
msgstr ""

#: src/pages/Dashboard/OverviewCard.tsx
msgid "Total value of tokens in the GLP pools."
msgstr ""

#: src/components/Synthetics/PoolSelector2/PoolSelector2.tsx
msgid "Select pool"
msgstr "プールを選択"

#: src/pages/Dashboard/MarketsListV1.tsx
msgid "WEIGHT"
msgstr "ウェイト"

#: src/components/Glp/GlpSwap.jsx
#: src/pages/Stake/EscrowedGmxCard.tsx
#: src/pages/Stake/GlpCard.tsx
#: src/pages/Stake/GmxAndVotingPowerCard.tsx
msgid "APR"
msgstr "APR(実質年利)"

#: src/pages/NftWallet/NftWallet.jsx
msgid "Tranferring..."
msgstr "移転中..."

#: src/components/Referrals/AffiliatesStats.tsx
#: src/components/Referrals/AffiliatesStats.tsx
#: src/components/Referrals/AffiliatesStats.tsx
#: src/components/Referrals/TradersStats.tsx
#: src/components/Referrals/TradersStats.tsx
#: src/components/Synthetics/MarketStats/MarketGraphs.tsx
#: src/pages/Dashboard/GmxCard.tsx
#: src/pages/LeaderboardPage/components/LeaderboardContainer.tsx
#: src/pages/Pools/PoolsTimeRangeFilter.tsx
#: src/pages/Stake/TotalRewardsCard.tsx
msgid "Total"
msgstr "総計"

#: src/pages/OrdersOverview/OrdersOverview.jsx
msgid "Swap active: {0}, executed: {1}, cancelled: {2}"
msgstr "スワップ アクティブ: {0} 執行済: {1}  キャンセル済: {2}"

#: src/pages/AccountDashboard/dailyAndCumulativePnLDebug.tsx
#: src/pages/AccountDashboard/generalPerformanceDetailsDebug.tsx
#: src/pages/LeaderboardPage/components/LeaderboardAccountsTable.tsx
#: src/pages/LeaderboardPage/components/LeaderboardPositionsTable.tsx
msgid "Realized Price Impact"
msgstr ""

#: src/components/Synthetics/TradeHistory/keys.ts
msgid "Failed Limit Swap"
msgstr "指値スワップ失敗"

#: src/context/SyntheticsStateContext/selectors/chartSelectors/selectChartLines.tsx
msgid "Liq. {longOrShortText} - {marketIndexName}"
msgstr ""

#: src/components/Exchange/ConfirmationBox.jsx
msgid "Longing..."
msgstr "ロング中..."

#: src/components/Referrals/AffiliatesStats.tsx
msgid "Total Rebates"
msgstr "リベート総額"

#: src/components/Synthetics/MarketStats/components/MarketDescription.tsx
msgid "This token automatically accrues fees from leverage trading and swaps for the {0} market. It is also exposed to {1} and {2} as per the composition displayed."
msgstr ""

#: src/domain/synthetics/trade/utils/validation.ts
msgid "Min order: {0}"
msgstr ""

#: src/pages/BeginAccountTransfer/BeginAccountTransfer.tsx
#: src/pages/CompleteAccountTransfer/CompleteAccountTransfer.jsx
msgid "Wallet is not connected"
msgstr "ウォレットが接続されていません"

#: src/components/Synthetics/StatusNotification/OrderStatusNotification.tsx
msgid "TWAP Swap"
msgstr ""

#: src/components/TokenCard/TokenCard.tsx
#: src/pages/Dashboard/DashboardPageTitle.tsx
msgid "GM is the liquidity provider token for GMX V2 markets. Accrues 63% of the V2 markets generated fees."
msgstr ""

#: src/components/Synthetics/AcceptablePriceImpactInputRow/AcceptablePriceImpactInputRow.tsx
msgid "The current price impact is {0}. Consider adding a buffer of 0.30% to it so the order is more likely to be processed."
msgstr ""

#: src/components/ToastifyDebug/ToastifyDebug.tsx
msgid "Hide error"
msgstr ""

#: src/components/Referrals/TradersStats.tsx
msgid "The owner of this Referral Code has set a custom discount of {currentTierDiscount}% instead of the standard {0}% for Tier {1}."
msgstr ""

#: src/components/SettingsModal/SettingsModal.tsx
msgid "Your wallet, your keys. You sign each transaction on-chain using your own RPC, typically provided by your wallet. Gas payments in ETH."
msgstr ""

#: src/components/Exchange/PositionSeller.jsx
msgid "Leftover position below 10 USD"
msgstr ""

#: src/config/bridging.tsx
msgid "Mint tBTC using BTC with <0>Threshold</0>."
msgstr ""

#: src/components/Synthetics/TradeFeesRow/TradeFeesRow.tsx
msgid "Swap Price Impact"
msgstr ""

#: src/domain/synthetics/userFeedback/utils.ts
msgid "What issues did you encounter that led to your rating?"
msgstr ""

#: src/components/Exchange/SwapBox.jsx
msgid "Leverage disabled, pending {0} upgrade"
msgstr "{0}の更新が未完了のためレバレッジが無効化されています"

#: src/pages/NftWallet/NftWallet.jsx
msgid "NFT Address"
msgstr "NFTアドレス"

#: src/domain/synthetics/orders/useOrderTxnCallbacks.tsx
msgid "{orderText} cancelled."
msgstr ""

#: src/components/TokenCard/TokenCard.tsx
msgid "{avalancheLink} GLV Pools are <0>incentivized{sparkle}.</0>"
msgstr ""

#: src/components/Synthetics/OrderEditor/OrderEditor.tsx
#: src/components/Synthetics/TradeBox/hooks/useTradeButtonState.tsx
msgid "Set Max Leverage"
msgstr ""

#: src/components/Exchange/PositionSeller.jsx
msgid "Insufficient Available Liquidity to swap to {0}:"
msgstr ""

#: src/pages/OrdersOverview/OrdersOverview.jsx
msgid "Created At"
msgstr ""

#: src/pages/Ecosystem/ecosystemConstants.tsx
#: src/pages/Ecosystem/ecosystemConstants.tsx
msgid "Symbiosis"
msgstr ""

#: src/components/TokenSelector/TokenSelector.tsx
msgid "No tokens matched."
msgstr ""

#: src/components/Exchange/TradeHistory.jsx
msgid "Withdraw {0} USD from {1}{longOrShortText}"
msgstr ""

#: src/context/SyntheticsEvents/SyntheticsEventsProvider.tsx
msgid "{orderTypeLabel} {positionText}, -{0}"
msgstr ""

#: src/pages/PageNotFound/PageNotFound.jsx
#: src/pages/PageNotFound/PageNotFound.jsx
msgid "Page not found"
msgstr "ページが見つかりません"

#: src/pages/Ecosystem/ecosystemConstants.tsx
msgid "Telegram bot for GMX position updates"
msgstr "GMXポジション情報提供Telegramボット"

#: src/pages/PositionsOverview/PositionsOverview.jsx
msgid "account"
msgstr "アカウント"

#: src/components/Synthetics/TradeBox/TradeBox.tsx
msgid "Keep leverage at {0}"
msgstr ""

#: src/components/Exchange/SwapBox.jsx
msgid "If you have an existing position, the position will be closed at {0} USD.<0/><1/>This exit price will change with the price of the asset.<2/><3/><4>Read more</4>."
msgstr "もし現在ポジションがある場合、そのポジションは{0} USDでクローズされます。<0/><1/>この手仕舞い価格はアセットの価格変動に従い変化します。<2/><3/><4>詳細</4>"

#: src/components/Synthetics/ChartTokenSelector/ChartTokenSelector.tsx
msgid "AVAIL. LIQ."
msgstr ""

#: src/pages/BeginAccountTransfer/BeginAccountTransfer.tsx
msgid "Transfer Submitted"
msgstr "移転申し込み完了"

#: src/components/Synthetics/TradeBox/ExpressTradingWarningCard.tsx
msgid "One-Click Trading is disabled. Action limit exceeded."
msgstr ""

#: src/components/Synthetics/GmSwap/GmSwapBox/GmShiftBox/useShiftSubmitState.tsx
#: src/components/Synthetics/GmSwap/GmSwapBox/GmSwapBoxHeader.tsx
#: src/components/Synthetics/GmSwap/GmSwapBox/GmSwapBoxHeader.tsx
msgid "Shift GM"
msgstr ""

#: src/components/Exchange/PositionEditor.jsx
msgid "Requested withdrawal of {0} USD from {1} {longOrShortText}."
msgstr ""

#: src/pages/Exchange/Exchange.tsx
msgid "Could not increase {tokenSymbol} {longOrShortText} within the allowed slippage, you can adjust the allowed slippage in the settings on the top right of the page."
msgstr "{tokenSymbol} {longOrShortText}を増やせませんでした。最大スリッページはページ右上にある設定から変更できます。"

#: src/domain/synthetics/orders/createWrapOrUnwrapTxn.ts
#: src/domain/synthetics/orders/createWrapOrUnwrapTxn.ts
msgid "Swapped {0} for {1}"
msgstr ""

#: src/components/Referrals/AffiliatesStats.tsx
msgid "Tier {0} ({currentRebatePercentage}% rebate)"
msgstr ""

#: src/components/NotifyModal/NotifyModal.tsx
msgid "Discover GMX Alerts"
msgstr ""

#: src/pages/Dashboard/GmxCard.tsx
#: src/pages/Stake/GmxAndVotingPowerCard.tsx
msgid "Price on Avalanche"
msgstr "Avalanche上の価格"

#: src/components/Exchange/SwapBox.jsx
msgid "Swap Order creation failed."
msgstr "スワップ注文が作成できませんでした。"

#: src/pages/Exchange/Exchange.tsx
#: src/pages/SyntheticsPage/SyntheticsPage.tsx
msgid "Chart positions"
msgstr "ポジションをチャートに"

#: src/components/TVChartContainer/DynamicLine.tsx
msgid "Unknown Order"
msgstr ""

#: src/components/Exchange/ConfirmationBox.jsx
msgid "The order will only execute if the price conditions are met and there is sufficient liquidity"
msgstr "価格の条件が満たされ、さらに十分な流動性が存在している場合にのみ注文は執行されます。"

#: src/components/Exchange/FeesTooltip.tsx
msgid "Swap Fee"
msgstr ""

#: src/components/Glp/GlpSwap.jsx
msgid "GLP sell disabled, pending {0} upgrade"
msgstr "{0}アップグレード未完了のためGLP売却は停止中です"

#: src/domain/synthetics/trade/utils/validation.ts
msgid "Insufficient receive token liquidity"
msgstr ""

#: src/pages/Ecosystem/ecosystemConstants.tsx
msgid "GMX Announcements and Updates"
msgstr "GMXの告知と最新情報"

#: src/components/Synthetics/TradeHistory/keys.ts
msgid "Update Limit Swap"
msgstr "指値スワップを更新する"

#: src/pages/PositionsOverview/PositionsOverview.jsx
msgid "fee"
msgstr "手数料"

#: src/components/Referrals/AffiliatesStats.tsx
#: src/components/Referrals/AffiliatesStats.tsx
#: src/components/Referrals/TradersStats.tsx
#: src/components/Referrals/TradersStats.tsx
msgid "V2 Avalanche Fuji"
msgstr ""

#: src/components/Synthetics/StatusNotification/GmStatusNotification.tsx
msgid "Shift order cancelled"
msgstr ""

#: src/components/Synthetics/StatusNotification/OrderStatusNotification.tsx
msgid "Order executed"
msgstr ""

#: src/components/Synthetics/SettleAccruedFundingFeeModal/SettleAccruedFundingFeeModal.tsx
msgid "Select Positions"
msgstr ""

#: src/components/Synthetics/TradeBox/hooks/useCollateralInTooltipContent.tsx
msgid "You will be long {indexSymbol} from your long position, while being long {collateralSymbol} from your {collateralSymbol} collateral. The liquidation price will vary based on the price of {collateralSymbol}."
msgstr ""

#: src/domain/synthetics/orders/setAutoCancelOrdersTxn.ts
msgid "Failed to update order(s)"
msgstr ""

#: src/components/Referrals/AffiliatesStats.tsx
#: src/components/Referrals/AffiliatesStats.tsx
#: src/components/Referrals/TradersStats.tsx
#: src/components/Referrals/TradersStats.tsx
msgid "V2 Avalanche"
msgstr ""

#: src/components/Synthetics/TradeHistory/keys.ts
msgid "Failed Market Decrease"
msgstr "マーケット減額失敗"

#: src/components/Synthetics/TradeHistory/useDownloadAsCsv.tsx
msgid "Full market"
msgstr ""

#: src/pages/NftWallet/NftWallet.jsx
msgid "NFT Wallet"
msgstr "NFTウォレット"

#: src/pages/Ecosystem/ecosystemConstants.tsx
msgid "GMX Proposals Voting page"
msgstr "GMXのプロポーザル投票ページ"

#: src/pages/BuyGMX/BuyGMX.tsx
msgid "You can buy ETH directly on <0>Arbitrum</0> using these options:"
msgstr ""

#: src/pages/Ecosystem/ecosystemConstants.tsx
#: src/pages/Ecosystem/ecosystemConstants.tsx
#: src/pages/Ecosystem/ecosystemConstants.tsx
#: src/pages/Ecosystem/ecosystemConstants.tsx
#: src/pages/Ecosystem/ecosystemConstants.tsx
#: src/pages/Ecosystem/ecosystemConstants.tsx
#: src/pages/Ecosystem/ecosystemConstants.tsx
#: src/pages/Ecosystem/ecosystemConstants.tsx
msgid "DEX Aggregator"
msgstr "DEXアグリゲーター"

#: src/components/Synthetics/TradeHistory/TradeHistoryRow/utils/position.ts
#: src/components/Synthetics/TradeHistory/TradeHistoryRow/utils/position.ts
#: src/components/Synthetics/TradeHistory/TradeHistoryRow/utils/position.ts
#: src/components/Synthetics/TradeHistory/TradeHistoryRow/utils/position.ts
#: src/components/Synthetics/TradeHistory/TradeHistoryRow/utils/position.ts
#: src/components/Synthetics/TradeHistory/TradeHistoryRow/utils/position.ts
#: src/components/Synthetics/TradeHistory/TradeHistoryRow/utils/position.ts
#: src/components/Synthetics/TradeHistory/TradeHistoryRow/utils/position.ts
#: src/components/Synthetics/TradeHistory/TradeHistoryRow/utils/position.ts
#: src/components/Synthetics/TradeHistory/TradeHistoryRow/utils/position.ts
msgid "Mark price for the order."
msgstr "注文のためのマーク価格"

#: src/components/Exchange/PositionsList.jsx
#: src/components/Exchange/PositionsList.jsx
#: src/components/Synthetics/PositionItem/PositionItem.tsx
#: src/components/Synthetics/PositionList/PositionList.tsx
msgid "Net Value"
msgstr "ネット価値"

#: src/components/MarketSelector/MarketSelector.tsx
#: src/components/Synthetics/ChartTokenSelector/ChartTokenSelector.tsx
#: src/components/Synthetics/TableMarketFilter/MarketFilterBase.tsx
#: src/components/Synthetics/TableMarketFilter/MarketFilterLongShort.tsx
msgid "Search Market"
msgstr ""

#: src/components/Synthetics/ExecutionPriceRow.tsx
msgid "The order's acceptable price includes the current price impact and set allowed slippage. The execution price must meet this condition for the order to be executed."
msgstr ""

#: src/components/Synthetics/ExecutionPriceRow.tsx
msgid "Once the mark price hits the limit price, the order will attempt to execute, guaranteeing the acceptable price, which includes the set acceptable price impact. Note that if there is a negative price impact, the mark price may need to be higher than the limit price."
msgstr ""

#: src/components/Synthetics/Claims/ClaimsHistory.tsx
#: src/components/Synthetics/TradeHistory/useDownloadAsCsv.tsx
msgid "Transaction ID"
msgstr "取引ID"

#: src/components/Exchange/PositionsList.jsx
#: src/components/Exchange/PositionsList.jsx
msgid "Borrow Fee / Day"
msgstr "1日あたり借入手数料"

#: src/components/SettingsModal/SettingsModal.tsx
msgid "Number of parts must be between {MIN_TWAP_NUMBER_OF_PARTS} and {MAX_TWAP_NUMBER_OF_PARTS}"
msgstr ""

#: src/pages/Ecosystem/ecosystemConstants.tsx
msgid "GMX (Chinese)"
msgstr ""

#: src/components/Exchange/OrderEditor.jsx
msgid "Price is below Mark Price"
msgstr "価格がマーク価格を下回っています"

#: src/pages/Stake/Vesting.tsx
msgid "Withdraw from GMX Vault"
msgstr ""

#: src/components/Exchange/PositionEditor.jsx
msgid "Withdrawal submitted."
msgstr ""

#: src/components/Synthetics/TradeFeesRow/TradeFeesRow.tsx
msgid "Referral Discount"
msgstr ""

#: src/components/Synthetics/MarketNetFee/MarketNetFee.tsx
msgid "{longOrShort} positions do not pay a funding fee or a borrow fee."
msgstr ""

#: src/pages/Dashboard/OverviewCard.tsx
msgid "Fees for the past"
msgstr ""

#: src/pages/Ecosystem/ecosystemConstants.tsx
msgid "Yield Optimizations"
msgstr ""

#: src/components/Synthetics/TradeBox/TradeBox.tsx
msgid "Receive (Approximate)"
msgstr ""

#: src/domain/synthetics/trade/utils/validation.ts
msgid "No swap path found"
msgstr ""

#: src/components/Synthetics/GmList/GlvList.tsx
#: src/components/Synthetics/GmList/GmList.tsx
#~ msgid "PERFORMANCE"
#~ msgstr ""

#: src/components/Synthetics/TradeBox/TradeBoxRows/LimitAndTPSLRows.tsx
msgid "Combined stop losses are at maximum (100%). Decrease existing values to add more orders."
msgstr ""

#: src/pages/LeaderboardPage/components/CompetitionPrizes.tsx
#: src/pages/LeaderboardPage/components/CompetitionPrizes.tsx
msgid "4-18 Places"
msgstr ""

#: src/components/Synthetics/MarketsList/MarketsList.tsx
msgid "MARKETS"
msgstr "マーケット"

#: src/pages/PoolsDetails/PoolsDetailsAbout.tsx
#: src/pages/PoolsDetails/PoolsDetailsAbout.tsx
msgid "Max {0}"
msgstr ""

#: src/pages/PoolsDetails/PoolsDetailsAbout.tsx
msgid "This token automatically accrues fees from leverage trading and swaps for the {marketName} market. It is also exposed to {exposedToLabel} as per the composition displayed."
msgstr ""

#: src/context/SyntheticsEvents/SyntheticsEventsProvider.tsx
msgid "Withdrew {0} from {positionText}"
msgstr ""

#: src/components/Exchange/ConfirmationBox.jsx
#: src/components/Exchange/PositionSeller.jsx
msgid "Create Order"
msgstr "注文の作成"

#: src/pages/Dashboard/MarketsListV1.tsx
msgid "Utilization"
msgstr "利用率"

#: src/components/Synthetics/StatusNotification/OrderStatusNotification.tsx
msgid "{orderTypeText} {0} for {1}"
msgstr ""

#: src/pages/BeginAccountTransfer/BeginAccountTransfer.tsx
msgid "Sender has withdrawn all tokens from GLP Vesting Vault"
msgstr "送信側はGLPのべスティングボールトからすべてのトークンを引き出しました。"

#: src/components/Synthetics/HighPriceImpactOrFeesWarningCard/HighPriceImpactOrFeesWarningCard.tsx
msgid "High Swap Profit Fee"
msgstr ""

#: src/components/Synthetics/PositionItem/PositionItem.tsx
msgid "WARNING: This position has a low amount of collateral after deducting fees, deposit more collateral to reduce the position's liquidation risk."
msgstr ""

#: src/components/Exchange/SwapBox.jsx
msgid "Max {0} long capacity"
msgstr "{0}の最大ロングキャパシティ"

#: src/domain/synthetics/trade/utils/validation.ts
msgid "Enter a  price"
msgstr ""

#: src/pages/OrdersOverview/OrdersOverview.jsx
msgid "Account"
msgstr "アカウント"

#: src/components/Synthetics/TradeBox/ExpressTradingWarningCard.tsx
msgid "Express Trading is not available for wrapping or unwrapping native token {0}."
msgstr ""

#: src/components/Exchange/FeesTooltip.tsx
#: src/components/Exchange/NetValueTooltip.tsx
#: src/components/Synthetics/PositionItem/PositionItem.tsx
#: src/components/Synthetics/TradeFeesRow/TradeFeesRow.tsx
#: src/components/Synthetics/TradeHistory/TradeHistoryRow/utils/position.ts
msgid "Close Fee"
msgstr ""

#: src/components/Referrals/AffiliatesStats.tsx
msgid "V1 Airdrop"
msgstr ""

#: src/pages/Ecosystem/ecosystemConstants.tsx
#: src/pages/Stake/GmxAndVotingPowerCard.tsx
msgid "GMX"
msgstr ""

#: src/pages/BuyGMX/BuyGMX.tsx
msgid "Buy GMX from Uniswap or directly on GMX (make sure to select Arbitrum):"
msgstr ""

#: src/pages/OrdersOverview/OrdersOverview.jsx
msgid "Close to execution price"
msgstr "執行価格に近すぎます"

#: src/components/ExpressTradingOutOfGasBanner.ts/ExpressTradingOutOfGasBanner.tsx
#: src/components/Synthetics/TradeBox/ExpressTradingWarningCard.tsx
msgid "Express and One-Click Trading are unavailable due to insufficient gas balance."
msgstr ""

#: src/pages/LeaderboardPage/components/LeaderboardContainer.tsx
#: src/pages/LeaderboardPage/components/LeaderboardNavigation.tsx
msgid "Global Leaderboard"
msgstr ""

#: src/domain/synthetics/trade/utils/validation.ts
msgid "Min size per part: {0}"
msgstr ""

#: src/domain/synthetics/orders/getPositionOrderError.tsx
#: src/domain/synthetics/sidecarOrders/utils.ts
#: src/domain/synthetics/trade/utils/validation.ts
msgid "Trigger price above liq. price"
msgstr ""

#: src/pages/Home/Home.tsx
msgid "Simple Swaps"
msgstr "シンプルなスワップ"

#: src/pages/LeaderboardPage/components/LeaderboardAccountsTable.tsx
#: src/pages/LeaderboardPage/components/LeaderboardPositionsTable.tsx
msgid "No results found"
msgstr ""

#: src/components/Synthetics/GmSwap/GmSwapBox/GmSwapBox.tsx
msgid "Pair"
msgstr ""

#: src/components/Exchange/PositionSeller.jsx
#: src/components/Exchange/SwapBox.jsx
#: src/components/Synthetics/SwapCard/SwapCard.tsx
msgid "Max {0} out"
msgstr "最大 {0} out"

#: src/components/DepthChart/DepthChartTooltip.tsx
msgid "There is no price impact. There is a single<0/>execution price for increasing shorts or<1/>decreasing longs for this size."
msgstr ""

#: src/pages/Ecosystem/ecosystemConstants.tsx
msgid "Option-based Vaults"
msgstr ""

#: src/components/Exchange/OrderEditor.jsx
#: src/components/Exchange/OrderEditor.jsx
#: src/components/Exchange/PositionSeller.jsx
#: src/components/Exchange/SwapBox.jsx
#: src/components/Exchange/SwapBox.jsx
#: src/components/Synthetics/OrderEditor/OrderEditor.tsx
#: src/components/Synthetics/OrderEditor/OrderEditor.tsx
#: src/components/Synthetics/PositionSeller/PositionSeller.tsx
#: src/components/Synthetics/TradeBox/TradeBox.tsx
#: src/components/Synthetics/TradeBox/TradeBox.tsx
msgid "Mark"
msgstr ""

#: src/components/Synthetics/PositionSeller/PositionSeller.tsx
msgid "Keep leverage at {keepLeverageAtValue}"
msgstr ""

#: src/pages/Dashboard/GmxCard.tsx
msgid "not staked"
msgstr "ステークされていない"

#: src/context/TokensFavoritesContext/TokensFavoritesContextProvider.tsx
msgid "Layer 2"
msgstr ""

#: src/components/Referrals/AffiliatesStats.tsx
#: src/components/Referrals/TradersStats.tsx
msgid "Rebates Distribution History"
msgstr "リベートの分配履歴"

#: src/components/Synthetics/PositionItem/PositionItem.tsx
#: src/components/Synthetics/PositionItem/PositionItem.tsx
msgid "Accrued Negative Funding Fee"
msgstr ""

#: src/components/Exchange/ConfirmationBox.jsx
msgid "Forfeit profit not checked"
msgstr "利益喪失がチェックされていません"

#: src/components/Synthetics/GmSwap/GmSwapBox/GmSwapBoxHeader.tsx
msgid "Buy GM"
msgstr ""

#: src/components/Synthetics/TradeFeesRow/TradeFeesRow.tsx
msgid "of close fee"
msgstr ""

#: src/components/Exchange/TradeHistory.jsx
msgid "Increase {0} {longOrShortText}, +{1} USD, {2} Price: {3} USD"
msgstr "{0} {longOrShortText}を増やす  +{1} USD, {2} 価格: {3} USD"

#: src/pages/ClaimEsGmx/ClaimEsGmx.jsx
msgid "The address of the esGMX (IOU) token is {esGmxIouAddress}."
msgstr "esGMX (IOU)トークンのアドレスは{esGmxIouAddress}です。"

#: src/components/NotifyModal/NotifyModal.tsx
msgid "GMX Alerts"
msgstr ""

#: src/components/Synthetics/GmSwap/GmSwapBox/GmDepositWithdrawalBox/useSubmitButtonState.tsx
#: src/components/Synthetics/GmSwap/GmSwapBox/GmShiftBox/useShiftSubmitState.tsx
#~ msgid "{0, plural, one {Pending {symbolsText} approval} other {Pending {symbolsText} approvals}}"
#~ msgstr ""

#: src/components/Synthetics/Claims/SettleAccruedCard.tsx
msgid "Show details"
msgstr ""

#: src/components/Glp/GlpSwap.jsx
#: src/components/Glp/GlpSwap.jsx
msgid "To reduce fees, select a different asset to pay with."
msgstr "手数料を削減するには別のアセットを支払いに使用してください。"

#: src/components/Synthetics/ExecutionPriceRow.tsx
msgid "Once the mark price hits the limit price, the order will attempt to execute, guaranteeing the acceptable price, which includes the set acceptable price impact. Note that if there is a negative price impact, the mark price may need to be lower than the limit price."
msgstr ""

#: src/pages/Dashboard/AssetDropdown.tsx
msgid "Buy {0}"
msgstr ""

#: src/components/Referrals/AffiliatesStats.tsx
#: src/components/Referrals/TradersStats.tsx
msgid "USD Value may not be accurate since the data does not contain prices for {0}"
msgstr ""

#: src/pages/Ecosystem/ecosystemConstants.tsx
msgid "GMX Blueberry Club"
msgstr ""

#: src/pages/AccountDashboard/DailyAndCumulativePnL.tsx
msgid "Cumulative PnL"
msgstr ""

#: src/components/TokenCard/TokenCard.tsx
#: src/components/TokenCard/TokenCard.tsx
msgid "Arbitrum Max. APY:"
msgstr ""

#: src/pages/Stake/VesterDepositModal.tsx
msgid "Vault Capacity for your Account:"
msgstr ""

#: src/components/Synthetics/OrderList/OrderList.tsx
#: src/pages/Exchange/Exchange.tsx
#: src/pages/SyntheticsPage/SyntheticsPage.tsx
msgid "{0, plural, one {Cancel order} other {Cancel # orders}}"
msgstr ""

#: src/components/SettingsModal/SettingsModal.tsx
msgid "Display PnL After Fees"
msgstr ""

#: src/pages/Ecosystem/ecosystemConstants.tsx
msgid "Protocol risk explorer and stats"
msgstr ""

#: src/components/Exchange/PositionShareCard.tsx
msgid "Generating shareable image..."
msgstr "シェア可能な画像を作成中..."

#: src/components/Exchange/FeesTooltip.tsx
#: src/components/Exchange/NetValueTooltip.tsx
#: src/components/Exchange/PositionEditor.jsx
#: src/components/Exchange/PositionsList.jsx
#: src/components/Exchange/PositionsList.jsx
#: src/components/Exchange/SwapBox.jsx
#: src/components/Exchange/TradeHistory.jsx
#: src/components/Synthetics/TradeFeesRow/TradeFeesRow.tsx
#: src/components/Synthetics/TradeHistory/TradeHistoryRow/utils/position.ts
msgid "Borrow Fee"
msgstr "借入手数料"

#: src/components/Glp/GlpSwap.jsx
msgid "Buy submitted."
msgstr "購入申し込み完了"

#: src/pages/Stake/Stake.tsx
msgid "Incentives & Prizes"
msgstr ""

#: src/components/Glp/GlpSwap.jsx
msgid "Fees may vary depending on which asset you sell GLP for. <0/>Enter the amount of GLP you want to redeem in the order form, then check here to compare fees."
msgstr "GLPを売却してどのアセットに交換するかにより手数料は異なります。<0/>売却を希望するGLP額を注文フォームに入力し、ここをクリックして手数料を比較してください。"

#: src/components/Synthetics/StatusNotification/OrderStatusNotification.tsx
msgid "{txnTypeText} {0} order for"
msgstr ""

#: src/components/Synthetics/GmList/GmTokensTotalBalanceInfo.tsx
msgid "The fees' USD value is calculated at the time they are earned and does not include incentives."
msgstr ""

#: src/components/Exchange/PositionEditor.jsx
#: src/components/Exchange/PositionSeller.jsx
#: src/components/Synthetics/OrderEditor/OrderEditor.tsx
#: src/components/Synthetics/PositionEditor/PositionEditor.tsx
#: src/components/Synthetics/PositionSeller/PositionSeller.tsx
#: src/pages/Stake/StakeModal.tsx
#: src/pages/Stake/UnstakeModal.tsx
#: src/pages/Stake/VesterDepositModal.tsx
msgid "Max"
msgstr ""

#: src/components/Referrals/AddAffiliateCode.jsx
#: src/components/Referrals/JoinReferralCode.tsx
msgid "Checking code..."
msgstr "コード確認中..."

#: src/components/Synthetics/GmList/GmList.tsx
#: src/components/Synthetics/MarketsList/MarketsList.tsx
#: src/pages/Dashboard/OverviewCard.tsx
msgid "GM Pools"
msgstr ""

#: src/components/Synthetics/TradeBox/TradeBoxRows/AvailableLiquidityRow.tsx
msgid "The order will only execute if the price conditions are met and there is sufficient liquidity."
msgstr ""

#: src/pages/Referrals/Referrals.tsx
msgid "Affiliates"
msgstr ""

#: src/pages/Stake/Vesting.tsx
msgid "Convert esGMX tokens to GMX tokens.<0/>Please read the <1>vesting details</1> before using the vaults."
msgstr ""

#: src/components/OneClickPromoBanner/OneClickPromoBanner.tsx
msgid "Try Express"
msgstr ""

#: src/context/SubaccountContext/SubaccountContextProvider.tsx
#~ msgid "Generating 1CT (One-Click Trading) session"
#~ msgstr ""

#: src/context/SubaccountContext/SubaccountContextProvider.tsx
msgid "Failed to deactivate"
msgstr ""

#: src/lib/legacy.ts
msgid "No open position, order cannot be executed unless a position is opened"
msgstr "オープンのポジションはありません。オープンのポジションがない場合、注文は執行できません"

#: src/components/Synthetics/MarketNetFee/MarketNetFee.tsx
#: src/pages/Dashboard/OverviewCard.tsx
msgid "Short Positions"
msgstr "ショートポジション"

#: src/components/Synthetics/GmSwap/GmSwapBox/GmDepositWithdrawalBox/useGmSwapSubmitState.tsx
msgid "Buying {symbol}..."
msgstr ""

#: src/components/Exchange/TradeHistory.jsx
msgid "Could not increase {0} {longOrShortText}, +{1} USD, Acceptable Price: {2}  USD"
msgstr ""

#: src/pages/BuyGMX/BuyGMX.tsx
msgid "Buy GMX on {chainName}"
msgstr ""

#: src/components/Exchange/PositionEditor.jsx
#: src/components/Exchange/PositionSeller.jsx
#: src/components/Exchange/PositionsList.jsx
#: src/components/Exchange/PositionsList.jsx
#: src/components/Synthetics/Claims/ClaimsHistory.tsx
#: src/components/Synthetics/Claims/ClaimsHistory.tsx
#: src/components/Synthetics/OrderEditor/OrderEditor.tsx
#: src/components/Synthetics/OrderItem/OrderItem.tsx
#: src/components/Synthetics/OrderList/OrderList.tsx
#: src/components/Synthetics/PositionEditor/PositionEditorAdvancedRows.tsx
#: src/components/Synthetics/PositionItem/PositionItem.tsx
#: src/components/Synthetics/PositionList/PositionList.tsx
#: src/components/Synthetics/PositionSeller/PositionSellerAdvancedDisplayRows.tsx
#: src/components/Synthetics/TradeBox/TradeBoxRows/AdvancedDisplayRows.tsx
#: src/components/Synthetics/TradeHistory/TradeHistory.tsx
#: src/components/Synthetics/TradeHistory/useDownloadAsCsv.tsx
#: src/pages/LeaderboardPage/components/LeaderboardPositionsTable.tsx
msgid "Size"
msgstr "サイズ"

#: src/components/InterviewToast/InterviewToast.tsx
msgid "We value your experience and insights and invite you to participate in an anonymous one-on-one chat."
msgstr ""

#: src/components/Exchange/SwapBox.jsx
#: src/components/Glp/GlpSwap.jsx
#: src/components/Header/AppHeaderUser.tsx
#: src/components/Referrals/AddAffiliateCode.jsx
#: src/components/Referrals/JoinReferralCode.tsx
#: src/components/Synthetics/GmSwap/GmSwapBox/GmDepositWithdrawalBox/useGmSwapSubmitState.tsx
#: src/components/Synthetics/GmSwap/GmSwapBox/GmShiftBox/useShiftSubmitState.tsx
#: src/components/Synthetics/UserIncentiveDistributionList/UserIncentiveDistributionList.tsx
#: src/domain/synthetics/trade/utils/validation.ts
#: src/pages/Stake/EscrowedGmxCard.tsx
#: src/pages/Stake/TotalRewardsCard.tsx
#: src/pages/Stake/Vesting.tsx
#: src/pages/Stake/Vesting.tsx
#: src/pages/Stake/Vesting.tsx
msgid "Connect Wallet"
msgstr "ウォレット接続"

#: src/components/Exchange/OrdersToa.jsx
#: src/components/Exchange/PositionSeller.jsx
#: src/components/Exchange/PositionSeller.jsx
#: src/components/Exchange/SwapBox.jsx
#: src/components/Exchange/SwapBox.jsx
msgid "Enabling Orders..."
msgstr "注文有効化中..."

#: src/pages/ClaimEsGmx/ClaimEsGmx.jsx
msgid "Vest with GLP on Avalanche"
msgstr "AvalancheでGLPを使ってべスティングする"

#: src/pages/ClaimEsGmx/ClaimEsGmx.jsx
msgid "No esGMX to claim"
msgstr "請求できるesGMXはありません"

#: src/components/Exchange/SwapBox.jsx
msgid "<0>{0} is required for collateral.</0><1>Short amount for {1} with {2} exceeds potential profits liquidity. Reduce the \"Short Position\" size, or change the \"Collateral In\" token.</1>"
msgstr ""

#: src/components/Exchange/SwapBox.jsx
msgid "Requested increase of {tokenSymbol} {longOrShortText} by {0} USD."
msgstr "{tokenSymbol} {longOrShortText}の{0} USDの増額をリクエストしました。"

#: src/pages/Home/Home.tsx
msgid "Enter and exit positions with minimal spread and low price impact. Get the optimal price without incurring additional costs."
msgstr ""

#: src/domain/synthetics/common/incentivesAirdropMessages.ts
msgid "STIP.b trading incentives"
msgstr ""

#: src/components/Exchange/ConfirmationBox.jsx
msgid "You can edit the default Allowed Slippage in the settings menu on the top right of the page.<0/><1/>Note that a low allowed slippage, e.g. less than {0}, may result in failed orders if prices are volatile."
msgstr ""

#: src/components/Synthetics/DateRangeSelect/DateRangeSelect.tsx
msgid "Last 365d"
msgstr ""

#: src/components/Exchange/FeesTooltip.tsx
msgid "<0>Read more</0> about fees."
msgstr "手数料について<0>詳しく読む</0>"

#: src/components/Exchange/OrdersList.jsx
msgid "You will receive at least {0} {1} if this order is executed. The execution price may vary depending on swap fees at the time the order is executed."
msgstr "この注文が執行された場合、少なくとも{0} {1}を受け取ることになります。正確な執行価格は注文執行時のスワップ手数料によって異なります。"

#: src/components/Exchange/SwapBox.jsx
msgid "Limit order creation failed."
msgstr "指値注文が作成できませんでした。"

#: src/pages/Ecosystem/ecosystemConstants.tsx
msgid "Dune Analytics"
msgstr ""

#: src/domain/synthetics/trade/utils/validation.ts
msgid "There isn't enough GM: {0} [{1}] liquidity in GLV to fulfill your sell request. Please choose a different pool, reduce the sell size, or split your withdrawal from multiple pools."
msgstr ""

#: src/components/Exchange/PositionEditor.jsx
#: src/components/Exchange/SwapBox.jsx
#: src/components/Glp/GlpSwap.jsx
msgid "Approving {0}..."
msgstr "{0}を承認中"

#: src/context/SyntheticsEvents/SyntheticsEventsProvider.tsx
msgid "Deposited {0} into {positionText}"
msgstr ""

#: src/components/SettingsModal/SettingsModal.tsx
msgid "Your wallet, your keys. GMX executes transactions for you without individual signing, providing a seamless, CEX-like experience. Trades use GMX-sponsored premium RPCs for reliability, even during network congestion. Gas payments in USDC or WETH."
msgstr ""

#: src/components/Glp/GlpSwap.jsx
msgid "{nativeTokenSymbol} ({wrappedTokenSymbol}) APR"
msgstr "{nativeTokenSymbol} ({wrappedTokenSymbol}) APR(実質年利)"

#: src/components/Synthetics/Claims/ClaimHistoryRow/ClaimCollateralHistoryRow.tsx
#: src/components/Synthetics/Claims/filters/ActionFilter.tsx
msgid "Claim Funding Fees"
msgstr ""

#: src/components/Referrals/AffiliatesStats.tsx
msgid "Rebates are airdropped weekly."
msgstr "リベートと紹介報酬は毎週エアドロップされます。"

#: src/components/SettingsModal/SettingsModal.tsx
msgid "Display Settings"
msgstr ""

#: src/components/StatsTooltip/ChainsStatsTooltipRow.tsx
msgid "Total:"
msgstr "合計:"

#: src/domain/tokens/approveTokens.tsx
msgid "{0} Approved!"
msgstr "{0}が承認されました!"

#: src/pages/Stake/TotalRewardsCard.tsx
msgid "<0>Provide liquidity</0> and earn {gmxMarketApyDataText} APY"
msgstr ""

#: src/components/Exchange/SwapBox.jsx
msgid "Long {0}"
msgstr "ロング {0}"

#: src/pages/LeaderboardPage/components/LeaderboardAccountsTable.tsx
#: src/pages/LeaderboardPage/components/LeaderboardPositionsTable.tsx
msgid "Address"
msgstr ""

#: src/pages/LeaderboardPage/components/CompetitionPrizes.tsx
msgid "Winner:"
msgstr ""

#: src/components/Exchange/SwapBox.jsx
#: src/components/Exchange/SwapBox.jsx
msgid "Liquidity data not loaded"
msgstr "流動性データがロードされていません"

#: src/pages/Home/Home.tsx
msgid "Total Trading Volume"
msgstr "トレード総額"

#: src/components/Exchange/ConfirmationBox.jsx
#: src/components/Synthetics/TradeBox/TradeBoxRows/CollateralSpreadRow.tsx
msgid "Collateral Spread"
msgstr ""

#: src/components/Synthetics/TradeBox/TradeBoxRows/CollateralSelectorRow.tsx
msgid "You have an existing limit order with {symbol} as collateral. <0>Switch to {symbol} collateral</0>."
msgstr ""

#: src/components/Header/Header.tsx
msgid "Trade on GMX V2 in Arbitrum and win 280,000 ARB (> $500k) in prizes in <0>two weekly</0> competitions. Live from March 13th to 27th."
msgstr ""

#: src/pages/OrdersOverview/OrdersOverview.jsx
msgid "Index"
msgstr "インデックス"

#: src/pages/Ecosystem/ecosystemConstants.tsx
msgid "Decentralized Finance Dashboard"
msgstr "DeFiダッシュボード"

#: src/components/Glp/GlpSwap.jsx
msgid "GLP buy disabled, pending {0} upgrade"
msgstr "{0}アップグレード未完了のためGLP購入は停止中です"

#: src/components/Errors/errorToasts.tsx
#: src/components/Errors/errorToasts.tsx
msgid "<0>Error submitting order.</0><1/><2>Signer address does not match receiver address.</2><3/><4>Please reload the page and try again.</4>"
msgstr ""

#: src/components/SettingsModal/SettingsModal.tsx
msgid "Trading Mode"
msgstr ""

#: src/components/Errors/errorToasts.tsx
#: src/components/Errors/errorToasts.tsx
msgid "Transaction failed due to RPC error.<0/><1/>Please try changing the RPC url in your wallet settings with the help of <2>chainlist.org</2>.<3/><4/><5>Read more</5>."
msgstr ""

#: src/components/Exchange/PositionSeller.jsx
msgid "You have an active order to decrease {longOrShortText} {sizeInToken} {0} (${1}) at {prefix} {2}"
msgstr ""

#: src/domain/synthetics/trade/utils/validation.ts
msgid "Max {0} sellable amount exceeded"
msgstr ""

#: src/components/Glp/GlpSwap.jsx
#: src/pages/Dashboard/MarketsListV1.tsx
msgid "TOKEN"
msgstr "トークン"

#: src/pages/NftWallet/NftWallet.jsx
msgid "Transfer NFT"
msgstr "NFTを送信する"

#: src/components/Exchange/PositionEditor.jsx
msgid "Enable deposit failed."
msgstr ""

#: src/pages/BeginAccountTransfer/BeginAccountTransfer.tsx
msgid "Receiver has not staked GMX tokens before"
msgstr "受け取り側でこれまでGMXトークンをステークしたことはありません"

#: src/pages/Ecosystem/ecosystemConstants.tsx
msgid "Telegram bot for GMX Swaps monitoring"
msgstr ""

#: src/components/Synthetics/MarketsList/MarketsList.tsx
msgid "LIQUIDITY"
msgstr "流動性"

#: src/components/Synthetics/OrderList/filters/OrderTypeFilter.tsx
#: src/components/Synthetics/TableMarketFilter/MarketFilterLongShort.tsx
#: src/components/Synthetics/TableMarketFilter/MarketFilterLongShort.tsx
#: src/components/Synthetics/TradeHistory/filters/ActionFilter.tsx
msgid "Swaps"
msgstr "スワップ"

#: src/components/ApproveTokenButton/ApproveTokenButton.tsx
#: src/components/Synthetics/PositionEditor/usePositionEditorButtonState.tsx
#: src/components/Synthetics/PositionEditor/usePositionEditorButtonState.tsx
#: src/components/Synthetics/PositionSeller/PositionSeller.tsx
#: src/components/Synthetics/PositionSeller/PositionSeller.tsx
#: src/components/Synthetics/TradeBox/hooks/useTradeButtonState.tsx
#: src/components/Synthetics/TradeBox/hooks/useTradeButtonState.tsx
msgid "Allow {0} to be spent"
msgstr ""

#: src/components/Exchange/SwapBox.jsx
msgid "Swap Order created!"
msgstr "スワップ注文作成完了!"

#: src/components/Synthetics/SettleAccruedFundingFeeModal/SettleAccruedFundingFeeModal.tsx
msgid "POSITION"
msgstr ""

#: src/components/Referrals/AffiliatesStats.tsx
#: src/components/Referrals/TradersStats.tsx
msgid "Trading Volume"
msgstr ""

#: src/components/Synthetics/TradeboxPoolWarnings/TradeboxPoolWarnings.tsx
msgid "You have an existing limit order in the {0} market pool but it lacks liquidity for this order."
msgstr ""

#: src/pages/Stake/Vesting.tsx
#: src/pages/Stake/Vesting.tsx
msgid "Reserved for Vesting"
msgstr ""

#: src/components/Exchange/TradeHistory.jsx
#: src/components/Referrals/JoinReferralCode.tsx
#: src/components/Synthetics/StatusNotification/OrderStatusNotification.tsx
#: src/components/Synthetics/TradeHistory/TradeHistoryRow/utils/shared.ts
msgid "Update"
msgstr "更新"

#: src/pages/Ecosystem/ecosystemConstants.tsx
msgid "DODO"
msgstr ""

#: src/pages/BeginAccountTransfer/BeginAccountTransfer.tsx
msgid "Your transfer has been initiated."
msgstr "移転が開始されました。"

#: src/components/Synthetics/GmList/FeeApyLabel.tsx
msgid "Estimated annualized fees generated by trading activity (open, close, borrow, liquidations, swaps) over the selected period. Does not include backing token price changes, trading PnL, or funding fees.<0/><1/>For detailed stats and comparisons, see the <2>GMX V2 LP Dashboard</2>."
msgstr ""

#: src/components/NotifyModal/NotifyModal.tsx
msgid "Liquidation Risk Alerts"
msgstr ""

#: src/components/Synthetics/StatusNotification/FeesSettlementStatusNotification.tsx
msgid "{positionName} Fees settling"
msgstr ""

#: src/components/Exchange/ConfirmationBox.jsx
msgid "{existingTriggerOrderLength, plural, one {You have an active trigger order that could impact this position.} other {You have # active trigger orders that could impact this position.}}"
msgstr "{existingTriggerOrderLength, plural, one {このポジションに影響する可能性のあるアクティブなトリガー注文があります。} other {このポジションに影響する可能性のあるアクティブなトリガー注文が#あります。}}"

#: src/components/Synthetics/StatusNotification/GmStatusNotification.tsx
msgid "Shift order executed"
msgstr ""

#: src/pages/Stake/VesterDepositModal.tsx
msgid "You need a total of at least {0} {stakeTokenLabel} to vest {1} esGMX."
msgstr ""

#: src/components/Exchange/TradeHistory.jsx
msgid "Swap {0} USDG for{1} {2}"
msgstr ""

#: src/components/Synthetics/OrderItem/OrderItem.tsx
msgid "{0} will be swapped to {1} on order execution."
msgstr ""

#. Button to clear the filter selection
#: src/components/Synthetics/TableOptionsFilter/TableOptionsFilter.tsx
msgid "Clear selection"
msgstr "選択をクリア"

#: src/domain/synthetics/orders/utils.tsx
msgid "The order will not be executed as its trigger price is beyond the position's liquidation price."
msgstr ""

#: src/domain/synthetics/orders/cancelOrdersTxn.ts
msgid "Failed to cancel {ordersText}"
msgstr ""

#: src/components/Synthetics/TradeInfoIcon/TradeInfoIcon.tsx
msgid "{typeString} Short Stop Market: {0} a short position when the price is below the trigger price."
msgstr ""

#: src/components/Errors/errorToasts.tsx
#: src/components/Errors/errorToasts.tsx
msgid "The mark price has changed, consider increasing your Allowed Slippage by clicking on the \"...\" icon next to your address."
msgstr "マーク価格が変化したため、アドレスの横に表示されている\"...\"アイコンをクリックして最大許容スリッページを増やすことを検討してください。"

#: src/components/SettingsModal/SettingsModal.tsx
msgid "Default Allowed Slippage"
msgstr ""

#. Total Value Locked
#: src/components/Synthetics/MarketsList/MarketsList.tsx
#: src/pages/Dashboard/OverviewCard.tsx
msgid "TVL"
msgstr "TVL"

#: src/components/Synthetics/GmSwap/GmFees/GmFees.tsx
msgid "Shift Fee"
msgstr ""

#: src/pages/Dashboard/GlpCard.tsx
#: src/pages/Dashboard/OverviewCard.tsx
msgid "GLP Pool"
msgstr "GLPプール"

#: src/domain/legacy.ts
#: src/pages/Exchange/Exchange.tsx
msgid "Cancel submitted."
msgstr "キャンセル申し込み完了"

#: src/pages/BuyGMX/BuyGMX.tsx
msgid "Buy GMX from Traderjoe:"
msgstr ""

#: src/pages/Actions/ActionsRouter.tsx
msgid "V1 is not supported on {chainName}. Please switch to Arbitrum to use V1."
msgstr ""

#: src/pages/Ecosystem/ecosystemConstants.tsx
msgid "Saulius GMX Analytics"
msgstr ""

#: src/components/Exchange/ConfirmationBox.jsx
#: src/components/Exchange/ConfirmationBox.jsx
#: src/components/Exchange/SwapBox.jsx
#: src/components/Exchange/SwapBox.jsx
#: src/components/Synthetics/SwapCard/SwapCard.tsx
#: src/components/Synthetics/SwapCard/SwapCard.tsx
msgid "{0} Price"
msgstr "{0} 価格"

#: src/pages/BuyGMX/BuyGMX.tsx
msgid "Buy GMX from centralized services"
msgstr ""

#: src/pages/Ecosystem/ecosystemConstants.tsx
msgid "Bridge and swap"
msgstr ""

#: src/domain/synthetics/sidecarOrders/utils.ts
msgid "Trigger price above lowest limit price"
msgstr ""

#: src/components/Synthetics/TradeFeesRow/TradeFeesRow.tsx
msgid "Borrow Fee Rate"
msgstr ""

#: src/domain/synthetics/trade/utils/validation.ts
#: src/domain/synthetics/trade/utils/validation.ts
#: src/domain/synthetics/trade/utils/validation.ts
msgid "Max number of parts: {MAX_TWAP_NUMBER_OF_PARTS}"
msgstr ""

#: src/components/Header/AppHeaderUser.tsx
#: src/components/Header/AppHeaderUser.tsx
#: src/components/ModalViews/RedirectModal.tsx
#: src/pages/Home/Home.tsx
msgid "Launch App"
msgstr "アプリ起動"

#: src/pages/Exchange/Exchange.tsx
msgid "Deposited {0} USD into {tokenSymbol} {longOrShortText}"
msgstr "{0} USDを {tokenSymbol} {longOrShortText}に入金済"

#: src/components/Synthetics/GmSwap/GmSwapBox/GmSwapWarningsRow.tsx
#~ msgid "network fees"
#~ msgstr ""

#: src/pages/BeginAccountTransfer/BeginAccountTransfer.tsx
msgid "Receiver has staked GMX/GLP before"
msgstr ""

#: src/components/Synthetics/StatusNotification/GmStatusNotification.tsx
msgid "Fulfilling sell request"
msgstr ""

#: src/components/Exchange/TradeHistory.jsx
msgid "{actionDisplay} Order"
msgstr "{actionDisplay} 注文"

#: src/components/Exchange/SwapBox.jsx
msgid "There are more longs than shorts, borrow fees for shorting is currently zero"
msgstr "ショートよりロングが多いため、ショートの借入手数料は現在ゼロです"

#: src/components/TokenCard/TokenCard.tsx
#: src/components/TokenCard/TokenCard.tsx
msgid "Avalanche APR:"
msgstr "AvalancheでのAPR(実質年利)"

#: src/pages/Ecosystem/ecosystemConstants.tsx
msgid "Dune Analytics for GMX"
msgstr ""

#: src/components/Exchange/TradeHistory.jsx
msgid "Could not decrease {0} {longOrShortText}, +{1} USD, Acceptable Price: {2}"
msgstr "{0} {longOrShortText}を減らせませんでした  +{1} USD, 受け入れ可能な価格: {2}"

#: src/components/Synthetics/MarketsList/MarketsList.tsx
msgid "NET RATE / 1 H"
msgstr "1時間あたりのネットレート"

#: src/pages/ClaimEsGmx/ClaimEsGmx.jsx
msgid "Vest with GMX on Avalanche"
msgstr "AvalancheでGMXを使ってべスティングする"

#: src/components/Synthetics/PositionItem/PositionItem.tsx
msgid "Click on the Position to select its market, then use the trade box to increase your Position Size, or to set Take Profit / Stop Loss Orders."
msgstr ""

#: src/components/Synthetics/StatusNotification/OrderStatusNotification.tsx
msgid "Relayer request failed"
msgstr ""

#: src/components/Exchange/TradeHistory.jsx
msgid "Request decrease {0} {longOrShortText}, -{1} USD, Acceptable Price: {2} {3} USD"
msgstr "{0} {longOrShortText} の減額をリクエスト -{1} USD 可能な価格: {2} {3} USD"

#: src/context/SubaccountContext/SubaccountContextProvider.tsx
msgid "settings updated"
msgstr ""

#: src/components/Exchange/SwapBox.jsx
msgid "You have an existing position with {0} as collateral."
msgstr ""

#: src/pages/BeginAccountTransfer/BeginAccountTransfer.tsx
#: src/pages/Stake/GmxAndVotingPowerCard.tsx
msgid "Transfer Account"
msgstr "アカウント移転"

#: src/pages/Actions/ActionsRouter.tsx
#: src/pages/Actions/ActionsV1/ActionsV1.tsx
msgid "GMX V1 Actions"
msgstr ""

#: src/components/Synthetics/TradeHistory/keys.ts
msgid "Execute TWAP Part"
msgstr ""

#: src/components/Synthetics/TradeFeesRow/TradeFeesRow.tsx
msgid "Swap Profit Fee"
msgstr ""

#: src/pages/ClaimEsGmx/ClaimEsGmx.jsx
msgid "Amount to claim"
msgstr "請求額"

#: src/pages/Jobs/Jobs.jsx
msgid "Job openings at GMX."
msgstr "GMXの求人"

#: src/components/Exchange/OrderEditor.jsx
#: src/components/Exchange/SwapBox.jsx
#: src/components/Exchange/SwapBox.jsx
msgid "Price below Mark Price"
msgstr "マーク価格を下回る価格"

#: src/components/Stake/GMXAprTooltip.tsx
msgid "APRs are updated weekly on Wednesday and will depend on the fees collected for the week."
msgstr "APR(実質年利)は毎週水曜日に更新され、その前一週間に得られた手数料によって決まります。"

#: src/components/Synthetics/TradeFeesRow/TradeFeesRow.tsx
msgid "Fees (Incl. Swap)"
msgstr ""

#: src/components/Synthetics/TradeHistory/TradeHistoryRow/utils/swap.ts
#: src/components/Synthetics/TradeHistory/TradeHistoryRow/utils/swap.ts
msgid "{fromText} to {toMinText}"
msgstr "{fromText}から{toMinText}へ"

#: src/components/Exchange/OrderEditor.jsx
#: src/components/Exchange/PositionSeller.jsx
msgid "Price above Liq. Price"
msgstr "清算価格を上回る価格"

#: src/domain/synthetics/orders/utils.tsx
msgid "There may not be sufficient liquidity to execute the pay token to collateral token swap when the price conditions are met."
msgstr ""

#: src/components/Synthetics/GmSwap/GmSwapBox/GmSwapWarningsRow.tsx
#~ msgid "Acknowledge high {0} and {1}"
#~ msgstr ""

#: src/pages/Ecosystem/ecosystemConstants.tsx
msgid "User Quests"
msgstr ""

#: src/components/Glp/GlpSwap.jsx
msgid "{0} pool exceeded, try different token"
msgstr "{0}プールは超過しています。別のトークンを試してください。"

#: src/components/Exchange/OrdersList.jsx
#: src/components/Exchange/PositionSeller.jsx
#: src/components/Exchange/SwapBox.jsx
#: src/domain/synthetics/positions/utils.ts
msgid "Trigger"
msgstr "トリガー"

#: src/pages/Exchange/Exchange.tsx
msgid "Positions ({0})"
msgstr "ポジション ({0})"

#: src/pages/Stake/UnstakeModal.tsx
msgid "Unstake failed."
msgstr ""

#: src/components/Exchange/ConfirmationBox.jsx
#: src/components/Synthetics/StatusNotification/OrderStatusNotification.tsx
msgid "Order cancelled"
msgstr "注文はキャンセルされました"

#: src/components/Synthetics/TradeHistory/TradeHistoryRow/utils/shared.ts
msgid "Not enough Available Swap Liquidity to fill the Order."
msgstr "注文を執行するための利用可能なスワップ流動性が不足しています。"

#: src/pages/Stake/Stake.tsx
msgid "Earn prizes by participating in GMX Trading Competitions."
msgstr ""

#: src/components/Exchange/ConfirmationBox.jsx
msgid "Confirm Long"
msgstr "ロングを確認する"

#: src/components/Referrals/AffiliatesStats.tsx
msgid "Traders Referred on Arbitrum"
msgstr ""

#: src/components/Exchange/NetValueTooltip.tsx
#: src/components/Synthetics/PositionItem/PositionItem.tsx
#: src/components/Synthetics/PositionItem/PositionItem.tsx
msgid "PnL After Fees"
msgstr "手数料差し引き後の損益"

#: src/lib/contracts/callContract.tsx
#: src/lib/contracts/callContract.tsx
#: src/lib/contracts/callContract.tsx
msgid "Transaction sent."
msgstr "取引は送信済です。"

#: src/components/MissedCoinsModal/MissedCoinsModal.tsx
msgid "Enter up to 10 coins"
msgstr ""

#: src/pages/PoolsDetails/PoolsDetails.tsx
msgid "Exposure to Backing Tokens"
msgstr ""

#: src/components/Referrals/AddAffiliateCode.jsx
msgid "Creating..."
msgstr "作成中..."

#: src/components/OldSubaccountWithdraw/OldSubaccountWithdraw.tsx
#: src/components/OldSubaccountWithdraw/OldSubaccountWithdraw.tsx
#: src/components/OldSubaccountWithdraw/OldSubaccountWithdraw.tsx
msgid "Withdrawing from Subaccount"
msgstr ""

#: src/components/Synthetics/StatusNotification/FeesSettlementStatusNotification.tsx
msgid "Settling Position Fees"
msgstr ""

#: src/components/Exchange/OrderEditor.jsx
msgid "Minimum received"
msgstr "最低受け取り済"

#: src/components/Glp/GlpSwap.jsx
#: src/components/Glp/GlpSwap.jsx
msgid "Available amount to withdraw from GLP. Funds not utilized by current open positions."
msgstr "GLPから引き出し可能な金額。現在オープンなポジションで利用されていない資金。"

#: src/components/UserFeedbackModal/UserFeedbackModal.tsx
msgid "Enter your feedback here"
msgstr ""

#: src/components/Synthetics/HighPriceImpactOrFeesWarningCard/HighPriceImpactOrFeesWarningCard.tsx
msgid "High Impact on Collateral"
msgstr ""

#: src/domain/synthetics/trade/utils/validation.ts
msgid "Insufficient GLV liquidity"
msgstr ""

#: src/components/Exchange/ConfirmationBox.jsx
#: src/components/Exchange/OrderEditor.jsx
#: src/components/Exchange/PositionSeller.jsx
msgid "Invalid price, see warning"
msgstr "無効な価格につき、警告を確認してください"

#: src/components/Synthetics/TradeBox/hooks/useCollateralInTooltipContent.tsx
msgid "You will be short {indexSymbol} only from your short position."
msgstr ""

#: src/context/SubaccountContext/SubaccountContextProvider.tsx
msgid "Signing approval..."
msgstr ""

#: src/components/Synthetics/AcceptablePriceImpactInputRow/AcceptablePriceImpactInputRow.tsx
msgid "The current price impact is {0}. Consider using -0.30% acceptable price impact so the order is more likely to be processed."
msgstr ""

#: src/components/SettingsModal/SettingsModal.tsx
msgid "Auto-Cancel TP/SL"
msgstr ""

#: src/components/Synthetics/TradeFeesRow/TradeFeesRow.tsx
msgid "Funding Fee Rate"
msgstr ""

#: src/components/Exchange/PositionSeller.jsx
msgid "Requested decrease of {0} {longOrShortText} by {sizeDeltaUsd} USD."
msgstr ""

#: src/components/Synthetics/TradeHistory/TradeHistoryRow/utils/position.ts
msgid "Returned Collateral"
msgstr ""

#: src/components/Exchange/NoLiquidityErrorModal.tsx
msgid "You need to select {swapTokenSymbol} as the \"Pay\" token to use it for collateral to initiate this trade."
msgstr "この取引を始めるには担保用に{swapTokenSymbol}を\"支払い\"トークンとして選択する必要があります。"

#: src/components/Synthetics/TradeBox/TradeBoxRows/LimitAndTPSLRows.tsx
msgid "There are issues in the TP/SL orders."
msgstr ""

#: src/components/Glp/GlpSwap.jsx
msgid "The Bonus Rebate is an estimate and will be airdropped as ARB tokens when migrating this liquidity to GM pools within the same epoch. <0>Read more</0>."
msgstr ""

#: src/components/Glp/GlpSwap.jsx
msgid "{0} GLP sold for {1} {2}!"
msgstr "{0} GLPを売却し、{1} {2}を得ました!"

#: src/components/TVChartContainer/constants.ts
msgid "Stop Market - Long Inc."
msgstr ""

#: src/domain/synthetics/claimHistory/claimPriceImpactRebate.ts
msgid "Failed to Claim Price Impact Rebate"
msgstr ""

#: src/pages/LeaderboardPage/components/LeaderboardPositionsTable.tsx
msgid "Only positions with over {0} in \"Capital Used\" are ranked."
msgstr ""

#: src/context/SubaccountContext/SubaccountContextProvider.tsx
#: src/context/SubaccountContext/SubaccountContextProvider.tsx
#~ msgid "Generate 1CT (One-Click Trading) session"
#~ msgstr ""

#: src/components/Exchange/ConfirmationBox.jsx
msgid "Accept minimum and {action}"
msgstr "最低額と{action}に同意する"

#: src/pages/Stake/AffiliateVesterWithdrawModal.tsx
msgid "Withdraw from Affiliate Vault"
msgstr ""

#: src/components/Glp/GlpSwap.jsx
msgid "Current Pool Amount"
msgstr "現在のプール額"

#: src/domain/legacy.ts
#: src/pages/Exchange/Exchange.tsx
msgid "Cancel failed."
msgstr "キャンセルできませんでした"

#: src/components/Synthetics/TradeBox/TradeBoxRows/AvailableLiquidityRow.tsx
msgid "The order will be executed if there is sufficient liquidity and the execution price guarantees that you will receive the minimum receive amount."
msgstr ""

#: src/components/Exchange/ConfirmationBox.jsx
#: src/components/Exchange/PositionSeller.jsx
msgid "Transacting with a depegged stable coin is subject to spreads reflecting the worse of current market price or $1.00, with transactions involving multiple stablecoins may have multiple spreads."
msgstr ""

#: src/components/Synthetics/PositionItem/PositionItem.tsx
msgid "Use the \"Close\" button to reduce your Position Size."
msgstr ""

#: src/components/Exchange/PositionDropdown.tsx
msgid "Increase Size (Limit)"
msgstr ""

#: src/domain/synthetics/orders/utils.tsx
msgid "The order may not execute at the desired {priceText} as its acceptable price impact is set to {formattedOrderAcceptablePriceImpact}, which is lower than the current market price impact of {formattedCurrentAcceptablePriceImpact}. It can be edited using the \"Edit\" button."
msgstr ""

#: src/components/Exchange/TradeHistory.jsx
#: src/components/Synthetics/TradeHistory/TradeHistoryRow/utils/position.ts
msgid "Liquidation Fee"
msgstr ""

#: src/components/Synthetics/Claims/SettleAccruedCard.tsx
#: src/components/Synthetics/SettleAccruedFundingFeeModal/SettleAccruedFundingFeeModal.tsx
msgid "Settle"
msgstr ""

#: src/components/Synthetics/TradeInfoIcon/TradeInfoIcon.tsx
msgid "{typeString} Short TWAP: {0} a short position in evenly distributed parts over a specified time."
msgstr ""

#: src/domain/synthetics/orders/utils.tsx
msgid "There may not be sufficient liquidity to execute the swap when the min. receive conditions are met."
msgstr ""

#: src/components/Synthetics/TradeHistory/TradeHistoryRow/utils/swap.ts
msgid "{fromText} to"
msgstr ""

#: src/components/Exchange/PositionDropdown.tsx
msgid "Select Market"
msgstr "マーケット選択"

#: src/pages/PositionsOverview/PositionsOverview.jsx
msgid "Open positions: {0}<0/>Under risk: {1}"
msgstr "オープンのポジション: {0}<0/>リスクあり: {1}"

#: src/components/Exchange/UsefulLinks.tsx
msgid "Speed up page loading"
msgstr "ページの読み込みを速くする"

#: src/components/Exchange/TradeHistory.jsx
msgid "{0}: Swap {amountInDisplay}{1} for{minOutDisplay} {2}, Price:{3} USD"
msgstr ""

#: src/components/Synthetics/TradeFeesRow/TradeFeesRow.tsx
msgid "(Rebated)"
msgstr ""

#: src/pages/BuyGMX/BuyGMX.tsx
msgid "Buy GMX from centralized exchanges:"
msgstr ""

#: src/pages/BuyGMX/BuyGMX.tsx
msgid "GMX bonds can be bought on Bond Protocol with a discount and a small vesting period:"
msgstr ""

#: src/domain/synthetics/sidecarOrders/utils.ts
msgid "Trigger price above highest limit price"
msgstr ""

#: src/components/Exchange/OrdersToa.jsx
msgid "Note that orders are not guaranteed to be executed.<0/><1/>This can occur in a few situations including but not exclusive to:"
msgstr "注文が必ず執行される保証がないことに注意してください。<0/><1/>これは例えば以下のような状況で起こりえます:"

#: src/components/Synthetics/TableMarketFilter/MarketFilterLongShort.tsx
msgid "Open Positions with Orders"
msgstr ""

#: src/pages/Ecosystem/ecosystemConstants.tsx
msgid "Copin"
msgstr ""

#: src/components/Exchange/PositionSeller.jsx
msgid "{nativeTokenSymbol} can not be sent to smart contract addresses. Select another token."
msgstr ""

#: src/components/Exchange/SwapBox.jsx
msgid "Fetching token info..."
msgstr "トークン情報入手中..."

#: src/components/Synthetics/TradeFeesRow/TradeFeesRow.tsx
msgid "This swap is routed through several GM pools for the lowest possible fees and price impact."
msgstr ""

#: src/components/Synthetics/OrderItem/TwapOrdersList/TwapOrdersList.tsx
#: src/components/Synthetics/OrderItem/TwapOrdersList/TwapOrdersList.tsx
msgid "{0}"
msgstr ""

#: src/components/Synthetics/TradeHistory/TradeHistoryRow/utils/shared.ts
msgid "Not enough Available Liquidity to fill the Order. The Order will get filled when the condition is met and there is enough Available Liquidity."
msgstr "注文を執行するための利用可能な流動性が不足しています。条件が満たされ、利用可能な流動性がある場合に注文が執行されます。"

#: src/pages/Dashboard/OverviewCard.tsx
msgid "Annualized data based on the past 7 days."
msgstr ""

#: src/components/Exchange/OrdersToa.jsx
#: src/components/Exchange/OrdersToa.jsx
#: src/components/Exchange/PositionSeller.jsx
#: src/components/Exchange/SwapBox.jsx
msgid "Enable Orders"
msgstr "注文有効化"

#: src/components/Glp/GlpSwap.jsx
msgid "Max pool capacity reached for {0}. Please mint GLP using another token"
msgstr "{0}の最大プールキャパシティ到達。別のトークンを使用してGLPをミントしてください"

#: src/components/DepthChart/DepthChartTooltip.tsx
msgid "No liquidity is available for increasing shorts for<0/>this size. Max short size: {0}<1/><2/>Execution prices for decreasing longs."
msgstr ""

#: src/components/Header/AppHeaderLinks.tsx
msgid "Trade"
msgstr "トレード"

#: src/components/Referrals/JoinReferralCode.tsx
msgid "Adding referral code failed."
msgstr "紹介コードが追加できませんでした"

#: src/components/Exchange/PositionEditor.jsx
msgid "Max leverage without PnL: {0}x"
msgstr ""

#: src/pages/SyntheticsFallbackPage/SyntheticsFallbackPage.tsx
msgid "V2 doesn't currently support this network"
msgstr ""

#: src/components/Referrals/AffiliatesStats.tsx
#: src/components/Referrals/AffiliatesStats.tsx
#: src/components/Referrals/TradersStats.tsx
#: src/components/Referrals/TradersStats.tsx
msgid "V1 Arbitrum"
msgstr ""

#: src/components/Synthetics/MarketStats/MarketGraphs.tsx
msgid "Fee APR"
msgstr ""

#: src/domain/synthetics/positions/utils.ts
msgid "SL"
msgstr ""

#: src/components/Header/AppHeaderLinks.tsx
#: src/pages/Stake/EscrowedGmxCard.tsx
#: src/pages/Stake/GmxAndVotingPowerCard.tsx
#: src/pages/Stake/Stake.tsx
#: src/pages/Stake/Stake.tsx
#: src/pages/Stake/StakeModal.tsx
#: src/pages/Stake/StakeModal.tsx
msgid "Stake"
msgstr "ステーク"

#: src/components/Synthetics/GmSwap/GmSwapBox/GmDepositWithdrawalBox/useGmSwapSubmitState.tsx
#: src/components/Synthetics/GmSwap/GmSwapBox/GmDepositWithdrawalBox/useGmSwapSubmitState.tsx
#: src/components/Synthetics/GmSwap/GmSwapBox/GmShiftBox/useShiftSubmitState.tsx
#: src/components/Synthetics/GmSwap/GmSwapBox/GmShiftBox/useShiftSubmitState.tsx
msgid "Allow {tokenSymbol} to be spent"
msgstr ""

#: src/components/NpsModal/NpsModal.tsx
msgid "Help us improve"
msgstr ""

#: src/components/Exchange/PositionSeller.jsx
#: src/components/Exchange/PositionSeller.jsx
msgid "Invalid Liquidation Price"
msgstr ""

#: src/pages/Home/Home.tsx
msgid "An aggregate of high-quality price feeds determine when liquidations occur. This keeps positions safe from temporary wicks."
msgstr "清算が発生した時点で高品質の価格フィードの集成価格が確定します。これによりポジションは一時的変動から守られます。"

#: src/components/Exchange/PositionSeller.jsx
msgid "Swap amount from {0} to {1} exceeds {2} available liquidity. Choose a different \"Receive\" token."
msgstr ""

#: src/components/Synthetics/TradeHistory/keys.ts
msgid "Create Take Profit"
msgstr ""

#: src/components/Exchange/OrderEditor.jsx
msgid "Update Order"
msgstr "注文の更新"

#: src/components/Synthetics/TradeHistory/keys.ts
msgid "Cancel TWAP"
msgstr ""

#: src/components/Synthetics/TradeHistory/TradeHistoryRow/utils/position.ts
msgid "Mark price for the liquidation."
msgstr "清算のためのマーク価格"

#: src/components/Synthetics/StatusNotification/GmStatusNotification.tsx
msgid "<0>Selling {0}{1}<1>{poolName}</1></0>"
msgstr ""

#: src/components/Exchange/PositionSeller.jsx
#: src/domain/synthetics/trade/utils/validation.ts
msgid "Max close amount exceeded"
msgstr ""

#: src/components/Exchange/PositionEditor.jsx
#: src/components/Exchange/PositionSeller.jsx
#: src/components/Exchange/SwapBox.jsx
#: src/domain/synthetics/orders/getPositionOrderError.tsx
#: src/domain/synthetics/sidecarOrders/utils.ts
#: src/domain/synthetics/trade/utils/validation.ts
#: src/domain/synthetics/trade/utils/validation.ts
#: src/domain/synthetics/trade/utils/validation.ts
msgid "Max leverage: {0}x"
msgstr ""

#: src/domain/synthetics/positions/utils.ts
msgid "T"
msgstr ""

#: src/components/MissedCoinsModal/MissedCoinsModal.tsx
msgid "Please enter the names of the coins you'd like to see added:"
msgstr ""

#: src/components/Exchange/ConfirmationBox.jsx
msgid "Forfeit profit and Short"
msgstr "利益喪失およびショート"

#: src/pages/Dashboard/GmxCard.tsx
msgid "Staked on Arbitrum"
msgstr ""

#: src/components/Exchange/PositionSeller.jsx
msgid "Order creation failed."
msgstr ""

#: src/components/Synthetics/MissedCoinsHint/MissedCoinsHint.tsx
msgid "Can’t find the coin you need? Let us know"
msgstr ""

#: src/pages/Stake/GmxAndVotingPowerCard.tsx
msgid "Delegated to"
msgstr ""

#: src/domain/synthetics/orders/useOrderTxnCallbacks.tsx
msgid "{orderText} update failed."
msgstr ""

#: src/components/Exchange/TradeHistory.jsx
msgid "Execute Order: Swap {fromAmountDisplay} {0} for {toAmountDisplay} {1}"
msgstr "注文執行: {fromAmountDisplay} {0}を {toAmountDisplay} {1}にスワップ"

#: src/components/Exchange/NoLiquidityErrorModal.tsx
msgid "Buy {swapTokenSymbol} on 1inch"
msgstr "{swapTokenSymbol}を1inchで購入"

#: src/pages/AccountDashboard/GeneralPerformanceDetails.tsx
#: src/pages/LeaderboardPage/components/LeaderboardAccountsTable.tsx
msgid "PnL (%)"
msgstr ""

#: src/domain/synthetics/userFeedback/utils.ts
msgid "How can we continue to meet your expectations?"
msgstr ""

#: src/pages/ClaimEsGmx/ClaimEsGmx.jsx
msgid "The esGMX (IOU) token is transferrable. You can add the token to your wallet and send it to another address to claim if you'd like."
msgstr "esGMX (IOU)は移転可能です。自分のウォレットに加えてから別のアドレスに移してトークンを請求することもできます。"

#: src/pages/BeginAccountTransfer/BeginAccountTransfer.tsx
msgid "Self-transfer not supported"
msgstr "自分への移転はサポートされていません"

#: src/context/SubaccountContext/SubaccountContextProvider.tsx
msgid "Generating session..."
msgstr ""

#: src/components/SettingsModal/SettingsModal.tsx
#~ msgid "{actions, plural, one {1 action} other {{actions} actions}}"
#~ msgstr ""

#: src/pages/Exchange/Exchange.tsx
msgid "Decreased {tokenSymbol} {longOrShortText}, -{0} USD."
msgstr "{tokenSymbol} {longOrShortText}の減額 -{0} USD"

#: src/components/Exchange/PositionEditor.jsx
msgid "Leave at least {0} ETH for gas"
msgstr ""

#: src/pages/Exchange/Exchange.tsx
msgid "Enable orders failed."
msgstr "注文有効化できませんでした。"

#: src/pages/Dashboard/GlpCard.tsx
#: src/pages/Dashboard/GmxCard.tsx
#: src/pages/Stake/EscrowedGmxCard.tsx
#: src/pages/Stake/GlpCard.tsx
#: src/pages/Stake/GmxAndVotingPowerCard.tsx
msgid "Total Staked"
msgstr "ステーク総額"

#: src/components/Exchange/FeesTooltip.tsx
#: src/components/Synthetics/NetworkFeeRow/NetworkFeeRow.tsx
#: src/components/Synthetics/NetworkFeeRow/NetworkFeeRow.tsx
#: src/components/Synthetics/OrderEditor/OrderEditor.tsx
msgid "Network Fee"
msgstr "ネットワーク手数料"

#: src/components/Synthetics/ExecutionPriceRow.tsx
msgid "Expected execution price for the order, including the current price impact."
msgstr ""

#: src/components/Exchange/ConfirmationBox.jsx
#: src/components/Exchange/PositionEditor.jsx
#: src/components/Exchange/PositionSeller.jsx
#: src/components/Exchange/SwapBox.jsx
#: src/components/Exchange/SwapBox.jsx
#: src/components/Synthetics/OrderEditor/OrderEditor.tsx
#: src/components/Synthetics/PositionEditor/PositionEditorAdvancedRows.tsx
#: src/components/Synthetics/PositionSeller/PositionSellerAdvancedDisplayRows.tsx
#: src/components/Synthetics/TradeBox/TradeBox.tsx
#: src/components/Synthetics/TradeBox/TradeBoxRows/AdvancedDisplayRows.tsx
#: src/components/Synthetics/TradeBox/TradeBoxRows/AdvancedDisplayRows.tsx
msgid "Leverage"
msgstr "レバレッジ"

#: src/pages/Exchange/Exchange.tsx
msgid "Enable orders sent."
msgstr "注文有効化申し込み完了。"

#: src/components/Exchange/PositionEditor.jsx
#: src/components/OldSubaccountWithdraw/OldSubaccountWithdraw.tsx
msgid "Withdrawing..."
msgstr ""

#: src/components/Synthetics/Claims/ClaimsHistory.tsx
msgid "No claims match the selected filters"
msgstr ""

#: src/components/Exchange/PositionSeller.jsx
#: src/components/Exchange/SwapBox.jsx
#: src/components/Referrals/ClaimAffiliatesModal/ClaimAffiliatesModal.tsx
#: src/components/Synthetics/ChartTokenSelector/ChartTokenSelector.tsx
#: src/components/Synthetics/ChartTokenSelector/ChartTokenSelector.tsx
#: src/components/Synthetics/Claims/ClaimsHistory.tsx
#: src/components/Synthetics/OrderItem/OrderItem.tsx
#: src/components/Synthetics/PositionSeller/PositionSeller.tsx
#: src/components/Synthetics/TableMarketFilter/MarketFilterBase.tsx
#: src/components/Synthetics/TableMarketFilter/MarketFilterLongShort.tsx
#: src/components/Synthetics/TradeBox/TradeBox.tsx
#: src/components/Synthetics/TradeBox/TradeBox.tsx
#: src/components/Synthetics/TradeBox/tradeboxConstants.tsx
#: src/components/Synthetics/TradeHistory/TradeHistoryRow/TradeHistoryRow.tsx
#: src/components/Synthetics/TradeHistory/useDownloadAsCsv.tsx
msgid "Market"
msgstr "マーケット"

#: src/components/Exchange/PositionSeller.jsx
msgid "Swap amount from {0} to {1} exceeds {2} acceptable amount. Can only receive {3}."
msgstr ""

#: src/pages/Stake/Stake.tsx
msgid "Earn {incentivesToken} token incentives by purchasing GM tokens or trading in GMX V2."
msgstr ""

#: src/components/Exchange/PositionEditor.jsx
msgid "Withdraw disabled, pending {0} upgrade"
msgstr ""

#: src/pages/LeaderboardPage/components/LeaderboardContainer.tsx
msgid "Read the rules"
msgstr ""

#: src/pages/LeaderboardPage/components/LeaderboardPositionsTable.tsx
msgid "Lev."
msgstr ""

#: src/pages/Stake/StakeModal.tsx
msgid "Stake failed."
msgstr ""

#: src/components/NpsModal/NpsModal.tsx
#: src/components/Synthetics/GmSwap/GmSwapBox/GmShiftBox/useShiftSubmitState.tsx
#: src/components/UserFeedbackModal/UserFeedbackModal.tsx
msgid "Submitting..."
msgstr ""

#: src/components/Header/HomeHeaderLinks.tsx
msgid "App"
msgstr ""

#: src/components/Synthetics/GmList/GlvList.tsx
msgid "Yield-optimized vaults supplying liquidity across multiple GMX markets."
msgstr ""

#: src/components/Synthetics/GmAssetDropdown/GmAssetDropdown.tsx
msgid "Add {marketName} to Wallet"
msgstr ""

#: src/components/Exchange/SwapBox.jsx
msgid "High Slippage, Swap Anyway"
msgstr "スリッページが大きいです。ともかく交換する"

#: src/components/Synthetics/GmList/PerformanceLabel.tsx
msgid "Annualized Performance"
msgstr ""

#: src/components/Synthetics/StatusNotification/FeesSettlementStatusNotification.tsx
msgid "<0>{0}</0> <1><2>{indexName}</2><3>[{poolName}]</3></1>"
msgstr ""

#: src/components/Synthetics/GmList/PerformanceLabel.tsx
#~ msgid "ANN. PERFORMANCE"
#~ msgstr ""

#: src/components/Synthetics/TradeFeesRow/TradeFeesRow.tsx
msgid "Swap {0} to {1}"
msgstr ""

#: src/components/Exchange/ConfirmationBox.jsx
msgid "Fees are high to swap from {0} to {1}."
msgstr "{0} を {1}にスワップするには手数料が高額です"

#: src/pages/AccountDashboard/dailyAndCumulativePnLDebug.tsx
msgid "Debug values are not available"
msgstr ""

#: src/domain/synthetics/orders/getPositionOrderError.tsx
#: src/domain/synthetics/sidecarOrders/utils.ts
#: src/domain/synthetics/trade/utils/validation.ts
msgid "Trigger price below liq. price"
msgstr ""

#: src/pages/ClaimEsGmx/ClaimEsGmx.jsx
#: src/pages/Stake/AffiliateClaimModal.tsx
#: src/pages/Stake/ClaimModal.tsx
msgid "Claim failed."
msgstr "請求できませんでした。"

#: src/pages/AccountDashboard/HistoricalLists.tsx
#: src/pages/SyntheticsPage/SyntheticsPage.tsx
msgid "Positions{0}"
msgstr ""

#: src/domain/synthetics/orders/simulateExecuteTxn.tsx
msgid "Unknown Error"
msgstr ""

#: src/components/Glp/GlpSwap.jsx
msgid "Buying..."
msgstr "購入中"

#: src/components/Synthetics/OrderEditor/OrderEditor.tsx
msgid "Enter a new ratio or allowed slippage"
msgstr ""

#: src/components/Synthetics/TradeFeesRow/TradeFeesRow.tsx
msgid "Swap UI Fee"
msgstr ""

#: src/components/Synthetics/OrderEditor/OrderEditor.tsx
#: src/components/Synthetics/TradeBox/hooks/useTradeButtonState.tsx
msgid "Decrease the size to match the max. allowed leverage:"
msgstr ""

#: src/components/Synthetics/PositionItem/PositionItem.tsx
msgid "Accrued Positive Funding Fee"
msgstr ""

#: src/pages/BeginAccountTransfer/BeginAccountTransfer.tsx
msgid "Sender has withdrawn all tokens from Affiliate Vesting Vault"
msgstr ""

#: src/components/Exchange/TradeHistory.jsx
#: src/components/Synthetics/TradeHistory/keys.ts
#: src/context/SyntheticsEvents/SyntheticsEventsProvider.tsx
msgid "Liquidated"
msgstr "清算済"

#: src/pages/Ecosystem/ecosystemConstants.tsx
msgid "Blueberry Pulse"
msgstr ""

#: src/components/NetworkDropdown/LanguagePopupHome.tsx
#: src/components/NetworkDropdown/NetworkDropdown.tsx
msgid "Select Language"
msgstr "言語選択"

#: src/components/Synthetics/TableMarketFilter/MarketFilterLongShort.tsx
msgid "Direction"
msgstr ""

#: src/pages/PoolsDetails/PoolsDetailsAbout.tsx
msgid "GM can be sold for {0} and {1} for this market up to the specified selling caps. The remaining tokens in the pool are reserved for currently open positions."
msgstr ""

#: src/components/Synthetics/GmList/GlvList.tsx
#: src/components/Synthetics/GmList/GmList.tsx
msgid "Graph showing performance vs benchmark over the selected period."
msgstr ""

#: src/components/Synthetics/ExecutionPriceRow.tsx
#: src/components/Synthetics/TradeHistory/TradeHistoryRow/utils/position.ts
#: src/components/Synthetics/TradeHistory/TradeHistoryRow/utils/position.ts
#: src/components/Synthetics/TradeHistory/TradeHistoryRow/utils/position.ts
#: src/components/Synthetics/TradeHistory/TradeHistoryRow/utils/position.ts
#: src/components/Synthetics/TradeHistory/TradeHistoryRow/utils/position.ts
#: src/components/Synthetics/TradeHistory/TradeHistoryRow/utils/position.ts
#: src/components/Synthetics/TradeHistory/TradeHistoryRow/utils/position.ts
#: src/components/Synthetics/TradeHistory/TradeHistoryRow/utils/position.ts
#: src/components/Synthetics/TradeHistory/TradeHistoryRow/utils/position.ts
#: src/components/Synthetics/TradeHistory/TradeHistoryRow/utils/position.ts
#: src/components/Synthetics/TradeHistory/TradeHistoryRow/utils/position.ts
#: src/components/Synthetics/TradeHistory/TradeHistoryRow/utils/position.ts
#: src/components/Synthetics/TradeHistory/TradeHistoryRow/utils/swap.ts
#: src/components/Synthetics/TradeHistory/TradeHistoryRow/utils/swap.ts
#: src/components/Synthetics/TradeHistory/TradeHistoryRow/utils/swap.ts
#: src/components/Synthetics/TradeHistory/TradeHistoryRow/utils/swap.ts
#: src/components/Synthetics/TradeHistory/TradeHistoryRow/utils/swap.ts
msgid "Order Acceptable Price"
msgstr "注文受付価格"

#: src/components/Synthetics/ChartTokenSelector/ChartTokenSelector.tsx
msgid "VOL."
msgstr ""

#: src/components/Glp/GlpSwap.jsx
msgid "Max Capacity for {0} Reached"
msgstr "{0}の最大キャパシティに到達しています"

#: src/domain/synthetics/sidecarOrders/utils.ts
#: src/domain/synthetics/sidecarOrders/utils.ts
msgid "Trigger price below limit price"
msgstr ""

#: src/components/Synthetics/StatusNotification/GmStatusNotification.tsx
msgid "<0>Buying {0}{1}<1>{poolName}</1></0> <2>with {tokensText}</2>"
msgstr ""

#: src/components/Exchange/NetValueTooltip.tsx
#: src/components/Exchange/PositionsList.jsx
#: src/components/Exchange/PositionsList.jsx
#: src/components/Synthetics/PositionItem/PositionItem.tsx
#: src/components/Synthetics/PositionItem/PositionItem.tsx
#: src/components/Synthetics/TradeHistory/TradeHistoryRow/utils/position.ts
msgid "Initial Collateral"
msgstr "最初の担保"

#: src/pages/Stake/StakeModal.tsx
msgid "<0>Delegate your undelegated {0} GMX DAO</0> voting power before staking."
msgstr ""

#: src/pages/LeaderboardPage/components/LeaderboardAccountsTable.tsx
msgid "Avg. Size"
msgstr ""

#: src/components/Referrals/AffiliatesStats.tsx
msgid "V1 esGMX"
msgstr ""

#: src/components/Synthetics/TradeBox/TradeBoxRows/LimitAndTPSLRows.tsx
msgid "Take Profit PnL"
msgstr ""

#: src/components/MissedCoinsModal/MissedCoinsModal.tsx
msgid "Let us know which coins you're missing"
msgstr ""

#: src/components/Exchange/PositionEditor.jsx
msgid "Enable withdraw sent."
msgstr ""

#: src/pages/ClaimEsGmx/ClaimEsGmx.jsx
msgid "Your esGMX (IOU) balance will decrease by your claim amount after claiming, this is expected behaviour."
msgstr "あなたのesGMX (IOU)残高は請求後に請求額分だけ減少しますが、これは想定通りの挙動です。"

#: src/components/SettingsModal/SettingsModal.tsx
msgid "The Max Network Fee is set to a higher value to handle potential increases in gas price during order execution. Any excess network fee will be refunded to your account when the order is executed. Only applicable to GMX V2."
msgstr ""

#: src/domain/synthetics/positions/utils.ts
msgid "stop market"
msgstr ""

#: src/pages/AccountDashboard/GeneralPerformanceDetails.tsx
#: src/pages/AccountDashboard/generalPerformanceDetailsDebug.tsx
#: src/pages/LeaderboardPage/components/LeaderboardAccountsTable.tsx
msgid "Start Unrealized PnL"
msgstr ""

#: src/components/TVChartContainer/constants.ts
msgid "Limit - Short Inc."
msgstr ""

#: src/components/Synthetics/StatusNotification/FeesSettlementStatusNotification.tsx
msgid "Sending settle request"
msgstr ""

#: src/lib/legacy.ts
msgid "Order cannot be executed as the remaining position would be smaller than $5.00"
msgstr "ポジション金額が$5未満になるため注文を執行できません"

#: src/components/Referrals/ClaimAffiliatesModal/ClaimAffiliatesModal.tsx
#: src/components/Synthetics/ClaimablePositionPriceImpactRebateModal/ClaimablePositionPriceImpactRebateModal.tsx
#: src/components/Synthetics/ClaimModal/ClaimModal.tsx
#: src/pages/ClaimEsGmx/ClaimEsGmx.jsx
#: src/pages/Stake/AffiliateClaimModal.tsx
#: src/pages/Stake/ClaimModal.tsx
msgid "Claiming..."
msgstr "請求中..."

#. Filter option for tokens favorites
#: src/context/TokensFavoritesContext/TokensFavoritesContextProvider.tsx
msgid "All"
msgstr ""

#: src/components/Synthetics/TradeHistory/keys.ts
msgid "Request Market Increase"
msgstr "市場増加リクエスト"

#: src/components/Synthetics/OrderEditor/OrderEditor.tsx
msgid "Edit {0}"
msgstr ""

#: src/pages/ClaimEsGmx/ClaimEsGmx.jsx
msgid "Vest with GMX on Arbitrum"
msgstr "ArbitrumでGMXを使ってべスティングする"

#: src/components/Synthetics/Claims/ClaimableCard.tsx
msgid "Claimable price impact rebates.<0/><1/><2>Read more</2>."
msgstr ""

#: src/components/Synthetics/MarketNetFee/MarketNetFee.tsx
msgid "{longOrShort} positions {fundingAction} a funding fee of {fundingRate} per hour and {borrowAction} a borrow fee of {borrowRate} per hour."
msgstr ""

#: src/components/Synthetics/OrderList/filters/OrderTypeFilter.tsx
#: src/components/Synthetics/OrderList/filters/OrderTypeFilter.tsx
#: src/components/Synthetics/OrderList/filters/OrderTypeFilter.tsx
#: src/components/Synthetics/PositionSeller/PositionSeller.tsx
#: src/components/Synthetics/TradeBox/tradeboxConstants.tsx
#: src/domain/synthetics/positions/utils.ts
msgid "TWAP"
msgstr ""

#: src/components/Exchange/OrderEditor.jsx
#: src/components/Synthetics/OrderEditor/OrderEditor.tsx
msgid "Updating Order..."
msgstr "注文の更新中..."

#: src/components/Exchange/PositionSeller.jsx
msgid "Close failed."
msgstr ""

#: src/pages/Stake/Stake.tsx
msgid "You are earning rewards with {0} tokens.<0/>Tokens: {amountStr}."
msgstr ""

#: src/components/ModalViews/RedirectModal.tsx
msgid "The website is a community deployed and maintained instance of the open source <0>GMX front end</0>, hosted and served on the distributed, peer-to-peer <1>IPFS network</1>."
msgstr "ウェブサイトはオープンソースの<0>GMXフロントエンド</0>を利用してコミュニティが設置し維持しているものであり、P2Pの<1>IPFSネットワーク</1>上にホストされ提供されています。"

#: src/components/Exchange/PositionEditor.jsx
msgid "Deposit failed."
msgstr ""

#: src/pages/BuyGlp/BuyGlp.jsx
msgid "GLP to GM migration has reduced Fees due to STIP incentives. <0>Read more</0>."
msgstr ""

#: src/components/Synthetics/AcceptablePriceImpactInputRow/AcceptablePriceImpactInputRow.tsx
#: src/components/Synthetics/AllowedSwapSlippageInputRowImpl/AllowedSwapSlippageInputRowImpl.tsx
msgid "<0>Set Recommended Impact: {0}</0>."
msgstr ""

#: src/pages/Ecosystem/ecosystemConstants.tsx
msgid "Defi Llama"
msgstr ""

#: src/pages/Exchange/Exchange.tsx
msgid "Orders cancelled."
msgstr "注文がキャンセルされました。"

#: src/pages/PoolsDetails/PoolsDetailsAbout.tsx
msgid "Last Rebalance"
msgstr ""

#: src/components/Synthetics/TradeHistory/keys.ts
msgid "Cancel Limit"
msgstr ""

#: src/components/Referrals/AffiliatesStats.tsx
msgid "V2 Claim"
msgstr ""

#: src/components/Exchange/OrdersToa.jsx
msgid "Accept that orders are not guaranteed to execute and trigger orders may not settle at the trigger price"
msgstr "注文が執行される保証がないこと、トリガー注文がトリガー価格で決済されない可能性があることを承諾する"

#: src/domain/synthetics/trade/utils/validation.ts
#: src/domain/synthetics/trade/utils/validation.ts
msgid "Select a market"
msgstr ""

#: src/domain/synthetics/trade/utils/validation.ts
msgid "The buyable cap for the pool GM: {0} in {1} [{2}] has been reached. Please choose a different pool or reduce the buy size."
msgstr ""

#: src/components/Synthetics/HighPriceImpactOrFeesWarningCard/HighPriceImpactOrFeesWarningCard.tsx
msgid "High External Swap Impact"
msgstr ""

#: src/components/Exchange/TradeHistory.jsx
#: src/components/Synthetics/TradeHistory/TradeHistory.tsx
msgid "No trades yet"
msgstr "トレード履歴はありません"

#: src/components/Exchange/ConfirmationBox.jsx
#: src/components/Exchange/PositionSeller.jsx
#: src/components/Synthetics/AllowedSwapSlippageInputRowImpl/AllowedSwapSlippageInputRowImpl.tsx
#: src/components/Synthetics/AllowedSwapSlippageInputRowImpl/AllowedSwapSlippageInputRowImpl.tsx
#: src/components/Synthetics/PositionSeller/rows/AllowedSlippageRow.tsx
#: src/components/Synthetics/TradeBox/TradeBoxRows/AllowedSlippageRow.tsx
msgid "Allowed Slippage"
msgstr "最大スリッページ"

#: src/components/Exchange/OrderEditor.jsx
msgid "Order update failed."
msgstr "注文更新に失敗しました。"

#: src/components/Exchange/SwapBox.jsx
#: src/components/Glp/GlpSwap.jsx
msgid "Waiting for Approval"
msgstr "許可待機中"

#: src/components/Synthetics/MarketNetFee/MarketNetFee.tsx
msgid "{longOrShort} positions {fundingAction} a funding fee of {fundingRate} per hour and do not pay a borrow fee."
msgstr ""

#: src/components/Synthetics/TradeInfoIcon/TradeInfoIcon.tsx
msgid "{typeString} Short TP/SL: {0} a short position when the trigger price is reached."
msgstr ""

#: src/pages/Ecosystem/Ecosystem.tsx
msgid "Community-led Telegram groups."
msgstr "コミュニティ主導のTelegramグループ"

#: src/components/Synthetics/TVChart/components/AvailableLiquidityTooltip.tsx
msgid "{longShortText} {0} Open Interest"
msgstr ""

#: src/components/Synthetics/MarketStats/components/CompositionTable.tsx
#: src/components/Synthetics/MarketStats/components/CompositionTable.tsx
msgid "COMP."
msgstr ""

#: src/pages/Stake/Vesting.tsx
msgid "You have no GMX tokens to claim."
msgstr ""

#: src/components/Synthetics/Claims/ClaimHistoryRow/ClaimFundingFeesHistoryRow.tsx
#: src/components/Synthetics/Claims/filters/ActionFilter.tsx
msgid "Settled Funding Fees"
msgstr ""

#: src/pages/LeaderboardPage/components/CompetitionCountdown.tsx
msgid "Ends in"
msgstr ""

#: src/components/Referrals/JoinReferralCode.tsx
msgid "Please input a referral code to benefit from fee discounts."
msgstr "紹介コードを入力すると手数料割引を受けられます。"

#: src/components/Synthetics/TradeHistory/keys.ts
msgid "Failed Deposit"
msgstr "入金失敗"

#: src/components/Synthetics/TradeHistory/keys.ts
msgid "Request Market Swap"
msgstr "市場スワップリクエスト"

#: src/components/ExpressTradingGasTokenSwitchedBanner.ts/ExpressTradingGasTokenSwithedBanner.tsx
#~ msgid "Gas payment token changed due to insufficient balance in the selected token."
#~ msgstr ""

#: src/components/Synthetics/TradeboxPoolWarnings/TradeboxPoolWarnings.tsx
msgid "Insufficient liquidity in the {0} market pool. Select a different pool for this market.{1}"
msgstr ""

#: src/domain/synthetics/trade/utils/validation.ts
msgid "App disabled, pending {0} upgrade"
msgstr ""

#: src/components/Referrals/AffiliatesStats.tsx
msgid "Rebates earned by this account as an affiliate."
msgstr "アフィリエイトとしてこのアカウントが獲得した紹介報酬"

#: src/components/Glp/GlpSwap.jsx
msgid "Swap {0} on 1inch"
msgstr "{0}を1inchでスワップする"

#: src/components/Glp/GlpSwap.jsx
msgid "{0} GLP bought with {1} {2}!"
msgstr "{1} {2}で{0} GLPを購入しました!"

#: src/pages/Stake/EscrowedGmxCard.tsx
#: src/pages/Stake/GmxAndVotingPowerCard.tsx
#: src/pages/Stake/UnstakeModal.tsx
#: src/pages/Stake/UnstakeModal.tsx
msgid "Unstake"
msgstr "アンステーク"

#: src/components/SettingsModal/SettingsModal.tsx
msgid "Debug Settings"
msgstr ""

#: src/components/NetworkDropdown/NetworkDropdown.tsx
msgid "More Options"
msgstr "別の選択肢"

#: src/components/TokenCard/TokenCard.tsx
msgid "GLV is the liquidity provider token for GMX V2 vaults. Consist of several GM tokens and accrues fees generated by them."
msgstr ""

#: src/components/Synthetics/TwapRows/TwapRows.tsx
msgid "<0>every</0> {hours} hours{0}"
msgstr ""

#: src/components/Referrals/TradersStats.tsx
msgid "For trades on V1, this discount will be airdropped to your account every Wednesday. On V2, discounts are applied automatically and will reduce your fees when you make a trade."
msgstr ""

#: src/components/DebugExpressSettings/DebugSwapsSettings.tsx
#: src/components/DebugSwapsSettings/DebugSwapsSettings.tsx
msgid "Fail External Swaps"
msgstr ""

#: src/domain/synthetics/orders/utils.tsx
msgid "Swap {fromTokenText} for {toTokenText}"
msgstr ""

#: src/components/Exchange/SwapBox.jsx
#: src/domain/synthetics/orders/createWrapOrUnwrapTxn.ts
#: src/domain/synthetics/orders/createWrapOrUnwrapTxn.ts
msgid "Swap submitted."
msgstr "スワップ申し込み完了。"

#: src/components/Exchange/NetValueTooltip.tsx
#: src/components/Exchange/PositionSeller.jsx
#: src/components/Exchange/PositionsList.jsx
#: src/components/Exchange/TradeHistory.jsx
#: src/components/Synthetics/PositionItem/PositionItem.tsx
#: src/components/Synthetics/PositionItem/PositionItem.tsx
#: src/components/Synthetics/PositionSeller/PositionSeller.tsx
#: src/components/Synthetics/PositionSeller/PositionSeller.tsx
#: src/components/Synthetics/TradeBox/TradeBox.tsx
#: src/components/Synthetics/TradeHistory/TradeHistoryRow/utils/position.ts
#: src/pages/AccountDashboard/DailyAndCumulativePnL.tsx
msgid "PnL"
msgstr "損益"

#: src/components/Synthetics/TradeBox/ExpressTradingWarningCard.tsx
msgid "Express Trading is not available using network's native token {0}. Consider using {1} instead."
msgstr ""

#: src/components/Synthetics/TradeHistory/keys.ts
#: src/domain/synthetics/orders/utils.tsx
msgid "Market Increase"
msgstr "市場増加"

#: src/components/Synthetics/Claims/ClaimsHistory.tsx
msgid "No claims yet"
msgstr ""

#: src/components/TVChartContainer/DynamicLine.tsx
msgid "Cancel Order"
msgstr ""

#: src/components/Exchange/PositionEditor.jsx
#: src/components/Exchange/PositionEditor.jsx
#: src/components/Exchange/PositionEditor.jsx
#: src/components/OldSubaccountWithdraw/OldSubaccountWithdraw.tsx
#: src/components/Synthetics/PositionEditor/types.ts
#: src/components/Synthetics/TradeHistory/keys.ts
#: src/pages/Stake/Vesting.tsx
#: src/pages/Stake/Vesting.tsx
#: src/pages/Stake/Vesting.tsx
msgid "Withdraw"
msgstr "出金"

#: src/components/Synthetics/TradeHistory/keys.ts
msgid "Update Stop Market"
msgstr ""

#: src/pages/Stake/TotalRewardsCard.tsx
msgid "Vested Claimable GMX"
msgstr ""

#: src/pages/BuyGMX/BuyGMX.tsx
msgid "Buy {nativeTokenSymbol}"
msgstr ""

#: src/components/TokenCard/TokenCard.tsx
#: src/components/TokenCard/TokenCard.tsx
#: src/components/TokenCard/TokenCard.tsx
#: src/components/TokenCard/TokenCard.tsx
msgid "View on Avalanche"
msgstr ""

#: src/components/AddressDropdown/AddressDropdown.tsx
msgid "View in Explorer"
msgstr "Explorerで見る"

#: src/components/AprInfo/AprInfo.tsx
msgid "Bonus APR"
msgstr ""

#: src/components/Synthetics/StatusNotification/GmStatusNotification.tsx
msgid "Shift request sent"
msgstr ""

#: src/pages/Jobs/Jobs.jsx
msgid "GMX is not actively looking for new hires at the moment. However, if you think you can contribute to the project, please email <0>jobs@gmx.io</0>."
msgstr "GMXは現在積極的には求人を行っていませんが、プロジェクトに貢献できると思われる方は、<0>jobs@gmx.io</0>にメールをしてください。"

#: src/components/Exchange/ConfirmationBox.jsx
msgid "You have multiple existing Increase {longOrShortText} {0} limit orders"
msgstr "{longOrShortText} {0}のリミット注文を増額する複数の注文があります"

#: src/lib/wallets/connecters/binanceW3W/binanceWallet.ts
msgid "After you scan, a connection prompt will appear for you to connect your wallet."
msgstr "スキャン後、ウォレットを接続するためのプロンプトが表示されます。"

#: src/pages/BuyGMX/BuyGMX.tsx
msgid "You can transfer AVAX from other networks to Avalanche using any of the below options:"
msgstr ""

#: src/pages/Stake/Vesting.tsx
msgid "Unsupported network"
msgstr ""

#: src/components/Exchange/PositionsList.jsx
#: src/components/Synthetics/PositionItem/PositionItem.tsx
#: src/components/Synthetics/PositionItem/PositionItem.tsx
msgid "Opening..."
msgstr "オープン中..."

#: src/components/Referrals/AffiliatesStats.tsx
msgid "Traders Referred on Avalanche"
msgstr ""

#: src/components/Exchange/PositionSeller.jsx
msgid "Trigger order disabled, pending {0} upgrade"
msgstr ""

#: src/components/Synthetics/Claims/filters/ActionFilter.tsx
msgid "Funding Fees"
msgstr "ファンディング手数料"

#: src/domain/tokens/approveTokens.tsx
msgid "Approval failed"
msgstr "承認が失敗しました"

#: src/components/Synthetics/TVChart/ChartHeader.tsx
#: src/components/Synthetics/TVChart/ChartHeader.tsx
#: src/pages/Dashboard/OverviewCard.tsx
#: src/pages/Home/Home.tsx
msgid "Open Interest"
msgstr "建玉"

#: src/context/SubaccountContext/SubaccountContextProvider.tsx
msgid "Updating settings..."
msgstr ""

#: src/components/Exchange/SwapBox.jsx
msgid "The position will be opened at {0} USD with a max slippage of {1}%.<0/><1/>The slippage amount can be configured under Settings, found by clicking on your address at the top right of the page after connecting your wallet.<2/><3/><4>Read more</4>."
msgstr "ポジションは最大スリッページ {1}%で{0} USDでオープンされます。<0/><1/>スリッページを変更するには、ウォレット接続後にページの右上に表示されるアドレスをクリックしたときに表れる設定メニューで設定してください。<2/><3/><4>詳細を読む</4>"

#: src/components/Referrals/TradersStats.tsx
msgid "Active Referral Code"
msgstr "有効な紹介コード"

#: src/components/OneClickAdvancedSettings/OneClickAdvancedSettings.tsx
msgid "Save One-Click Trading settings"
msgstr ""

#: src/pages/ClaimEsGmx/ClaimEsGmx.jsx
msgid "Please switch your network to Arbitrum."
msgstr "ネットワークをArbitrumに切り替えてください。"

#: src/components/Synthetics/TradeBox/hooks/useTradeButtonState.tsx
msgid "The position would be immediately liquidated upon order execution. Try reducing the size."
msgstr ""

#: src/components/Synthetics/MarketTokenSelector/MarketTokenSelector.tsx
msgid "BUYABLE"
msgstr ""

#: src/components/Synthetics/TradeHistory/keys.ts
msgid "Create TWAP"
msgstr ""

#: src/components/Exchange/PositionEditor.jsx
msgid "Enabling Leverage"
msgstr ""

#: src/pages/BeginAccountTransfer/BeginAccountTransfer.tsx
#: src/pages/NftWallet/NftWallet.jsx
msgid "Invalid Receiver Address"
msgstr "無効な受け取りアドレス"

#: src/components/Exchange/PositionSeller.jsx
msgid "Collateral is not enough to cover pending Fees. Please uncheck \"Keep Leverage\" to pay the Fees with the realized PnL."
msgstr ""

#: src/pages/LeaderboardPage/components/LeaderboardAccountsTable.tsx
#: src/pages/LeaderboardPage/components/LeaderboardPositionsTable.tsx
msgid "You have yet to reach the minimum \"Capital Used\" of {0} to qualify for the rankings."
msgstr ""

#: src/components/Exchange/SwapBox.jsx
msgid "Swap amount exceeds Available Liquidity."
msgstr ""

#: src/components/InterviewToast/InterviewToast.tsx
msgid "We value your experience as GMX Liquidity Provider and invite you to participate in an anonymous one-on-one chat."
msgstr ""

#: src/components/Synthetics/GmList/GlvList.tsx
#: src/components/Synthetics/GmList/GmList.tsx
msgid "TVL (SUPPLY)"
msgstr ""

#: src/components/Synthetics/TradeBox/hooks/useTradeButtonState.tsx
msgid "Decrease the leverage to match the max. allowed leverage."
msgstr ""

#: src/components/Synthetics/TableMarketFilter/MarketFilterLongShort.tsx
#: src/components/Synthetics/TableMarketFilter/MarketFilterLongShort.tsx
msgid "Shorts"
msgstr ""

#: src/pages/PriceImpactRebatesStats/PriceImpactRebatesStats.tsx
msgid "Prev"
msgstr "前へ"

#: src/components/Synthetics/StatusNotification/GmStatusNotification.tsx
msgid "Unknown buy GM order"
msgstr ""

#: src/components/Synthetics/PositionSeller/rows/AllowedSlippageRow.tsx
#: src/components/Synthetics/TradeBox/TradeBoxRows/AllowedSlippageRow.tsx
msgid "You can edit the default Allowed Slippage in the settings menu on the top right of the page.<0/><1/>Note that a low allowed slippage, e.g. less than -{0}, may result in failed orders if prices are volatile."
msgstr ""

#: src/components/Synthetics/TradeHistory/TradeHistory.tsx
msgid "RPnL ($)"
msgstr ""

#: src/components/DepthChart/DepthChartTooltip.tsx
msgid "There is no price impact. There is a single<0/>execution price for increasing longs or<1/>decreasing shorts for this size."
msgstr ""

#: src/pages/ClaimEsGmx/ClaimEsGmx.jsx
msgid "After claiming, the esGMX tokens will be airdropped to your account on the selected network within 7 days."
msgstr "請求後7日以内に指定のネットワーク上のあなたのアカウントにesGMXトークンがエアドロップされます"

#: src/components/Synthetics/GmSwap/GmSwapBox/GmSwapBoxHeader.tsx
msgid "Buy GLV"
msgstr ""

#: src/components/Synthetics/TradeHistory/keys.ts
msgid "Failed TWAP Part"
msgstr ""

#: src/components/Synthetics/PoolSelector2/PoolSelector2.tsx
#: src/components/Synthetics/PoolSelector2/PoolSelector2.tsx
msgid "Impact+Fees"
msgstr ""

#: src/components/TVChartContainer/constants.ts
msgid "TP - Short Dec."
msgstr ""

#: src/pages/Ecosystem/ecosystemConstants.tsx
msgid "Compass Labs GM Token Dashboard"
msgstr ""

#: src/components/Exchange/TradeHistory.jsx
msgid "Request increase {0} {longOrShortText}, +{1} USD, Acceptable Price: {2} {3} USD"
msgstr "{0} {longOrShortText}の増額をリクエスト +{1} USD 可能な価格: {2} {3} USD"

#: src/components/Header/AppHeaderLinks.tsx
#: src/pages/Earn/Earn.tsx
#: src/pages/Earn/Earn.tsx
#~ msgid "Earn"
#~ msgstr ""

#: src/components/Exchange/SwapBox.jsx
#: src/components/Exchange/SwapBox.jsx
#: src/components/Exchange/SwapBox.jsx
#: src/components/Exchange/SwapBox.jsx
#: src/components/Synthetics/CollateralSelector/CollateralSelector.tsx
#: src/components/Synthetics/TradeBox/TradeBoxRows/CollateralSelectorRow.tsx
msgid "Collateral In"
msgstr "担保の種類"

#: src/pages/Dashboard/GmCard.tsx
msgid "GM Markets"
msgstr ""

#: src/components/UserFeedbackModal/UserFeedbackModal.tsx
msgid "Your opinions and experiences matter to us. Your feedback helps us understand what we are doing well and where we can make enhancements."
msgstr ""

#: src/components/Exchange/UsefulLinks.tsx
msgid "Trading guide"
msgstr "トレード案内"

#: src/context/SyntheticsStateContext/selectors/chartSelectors/selectChartLines.tsx
msgid "Open {longOrShortText} - {marketIndexName}"
msgstr ""

#: src/domain/synthetics/common/incentivesAirdropMessages.ts
msgid "TRADING Airdrop"
msgstr ""

#: src/components/Synthetics/TradeBox/hooks/useCollateralInTooltipContent.tsx
msgid "You will be short {indexSymbol} from your short position, while being long {collateralSymbol} from your {collateralSymbol} collateral. This can be useful for delta-neutral strategies to earn funding fees."
msgstr ""

#: src/components/Referrals/TradersStats.tsx
msgid "Rebates earned by this account as a trader."
msgstr "トレーダーとしてこのアカウントが獲得したリベート"

#: src/components/Exchange/SwapBox.jsx
#: src/components/Synthetics/ExecutionPriceRow.tsx
#: src/components/Synthetics/NetworkFeeRow/NetworkFeeRow.tsx
#: src/components/Synthetics/TradeInfoIcon/TradeInfoIcon.tsx
#: src/components/Synthetics/TradeInfoIcon/TradeInfoIcon.tsx
#: src/components/Synthetics/TradeInfoIcon/TradeInfoIcon.tsx
#: src/components/Synthetics/TradeInfoIcon/TradeInfoIcon.tsx
#: src/components/Synthetics/TradeInfoIcon/TradeInfoIcon.tsx
#: src/components/Synthetics/TradeInfoIcon/TradeInfoIcon.tsx
#: src/components/Synthetics/TradeInfoIcon/TradeInfoIcon.tsx
#: src/components/Synthetics/TradeInfoIcon/TradeInfoIcon.tsx
#: src/components/TokenCard/TokenCard.tsx
#: src/components/TokenCard/TokenCard.tsx
#: src/components/TokenCard/TokenCard.tsx
#: src/components/TokenCard/TokenCard.tsx
#: src/pages/Dashboard/WeightText.tsx
msgid "Read more"
msgstr "詳細について読む"

#: src/pages/AccountDashboard/GeneralPerformanceDetails.tsx
msgid "This Year"
msgstr ""

#: src/components/Exchange/TradeHistory.jsx
msgid ""
"{actionDisplay} {0} {longOrShortText},\n"
"-{1} USD,\n"
"{2} Price: {3} USD"
msgstr ""

#: src/pages/Stake/Vesting.tsx
#: src/pages/Stake/Vesting.tsx
#: src/pages/Stake/Vesting.tsx
msgid "Vesting Status"
msgstr ""

#: src/components/Exchange/ConfirmationBox.jsx
msgid "You have an active Limit Order to Increase {longOrShortText} {sizeInToken} {0} (${1}) at price ${2}"
msgstr "{longOrShortText} {sizeInToken} {0} (${1})を${2}の価格で増額するアクティブなリミット注文があります"

#: src/domain/synthetics/claimHistory/claimPriceImpactRebate.ts
msgid "Claiming Price Impact Rebate..."
msgstr ""

#: src/components/Synthetics/PositionItem/PositionItem.tsx
msgid "Negative funding fees are automatically settled against the collateral and impact the liquidation price. Positive funding fees can be claimed under the claims tab."
msgstr ""

#: src/pages/Stake/Stake.tsx
msgid "Unstake esGMX"
msgstr ""

#: src/components/Synthetics/TradeBox/TradeBox.tsx
msgid "The actual trigger price at which order gets filled will depend on fees and price impact at the time of execution to guarantee that you receive the minimum receive amount."
msgstr ""

#: src/components/Exchange/PositionDropdown.tsx
msgid "Set TP/SL"
msgstr ""

#: src/components/Synthetics/TradeHistory/TradeHistoryRow/utils/shared.ts
msgid "The Execution Price didn't meet the Acceptable Price condition. The Order will get filled when the condition is met."
msgstr "実行価格が許容価格条件を満たしませんでした。条件を満たしたときに注文が執行されます。"

#: src/components/Synthetics/PositionEditor/PositionEditorAdvancedRows.tsx
#: src/components/Synthetics/PositionSeller/PositionSellerAdvancedDisplayRows.tsx
msgid "Initial Collateral (Collateral excluding Borrow and Funding Fee)."
msgstr ""

#: src/components/Synthetics/TVChart/ChartHeader.tsx
#: src/components/Synthetics/TVChart/ChartHeader.tsx
msgid "Net Rate / 1h"
msgstr "ネットレート / 1時間"

#: src/pages/Stake/ClaimModal.tsx
msgid "Claim esGMX Rewards"
msgstr ""

#: src/pages/Stake/Stake.tsx
msgid "Trading incentives program is live on {avalancheLink}."
msgstr ""

#: src/components/Synthetics/StatusNotification/GmStatusNotification.tsx
msgid "Sending sell request"
msgstr ""

#: src/components/Synthetics/AcceptablePriceImpactInputRow/AcceptablePriceImpactInputRow.tsx
#: src/components/Synthetics/AllowedSwapSlippageInputRowImpl/AllowedSwapSlippageInputRowImpl.tsx
#: src/components/Synthetics/PositionSeller/PositionSellerAdvancedDisplayRows.tsx
#: src/components/Synthetics/TradeBox/TradeBoxRows/AdvancedDisplayRows.tsx
#: src/pages/LeaderboardPage/components/LeaderboardAccountsTable.tsx
#: src/pages/LeaderboardPage/components/LeaderboardPositionsTable.tsx
#: src/pages/LeaderboardPage/components/LeaderboardPositionsTable.tsx
msgid "NA"
msgstr ""

#: src/components/Synthetics/TradeBox/TradeBoxRows/CollateralSelectorRow.tsx
msgid "You have an existing position with {0} as collateral. This action will not apply for that position. <0>Switch to {1} collateral</0>."
msgstr ""

#: src/components/Synthetics/TradeHistory/TradeHistoryRow/utils/position.ts
#: src/components/Synthetics/TradeHistory/TradeHistoryRow/utils/position.ts
#: src/components/Synthetics/TradeHistory/TradeHistoryRow/utils/position.ts
#: src/components/Synthetics/TradeHistory/TradeHistoryRow/utils/position.ts
#: src/components/Synthetics/TradeHistory/TradeHistoryRow/utils/position.ts
msgid "Trigger price for the order."
msgstr "注文のトリガー価格"

#: src/components/Exchange/ConfirmationBox.jsx
#: src/components/Exchange/ConfirmationBox.jsx
#: src/components/Exchange/ConfirmationBox.jsx
#: src/components/Exchange/ConfirmationBox.jsx
#: src/components/Exchange/ConfirmationBox.jsx
#: src/components/Exchange/ExchangeTVChart.jsx
#: src/components/Exchange/ExchangeTVChart.jsx
#: src/components/Exchange/OrdersList.jsx
#: src/components/Exchange/PositionEditor.jsx
#: src/components/Exchange/PositionSeller.jsx
#: src/components/Exchange/PositionsList.jsx
#: src/components/Exchange/PositionsList.jsx
#: src/components/Exchange/SwapBox.jsx
#: src/components/Exchange/SwapBox.jsx
#: src/components/Exchange/SwapBox.jsx
#: src/components/Exchange/SwapBox.jsx
#: src/components/Exchange/SwapBox.jsx
#: src/components/Exchange/TradeHistory.jsx
#: src/components/Exchange/TradeHistory.jsx
#: src/components/Exchange/TradeHistory.jsx
#: src/components/MarketWithDirectionLabel/MarketWithDirectionLabel.tsx
#: src/components/Synthetics/Claims/ClaimHistoryRow/ClaimFundingFeesHistoryRow.tsx
#: src/components/Synthetics/Claims/ClaimHistoryRow/ClaimFundingFeesHistoryRow.tsx
#: src/components/Synthetics/Claims/ClaimsHistory.tsx
#: src/components/Synthetics/MarketNetFee/MarketNetFee.tsx
#: src/components/Synthetics/PositionEditor/PositionEditor.tsx
#: src/components/Synthetics/PositionItem/PositionItem.tsx
#: src/components/Synthetics/PositionItem/PositionItem.tsx
#: src/components/Synthetics/PositionSeller/PositionSeller.tsx
#: src/components/Synthetics/SettleAccruedFundingFeeModal/SettleAccruedFundingFeeRow.tsx
#: src/components/Synthetics/StatusNotification/FeesSettlementStatusNotification.tsx
#: src/components/Synthetics/StatusNotification/OrderStatusNotification.tsx
#: src/components/Synthetics/TableMarketFilter/MarketFilterLongShort.tsx
#: src/components/Synthetics/TradeBox/tradeboxConstants.tsx
#: src/components/Synthetics/TradeHistory/TradeHistoryRow/utils/position.ts
#: src/components/Synthetics/TVChart/components/AvailableLiquidityTooltip.tsx
#: src/context/SyntheticsEvents/SyntheticsEventsProvider.tsx
#: src/context/SyntheticsEvents/SyntheticsEventsProvider.tsx
#: src/context/SyntheticsStateContext/selectors/chartSelectors/selectChartLines.tsx
#: src/domain/synthetics/orders/utils.tsx
#: src/pages/Exchange/Exchange.tsx
#: src/pages/Exchange/Exchange.tsx
#: src/pages/Exchange/Exchange.tsx
#: src/pages/Exchange/Exchange.tsx
#: src/pages/LeaderboardPage/components/LeaderboardPositionsTable.tsx
#: src/pages/LeaderboardPage/components/LeaderboardPositionsTable.tsx
#: src/pages/OrdersOverview/OrdersOverview.jsx
msgid "Short"
msgstr "ショート"

#: src/components/Synthetics/TradeHistory/useDownloadAsCsv.tsx
#: src/pages/AccountDashboard/GeneralPerformanceDetails.tsx
#: src/pages/LeaderboardPage/components/LeaderboardAccountsTable.tsx
#: src/pages/LeaderboardPage/components/LeaderboardPositionsTable.tsx
msgid "PnL ($)"
msgstr ""

#: src/components/Synthetics/MarketTokenSelector/MarketTokenSelector.tsx
msgid "GMX Market Tokens"
msgstr ""

#: src/domain/synthetics/orders/getPositionOrderError.tsx
msgid "Stop Market price is above mark price"
msgstr ""

#: src/context/PendingTxnsContext/PendingTxnsContext.tsx
msgid "Txn failed. <0>View</0>."
msgstr ""

#: src/pages/Stake/Vesting.tsx
#: src/pages/Stake/Vesting.tsx
msgid "Affiliate Vault"
msgstr ""

#: src/components/Exchange/SwapBox.jsx
#: src/components/Exchange/SwapBox.jsx
#: src/domain/synthetics/orders/getPositionOrderError.tsx
#: src/domain/synthetics/trade/utils/validation.ts
msgid "Enter a price"
msgstr "価格を入力"

#: src/components/Referrals/JoinReferralCode.tsx
msgid "Updating..."
msgstr "更新中..."

#: src/components/Synthetics/TradeHistory/keys.ts
msgid "Failed Market Increase"
msgstr "マーケット増額失敗"

#: src/pages/LeaderboardPage/components/LeaderboardContainer.tsx
#: src/pages/LeaderboardPage/components/LeaderboardContainer.tsx
msgid "EIP-4844 Competition"
msgstr ""

#: src/components/Exchange/ConfirmationBox.jsx
#: src/components/Exchange/OrderEditor.jsx
#: src/components/Exchange/PositionEditor.jsx
#: src/components/Exchange/PositionSeller.jsx
#: src/components/Exchange/PositionsList.jsx
#: src/components/Exchange/PositionsList.jsx
#: src/components/Exchange/SwapBox.jsx
#: src/components/Synthetics/OrderEditor/OrderEditor.tsx
#: src/components/Synthetics/PositionItem/PositionItem.tsx
#: src/components/Synthetics/PositionList/PositionList.tsx
#: src/pages/LeaderboardPage/components/LeaderboardPositionsTable.tsx
msgid "Liq. Price"
msgstr "清算価格"

#: src/components/NotifyModal/NotifyModal.tsx
msgid "Trading Pair Price Alerts"
msgstr ""

#: src/components/Exchange/OrdersList.jsx
msgid "You will receive at least {0} {1} if this order is executed. The exact execution price may vary depending on fees at the time the order is executed."
msgstr "この注文が執行された場合、少なくとも{0} {1}を受け取ることになります。正確な執行価格は注文執行時の手数料によって異なります。"

#: src/components/Common/SEO.tsx
msgid "GMX | Decentralized Perpetual Exchange"
msgstr ""

#: src/pages/OrdersOverview/OrdersOverview.jsx
msgid "No position"
msgstr "ポジションなし"

#: src/components/Glp/GlpSwap.jsx
#: src/components/Glp/GlpSwap.jsx
#: src/components/Glp/GlpSwap.jsx
#: src/pages/Stake/GlpCard.tsx
msgid "Buy GLP"
msgstr "GLPを購入"

#: src/components/Exchange/ConfirmationBox.jsx
msgid "Cancel failed"
msgstr "キャンセルできませんでした"

#: src/components/Synthetics/GmList/GmTokensTotalBalanceInfo.tsx
#: src/components/Synthetics/GmList/GmTokensTotalBalanceInfo.tsx
msgid "{daysConsidered}d Earned Fees"
msgstr ""

#: src/components/Synthetics/StatusNotification/OrderStatusNotification.tsx
msgid "Fulfilling order request"
msgstr ""

#: src/domain/synthetics/trade/utils/validation.ts
msgid "Insufficient {0} balance to pay for gas"
msgstr ""

#: src/pages/ClaimEsGmx/ClaimEsGmx.jsx
msgid "You can currently vest a maximum of {0} esGMX tokens at a ratio of {1} {stakingToken} to 1 esGMX."
msgstr "{1} {stakingToken}対1 esGMXの比率で最大{0} esGMXトークンを現在べスティングすることができます。"

#: src/pages/BuyGMX/BuyGMX.tsx
msgid "Buy AVAX directly to Avalanche or transfer it there."
msgstr ""

#: src/pages/Ecosystem/ecosystemConstants.tsx
msgid "Open Ocean"
msgstr ""

#: src/components/Synthetics/GmSwap/GmSwapBox/GmSwapBox.tsx
msgid "Single"
msgstr ""

#: src/domain/synthetics/orders/prepareOrderTxn.ts
msgid "Error preparing transaction. Provider is not defined"
msgstr ""

#: src/components/Synthetics/Claims/ClaimableCardUI.tsx
msgid "Funding fees"
msgstr "ファンディング手数料"

#: src/domain/synthetics/trade/utils/validation.ts
msgid "Insufficient liquidity in GM Pool"
msgstr ""

#: src/components/Exchange/ExchangeBanner.jsx
msgid "Trade on GMX and win <0>$250.000</0> in prizes! Live until November 30th, <1>click here</1> to learn more."
msgstr "GMXでトレードして賞金<0>250ドル</0>を獲得しよう! 11月30日まで。詳細は<1>ここをクリック</1> "

#: src/domain/synthetics/common/incentivesAirdropMessages.ts
msgid "tBTC LP incentives"
msgstr ""

#: src/components/ModalViews/RedirectModal.tsx
msgid "You are leaving GMX.io and will be redirected to a third party, independent website."
msgstr "あなたはGMX.ioを離れ、第三者の別のウェブサイトへ転送されます。"

#: src/components/Synthetics/PositionItem/PositionItem.tsx
#: src/components/Synthetics/PositionItem/PositionItem.tsx
msgid "Accrued Borrow Fee"
msgstr ""

#: src/domain/synthetics/trade/useMaxAutoCancelOrdersState.tsx
msgid "Read more."
msgstr ""

#: src/components/AddressDropdown/AddressDropdown.tsx
#: src/components/Synthetics/TradeHistory/TradeHistory.tsx
msgid "PnL Analysis"
msgstr ""

#: src/components/Synthetics/GmList/GmListItem.tsx
msgid "View Details"
msgstr ""

#: src/components/Synthetics/TableMarketFilter/MarketFilterLongShort.tsx
#: src/components/Synthetics/TableMarketFilter/MarketFilterLongShort.tsx
msgid "Longs"
msgstr ""

#: src/components/Exchange/PositionEditor.jsx
msgid "Deposit submitted."
msgstr ""

#: src/components/Exchange/SwapBox.jsx
msgid "<0>{0} is required for collateral.</0><1>Swap amount from {1} to {2} exceeds {3} available liquidity. Reduce the \"Pay\" size, or change the \"Collateral In\" token.</1>"
msgstr ""

#: src/components/Synthetics/GmList/ApyTooltipContent.tsx
#~ msgid "<0>The APY is an estimate based on fees collected during the selected period. It excludes:</0><1><2>price changes of the underlying token(s)</2><3>traders' PnL, which is expected to be neutral in the long term</3><4>funding fees, which are exchanged between traders</4></1><5><6>Read more about GM token pricing</6>.</5><7>For detailed stats and comparisons, check the GMX V2 LP Dashboard. <8>GMX Dune Dashboard</8>.</7>"
#~ msgstr ""

#: src/components/Synthetics/StatusNotification/GmStatusNotification.tsx
msgid "Unknown sell GM order"
msgstr ""

#: src/components/NotifyModal/NotifyModal.tsx
msgid "<0>Notifications are provided by Notifi and not affiliated with GMX. By subscribing, you agree that info you provide to Notifi will be governed by its </0><1>Privacy Policy</1><2> and </2><3>Terms of Use</3>."
msgstr ""

#: src/components/TokenCard/TokenCard.tsx
msgid "{arbitrumLink} and {avalancheLink} GLV Pools are <0>incentivized{sparkle}.</0>"
msgstr ""

#: src/components/Synthetics/TradeInfoIcon/TradeInfoIcon.tsx
msgid "{typeString} Long Limit: {0} a long position when the price is below the trigger price."
msgstr ""

#: src/components/Synthetics/TradeBox/hooks/useTradeButtonState.tsx
msgid "{0} is required for collateral.<0/><1/>There is no swap path found for {1} to {2} within GMX.<2/><3/><4>You can buy {3} on 1inch.</4>"
msgstr ""

#: src/components/Synthetics/TradeboxPoolWarnings/TradeboxPoolWarnings.tsx
msgid "You have an existing position in the {0} market pool.<0><1>Switch to {1} market pool</1>.</0>"
msgstr ""

#: src/pages/AccountDashboard/GeneralPerformanceDetails.tsx
#: src/pages/LeaderboardPage/components/LeaderboardAccountsTable.tsx
msgid "Capital Used"
msgstr ""

#: src/components/MissedCoinsModal/MissedCoinsModal.tsx
msgid "Max 10 symbols in name"
msgstr ""

#: src/pages/Dashboard/StatsCard.tsx
msgid "Users"
msgstr ""

#: src/components/GasPaymentTokenSelector/GasPaymentTokenSelector.tsx
#: src/components/GasPaymentTokenSelector/GasPaymentTokenSelector.tsx
msgid "Gas Payment Token"
msgstr ""

#: src/components/DepthChart/DepthChartTooltip.tsx
#: src/components/Synthetics/Claims/filters/ActionFilter.tsx
#: src/components/Synthetics/ExecutionPriceRow.tsx
#: src/components/Synthetics/GmSwap/GmFees/GmFees.tsx
#: src/components/Synthetics/TradeHistory/TradeHistoryRow/utils/position.ts
#: src/components/Synthetics/TradeHistory/TradeHistoryRow/utils/position.ts
#: src/components/Synthetics/TradeHistory/TradeHistoryRow/utils/position.ts
#: src/components/Synthetics/TradeHistory/TradeHistoryRow/utils/position.ts
#: src/components/Synthetics/TradeHistory/TradeHistoryRow/utils/position.ts
#: src/components/Synthetics/TradeHistory/TradeHistoryRow/utils/position.ts
#: src/components/Synthetics/TradeHistory/TradeHistoryRow/utils/position.ts
#: src/components/Synthetics/TradeHistory/useDownloadAsCsv.tsx
msgid "Price Impact"
msgstr "価格インパクト"

#: src/domain/synthetics/trade/utils/validation.ts
msgid "Select a token"
msgstr ""

<<<<<<< HEAD
#: src/components/ExpressTradingGasTokenSwitchedBanner.ts/ExpressTradingGasTokenSwithedBanner.tsx
#~ msgid "Gas Payment Token changed due to insufficient balance."
#~ msgstr ""

#: src/components/SettingsModal/SettingsModal.tsx
msgid "Optimal"
msgstr ""

#: src/components/SettingsModal/SettingsModal.tsx
#~ msgid "{0, plural, one {1 minute} other {{minutes} minutes}}"
#~ msgstr ""
=======
#: src/pages/PoolsDetails/PoolsDetails.tsx
msgid "Exposure to Market Traders’ PnL"
msgstr ""
>>>>>>> cacc7745

#: src/components/Synthetics/GmSwap/GmFees/GmFees.tsx
#: src/components/Synthetics/PositionItem/PositionItem.tsx
#: src/components/Synthetics/TradeFeesRow/TradeFeesRow.tsx
#: src/components/Synthetics/TradeFeesRow/TradeFeesRow.tsx
msgid "UI Fee"
msgstr ""

#: src/components/Errors/errorToasts.tsx
#: src/domain/synthetics/orders/simulateExecuteTxn.tsx
#: src/domain/synthetics/orders/simulateExecuteTxn.tsx
msgid "Execute order simulation failed."
msgstr ""

#: src/pages/CompleteAccountTransfer/CompleteAccountTransfer.jsx
msgid "Invalid Transfer Addresses: Please check the url."
msgstr ""

#: src/pages/Dashboard/MarketsListV1.tsx
#: src/pages/Dashboard/MarketsListV1.tsx
msgid "GLP Index Composition"
msgstr "GLPインデックス構成"

#: src/domain/synthetics/positions/utils.ts
msgid "TP"
msgstr ""

#: src/components/Synthetics/ClaimModal/ClaimModal.tsx
msgid "<0>Claimable Funding Fee.</0>"
msgstr ""

#: src/lib/wallets/connecters/binanceW3W/binanceWallet.ts
msgid "Log in to your Binance app and tap [Wallets]. Go to [Web3]."
msgstr "Binanceアプリにログインし、[ウォレット]をタップして[Web3]に移動します。"

#: src/components/Synthetics/Claims/ClaimableCard.tsx
#: src/pages/Stake/Vesting.tsx
#: src/pages/Stake/Vesting.tsx
#: src/pages/Stake/Vesting.tsx
msgid "Claimable"
msgstr "請求可能"

#: src/components/Exchange/OrdersToa.jsx
msgid "Additionally, trigger orders are market orders and are not guaranteed to settle at the trigger price."
msgstr "それに加え、トリガー注文はマーケット注文であり、トリガー価格での決済は保証されていません。"

#: src/components/Header/AppHeaderLinks.tsx
#: src/components/Header/HomeHeaderLinks.tsx
msgid "Docs"
msgstr ""

#: src/pages/Ecosystem/ecosystemConstants.tsx
msgid "GMX Trading Stats"
msgstr ""

#: src/components/Exchange/ConfirmationBox.jsx
#: src/components/Exchange/PositionSeller.jsx
#: src/components/Synthetics/PositionEditor/usePositionEditorButtonState.tsx
#: src/components/Synthetics/PositionSeller/PositionSeller.tsx
#: src/components/Synthetics/TradeBox/hooks/useTradeButtonState.tsx
msgid "Creating Order..."
msgstr "注文作成中..."

#: src/components/Exchange/PositionEditor.jsx
msgid "Deposit disabled, pending {0} upgrade"
msgstr ""

#: src/pages/Jobs/Jobs.jsx
msgid "Jobs"
msgstr "求人"

#: src/pages/Ecosystem/ecosystemConstants.tsx
msgid "Decentralized Options Strategies"
msgstr "分散型オプションストラテジー"

#: src/pages/Ecosystem/ecosystemConstants.tsx
#: src/pages/Ecosystem/ecosystemConstants.tsx
msgid "GMX Technical Announcements"
msgstr ""

#: src/components/Synthetics/TradeHistory/keys.ts
msgid "Failed Stop Market"
msgstr ""

#: src/components/AddressDropdown/AddressDropdown.tsx
msgid "Address copied to your clipboard"
msgstr ""

#: src/components/NetworkDropdown/NetworkDropdown.tsx
msgid "Version and Network"
msgstr ""

#: src/components/Header/AppHeaderLinks.tsx
#: src/components/NetworkDropdown/NetworkDropdown.tsx
#: src/components/NetworkDropdown/NetworkDropdown.tsx
#: src/components/SettingsModal/SettingsModal.tsx
msgid "Settings"
msgstr "設定"

#: src/pages/Ecosystem/ecosystemConstants.tsx
msgid "Compass Labs Trading Simulations"
msgstr ""

#: src/components/Referrals/AffiliatesStats.tsx
msgid "Amount of traders you referred."
msgstr "あなたが紹介したトレーダー数"

#: src/components/Synthetics/OrderList/filters/OrderTypeFilter.tsx
#: src/components/Synthetics/TradeBox/TradeBoxRows/LimitAndTPSLRows.tsx
#: src/domain/synthetics/positions/utils.ts
msgid "Take Profit"
msgstr ""

#: src/components/Exchange/PositionSeller.jsx
msgid "Close submitted!"
msgstr ""

#: src/components/Synthetics/TwapRows/TwapRows.tsx
msgid "Hour(s)"
msgstr ""

#: src/domain/synthetics/trade/utils/validation.ts
#: src/domain/synthetics/trade/utils/validation.ts
msgid "Insufficient {0} liquidity"
msgstr ""

#: src/pages/Ecosystem/Ecosystem.tsx
#: src/pages/Ecosystem/Ecosystem.tsx
msgid "Creator"
msgstr "作成者"

#: src/pages/Ecosystem/ecosystemConstants.tsx
msgid "Derivatives Portfolio Tracker"
msgstr ""

#: src/components/Synthetics/TradeHistory/keys.ts
msgid "Create Limit"
msgstr ""

#: src/pages/BeginAccountTransfer/BeginAccountTransfer.tsx
msgid "Transfer already initiated"
msgstr "移転はすでに開始されています"

#: src/pages/Stake/AffiliateVesterWithdrawModal.tsx
#: src/pages/Stake/VesterWithdrawModal.tsx
msgid "Withdraw submitted."
msgstr ""

#: src/components/Referrals/AddAffiliateCode.jsx
#: src/components/Referrals/AddAffiliateCode.jsx
msgid "Enter a code"
msgstr "コードを入力"

#: src/components/Synthetics/GmList/GmListItem.tsx
msgid "Details"
msgstr ""

#: src/pages/Ecosystem/ecosystemConstants.tsx
msgid "Umami DAO"
msgstr ""

#: src/components/Exchange/OrdersList.jsx
#: src/pages/OrdersOverview/OrdersOverview.jsx
msgid "Order"
msgstr "注文"

#: src/pages/Dashboard/GmxCard.tsx
msgid "Staked on Avalanche"
msgstr ""

#: src/components/Footer/constants.ts
#: src/components/Footer/constants.ts
msgid "Media Kit"
msgstr "メディアキット"

#: src/pages/Home/Home.tsx
msgid "Reduce Liquidation Risks"
msgstr "清算リスクを減らす"

#: src/pages/Ecosystem/ecosystemConstants.tsx
msgid "UniDex Leverage"
msgstr ""

#: src/pages/PositionsOverview/PositionsOverview.jsx
msgid "collateral"
msgstr "担保"

#: src/components/Glp/GlpSwap.jsx
#: src/components/Synthetics/GmList/GlvList.tsx
#: src/components/Synthetics/GmList/GmList.tsx
msgid "WALLET"
msgstr "ウォレット"

#: src/components/Exchange/OrdersList.jsx
#: src/components/Exchange/OrdersList.jsx
#: src/components/Synthetics/OrderList/OrderList.tsx
#: src/components/Synthetics/OrderList/OrderList.tsx
msgid "No open orders"
msgstr "オープンの注文はありません"

#: src/components/Referrals/AffiliatesStats.tsx
msgid "Traders Referred on Avalanche Fuji"
msgstr ""

#: src/components/Referrals/AffiliatesStats.tsx
msgid "Claim V2 Rebates from your referred Traders."
msgstr ""

#: src/pages/Dashboard/OverviewCard.tsx
msgid "Total value of tokens in GM Pools."
msgstr ""

#: src/components/Glp/GlpSwap.jsx
msgid "Reserved"
msgstr "リザーブ済"

#: src/components/Exchange/OrderEditor.jsx
#: src/components/Exchange/PositionSeller.jsx
msgid "Price below Liq. Price"
msgstr "清算価格を下回る価格"

#: src/components/Synthetics/TradeBox/TradeBoxRows/LimitAndTPSLRows.tsx
msgid "Take Profit / Stop Loss"
msgstr ""

#: src/domain/tokens/approveTokens.tsx
msgid "There is not enough {0} in your account on {networkName} to send this transaction.<0/><1/><2>Buy or Transfer {1} to {networkName}</2>"
msgstr ""

#: src/components/TVChartContainer/constants.ts
msgid "SL - Long Dec."
msgstr ""

#: src/components/Synthetics/UserIncentiveDistributionList/UserIncentiveDistributionList.tsx
msgid "Airdrop"
msgstr ""

#: src/pages/Stake/UnstakeModal.tsx
msgid "Unstake submitted!"
msgstr ""

#: src/pages/LeaderboardPage/components/LeaderboardContainer.tsx
msgid "This competition is held on the {0} network. <0>Change your network</0> to participate."
msgstr ""

#: src/components/Synthetics/TradeHistory/keys.ts
msgid "Create Stop Loss"
msgstr ""

#: src/context/SubaccountContext/SubaccountContextProvider.tsx
msgid "Failed to generate session"
msgstr ""

#: src/pages/LeaderboardPage/components/CompetitionCountdown.tsx
msgid "This competition has ended."
msgstr ""

#: src/components/Synthetics/MarketsList/NetFeeTooltip.tsx
#: src/components/Synthetics/MarketsList/NetFeeTooltip.tsx
msgid "Shorts Net Rate / 1h"
msgstr "1時間あたりのショートネットレート"

#: src/components/Synthetics/GmList/GlvList.tsx
msgid "GLV Vaults"
msgstr ""

#: src/pages/Ecosystem/ecosystemConstants.tsx
msgid "GMX (Portuguese)"
msgstr ""

#: src/pages/Stake/TotalRewardsCard.tsx
msgid "<0>Stake GMX</0> and earn {gmxAvgAprText} APR"
msgstr ""

#: src/pages/Ecosystem/ecosystemConstants.tsx
msgid "Mozaic Finance"
msgstr ""

#: src/pages/Exchange/Exchange.tsx
msgid "Withdrew {0} USD from {tokenSymbol} {longOrShortText}."
msgstr "{tokenSymbol} {longOrShortText}から{0} USDを出金"

#: src/components/Synthetics/SettleAccruedFundingFeeModal/SettleAccruedFundingFeeModal.tsx
msgid "Accrued Funding Fee."
msgstr ""

#: src/pages/Stake/AffiliateVesterWithdrawModal.tsx
#: src/pages/Stake/VesterWithdrawModal.tsx
msgid "Withdraw failed."
msgstr ""

#: src/pages/Stake/ClaimModal.tsx
msgid "Pending GMX approval"
msgstr ""

#: src/components/Synthetics/MarketsList/MarketsList.tsx
msgid "No markets found."
msgstr ""

#: src/pages/Ecosystem/ecosystemConstants.tsx
msgid "ODOS"
msgstr ""

#: src/pages/Ecosystem/ecosystemConstants.tsx
#: src/pages/Ecosystem/ecosystemConstants.tsx
msgid "GMX Substack"
msgstr ""

#: src/pages/Ecosystem/ecosystemConstants.tsx
msgid "GMX Positions Bot"
msgstr ""

#: src/components/Referrals/TradersStats.tsx
msgid "Edit Referral Code"
msgstr "紹介コード編集"

#: src/components/Synthetics/TradeHistory/keys.ts
msgid "Execute Take Profit"
msgstr ""

#: src/pages/Ecosystem/ecosystemConstants.tsx
msgid "Stryke"
msgstr ""

#: src/components/Errors/errorToasts.tsx
msgid "External swap is temporarily disabled. Please try again."
msgstr ""

#: src/components/Stake/GMXAprTooltip.tsx
msgid "GMX APR"
msgstr ""

#: src/pages/AccountDashboard/VersionNetworkSwitcherRow.tsx
msgid "Switch to:"
msgstr ""

#: src/components/Synthetics/StatusNotification/OrderStatusNotification.tsx
msgid "{orderTypeText} {visualMultiplierPrefix}{0} {longShortText}: {sign}{1}"
msgstr ""

#: src/components/Synthetics/TradeboxPoolWarnings/TradeboxPoolWarnings.tsx
msgid "You have an existing limit order in the {0} market pool.<0><1>Switch to {1} market pool</1>.</0>"
msgstr ""

#: src/components/Synthetics/StatusNotification/OrderStatusNotification.tsx
msgid "Decreasing"
msgstr ""

#: src/components/Synthetics/AllowedSwapSlippageInputRowImpl/AllowedSwapSlippageInputRowImpl.tsx
msgid "You have set a high allowed slippage. The current swap impact including fees is {0}."
msgstr ""

#: src/components/Referrals/AffiliatesStats.tsx
msgid "Create Referral Code"
msgstr "紹介コード作成"

#: src/components/Synthetics/TradeBox/TradeBoxRows/LimitAndTPSLRows.tsx
msgid "Combined take profits are at maximum (100%). Decrease existing values to add more orders."
msgstr ""

#: src/components/NetworkDropdown/NetworkDropdown.tsx
msgid "Networks"
msgstr "ネットワーク"

#: src/components/Exchange/TradeHistory.jsx
msgid "{0}: {1}, Price: {priceDisplay}"
msgstr ""

#: src/components/Synthetics/GmList/GmList.tsx
#: src/components/Synthetics/MarketTokenSelector/MarketTokenSelector.tsx
#: src/pages/Dashboard/MarketsListV1.tsx
msgid "POOL"
msgstr "プール"

#: src/components/Header/HomeHeaderLinks.tsx
msgid "Voting"
msgstr ""

#: src/components/Exchange/TradeHistory.jsx
msgid "This position was liquidated as the max leverage of 100x was exceeded."
msgstr "このポジションは最大レバレッジ倍率(100倍)を超過したため清算されました。"

#: src/pages/SyntheticsFallbackPage/SyntheticsFallbackPage.tsx
msgid "<0>Switch to:</0>"
msgstr ""

#: src/components/Synthetics/TradeInfoIcon/TradeInfoIcon.tsx
msgid "{typeString} Short Limit: {0} a short position when the price is above the trigger price."
msgstr ""

#: src/components/Synthetics/TradeHistory/TradeHistory.tsx
msgid "No trades match the selected filters"
msgstr "選択したフィルターに一致するトレードはありません"

#: src/components/Exchange/TradeHistory.jsx
#: src/context/SyntheticsEvents/SyntheticsEventsProvider.tsx
msgid "Decreased"
msgstr "減額しました"

#: src/domain/synthetics/orders/useOrderTxnCallbacks.tsx
msgid "Updating {orderText}."
msgstr ""

#: src/components/Exchange/ConfirmationBox.jsx
#: src/components/Exchange/ConfirmationBox.jsx
#: src/components/Exchange/OrdersList.jsx
#: src/components/Exchange/TradeHistory.jsx
#: src/components/Exchange/TradeHistory.jsx
#: src/components/Synthetics/TradeInfoIcon/TradeInfoIcon.tsx
#: src/domain/synthetics/orders/utils.tsx
#: src/pages/OrdersOverview/OrdersOverview.jsx
msgid "Decrease"
msgstr "減額"

#: src/components/Exchange/PositionSeller.jsx
msgid "Leftover collateral below 5 USD"
msgstr ""

#: src/lib/legacy.ts
msgid "Order cannot be executed as it would reduce the position's leverage below 1"
msgstr "レバレッジ倍率が1倍以下になるため注文を執行できません"

#: src/components/Synthetics/HighPriceImpactOrFeesWarningCard/HighPriceImpactOrFeesWarningCard.tsx
msgid "Existing Executable Trigger Orders"
msgstr ""

#: src/pages/Dashboard/MarketsListV1.tsx
msgid "Weight"
msgstr "ウェイト"

#: src/components/Exchange/PositionShare.tsx
msgid "Link copied to clipboard."
msgstr "リンクがクリップボードにコピーされました"

#: src/components/SettingsModal/SettingsModal.tsx
msgid "Max slippage precision is -0.01%"
msgstr ""

#: src/components/Exchange/ExchangeTVChart.jsx
msgid "Dec."
msgstr "12月"

#: src/pages/Ecosystem/ecosystemConstants.tsx
msgid "GMX Weekly Updates"
msgstr "GMXの週ごとの最新情報"

#: src/components/Synthetics/TradeBox/hooks/useCollateralInTooltipContent.tsx
msgid "You will be long {indexSymbol} only from your long position."
msgstr ""

#: src/pages/OrdersOverview/OrdersOverview.jsx
msgid "Total active: {openTotal}, executed: {executedTotal}, cancelled: {cancelledTotal}"
msgstr "合計 アクティブ: {openTotal} 執行済: {executedTotal} キャンセル済: {cancelledTotal}"

#: src/components/Synthetics/TVChart/ChartHeader.tsx
#: src/components/Synthetics/TVChart/ChartHeader.tsx
msgid "24h Low"
msgstr ""

#: src/pages/LeaderboardPage/components/LeaderboardContainer.tsx
#: src/pages/LeaderboardPage/components/LeaderboardNavigation.tsx
msgid "Chain Icon"
msgstr ""

#: src/components/Synthetics/StatusNotification/FeesSettlementStatusNotification.tsx
msgid "Settle request for {0, plural, one {# position} other {# positions}} sent"
msgstr ""

#: src/pages/Dashboard/GmxCard.tsx
#: src/pages/Stake/GmxAndVotingPowerCard.tsx
msgid "Price on Arbitrum"
msgstr "Arbitrum上の価格"

#: src/pages/PoolsDetails/PoolsDetailsAbout.tsx
msgid "GM can be sold for {0} for this market up to the specified selling caps. The remaining tokens in the pool are reserved for currently open positions."
msgstr ""

#: src/components/Synthetics/AccruedPositionPriceImpactRebateModal/AccruedPositionPriceImpactRebateModal.tsx
#: src/components/Synthetics/ClaimablePositionPriceImpactRebateModal/ClaimablePositionPriceImpactRebateModal.tsx
msgid "REBATE"
msgstr ""

#: src/components/Synthetics/TradeBox/TradeBoxRows/AvailableLiquidityRow.tsx
msgid "There may not be sufficient liquidity to execute your order when the Min. Receive are met."
msgstr ""

#: src/components/Synthetics/TVChart/Chart.tsx
msgid "DEPTH"
msgstr ""

#: src/pages/AccountDashboard/GeneralPerformanceDetails.tsx
#: src/pages/LeaderboardPage/components/LeaderboardAccountsTable.tsx
msgid "Total Trades"
msgstr ""

#: src/pages/PoolsDetails/PoolsDetails.tsx
msgid "Market Composition"
msgstr ""

#: src/components/NpsModal/NpsModal.tsx
msgid "Enter your answer here"
msgstr ""

#: src/pages/Ecosystem/ecosystemConstants.tsx
msgid "Firebird Finance"
msgstr ""

#: src/pages/Stake/Stake.tsx
msgid "Stake GMX"
msgstr ""

#: src/components/Synthetics/StatusNotification/GmStatusNotification.tsx
msgid "Shifting from <0><1>GM: {fromIndexName}</1><2>{fromPoolName}</2></0> to <3><4>GM: {toIndexName}</4><5>{toPoolName}</5></3>"
msgstr ""

#: src/components/Synthetics/TradeInfoIcon/TradeInfoIcon.tsx
msgid "{typeString} Long TWAP: {0} a long position in evenly distributed parts over a specified time."
msgstr ""

#: src/components/Referrals/JoinReferralCode.tsx
msgid "Referral code updated!"
msgstr "紹介コードの更新完了!"

#: src/components/Synthetics/GmSwap/GmSwapBox/GmSwapWarningsRow.tsx
#~ msgid "Acknowledge high {0}"
#~ msgstr ""

#: src/context/TokensFavoritesContext/TokensFavoritesContextProvider.tsx
msgid "Favorites"
msgstr ""

#: src/components/Exchange/SwapBox.jsx
msgid "Max {0} short capacity"
msgstr "{0}の最大ショートキャパシティ"

#: src/components/Synthetics/TradeHistory/TradeHistoryRow/utils/shared.ts
msgid "The Execution Price didn't meet the Acceptable Price condition."
msgstr "実行価格が許容価格条件を満たしませんでした。"

#: src/pages/Stake/VesterDepositModal.tsx
msgid "Reserve Amount"
msgstr ""

#: src/components/Synthetics/StatusNotification/GmStatusNotification.tsx
msgid "Fulfilling buy request"
msgstr ""

#: src/components/Synthetics/TradeHistory/TradeHistoryRow/utils/shared.ts
msgid "Reason: {0}"
msgstr "理由: {0}"

#: src/components/Synthetics/TradeBox/ExpressTradingWarningCard.tsx
msgid "One-Click Approval nonce expired. Please sign a new approval."
msgstr ""

#: src/components/Exchange/ConfirmationBox.jsx
#: src/components/Exchange/SwapBox.jsx
#: src/components/Exchange/SwapBox.jsx
#: src/components/Exchange/SwapBox.jsx
#: src/components/Synthetics/SwapCard/SwapCard.tsx
#: src/components/Synthetics/TradeBox/TradeBoxRows/AvailableLiquidityRow.tsx
#: src/components/Synthetics/TVChart/ChartHeader.tsx
#: src/components/Synthetics/TVChart/ChartHeader.tsx
msgid "Available Liquidity"
msgstr "利用可能な流動性"

#: src/components/Exchange/SwapBox.jsx
msgid "A snapshot of the USD value of your {0} collateral is taken when the position is opened."
msgstr "{0}の担保のUSドル建の価値は、ポジションがオープンされた時点でスナップショットされ確定します。"

#: src/components/Synthetics/DateRangeSelect/DateRangeSelect.tsx
#: src/components/Synthetics/DateRangeSelect/DateRangeSelect.tsx
#: src/components/Synthetics/DateRangeSelect/DateRangeSelect.tsx
msgid "All time"
msgstr "すべての時間"

#: src/pages/ClaimEsGmx/ClaimEsGmx.jsx
msgid "Select your vesting option below then click \"Claim\"."
msgstr "べスティングオプションを選択して\"請求\"をクリック。"

#: src/components/SettingsModal/SettingsModal.tsx
msgid "The default number of parts for Time-Weighted Average Price (TWAP) orders."
msgstr ""

#: src/pages/Home/Home.tsx
msgid "Save on Costs"
msgstr "コスト削減"

#: src/components/Synthetics/StatusNotification/GmStatusNotification.tsx
msgid "Buy order cancelled"
msgstr ""

#: src/components/Synthetics/TVChart/components/AvailableLiquidityTooltip.tsx
msgid "{longShortText} {0} Reserve"
msgstr ""

#: src/components/Synthetics/StatusNotification/OrderStatusNotification.tsx
msgid "Cancel newly created orders"
msgstr ""

#: src/pages/Stake/GmxAndVotingPowerCard.tsx
msgid "Delegate"
msgstr ""

#: src/pages/Ecosystem/ecosystemConstants.tsx
msgid "Harmonix"
msgstr ""

#: src/pages/NftWallet/NftWallet.jsx
msgid "Invalid NFT Address"
msgstr "無効なNFTアドレス"

#: src/components/Synthetics/ChartTokenSelector/ChartTokenSelector.tsx
msgid "LIQ."
msgstr ""

#: src/pages/Ecosystem/ecosystemConstants.tsx
msgid "GLP and GMX autocompounding vaults"
msgstr ""

#: src/pages/Ecosystem/ecosystemConstants.tsx
msgid "esGMX OTC Market"
msgstr ""

#: src/pages/Ecosystem/ecosystemConstants.tsx
msgid "Leverage Trading Terminal"
msgstr ""

#: src/components/DepthChart/DepthChartTooltip.tsx
msgid "Execution prices for increasing shorts and<0/>decreasing longs."
msgstr ""

#: src/pages/Stake/Stake.tsx
msgid "Deposit <0>GMX</0> and <1>esGMX</1> tokens to earn rewards."
msgstr ""

#: src/components/Synthetics/TradeFeesRow/TradeFeesRow.tsx
msgid "The bonus rebate is an estimate and can be up to {0}% of the open fee. It will be airdropped as {incentivesTokenTitle} tokens on a pro-rata basis. <0><1>Read more</1>.</0>"
msgstr ""

#: src/components/Synthetics/OrderItem/OrderItem.tsx
msgid "<0>The order will be executed when the oracle price is {0} {1}.</0><1/><2>Note that there may be rare cases where the order cannot be executed, for example, if the chain is down and no oracle reports are produced or if the price impact exceeds your acceptable price.</2>"
msgstr ""

#: src/components/Synthetics/TradeHistory/keys.ts
msgid "Create Stop Market"
msgstr ""

#: src/components/Exchange/SwapBox.jsx
msgid "Swap submitted!"
msgstr "スワップ申し込み完了!"

#: src/components/Referrals/AffiliatesStats.tsx
#: src/components/Referrals/AffiliatesStats.tsx
#: src/components/Referrals/TradersStats.tsx
#: src/components/Referrals/TradersStats.tsx
msgid "V1 Avalanche"
msgstr ""

#: src/components/Exchange/ConfirmationBox.jsx
#: src/components/Exchange/PositionEditor.jsx
#: src/components/Exchange/PositionSeller.jsx
#: src/components/Synthetics/PositionEditor/PositionEditorAdvancedRows.tsx
#: src/components/Synthetics/PositionSeller/PositionSellerAdvancedDisplayRows.tsx
#: src/components/Synthetics/TradeBox/TradeBoxRows/AdvancedDisplayRows.tsx
msgid "Collateral ({0})"
msgstr "担保  ({0})"

#: src/pages/Stake/StakeModal.tsx
msgid "You will earn {0}% more rewards with this action."
msgstr ""

#: src/components/SettingsModal/SettingsModal.tsx
msgid "Max Network Fee Buffer"
msgstr ""

#: src/components/Exchange/OrderEditor.jsx
msgid "Order updated!"
msgstr "注文更新完了!"

#: src/components/Synthetics/TradeBox/hooks/useCollateralInTooltipContent.tsx
msgid "You will be short {indexSymbol} from your short position, while being long {collateralSymbol} from your {collateralSymbol} collateral. The liquidation price will vary based on the price of {collateralSymbol}."
msgstr ""

#: src/components/Synthetics/TradeInfoIcon/TradeInfoIcon.tsx
msgid "Swap Market: Swap tokens at the current market price."
msgstr ""

#: src/components/Synthetics/MarketStats/components/CompositionTable.tsx
msgid "TVL/CAP"
msgstr ""

#: src/components/Synthetics/CollateralSelector/CollateralSelector.tsx
#: src/components/Synthetics/CollateralSelector/CollateralSelector.tsx
msgid "Select a pool containing {0} to use it as collateral."
msgstr "担保として使用する{0}を含むプールを選択してください。"

#: src/pages/Ecosystem/ecosystemConstants.tsx
msgid "Trading Simulations on GMX using DOJO"
msgstr ""

#: src/pages/Ecosystem/ecosystemConstants.tsx
msgid "Yield Farming"
msgstr ""

#: src/lib/contracts/callContract.tsx
msgid "Transaction completed!"
msgstr "取引完了!"

#: src/pages/BeginAccountTransfer/BeginAccountTransfer.tsx
msgid "Approving..."
msgstr "承認中"

#: src/components/Exchange/PositionSeller.jsx
msgid "Neither Collateral nor realized PnL is enough to cover pending Fees. Please close a larger position amount."
msgstr ""

#: src/components/Synthetics/MarketsList/MarketsList.tsx
#: src/pages/Dashboard/MarketsListV1.tsx
msgid "UTILIZATION"
msgstr "利用率"

#: src/components/OneClickAdvancedSettings/OneClickAdvancedSettings.tsx
msgid "One-Click Settings"
msgstr ""

#: src/components/NotifyModal/NotifyModal.tsx
#: src/pages/Ecosystem/ecosystemConstants.tsx
msgid "GMX Announcements"
msgstr ""

#: src/components/Header/AppHeaderLinks.tsx
#: src/pages/Referrals/Referrals.tsx
#: src/pages/Referrals/Referrals.tsx
msgid "Referrals"
msgstr "紹介アカウント"

#: src/components/Exchange/PositionSeller.jsx
msgid "Max Leverage without PnL: 100x"
msgstr ""

#: src/components/Exchange/ConfirmationBox.jsx
msgid "Confirm Short"
msgstr "ショートを確認する"

#: src/components/Exchange/ChartTokenSelector.tsx
msgid "Short Liquidity"
msgstr ""

#: src/components/Synthetics/OrderItem/OrderItem.tsx
msgid "Order Type"
msgstr ""

#: src/components/Synthetics/StatusNotification/GmStatusNotification.tsx
msgid "Sell order executed"
msgstr ""

#: src/domain/synthetics/referrals/claimAffiliateRewardsTxn.ts
msgid "Affiliate Rewards Claimed"
msgstr ""

#: src/components/Errors/errorToasts.tsx
#: src/domain/synthetics/orders/simulateExecuteTxn.tsx
msgid "Order error. Prices are currently volatile for this market, try again by <0>increasing the allowed slippage</0> under the advanced display section."
msgstr ""

#: src/components/DebugExpressSettings/DebugSwapsSettings.tsx
#: src/components/DebugSwapsSettings/DebugSwapsSettings.tsx
msgid "Swap Price Impact for External Swap Threshold"
msgstr ""

#: src/components/Synthetics/TradeBox/TradeBoxRows/LimitAndTPSLRows.tsx
msgid "Limit / Take Profit / Stop Loss"
msgstr ""

#: src/components/Exchange/ConfirmationBox.jsx
#: src/components/Exchange/PositionSeller.jsx
#: src/components/Synthetics/TradeBox/TradeBoxRows/SwapSpreadRow.tsx
msgid "Spread"
msgstr "スプレッド"

#: src/components/Synthetics/TradeHistory/TradeHistoryRow/utils/position.ts
msgid "This position was liquidated as the max. leverage of {formattedMaxLeverage} was exceeded when taking into account fees."
msgstr "このポジションは手数料を考慮した上での最大レバレッジ倍率({formattedMaxLeverage})を超過したため清算されました。"

#: src/components/Synthetics/TradeBox/hooks/useTradeButtonState.tsx
msgid "Swap {0}"
msgstr ""

#: src/components/Exchange/SwapBox.jsx
msgid "Swap Order submitted!"
msgstr "スワップ注文提出済!"

#: src/App/MainRoutes.tsx
#: src/components/Exchange/PositionsList.jsx
#: src/components/Exchange/PositionsList.jsx
#: src/components/Exchange/TradeHistory.jsx
#: src/components/Synthetics/Claims/Claims.tsx
#: src/components/Synthetics/GmSwap/GmSwapBox/GmDepositWithdrawalBox/useGmSwapSubmitState.tsx
#: src/components/Synthetics/GmSwap/GmSwapBox/GmShiftBox/useShiftSubmitState.tsx
#: src/components/Synthetics/OrderList/OrderList.tsx
#: src/components/Synthetics/OrderList/OrderList.tsx
#: src/components/Synthetics/PositionEditor/usePositionEditorButtonState.tsx
#: src/components/Synthetics/PositionList/PositionList.tsx
#: src/components/Synthetics/PositionList/PositionList.tsx
#: src/components/Synthetics/PositionSeller/PositionSeller.tsx
#: src/domain/synthetics/orders/getPositionOrderError.tsx
#: src/domain/synthetics/orders/getPositionOrderError.tsx
#: src/domain/synthetics/trade/utils/validation.ts
#: src/domain/synthetics/trade/utils/validation.ts
#: src/domain/synthetics/trade/utils/validation.ts
#: src/domain/synthetics/trade/utils/validation.ts
msgid "Loading..."
msgstr "ロード中"

#: src/components/SettingsModal/SettingsModal.tsx
msgid "Include PnL In Leverage Display"
msgstr ""

#: src/components/Exchange/PositionsList.jsx
msgid "Share"
msgstr "シェア"

#: src/components/Synthetics/TradeHistory/TradeHistoryRow/utils/shared.ts
#: src/pages/OrdersOverview/OrdersOverview.jsx
msgid "Execute"
msgstr "執行"

#: src/pages/AccountDashboard/HistoricalLists.tsx
#: src/pages/AccountDashboard/HistoricalLists.tsx
#: src/pages/Exchange/Exchange.tsx
#: src/pages/SyntheticsPage/SyntheticsPage.tsx
msgid "Trades"
msgstr "トレード"

#: src/pages/Ecosystem/Ecosystem.tsx
msgid "Telegram Groups"
msgstr "Telegramグループ"

#: src/components/Synthetics/Claims/filters/ActionFilter.tsx
#: src/components/Synthetics/TradeHistory/filters/ActionFilter.tsx
msgid "Search Action"
msgstr ""

#: src/components/SettingsModal/SettingsModal.tsx
msgid "Show Leverage Slider"
msgstr ""

#: src/domain/synthetics/orders/useOrderTxnCallbacks.tsx
msgid "Cancelling {orderText}."
msgstr ""

#: src/pages/LeaderboardPage/components/LeaderboardNavigation.tsx
msgid "CONCLUDED"
msgstr ""

#: src/components/Synthetics/OrderItem/OrderItem.tsx
msgid "Collateral Delta"
msgstr ""

#: src/components/Synthetics/TradeHistory/TradeHistory.tsx
msgid "Realized PnL after fees and price impact."
msgstr ""

#: src/components/Exchange/ChartTokenSelector.tsx
msgid "Long Liquidity"
msgstr ""

#: src/components/Synthetics/TradeHistory/TradeHistoryRow/utils/swap.ts
#: src/components/Synthetics/TradeHistory/TradeHistoryRow/utils/swap.ts
#: src/components/Synthetics/TradeHistory/TradeHistoryRow/utils/swap.ts
#: src/components/Synthetics/TradeHistory/TradeHistoryRow/utils/swap.ts
#: src/components/Synthetics/TradeHistory/TradeHistoryRow/utils/swap.ts
msgid "Execution price for the order."
msgstr "注文の執行価格"

#: src/components/AprInfo/AprInfo.tsx
msgid "wstETH APR"
msgstr ""

#: src/pages/Ecosystem/ecosystemConstants.tsx
msgid "Telegram Group"
msgstr "Telegramグループ"

#: src/components/Synthetics/TradeInfoIcon/TradeInfoIcon.tsx
msgid "{typeString} Long TP/SL: {0} a long position when the trigger price is reached."
msgstr ""

#: src/components/Synthetics/OrderItem/TwapOrdersList/TwapOrdersList.tsx
msgid "<0>{fromTokenText} </0>{fromTokenIcon}<1> to </1>{toTokenIcon}"
msgstr ""

#: src/components/Exchange/SwapBox.jsx
msgid "Open a position"
msgstr "ポジションを開く"

#: src/components/Synthetics/TradeboxPoolWarnings/TradeboxPoolWarnings.tsx
msgid "Insufficient liquidity in any {0}/USD market pools for your order."
msgstr "あなたの注文に対して、どの{0}/USDマーケットプールにも十分な流動性がありません。"

#: src/pages/LeaderboardPage/components/LeaderboardAccountsTable.tsx
#: src/pages/LeaderboardPage/components/LeaderboardPositionsTable.tsx
msgid "You have not traded during the selected period."
msgstr ""

#: src/components/Synthetics/TradeHistory/TradeHistoryRow/utils/swap.ts
msgid "The trigger price for this order is based on the swap fees and price impact to guarantee that you will receive at least {toMinText} on order execution."
msgstr ""

#: src/components/Referrals/JoinReferralCode.tsx
msgid "Referral code updated failed."
msgstr "紹介コードが更新できませんでした。"

#: src/components/Exchange/OrderEditor.jsx
#: src/components/Exchange/OrderEditor.jsx
#: src/components/Exchange/OrderEditor.jsx
#: src/components/Exchange/OrderEditor.jsx
#: src/components/Exchange/OrdersList.jsx
#: src/components/Exchange/OrdersList.jsx
#: src/components/Exchange/OrdersList.jsx
#: src/components/Exchange/PositionSeller.jsx
#: src/components/Exchange/SwapBox.jsx
#: src/components/Exchange/SwapBox.jsx
#: src/components/Exchange/SwapBox.jsx
#: src/components/Glp/GlpSwap.jsx
#: src/components/Glp/GlpSwap.jsx
#: src/components/Synthetics/MarketStats/MarketGraphs.tsx
#: src/components/Synthetics/SwapCard/SwapCard.tsx
#: src/components/Synthetics/TradeHistory/TradeHistory.tsx
#: src/pages/Dashboard/GlpCard.tsx
#: src/pages/Dashboard/GmxCard.tsx
#: src/pages/Dashboard/MarketsListV1.tsx
#: src/pages/OrdersOverview/OrdersOverview.jsx
#: src/pages/Stake/EscrowedGmxCard.tsx
#: src/pages/Stake/GlpCard.tsx
#: src/pages/Stake/GmxAndVotingPowerCard.tsx
msgid "Price"
msgstr "価格"

#: src/domain/tokens/approveTokens.tsx
msgid "Permit signing was cancelled"
msgstr ""

#: src/components/Exchange/PositionSeller.jsx
msgid "Realized PnL insufficient for Fees"
msgstr ""

#: src/components/Synthetics/StatusNotification/GmStatusNotification.tsx
msgid "Sending shift request"
msgstr ""

#: src/components/Exchange/SwapBox.jsx
msgid "Incorrect Network"
msgstr "誤ったネットワーク"

#: src/pages/Ecosystem/ecosystemConstants.tsx
msgid "Yield Yak Optimizer"
msgstr ""

#: src/components/SettingsModal/SettingsModal.tsx
#~ msgid "Express Trading"
#~ msgstr ""

#: src/pages/CompleteAccountTransfer/CompleteAccountTransfer.jsx
msgid "Incorrect Account"
msgstr "誤ったアカウント"

#: src/components/Exchange/PositionEditor.jsx
msgid "Min residual collateral: 10 USD"
msgstr ""

#: src/pages/Stake/GmxAndVotingPowerCard.tsx
msgid "GMX & Voting Power"
msgstr ""

#: src/components/Exchange/SwapBox.jsx
msgid "Take profit and stop loss orders can be set after opening a position. <0/><1/>There will be a \"Close\" button on each position row, clicking this will display the option to set trigger orders. <2/><3/>For screenshots and more information, please see the <4>docs</4>."
msgstr ""

#: src/components/TokenCard/TokenCard.tsx
#: src/pages/Dashboard/DashboardPageTitle.tsx
#: src/pages/Dashboard/DashboardPageTitle.tsx
msgid "GMX is the utility and governance token. Accrues 30% and 27% of V1 and V2 markets generated fees, respectively."
msgstr ""

#: src/pages/BeginAccountTransfer/BeginAccountTransfer.tsx
msgid "Transferring"
msgstr "移転中..."

#: src/pages/Stake/Vesting.tsx
#: src/pages/Stake/Vesting.tsx
msgid "{0} GMX tokens can be claimed, use the options under the Total Rewards section to claim them."
msgstr ""

#: src/pages/Ecosystem/ecosystemConstants.tsx
msgid "GLP autocompounding vaults"
msgstr ""

#: src/components/Synthetics/TradeBox/hooks/useTradeButtonState.tsx
msgid "TP/SL orders exceed the position"
msgstr ""

#: src/components/Glp/GlpSwap.jsx
msgid "Buy failed."
msgstr "購入できませんでした。"

#: src/components/Synthetics/MarketNetFee/MarketNetFee.tsx
#: src/components/Synthetics/MarketNetFee/MarketNetFee.tsx
msgid "pay"
msgstr ""

#: src/pages/Dashboard/GmxCard.tsx
msgid "Total circulating supply of GMX tokens."
msgstr ""

#: src/pages/Dashboard/WeightText.tsx
msgid "Target Weight"
msgstr "ターゲットウェイト"

#: src/pages/LeaderboardPage/components/CompetitionPrizes.tsx
msgid "Winners:"
msgstr ""

#: src/components/Exchange/SwapBox.jsx
msgid "When closing the position, you can select which token you would like to receive the profits in."
msgstr "ポジションをクローズする際、利益をどのトークンで受け取るかを選択できます。"

#: src/domain/synthetics/trade/useMaxAutoCancelOrdersState.tsx
msgid "You can have up to {allowedAutoCancelOrdersNumber} active auto-cancelable TP/SL orders. Additional orders must be canceled manually, while existing ones will still close automatically with their related position."
msgstr ""

#: src/pages/LeaderboardPage/components/LeaderboardContainer.tsx
msgid "Top PnL (%)"
msgstr ""

#: src/components/Synthetics/TradeBox/TradeBoxRows/AvailableLiquidityRow.tsx
#: src/domain/synthetics/orders/utils.tsx
msgid "There may not be sufficient liquidity to execute your order when the price conditions are met."
msgstr ""

#: src/components/MissedCoinsModal/MissedCoinsModal.tsx
msgid "Error submitting coins"
msgstr ""

#: src/components/Glp/GlpSwap.jsx
msgid "WARNING: High Fees"
msgstr "警告: 高い手数料"

#: src/components/Synthetics/TradeHistory/TradeHistoryRow/utils/shared.ts
msgid "Not enough Available Swap Liquidity to fill the Order. The Order will get filled when the condition is met and there is enough Available Swap Liquidity."
msgstr "注文を執行するための利用可能なスワップ流動性が不足しています。条件が満たされ、利用可能なスワップ流動性がある場合に注文が執行されます。"

#: src/components/Synthetics/TradeHistory/keys.ts
msgid "Cancel TWAP Swap"
msgstr ""

#: src/components/Referrals/AffiliatesStats.tsx
#: src/components/Referrals/TradersStats.tsx
#: src/components/Synthetics/UserIncentiveDistributionList/UserIncentiveDistributionList.tsx
msgid "Transaction"
msgstr "取引"

#: src/components/Exchange/PositionEditor.jsx
#: src/components/Exchange/PositionEditor.jsx
#: src/components/Exchange/PositionEditor.jsx
#: src/domain/synthetics/trade/utils/validation.ts
#: src/domain/synthetics/trade/utils/validation.ts
#: src/domain/synthetics/trade/utils/validation.ts
#: src/domain/synthetics/trade/utils/validation.ts
msgid "Invalid liq. price"
msgstr "無効な清算価格"

#: src/pages/Dashboard/OverviewCard.tsx
msgid "Annualized Buy Pressure (BB&D):"
msgstr ""

#: src/components/Synthetics/GmSwap/GmFees/GmFees.tsx
msgid "buy"
msgstr ""

#: src/components/Synthetics/ChartTokenSelector/ChartTokenSelector.tsx
msgid "AVAILABLE LIQ."
msgstr ""

#: src/pages/AccountDashboard/dailyAndCumulativePnLDebug.tsx
msgid "Start unrealized pnl"
msgstr ""

#: src/domain/tokens/approveTokens.tsx
msgid "Approval submitted! <0>View status.</0>"
msgstr "承認が提出されました! <0>状況を確認する</0>"

#: src/pages/OrdersOverview/OrdersOverview.jsx
msgid "Order size is 0"
msgstr "注文サイズがゼロです"

#: src/domain/synthetics/trade/utils/validation.ts
msgid "The buyable cap for the pool GM: {0} in {1} [{2}] has been reached. Please reduce the buy size, pick a different GM token, or shift the GM tokens to a different pool and try again."
msgstr ""

#: src/components/Exchange/PositionSeller.jsx
msgid "Close {longOrShortText} {0}"
msgstr ""

#: src/components/SettingsModal/SettingsModal.tsx
msgid "Disable validation for testing"
msgstr ""

#: src/pages/Stake/VesterDepositModal.tsx
msgid "Deposited!"
msgstr ""

#: src/components/Synthetics/PositionItem/PositionItem.tsx
#: src/components/Synthetics/PositionSeller/PositionSeller.tsx
#: src/components/Synthetics/TradeBox/tradeboxConstants.tsx
msgid "TP/SL"
msgstr ""

#: src/components/Exchange/PositionSeller.jsx
#: src/components/Exchange/SwapBox.jsx
msgid "Max {0} in"
msgstr "最大 {0} in"

#: src/domain/synthetics/orders/utils.tsx
msgid "Stop Loss Decrease"
msgstr ""

#: src/pages/OrdersOverview/OrdersOverview.jsx
msgid "Diff"
msgstr "差異"

#: src/pages/Ecosystem/ecosystemConstants.tsx
msgid "Dashboard for GMX referral stats"
msgstr "GMXの紹介統計ダッシュボード"

#: src/components/Synthetics/Claims/ClaimsHistory.tsx
#: src/components/Synthetics/Claims/filters/ActionFilter.tsx
#: src/components/Synthetics/TradeHistory/filters/ActionFilter.tsx
#: src/components/Synthetics/TradeHistory/useDownloadAsCsv.tsx
msgid "Action"
msgstr "アクション"

#: src/pages/Dashboard/GlpCard.tsx
#: src/pages/Dashboard/GmCard.tsx
msgid "Supply"
msgstr "供給量"

#: src/components/Exchange/PositionsList.jsx
#: src/components/Exchange/PositionsList.jsx
#: src/components/Synthetics/PositionList/PositionList.tsx
#: src/components/Synthetics/PositionList/PositionList.tsx
msgid "No open positions"
msgstr "オープンのポジションはありません"

#: src/components/DepthChart/DepthChart.tsx
msgid "Size, $"
msgstr ""

#: src/components/Synthetics/PositionSeller/PositionSeller.tsx
msgid "Close {0} {1}{2}"
msgstr ""

#: src/components/Synthetics/GmSwap/GmSwapBox/GmSwapBoxHeader.tsx
msgid "Sell GLV"
msgstr ""

#: src/domain/synthetics/common/incentivesAirdropMessages.ts
msgid "STIP.b Retroactive Bonus"
msgstr ""

#: src/components/Exchange/TradeHistory.jsx
msgid "Try increasing the \"Allowed Slippage\", under the Settings menu on the top right."
msgstr "右上の設定メニューにある\"最大スリッページ\"を増やしてください"

#: src/pages/BuyGMX/BuyGMX.tsx
msgid "You can buy AVAX directly on <0>Avalanche</0> using these options:"
msgstr ""

#: src/components/Exchange/NetValueTooltip.tsx
msgid "Net Value: Initial Collateral + PnL - Borrow Fee - Close Fee"
msgstr ""

#: src/pages/Stake/AffiliateClaimModal.tsx
msgid "Claim Affiliate Vault Rewards"
msgstr ""

#: src/components/Exchange/SwapBox.jsx
#: src/components/Exchange/SwapBox.jsx
#: src/components/Exchange/SwapBox.jsx
#: src/components/Exchange/SwapBox.jsx
#: src/domain/synthetics/trade/utils/validation.ts
msgid "Select different tokens"
msgstr "別のトークンを選択"

#: src/components/Synthetics/GmSwap/GmSwapBox/GmSwapWarningsRow.tsx
#: src/components/Synthetics/HighPriceImpactOrFeesWarningCard/HighPriceImpactOrFeesWarningCard.tsx
msgid "High Network Fees"
msgstr ""

#: src/domain/synthetics/fees/utils/index.ts
msgid "The network fees are very high currently, which may be due to a temporary increase in transactions on the {chainName} network."
msgstr "現在ネットワーク手数料が非常に高いです。これは{chainName}ネットワーク上の一時的なトランザクション増加によるものかもしれません。"

#: src/components/Exchange/SwapBox.jsx
msgid "There are more shorts than longs, borrow fees for longing is currently zero"
msgstr "ロングよりショートが多いため、ロングの借入手数料は現在ゼロです"

#: src/components/Synthetics/DateRangeSelect/DateRangeSelect.tsx
#: src/pages/Pools/PoolsTimeRangeFilter.tsx
msgid "Last 90d"
msgstr ""

#: src/pages/LeaderboardPage/components/LeaderboardPositionsTable.tsx
msgid "There is no liquidation price, as the position's collateral value will increase to cover any negative PnL."
msgstr ""

#: src/components/TVChartContainer/DynamicLine.tsx
msgid "Edit Order"
msgstr ""

#: src/components/MarketSelector/GmPoolsSelectorForGlvMarket.tsx
#: src/components/MarketSelector/PoolSelector.tsx
msgid "Search Pool"
msgstr ""

#: src/pages/Ecosystem/ecosystemConstants.tsx
msgid "GMX Trading Chat"
msgstr ""

#: src/components/Synthetics/ChartTokenSelector/ChartTokenSelector.tsx
msgid "24H%"
msgstr ""

#: src/pages/Ecosystem/ecosystemConstants.tsx
msgid "Perpie"
msgstr ""

#: src/components/Exchange/UsefulLinks.tsx
msgid "Useful Links"
msgstr "有用なリンク"

#: src/components/SettingsModal/SettingsModal.tsx
msgid "Enable external swaps"
msgstr ""

#: src/components/NotifyModal/NotifyModal.tsx
msgid "Trade Confirmations"
msgstr ""

#: src/components/Synthetics/GmSwap/GmSwapBox/GmDepositWithdrawalBox/useSubmitButtonState.tsx
#: src/components/Synthetics/GmSwap/GmSwapBox/GmShiftBox/useShiftSubmitState.tsx
#: src/domain/synthetics/trade/utils/validation.ts
#: src/domain/synthetics/trade/utils/validation.ts
#~ msgid "Acknowledgment Required"
#~ msgstr ""

#: src/components/Glp/GlpSwap.jsx
#: src/components/Glp/GlpSwap.jsx
#: src/components/Glp/GlpSwap.jsx
msgid "Available"
msgstr "利用可能"

#: src/pages/LeaderboardPage/components/LeaderboardContainer.tsx
msgid "Last 7 days"
msgstr ""

#: src/pages/Ecosystem/ecosystemConstants.tsx
msgid "Solv Finance"
msgstr ""

#: src/pages/BeginAccountTransfer/BeginAccountTransfer.tsx
msgid "Begin Transfer"
msgstr "移転開始"

#: src/components/RatingToast/RatingToast.tsx
msgid "How likely are you to recommend our service to a friend or colleague?"
msgstr ""

#: src/domain/synthetics/trade/utils/validation.ts
msgid "Insufficient liquidity to swap collateral"
msgstr ""

#: src/components/Synthetics/TradeHistory/keys.ts
#: src/domain/synthetics/orders/utils.tsx
msgid "Market Decrease"
msgstr "市場減少"

#: src/components/NotifyModal/NotifyModal.tsx
msgid "Governance Alerts"
msgstr ""

#: src/components/Exchange/TradeHistory.jsx
msgid "Swap {0} {1} for{2} USDG"
msgstr ""

#: src/components/Header/HomeHeaderLinks.tsx
msgid "Governance"
msgstr ""

#: src/components/Exchange/ConfirmationBox.jsx
#: src/components/Exchange/ConfirmationBox.jsx
#: src/components/Exchange/OrdersList.jsx
#: src/components/Exchange/OrdersList.jsx
#: src/components/Exchange/OrdersList.jsx
#: src/components/Exchange/TradeHistory.jsx
#: src/components/Synthetics/OrderItem/OrderItem.tsx
#: src/components/Synthetics/StatusNotification/OrderStatusNotification.tsx
#: src/components/Synthetics/TradeHistory/TradeHistoryRow/utils/shared.ts
msgid "Cancel"
msgstr "キャンセル"

#: src/domain/synthetics/orders/useOrderTxnCallbacks.tsx
msgid "{orderText} updated."
msgstr ""

#: src/pages/Ecosystem/ecosystemConstants.tsx
msgid "Tradao"
msgstr ""

#: src/components/Glp/GlpSwap.jsx
msgid "Redemption time not yet reached"
msgstr "売却までの規定時間に達していません"

#: src/components/Exchange/SwapBox.jsx
#: src/components/Glp/GlpSwap.jsx
#: src/domain/synthetics/trade/utils/validation.ts
msgid "Insufficient liquidity"
msgstr "流動性不足"

#: src/pages/Ecosystem/ecosystemConstants.tsx
msgid "Telegram Bot"
msgstr ""

#: src/domain/legacy.ts
msgid "Order cancelled."
msgstr "注文はキャンセルされました。"

#: src/components/Synthetics/TradeHistory/keys.ts
msgid "Execute TWAP Swap Part"
msgstr ""

#: src/components/Synthetics/TwapRows/TwapRows.tsx
msgid "<0>every</0> {seconds} seconds"
msgstr ""

#: src/pages/BuyGMX/BuyGMX.tsx
msgid "Buy or Transfer AVAX to Avalanche"
msgstr ""

#: src/pages/Ecosystem/ecosystemConstants.tsx
msgid "TokenTerminal"
msgstr ""

#: src/pages/Ecosystem/ecosystemConstants.tsx
msgid "Telegram bot for Open Interest on GMX"
msgstr "GMX建玉情報提供Telegramボット"

#: src/components/Glp/GlpSwap.jsx
#: src/components/Glp/GlpSwap.jsx
msgid "Check the \"Save on Fees\" section below to get the lowest fee percentages."
msgstr "最低手数料率で利用するには以下の\"手数料節約\"セクションを確認してください。"

#: src/pages/AccountDashboard/GeneralPerformanceDetails.tsx
#: src/pages/LeaderboardPage/components/LeaderboardAccountsTable.tsx
msgid "The total realized and unrealized profit and loss for the period, including fees and price impact."
msgstr ""

#: src/components/Synthetics/GmList/PerformanceLabel.tsx
msgid "Ann. Performance"
msgstr ""

#: src/domain/legacy.ts
msgid "The network Fees are very high currently, which may be due to a temporary increase in transactions on the {0} network."
msgstr "現在ネットワーク手数料が非常に高いです。これは{0}ネットワーク上の一時的なトランザクション増加によるものかもしれません。"

#: src/components/Exchange/SwapBox.jsx
msgid "Current {0} long"
msgstr "現在の{0}のロング"

#: src/domain/synthetics/orders/setAutoCancelOrdersTxn.ts
msgid "{0} orders were not updated as max order limit reached"
msgstr ""

#: src/components/Exchange/PositionSeller.jsx
msgid "Order created!"
msgstr ""

#: src/components/Synthetics/TradeHistory/filters/ActionFilter.tsx
#: src/domain/synthetics/orders/utils.tsx
msgid "Liquidation"
msgstr "清算"

#: src/pages/Ecosystem/ecosystemConstants.tsx
msgid "GMX Risk Monitoring"
msgstr ""

#: src/pages/BeginAccountTransfer/BeginAccountTransfer.tsx
msgid "Receiver has not staked GLP tokens before"
msgstr "受け取り側でこれまでGLPトークンをステークしたことはありません"

#: src/domain/synthetics/trade/utils/validation.ts
msgid "Min collateral: {0}"
msgstr ""

#: src/domain/synthetics/orders/getPositionOrderError.tsx
msgid "Enter new amount or price"
msgstr ""

#: src/pages/LeaderboardPage/components/LeaderboardAccountsTable.tsx
msgid "Wins and losses for fully closed positions."
msgstr ""

#: src/pages/Stake/AffiliateClaimModal.tsx
msgid "<0>This will claim {formattedRewards} GMX.<1/><2/>After claiming, you can stake these GMX tokens by using the \"Stake\" button in the GMX section of this Earn page.<3/><4/></0>"
msgstr ""

#: src/lib/wallets/connecters/binanceW3W/binanceWallet.ts
msgid "Open Binance app"
msgstr "Binanceアプリを開く"

#: src/pages/Stake/StakeModal.tsx
#: src/pages/Stake/UnstakeModal.tsx
#: src/pages/Stake/VesterDepositModal.tsx
msgid "Max amount exceeded"
msgstr "最大値超過"

#: src/components/Exchange/SwapBox.jsx
msgid "Current {0} shorts"
msgstr "現在の{0}のショート"

#: src/pages/CompleteAccountTransfer/CompleteAccountTransfer.jsx
msgid "To complete the transfer, you must switch your connected account to {receiver}."
msgstr "移転を完了するには、{receiver}のアカウントに接続しなおす必要があります。"

#: src/components/Synthetics/MarketsList/NetFeeTooltip.tsx
#: src/components/Synthetics/MarketsList/NetFeeTooltip.tsx
msgid "Longs Net Rate / 1h"
msgstr "ロングネットレート / 1時間"

#: src/components/Exchange/OrdersList.jsx
#: src/components/Exchange/OrdersList.jsx
#: src/components/Exchange/OrdersList.jsx
#: src/components/Synthetics/OrderItem/OrderItem.tsx
msgid "Edit"
msgstr "編集"

#: src/components/Synthetics/OrderEditor/OrderEditor.tsx
#: src/components/Synthetics/TradeBox/hooks/useTradeButtonState.tsx
msgid "No available leverage found"
msgstr ""

#: src/pages/LeaderboardPage/components/LeaderboardAccountsTable.tsx
msgid "Only addresses with over {0} in \"Capital Used\" are ranked."
msgstr ""

#: src/components/Exchange/ConfirmationBox.jsx
msgid "Shorting..."
msgstr "ショート中..."

#: src/pages/BeginAccountTransfer/BeginAccountTransfer.tsx
msgid "You have a <0>pending transfer</0> to {pendingReceiver}."
msgstr "{pendingReceiver}への<0>未完了の移転</0> があります。"

#: src/components/Exchange/SwapBox.jsx
msgid "{0} {1} not supported"
msgstr ""

#: src/domain/synthetics/sidecarOrders/utils.ts
msgid "Limit size is required"
msgstr ""

#: src/pages/Buy/Buy.tsx
#: src/pages/Home/Home.tsx
msgid "Protocol Tokens"
msgstr ""

#: src/components/Synthetics/TradeHistory/TradeHistoryRow/utils/position.ts
msgid "Collateral at Liquidation"
msgstr ""

#: src/pages/ClaimEsGmx/ClaimEsGmx.jsx
msgid "After claiming you will be able to vest a maximum of {0} esGMX at a ratio of {1} {stakingToken} to 1 esGMX."
msgstr "請求後、最大で{1} {stakingToken} 対 1esGMXトークンの比率でべスティングすることができます。"

#: src/pages/AccountDashboard/GeneralPerformanceDetails.tsx
msgid "Today"
msgstr ""

#: src/pages/BeginAccountTransfer/BeginAccountTransfer.tsx
#: src/pages/NftWallet/NftWallet.jsx
msgid "Receiver Address"
msgstr "受け取り側アドレス"

#: src/pages/AccountDashboard/AccountDashboard.tsx
msgid "GMX {versionName} {networkName} information for account:"
msgstr ""

#: src/pages/AccountDashboard/DailyAndCumulativePnL.tsx
msgid "From"
msgstr ""

#: src/components/Synthetics/TradeHistory/TradeHistoryRow/utils/position.ts
#: src/components/Synthetics/TradeHistory/TradeHistoryRow/utils/position.ts
#: src/components/Synthetics/TradeHistory/TradeHistoryRow/utils/position.ts
#: src/components/Synthetics/TradeHistory/TradeHistoryRow/utils/position.ts
#: src/components/Synthetics/TradeHistory/TradeHistoryRow/utils/position.ts
#: src/components/Synthetics/TradeHistory/TradeHistoryRow/utils/position.ts
#: src/components/Synthetics/TradeHistory/TradeHistoryRow/utils/position.ts
msgid "Order Trigger Price"
msgstr "注文トリガー価格"

#: src/components/Glp/GlpSwap.jsx
msgid "Epoch ending is not acknowledged"
msgstr ""

#: src/domain/synthetics/orders/utils.tsx
msgid "Limit Increase"
msgstr ""

#: src/components/Exchange/PositionsList.jsx
#: src/components/Exchange/PositionsList.jsx
#: src/components/Synthetics/PositionItem/PositionItem.tsx
msgid "Use the edit collateral icon to deposit or withdraw collateral."
msgstr "担保を入金または引き出すには、担保の編集アイコンを使用してください。"

#: src/components/DepthChart/DepthChartTooltip.tsx
msgid "No liquidity is available for increasing longs for<0/>this size. Max long size: {0}<1/><2/>There is no price impact. There is a single<3/>execution price for decreasing shorts for<4/>this size."
msgstr ""

#: src/pages/BuyGMX/BuyGMX.tsx
msgid "Buy GMX using any token from any network:"
msgstr ""

#: src/components/Referrals/AffiliatesStats.tsx
msgid "Volume traded by your referred traders."
msgstr "あなたが紹介したトレーダーによる取引高"

#: src/pages/Dashboard/GlpCard.tsx
msgid "Stablecoin Percentage"
msgstr "ステーブルコイン比率"

#: src/domain/synthetics/orders/utils.tsx
msgid "Parts of this order will be executed once there is sufficient liquidity."
msgstr ""

#: src/components/Synthetics/TradeBox/TradeBoxRows/CollateralSelectorRow.tsx
msgid "You have an existing position with {0} as collateral. This Order will not be valid for that Position. <0>Switch to {1} collateral</0>."
msgstr ""

#: src/pages/BeginAccountTransfer/BeginAccountTransfer.tsx
msgid "Please only use this for full account transfers.<0/>This will transfer all your GMX, esGMX, GLP, Multiplier Points and voting power to your new account.<1/>Transfers are only supported if the receiving account has not staked GMX or GLP tokens before.<2/>Transfers are one-way, you will not be able to transfer staked tokens back to the sending account."
msgstr ""

#: src/components/Synthetics/GmList/FeeApyLabel.tsx
#~ msgid "FEE APY"
#~ msgstr ""

#: src/pages/Ecosystem/ecosystemConstants.tsx
msgid "SNTL esGMX Market"
msgstr ""

#: src/components/Referrals/TradersStats.tsx
msgid "Tier {0} ({currentTierDiscount}% discount)"
msgstr ""

#: src/domain/synthetics/orders/utils.tsx
msgid "This order using {collateralSymbol} as collateral will not be valid for the existing {longText} position using {symbol} as collateral."
msgstr ""

#: src/pages/Ecosystem/ecosystemConstants.tsx
msgid "Generative Market eXplore - AIGMX Agent"
msgstr ""

#: src/pages/Ecosystem/ecosystemConstants.tsx
msgid "Dolomite"
msgstr ""

#: src/components/Synthetics/StatusNotification/OrderStatusNotification.tsx
msgid "Order request sent"
msgstr ""

#: src/components/ExpressTradingEnabledBanner/ExpressTradingEnabledBanner.tsx
msgid "Express Trading is enabled. Enjoy smoother, more reliable trades!"
msgstr ""

#: src/components/Exchange/NoLiquidityErrorModal.tsx
msgid "Alternatively, you can select a different \"Collateral In\" token."
msgstr "または、別の\"担保\"トークンを選択することもできます。"

#: src/components/NotifyModal/NotifyModal.tsx
msgid "Get alerts and announcements from GMX to stay on top of your trades, liquidation risk, and more."
msgstr ""

#: src/components/Exchange/SwapBox.jsx
#: src/components/Exchange/SwapBox.jsx
msgid "<0>{0} is required for collateral.</0><1>Swap amount from {1} to {2} exceeds {3} acceptable amount. Reduce the \"Pay\" size, or use {4} as the \"Pay\" token to use it for collateral.</1><2>You can buy {5} on 1inch.</2>"
msgstr ""

#: src/pages/PageNotFound/PageNotFound.jsx
msgid "<0>Return to </0><1>Homepage</1> <2>or </2> <3>Trade</3>"
msgstr "<0>戻る </0><1>ホームページへ</1> <2>or </2> <3>トレードへ</3>"

#: src/components/Synthetics/BridgingInfo/BridgingInfo.tsx
msgid "Bridge {tokenSymbol} to {chainName} with"
msgstr ""

#: src/domain/tokens/approveTokens.tsx
msgid "Permit signing failed"
msgstr ""

#: src/domain/synthetics/trade/utils/validation.ts
msgid "Stop market price below mark price"
msgstr ""

#: src/components/Exchange/SwapBox.jsx
#: src/components/Exchange/SwapBox.jsx
#: src/components/Exchange/SwapBox.jsx
msgid "Swapped {0} {1} for {2} {3}!"
msgstr "{0} {1} を {2} {3}にスワップしました!"

#: src/domain/synthetics/sidecarOrders/utils.ts
msgid "A size percentage is required"
msgstr ""

#: src/components/Synthetics/MarketStats/components/CompositionTable.tsx
msgid "Show more"
msgstr ""

#: src/pages/AccountDashboard/dailyAndCumulativePnLDebug.tsx
#: src/pages/AccountDashboard/generalPerformanceDetailsDebug.tsx
#: src/pages/LeaderboardPage/components/LeaderboardAccountsTable.tsx
#: src/pages/LeaderboardPage/components/LeaderboardPositionsTable.tsx
msgid "Unrealized Fees"
msgstr ""

#: src/components/Referrals/AffiliatesStats.tsx
#: src/components/Referrals/AffiliatesStats.tsx
msgid "Traders Referred"
msgstr "紹介したトレーダー"

#: src/pages/Stake/StakeModal.tsx
msgid "Stake submitted!"
msgstr ""

#: src/components/Exchange/PositionsList.jsx
msgid "Use the \"Close\" button to reduce your Position Size, or to set Take Profit / Stop Loss Orders."
msgstr ""

#: src/components/Exchange/PositionDropdown.tsx
msgid "Increase Size (Market)"
msgstr ""

#: src/domain/synthetics/trade/utils/validation.ts
msgid "Couldn't find a swap path with enough liquidity"
msgstr ""

#: src/pages/Stake/AffiliateVesterWithdrawModal.tsx
#: src/pages/Stake/VesterWithdrawModal.tsx
msgid "Withdrawn!"
msgstr ""

#: src/pages/LeaderboardPage/components/CompetitionPrizes.tsx
#: src/pages/LeaderboardPage/components/CompetitionPrizes.tsx
msgid "3rd Place"
msgstr ""

#: src/domain/synthetics/markets/claimFundingFeesTxn.ts
#: src/domain/synthetics/referrals/claimAffiliateRewardsTxn.ts
msgid "Claiming failed"
msgstr ""

#: src/components/Synthetics/TradeHistory/keys.ts
msgid "Update Stop Loss"
msgstr ""

#: src/components/Exchange/PositionEditor.jsx
#: src/components/Exchange/SwapBox.jsx
#: src/components/Glp/GlpSwap.jsx
msgid "Approve {0}"
msgstr "{0}を承認する"

#: src/components/Exchange/SwapBox.jsx
#: src/domain/synthetics/trade/utils/validation.ts
msgid "Max {0} long exceeded"
msgstr "{0}の最大ロング値を超過しています"

#: src/components/Synthetics/OrderItem/OrderItem.tsx
#: src/components/Synthetics/TradeBox/TradeBoxRows/AdvancedDisplayRows.tsx
#: src/components/Synthetics/TradeHistory/TradeHistoryRow/utils/position.ts
#: src/components/Synthetics/TradeHistory/TradeHistoryRow/utils/position.ts
#: src/components/Synthetics/TradeHistory/TradeHistoryRow/utils/position.ts
#: src/components/Synthetics/TradeHistory/TradeHistoryRow/utils/swap.ts
#: src/components/Synthetics/TradeHistory/TradeHistoryRow/utils/swap.ts
msgid "N/A"
msgstr ""

#: src/domain/synthetics/orders/getPositionOrderError.tsx
msgid "Stop Market price is below mark price"
msgstr ""

#: src/components/Exchange/PositionEditor.jsx
#: src/domain/synthetics/trade/utils/validation.ts
#: src/domain/synthetics/trade/utils/validation.ts
msgid "Amount should be greater than zero"
msgstr ""

#: src/pages/Ecosystem/ecosystemConstants.tsx
msgid "Perpetuals Aggregator"
msgstr ""

#: src/pages/LeaderboardPage/components/LeaderboardNavigation.tsx
msgid "LIVE"
msgstr ""

#: src/components/Synthetics/PoolSelector2/PoolSelector2.tsx
msgid "{formattedNetRate} / 1h"
msgstr "{formattedNetRate} / 1 時間"

#: src/components/Exchange/SwapBox.jsx
#: src/components/Exchange/SwapBox.jsx
#: src/components/Glp/GlpSwap.jsx
#: src/components/Glp/GlpSwap.jsx
#: src/components/Glp/GlpSwap.jsx
#: src/components/Synthetics/GmSwap/GmSwapBox/GmDepositWithdrawalBox/GmDepositWithdrawalBox.tsx
#: src/components/Synthetics/GmSwap/GmSwapBox/GmDepositWithdrawalBox/GmDepositWithdrawalBox.tsx
#: src/components/Synthetics/GmSwap/GmSwapBox/GmDepositWithdrawalBox/GmDepositWithdrawalBox.tsx
#: src/components/Synthetics/GmSwap/GmSwapBox/GmShiftBox/GmShiftBox.tsx
#: src/components/Synthetics/GmSwap/GmSwapBox/GmShiftBox/GmShiftBox.tsx
msgid "Balance"
msgstr "残高"

#: src/pages/Stake/Stake.tsx
msgid "Liquidity and trading incentives programs are live on {avalancheLink}."
msgstr ""

#: src/pages/Ecosystem/ecosystemConstants.tsx
msgid "GMX v2 Telegram & Discord Analytics"
msgstr ""

#: src/components/Synthetics/TradeBox/ExpressTradingWarningCard.tsx
#: src/components/Synthetics/TradeBox/ExpressTradingWarningCard.tsx
msgid "Re-enable"
msgstr ""

#: src/pages/BeginAccountTransfer/BeginAccountTransfer.tsx
msgid "I do not want to transfer the Affiliate esGMX tokens"
msgstr ""

#: src/components/Exchange/ConfirmationBox.jsx
msgid "Forfeit profit and {action}"
msgstr "利益喪失および{action}"

#: src/pages/LeaderboardPage/components/LeaderboardAccountsTable.tsx
msgid "Win/Loss"
msgstr ""

#: src/components/MissedCoinsModal/MissedCoinsModal.tsx
msgid "Names could be separated by commas or spaces"
msgstr ""

#: src/pages/BuyGMX/BuyGMX.tsx
msgid "Buy GMX from decentralized exchanges"
msgstr ""

#: src/components/NotifyModal/NotifyModal.tsx
msgid "Powered by"
msgstr ""

#: src/components/Synthetics/StatusNotification/GmStatusNotification.tsx
msgid "Buy order executed"
msgstr ""

#: src/components/Synthetics/ExecutionPriceRow.tsx
msgid "The order's acceptable price includes the set acceptable price impact. The execution price must meet this condition for the order to be executed."
msgstr ""

#: src/components/Synthetics/TwapRows/TwapRows.tsx
msgid "This TWAP order will execute {numberOfParts} {0} {type} orders of {1} each over the next {2} for the {3} market."
msgstr ""

#: src/components/Exchange/SwapBox.jsx
msgid "Min order: 10 USD"
msgstr "最小注文金額: 10 USD"

#: src/pages/Stake/AffiliateClaimModal.tsx
msgid "Claim submitted."
msgstr ""

#: src/components/Synthetics/ChartTokenSelector/ChartTokenSelector.tsx
msgid "OPEN INTEREST"
msgstr ""

#: src/components/Synthetics/TradeHistory/useDownloadAsCsv.tsx
msgid "Failed to download trade history CSV."
msgstr ""

#: src/components/Referrals/JoinReferralCode.tsx
msgid "Same as current active code"
msgstr "現在アクティブなコードと同じです"

#: src/components/Synthetics/AllowedSwapSlippageInputRowImpl/AllowedSwapSlippageInputRowImpl.tsx
msgid "The current swap impact including fees is {0}. Consider adding a buffer of 1% to it so the order is more likely to be processed"
msgstr ""

#: src/pages/AccountDashboard/GeneralPerformanceDetails.tsx
msgid "Win / Loss"
msgstr ""

#: src/components/Referrals/TradersStats.tsx
#: src/components/Referrals/TradersStats.tsx
msgid "V1 rebates are airdropped weekly. V2 rebates are automatically applied as fee discounts on each trade and do not show on this table."
msgstr ""

#: src/domain/synthetics/trade/utils/validation.ts
msgid "Min position size: {0}"
msgstr ""

#: src/domain/synthetics/orders/getPositionOrderError.tsx
#: src/domain/synthetics/orders/getPositionOrderError.tsx
#: src/domain/synthetics/sidecarOrders/utils.ts
#: src/domain/synthetics/sidecarOrders/utils.ts
#: src/domain/synthetics/trade/utils/validation.ts
msgid "Trigger price below mark price"
msgstr ""

#: src/pages/Stake/GmxAndVotingPowerCard.tsx
msgid "No delegate found"
msgstr ""

#: src/pages/Ecosystem/ecosystemConstants.tsx
msgid "GMX Community with NFTs, Trading and Education initiatives"
msgstr ""

#: src/components/NotifyModal/NotifyModal.tsx
msgid "Liquidation Confirmations"
msgstr ""

#: src/components/Synthetics/ExecutionPriceRow.tsx
msgid "Expected execution price for the order, including the current price impact, once the stop market order executes."
msgstr ""

#: src/components/Glp/GlpSwap.jsx
msgid "Acknowledge epoch is ending in {minutes} minutes"
msgstr ""

#: src/components/Synthetics/GmSwap/GmSwapBox/GmSwapWarningsRow.tsx
#: src/components/Synthetics/HighPriceImpactOrFeesWarningCard/HighPriceImpactOrFeesWarningCard.tsx
msgid "High Price Impact"
msgstr ""

#: src/components/InterviewModal/InterviewModal.tsx
msgid "We want your insights to help improve GMX. For security reasons, we won't contact you first. Please send the message \"I have feedback\" to any of our official accounts:"
msgstr ""

#: src/pages/ClaimEsGmx/ClaimEsGmx.jsx
msgid "Claim esGMX"
msgstr "esGMXの請求"

#: src/pages/BuyGMX/BuyGMX.tsx
msgid "Buy or Transfer ETH to Arbitrum"
msgstr ""

#: src/components/SettingsModal/SettingsModal.tsx
msgid "The maximum percentage difference between your specified price and execution price when placing orders."
msgstr ""

#: src/components/Synthetics/ExecutionPriceRow.tsx
msgid "Expected execution price for the order, including the current price impact, once the limit order executes."
msgstr ""

#: src/components/Synthetics/TradeFeesRow/TradeFeesRow.tsx
msgid "of open fee"
msgstr ""

#: src/pages/Dashboard/MarketsListV1.tsx
#: src/pages/Dashboard/MarketsListV1.tsx
msgid "Pool Amount"
msgstr "プール額"

#: src/pages/BeginAccountTransfer/BeginAccountTransfer.tsx
msgid "Approve GMX"
msgstr "GMXを承認する"

#: src/components/Glp/SwapErrorModal.tsx
msgid "{0} Capacity Reached"
msgstr "{0}のキャパシティに到達しました"

#: src/components/Synthetics/TradeHistory/TradeHistoryRow/utils/swap.ts
#: src/components/Synthetics/TradeHistory/TradeHistoryRow/utils/swap.ts
#: src/components/Synthetics/TradeHistory/TradeHistoryRow/utils/swap.ts
#: src/components/Synthetics/TradeHistory/TradeHistoryRow/utils/swap.ts
#: src/components/Synthetics/TradeHistory/TradeHistoryRow/utils/swap.ts
msgid "{fromText} to {toExecutionText}"
msgstr "{fromText}から{toExecutionText}へ"

#: src/components/Exchange/SwapBox.jsx
#: src/components/Synthetics/PositionSeller/PositionSeller.tsx
#: src/components/Synthetics/TradeBox/hooks/useTradeButtonState.tsx
msgid "Create {0} Order"
msgstr "{0}の注文を作成する<<<<<<< HEAD"

#: src/components/Synthetics/TradeHistory/keys.ts
msgid "Execute Limit Swap"
msgstr "指値スワップの執行"

#: src/pages/BuyGMX/BuyGMX.tsx
msgid "To purchase GMX on the {0} blockchain, please <0>change your network</0>."
msgstr ""

#: src/components/MissedCoinsModal/MissedCoinsModal.tsx
#: src/components/NpsModal/NpsModal.tsx
#: src/components/Referrals/JoinReferralCode.tsx
#: src/components/UserFeedbackModal/UserFeedbackModal.tsx
msgid "Submit"
msgstr "提出"

#: src/domain/tokens/approveTokens.tsx
msgid "Permit signed!"
msgstr ""

#: src/components/Exchange/TradeHistory.jsx
msgid "Request withdrawal from {0} {longOrShortText}"
msgstr "{0} {longOrShortText}からの出金をリクエスト"

#: src/pages/ClaimEsGmx/ClaimEsGmx.jsx
msgid "Select an option"
msgstr "選択肢を選ぶ"

#: src/components/Synthetics/TwapRows/TwapRows.tsx
msgid "less than a minute"
msgstr ""

#: src/components/Header/AppHeaderLinks.tsx
msgid "Ecosystem"
msgstr "エコシステム"

#: src/components/Exchange/SwapBox.jsx
msgid "High USDG Slippage, Long Anyway"
msgstr "USDGスリッページが大きいです。ともかくロングする"

#: src/pages/PriceImpactRebatesStats/PriceImpactRebatesStats.tsx
msgid "Next"
msgstr "次へ"

#: src/components/Exchange/TradeHistory.jsx
#: src/components/Referrals/AddAffiliateCode.jsx
#: src/components/Referrals/AffiliatesStats.tsx
#: src/components/Synthetics/StatusNotification/OrderStatusNotification.tsx
#: src/components/Synthetics/TradeHistory/TradeHistoryRow/utils/shared.ts
msgid "Create"
msgstr "作成"

#: src/components/Exchange/SwapBox.jsx
msgid "Limit order submitted!"
msgstr "指値注文提出済!"

#: src/components/Synthetics/DateRangeSelect/DateRangeSelect.tsx
#: src/pages/AccountDashboard/GeneralPerformanceDetails.tsx
#: src/pages/Pools/PoolsTimeRangeFilter.tsx
msgid "Last 7d"
msgstr ""

#: src/components/Exchange/PositionShare.tsx
msgid "Copy"
msgstr "コピー"

#: src/components/Referrals/AffiliatesStats.tsx
#: src/components/Referrals/TradersStats.tsx
#: src/components/Synthetics/UserIncentiveDistributionList/UserIncentiveDistributionList.tsx
msgid "Amount"
msgstr "額"

#: src/components/Exchange/SwapBox.jsx
msgid "<0>{0} is required for collateral.</0><1>Swap amount from {1} to {2} exceeds {3} Available Liquidity. Reduce the \"Pay\" size, or use {4} as the \"Pay\" token to use it for collateral.</1><2>You can buy {5} on 1inch.</2>"
msgstr ""

#: src/components/Synthetics/TradeBox/hooks/useTradeButtonState.tsx
msgid "Create {0} order"
msgstr ""

#: src/components/Synthetics/PositionEditor/PositionEditor.tsx
msgid "Edit {0} {1}{2}"
msgstr ""

#: src/components/Referrals/AffiliatesStats.tsx
#: src/components/Referrals/TradersStats.tsx
msgid "No rebates distribution history yet."
msgstr "紹介報酬支払い履歴はありません。"

#: src/pages/Ecosystem/ecosystemConstants.tsx
msgid "GMX Governance"
msgstr ""

#: src/domain/synthetics/orders/utils.tsx
msgid "trigger price"
msgstr ""

#: src/components/Referrals/ClaimAffiliatesModal/ClaimAffiliatesModal.tsx
#: src/components/Synthetics/ClaimablePositionPriceImpactRebateModal/ClaimablePositionPriceImpactRebateModal.tsx
#: src/components/Synthetics/ClaimModal/ClaimModal.tsx
#: src/components/Synthetics/Claims/ClaimableCard.tsx
#: src/pages/ClaimEsGmx/ClaimEsGmx.jsx
#: src/pages/Stake/AffiliateClaimModal.tsx
#: src/pages/Stake/ClaimModal.tsx
#: src/pages/Stake/TotalRewardsCard.tsx
#: src/pages/Stake/Vesting.tsx
msgid "Claim"
msgstr "請求"

#: src/components/Synthetics/GmSwap/GmFees/GmFees.tsx
#: src/components/Synthetics/TradeBox/TradeBoxRows/PriceImpactFeesRow.tsx
msgid "Price Impact / Fees"
msgstr ""

#: src/pages/AccountDashboard/AccountDashboard.tsx
#: src/pages/AccountDashboard/AccountDashboard.tsx
msgid "GMX {versionName} Account"
msgstr ""

#: src/components/Synthetics/TradeHistory/TradeHistoryRow/utils/position.ts
#: src/components/Synthetics/TradeHistory/TradeHistoryRow/utils/position.ts
#: src/components/Synthetics/TradeHistory/TradeHistoryRow/utils/position.ts
#: src/components/Synthetics/TradeHistory/TradeHistoryRow/utils/position.ts
#: src/components/Synthetics/TradeHistory/TradeHistoryRow/utils/position.ts
#: src/components/Synthetics/TradeHistory/TradeHistoryRow/utils/position.ts
#: src/components/Synthetics/TradeHistory/TradeHistoryRow/utils/position.ts
msgid "Order execution price takes into account price impact."
msgstr "注文執行価格は価格インパクトを考慮しています。"

#: src/pages/Buy/Buy.tsx
msgid "Buy GLP or GMX"
msgstr ""

#: src/components/Exchange/ChartTokenSelector.tsx
msgid "Max Out"
msgstr ""

#: src/components/Exchange/PositionEditor.jsx
#: src/components/Exchange/PositionSeller.jsx
#: src/components/Exchange/PositionSeller.jsx
#: src/components/Exchange/SwapBox.jsx
#: src/components/Exchange/SwapBox.jsx
#: src/components/Exchange/SwapBox.jsx
#: src/components/Exchange/SwapBox.jsx
#: src/components/Glp/GlpSwap.jsx
#: src/components/Glp/GlpSwap.jsx
#: src/domain/synthetics/orders/getPositionOrderError.tsx
#: src/domain/synthetics/trade/utils/validation.ts
#: src/domain/synthetics/trade/utils/validation.ts
#: src/domain/synthetics/trade/utils/validation.ts
#: src/domain/synthetics/trade/utils/validation.ts
#: src/domain/synthetics/trade/utils/validation.ts
#: src/domain/synthetics/trade/utils/validation.ts
#: src/domain/synthetics/trade/utils/validation.ts
#: src/pages/ClaimEsGmx/ClaimEsGmx.jsx
#: src/pages/Stake/StakeModal.tsx
#: src/pages/Stake/UnstakeModal.tsx
#: src/pages/Stake/VesterDepositModal.tsx
msgid "Enter an amount"
msgstr "額を入力"

#: src/components/Header/AppHeaderUser.tsx
msgid "Connect"
msgstr "接続"

#: src/components/InterviewToast/InterviewToast.tsx
msgid "Click here to give us your feedback on GMX."
msgstr ""

#: src/components/Referrals/AffiliatesStats.tsx
#: src/components/Referrals/AffiliatesStats.tsx
#: src/components/Referrals/TradersStats.tsx
#: src/components/Referrals/TradersStats.tsx
msgid "V1 Avalanche Fuji"
msgstr ""

#: src/pages/LeaderboardPage/components/CompetitionPrizes.tsx
#: src/pages/LeaderboardPage/components/CompetitionPrizes.tsx
msgid "1st Place"
msgstr ""

#: src/pages/Ecosystem/ecosystemConstants.tsx
msgid "D2.Finance"
msgstr ""

#: src/pages/Dashboard/OverviewCard.tsx
msgid "Annualized:"
msgstr ""

#: src/context/SubaccountContext/SubaccountContextProvider.tsx
msgid "Failed to sign approval"
msgstr ""

#: src/pages/LeaderboardPage/components/CompetitionCountdown.tsx
msgid "Starts in"
msgstr ""

#: src/domain/synthetics/fees/utils/index.ts
msgid "The network fees are high currently, which may be due to a temporary increase in transactions on the {chainName} network."
msgstr "現在ネットワーク手数料が高いです。これは{chainName}ネットワーク上の一時的なトランザクション増加によるものかもしれません。"

#: src/lib/wallets/connecters/binanceW3W/binanceWallet.ts
msgid "Scan the QR code"
msgstr "QRコードをスキャン"

#: src/pages/SyntheticsPage/SyntheticsPage.tsx
msgid "Claims ({totalClaimables})"
msgstr ""

#: src/components/Synthetics/StatusNotification/GmStatusNotification.tsx
msgid "Unknown shift GM order"
msgstr ""

#: src/components/Exchange/TradeHistory.jsx
msgid "Max leverage of 100x was exceeded, the remaining collateral after deducting losses and fees have been sent back to your account:"
msgstr "最大レバレッジ100倍を超過し、損失と手数料を差し引き後に残った担保はアカウントに返送されました:"

#: src/components/Synthetics/GmSwap/GmSwapBox/GmDepositWithdrawalBox/useGmSwapSubmitState.tsx
msgid "Shifting {symbol}..."
msgstr ""

#: src/components/Synthetics/TradeHistory/TradeHistoryRow/utils/shared.ts
msgid "Not enough Available Liquidity to fill the Order."
msgstr "注文を執行するための利用可能な流動性が不足しています。"

#: src/domain/synthetics/orders/getPositionOrderError.tsx
#: src/domain/synthetics/orders/getPositionOrderError.tsx
#: src/domain/synthetics/sidecarOrders/utils.ts
#: src/domain/synthetics/sidecarOrders/utils.ts
#: src/domain/synthetics/trade/utils/validation.ts
msgid "Trigger price above mark price"
msgstr ""

#: src/pages/OrdersOverview/OrdersOverview.jsx
msgid "Order size exceeds position"
msgstr "注文のサイズがポジションを超えています"

#: src/components/Exchange/OrderEditor.jsx
msgid "Order update submitted!"
msgstr "注文更新の申し込み済!"

#: src/components/Exchange/PositionEditor.jsx
msgid "Enable withdraw failed."
msgstr ""

#: src/pages/Ecosystem/ecosystemConstants.tsx
msgid "Explore, analyze, and copy on-chain traders"
msgstr ""

#: src/components/Exchange/ConfirmationBox.jsx
msgid "Forfeit profit"
msgstr "利益喪失"

#: src/components/Synthetics/GmSwap/GmFees/GmFees.tsx
msgid "Sell Fee"
msgstr ""

#: src/components/Synthetics/GmSwap/GmSwapBox/GmDepositWithdrawalBox/InfoRows.tsx
#: src/components/Synthetics/GmSwap/GmSwapBox/GmShiftBox/GmShiftBox.tsx
#: src/components/Synthetics/PositionEditor/PositionEditorAdvancedRows.tsx
#: src/components/Synthetics/PositionSeller/PositionSellerAdvancedDisplayRows.tsx
#: src/components/Synthetics/TradeBox/TradeBoxRows/AdvancedDisplayRows.tsx
msgid "Execution Details"
msgstr ""

#: src/domain/synthetics/common/incentivesAirdropMessages.ts
msgid "GM Airdrop"
msgstr ""

#: src/components/Glp/GlpSwap.jsx
msgid "Save on Fees"
msgstr "手数料削減"

#: src/components/Synthetics/TradeHistory/keys.ts
msgid "Update Take Profit"
msgstr ""

#: src/components/Exchange/PositionsList.jsx
#: src/components/Synthetics/PositionItem/PositionItem.tsx
msgid "Active Orders"
msgstr "アクティブな注文<<<<<<< HEAD"

#: src/components/Synthetics/AcceptablePriceImpactInputRow/AcceptablePriceImpactInputRow.tsx
msgid "You have set a high acceptable price impact. The current price impact is {0}."
msgstr ""

#: src/pages/Ecosystem/ecosystemConstants.tsx
msgid "Lending and Borrowing"
msgstr ""

#: src/components/Exchange/SwapBox.jsx
msgid "Switch to {0} collateral."
msgstr ""

#: src/pages/Stake/Vesting.tsx
#: src/pages/Stake/Vesting.tsx
msgid "GMX Vault"
msgstr ""

#: src/pages/Ecosystem/ecosystemConstants.tsx
msgid "Jones DAO"
msgstr ""

#: src/components/Exchange/TradeHistory.jsx
msgid "Partially Liquidated"
msgstr "部分的清算済"

#: src/components/Glp/GlpSwap.jsx
msgid "Insufficient GLP balance"
msgstr "GLP残高不足"

#: src/components/Synthetics/TwapRows/TwapRows.tsx
msgid "Minute(s)"
msgstr ""

#: src/pages/AccountDashboard/generalPerformanceDetailsDebug.tsx
#: src/pages/LeaderboardPage/components/LeaderboardAccountsTable.tsx
msgid "Start Unrealized Fees"
msgstr ""

#: src/components/Exchange/ConfirmationBox.jsx
msgid "view"
msgstr "見る"

#: src/domain/synthetics/orders/useOrderTxnCallbacks.tsx
msgid "{orderText} cancel failed."
msgstr ""

#: src/components/Exchange/OrdersToa.jsx
msgid "Accept terms to enable orders"
msgstr "注文を有効にするため規約に同意する"

#: src/pages/Ecosystem/ecosystemConstants.tsx
msgid "Protocol analytics"
msgstr "プロトコルの分析"

#: src/pages/BeginAccountTransfer/BeginAccountTransfer.tsx
#: src/pages/CompleteAccountTransfer/CompleteAccountTransfer.jsx
#: src/pages/NftWallet/NftWallet.jsx
msgid "Transfer submitted!"
msgstr "移転申し込み完了!"

#: src/components/Exchange/TradeHistory.jsx
msgid ""
"Liquidated {0} {longOrShortText},\n"
"-{1} USD,\n"
"{2} Price: {3} USD"
msgstr ""

#: src/components/Exchange/ExchangeTVChart.jsx
msgid "Inc."
msgstr "含む"

#: src/domain/synthetics/trade/utils/validation.ts
msgid "Fees exceed amount"
msgstr ""

#: src/components/Synthetics/OrderList/filters/OrderTypeFilter.tsx
msgid "Search Type"
msgstr ""

#: src/pages/Dashboard/WeightText.tsx
msgid "{0} is below its target weight.<0/><1/>Get lower fees to <2>buy GLP</2> with {1}, and to <3>swap</3> {2} for other tokens."
msgstr "{0}はターゲットウェイトより低くなっています。<0/><1/>手数料を低くするには、{1}で<2>GLPを購入</2>し、{2}を別のトークンに<3>スワップ</3>\"してください。"

#: src/pages/AccountDashboard/GeneralPerformanceDetails.tsx
#: src/pages/LeaderboardPage/components/LeaderboardAccountsTable.tsx
msgid "Win Rate"
msgstr ""

#: src/components/Synthetics/TradeboxPoolWarnings/TradeboxPoolWarnings.tsx
msgid "Save {0} in price impact and fees by <0><1>switching to the {1} pool</1>.</0>"
msgstr ""

#: src/pages/BeginAccountTransfer/BeginAccountTransfer.tsx
msgid "You have esGMX tokens in the Affiliate Vault, you need to withdraw these tokens if you want to transfer them to the new account"
msgstr ""

#: src/pages/BuyGlp/BuyGlp.jsx
msgid "Buy / Sell GLP"
msgstr "GLPの購入/売却"

#: src/pages/Dashboard/AssetDropdown.tsx
msgid "Open {0} in Explorer"
msgstr ""

#: src/pages/PoolsDetails/PoolsDetailsAbout.tsx
msgid "{0} and {1} can be used to buy GM for this market up to the specified buying caps."
msgstr ""

#: src/components/Synthetics/StatusNotification/OrderStatusNotification.tsx
#: src/context/PendingTxnsContext/PendingTxnsContext.tsx
#: src/lib/contracts/notifications.tsx
#: src/lib/contracts/notifications.tsx
#: src/pages/Exchange/Exchange.tsx
#: src/pages/Exchange/Exchange.tsx
msgid "View"
msgstr "見る"

#: src/components/Synthetics/TradeHistory/keys.ts
msgid "Execute Stop Market"
msgstr ""

#: src/components/Referrals/TradersStats.tsx
msgid "Volume traded by this account with an active referral code."
msgstr "有効な紹介コードを使ってこのアカウントでトレードされた取引高"

#: src/pages/AccountDashboard/dailyAndCumulativePnLDebug.tsx
msgid "Start unrealized fees"
msgstr ""

#: src/components/Referrals/AffiliatesStats.tsx
msgid "Referral Codes"
msgstr "紹介コード"

#: src/pages/BeginAccountTransfer/BeginAccountTransfer.tsx
#: src/pages/BeginAccountTransfer/BeginAccountTransfer.tsx
msgid "Vested GMX not withdrawn"
msgstr "べスティングされたGMXで引き出されていないもの"

#: src/components/Glp/GlpSwap.jsx
msgid "FEES"
msgstr "手数料"

#: src/components/Synthetics/GmList/FeeApyLabel.tsx
#~ msgid "Fee APY: Estimated annualized fees generated by trading activity (open, close, borrow, liquidations, swaps) over the selected period. Does not include backing token price changes, trading PnL, or funding fees.<0/><1/>For detailed stats and comparisons, see the <2>GMX V2 LP Dashboard</2>."
#~ msgstr ""

#: src/components/Exchange/FeesTooltip.tsx
#: src/components/Exchange/NetValueTooltip.tsx
#: src/components/Synthetics/TradeFeesRow/TradeFeesRow.tsx
msgid "Open Fee"
msgstr ""

#: src/components/Referrals/AddAffiliateCode.jsx
msgid "Looks like you don't have a referral code to share. <0/> Create one now and start earning rebates!"
msgstr "シェアできる紹介コードがないようです。<0/> コードをいま作成して紹介報酬を稼ぎましょう!"

#: src/context/SubaccountContext/SubaccountContextProvider.tsx
#: src/context/SubaccountContext/SubaccountContextProvider.tsx
#: src/context/SubaccountContext/SubaccountContextProvider.tsx
msgid "Update 1CT (One-Click Trading) settings"
msgstr ""

#: src/pages/Ecosystem/ecosystemConstants.tsx
msgid "Kudai AI Agent"
msgstr ""

#: src/components/Synthetics/MarketStats/MarketGraphs.tsx
msgid "Current Price"
msgstr ""

#: src/pages/NftWallet/NftWallet.jsx
msgid "Enter NFT ID"
msgstr "NFT IDを入力"

#: src/components/Exchange/PositionEditor.jsx
msgid "Withdrawal failed."
msgstr ""

#: src/components/Exchange/ConfirmationBox.jsx
#: src/components/Exchange/ConfirmationBox.jsx
#: src/components/Synthetics/OrderEditor/OrderEditor.tsx
#: src/components/Synthetics/OrderEditor/OrderEditor.tsx
#: src/components/Synthetics/TradeBox/TradeBox.tsx
#: src/components/Synthetics/TradeBox/TradeBox.tsx
msgid "Limit Price"
msgstr "指値"

#: src/components/AddressView/AddressView.tsx
msgid "You"
msgstr ""

#: src/components/Synthetics/GmList/GmList.tsx
msgid "Pools providing liquidity to specific GMX markets, supporting single-asset and native asset options."
msgstr ""

#: src/context/SubaccountContext/SubaccountContextProvider.tsx
msgid "Deactivate 1CT (One-Click Trading)"
msgstr ""

#: src/pages/Stake/GlpCard.tsx
msgid "APRs are updated weekly on Wednesday and will depend on the fees collected for the week. <0/><1/>Historical GLP APRs can be checked in this <2>community dashboard</2>."
msgstr ""

#: src/components/Exchange/TradeHistory.jsx
msgid "Could not execute deposit into {0} {longOrShortText}"
msgstr "{0} {longOrShortText}への入金を実行できませんでした"

#: src/components/Exchange/PositionEditor.jsx
#: src/components/Exchange/PositionEditor.jsx
#: src/components/Exchange/PositionEditor.jsx
#: src/components/Synthetics/PositionEditor/types.ts
#: src/components/Synthetics/TradeHistory/keys.ts
#: src/pages/Stake/VesterDepositModal.tsx
#: src/pages/Stake/VesterDepositModal.tsx
#: src/pages/Stake/Vesting.tsx
#: src/pages/Stake/Vesting.tsx
#: src/pages/Stake/Vesting.tsx
msgid "Deposit"
msgstr "入金"

#: src/components/Synthetics/GmList/GmTokensTotalBalanceInfo.tsx
msgid "365d Est. Fees"
msgstr ""

#: src/domain/synthetics/sidecarOrders/utils.ts
msgid "Trigger price below highest limit price"
msgstr ""

#: src/components/Synthetics/OrderEditor/OrderEditor.tsx
#: src/components/Synthetics/OrderItem/OrderItem.tsx
#: src/components/Synthetics/OrderItem/OrderItem.tsx
#: src/components/Synthetics/TradeHistory/useDownloadAsCsv.tsx
msgid "Acceptable Price"
msgstr "許容価格"

#: src/components/Synthetics/StatusNotification/GmStatusNotification.tsx
msgid "Sell request sent"
msgstr ""

#: src/pages/Ecosystem/ecosystemConstants.tsx
msgid "DeFi Margin Protocol"
msgstr ""

#: src/components/Exchange/PositionEditor.jsx
#: src/components/Exchange/PositionSeller.jsx
#: src/components/Exchange/PositionSeller.jsx
#: src/components/Exchange/SwapBox.jsx
#: src/components/Exchange/SwapBox.jsx
msgid "Enabling Leverage..."
msgstr "レバレッジ有効化中..."

#: src/domain/synthetics/orders/utils.tsx
msgid "There may not be sufficient liquidity to execute the swap to the receive token when the price conditions are met."
msgstr ""

#: src/components/OldSubaccountWithdraw/OldSubaccountWithdraw.tsx
msgid "Withdrawn {balanceFormatted} to Main Account"
msgstr ""

#: src/components/NotifyModal/NotifyModal.tsx
msgid "Trade Errors"
msgstr ""

#: src/components/Synthetics/SettleAccruedFundingFeeModal/SettleAccruedFundingFeeModal.tsx
msgid "Consider selecting only positions where the accrued funding fee exceeds the {0} gas cost to settle each position."
msgstr ""

#: src/domain/synthetics/trade/utils/validation.ts
msgid "The buyable cap for the pool GM: {0} using the pay token selected is reached. Please choose a different pool, reduce the buy size, or pick a different composition of tokens."
msgstr ""

#: src/components/Glp/GlpSwap.jsx
msgid "Fees may vary depending on which asset you use to buy GLP. <0/>Enter the amount of GLP you want to purchase in the order form, then check here to compare fees."
msgstr "GLPの購入にどのアセットを使うかにより手数料は異なります。<0/>購入を希望するGLP額を注文フォームに入力し、ここをクリックして手数料を比較してください。"

#: src/components/Synthetics/ClaimModal/ClaimModal.tsx
msgid "Claim <0>{0}</0>"
msgstr ""

#: src/components/Exchange/ConfirmationBox.jsx
#: src/components/Exchange/PositionSeller.jsx
#: src/components/Exchange/PositionSeller.jsx
#: src/components/Exchange/SwapBox.jsx
#: src/components/Exchange/SwapBox.jsx
#: src/components/Glp/GlpSwap.jsx
#: src/components/Glp/GlpSwap.jsx
#: src/components/Synthetics/GmSwap/GmSwapBox/GmDepositWithdrawalBox/GmDepositWithdrawalBox.tsx
#: src/components/Synthetics/GmSwap/GmSwapBox/GmDepositWithdrawalBox/GmDepositWithdrawalBox.tsx
#: src/components/Synthetics/GmSwap/GmSwapBox/GmDepositWithdrawalBox/GmDepositWithdrawalBox.tsx
#: src/components/Synthetics/GmSwap/GmSwapBox/GmDepositWithdrawalBox/GmDepositWithdrawalBox.tsx
#: src/components/Synthetics/GmSwap/GmSwapBox/GmShiftBox/GmShiftBox.tsx
#: src/components/Synthetics/PositionEditor/PositionEditor.tsx
#: src/components/Synthetics/PositionSeller/PositionSeller.tsx
#: src/components/Synthetics/PositionSeller/PositionSeller.tsx
#: src/components/Synthetics/PositionSeller/PositionSeller.tsx
#: src/components/Synthetics/TradeBox/TradeBox.tsx
#: src/components/Synthetics/TradeBox/TradeBox.tsx
#: src/components/Synthetics/TradeBox/TradeBox.tsx
msgid "Receive"
msgstr "受け取る"

#: src/pages/PositionsOverview/PositionsOverview.jsx
msgid "time to liq"
msgstr "清算までの時間"

#: src/pages/AccountDashboard/dailyAndCumulativePnLDebug.tsx
#: src/pages/AccountDashboard/generalPerformanceDetailsDebug.tsx
#: src/pages/LeaderboardPage/components/LeaderboardAccountsTable.tsx
#: src/pages/LeaderboardPage/components/LeaderboardPositionsTable.tsx
msgid "Realized Fees"
msgstr ""

#: src/pages/LeaderboardPage/components/LeaderboardContainer.tsx
msgid "Top Positions"
msgstr ""

#: src/components/Header/AppHeaderLinks.tsx
msgid "Pools"
msgstr ""

#: src/components/Exchange/TradeHistory.jsx
msgid "Could not execute withdrawal from {0} {longOrShortText}"
msgstr "{0} {longOrShortText}からの引き出しを実行できませんでした"

#: src/components/Synthetics/GmList/GlvList.tsx
msgid "VAULT"
msgstr ""

#: src/components/Glp/GlpSwap.jsx
msgid "Fees (Rebated)"
msgstr ""

#: src/pages/CompleteAccountTransfer/CompleteAccountTransfer.jsx
msgid "Your transfer has been completed."
msgstr "移転は完了しました。"

#: src/components/UserFeedbackModal/UserFeedbackModal.tsx
msgid "We Value Your Feedback"
msgstr ""

#: src/components/Synthetics/OrderList/filters/OrderTypeFilter.tsx
#: src/components/Synthetics/TradeBox/TradeBoxRows/LimitAndTPSLRows.tsx
#: src/domain/synthetics/positions/utils.ts
msgid "Stop Loss"
msgstr ""

#: src/pages/Stake/Stake.tsx
msgid "Liquidity incentives program is live on {avalancheLink}."
msgstr ""

#: src/components/Synthetics/PositionItem/PositionItem.tsx
msgid "This position could still be liquidated, excluding any price movement, due to funding and borrowing fee rates reducing the position's collateral over time."
msgstr ""

#: src/pages/BuyGMX/BuyGMX.tsx
msgid "Transfer {nativeTokenSymbol}"
msgstr ""

#: src/context/TokensFavoritesContext/TokensFavoritesContextProvider.tsx
msgid "Meme"
msgstr ""

#: src/components/Synthetics/GmSwap/GmSwapBox/GmDepositWithdrawalBox/useDepositWithdrawalTransactions.tsx
#: src/components/Synthetics/GmSwap/GmSwapBox/GmDepositWithdrawalBox/useDepositWithdrawalTransactions.tsx
#: src/components/Synthetics/GmSwap/GmSwapBox/GmShiftBox/useShiftTransactions.tsx
#: src/components/Synthetics/PositionEditor/usePositionEditorButtonState.tsx
#: src/components/Synthetics/PositionSeller/PositionSeller.tsx
#: src/components/Synthetics/TradeBox/hooks/useTradeboxTransactions.tsx
msgid "Error submitting order"
msgstr ""

#: src/components/Referrals/AffiliatesStats.tsx
msgid "V1 Rebates and V1/V2 esGMX are airdropped weekly. V2 Rebates are claimed manually."
msgstr ""

#: src/components/Synthetics/TwapRows/TwapRows.tsx
msgid "Duration"
msgstr ""

#: src/components/Common/SEO.tsx
msgid "Trade spot or perpetual BTC, ETH, AVAX and other top cryptocurrencies with up to 100x leverage directly from your wallet on Arbitrum and Avalanche."
msgstr ""

#: src/components/Exchange/ChartTokenSelector.tsx
msgid "Max In"
msgstr ""

#: src/pages/Stake/GmxAndVotingPowerCard.tsx
msgid "Myself"
msgstr ""

#: src/pages/LeaderboardPage/components/LeaderboardAccountsTable.tsx
#: src/pages/LeaderboardPage/components/LeaderboardPositionsTable.tsx
msgid "Search Address"
msgstr ""

#: src/domain/synthetics/trade/utils/validation.ts
msgid "Max GM buyable amount reached"
msgstr ""

<<<<<<< HEAD
#: src/context/SubaccountContext/SubaccountContextProvider.tsx
msgid "Session generated"
msgstr ""

#: src/pages/Earn/GmxAndVotingPowerCard.tsx
=======
#: src/pages/Stake/GmxAndVotingPowerCard.tsx
>>>>>>> cacc7745
msgid "Buy GMX"
msgstr ""

#: src/pages/Dashboard/MarketsListV1.tsx
#: src/pages/Dashboard/MarketsListV1.tsx
msgid "Max {0} Capacity"
msgstr "{0}の最大キャパシティ"

#: src/components/ToastifyDebug/ToastifyDebug.tsx
msgid "Copy error"
msgstr ""

#: src/pages/Ecosystem/Ecosystem.tsx
msgid "Projects developed by the GMX community. <0/>Please exercise caution when interacting with any app, apps are fully maintained by community developers."
msgstr ""

#: src/domain/synthetics/userFeedback/utils.ts
msgid "What areas can we improve to make your experience better?"
msgstr ""

#: src/components/Synthetics/TradeInfoIcon/TradeInfoIcon.tsx
msgid "{typeString} Long Market: {0} a long position at the current price."
msgstr ""

#: src/domain/synthetics/trade/utils/validation.ts
msgid "Select a collateral"
msgstr ""

#: src/components/Synthetics/TwapRows/TwapRows.tsx
msgid "Size per part"
msgstr ""

#: src/components/Exchange/SwapBox.jsx
#: src/components/Exchange/SwapBox.jsx
#: src/components/Glp/GlpSwap.jsx
#: src/domain/synthetics/trade/utils/validation.ts
#: src/domain/synthetics/trade/utils/validation.ts
#: src/domain/synthetics/trade/utils/validation.ts
#: src/domain/synthetics/trade/utils/validation.ts
#: src/domain/synthetics/trade/utils/validation.ts
#: src/domain/synthetics/trade/utils/validation.ts
#: src/domain/synthetics/trade/utils/validation.ts
#: src/domain/synthetics/trade/utils/validation.ts
#: src/domain/synthetics/trade/utils/validation.ts
msgid "Insufficient {0} balance"
msgstr "{0} 残高の不足"

#: src/domain/synthetics/orders/utils.tsx
msgid "limit price"
msgstr ""

#: src/components/Synthetics/ExecutionPriceRow.tsx
msgid "Price impact rebates for closing trades are claimable under the claims tab. <0>Read more</0>."
msgstr ""

#: src/components/Synthetics/StatusNotification/OrderStatusNotification.tsx
msgid "Sending order request"
msgstr ""

#: src/pages/OrdersOverview/OrdersOverview.jsx
msgid "Can't execute because of an error"
msgstr "エラーにより執行できません"

#: src/pages/Ecosystem/ecosystemConstants.tsx
msgid "Decentralized Yield Products"
msgstr ""

#: src/components/Exchange/PositionSeller.jsx
msgid "Keep Leverage is not possible"
msgstr ""

#: src/components/Synthetics/NetworkFeeRow/NetworkFeeRow.tsx
msgid "Max Network Fee includes fees for additional orders. It will be sent back in full to your account if they don't trigger and are cancelled. <0>Read more</0>."
msgstr ""

#: src/components/Synthetics/StatusNotification/FeesSettlementStatusNotification.tsx
msgid "{positionName} Failed to settle"
msgstr ""

#: src/components/Referrals/AffiliatesStats.tsx
#: src/components/Referrals/TradersStats.tsx
msgid "Rebates"
msgstr ""

#: src/components/Glp/GlpSwap.jsx
msgid "Sell failed."
msgstr "売却できませんでした。"

#: src/components/Synthetics/TradeHistory/keys.ts
msgid "Update Limit"
msgstr ""

#: src/components/Exchange/OrderEditor.jsx
#: src/components/Exchange/OrderEditor.jsx
#: src/components/Synthetics/OrderItem/OrderItem.tsx
msgid "Edit order"
msgstr "注文の編集"

#: src/pages/AccountDashboard/HistoricalLists.tsx
#: src/pages/SyntheticsPage/SyntheticsPage.tsx
msgid "Claims"
msgstr ""

#: src/components/Referrals/AffiliatesStats.tsx
#: src/components/Referrals/TradersStats.tsx
#: src/components/Synthetics/Claims/ClaimsHistory.tsx
#: src/components/Synthetics/TradeHistory/useDownloadAsCsv.tsx
#: src/components/Synthetics/UserIncentiveDistributionList/UserIncentiveDistributionList.tsx
#: src/pages/AccountDashboard/DailyAndCumulativePnL.tsx
#: src/pages/AccountDashboard/GeneralPerformanceDetails.tsx
msgid "Date"
msgstr "日付"

#: src/pages/BuyGMX/BuyGMX.tsx
msgid "Buy GMX using FIAT gateways:"
msgstr ""

#: src/components/Referrals/AddAffiliateCode.jsx
msgid "Referral code created!"
msgstr "紹介コードが作成されました!"

#: src/components/Exchange/OrderEditor.jsx
#: src/components/Exchange/SwapBox.jsx
#: src/components/Exchange/SwapBox.jsx
msgid "Price above Mark Price"
msgstr "マーク価格を上回る価格"

#: src/components/Exchange/PositionSeller.jsx
#: src/components/Synthetics/OrderEditor/OrderEditor.tsx
#: src/components/Synthetics/OrderItem/OrderItem.tsx
#: src/components/Synthetics/OrderList/OrderList.tsx
#: src/components/Synthetics/PositionSeller/PositionSeller.tsx
#: src/components/Synthetics/TradeBox/TradeBox.tsx
#: src/components/Synthetics/TradeHistory/useDownloadAsCsv.tsx
msgid "Trigger Price"
msgstr "トリガー価格"

#: src/pages/PoolsDetails/PoolsDetailsAbout.tsx
msgid "Sellable"
msgstr ""

#: src/components/Exchange/PositionSeller.jsx
msgid "Initial Collateral (Collateral excluding Borrow Fee)."
msgstr ""

#: src/components/Synthetics/UserIncentiveDistributionList/UserIncentiveDistributionList.tsx
msgid "COMPETITION Airdrop"
msgstr ""

#: src/pages/BeginAccountTransfer/BeginAccountTransfer.tsx
#: src/pages/NftWallet/NftWallet.jsx
msgid "Enter Receiver Address"
msgstr "受け取りアドレスを入力"

#: src/pages/Stake/VesterDepositModal.tsx
msgid "Additional reserve required"
msgstr ""

#: src/components/Footer/constants.ts
#: src/pages/TermsAndConditions/TermsAndConditions.jsx
msgid "Terms and Conditions"
msgstr "規約"

#: src/pages/Stake/ClaimModal.tsx
msgid "Convert {wrappedTokenSymbol} to {nativeTokenSymbol}"
msgstr ""

#: src/components/Glp/GlpSwap.jsx
#: src/components/Glp/GlpSwap.jsx
msgid "Available amount to deposit into GLP."
msgstr "GLPに入金可能な金額"

#: src/components/Exchange/PositionShare.tsx
msgid "Download"
msgstr "ダウンロード"

#: src/components/Synthetics/StatusNotification/OrderStatusNotification.tsx
msgid "Swap {0} for {1}"
msgstr ""

#: src/pages/Stake/VesterDepositModal.tsx
msgid "Vault Capacity"
msgstr ""

#: src/pages/OrdersOverview/OrdersOverview.jsx
msgid "Decrease active: {0}, executed: {1}, cancelled: {2}"
msgstr "減額 アクティブ: {0} 執行済: {1} キャンセル済] {2}"

#: src/context/TokensFavoritesContext/TokensFavoritesContextProvider.tsx
msgid "Layer 1"
msgstr ""

#: src/components/Exchange/TradeHistory.jsx
msgid "{0}  {1} {longOrShortText}, -{2} USD, {3} Price: ${4} USD"
msgstr ""

#: src/components/Exchange/PositionSeller.jsx
msgid "Keep leverage at {0}x"
msgstr ""

#: src/pages/Stake/StakeModal.tsx
msgid "Staking..."
msgstr "ステーク中..."

#: src/components/Synthetics/StatusNotification/GmStatusNotification.tsx
msgid "Buy request sent"
msgstr ""

#: src/domain/synthetics/trade/utils/validation.ts
#: src/domain/synthetics/trade/utils/validation.ts
msgid "Max {0} amount exceeded"
msgstr ""

#: src/components/Exchange/PositionSeller.jsx
msgid "Position close disabled, pending {0} upgrade"
msgstr ""

#: src/components/Exchange/ConfirmationBox.jsx
msgid "Swapping..."
msgstr "スワップ中..."

#: src/pages/AccountDashboard/generalPerformanceDetailsDebug.tsx
msgid "Realized Base PnL"
msgstr ""

#: src/components/Exchange/SwapBox.jsx
#: src/components/Exchange/SwapBox.jsx
#: src/components/Exchange/SwapBox.jsx
#: src/domain/synthetics/orders/createWrapOrUnwrapTxn.ts
#: src/domain/synthetics/orders/createWrapOrUnwrapTxn.ts
msgid "Swap failed."
msgstr "スワップできませんでした。"

#: src/components/OldSubaccountWithdraw/OldSubaccountWithdraw.tsx
msgid "Failed to withdraw {balanceFormatted} to Main Account"
msgstr ""

#: src/components/Synthetics/MarketStats/components/MarketDescription.tsx
msgid "This token automatically accrues fees from swaps for the {0}/{1} market. It is also exposed to {2} and {3} as per the composition displayed."
msgstr ""

#: src/components/Exchange/PositionSeller.jsx
#: src/components/Exchange/SwapBox.jsx
#: src/domain/synthetics/trade/utils/validation.ts
msgid "Page outdated, please refresh"
msgstr "ページの内容が期限切れです。更新してください。"

#: src/pages/Ecosystem/ecosystemConstants.tsx
msgid "GMX Proposals"
msgstr ""

#: src/components/Synthetics/MarketTokenSelector/MarketTokenSelector.tsx
msgid "BUY…"
msgstr ""

#: src/pages/ClaimEsGmx/ClaimEsGmx.jsx
msgid "Vest with GLP on Arbitrum"
msgstr "ArbitrumでGLPを使ってべスティングする"

#: src/components/InterviewModal/InterviewModal.tsx
#: src/components/InterviewModal/InterviewModal.tsx
msgid "Telegram account"
msgstr ""

#: src/pages/LeaderboardPage/components/LeaderboardNavigation.tsx
msgid "SOON"
msgstr ""

#: src/components/Synthetics/GmSwap/GmSwapBox/GmDepositWithdrawalBox/useGmSwapSubmitState.tsx
msgid "Sell {operationTokenSymbol}"
msgstr ""

#: src/components/Exchange/PositionEditor.jsx
msgid "Liquidation price would cross mark price."
msgstr ""

#: src/pages/Ecosystem/ecosystemConstants.tsx
msgid "Perfectswap"
msgstr ""

#: src/pages/LeaderboardPage/components/LeaderboardContainer.tsx
msgid "Leaderboard for traders on GMX V2."
msgstr ""

#: src/components/Synthetics/TradeHistory/keys.ts
msgid "Failed Withdraw"
msgstr "出金失敗"

#: src/pages/Referrals/Referrals.tsx
msgid "Get fee discounts and earn rebates through the GMX referral program.<0/>For more information, please read the <1>referral program details</1>."
msgstr ""

#: src/components/Synthetics/TradeHistory/TradeHistoryRow/utils/shared.ts
msgid "Freeze"
msgstr ""

#: src/components/Synthetics/PositionEditor/usePositionEditorButtonState.tsx
#: src/components/Synthetics/PositionSeller/PositionSeller.tsx
#: src/components/Synthetics/TradeBox/hooks/useTradeButtonState.tsx
msgid "Express params loading..."
msgstr ""

#: src/components/Exchange/NoLiquidityErrorModal.tsx
msgid "As there is not enough liquidity in GLP to swap {0} to {swapTokenSymbol}, you can use the option below to do so:"
msgstr "{0}から{swapTokenSymbol}に交換するための流動性がGLPに十分ないため、以下の選択肢を利用してください:"

#: src/pages/ClaimEsGmx/ClaimEsGmx.jsx
#: src/pages/Stake/AffiliateClaimModal.tsx
#: src/pages/Stake/ClaimModal.tsx
msgid "Claim completed!"
msgstr "請求完了!"

#: src/components/Synthetics/TradeBox/tradeboxConstants.tsx
#: src/domain/synthetics/positions/utils.ts
msgid "Stop Market"
msgstr ""

#: src/domain/synthetics/trade/utils/validation.ts
#: src/domain/synthetics/trade/utils/validation.ts
#: src/domain/synthetics/trade/utils/validation.ts
msgid "Min number of parts: {MIN_TWAP_NUMBER_OF_PARTS}"
msgstr ""

#: src/components/Exchange/PositionSeller.jsx
msgid "You can change this in the settings menu on the top right of the page.<0/><1/>Note that a low allowed slippage, e.g. less than {0}, may result in failed orders if prices are volatile."
msgstr ""

#: src/components/Synthetics/Claims/ClaimHistoryRow/ClaimFundingFeesHistoryRow.tsx
#: src/components/Synthetics/Claims/filters/ActionFilter.tsx
msgid "Request Settlement of Funding Fees"
msgstr "ファンディング手数料の決済リクエスト"

#: src/pages/Dashboard/WeightText.tsx
msgid "Current Weight"
msgstr "現在のウェイト"

#: src/pages/Ecosystem/Ecosystem.tsx
msgid "Partnerships and Integrations"
msgstr "パートナーシップと統合"

#: src/components/Exchange/PositionEditor.jsx
msgid "Leftover Collateral not enough to cover fees"
msgstr ""

#: src/components/InterviewToast/InterviewToast.tsx
#: src/components/InterviewToast/InterviewToast.tsx
msgid "As a token of our appreciation, you'll receive a reward of <0>100 <1/></0>."
msgstr ""

#: src/domain/synthetics/sidecarOrders/utils.ts
#: src/domain/synthetics/sidecarOrders/utils.ts
msgid "Trigger price above limit price"
msgstr ""

#: src/domain/synthetics/trade/utils/validation.ts
msgid "Select a Pay token"
msgstr ""

#: src/components/Exchange/SwapBox.jsx
msgid "Swap {0} submitted!"
msgstr "{0}のスワップの申し込み完了!"

#: src/components/Synthetics/TVChart/components/AvailableLiquidityTooltip.tsx
msgid "The available liquidity will be the lesser of the difference between the maximum value and the current value for both the reserve and open interest."
msgstr ""

#: src/components/Referrals/JoinReferralCode.tsx
msgid "Referral Code does not exist"
msgstr "紹介コードが存在しません"

#: src/components/Synthetics/GmSwap/GmFees/GmFees.tsx
msgid "shift"
msgstr ""

#: src/domain/synthetics/common/incentivesAirdropMessages.ts
msgid "GLP to GM Airdrop"
msgstr ""

#: src/pages/Ecosystem/ecosystemConstants.tsx
#: src/pages/Ecosystem/ecosystemConstants.tsx
#: src/pages/Ecosystem/ecosystemConstants.tsx
#: src/pages/Ecosystem/ecosystemConstants.tsx
msgid "Yield Vaults"
msgstr "イールドボールト"

#: src/pages/Ecosystem/ecosystemConstants.tsx
msgid "Telegram Group (Portuguese)"
msgstr "Telegramグループ (ポルトガル語)"

#: src/pages/Actions/SyntheticsActions.tsx
msgid "GMX V2 Actions"
msgstr ""

#: src/components/Referrals/ReferralCodeWarnings.tsx
msgid "This code has been taken by someone else on {takenNetworkNames}, you will not receive rebates from traders using this code on {takenNetworkNames}."
msgstr "このコードは{takenNetworkNames}で他の誰かに取られています。{takenNetworkNames}でこのコードを使用しているトレーダーからリベートを受け取ることはできません。"

#: src/components/Referrals/ClaimAffiliatesModal/ClaimAffiliatesModal.tsx
#: src/components/Synthetics/ClaimablePositionPriceImpactRebateModal/ClaimablePositionPriceImpactRebateModal.tsx
#: src/components/Synthetics/ClaimModal/ClaimModal.tsx
msgid "Confirm Claim"
msgstr ""

#: src/pages/Ecosystem/ecosystemConstants.tsx
msgid "GMX community discussion"
msgstr "GMXのコミュニティ対話"

#: src/components/TokenCard/TokenCard.tsx
msgid "{arbitrumLink} GLV Pools are <0>incentivized{sparkle}.</0>"
msgstr ""

#: src/components/Synthetics/GmSwap/GmSwapBox/GmSwapBoxHeader.tsx
msgid "Sell GM"
msgstr ""

#: src/components/TokenCard/TokenCard.tsx
#: src/components/TokenCard/TokenCard.tsx
#: src/components/TokenCard/TokenCard.tsx
#: src/components/TokenCard/TokenCard.tsx
msgid "View on Arbitrum"
msgstr ""

#: src/pages/Stake/GmxAndVotingPowerCard.tsx
msgid "<0>Delegate your undelegated {0} GMX DAO</0> voting power."
msgstr ""

#: src/domain/synthetics/markets/createShiftTxn.ts
msgid "Shift error."
msgstr ""

#: src/components/Exchange/ConfirmationBox.jsx
#: src/components/Exchange/ConfirmationBox.jsx
#: src/components/Exchange/ConfirmationBox.jsx
#: src/components/Exchange/ConfirmationBox.jsx
#: src/components/Exchange/ConfirmationBox.jsx
#: src/components/Exchange/ExchangeTVChart.jsx
#: src/components/Exchange/ExchangeTVChart.jsx
#: src/components/Exchange/OrdersList.jsx
#: src/components/Exchange/PositionEditor.jsx
#: src/components/Exchange/PositionSeller.jsx
#: src/components/Exchange/PositionsList.jsx
#: src/components/Exchange/PositionsList.jsx
#: src/components/Exchange/SwapBox.jsx
#: src/components/Exchange/SwapBox.jsx
#: src/components/Exchange/SwapBox.jsx
#: src/components/Exchange/SwapBox.jsx
#: src/components/Exchange/SwapBox.jsx
#: src/components/Exchange/TradeHistory.jsx
#: src/components/Exchange/TradeHistory.jsx
#: src/components/Exchange/TradeHistory.jsx
#: src/components/MarketWithDirectionLabel/MarketWithDirectionLabel.tsx
#: src/components/Synthetics/Claims/ClaimHistoryRow/ClaimFundingFeesHistoryRow.tsx
#: src/components/Synthetics/Claims/ClaimHistoryRow/ClaimFundingFeesHistoryRow.tsx
#: src/components/Synthetics/Claims/ClaimsHistory.tsx
#: src/components/Synthetics/MarketNetFee/MarketNetFee.tsx
#: src/components/Synthetics/PositionEditor/PositionEditor.tsx
#: src/components/Synthetics/PositionItem/PositionItem.tsx
#: src/components/Synthetics/PositionItem/PositionItem.tsx
#: src/components/Synthetics/PositionSeller/PositionSeller.tsx
#: src/components/Synthetics/SettleAccruedFundingFeeModal/SettleAccruedFundingFeeRow.tsx
#: src/components/Synthetics/StatusNotification/FeesSettlementStatusNotification.tsx
#: src/components/Synthetics/StatusNotification/OrderStatusNotification.tsx
#: src/components/Synthetics/TableMarketFilter/MarketFilterLongShort.tsx
#: src/components/Synthetics/TradeBox/tradeboxConstants.tsx
#: src/components/Synthetics/TradeHistory/TradeHistoryRow/utils/position.ts
#: src/components/Synthetics/TVChart/components/AvailableLiquidityTooltip.tsx
#: src/context/SyntheticsEvents/SyntheticsEventsProvider.tsx
#: src/context/SyntheticsEvents/SyntheticsEventsProvider.tsx
#: src/context/SyntheticsStateContext/selectors/chartSelectors/selectChartLines.tsx
#: src/domain/synthetics/orders/utils.tsx
#: src/pages/Exchange/Exchange.tsx
#: src/pages/Exchange/Exchange.tsx
#: src/pages/Exchange/Exchange.tsx
#: src/pages/Exchange/Exchange.tsx
#: src/pages/LeaderboardPage/components/LeaderboardPositionsTable.tsx
#: src/pages/LeaderboardPage/components/LeaderboardPositionsTable.tsx
#: src/pages/OrdersOverview/OrdersOverview.jsx
msgid "Long"
msgstr "ロング"

#: src/components/Synthetics/GmSwap/GmSwapBox/GmSwapBoxPoolRow.tsx
#: src/components/Synthetics/GmSwap/GmSwapBox/GmSwapBoxPoolRow.tsx
#: src/components/Synthetics/GmSwap/GmSwapBox/GmSwapBoxPoolRow.tsx
#: src/components/Synthetics/MarketsList/NetFeeTooltip.tsx
#: src/components/Synthetics/PoolSelector2/PoolSelector2.tsx
#: src/components/Synthetics/PositionItem/PositionItem.tsx
#: src/components/Synthetics/PositionItem/PositionItem.tsx
#: src/components/Synthetics/TradeBox/MarketPoolSelectorRow.tsx
#: src/pages/Dashboard/MarketsListV1.tsx
msgid "Pool"
msgstr "プール"

#: src/pages/Ecosystem/ecosystemConstants.tsx
msgid "Venus"
msgstr ""

#: src/pages/Referrals/Referrals.tsx
msgid "Referral code creation failed."
msgstr ""

#: src/components/Glp/SwapErrorModal.tsx
msgid "<0>The pool's capacity has been reached for {0}. Please use another token to buy GLP.</0><1>Check the \"Save on Fees\" section for tokens with the lowest fees.</1>"
msgstr "<0>{0}についてプールの許容額に達しました。GLPを購入するには別のトークンを使用してください。</0><1>最も手数料の低いトークンを確認するには \"手数料を節約\" のセクションをチェックしてください。</1>"

#: src/pages/Ecosystem/Ecosystem.tsx
msgid "GMX dashboards and analytics."
msgstr "GMXのダッシュボードと分析"

#: src/components/Synthetics/TradeFeesRow/TradeFeesRow.tsx
msgid "External Swap {0} to {1}"
msgstr ""

#: src/components/Exchange/PositionsList.jsx
#: src/components/Synthetics/PositionList/PositionList.tsx
#: src/pages/LeaderboardPage/components/LeaderboardPositionsTable.tsx
msgid "Position"
msgstr "ポジション"

#: src/components/Synthetics/TradeFeesRow/TradeFeesRow.tsx
msgid "Bonus Rebate"
msgstr ""

#: src/pages/Stake/GlpCard.tsx
msgid "Purchase Insurance"
msgstr ""

#: src/components/Synthetics/TradeboxPoolWarnings/TradeboxPoolWarnings.tsx
msgid "You have an existing position in the {0} market pool, but it lacks liquidity for this order."
msgstr ""

#: src/components/Exchange/PositionEditor.jsx
#: src/components/Exchange/PositionSeller.jsx
#: src/components/Exchange/SwapBox.jsx
msgid "Enable Leverage"
msgstr "レバレッジ有効化"

#: src/components/Exchange/PositionSeller.jsx
msgid "Close without profit"
msgstr ""

#: src/components/StatsTooltip/ChainsStatsTooltipRow.tsx
msgid "{title}"
msgstr ""

#: src/components/Synthetics/StatusNotification/OrderStatusNotification.tsx
msgid "Increasing"
msgstr ""

#: src/components/SettingsModal/SettingsModal.tsx
msgid "Fastest"
msgstr ""

#: src/pages/LeaderboardPage/components/LeaderboardAccountsTable.tsx
msgid "Avg. Lev."
msgstr ""

#: src/components/DepthChart/DepthChartTooltip.tsx
msgid "No liquidity is available for increasing shorts for<0/>this size. Max short size: {0}<1/><2/>There is no price impact. There is a single<3/>execution price for decreasing longs for<4/>this size."
msgstr ""

#: src/domain/synthetics/common/incentivesAirdropMessages.ts
msgid "Avalanche LP incentives"
msgstr ""

#: src/components/Stake/GMXAprTooltip.tsx
msgid "{nativeTokenSymbol} APR"
msgstr ""

#: src/pages/Ecosystem/ecosystemConstants.tsx
msgid "Telegram Group (Chinese)"
msgstr "Telegramグループ (中国語)"

#: src/components/Exchange/TradeHistory.jsx
msgid "Swap {0} {1} for {2} {3}"
msgstr ""

#: src/pages/Stake/AffiliateVesterWithdrawModal.tsx
msgid "<0>This will withdraw all esGMX tokens as well as pause vesting.<1/><2/>esGMX tokens that have been converted to GMX will be claimed and remain as GMX tokens.<3/><4/>To claim GMX tokens without withdrawing, use the \"Claim\" button.<5/><6/></0>"
msgstr ""

#: src/context/TokensFavoritesContext/TokensFavoritesContextProvider.tsx
msgid "DeFi"
msgstr ""

#: src/components/Synthetics/GmList/GlvList.tsx
#: src/components/Synthetics/GmList/GmList.tsx
msgid "SNAPSHOT"
msgstr ""

#: src/components/Synthetics/PositionEditor/PositionEditor.tsx
#: src/components/Synthetics/PositionSeller/PositionSeller.tsx
#: src/components/Synthetics/TradeBox/TradeBox.tsx
msgid "Liquidation Price"
msgstr ""

#: src/pages/Stake/GmxAndVotingPowerCard.tsx
msgid "Voting Power"
msgstr ""

#: src/components/Synthetics/TVChart/components/AvailableLiquidityTooltip.tsx
msgid "The long reserve accounts for the PnL of open positions, while the open interest does not."
msgstr ""

#: src/components/Synthetics/TradeHistory/keys.ts
msgid "Cancel Take Profit"
msgstr ""

#: src/pages/LeaderboardPage/components/LeaderboardContainer.tsx
msgid "Top PnL ($)"
msgstr ""

#: src/pages/AccountDashboard/AccountDashboard.tsx
msgid "Invalid address. Please make sure you have entered a valid Ethereum address"
msgstr ""

#: src/pages/BeginAccountTransfer/BeginAccountTransfer.tsx
msgid "Sender has withdrawn all tokens from GMX Vesting Vault"
msgstr "送信側はGMXのべスティングボールトからすべてのトークンを引き出しました。"

#: src/components/Exchange/SwapBox.jsx
msgid "Incorrect network"
msgstr "誤ったネットワーク"

#: src/components/Synthetics/Claims/ClaimHistoryRow/ClaimFundingFeesHistoryRow.tsx
#: src/components/Synthetics/Claims/filters/ActionFilter.tsx
msgid "Failed Settlement of Funding Fees"
msgstr ""

#: src/components/Exchange/ConfirmationBox.jsx
msgid "Pay Amount"
msgstr "支払い額"

#: src/components/TokenCard/TokenCard.tsx
#: src/pages/Dashboard/DashboardPageTitle.tsx
msgid "GLP is the liquidity provider token for GMX V1 markets. Accrues 70% of the V1 markets generated fees."
msgstr ""

#: src/domain/synthetics/orders/utils.tsx
msgid "{increaseOrDecreaseText} {tokenText} by {sizeText}"
msgstr ""

#: src/components/SettingsModal/SettingsModal.tsx
#~ msgid "Express Trading streamlines your trades on GMX by replacing on-chain transactions with secure off-chain message signing, helping reduce issues from network congestion and RPC errors.<0/><1/>These signed messages are processed on-chain for you, so a gas payment token is still required."
#~ msgstr ""

#: src/pages/Stake/UnstakeModal.tsx
msgid "{0}<0>You will earn {1}% less rewards with this action.</0>"
msgstr ""

#: src/pages/Stake/AffiliateVesterWithdrawModal.tsx
msgid "Confirming..."
msgstr ""

#: src/components/Exchange/ConfirmationBox.jsx
#: src/components/Exchange/ConfirmationBox.jsx
#: src/components/Exchange/OrdersList.jsx
#: src/components/Exchange/TradeHistory.jsx
#: src/components/Exchange/TradeHistory.jsx
#: src/components/Synthetics/TradeInfoIcon/TradeInfoIcon.tsx
#: src/domain/synthetics/orders/utils.tsx
#: src/pages/OrdersOverview/OrdersOverview.jsx
msgid "Increase"
msgstr "増加"

#: src/pages/Stake/ClaimModal.tsx
msgid "Claim {wrappedTokenSymbol} Rewards"
msgstr ""

#: src/components/Glp/GlpSwap.jsx
#: src/pages/Dashboard/GmxCard.tsx
#: src/pages/Stake/EscrowedGmxCard.tsx
#: src/pages/Stake/GlpCard.tsx
#: src/pages/Stake/GmxAndVotingPowerCard.tsx
msgid "Total Supply"
msgstr "総供給量"

#: src/components/Exchange/NoLiquidityErrorModal.tsx
msgid "{0} Pool Capacity Reached"
msgstr "{0}のプールキャパシティに到達しました"

#: src/components/Glp/GlpSwap.jsx
#: src/pages/Stake/EscrowedGmxCard.tsx
#: src/pages/Stake/GlpCard.tsx
#: src/pages/Stake/GmxAndVotingPowerCard.tsx
msgid "Staked"
msgstr "ステーク済"

#: src/components/Footer/Footer.tsx
msgid "Leave feedback"
msgstr ""

#: src/pages/Referrals/Referrals.tsx
msgid "Traders"
msgstr ""

#: src/domain/synthetics/orders/cancelOrdersTxn.ts
msgid "{ordersText} cancelled"
msgstr ""

#: src/domain/synthetics/positions/utils.ts
msgid "take profit"
msgstr ""

#: src/components/DebugExpressSettings/DebugSwapsSettings.tsx
#: src/components/DebugSwapsSettings/DebugSwapsSettings.tsx
msgid "Force External Swaps"
msgstr ""

#: src/components/Exchange/ConfirmationBox.jsx
msgid "Fees are high to swap from {0} to {1}. <0/>{2} is needed for collateral."
msgstr "{0} を {1}にスワップするには手数料が高額です。<0/>{2}が担保に必要です。"

#: src/pages/PositionsOverview/PositionsOverview.jsx
msgid "size"
msgstr "サイズ"

#: src/components/Synthetics/TradeHistory/keys.ts
msgid "Create Limit Swap"
msgstr "指値スワップの作成"

#: src/components/Errors/errorToasts.tsx
msgid "<0>Your wallet is not connected to {0}.</0><1/><2>Switch to {1}</2>"
msgstr ""

#: src/components/Errors/errorToasts.tsx
#: src/components/Errors/errorToasts.tsx
msgid "Transaction was cancelled."
msgstr "取引はキャンセルされました。"

#: src/components/Exchange/ConfirmationBox.jsx
msgid "Accept confirmation of trigger orders"
msgstr "トリガー注文の確認に同意する"

#: src/pages/BuyGMX/BuyGMX.tsx
msgid "Choose to buy from decentralized or centralized exchanges."
msgstr ""

#: src/components/Exchange/TradeHistory.jsx
msgid "Min required collateral"
msgstr "最低必要担保額"

#: src/components/Exchange/TradeHistory.jsx
msgid "Try increasing the \"Allowed Slippage\", under the Settings menu on the top right"
msgstr "右上の設定メニューにある\"最大スリッページ\"を増やしてください"

#: src/pages/Ecosystem/Ecosystem.tsx
msgid "GMX ecosystem pages."
msgstr "GMXエコシステムのページ"

#: src/components/TokenCard/TokenCard.tsx
msgid "{avalancheLink} GM Pools are <0>incentivized{sparkle}.</0>"
msgstr ""

#: src/components/Exchange/PositionsList.jsx
#: src/lib/legacy.ts
msgid "Order size is bigger than position, will only be executable if position increases"
msgstr "注文サイズがポジションより大きいため、ポジションが拡大した場合にだけ執行可能です"

#: src/components/Header/AppHeaderLinks.tsx
msgid "Buy"
msgstr "購入"

#: src/config/events.tsx
msgid "Incentives are live for <0>Arbitrum</0> and <1>Avalanche</1> GM pools and V2 trading."
msgstr ""

#: src/pages/Stake/TotalRewardsCard.tsx
msgid "Total Rewards"
msgstr ""

#: src/pages/NftWallet/NftWallet.jsx
msgid "NFT ID"
msgstr "NFT ID"

#: src/domain/synthetics/markets/claimFundingFeesTxn.ts
#: src/domain/synthetics/referrals/claimAffiliateRewardsTxn.ts
msgid "Success claimings"
msgstr ""

#: src/lib/legacy.ts
msgid "Decentralized Perpetual Exchange | GMX"
msgstr ""

#: src/components/Exchange/PositionEditor.jsx
msgid "The pending borrow fee will be charged on this transaction."
msgstr ""

#: src/components/Glp/GlpSwap.jsx
#: src/components/Glp/GlpSwap.jsx
#: src/components/Glp/GlpSwap.jsx
#: src/components/Glp/GlpSwap.jsx
msgid "Fees will be shown once you have entered an amount in the order form."
msgstr "注文フォームに額を入れると手数料が表示されます。"

#: src/pages/Stake/Vesting.tsx
#: src/pages/Stake/Vesting.tsx
msgid "GLP Vault"
msgstr ""

#: src/components/Footer/constants.ts
#: src/pages/ReferralTerms/ReferralTerms.jsx
msgid "Referral Terms"
msgstr "紹介の規約"

#: src/components/MissedCoinsModal/MissedCoinsModal.tsx
msgid "Enter unique coins"
msgstr ""

#: src/components/Synthetics/GmList/FeeApyLabel.tsx
msgid "Fee APY"
msgstr ""

#: src/components/MarketSelector/MarketSelector.tsx
#: src/components/Synthetics/ChartTokenSelector/ChartTokenSelector.tsx
msgid "No markets matched."
msgstr ""

#: src/pages/Stake/Stake.tsx
msgid "Stake esGMX"
msgstr ""

#: src/pages/Dashboard/MarketsListV1.tsx
#: src/pages/Dashboard/MarketsListV1.tsx
msgid "Target Min Amount"
msgstr "最低ターゲット額"

#: src/domain/synthetics/trade/utils/validation.ts
#: src/domain/synthetics/trade/utils/validation.ts
#: src/domain/synthetics/trade/utils/validation.ts
#: src/domain/synthetics/trade/utils/validation.ts
msgid "Fees exceed Pay amount"
msgstr ""

#: src/components/Synthetics/TradeHistory/keys.ts
msgid "Failed Market Swap"
msgstr "マーケットスワップ失敗"

#: src/pages/Ecosystem/ecosystemConstants.tsx
msgid "HoudiniSwap"
msgstr ""

#: src/components/NpsModal/NpsModal.tsx
#: src/components/UserFeedbackModal/UserFeedbackModal.tsx
msgid "Error occurred. Please try again"
msgstr ""

#: src/components/Referrals/referralsHelper.js
msgid "Only letters, numbers and underscores are allowed."
msgstr "英数字とアンダースコア記号のみ使用できます。"

#: src/components/Synthetics/StatusNotification/GmStatusNotification.tsx
msgid "Fulfilling shift request"
msgstr ""

#: src/pages/Referrals/Referrals.tsx
msgid "Referral code submitted!"
msgstr ""

#: src/components/Synthetics/MarketTokenSelector/MarketTokenSelector.tsx
msgid "APY"
msgstr ""

#: src/components/Synthetics/DateRangeSelect/DateRangeSelect.tsx
msgid "Last month"
msgstr "先月"

#: src/components/Exchange/SwapBox.jsx
#: src/components/Exchange/SwapBox.jsx
msgid "Leave at least {0} {1} for gas"
msgstr "ガスのため最低 {0} {1} を残しておいてください"

#: src/pages/Dashboard/GmxCard.tsx
msgid "staked"
msgstr "ステーク済"

#: src/components/Errors/errorToasts.tsx
#: src/components/Errors/errorToasts.tsx
msgid "There is not enough {0} in your account on {1} to send this transaction.<0/><1/><2>Buy or Transfer {2} to {3}</2>"
msgstr ""

#: src/components/Referrals/AffiliatesStats.tsx
msgid "Total Volume"
msgstr "総取引高"

#: src/components/Exchange/OrderEditor.jsx
#: src/components/Exchange/OrderEditor.jsx
msgid "Enter new Price"
msgstr "新しい価格を入力"

#: src/pages/Stake/Vesting.tsx
msgid "Withdraw from GLP Vault"
msgstr ""

#: src/components/Exchange/PositionShare.tsx
msgid "Image generation error, please refresh and try again."
msgstr "画像生成エラーにつき、ページを更新して再度試してください。"

#: src/components/Synthetics/Claims/ClaimableCardUI.tsx
#: src/components/Synthetics/ExecutionPriceRow.tsx
msgid "Price Impact Rebates"
msgstr ""

#: src/components/SettingsModal/SettingsModal.tsx
msgid "Take Profit and Stop Loss orders will be automatically cancelled when the associated position is completely closed. This will only affect newly created TP/SL orders."
msgstr ""

#: src/components/Synthetics/TradeHistory/keys.ts
msgid "Failed TWAP Swap Part"
msgstr ""

#: src/components/Exchange/ExchangeTVChart.jsx
msgid "Open {0} {longOrShortText}"
msgstr ""

#: src/components/InterviewToast/InterviewToast.tsx
msgid "Give us your feedback on GMX."
msgstr ""

#: src/components/Synthetics/PositionItem/PositionItem.tsx
msgid "Current Borrow Fee / Day"
msgstr ""

#: src/components/Referrals/AffiliatesStats.tsx
msgid "Rebates on V1"
msgstr ""

#: src/pages/OrdersOverview/OrdersOverview.jsx
msgid "Invalid token indexToken: \"{0}\" collateralToken: \"{1}\""
msgstr "無効なトークン indexToken: \"{0}\" collateralToken: \"{1}\""

#: src/components/AddressDropdown/AddressDropdown.tsx
#: src/components/Header/AppHeaderLinks.tsx
msgid "Alerts"
msgstr ""

#: src/components/Exchange/OrdersList.jsx
msgid "<0>The price that orders can be executed at may differ slightly from the chart price, as market orders update oracle prices, while limit/trigger orders do not.</0><1>This can also cause limit/triggers to not be executed if the price is not reached for long enough. <2>Read more</2>.</1>"
msgstr ""

#: src/pages/Ecosystem/ecosystemConstants.tsx
msgid "DeFi Portfolio Tracker"
msgstr "DeFiポートフォリオトラッカー"

#: src/components/Synthetics/PositionItem/PositionItem.tsx
msgid "Current Funding Fee / Day"
msgstr ""

#: src/components/Synthetics/GmList/GmTokensTotalBalanceInfo.tsx
msgid "365d estimate based on past {daysConsidered}d APY."
msgstr ""

#: src/components/TokenCard/TokenCard.tsx
#: src/components/TokenCard/TokenCard.tsx
msgid "Arbitrum APR:"
msgstr "ArbitrumのAPR(実質年利)"

#: src/pages/Jobs/Jobs.jsx
msgid "Job Openings"
msgstr ""

#: src/pages/Ecosystem/Ecosystem.tsx
msgid "Projects integrated with GMX."
msgstr "GMXと統合されているプロジェクト"

#: src/components/Glp/GlpSwap.jsx
#: src/components/Stake/GMXAprTooltip.tsx
msgid "Escrowed GMX APR"
msgstr "esGMXのAPR(実質年利)"

#: src/components/Exchange/TradeHistory.jsx
msgid "Initial collateral"
msgstr "最初の担保"

#: src/context/SubaccountContext/SubaccountContextProvider.tsx
msgid "Activate 1CT (One-Click Trading)"
msgstr ""

#: src/components/AprInfo/AprInfo.tsx
msgid "The Bonus APR will be airdropped as {airdropTokenTitle} tokens. <0>Read more</0>."
msgstr ""

#: src/components/Glp/GlpSwap.jsx
#: src/components/Glp/GlpSwap.jsx
#: src/components/Synthetics/GmList/GmListItem.tsx
#: src/components/Synthetics/GmList/GmTokensTotalBalanceInfo.tsx
#: src/pages/PoolsDetails/PoolsDetailsHeader.tsx
#: src/pages/Stake/EscrowedGmxCard.tsx
#: src/pages/Stake/GlpCard.tsx
#: src/pages/Stake/GmxAndVotingPowerCard.tsx
#: src/pages/Stake/VesterDepositModal.tsx
msgid "Wallet"
msgstr "ウォレット"

#: src/pages/CompleteAccountTransfer/CompleteAccountTransfer.jsx
msgid "You have a pending transfer from {sender}."
msgstr "{sender}からの未完了の移転があります。"

#: src/components/Synthetics/ExecutionPriceRow.tsx
msgid "Once the mark price hits the stop price, the order will attempt to execute."
msgstr ""

#: src/domain/synthetics/trade/utils/validation.ts
msgid "Enter a trigger price"
msgstr ""

#: src/pages/BeginAccountTransfer/BeginAccountTransfer.tsx
msgid "Vested GLP not withdrawn"
msgstr "べスティングされたGLPで引き出されていないもの"

#: src/components/Synthetics/TwapRows/TwapRows.tsx
msgid "<0>every</0> {minutes} minutes{0}"
msgstr ""

#: src/components/Exchange/ConfirmationBox.jsx
#: src/components/Exchange/PositionEditor.jsx
#: src/components/Exchange/PositionSeller.jsx
#: src/components/Exchange/PositionsList.jsx
#: src/components/Exchange/PositionsList.jsx
#: src/components/Exchange/SwapBox.jsx
#: src/components/Exchange/SwapBox.jsx
#: src/components/Synthetics/PositionItem/PositionItem.tsx
#: src/components/Synthetics/PositionList/PositionList.tsx
#: src/components/Synthetics/TradeBox/TradeBoxRows/EntryPriceRow.tsx
#: src/pages/LeaderboardPage/components/LeaderboardPositionsTable.tsx
msgid "Entry Price"
msgstr "エントリー価格"

#: src/pages/LeaderboardPage/components/LeaderboardPositionsTable.tsx
msgid "Price change to Liq."
msgstr ""

#: src/domain/synthetics/common/incentivesAirdropMessages.ts
msgid "STIP.b LP incentives"
msgstr ""

#: src/components/Synthetics/TradeHistory/keys.ts
msgid "Cancel Stop Loss"
msgstr ""

#: src/components/Exchange/PositionsList.jsx
msgid "Click on the Position to select its market, then use the trade box to increase your Position Size if needed."
msgstr ""

#: src/domain/synthetics/orders/utils.tsx
msgid "Limit Decrease"
msgstr ""

#: src/pages/Ecosystem/ecosystemConstants.tsx
msgid "Stabilize Protocol"
msgstr ""

#: src/components/MissedCoinsModal/MissedCoinsModal.tsx
msgid "Enter a valid coin names"
msgstr ""

#: src/components/SettingsModal/SettingsModal.tsx
#~ msgid "One-Click Trading"
#~ msgstr ""

#: src/pages/AccountDashboard/DailyAndCumulativePnL.tsx
msgid "Cumulative PnL: <0>{0}</0>"
msgstr ""

#: src/components/Synthetics/PoolSelector2/PoolSelector2.tsx
#: src/components/Synthetics/PoolSelector2/PoolSelector2.tsx
msgid "Long Liq."
msgstr ""

#: src/pages/Ecosystem/ecosystemConstants.tsx
msgid "GBC Kudai AI Agent"
msgstr ""

#: src/pages/ClaimEsGmx/ClaimEsGmx.jsx
msgid "You have {0} esGMX (IOU) tokens."
msgstr "あなたは{0} esGMX (IOU)トークンを保有しています。"

#: src/domain/synthetics/orders/utils.tsx
msgid "There is currently a high swap price impact for the order swap path."
msgstr ""

#: src/components/Exchange/PositionDropdown.tsx
msgid "Increase Size (Stop Market)"
msgstr ""

#: src/components/Synthetics/TradeBox/TradeBoxRows/LimitAndTPSLRows.tsx
msgid "Stop Loss PnL"
msgstr ""

#: src/components/OldSubaccountWithdraw/OldSubaccountWithdraw.tsx
msgid "Withdrawing {balanceFormatted}  to Main Account"
msgstr ""

#: src/components/Synthetics/SettleAccruedFundingFeeModal/SettleAccruedFundingFeeModal.tsx
msgid "Settling..."
msgstr ""

#: src/components/Exchange/UsefulLinks.tsx
#: src/components/Header/AppHeaderLinks.tsx
msgid "Leaderboard"
msgstr "順位表"

#: src/domain/synthetics/orders/utils.tsx
msgid "There may not be enough liquidity to execute parts of this order when the time conditions are met."
msgstr ""

#: src/pages/AccountDashboard/GeneralPerformanceDetails.tsx
#: src/pages/LeaderboardPage/components/LeaderboardAccountsTable.tsx
msgid "The PnL ($) compared to the capital used.<0/><1/>The capital used is calculated as the highest value of [<2>sum of collateral of open positions - realized PnL + period start pending PnL</2>]."
msgstr ""

#: src/components/Synthetics/Claims/SettleAccruedCard.tsx
msgid "Accrued"
msgstr ""

#: src/components/Synthetics/PositionItem/PositionItem.tsx
msgid "Liquidation price is influenced by fees and collateral value."
msgstr ""

#: src/pages/AccountDashboard/DailyAndCumulativePnL.tsx
msgid "No data available"
msgstr ""

#: src/pages/LeaderboardPage/components/CompetitionCountdown.tsx
msgid "{prefix} <0>{text}</0>"
msgstr ""

#: src/context/SubaccountContext/SubaccountContextProvider.tsx
msgid "Failed to update settings"
msgstr ""

#: src/components/Synthetics/TradeBox/TradeBoxRows/PriceImpactFeesRow.tsx
msgid "Positive Price Impact / Fees"
msgstr ""

#: src/components/Exchange/PositionShare.tsx
msgid "Tweet"
msgstr "ツイート"

#: src/components/Synthetics/MarketTokenSelector/MarketTokenSelector.tsx
msgid "SELL…"
msgstr ""

#: src/components/Exchange/ConfirmationBox.jsx
msgid "Confirm Swap"
msgstr "スワップを確認する"

#: src/components/Synthetics/PositionSeller/PositionSeller.tsx
msgid "Keep leverage is not available as Position exceeds max. allowed leverage. <0>Read more</0>."
msgstr ""

#: src/pages/Dashboard/AssetDropdown.tsx
msgid "Add {0} to Metamask"
msgstr ""

#: src/components/Synthetics/TradeHistory/keys.ts
msgid "Failed Stop Loss"
msgstr ""

#: src/pages/AccountDashboard/DailyAndCumulativePnL.tsx
msgid "Daily Profit"
msgstr ""

#: src/pages/ClaimEsGmx/ClaimEsGmx.jsx
msgid "The esGMX tokens can be staked or vested at any time."
msgstr "esGMXトークンはいつでもステークまたはべスティングすることができます。"

#: src/pages/BuyGMX/BuyGMX.tsx
msgid "Buy ETH directly on Arbitrum or transfer it there."
msgstr ""

#: src/components/MissedCoinsModal/MissedCoinsModal.tsx
msgid "Max 110 symbols exceeded"
msgstr ""

#: src/components/Errors/errorToasts.tsx
#: src/components/Errors/errorToasts.tsx
msgid "Transaction failed"
msgstr "取引に失敗しました"

#: src/components/Synthetics/MarketStats/components/CompositionTable.tsx
msgid "COLLATERAL"
msgstr ""

#: src/components/Synthetics/Claims/SettleAccruedCard.tsx
msgid "Accrued price impact rebates. They will become claimable after approximately ten days.<0/><1/><2>Read more</2>."
msgstr ""

#: src/components/Exchange/PositionEditor.jsx
#: src/pages/Stake/VesterDepositModal.tsx
msgid "Depositing..."
msgstr "入金中..."

#: src/components/Synthetics/MarketNetFee/MarketNetFee.tsx
#: src/components/Synthetics/PoolSelector2/PoolSelector2.tsx
#: src/components/Synthetics/PoolSelector2/PoolSelector2.tsx
msgid "Net Rate"
msgstr "ネットレート"

#: src/pages/LeaderboardPage/components/CompetitionPrizes.tsx
#: src/pages/LeaderboardPage/components/CompetitionPrizes.tsx
msgid "2nd Place"
msgstr ""

#: src/components/Synthetics/ChartTokenSelector/ChartTokenSelector.tsx
msgid "LAST PRICE"
msgstr ""

#: src/components/Synthetics/TradeBox/ExpressTradingWarningCard.tsx
msgid "Re-sign"
msgstr ""

#: src/pages/AccountDashboard/HistoricalLists.tsx
#: src/pages/AccountDashboard/HistoricalLists.tsx
#: src/pages/SyntheticsPage/SyntheticsPage.tsx
msgid "Orders ({ordersCount})"
msgstr ""

#: src/components/TVChartContainer/constants.ts
msgid "Limit - Long Inc."
msgstr ""

#: src/pages/Stake/ClaimModal.tsx
msgid "<0>Delegate your undelegated {0} GMX DAO</0>voting power before claiming."
msgstr ""

#: src/components/Synthetics/TradeBox/hooks/useCollateralInTooltipContent.tsx
msgid "You will be long {indexSymbol} from your long position, as well as from your {collateralSymbol} collateral. The liquidation price is higher compared to using a stablecoin as collateral since the worth of the collateral will change with its price."
msgstr ""

#: src/components/Synthetics/StatusNotification/GmStatusNotification.tsx
msgid "Sell order cancelled"
msgstr ""

#: src/pages/LeaderboardPage/components/LeaderboardContainer.tsx
msgid "Last 30 days"
msgstr ""

#: src/components/DepthChart/DepthChartTooltip.tsx
#: src/components/Synthetics/ExecutionPriceRow.tsx
#: src/components/Synthetics/TradeHistory/useDownloadAsCsv.tsx
msgid "Execution Price"
msgstr "執行価格"

#: src/components/Exchange/OrdersList.jsx
msgid "The price that the order can be executed at may differ slightly from the chart price as market orders can change the price while limit / trigger orders cannot."
msgstr "注文が執行され得る価格はチャートに表示された価格と多少異なることがありますが、それはマーケット注文が価格を変えうるのに対して、リミット注文やトリガー注文が価格を変えることはないためです。"

#: src/components/Synthetics/Claims/ClaimsHistory.tsx
msgid "Claims History"
msgstr ""

#: src/pages/Ecosystem/Ecosystem.tsx
#: src/pages/Ecosystem/Ecosystem.tsx
#: src/pages/Ecosystem/Ecosystem.tsx
#: src/pages/Ecosystem/Ecosystem.tsx
#: src/pages/Ecosystem/Ecosystem.tsx
#: src/pages/PoolsDetails/PoolsDetails.tsx
msgid "About"
msgstr "内容"

#: src/components/Synthetics/Claims/SettleAccruedCard.tsx
msgid "Accrued positive funding fees in positions not yet claimable.<0/><1/>They become available after modifying the position by increasing or decreasing it, depositing or withdrawing collateral, or settling the fees using the \"Settle\" button."
msgstr ""

#: src/components/Synthetics/GmList/GmTokensTotalBalanceInfo.tsx
msgid "Fee values do not include incentives."
msgstr ""

#: src/components/Referrals/AddAffiliateCode.jsx
msgid "Generate Referral Code"
msgstr "紹介コード作成"

#: src/components/Synthetics/HighPriceImpactOrFeesWarningCard/HighPriceImpactOrFeesWarningCard.tsx
msgid "High Swap Price Impact"
msgstr ""

#: src/components/Exchange/OrdersList.jsx
#: src/components/Exchange/SwapBox.jsx
#: src/components/Exchange/SwapBox.jsx
#: src/components/Exchange/SwapBox.jsx
#: src/components/Synthetics/StatusNotification/OrderStatusNotification.tsx
#: src/components/Synthetics/SwapCard/SwapCard.tsx
#: src/components/Synthetics/TradeBox/tradeboxConstants.tsx
#: src/pages/OrdersOverview/OrdersOverview.jsx
msgid "Swap"
msgstr "スワップ"

#: src/domain/synthetics/orders/utils.tsx
msgid "long"
msgstr ""

#: src/components/Synthetics/TVChart/ChartHeader.tsx
#: src/components/Synthetics/TVChart/ChartHeader.tsx
msgid "24h High"
msgstr ""

#: src/components/Referrals/ReferralCodeWarnings.tsx
msgid "This code is not yet registered on {nonTakenNetworkNames}, you will not receive rebates there.<0/><1/>Switch your network to create this code on {nonTakenNetworkNames}."
msgstr "このコードはまだ{nonTakenNetworkNames}に登録されていません。そこではリベートを受け取ることはできません。<0/><1/>ネットワークを切り替えて{nonTakenNetworkNames}でこのコードを作成してください。"

#: src/components/Exchange/TradeHistory.jsx
msgid "Deposit {0} USD into {1} {longOrShortText}"
msgstr "{0} USDを {1} {longOrShortText}に入金"

#: src/pages/Dashboard/GmxCard.tsx
msgid "Distribution"
msgstr ""

#: src/components/NetworkDropdown/NetworkDropdown.tsx
msgid "Language"
msgstr "言語"

#: src/pages/CompleteAccountTransfer/CompleteAccountTransfer.jsx
msgid "Complete Transfer"
msgstr "移転を完了させる"

#: src/pages/Home/Home.tsx
msgid "Total Users"
msgstr "ユーザー総数"

#: src/components/Synthetics/PositionItem/PositionItem.tsx
msgid "Net Value: Initial Collateral + PnL - Borrow Fee - Negative Funding Fee - Close Fee"
msgstr ""

#: src/domain/synthetics/sidecarOrders/utils.ts
msgid "Trigger price below lowest limit price"
msgstr ""

#: src/components/Exchange/PositionDropdown.tsx
#: src/components/Exchange/PositionShare.tsx
msgid "Share Position"
msgstr "ポジションをシェアする"

#: src/components/Exchange/PositionEditor.jsx
#: src/components/Exchange/PositionSeller.jsx
#: src/components/Exchange/SwapBox.jsx
msgid "Min leverage: 1.1x"
msgstr "最小レバレッジ: 1.1倍"

#: src/components/Exchange/FeesTooltip.tsx
msgid "Deposit Fee"
msgstr ""

#: src/domain/synthetics/orders/getPositionOrderError.tsx
msgid "Enter a new size or price"
msgstr ""

#: src/domain/synthetics/trade/utils/validation.ts
#: src/domain/synthetics/trade/utils/validation.ts
msgid "Max pool amount exceeded"
msgstr ""

#: src/components/Exchange/SwapBox.jsx
msgid "The borrow fee is calculated as (assets borrowed) / (total assets in pool) * 0.01% per hour."
msgstr "借入手数料は1時間につき、(借入アセット額 ÷ プール内アセット総額) × 0.01% の式で計算されます。"

#: src/components/Synthetics/StatusNotification/OrderStatusNotification.tsx
msgid "Unknown order"
msgstr ""

#: src/pages/Jobs/Jobs.jsx
msgid "No open positions at GMX currently"
msgstr "現在GMXにオープンのポジションはありません"

#: src/domain/synthetics/orders/useOrderTxnCallbacks.tsx
msgid "Max Action Count Reached. <0>Click here</0> to update."
msgstr ""

#: src/components/Exchange/TradeHistory.jsx
msgid "Execute Order: {orderTypeText} {0} {longShortDisplay} {sizeDeltaDisplay} USD, Price: {executionPriceDisplay} USD"
msgstr ""

#: src/components/Synthetics/MarketStats/components/CompositionTable.tsx
msgid "{column}"
msgstr ""

#: src/pages/LeaderboardPage/components/LeaderboardAccountsTable.tsx
#: src/pages/LeaderboardPage/components/LeaderboardPositionsTable.tsx
msgid "You do not have any eligible trade during the competition window."
msgstr ""

#: src/components/DepthChart/DepthChartTooltip.tsx
msgid "Execution prices for increasing longs and<0/>decreasing shorts."
msgstr ""

#: src/components/Synthetics/DateRangeSelect/DateRangeSelect.tsx
#: src/pages/AccountDashboard/GeneralPerformanceDetails.tsx
#: src/pages/Pools/PoolsTimeRangeFilter.tsx
msgid "Last 30d"
msgstr ""

#: src/pages/Ecosystem/Ecosystem.tsx
msgid "Dashboards"
msgstr "ダッシュボード"

#: src/components/Synthetics/TradeBox/hooks/useTradeButtonState.tsx
msgid "Create TWAP {0} order"
msgstr ""

#: src/domain/synthetics/trade/utils/validation.ts
msgid "Leftover collateral below {0} USD"
msgstr ""

#: src/domain/synthetics/positions/utils.ts
msgid "trigger"
msgstr ""

#: src/pages/Ecosystem/ecosystemConstants.tsx
msgid "Rage Trade"
msgstr ""

#: src/pages/Home/Home.tsx
msgid "Trade BTC, ETH, AVAX and other top cryptocurrencies with up to 100x leverage directly from your wallet"
msgstr ""

#: src/pages/Stake/ClaimModal.tsx
msgid "Claim GMX Rewards"
msgstr ""

#: src/components/Referrals/JoinReferralCode.tsx
#: src/components/Referrals/JoinReferralCode.tsx
msgid "Enter Referral Code"
msgstr "紹介コードを入力"

#: src/domain/synthetics/common/incentivesAirdropMessages.ts
#: src/pages/LeaderboardPage/components/LeaderboardNavigation.tsx
msgid "EIP-4844, 20-27 Mar"
msgstr ""

#: src/pages/BeginAccountTransfer/BeginAccountTransfer.tsx
#: src/pages/CompleteAccountTransfer/CompleteAccountTransfer.jsx
#: src/pages/NftWallet/NftWallet.jsx
msgid "Transfer failed."
msgstr "移転できませんでした。"

#: src/components/Exchange/PositionEditor.jsx
msgid "Deposit amount is insufficient to bring leverage below the max allowed leverage of 100x"
msgstr ""

#: src/components/Exchange/ConfirmationBox.jsx
#: src/components/Exchange/ConfirmationBox.jsx
#: src/components/Exchange/OrdersList.jsx
#: src/components/Exchange/OrdersList.jsx
#: src/components/Exchange/OrdersList.jsx
#: src/components/Exchange/PositionEditor.jsx
#: src/components/Exchange/PositionSeller.jsx
#: src/components/Exchange/PositionsList.jsx
#: src/components/Exchange/PositionsList.jsx
#: src/components/Synthetics/OrderItem/OrderItem.tsx
#: src/components/Synthetics/OrderList/OrderList.tsx
#: src/components/Synthetics/PositionItem/PositionItem.tsx
#: src/components/Synthetics/PositionList/PositionList.tsx
#: src/components/Synthetics/TradeHistory/useDownloadAsCsv.tsx
#: src/pages/LeaderboardPage/components/LeaderboardPositionsTable.tsx
#: src/pages/OrdersOverview/OrdersOverview.jsx
msgid "Mark Price"
msgstr "マーク価格"

#: src/components/Synthetics/GmAssetDropdown/GmAssetDropdown.tsx
msgid "Open {marketName} in Explorer"
msgstr ""

#: src/components/Exchange/TradeHistory.jsx
msgid "Partial Liquidation"
msgstr "部分的清算"

#: src/components/Synthetics/TVChart/ChartHeader.tsx
#: src/pages/Dashboard/OverviewCard.tsx
msgid "24h Volume"
msgstr "24時間取引高"

#: src/pages/Dashboard/DashboardV2.tsx
msgid "Total Stats"
msgstr ""

#: src/components/Synthetics/TwapRows/TwapRows.tsx
msgid "Frequency"
msgstr ""

#: src/components/Exchange/PositionEditor.jsx
msgid "Enable deposit sent."
msgstr ""

#: src/pages/Earn/Earn.tsx
#~ msgid "Deposit <0>GMX</0>, <1>esGMX</1> and <2>GLP</2> tokens to earn rewards."
#~ msgstr ""

#: src/components/Synthetics/StatusNotification/OrderStatusNotification.tsx
msgid "Withdrawing {0} from {positionText}"
msgstr ""

#: src/pages/Ecosystem/Ecosystem.tsx
msgid "Community Projects"
msgstr "コミュニティプロジェクト"

#: src/components/Synthetics/StatusNotification/OrderStatusNotification.tsx
#: src/domain/synthetics/orders/utils.tsx
msgid "Limit Swap"
msgstr ""

#: src/components/DepthChart/DepthChartTooltip.tsx
msgid "No liquidity is available for increasing longs for<0/>this size. Max long size: {0}<1/><2/>Execution prices for decreasing shorts."
msgstr ""

#: src/components/Synthetics/ChartTokenSelector/ChartTokenSelector.tsx
msgid "24H VOL."
msgstr ""

#: src/components/Glp/GlpSwap.jsx
#: src/components/Glp/GlpSwap.jsx
msgid "Sell for {0}"
msgstr "売却して{0}にする"

#: src/components/Exchange/PositionSeller.jsx
msgid "Fees are higher than Collateral"
msgstr ""

#: src/components/Referrals/TradersStats.tsx
msgid "You will receive a {currentTierDiscount}% discount on opening and closing fees."
msgstr ""

#: src/components/InterviewModal/InterviewModal.tsx
msgid "Anonymous chat with GMX team"
msgstr ""

#: src/pages/Ecosystem/ecosystemConstants.tsx
msgid "GMX Market Token Price Chart"
msgstr ""

#: src/pages/LeaderboardPage/components/LeaderboardContainer.tsx
msgid "Top Addresses"
msgstr ""

#: src/pages/BeginAccountTransfer/BeginAccountTransfer.tsx
#: src/pages/CompleteAccountTransfer/CompleteAccountTransfer.jsx
msgid "Continue"
msgstr "続ける"

#: src/pages/AccountDashboard/DailyAndCumulativePnL.tsx
msgid "Daily and Cumulative PnL"
msgstr ""

#: src/components/Exchange/PositionEditor.jsx
msgid "Edit {longOrShortText} {0}"
msgstr ""

#: src/domain/synthetics/orders/utils.tsx
msgid "short"
msgstr ""

#: src/components/RatingToast/RatingToast.tsx
msgid "Very likely"
msgstr ""

#: src/components/Exchange/ConfirmationBox.jsx
msgid "I am aware of the trigger orders"
msgstr "トリガー注文について承知しています"

#: src/domain/synthetics/orders/cancelOrdersTxn.ts
msgid "{count, plural, one {Order} other {# Orders}}"
msgstr ""

#: src/components/Referrals/AffiliatesStats.tsx
msgid "Volume on V1"
msgstr ""

#: src/domain/synthetics/common/incentivesAirdropMessages.ts
msgid "Avalanche trading incentives"
msgstr ""

#: src/context/SubaccountContext/SubaccountContextProvider.tsx
#: src/context/SubaccountContext/SubaccountContextProvider.tsx
#: src/context/SubaccountContext/SubaccountContextProvider.tsx
#~ msgid "Signing 1CT (One-Click Trading) approval"
#~ msgstr ""

#: src/components/Synthetics/TradeHistory/keys.ts
msgid "Request Market Decrease"
msgstr "市場減少リクエスト"

#: src/domain/synthetics/trade/utils/validation.ts
#: src/domain/synthetics/trade/utils/validation.ts
msgid "Max. Leverage exceeded"
msgstr ""

#: src/components/Exchange/OrderEditor.jsx
msgid "Price is above Mark Price"
msgstr "価格がマーク価格を上回っています"

#: src/components/Synthetics/PositionItem/PositionItem.tsx
msgid "This position could be liquidated, excluding any price movement, due to funding and borrowing fee rates reducing the position's collateral over time."
msgstr ""

#: src/components/SettingsModal/SettingsModal.tsx
msgid "Your wallet, your keys. You sign each transaction off-chain. Trades use GMX-sponsored premium RPCs for reliability, even during network congestion. Gas payments in USDC or WETH."
msgstr ""

#: src/components/Synthetics/TradeHistory/TradeHistoryRow/utils/position.ts
#: src/components/Synthetics/TradeHistory/TradeHistoryRow/utils/position.ts
#: src/components/Synthetics/TradeHistory/TradeHistoryRow/utils/position.ts
#: src/components/Synthetics/TradeHistory/TradeHistoryRow/utils/position.ts
#: src/components/Synthetics/TradeHistory/TradeHistoryRow/utils/position.ts
#: src/components/Synthetics/TradeHistory/TradeHistoryRow/utils/position.ts
#: src/components/Synthetics/TradeHistory/TradeHistoryRow/utils/position.ts
#: src/components/Synthetics/TradeHistory/TradeHistoryRow/utils/position.ts
#: src/components/Synthetics/TradeHistory/TradeHistoryRow/utils/position.ts
#: src/components/Synthetics/TradeHistory/TradeHistoryRow/utils/position.ts
#: src/components/Synthetics/TradeHistory/TradeHistoryRow/utils/position.ts
#: src/components/Synthetics/TradeHistory/TradeHistoryRow/utils/position.ts
msgid "Order Execution Price"
msgstr "注文執行価格"

#: src/components/Exchange/ConfirmationBox.jsx
#: src/components/Exchange/PositionSeller.jsx
#: src/components/Synthetics/PositionSeller/rows/AllowedSlippageRow.tsx
#: src/components/Synthetics/TradeBox/TradeBoxRows/AllowedSlippageRow.tsx
msgid "Slippage is too high"
msgstr ""

#: src/components/Synthetics/MarketsList/NetFeeHeaderTooltipContent.tsx
msgid "Net rate combines funding and borrowing fees but excludes open, swap or impact fees.<0/><1/>Funding fees help to balance longs and shorts and are exchanged between both sides. <2>Read more</2>.<3/><4/>Borrowing fees help ensure available liquidity. <5>Read more</5>."
msgstr "ネットレートはファンディング料金と借入料金を組み合わせますが、オープン、スワップ、またはインパクト料金は除外されます。<0/><1/>ファンディング料金はロングとショートをバランスさせ、両側で交換されます。<2>詳細を読む</2>。<3/><4/>借入料金は利用可能な流動性を確保します。<5>詳細を読む</5>。"

#: src/components/Synthetics/AccruedPositionPriceImpactRebateModal/AccruedPositionPriceImpactRebateModal.tsx
msgid "Accrued Price Impact Rebates"
msgstr ""

#: src/pages/AccountDashboard/GeneralPerformanceDetails.tsx
msgid "Yesterday"
msgstr ""

#: src/components/Synthetics/TradeHistory/keys.ts
msgid "Request Deposit"
msgstr "入金リクエスト"

#: src/components/Exchange/PositionEditor.jsx
msgid "Deposit not enough to cover fees"
msgstr ""

#: src/components/Synthetics/TwapRows/TwapRows.tsx
msgid "Number of Parts"
msgstr ""

#: src/domain/synthetics/orders/cancelOrdersTxn.ts
msgid "Cancelling {ordersText}"
msgstr ""

#: src/context/SubaccountContext/SubaccountContextProvider.tsx
msgid "Deactivated"
msgstr ""

#: src/pages/Ecosystem/Ecosystem.tsx
msgid "Ecosystem Projects"
msgstr ""

#: src/domain/synthetics/claimHistory/claimPriceImpactRebate.ts
msgid "Price Impact Rebate Claimed"
msgstr ""

#: src/components/Synthetics/GmSwap/GmSwapBox/GmSwapWarningsRow.tsx
#~ msgid "Consider selecting and using the \"Pair\" option to reduce the Price Impact."
#~ msgstr ""

#: src/components/InterviewModal/InterviewModal.tsx
msgid "Anonymous chat with GMX"
msgstr ""

#: src/components/Exchange/OrdersList.jsx
#: src/components/Exchange/OrdersList.jsx
#: src/components/Exchange/SwapBox.jsx
#: src/components/Synthetics/OrderList/filters/OrderTypeFilter.tsx
#: src/components/Synthetics/OrderList/filters/OrderTypeFilter.tsx
#: src/components/Synthetics/TradeBox/tradeboxConstants.tsx
#: src/components/Synthetics/TradeBox/TradeBoxRows/LimitAndTPSLRows.tsx
#: src/components/Synthetics/TradeHistory/keys.ts
#: src/domain/synthetics/positions/utils.ts
msgid "Limit"
msgstr "指値"

#: src/components/Synthetics/OrderItem/OrderItem.tsx
msgid "You will receive at least {toAmountText} if this order is executed. This price is being updated in real time based on swap fees and price impact."
msgstr ""

#: src/components/Synthetics/ExecutionPriceRow.tsx
msgid "Acceptable price does not apply to stop loss orders, as they will be executed regardless of any price impact."
msgstr ""

#: src/components/InterviewModal/InterviewModal.tsx
msgid "We'll then schedule a chat or interview with you. As a thank you, you'll receive <0>100 <1/></0> for providing your feedback."
msgstr ""

#: src/domain/synthetics/positions/utils.ts
msgid "limit"
msgstr ""

#: src/components/OneClickAdvancedSettings/OneClickAdvancedSettings.tsx
#~ msgid "One-Click Trading Settings"
#~ msgstr ""

#: src/components/SettingsModal/SettingsModal.tsx
msgid "Trading Settings"
msgstr ""

#: src/components/Exchange/OrdersToa.jsx
msgid "<0>Insufficient liquidity to execute the order</0><1>The mark price which is an aggregate of exchange prices did not reach the specified price</1><2>The specified price was reached but not long enough for it to be executed</2><3>No keeper picked up the order for execution</3>"
msgstr "<0>注文執行に必要な流動性が不足しています</0><1>諸取引所の価格を集約したマーク価格が指値に達しませんでした</1><2>指値には達したもののロングの度合いが不十分で執行されませんでした</2><3>どのキーパーも注文を執行しませんでした</3>"

#: src/components/Exchange/ConfirmationBox.jsx
msgid "Your position's collateral after deducting fees:"
msgstr "手数料差引後のあなたのポジションの担保"

#: src/components/Glp/GlpSwap.jsx
msgid "Selling..."
msgstr "売却中..."

#: src/domain/synthetics/orders/utils.tsx
msgid "The order may not execute as the max. allowed leverage is exceeded. Consider decreasing the order's leverage by editing and decreasing its size. <0>Read more</0>."
msgstr ""

#: src/components/Exchange/PositionSeller.jsx
#: src/components/Exchange/PositionSeller.jsx
#: src/components/Exchange/PositionsList.jsx
#: src/components/Exchange/PositionsList.jsx
#: src/components/Synthetics/OrderEditor/OrderEditor.tsx
#: src/components/Synthetics/PositionItem/PositionItem.tsx
#: src/components/Synthetics/PositionItem/PositionItem.tsx
#: src/components/Synthetics/PositionSeller/PositionSeller.tsx
#: src/components/Synthetics/PositionSeller/PositionSeller.tsx
#: src/components/Synthetics/TradeBox/TradeBox.tsx
#: src/components/Synthetics/TradeInfoIcon/TradeInfoIcon.tsx
msgid "Close"
msgstr "クローズ"

#: src/pages/Ecosystem/Ecosystem.tsx
#: src/pages/Ecosystem/Ecosystem.tsx
#: src/pages/Ecosystem/Ecosystem.tsx
#: src/pages/Ecosystem/Ecosystem.tsx
#: src/pages/Ecosystem/Ecosystem.tsx
msgid "Link"
msgstr "リンク"

#: src/components/Synthetics/MarketNetFee/MarketNetFee.tsx
#: src/pages/Dashboard/OverviewCard.tsx
msgid "Long Positions"
msgstr "ロングポジション"

#: src/components/Synthetics/StatusNotification/OrderStatusNotification.tsx
msgid "Depositing {0} to {positionText}"
msgstr ""

#: src/components/Synthetics/NetworkFeeRow/NetworkFeeRow.tsx
msgid "Max Network Fee"
msgstr ""

#: src/domain/tokens/approveTokens.tsx
msgid "Approval was cancelled"
msgstr "承認はキャンセルされました"

#: src/components/Synthetics/MarketNetFee/MarketNetFee.tsx
msgid "{longOrShort} positions do not pay a funding fee and pay a borrow fee of {borrowRate} per hour."
msgstr ""

#: src/pages/OrdersOverview/OrdersOverview.jsx
msgid "Increase active: {0}, executed: {1}, cancelled: {2}"
msgstr "増加 アクティブ: {0} 執行済: {1} キャンセル済: {2}"

#: src/components/Synthetics/NetworkFeeRow/NetworkFeeRow.tsx
#: src/components/Synthetics/NetworkFeeRow/NetworkFeeRow.tsx
msgid "Maximum network fee paid to the network. This fee is a blockchain cost not specific to GMX, and it does not impact your collateral."
msgstr ""

#: src/pages/Ecosystem/Ecosystem.tsx
msgid "GMX Pages"
msgstr "GMXのページ"

#: src/components/Exchange/SwapBox.jsx
msgid "{0} is required for collateral."
msgstr "担保に{0}が必要です。"

#: src/pages/Ecosystem/ecosystemConstants.tsx
msgid "Decentralized Options Protocol"
msgstr "分散型オプションプロトコル"

#: src/components/Synthetics/TradeHistory/keys.ts
msgid "Update TWAP Swap Part"
msgstr ""

#: src/components/Synthetics/TradeHistory/keys.ts
msgid "Update TWAP Part"
msgstr ""

#: src/pages/CompleteAccountTransfer/CompleteAccountTransfer.jsx
#: src/pages/CompleteAccountTransfer/CompleteAccountTransfer.jsx
msgid "Complete Account Transfer"
msgstr "アカウント移転を完了させる"

#: src/pages/Stake/ClaimModal.tsx
msgid "Claim Rewards"
msgstr ""

#: src/components/AddressDropdown/AddressDropdown.tsx
msgid "Copy Address"
msgstr "アドレスのコピー"

#: src/pages/BeginAccountTransfer/BeginAccountTransfer.tsx
msgid "Pending Transfer Approval"
msgstr ""

#: src/components/Synthetics/OrderItem/OrderItem.tsx
msgid "<0>{fromTokenText} </0>{fromTokenIcon}<1> to </1>{0}{toTokenIcon}{1}"
msgstr ""

#: src/components/DepthChart/DepthChart.tsx
msgid "ORACLE PRICE"
msgstr ""

#: src/pages/Dashboard/DashboardV2.tsx
msgid "For detailed stats:"
msgstr ""

#: src/pages/BuyGlp/BuyGlp.jsx
msgid "Purchase <0>GLP tokens</0> to earn {nativeTokenSymbol} fees from swaps and leverage trading."
msgstr ""

#: src/components/Synthetics/GmList/GmTokensTotalBalanceInfo.tsx
#: src/components/Synthetics/GmList/GmTokensTotalBalanceInfo.tsx
#: src/pages/PoolsDetails/PoolsDetailsHeader.tsx
msgid "Total Earned Fees"
msgstr ""

#: src/components/Synthetics/OrderEditor/OrderEditor.tsx
msgid "Enter a ratio"
msgstr ""

#: src/pages/Dashboard/AssetDropdown.tsx
msgid "Proof of Reserves"
msgstr "貯蓄証明"

#: src/components/SettingsModal/SettingsModal.tsx
#~ msgid "One-Click Trading (1CT) lets you trade without signing pop-ups and requires Express Trading to be enabled. Your 1CT session is valid for {remainingSubaccountActions} or {remainingSubaccountDays}, whichever comes first.<0/><1/>You can adjust these settings anytime under \"One-Click Trading Settings\""
#~ msgstr ""

#: src/pages/AccountDashboard/GeneralPerformanceDetails.tsx
msgid "General Performance Details"
msgstr ""

#: src/pages/Stake/VesterWithdrawModal.tsx
msgid "<0>This will withdraw and unreserve all tokens as well as pause vesting.<1/><2/>esGMX tokens that have been converted to GMX will be claimed and remain as GMX tokens.<3/><4/>To claim GMX tokens without withdrawing, use the \"Claim\" button under the Total Rewards section.<5/><6/></0>"
msgstr ""

#: src/pages/OrdersOverview/OrdersOverview.jsx
msgid "Price conditions are met"
msgstr "価格の条件が満たされていません"

#: src/pages/PoolsDetails/PoolsDetails.tsx
msgid "Backing Composition"
msgstr ""

#: src/pages/Ecosystem/ecosystemConstants.tsx
msgid "DeBank"
msgstr ""

#: src/components/OldSubaccountWithdraw/OldSubaccountWithdraw.tsx
msgid "You have {balanceFormatted} remaining in your old version 1CT subaccount."
msgstr ""

#: src/pages/Stake/GmxAndVotingPowerCard.tsx
msgid "Unstake GMX"
msgstr ""

#: src/pages/Stake/VesterDepositModal.tsx
msgid "Deposit failed!"
msgstr ""<|MERGE_RESOLUTION|>--- conflicted
+++ resolved
@@ -1341,10 +1341,6 @@
 msgid "The owner of this Referral Code has set a custom discount of {currentTierDiscount}% instead of the standard {0}% for Tier {1}."
 msgstr ""
 
-#: src/components/SettingsModal/SettingsModal.tsx
-msgid "Your wallet, your keys. You sign each transaction on-chain using your own RPC, typically provided by your wallet. Gas payments in ETH."
-msgstr ""
-
 #: src/components/Exchange/PositionSeller.jsx
 msgid "Leftover position below 10 USD"
 msgstr ""
@@ -2003,8 +1999,8 @@
 msgstr ""
 
 #: src/context/SubaccountContext/SubaccountContextProvider.tsx
-#~ msgid "Generating 1CT (One-Click Trading) session"
-#~ msgstr ""
+msgid "Generating 1CT (One-Click Trading) session"
+msgstr ""
 
 #: src/context/SubaccountContext/SubaccountContextProvider.tsx
 msgid "Failed to deactivate"
@@ -2142,10 +2138,6 @@
 msgid "Deposited {0} into {positionText}"
 msgstr ""
 
-#: src/components/SettingsModal/SettingsModal.tsx
-msgid "Your wallet, your keys. GMX executes transactions for you without individual signing, providing a seamless, CEX-like experience. Trades use GMX-sponsored premium RPCs for reliability, even during network congestion. Gas payments in USDC or WETH."
-msgstr ""
-
 #: src/components/Glp/GlpSwap.jsx
 msgid "{nativeTokenSymbol} ({wrappedTokenSymbol}) APR"
 msgstr "{nativeTokenSymbol} ({wrappedTokenSymbol}) APR(実質年利)"
@@ -2225,10 +2217,6 @@
 #: src/components/Errors/errorToasts.tsx
 #: src/components/Errors/errorToasts.tsx
 msgid "<0>Error submitting order.</0><1/><2>Signer address does not match receiver address.</2><3/><4>Please reload the page and try again.</4>"
-msgstr ""
-
-#: src/components/SettingsModal/SettingsModal.tsx
-msgid "Trading Mode"
 msgstr ""
 
 #: src/components/Errors/errorToasts.tsx
@@ -2737,8 +2725,8 @@
 
 #: src/context/SubaccountContext/SubaccountContextProvider.tsx
 #: src/context/SubaccountContext/SubaccountContextProvider.tsx
-#~ msgid "Generate 1CT (One-Click Trading) session"
-#~ msgstr ""
+msgid "Generate 1CT (One-Click Trading) session"
+msgstr ""
 
 #: src/components/Exchange/ConfirmationBox.jsx
 msgid "Accept minimum and {action}"
@@ -3047,8 +3035,8 @@
 msgstr ""
 
 #: src/components/SettingsModal/SettingsModal.tsx
-#~ msgid "{actions, plural, one {1 action} other {{actions} actions}}"
-#~ msgstr ""
+msgid "{actions, plural, one {1 action} other {{actions} actions}}"
+msgstr ""
 
 #: src/pages/Exchange/Exchange.tsx
 msgid "Decreased {tokenSymbol} {longOrShortText}, -{0} USD."
@@ -3551,8 +3539,8 @@
 msgstr "市場スワップリクエスト"
 
 #: src/components/ExpressTradingGasTokenSwitchedBanner.ts/ExpressTradingGasTokenSwithedBanner.tsx
-#~ msgid "Gas payment token changed due to insufficient balance in the selected token."
-#~ msgstr ""
+msgid "Gas payment token changed due to insufficient balance in the selected token."
+msgstr ""
 
 #: src/components/Synthetics/TradeboxPoolWarnings/TradeboxPoolWarnings.tsx
 msgid "Insufficient liquidity in the {0} market pool. Select a different pool for this market.{1}"
@@ -4272,8 +4260,7 @@
 msgid "Users"
 msgstr ""
 
-#: src/components/GasPaymentTokenSelector/GasPaymentTokenSelector.tsx
-#: src/components/GasPaymentTokenSelector/GasPaymentTokenSelector.tsx
+#: src/components/SettingsModal/SettingsModal.tsx
 msgid "Gas Payment Token"
 msgstr ""
 
@@ -4296,23 +4283,9 @@
 msgid "Select a token"
 msgstr ""
 
-<<<<<<< HEAD
-#: src/components/ExpressTradingGasTokenSwitchedBanner.ts/ExpressTradingGasTokenSwithedBanner.tsx
-#~ msgid "Gas Payment Token changed due to insufficient balance."
-#~ msgstr ""
-
-#: src/components/SettingsModal/SettingsModal.tsx
-msgid "Optimal"
-msgstr ""
-
-#: src/components/SettingsModal/SettingsModal.tsx
-#~ msgid "{0, plural, one {1 minute} other {{minutes} minutes}}"
-#~ msgstr ""
-=======
 #: src/pages/PoolsDetails/PoolsDetails.tsx
 msgid "Exposure to Market Traders’ PnL"
 msgstr ""
->>>>>>> cacc7745
 
 #: src/components/Synthetics/GmSwap/GmFees/GmFees.tsx
 #: src/components/Synthetics/PositionItem/PositionItem.tsx
@@ -4562,6 +4535,7 @@
 msgid "Create Stop Loss"
 msgstr ""
 
+#: src/context/SubaccountContext/SubaccountContextProvider.tsx
 #: src/context/SubaccountContext/SubaccountContextProvider.tsx
 msgid "Failed to generate session"
 msgstr ""
@@ -5034,10 +5008,6 @@
 #: src/pages/Dashboard/MarketsListV1.tsx
 msgid "UTILIZATION"
 msgstr "利用率"
-
-#: src/components/OneClickAdvancedSettings/OneClickAdvancedSettings.tsx
-msgid "One-Click Settings"
-msgstr ""
 
 #: src/components/NotifyModal/NotifyModal.tsx
 #: src/pages/Ecosystem/ecosystemConstants.tsx
@@ -5273,8 +5243,8 @@
 msgstr ""
 
 #: src/components/SettingsModal/SettingsModal.tsx
-#~ msgid "Express Trading"
-#~ msgstr ""
+msgid "Express Trading"
+msgstr ""
 
 #: src/pages/CompleteAccountTransfer/CompleteAccountTransfer.jsx
 msgid "Incorrect Account"
@@ -6690,6 +6660,8 @@
 msgid "Pools providing liquidity to specific GMX markets, supporting single-asset and native asset options."
 msgstr ""
 
+#: src/context/SubaccountContext/SubaccountContextProvider.tsx
+#: src/context/SubaccountContext/SubaccountContextProvider.tsx
 #: src/context/SubaccountContext/SubaccountContextProvider.tsx
 msgid "Deactivate 1CT (One-Click Trading)"
 msgstr ""
@@ -6895,15 +6867,7 @@
 msgid "Max GM buyable amount reached"
 msgstr ""
 
-<<<<<<< HEAD
-#: src/context/SubaccountContext/SubaccountContextProvider.tsx
-msgid "Session generated"
-msgstr ""
-
-#: src/pages/Earn/GmxAndVotingPowerCard.tsx
-=======
 #: src/pages/Stake/GmxAndVotingPowerCard.tsx
->>>>>>> cacc7745
 msgid "Buy GMX"
 msgstr ""
 
@@ -7452,10 +7416,6 @@
 msgid "Increasing"
 msgstr ""
 
-#: src/components/SettingsModal/SettingsModal.tsx
-msgid "Fastest"
-msgstr ""
-
 #: src/pages/LeaderboardPage/components/LeaderboardAccountsTable.tsx
 msgid "Avg. Lev."
 msgstr ""
@@ -7546,8 +7506,8 @@
 msgstr ""
 
 #: src/components/SettingsModal/SettingsModal.tsx
-#~ msgid "Express Trading streamlines your trades on GMX by replacing on-chain transactions with secure off-chain message signing, helping reduce issues from network congestion and RPC errors.<0/><1/>These signed messages are processed on-chain for you, so a gas payment token is still required."
-#~ msgstr ""
+msgid "Express Trading streamlines your trades on GMX by replacing on-chain transactions with secure off-chain message signing, helping reduce issues from network congestion and RPC errors.<0/><1/>These signed messages are processed on-chain for you, so a gas payment token is still required."
+msgstr ""
 
 #: src/pages/Stake/UnstakeModal.tsx
 msgid "{0}<0>You will earn {1}% less rewards with this action.</0>"
@@ -7877,10 +7837,6 @@
 msgid "Initial collateral"
 msgstr "最初の担保"
 
-#: src/context/SubaccountContext/SubaccountContextProvider.tsx
-msgid "Activate 1CT (One-Click Trading)"
-msgstr ""
-
 #: src/components/AprInfo/AprInfo.tsx
 msgid "The Bonus APR will be airdropped as {airdropTokenTitle} tokens. <0>Read more</0>."
 msgstr ""
@@ -7960,8 +7916,8 @@
 msgstr ""
 
 #: src/components/SettingsModal/SettingsModal.tsx
-#~ msgid "One-Click Trading"
-#~ msgstr ""
+msgid "One-Click Trading"
+msgstr ""
 
 #: src/pages/AccountDashboard/DailyAndCumulativePnL.tsx
 msgid "Cumulative PnL: <0>{0}</0>"
@@ -8477,8 +8433,8 @@
 #: src/context/SubaccountContext/SubaccountContextProvider.tsx
 #: src/context/SubaccountContext/SubaccountContextProvider.tsx
 #: src/context/SubaccountContext/SubaccountContextProvider.tsx
-#~ msgid "Signing 1CT (One-Click Trading) approval"
-#~ msgstr ""
+msgid "Signing 1CT (One-Click Trading) approval"
+msgstr ""
 
 #: src/components/Synthetics/TradeHistory/keys.ts
 msgid "Request Market Decrease"
@@ -8495,10 +8451,6 @@
 
 #: src/components/Synthetics/PositionItem/PositionItem.tsx
 msgid "This position could be liquidated, excluding any price movement, due to funding and borrowing fee rates reducing the position's collateral over time."
-msgstr ""
-
-#: src/components/SettingsModal/SettingsModal.tsx
-msgid "Your wallet, your keys. You sign each transaction off-chain. Trades use GMX-sponsored premium RPCs for reliability, even during network congestion. Gas payments in USDC or WETH."
 msgstr ""
 
 #: src/components/Synthetics/TradeHistory/TradeHistoryRow/utils/position.ts
@@ -8600,8 +8552,8 @@
 msgstr ""
 
 #: src/components/OneClickAdvancedSettings/OneClickAdvancedSettings.tsx
-#~ msgid "One-Click Trading Settings"
-#~ msgstr ""
+msgid "One-Click Trading Settings"
+msgstr ""
 
 #: src/components/SettingsModal/SettingsModal.tsx
 msgid "Trading Settings"
@@ -8743,8 +8695,8 @@
 msgstr "貯蓄証明"
 
 #: src/components/SettingsModal/SettingsModal.tsx
-#~ msgid "One-Click Trading (1CT) lets you trade without signing pop-ups and requires Express Trading to be enabled. Your 1CT session is valid for {remainingSubaccountActions} or {remainingSubaccountDays}, whichever comes first.<0/><1/>You can adjust these settings anytime under \"One-Click Trading Settings\""
-#~ msgstr ""
+msgid "One-Click Trading (1CT) lets you trade without signing pop-ups and requires Express Trading to be enabled. Your 1CT session is valid for {remainingSubaccountActions} or {remainingSubaccountDays}, whichever comes first.<0/><1/>You can adjust these settings anytime under \"One-Click Trading Settings\""
+msgstr ""
 
 #: src/pages/AccountDashboard/GeneralPerformanceDetails.tsx
 msgid "General Performance Details"
