msgid ""
msgstr ""
"POT-Creation-Date: 2022-08-06 13:30+0530\n"
"MIME-Version: 1.0\n"
"Content-Type: text/plain; charset=utf-8\n"
"Content-Transfer-Encoding: 8bit\n"
"X-Generator: @lingui/cli\n"
"Language: ja\n"
"Project-Id-Version: \n"
"Report-Msgid-Bugs-To: \n"
"PO-Revision-Date: \n"
"Last-Translator: \n"
"Language-Team: \n"
"Plural-Forms: \n"

#: src/components/Synthetics/MarketCard/MarketCard.tsx
msgid "\"Current {0} Long\" takes into account PnL of open positions."
msgstr ""

#: src/pages/Dashboard/DashboardV2.js
msgid "01 Sep 2021"
msgstr "2021年9月1日"

#: src/pages/Dashboard/DashboardV2.js
msgid "06 Jan 2022"
msgstr "2022年1月6日"

#: src/pages/Dashboard/DashboardV2.js
msgid "24h Volume"
msgstr "24時間取引高"

<<<<<<< HEAD
=======
#: src/pages/Dashboard/DashboardV2.js
msgid "<0>GM Pools total value ({chainName}).</0>"
msgstr ""

#: src/App/App.js
msgid "<0>Install Coinbase Wallet</0> to start using GMX."
msgstr ""

#: src/App/App.js
msgid "<0>Install Coinbase Wallet</0>, and use GMX with its built-in browser."
msgstr ""

#: src/App/App.js
msgid "<0>Install MetaMask</0> to start using GMX."
msgstr ""

#: src/App/App.js
msgid "<0>Install MetaMask</0>, and use GMX with its built-in browser."
msgstr ""

>>>>>>> a5a3f2ae
#: src/components/Exchange/OrdersToa.js
msgid "<0>Insufficient liquidity to execute the order</0><1>The mark price which is an aggregate of exchange prices did not reach the specified price</1><2>The specified price was reached but not long enough for it to be executed</2><3>No keeper picked up the order for execution</3>"
msgstr "<0>注文執行に必要な流動性が不足しています</0><1>諸取引所の価格を集約したマーク価格が指値に達しませんでした</1><2>指値には達したもののロングの度合いが不十分で執行されませんでした</2><3>どのキーパーも注文を執行しませんでした</3>"

#: src/components/Exchange/FeesTooltip.tsx
msgid "<0>More Info</0> about fees."
msgstr "手数料についての<0>詳細情報</0>"

#: src/pages/PageNotFound/PageNotFound.js
msgid "<0>Return to </0><1>Homepage</1> <2>or </2> <3>Trade</3>"
msgstr "<0>戻る </0><1>ホームページへ</1> <2>or </2> <3>トレードへ</3>"

#: src/pages/SyntheticsFallbackPage/SyntheticsFallbackPage.tsx
msgid "<0>Switch to:</0>"
msgstr ""

#: src/components/Synthetics/OrderItem/OrderItem.tsx
msgid "<0>The order will be executed when the oracle price is {0} {1}.</0><1>Note that there may be rare cases where the order cannot be executed, for example, if the chain is down and no oracle reports are produced or if the price impact exceeds your acceptable price.</1>"
msgstr ""

#: src/components/Glp/SwapErrorModal.tsx
msgid "<0>The pool's capacity has been reached for {0}. Please use another token to buy GLP.</0><1>Check the \"Save on Fees\" section for tokens with the lowest fees.</1>"
msgstr "<0>{0}についてプールの許容額に達しました。GLPを購入するには別のトークンを使用してください。</0><1>最も手数料の低いトークンを確認するには \"手数料を節約\" のセクションをチェックしてください。</1>"

#: src/components/Exchange/OrdersList.js
msgid "<0>The price that orders can be executed at may differ slightly from the chart price, as market orders update oracle prices, while limit/trigger orders do not.</0><1>This can also cause limit/triggers to not be executed if the price is not reached for long enough. <2>Read more</2>.</1>"
msgstr ""

#: src/pages/Stake/StakeV2.js
msgid "<0>This will withdraw and unreserve all tokens as well as pause vesting.<1/><2/>esGMX tokens that have been converted to GMX will remain as GMX tokens.<3/><4/>To claim GMX tokens without withdrawing, use the \"Claim\" button under the Total Rewards section.<5/><6/></0>"
msgstr "<0>これによりすべてのトークンは引き出され、リザーブから解除され、べスティングは停止されます。<1/><2/>GMXへ転換されたesGMXトークンはGMXトークンとなります。<3/><4/>引き出しをせずにGMXトークンを請求するには全報酬セクションの下部にある\"請求\"ボタンを使用してください。<5/><6/></0>"

#: src/pages/Dashboard/DashboardV2.js
msgid "<0>Total value of tokens in GLP pool ({chainName}).</0><1>This value may be higher on other websites due to the collateral of positions being included in the calculation.</1>"
msgstr ""

#: src/lib/contracts/transactionErrors.tsx
msgid "<0>Your wallet is not connected to {0}.</0><1/><2>Switch to {1}</2>"
msgstr ""

#: src/components/Exchange/SwapBox.js
msgid "<0>{0} is required for collateral.</0><1>Short amount for {1} with {2} exceeds potential profits liquidity. Reduce the \"Short Position\" size, or change the \"Collateral In\" token.</1>"
msgstr ""

#: src/components/Exchange/SwapBox.js
msgid "<0>{0} is required for collateral.</0><1>Swap amount from {1} to {2} exceeds {3} Available Liquidity. Reduce the \"Pay\" size, or use {4} as the \"Pay\" token to use it for collateral.</1><2>You can buy {5} on 1inch.</2>"
msgstr ""

#: src/components/Exchange/SwapBox.js
#: src/components/Exchange/SwapBox.js
msgid "<0>{0} is required for collateral.</0><1>Swap amount from {1} to {2} exceeds {3} acceptable amount. Reduce the \"Pay\" size, or use {4} as the \"Pay\" token to use it for collateral.</1><2>You can buy {5} on 1inch.</2>"
msgstr ""

#: src/components/Exchange/SwapBox.js
msgid "<0>{0} is required for collateral.</0><1>Swap amount from {1} to {2} exceeds {3} available liquidity. Reduce the \"Pay\" size, or change the \"Collateral In\" token.</1>"
msgstr ""

#: src/components/Exchange/SwapBox.js
msgid "A snapshot of the USD value of your {0} collateral is taken when the position is opened."
msgstr "{0}の担保のUSドル建の価値は、ポジションがオープンされた時点でスナップショットされ確定します。"

#: src/components/Glp/GlpSwap.js
#: src/components/Synthetics/GmList/GmList.tsx
#: src/components/Synthetics/GmList/GmList.tsx
#: src/components/Synthetics/MarketStats/MarketStats.tsx
#: src/pages/Stake/StakeV1.js
#: src/pages/Stake/StakeV1.js
#: src/pages/Stake/StakeV1.js
#: src/pages/Stake/StakeV1.js
#: src/pages/Stake/StakeV2.js
#: src/pages/Stake/StakeV2.js
#: src/pages/Stake/StakeV2.js
msgid "APR"
msgstr "APR(実質年利)"

#: src/components/Stake/GMXAprTooltip.tsx
msgid "APRs are updated weekly on Wednesday and will depend on the fees collected for the week."
msgstr "APR(実質年利)は毎週水曜日に更新され、その前一週間に得られた手数料によって決まります。"

#: src/pages/Stake/StakeV2.js
msgid "APRs are updated weekly on Wednesday and will depend on the fees collected for the week. <0/><1/>Historical GLP APRs can be checked in this <2>community dashboard</2>."
msgstr ""

#: src/pages/Dashboard/DashboardV2.js
msgid "AUM"
msgstr "管理下の資産額"

#: src/components/Glp/GlpSwap.js
#: src/components/Glp/GlpSwap.js
msgid "AVAILABLE"
msgstr "利用可能"

#: src/pages/Ecosystem/Ecosystem.js
#: src/pages/Ecosystem/Ecosystem.js
#: src/pages/Ecosystem/Ecosystem.js
#: src/pages/Ecosystem/Ecosystem.js
#: src/pages/Ecosystem/Ecosystem.js
msgid "About"
msgstr "内容"

#: src/components/Exchange/ConfirmationBox.js
#: src/components/Synthetics/ConfirmationBox/ConfirmationBox.tsx
msgid "Accept confirmation of trigger orders"
msgstr "トリガー注文の確認に同意する"

#: src/components/Exchange/ConfirmationBox.js
msgid "Accept minimum and {action}"
msgstr "最低額と{action}に同意する"

#: src/components/Exchange/OrdersToa.js
msgid "Accept terms to enable orders"
msgstr "注文を有効にするため規約に同意する"

#: src/components/Exchange/OrdersToa.js
msgid "Accept that orders are not guaranteed to execute and trigger orders may not settle at the trigger price"
msgstr "注文が執行される保証がないこと、トリガー注文がトリガー価格で決済されない可能性があることを承諾する"

#: src/components/Synthetics/ConfirmationBox/ConfirmationBox.tsx
#: src/components/Synthetics/ConfirmationBox/ConfirmationBox.tsx
#: src/components/Synthetics/OrderEditor/OrderEditor.tsx
#: src/components/Synthetics/OrderItem/OrderItem.tsx
#: src/components/Synthetics/PositionSeller/PositionSeller.tsx
#: src/components/Synthetics/TradeBox/TradeBox.tsx
#: src/components/Synthetics/TradeBox/TradeBox.tsx
#: src/components/Synthetics/TradeHistoryRow/TradeHistoryRow.tsx
msgid "Acceptable Price"
msgstr ""

#: src/components/Synthetics/AcceptablePriceImpactEditor/AcceptablePriceImpactEditor.tsx
#: src/components/Synthetics/ConfirmationBox/ConfirmationBox.tsx
#: src/components/Synthetics/ConfirmationBox/ConfirmationBox.tsx
#: src/components/Synthetics/TradeBox/TradeBox.tsx
#: src/components/Synthetics/TradeBox/TradeBox.tsx
msgid "Acceptable Price Impact"
msgstr ""

#: src/pages/Actions/Actions.js
#: src/pages/OrdersOverview/OrdersOverview.js
#: src/pages/SyntheticsActions/SyntheticsActions.tsx
msgid "Account"
msgstr "アカウント"

#: src/components/Synthetics/PositionItem/PositionItem.tsx
#: src/components/Synthetics/PositionItem/PositionItem.tsx
msgid "Accrued Borrow Fee"
msgstr ""

#: src/components/Synthetics/PositionItem/PositionItem.tsx
#: src/components/Synthetics/PositionItem/PositionItem.tsx
msgid "Accrued Negative Funding Fee"
msgstr ""

#: src/components/Synthetics/PositionItem/PositionItem.tsx
msgid "Accrued Positive Funding Fee"
msgstr ""

#: src/components/Synthetics/ConfirmationBox/ConfirmationBox.tsx
#: src/components/Synthetics/GmSwap/GmSwapBox/GmSwapBox.tsx
#: src/components/Synthetics/GmSwap/GmSwapBox/GmSwapBox.tsx
#: src/components/Synthetics/PositionSeller/PositionSeller.tsx
msgid "Acknowledge high Price Impact"
msgstr ""

#: src/pages/Actions/Actions.js
#: src/pages/SyntheticsActions/SyntheticsActions.tsx
msgid "Actions"
msgstr "機能"

#: src/components/Exchange/PositionsList.js
#: src/components/Synthetics/PositionItem/PositionItem.tsx
msgid "Active Orders"
msgstr "アクティブな注文"

#: src/components/Referrals/TradersStats.tsx
msgid "Active Referral Code"
msgstr "有効な紹介コード"

#: src/pages/Dashboard/AssetDropdown.tsx
#: src/pages/Dashboard/AssetDropdown.tsx
msgid "Add to Metamask"
msgstr "メタマスクに追加"

#: src/components/Referrals/JoinReferralCode.js
msgid "Adding referral code failed."
msgstr "紹介コードが追加できませんでした"

#: src/components/Referrals/JoinReferralCode.js
msgid "Adding..."
msgstr "追加中"

#: src/pages/Stake/StakeV2.js
msgid "Additional reserve required"
msgstr "必要な追加リザーブ額"

#: src/components/Exchange/OrdersToa.js
msgid "Additionally, trigger orders are market orders and are not guaranteed to settle at the trigger price."
msgstr "それに加え、トリガー注文はマーケット注文であり、トリガー価格での決済は保証されていません。"

#: src/components/AddressDropdown/AddressDropdown.tsx
msgid "Address copied to your clipboard"
msgstr ""

#: src/domain/synthetics/referrals/claimAffiliateRewardsTxn.ts
msgid "Affiliate Rewards Claimed"
msgstr ""

#: src/pages/Referrals/Referrals.tsx
msgid "Affiliates"
msgstr ""

#: src/pages/ClaimEsGmx/ClaimEsGmx.js
msgid "After claiming you will be able to vest a maximum of {0} esGMX at a ratio of {1} {stakingToken} to 1 esGMX."
msgstr "請求後、最大で{1} {stakingToken} 対 1esGMXトークンの比率でべスティングすることができます。"

#: src/pages/ClaimEsGmx/ClaimEsGmx.js
msgid "After claiming, the esGMX tokens will be airdropped to your account on the selected network within 7 days."
msgstr "請求後7日以内に指定のネットワーク上のあなたのアカウントにesGMXトークンがエアドロップされます"

#: src/components/ModalViews/RedirectModal.js
msgid "Agree"
msgstr "同意する"

#: src/components/ApproveTokenButton/ApproveTokenButton.tsx
msgid "Allow {0} to be spent"
msgstr ""

#: src/App/App.js
#: src/components/Exchange/ConfirmationBox.js
#: src/components/Exchange/PositionSeller.js
#: src/components/Synthetics/ConfirmationBox/ConfirmationBox.tsx
#: src/components/Synthetics/PositionSeller/PositionSeller.tsx
msgid "Allowed Slippage"
msgstr "最大スリッページ"

#: src/components/ModalViews/RedirectModal.js
msgid "Alternative links can be found in the <0>docs</0>.<1/><2/>By clicking Agree you accept the <3>T&Cs</3> and <4>Referral T&Cs</4>.<5/><6/>"
msgstr "他にもリンクが <0>文書ページ</0>にあります。<1/><2/>同意ボタンをクリックすることで、 <3>条項</3>および<4>紹介プログラムの条項</4>に合意したものとみなします。<5/><6/>"

#: src/components/Exchange/NoLiquidityErrorModal.tsx
msgid "Alternatively, you can select a different \"Collateral In\" token."
msgstr "または、別の\"担保\"トークンを選択することもできます。"

#: src/components/Referrals/AffiliatesStats.tsx
#: src/components/Referrals/TradersStats.tsx
msgid "Amount"
msgstr "額"

#: src/components/Referrals/AffiliatesStats.tsx
msgid "Amount of traders you referred."
msgstr "あなたが紹介したトレーダー数"

#: src/components/Exchange/PositionEditor.js
#: src/domain/synthetics/trade/utils/validation.ts
msgid "Amount should be greater than zero"
msgstr ""

#: src/pages/ClaimEsGmx/ClaimEsGmx.js
msgid "Amount to claim"
msgstr "請求額"

#: src/pages/Home/Home.js
msgid "An aggregate of high-quality price feeds determine when liquidations occur. This keeps positions safe from temporary wicks."
msgstr "清算が発生した時点で高品質の価格フィードの集成価格が確定します。これによりポジションは一時的変動から守られます。"

#: src/components/Header/HomeHeaderLinks.tsx
msgid "App"
msgstr ""

#: src/domain/synthetics/trade/utils/validation.ts
msgid "App disabled, pending {0} upgrade"
msgstr ""

#: src/domain/tokens/approveTokens.tsx
msgid "Approval failed"
msgstr "承認が失敗しました"

#: src/domain/tokens/approveTokens.tsx
msgid "Approval submitted! <0>View status.</0>"
msgstr "承認が提出されました! <0>状況を確認する</0>"

#: src/domain/tokens/approveTokens.tsx
msgid "Approval was cancelled"
msgstr "承認はキャンセルされました"

#: src/pages/BeginAccountTransfer/BeginAccountTransfer.js
#: src/pages/Stake/StakeV2.js
msgid "Approve GMX"
msgstr "GMXを承認する"

#: src/components/Exchange/PositionEditor.js
#: src/components/Exchange/SwapBox.js
#: src/components/Glp/GlpSwap.js
#: src/components/Migration/Migration.js
msgid "Approve {0}"
msgstr "{0}を承認する"

#: src/pages/Stake/StakeV1.js
#: src/pages/Stake/StakeV2.js
msgid "Approve {stakingTokenSymbol}"
msgstr "{stakingTokenSymbol}を承認する"

#: src/pages/Stake/StakeV2.js
msgid "Approving GMX..."
msgstr "GMXを承認中"

#: src/components/Exchange/PositionEditor.js
#: src/components/Exchange/SwapBox.js
#: src/components/Glp/GlpSwap.js
msgid "Approving {0}..."
msgstr "{0}を承認中"

#: src/pages/Stake/StakeV1.js
#: src/pages/Stake/StakeV2.js
msgid "Approving {stakingTokenSymbol}..."
msgstr "{stakingTokenSymbol}を承認中..."

#: src/components/Migration/Migration.js
#: src/pages/BeginAccountTransfer/BeginAccountTransfer.js
msgid "Approving..."
msgstr "承認中"

#: src/components/TokenCard/TokenCard.js
#: src/components/TokenCard/TokenCard.js
msgid "Arbitrum APR:"
msgstr "ArbitrumのAPR(実質年利)"

#: src/components/Exchange/NoLiquidityErrorModal.tsx
msgid "As there is not enough liquidity in GLP to swap {0} to {swapTokenSymbol}, you can use the option below to do so:"
msgstr "{0}から{swapTokenSymbol}に交換するための流動性がGLPに十分ないため、以下の選択肢を利用してください:"

#: src/pages/Dashboard/DashboardV2.js
msgid "Assets Under Management: GMX staked (All chains) + GLP pool ({chainName}) +  GM Pools ({chainName})."
msgstr ""

#: src/components/Glp/GlpSwap.js
#: src/components/Glp/GlpSwap.js
#: src/components/Glp/GlpSwap.js
msgid "Available"
msgstr "利用可能"

#: src/components/Exchange/ConfirmationBox.js
#: src/components/Exchange/SwapBox.js
#: src/components/Exchange/SwapBox.js
#: src/components/Exchange/SwapBox.js
#: src/components/Synthetics/ConfirmationBox/ConfirmationBox.tsx
#: src/components/Synthetics/MarketCard/MarketCard.tsx
#: src/components/Synthetics/SwapCard/SwapCard.tsx
msgid "Available Liquidity"
msgstr "利用可能な流動性"

#: src/components/Glp/GlpSwap.js
#: src/components/Glp/GlpSwap.js
msgid "Available amount to deposit into GLP."
msgstr "GLPに入金可能な金額"

#: src/components/Synthetics/GmList/GmList.tsx
#: src/components/Synthetics/GmList/GmList.tsx
msgid "Available amount to deposit into the specific GM pool."
msgstr ""

#: src/components/Glp/GlpSwap.js
#: src/components/Glp/GlpSwap.js
msgid "Available amount to withdraw from GLP. Funds not utilized by current open positions."
msgstr "GLPから引き出し可能な金額。現在オープンなポジションで利用されていない資金。"

#: src/pages/Home/Home.js
msgid "Available on your preferred network"
msgstr "選択されたネットワークにて利用可能"

#: src/components/TokenCard/TokenCard.js
#: src/components/TokenCard/TokenCard.js
msgid "Avalanche APR:"
msgstr "AvalancheでのAPR(実質年利)"

#: src/components/Exchange/SwapBox.js
#: src/components/Exchange/SwapBox.js
#: src/components/Glp/GlpSwap.js
#: src/components/Glp/GlpSwap.js
#: src/components/Glp/GlpSwap.js
#: src/components/Synthetics/GmSwap/GmSwapBox/GmSwapBox.tsx
#: src/components/Synthetics/GmSwap/GmSwapBox/GmSwapBox.tsx
#: src/components/Synthetics/GmSwap/GmSwapBox/GmSwapBox.tsx
#: src/components/Synthetics/TradeBox/TradeBox.tsx
#: src/components/Synthetics/TradeBox/TradeBox.tsx
msgid "Balance"
msgstr "残高"

#: src/pages/BeginAccountTransfer/BeginAccountTransfer.js
msgid "Begin Transfer"
msgstr "移転開始"

#: src/components/Migration/Migration.js
#: src/components/Migration/Migration.js
msgid "Bonus Tokens"
msgstr "ボーナストークン"

#: src/pages/Stake/StakeV2.js
msgid "Boost Percentage"
msgstr "ブースト率"

#: src/pages/Stake/StakeV2.js
msgid "Boost your rewards with Multiplier Points. <0>More info</0>."
msgstr "マルチプライヤーポイントで報酬をブーストする。<0>より詳しい情報</0>"

#: src/components/Exchange/FeesTooltip.tsx
#: src/components/Exchange/NetValueTooltip.tsx
#: src/components/Exchange/PositionEditor.js
#: src/components/Exchange/PositionsList.js
#: src/components/Exchange/PositionsList.js
#: src/components/Exchange/SwapBox.js
#: src/components/Exchange/TradeHistory.js
#: src/components/Synthetics/MarketCard/MarketCard.tsx
#: src/components/Synthetics/TradeFeesRow/TradeFeesRow.tsx
#: src/components/Synthetics/TradeHistoryRow/LiquidationTooltip.tsx
msgid "Borrow Fee"
msgstr "借入手数料"

#: src/components/Exchange/PositionsList.js
#: src/components/Exchange/PositionsList.js
msgid "Borrow Fee / Day"
msgstr "1日あたり借入手数料"

#: src/components/Synthetics/TradeFeesRow/TradeFeesRow.tsx
msgid "Borrow Fee Rate"
msgstr ""

#: src/components/Header/AppHeaderLinks.tsx
#: src/components/Synthetics/GmList/GmList.tsx
#: src/components/Synthetics/GmList/GmList.tsx
#: src/components/Synthetics/GmSwap/GmConfirmationBox/GmConfirmationBox.tsx
#: src/components/Synthetics/GmSwap/GmConfirmationBox/GmConfirmationBox.tsx
msgid "Buy"
msgstr "購入"

#: src/pages/BuyGlp/BuyGlp.js
msgid "Buy / Sell GLP"
msgstr "GLPの購入/売却"

#: src/pages/BuyGMX/BuyGMX.tsx
msgid "Buy AVAX directly to Avalanche or transfer it there."
msgstr ""

#: src/pages/BuyGMX/BuyGMX.tsx
msgid "Buy ETH directly on Arbitrum or transfer it there."
msgstr ""

#: src/components/Synthetics/GmSwap/GmFees/GmFees.tsx
msgid "Buy Fee"
msgstr ""

#: src/components/Glp/GlpSwap.js
#: src/components/Glp/GlpSwap.js
#: src/components/Glp/GlpSwap.js
#: src/pages/Stake/StakeV2.js
msgid "Buy GLP"
msgstr "GLPを購入"

#: src/pages/Buy/Buy.js
msgid "Buy GLP or GMX"
msgstr ""

#: src/components/Synthetics/GmSwap/GmSwapBox/GmSwapBox.tsx
#: src/components/Synthetics/GmSwap/GmSwapBox/GmSwapBox.tsx
msgid "Buy GM"
msgstr ""

#: src/pages/Stake/StakeV2.js
msgid "Buy GMX"
msgstr "GMXを購入"

#: src/pages/BuyGMX/BuyGMX.tsx
msgid "Buy GMX from Traderjoe:"
msgstr ""

#: src/pages/BuyGMX/BuyGMX.tsx
msgid "Buy GMX from Uniswap (make sure to select Arbitrum):"
msgstr ""

#: src/pages/BuyGMX/BuyGMX.tsx
msgid "Buy GMX from centralized exchanges:"
msgstr ""

#: src/pages/BuyGMX/BuyGMX.tsx
msgid "Buy GMX from centralized services"
msgstr ""

#: src/pages/BuyGMX/BuyGMX.tsx
msgid "Buy GMX from decentralized exchanges"
msgstr ""

#: src/pages/BuyGMX/BuyGMX.tsx
msgid "Buy GMX on {chainName}"
msgstr ""

#: src/pages/BuyGMX/BuyGMX.tsx
msgid "Buy GMX using Decentralized Exchange Aggregators:"
msgstr ""

#: src/pages/BuyGMX/BuyGMX.tsx
msgid "Buy GMX using FIAT gateways:"
msgstr ""

#: src/pages/BuyGMX/BuyGMX.tsx
msgid "Buy GMX using any token from any network:"
msgstr ""

#: src/pages/Buy/Buy.js
msgid "Buy Protocol Tokens"
msgstr ""

#: src/components/Glp/GlpSwap.js
msgid "Buy failed."
msgstr "購入できませんでした。"

#: src/components/TokenCard/TokenCard.js
#: src/components/TokenCard/TokenCard.js
#: src/components/TokenCard/TokenCard.js
msgid "Buy on Arbitrum"
msgstr "Arbitrumで購入"

#: src/components/TokenCard/TokenCard.js
#: src/components/TokenCard/TokenCard.js
#: src/components/TokenCard/TokenCard.js
msgid "Buy on Avalanche"
msgstr "Avalancheで購入"

#: src/pages/BuyGMX/BuyGMX.tsx
msgid "Buy or Transfer AVAX to Avalanche"
msgstr ""

#: src/pages/BuyGMX/BuyGMX.tsx
msgid "Buy or Transfer ETH to Arbitrum"
msgstr ""

#: src/components/Synthetics/StatusNotification/GmStatusNotification.tsx
msgid "Buy order cancelled"
msgstr ""

#: src/components/Synthetics/StatusNotification/GmStatusNotification.tsx
msgid "Buy order executed"
msgstr ""

#: src/components/Synthetics/StatusNotification/GmStatusNotification.tsx
msgid "Buy request sent"
msgstr ""

#: src/components/Glp/GlpSwap.js
msgid "Buy submitted."
msgstr "購入申し込み完了"

#: src/components/Glp/GlpSwap.js
#: src/components/Glp/GlpSwap.js
msgid "Buy with {0}"
msgstr "{0}で購入"

#: src/pages/BuyGMX/BuyGMX.tsx
msgid "Buy {nativeTokenSymbol}"
msgstr ""

#: src/components/Exchange/NoLiquidityErrorModal.tsx
msgid "Buy {swapTokenSymbol} on 1inch"
msgstr "{swapTokenSymbol}を1inchで購入"

#: src/components/Synthetics/StatusNotification/GmStatusNotification.tsx
msgid "Buying GM ({indexName}) with {tokensText}"
msgstr ""

#: src/components/Synthetics/GmSwap/GmConfirmationBox/GmConfirmationBox.tsx
msgid "Buying GM..."
msgstr ""

#: src/components/Glp/GlpSwap.js
msgid "Buying..."
msgstr "購入中"

#: src/pages/OrdersOverview/OrdersOverview.js
msgid "Can't execute because of an error"
msgstr "エラーにより執行できません"

#: src/components/Exchange/ConfirmationBox.js
#: src/components/Exchange/ConfirmationBox.js
#: src/components/Exchange/OrdersList.js
#: src/components/Exchange/OrdersList.js
#: src/components/Exchange/OrdersList.js
#: src/components/Exchange/TradeHistory.js
#: src/components/Synthetics/ConfirmationBox/ConfirmationBox.tsx
#: src/components/Synthetics/OrderItem/OrderItem.tsx
#: src/components/Synthetics/OrderItem/OrderItem.tsx
#: src/components/Synthetics/TradeHistoryRow/TradeHistoryRow.tsx
#: src/components/Synthetics/TradeHistoryRow/TradeHistoryRow.tsx
msgid "Cancel"
msgstr "キャンセル"

#: src/components/Exchange/ConfirmationBox.js
msgid "Cancel failed"
msgstr "キャンセルできませんでした"

#: src/domain/legacy.ts
#: src/pages/Exchange/Exchange.js
msgid "Cancel failed."
msgstr "キャンセルできませんでした"

#: src/components/Exchange/ConfirmationBox.js
msgid "Cancel submitted"
msgstr "キャンセルが提出されました"

#: src/domain/legacy.ts
#: src/pages/Exchange/Exchange.js
msgid "Cancel submitted."
msgstr "キャンセル申し込み完了"

#: src/domain/synthetics/orders/cancelOrdersTxn.ts
msgid "Canceling {ordersText}"
msgstr ""

#: src/App/App.js
#: src/pages/Exchange/Exchange.js
#: src/pages/SyntheticsPage/SyntheticsPage.tsx
msgid "Chart positions"
msgstr "ポジションをチャートに"

#: src/components/Glp/GlpSwap.js
#: src/components/Glp/GlpSwap.js
msgid "Check the \"Save on Fees\" section below to get the lowest fee percentages."
msgstr "最低手数料率で利用するには以下の\"手数料節約\"セクションを確認してください。"

#: src/components/Referrals/AddAffiliateCode.js
#: src/components/Referrals/JoinReferralCode.js
msgid "Checking code..."
msgstr "コード確認中..."

#: src/pages/BuyGMX/BuyGMX.tsx
msgid "Choose to buy from decentralized or centralized exchanges."
msgstr ""

#: src/components/Referrals/ClaimAffiliatesModal/ClaimAffiliatesModal.tsx
#: src/components/Synthetics/ClaimModal/ClaimModal.tsx
#: src/components/Synthetics/ClaimableCard/ClaimableCard.tsx
#: src/pages/ClaimEsGmx/ClaimEsGmx.js
#: src/pages/Stake/StakeV1.js
#: src/pages/Stake/StakeV1.js
#: src/pages/Stake/StakeV1.js
#: src/pages/Stake/StakeV1.js
#: src/pages/Stake/StakeV1.js
#: src/pages/Stake/StakeV2.js
#: src/pages/Stake/StakeV2.js
msgid "Claim"
msgstr "請求"

#: src/components/Synthetics/ClaimHistoryRow/ClaimHistoryRow.tsx
msgid "Claim Funding Fees"
msgstr ""

#: src/pages/Stake/StakeV2.js
#: src/pages/Stake/StakeV2.js
msgid "Claim GMX Rewards"
msgstr "GMX報酬の請求"

#: src/components/Synthetics/ClaimHistoryRow/ClaimHistoryRow.tsx
msgid "Claim Price Impact"
msgstr ""

#: src/pages/Stake/StakeV2.js
msgid "Claim Rewards"
msgstr "報酬の請求"

#: src/components/Referrals/AffiliatesStats.tsx
msgid "Claim V2 Rebates from your referred Traders."
msgstr ""

#: src/pages/ClaimEsGmx/ClaimEsGmx.js
#: src/pages/Stake/StakeV2.js
msgid "Claim completed!"
msgstr "請求完了!"

#: src/pages/ClaimEsGmx/ClaimEsGmx.js
msgid "Claim esGMX"
msgstr "esGMXの請求"

#: src/pages/Stake/StakeV2.js
#: src/pages/Stake/StakeV2.js
msgid "Claim esGMX Rewards"
msgstr "esGMX報酬の請求"

#: src/pages/Stake/StakeV1.js
msgid "Claim failed"
msgstr "請求できませんでした"

#: src/pages/ClaimEsGmx/ClaimEsGmx.js
#: src/pages/Stake/StakeV2.js
msgid "Claim failed."
msgstr "請求できませんでした。"

#: src/pages/ClaimEsGmx/ClaimEsGmx.js
msgid "Claim submitted!"
msgstr "請求申し込み完了!"

#: src/pages/Stake/StakeV1.js
msgid "Claim submitted! <0>View status.</0>"
msgstr "請求申し込み完了! <0>状況を確認する。</0>"

#: src/pages/Stake/StakeV2.js
msgid "Claim submitted."
msgstr "請求申し込み完了"

#: src/pages/Stake/StakeV2.js
#: src/pages/Stake/StakeV2.js
msgid "Claim {wrappedTokenSymbol} Rewards"
msgstr "{wrappedTokenSymbol}報酬の請求"

#: src/pages/Stake/StakeV2.js
#: src/pages/Stake/StakeV2.js
msgid "Claimable"
msgstr "請求可能"

#: src/components/Synthetics/ClaimableCard/ClaimableCard.tsx
msgid "Claimable Funding"
msgstr ""

#: src/components/Referrals/AffiliatesStats.tsx
msgid "Claimable Rebates"
msgstr ""

#: src/domain/synthetics/markets/claimCollateralTxn.ts
#: src/domain/synthetics/referrals/claimAffiliateRewardsTxn.ts
msgid "Claiming failed"
msgstr ""

#: src/components/Referrals/ClaimAffiliatesModal/ClaimAffiliatesModal.tsx
#: src/components/Synthetics/ClaimModal/ClaimModal.tsx
#: src/pages/ClaimEsGmx/ClaimEsGmx.js
#: src/pages/Stake/StakeV2.js
msgid "Claiming..."
msgstr "請求中..."

#: src/pages/SyntheticsPage/SyntheticsPage.tsx
#: src/pages/SyntheticsPage/SyntheticsPage.tsx
msgid "Claims"
msgstr ""

#: src/components/Synthetics/PositionItem/PositionItem.tsx
msgid "Click on a row to select the position's market, then use the swap box to increase your position size or to set stop-loss / take-profit orders."
msgstr ""

#: src/components/Exchange/PositionsList.js
msgid "Click on a row to select the position's market, then use the trade box to increase your position size if needed."
msgstr "行をクリックしてポジションのマーケットを選択し、必要に応じて取引ボックスを使用してポジションのサイズを増やします。"

#: src/components/Exchange/PositionSeller.js
#: src/components/Exchange/PositionSeller.js
#: src/components/Exchange/PositionsList.js
#: src/components/Exchange/PositionsList.js
#: src/components/Synthetics/OrderEditor/OrderEditor.tsx
#: src/components/Synthetics/PositionItem/PositionItem.tsx
#: src/components/Synthetics/PositionItem/PositionItem.tsx
#: src/components/Synthetics/PositionSeller/PositionSeller.tsx
#: src/components/Synthetics/PositionSeller/PositionSeller.tsx
#: src/components/Synthetics/TradeBox/TradeBox.tsx
msgid "Close"
msgstr "クローズ"

#: src/components/Exchange/FeesTooltip.tsx
#: src/components/Exchange/NetValueTooltip.tsx
#: src/components/Synthetics/PositionItem/PositionItem.tsx
#: src/components/Synthetics/TradeFeesRow/TradeFeesRow.tsx
msgid "Close Fee"
msgstr ""

#: src/components/Exchange/PositionSeller.js
msgid "Close failed."
msgstr ""

#: src/components/Exchange/PositionSeller.js
msgid "Close submitted!"
msgstr ""

#: src/pages/OrdersOverview/OrdersOverview.js
msgid "Close to execution price"
msgstr "執行価格に近すぎます"

#: src/components/Exchange/PositionSeller.js
msgid "Close without profit"
msgstr ""

#: src/components/Synthetics/PositionSeller/PositionSeller.tsx
msgid "Close {0} {1}"
msgstr ""

#: src/components/Exchange/PositionSeller.js
msgid "Close {longOrShortText} {0}"
msgstr ""

#: src/components/Exchange/PositionSeller.js
msgid "Closing..."
msgstr ""

#: src/components/Referrals/AddAffiliateCode.js
msgid "Code already taken"
msgstr "そのコードは既に使用されています"

#: src/components/Exchange/ConfirmationBox.js
#: src/components/Exchange/OrdersList.js
#: src/components/Exchange/OrdersList.js
#: src/components/Exchange/OrdersList.js
#: src/components/Exchange/OrdersList.js
#: src/components/Exchange/PositionsList.js
#: src/components/Exchange/PositionsList.js
#: src/components/Synthetics/ConfirmationBox/ConfirmationBox.tsx
#: src/components/Synthetics/OrderItem/OrderItem.tsx
#: src/components/Synthetics/OrderItem/OrderItem.tsx
#: src/components/Synthetics/PositionItem/PositionItem.tsx
#: src/components/Synthetics/PositionList/PositionList.tsx
msgid "Collateral"
msgstr "担保"

#: src/components/Exchange/ConfirmationBox.js
#: src/components/Exchange/PositionEditor.js
#: src/components/Exchange/PositionSeller.js
#: src/components/Synthetics/ConfirmationBox/ConfirmationBox.tsx
#: src/components/Synthetics/ConfirmationBox/ConfirmationBox.tsx
#: src/components/Synthetics/ConfirmationBox/ConfirmationBox.tsx
#: src/components/Synthetics/PositionEditor/PositionEditor.tsx
#: src/components/Synthetics/PositionSeller/PositionSeller.tsx
#: src/components/Synthetics/TradeBox/TradeBox.tsx
msgid "Collateral ({0})"
msgstr "担保  ({0})"

#: src/components/Exchange/SwapBox.js
#: src/components/Exchange/SwapBox.js
#: src/components/Exchange/SwapBox.js
#: src/components/Exchange/SwapBox.js
#: src/components/Synthetics/TradeBox/CollateralSelectorRow.tsx
#: src/components/Synthetics/TradeBox/CollateralSelectorRow.tsx
#: src/components/Synthetics/TradeBox/CollateralSelectorRow.tsx
msgid "Collateral In"
msgstr "担保の種類"

#: src/components/Exchange/ConfirmationBox.js
#: src/components/Synthetics/ConfirmationBox/ConfirmationBox.tsx
msgid "Collateral Spread"
msgstr ""

#: src/components/Exchange/PositionSeller.js
msgid "Collateral is not enough to cover pending Fees. Please uncheck \"Keep Leverage\" to pay the Fees with the realized PnL."
msgstr ""

#: src/components/Synthetics/ConfirmationBox/ConfirmationBox.tsx
msgid "Collateral value may differ due to different Price Impact at the time of execution."
msgstr ""

#: src/pages/Ecosystem/Ecosystem.js
msgid "Community Projects"
msgstr "コミュニティプロジェクト"

#: src/pages/Ecosystem/Ecosystem.js
msgid "Community curated tweet collection"
msgstr "コミュニティがキュレートしたツイート集"

#: src/pages/Ecosystem/Ecosystem.js
msgid "Community-led Telegram groups."
msgstr "コミュニティ主導のTelegramグループ"

#: src/pages/CompleteAccountTransfer/CompleteAccountTransfer.js
#: src/pages/CompleteAccountTransfer/CompleteAccountTransfer.js
msgid "Complete Account Transfer"
msgstr "アカウント移転を完了させる"

#: src/pages/CompleteAccountTransfer/CompleteAccountTransfer.js
msgid "Complete Transfer"
msgstr "移転を完了させる"

#: src/pages/Stake/StakeV2.js
#: src/pages/Stake/StakeV2.js
msgid "Compound"
msgstr "請求とステーク"

#: src/pages/Stake/StakeV2.js
msgid "Compound Rewards"
msgstr "報酬を請求およびステーク"

#: src/pages/Stake/StakeV2.js
msgid "Compound completed!"
msgstr "請求とステーク完了!"

#: src/pages/Stake/StakeV2.js
msgid "Compound failed."
msgstr "請求とステークができませんでした。"

#: src/pages/Stake/StakeV2.js
msgid "Compound submitted!"
msgstr "請求とステークの申し込み完了!"

#: src/pages/Stake/StakeV2.js
msgid "Compounding..."
msgstr "請求およびステーク中..."

#: src/components/Referrals/ClaimAffiliatesModal/ClaimAffiliatesModal.tsx
#: src/components/Synthetics/ClaimModal/ClaimModal.tsx
msgid "Confirm Claim"
msgstr ""

#: src/components/Exchange/ConfirmationBox.js
#: src/components/Synthetics/ConfirmationBox/ConfirmationBox.tsx
#: src/components/Synthetics/ConfirmationBox/ConfirmationBox.tsx
msgid "Confirm Limit Order"
msgstr ""

#: src/components/Exchange/ConfirmationBox.js
#: src/components/Synthetics/ConfirmationBox/ConfirmationBox.tsx
msgid "Confirm Long"
msgstr "ロングを確認する"

#: src/components/Exchange/ConfirmationBox.js
#: src/components/Synthetics/ConfirmationBox/ConfirmationBox.tsx
msgid "Confirm Short"
msgstr "ショートを確認する"

#: src/components/Exchange/ConfirmationBox.js
#: src/components/Synthetics/ConfirmationBox/ConfirmationBox.tsx
msgid "Confirm Swap"
msgstr "スワップを確認する"

#: src/components/Synthetics/ConfirmationBox/ConfirmationBox.tsx
#: src/components/Synthetics/ConfirmationBox/ConfirmationBox.tsx
msgid "Confirm Trigger Order"
msgstr ""

#: src/components/Synthetics/GmSwap/GmConfirmationBox/GmConfirmationBox.tsx
#: src/components/Synthetics/GmSwap/GmConfirmationBox/GmConfirmationBox.tsx
msgid "Confirm {operationText}"
msgstr ""

#: src/components/Header/AppHeaderUser.tsx
msgid "Connect"
msgstr "接続"

#: src/components/Exchange/SwapBox.js
#: src/components/Glp/GlpSwap.js
#: src/components/Header/AppHeaderUser.tsx
#: src/components/Migration/Migration.js
#: src/components/Referrals/AddAffiliateCode.js
#: src/components/Referrals/JoinReferralCode.js
#: src/components/Synthetics/GmSwap/GmSwapBox/GmSwapBox.tsx
#: src/domain/synthetics/trade/utils/validation.ts
#: src/pages/Stake/StakeV1.js
#: src/pages/Stake/StakeV1.js
#: src/pages/Stake/StakeV1.js
#: src/pages/Stake/StakeV1.js
#: src/pages/Stake/StakeV1.js
#: src/pages/Stake/StakeV2.js
#: src/pages/Stake/StakeV2.js
#: src/pages/Stake/StakeV2.js
#: src/pages/Stake/StakeV2.js
msgid "Connect Wallet"
msgstr "ウォレット接続"

#: src/components/Synthetics/GmSwap/GmSwapBox/GmSwapBox.tsx
msgid "Consider selecting and using the \"Pair\" option to reduce the Price Impact."
msgstr ""

#: src/pages/BeginAccountTransfer/BeginAccountTransfer.js
#: src/pages/CompleteAccountTransfer/CompleteAccountTransfer.js
msgid "Continue"
msgstr "続ける"

#: src/pages/Stake/StakeV2.js
msgid "Convert esGMX tokens to GMX tokens.<0/>Please read the <1>vesting details</1> before using the vaults."
msgstr "esGMXトークンをGMXトークンに転換させる。<0/>ボールトを使用する前に <1>べスティングの詳細</1>を読んでください。"

#: src/pages/Stake/StakeV2.js
#: src/pages/Stake/StakeV2.js
msgid "Convert {wrappedTokenSymbol} to {nativeTokenSymbol}"
msgstr "{wrappedTokenSymbol}を{nativeTokenSymbol}に転換する"

#: src/components/Exchange/PositionShare.js
msgid "Copy"
msgstr "コピー"

#: src/components/AddressDropdown/AddressDropdown.tsx
msgid "Copy Address"
msgstr "アドレスのコピー"

#: src/components/Exchange/TradeHistory.js
msgid "Could not decrease {0} {longOrShortText}, +{1} USD, Acceptable Price: {2}"
msgstr "{0} {longOrShortText}を減らせませんでした  +{1} USD, 受け入れ可能な価格: {2}"

#: src/pages/Exchange/Exchange.js
msgid "Could not decrease {tokenSymbol} {longOrShortText} within the allowed slippage, you can adjust the allowed slippage in the settings on the top right of the page."
msgstr "設定されたスリッページ内では{tokenSymbol} {longOrShortText}を減らせませんでした。最大スリッページはページ右上にある設定から変更できます。"

#: src/components/Exchange/TradeHistory.js
msgid "Could not execute deposit into {0} {longOrShortText}"
msgstr "{0} {longOrShortText}への入金を実行できませんでした"

#: src/components/Exchange/TradeHistory.js
msgid "Could not execute withdrawal from {0} {longOrShortText}"
msgstr "{0} {longOrShortText}からの引き出しを実行できませんでした"

#: src/components/Exchange/TradeHistory.js
msgid "Could not increase {0} {longOrShortText}, +{1} USD, Acceptable Price: {2}  USD"
msgstr ""

#: src/pages/Exchange/Exchange.js
msgid "Could not increase {tokenSymbol} {longOrShortText} within the allowed slippage, you can adjust the allowed slippage in the settings on the top right of the page."
msgstr "{tokenSymbol} {longOrShortText}を増やせませんでした。最大スリッページはページ右上にある設定から変更できます。"

#: src/domain/synthetics/trade/utils/validation.ts
msgid "Couldn't find a swap path with enough liquidity"
msgstr ""

#: src/domain/synthetics/trade/utils/validation.ts
msgid "Couldn't find a swap route with enough liquidity"
msgstr ""

#: src/components/Exchange/TradeHistory.js
#: src/components/Referrals/AddAffiliateCode.js
#: src/components/Referrals/AffiliatesStats.tsx
#: src/components/Synthetics/TradeHistoryRow/TradeHistoryRow.tsx
#: src/pages/Stake/StakeV1.js
#: src/pages/Stake/StakeV1.js
#: src/pages/Stake/StakeV1.js
msgid "Create"
msgstr "作成"

#: src/components/Synthetics/TradeBox/TradeBox.tsx
msgid "Create Limit order"
msgstr ""

#: src/components/Exchange/ConfirmationBox.js
#: src/components/Exchange/PositionSeller.js
msgid "Create Order"
msgstr "注文の作成"

#: src/components/Referrals/AffiliatesStats.tsx
msgid "Create Referral Code"
msgstr "紹介コード作成"

#: src/components/Synthetics/TradeBox/TradeBox.tsx
msgid "Create Trigger order"
msgstr ""

#: src/components/Exchange/SwapBox.js
msgid "Create {0} Order"
msgstr "{0}の注文を作成する"

#: src/pages/OrdersOverview/OrdersOverview.js
msgid "Created At"
msgstr ""

#: src/components/Exchange/SwapBox.js
msgid "Created limit order for {0} {1}: {2} USD!"
msgstr "{0} {1}: {2} USDの指値注文の作成完了!"

#: src/components/Exchange/ConfirmationBox.js
#: src/components/Exchange/PositionSeller.js
#: src/components/Synthetics/ConfirmationBox/ConfirmationBox.tsx
#: src/components/Synthetics/PositionEditor/PositionEditor.tsx
#: src/components/Synthetics/PositionSeller/PositionSeller.tsx
msgid "Creating Order..."
msgstr "注文作成中..."

#: src/components/Referrals/AddAffiliateCode.js
msgid "Creating..."
msgstr "作成中..."

#: src/pages/Ecosystem/Ecosystem.js
#: src/pages/Ecosystem/Ecosystem.js
msgid "Creator"
msgstr "作成者"

#: src/components/Synthetics/PositionItem/PositionItem.tsx
msgid "Current Borrow Fee / Day"
msgstr ""

#: src/components/Synthetics/PositionItem/PositionItem.tsx
msgid "Current Funding Fee / Day"
msgstr ""

#: src/components/Glp/GlpSwap.js
msgid "Current Pool Amount"
msgstr "現在のプール額"

#: src/pages/Stake/StakeV2.js
msgid "Current Reserved"
msgstr "現在のリザーブ額"

#: src/pages/Dashboard/DashboardV2.js
msgid "Current Weight"
msgstr "現在のウェイト"

#: src/components/Exchange/SwapBox.js
msgid "Current {0} long"
msgstr "現在の{0}のロング"

#: src/components/Exchange/SwapBox.js
msgid "Current {0} shorts"
msgstr "現在の{0}のショート"

#: src/components/Synthetics/MarketCard/MarketCard.tsx
msgid "Current {0} {longShortText}"
msgstr ""

#: src/pages/Ecosystem/Ecosystem.js
#: src/pages/Ecosystem/Ecosystem.js
#: src/pages/Ecosystem/Ecosystem.js
#: src/pages/Ecosystem/Ecosystem.js
#: src/pages/Ecosystem/Ecosystem.js
#: src/pages/Ecosystem/Ecosystem.js
msgid "DEX Aggregator"
msgstr "DEXアグリゲーター"

#: src/components/Header/AppHeaderLinks.tsx
#: src/pages/Dashboard/DashboardV2.js
msgid "Dashboard"
msgstr "ダッシュボード"

#: src/pages/Ecosystem/Ecosystem.js
msgid "Dashboard for GMX referral stats"
msgstr "GMXの紹介統計ダッシュボード"

#: src/pages/Ecosystem/Ecosystem.js
msgid "Dashboards"
msgstr "ダッシュボード"

#: src/components/Referrals/AffiliatesStats.tsx
#: src/components/Referrals/TradersStats.tsx
msgid "Date"
msgstr "日付"

#: src/pages/Ecosystem/Ecosystem.js
msgid "DeFi Portfolio Tracker"
msgstr "DeFiポートフォリオトラッカー"

#: src/components/Exchange/ExchangeTVChart.js
#: src/components/Synthetics/TVChart/TVChart.tsx
msgid "Dec."
msgstr "12月"

#: src/pages/Ecosystem/Ecosystem.js
msgid "Decentralized Finance Dashboard"
msgstr "DeFiダッシュボード"

#: src/pages/Ecosystem/Ecosystem.js
msgid "Decentralized Money Market"
msgstr ""

#: src/pages/Ecosystem/Ecosystem.js
msgid "Decentralized Options Protocol"
msgstr "分散型オプションプロトコル"

#: src/pages/Ecosystem/Ecosystem.js
msgid "Decentralized Options Strategies"
msgstr "分散型オプションストラテジー"

#: src/lib/legacy.ts
msgid "Decentralized Perpetual Exchange | GMX"
msgstr ""

#: src/pages/Ecosystem/Ecosystem.js
msgid "Decentralized Trading Protocol"
msgstr "分散型取引プロトコル"

#: src/pages/Home/Home.js
msgid "Decentralized<0/>Perpetual Exchange"
msgstr "分散型<0/>パーペチュアル取引所"

#: src/components/Exchange/ConfirmationBox.js
#: src/components/Exchange/ConfirmationBox.js
#: src/components/Exchange/OrdersList.js
#: src/components/Exchange/TradeHistory.js
#: src/components/Exchange/TradeHistory.js
#: src/components/Synthetics/ConfirmationBox/ConfirmationBox.tsx
#: src/components/Synthetics/ConfirmationBox/ConfirmationBox.tsx
#: src/components/Synthetics/OrderItem/OrderItem.tsx
#: src/components/Synthetics/TradeHistoryRow/TradeHistoryRow.tsx
#: src/domain/synthetics/orders/utils.ts
#: src/pages/OrdersOverview/OrdersOverview.js
msgid "Decrease"
msgstr "減額"

#: src/pages/OrdersOverview/OrdersOverview.js
msgid "Decrease active: {0}, executed: {1}, cancelled: {2}"
msgstr "減額 アクティブ: {0} 執行済: {1} キャンセル済] {2}"

#: src/components/Synthetics/ConfirmationBox/ConfirmationBox.tsx
msgid "Decrease size"
msgstr ""

#: src/components/Exchange/TradeHistory.js
#: src/context/SyntheticsEvents/SyntheticsEventsProvider.tsx
msgid "Decreased"
msgstr "減額しました"

#: src/pages/Exchange/Exchange.js
msgid "Decreased {tokenSymbol} {longOrShortText}, -{0} USD."
msgstr "{tokenSymbol} {longOrShortText}の減額 -{0} USD"

#: src/components/Synthetics/StatusNotification/OrderStatusNotification.tsx
msgid "Decreasing"
msgstr ""

#: src/components/Exchange/PositionEditor.js
#: src/components/Exchange/PositionEditor.js
#: src/components/Exchange/PositionEditor.js
#: src/components/Synthetics/PositionEditor/PositionEditor.tsx
#: src/pages/Stake/StakeV2.js
#: src/pages/Stake/StakeV2.js
#: src/pages/Stake/StakeV2.js
#: src/pages/Stake/StakeV2.js
msgid "Deposit"
msgstr "入金"

#: src/components/Exchange/FeesTooltip.tsx
msgid "Deposit Fee"
msgstr ""

#: src/components/Exchange/PositionEditor.js
msgid "Deposit amount is insufficient to bring leverage below the max allowed leverage of 100x"
msgstr ""

#: src/components/Exchange/PositionEditor.js
msgid "Deposit disabled, pending {0} upgrade"
msgstr ""

#: src/pages/Stake/StakeV2.js
msgid "Deposit failed!"
msgstr "入金できませんでした!"

#: src/components/Exchange/PositionEditor.js
msgid "Deposit failed."
msgstr ""

#: src/components/Exchange/PositionEditor.js
msgid "Deposit not enough to cover fees"
msgstr ""

#: src/pages/Stake/StakeV2.js
msgid "Deposit submitted!"
msgstr "入金申し込み完了!"

#: src/components/Exchange/PositionEditor.js
msgid "Deposit submitted."
msgstr ""

#: src/components/Exchange/TradeHistory.js
msgid "Deposit {0} USD into {1} {longOrShortText}"
msgstr "{0} USDを {1} {longOrShortText}に入金"

#: src/pages/Stake/StakeV2.js
msgid "Deposited"
msgstr "入金済"

#: src/pages/Exchange/Exchange.js
msgid "Deposited {0} USD into {tokenSymbol} {longOrShortText}"
msgstr "{0} USDを {tokenSymbol} {longOrShortText}に入金済"

#: src/context/SyntheticsEvents/SyntheticsEventsProvider.tsx
msgid "Deposited {0} into {positionText}"
msgstr ""

#: src/pages/Stake/StakeV2.js
msgid "Deposited!"
msgstr "入金完了!"

#: src/components/Synthetics/StatusNotification/OrderStatusNotification.tsx
msgid "Depositing {0} to {positionText}"
msgstr ""

#: src/components/Exchange/PositionEditor.js
#: src/pages/Stake/StakeV2.js
msgid "Depositing..."
msgstr "入金中..."

#: src/pages/OrdersOverview/OrdersOverview.js
msgid "Diff"
msgstr "差異"

#: src/App/App.js
msgid "Disable order validations"
msgstr "注文のバリデーションの無効化"

#: src/components/AddressDropdown/AddressDropdown.tsx
msgid "Disconnect"
msgstr "接続停止"

#: src/App/App.js
msgid "Display PnL after fees"
msgstr "手数料込損益の表示"

#: src/pages/Dashboard/DashboardV2.js
msgid "Distribution"
msgstr "分配"

#: src/components/Header/AppHeaderLinks.tsx
#: src/components/Header/HomeHeaderLinks.tsx
msgid "Docs"
msgstr ""

#: src/components/ModalViews/RedirectModal.js
msgid "Don't show this message again for 30 days."
msgstr "30日間このメッセージを表示しない"

#: src/components/Exchange/PositionShare.js
msgid "Download"
msgstr "ダウンロード"

#: src/components/Header/AppHeaderLinks.tsx
#: src/pages/Stake/StakeV2.js
#: src/pages/Stake/StakeV2.js
msgid "Earn"
msgstr "報酬獲得"

#: src/components/Header/AppHeaderLinks.tsx
msgid "Ecosystem"
msgstr "エコシステム"

#: src/pages/Ecosystem/Ecosystem.js
msgid "Ecosystem Projects"
msgstr ""

#: src/components/Exchange/OrdersList.js
#: src/components/Exchange/OrdersList.js
#: src/components/Exchange/OrdersList.js
#: src/components/Synthetics/AcceptablePriceImpactEditor/AcceptablePriceImpactEditor.tsx
#: src/components/Synthetics/OrderItem/OrderItem.tsx
#: src/components/Synthetics/OrderItem/OrderItem.tsx
msgid "Edit"
msgstr "編集"

#: src/components/Exchange/PositionDropdown.js
#: src/components/Exchange/PositionsList.js
#: src/components/Synthetics/PositionItem/PositionItem.tsx
msgid "Edit Collateral"
msgstr "担保編集"

#: src/components/Referrals/TradersStats.tsx
msgid "Edit Referral Code"
msgstr "紹介コード編集"

#: src/components/Exchange/OrderEditor.js
#: src/components/Exchange/OrderEditor.js
msgid "Edit order"
msgstr "注文の編集"

#: src/components/Synthetics/OrderEditor/OrderEditor.tsx
msgid "Edit {0}"
msgstr ""

#: src/components/Synthetics/PositionEditor/PositionEditor.tsx
msgid "Edit {0} {1}"
msgstr ""

#: src/components/Exchange/PositionEditor.js
msgid "Edit {longOrShortText} {0}"
msgstr ""

#: src/components/Exchange/PositionEditor.js
#: src/components/Exchange/PositionSeller.js
#: src/components/Exchange/SwapBox.js
msgid "Enable Leverage"
msgstr "レバレッジ有効化"

#: src/components/Exchange/OrdersToa.js
#: src/components/Exchange/OrdersToa.js
#: src/components/Exchange/PositionSeller.js
#: src/components/Exchange/SwapBox.js
msgid "Enable Orders"
msgstr "注文有効化"

#: src/components/Exchange/PositionEditor.js
msgid "Enable deposit failed."
msgstr ""

#: src/components/Exchange/PositionEditor.js
msgid "Enable deposit sent."
msgstr ""

#: src/components/Exchange/PositionSeller.js
#: src/components/Exchange/SwapBox.js
msgid "Enable leverage failed."
msgstr "レバレッジ有効化できませんでした。"

#: src/components/Exchange/PositionSeller.js
#: src/components/Exchange/SwapBox.js
msgid "Enable leverage sent."
msgstr "レバレッジ有効化申し込み完了。"

#: src/pages/Exchange/Exchange.js
msgid "Enable orders failed."
msgstr "注文有効化できませんでした。"

#: src/pages/Exchange/Exchange.js
msgid "Enable orders sent."
msgstr "注文有効化申し込み完了。"

#: src/components/Exchange/PositionEditor.js
msgid "Enable withdraw failed."
msgstr ""

#: src/components/Exchange/PositionEditor.js
msgid "Enable withdraw sent."
msgstr ""

#: src/components/Exchange/PositionEditor.js
msgid "Enabling Leverage"
msgstr ""

#: src/components/Exchange/PositionEditor.js
#: src/components/Exchange/PositionSeller.js
#: src/components/Exchange/PositionSeller.js
#: src/components/Exchange/SwapBox.js
#: src/components/Exchange/SwapBox.js
msgid "Enabling Leverage..."
msgstr "レバレッジ有効化中..."

#: src/components/Exchange/OrdersToa.js
#: src/components/Exchange/PositionSeller.js
#: src/components/Exchange/PositionSeller.js
#: src/components/Exchange/SwapBox.js
#: src/components/Exchange/SwapBox.js
msgid "Enabling Orders..."
msgstr "注文有効化中..."

#: src/pages/NftWallet/NftWallet.js
msgid "Enter NFT Address"
msgstr "NFTアドレスを入力"

#: src/pages/NftWallet/NftWallet.js
msgid "Enter NFT ID"
msgstr "NFT IDを入力"

#: src/components/Exchange/OrderEditor.js
#: src/components/Exchange/PositionSeller.js
msgid "Enter Price"
msgstr "価格を入力"

#: src/pages/BeginAccountTransfer/BeginAccountTransfer.js
#: src/pages/NftWallet/NftWallet.js
msgid "Enter Receiver Address"
msgstr "受け取りアドレスを入力"

#: src/components/Referrals/JoinReferralCode.js
#: src/components/Referrals/JoinReferralCode.js
msgid "Enter Referral Code"
msgstr "紹介コードを入力"

#: src/domain/synthetics/trade/utils/validation.ts
msgid "Enter a  price"
msgstr ""

#: src/components/Referrals/AddAffiliateCode.js
#: src/components/Referrals/AddAffiliateCode.js
msgid "Enter a code"
msgstr "コードを入力"

#: src/components/Synthetics/OrderEditor/OrderEditor.tsx
msgid "Enter a new ratio"
msgstr ""

#: src/components/Synthetics/OrderEditor/OrderEditor.tsx
msgid "Enter a new size or price"
msgstr ""

#: src/components/Exchange/SwapBox.js
#: src/components/Exchange/SwapBox.js
#: src/components/Synthetics/OrderEditor/OrderEditor.tsx
#: src/domain/synthetics/trade/utils/validation.ts
msgid "Enter a price"
msgstr "価格を入力"

#: src/components/Synthetics/OrderEditor/OrderEditor.tsx
msgid "Enter a ratio"
msgstr ""

#: src/domain/synthetics/trade/utils/validation.ts
msgid "Enter a trigger price"
msgstr ""

#: src/components/Exchange/PositionEditor.js
#: src/components/Exchange/PositionSeller.js
#: src/components/Exchange/PositionSeller.js
#: src/components/Exchange/SwapBox.js
#: src/components/Exchange/SwapBox.js
#: src/components/Exchange/SwapBox.js
#: src/components/Exchange/SwapBox.js
#: src/components/Glp/GlpSwap.js
#: src/components/Glp/GlpSwap.js
#: src/components/Migration/Migration.js
#: src/components/Synthetics/OrderEditor/OrderEditor.tsx
#: src/domain/synthetics/trade/utils/validation.ts
#: src/domain/synthetics/trade/utils/validation.ts
#: src/domain/synthetics/trade/utils/validation.ts
#: src/domain/synthetics/trade/utils/validation.ts
#: src/domain/synthetics/trade/utils/validation.ts
#: src/domain/synthetics/trade/utils/validation.ts
#: src/pages/ClaimEsGmx/ClaimEsGmx.js
#: src/pages/Stake/StakeV1.js
#: src/pages/Stake/StakeV1.js
#: src/pages/Stake/StakeV2.js
#: src/pages/Stake/StakeV2.js
#: src/pages/Stake/StakeV2.js
msgid "Enter an amount"
msgstr "額を入力"

#: src/pages/Home/Home.js
msgid "Enter and exit positions with minimal spread and low price impact. Get the optimal price without incurring additional costs."
msgstr ""

#: src/components/Exchange/OrderEditor.js
#: src/components/Exchange/OrderEditor.js
msgid "Enter new Price"
msgstr "新しい価格を入力"

#: src/components/Synthetics/OrderEditor/OrderEditor.tsx
msgid "Enter new amount or price"
msgstr ""

#: src/components/Exchange/ConfirmationBox.js
#: src/components/Exchange/PositionEditor.js
#: src/components/Exchange/PositionSeller.js
#: src/components/Exchange/PositionsList.js
#: src/components/Exchange/PositionsList.js
#: src/components/Exchange/SwapBox.js
#: src/components/Exchange/SwapBox.js
#: src/components/Synthetics/ConfirmationBox/ConfirmationBox.tsx
#: src/components/Synthetics/MarketCard/MarketCard.tsx
#: src/components/Synthetics/PositionEditor/PositionEditor.tsx
#: src/components/Synthetics/PositionItem/PositionItem.tsx
#: src/components/Synthetics/PositionList/PositionList.tsx
#: src/components/Synthetics/PositionSeller/PositionSeller.tsx
#: src/components/Synthetics/TradeBox/TradeBox.tsx
msgid "Entry Price"
msgstr "エントリー価格"

#: src/components/Synthetics/ConfirmationBox/ConfirmationBox.tsx
#: src/components/Synthetics/ConfirmationBox/ConfirmationBox.tsx
#: src/components/Synthetics/ConfirmationBox/ConfirmationBox.tsx
msgid "Error submitting order"
msgstr ""

#: src/pages/Stake/StakeV2.js
#: src/pages/Stake/StakeV2.js
msgid "Escrowed GMX"
msgstr "esGMX (エスクローされたGMX)"

#: src/components/Glp/GlpSwap.js
#: src/components/Stake/GMXAprTooltip.tsx
msgid "Escrowed GMX APR"
msgstr "esGMXのAPR(実質年利)"

#: src/components/Synthetics/TradeHistoryRow/TradeHistoryRow.tsx
#: src/pages/OrdersOverview/OrdersOverview.js
msgid "Execute"
msgstr "執行"

#: src/components/Exchange/TradeHistory.js
msgid "Execute Order: Swap {fromAmountDisplay} {0} for {toAmountDisplay} {1}"
msgstr "注文執行: {fromAmountDisplay} {0}を {toAmountDisplay} {1}にスワップ"

#: src/components/Synthetics/TradeHistoryRow/TradeHistoryRow.tsx
msgid "Execute Order: {increaseText} {positionText} {sizeDeltaText}, {0} Price: {1}, Market: {2}"
msgstr ""

#: src/components/Exchange/TradeHistory.js
msgid "Execute Order: {orderTypeText} {0} {longShortDisplay} {sizeDeltaDisplay} USD, Price: {executionPriceDisplay} USD"
msgstr ""

#: src/components/Exchange/FeesTooltip.tsx
msgid "Execution Fee"
msgstr ""

#: src/components/Exchange/SwapBox.js
#: src/components/Synthetics/MarketCard/MarketCard.tsx
msgid "Exit Price"
msgstr "手仕舞い価格"

#: src/components/Glp/GlpSwap.js
msgid "FEES"
msgstr "手数料"

#: src/components/Synthetics/MarketsList/MarketsList.tsx
msgid "FUNDING RATE / 1h"
msgstr ""

#: src/domain/synthetics/orders/cancelOrdersTxn.ts
msgid "Failed to cancel {ordersText}"
msgstr ""

#: src/domain/synthetics/orders/updateOrderTxn.ts
msgid "Failed to update order"
msgstr ""

#: src/components/Exchange/ConfirmationBox.js
#: src/components/Exchange/ConfirmationBox.js
#: src/components/Exchange/ConfirmationBox.js
#: src/components/Exchange/PositionEditor.js
#: src/components/Exchange/PositionSeller.js
#: src/components/Exchange/SwapBox.js
#: src/components/Exchange/SwapBox.js
#: src/components/Glp/GlpSwap.js
#: src/components/Glp/GlpSwap.js
#: src/components/Glp/GlpSwap.js
#: src/components/Synthetics/ConfirmationBox/ConfirmationBox.tsx
#: src/components/Synthetics/TradeFeesRow/TradeFeesRow.tsx
msgid "Fees"
msgstr "手数料"

#: src/components/Synthetics/GmSwap/GmFees/GmFees.tsx
#: src/components/Synthetics/TradeFeesRow/TradeFeesRow.tsx
msgid "Fees and Price Impact"
msgstr ""

#: src/components/Exchange/ConfirmationBox.js
msgid "Fees are high to swap from {0} to {1}."
msgstr "{0} を {1}にスワップするには手数料が高額です"

#: src/components/Exchange/ConfirmationBox.js
msgid "Fees are high to swap from {0} to {1}. <0/>{2} is needed for collateral."
msgstr "{0} を {1}にスワップするには手数料が高額です。<0/>{2}が担保に必要です。"

#: src/components/Exchange/PositionSeller.js
msgid "Fees are higher than Collateral"
msgstr ""

#: src/domain/synthetics/trade/utils/validation.ts
#: src/domain/synthetics/trade/utils/validation.ts
#: src/domain/synthetics/trade/utils/validation.ts
msgid "Fees exceed Pay amount"
msgstr ""

#: src/domain/synthetics/trade/utils/validation.ts
msgid "Fees exceed amount"
msgstr ""

#: src/pages/Ecosystem/Ecosystem.js
msgid "Fees generated by GMX"
msgstr "GMXが得た手数料"

#: src/components/Glp/GlpSwap.js
msgid "Fees may vary depending on which asset you sell GLP for. <0/>Enter the amount of GLP you want to redeem in the order form, then check here to compare fees."
msgstr "GLPを売却してどのアセットに交換するかにより手数料は異なります。<0/>売却を希望するGLP額を注文フォームに入力し、ここをクリックして手数料を比較してください。"

#: src/components/Glp/GlpSwap.js
msgid "Fees may vary depending on which asset you use to buy GLP. <0/>Enter the amount of GLP you want to purchase in the order form, then check here to compare fees."
msgstr "GLPの購入にどのアセットを使うかにより手数料は異なります。<0/>購入を希望するGLP額を注文フォームに入力し、ここをクリックして手数料を比較してください。"

#: src/pages/Dashboard/DashboardV2.js
msgid "Fees since"
msgstr "この時点からの手数料"

#: src/components/Glp/GlpSwap.js
#: src/components/Glp/GlpSwap.js
#: src/components/Glp/GlpSwap.js
#: src/components/Glp/GlpSwap.js
msgid "Fees will be shown once you have entered an amount in the order form."
msgstr "注文フォームに額を入れると手数料が表示されます。"

#: src/components/Exchange/SwapBox.js
msgid "Fetching token info..."
msgstr "トークン情報入手中..."

#: src/pages/Ecosystem/Ecosystem.js
msgid "Financial reports and protocol analytics"
msgstr "財務情報とプロトコル分析"

#: src/pages/Dashboard/DashboardV2.js
msgid "Floor Price Fund"
msgstr "フロアプライスファンド"

#: src/components/Referrals/TradersStats.tsx
msgid "For trades on V1, this discount will be airdropped to your account every Wednesday. On V2, discounts are applied automatically and will reduce your fees when you make a trade."
msgstr ""

#: src/components/Exchange/ConfirmationBox.js
msgid "Forfeit profit"
msgstr "利益喪失"

#: src/components/Exchange/ConfirmationBox.js
msgid "Forfeit profit and Short"
msgstr "利益喪失およびショート"

#: src/components/Exchange/ConfirmationBox.js
msgid "Forfeit profit and {action}"
msgstr "利益喪失および{action}"

#: src/components/Exchange/ConfirmationBox.js
msgid "Forfeit profit not checked"
msgstr "利益喪失がチェックされていません"

#: src/components/Synthetics/TradeHistoryRow/TradeHistoryRow.tsx
#: src/components/Synthetics/TradeHistoryRow/TradeHistoryRow.tsx
msgid "Freeze"
msgstr ""

#: src/components/Synthetics/StatusNotification/GmStatusNotification.tsx
msgid "Fulfilling Buy request"
msgstr ""

#: src/components/Synthetics/StatusNotification/GmStatusNotification.tsx
msgid "Fulfilling Sell request"
msgstr ""

#: src/components/Synthetics/StatusNotification/OrderStatusNotification.tsx
msgid "Fulfilling order request"
msgstr ""

#: src/domain/synthetics/markets/claimCollateralTxn.ts
msgid "Funding Claimed"
msgstr ""

#: src/components/Synthetics/MarketCard/MarketCard.tsx
#: src/components/Synthetics/TradeFeesRow/TradeFeesRow.tsx
#: src/components/Synthetics/TradeHistoryRow/LiquidationTooltip.tsx
msgid "Funding Fee"
msgstr ""

#: src/components/Synthetics/TradeFeesRow/TradeFeesRow.tsx
msgid "Funding Fee Rate"
msgstr ""

#: src/components/Synthetics/ClaimableCard/ClaimableCard.tsx
msgid "Funding Fees"
msgstr ""

#: src/components/Synthetics/MarketsList/MarketsList.tsx
msgid "Funding Rate / 1h"
msgstr ""

#: src/components/Synthetics/ClaimModal/ClaimModal.tsx
msgid "Funding fee"
msgstr ""

#: src/pages/Ecosystem/Ecosystem.js
msgid "GBC NFTs APR tracker and rewards"
msgstr "GBC NFTのAPRトラッカーおよび報酬"

#: src/pages/Dashboard/DashboardV2.js
#: src/pages/Dashboard/DashboardV2.js
msgid "GLP Index Composition"
msgstr "GLPインデックス構成"

#: src/pages/Dashboard/DashboardV2.js
msgid "GLP Pool"
msgstr "GLPプール"

#: src/pages/Stake/StakeV2.js
#: src/pages/Stake/StakeV2.js
msgid "GLP Vault"
msgstr "GLPボールト"

#: src/pages/Ecosystem/Ecosystem.js
msgid "GLP and GMX autocompounding vaults"
msgstr ""

#: src/pages/Ecosystem/Ecosystem.js
msgid "GLP autocompounding vaults"
msgstr ""

#: src/components/Glp/GlpSwap.js
msgid "GLP buy disabled, pending {0} upgrade"
msgstr "{0}アップグレード未完了のためGLP購入は停止中です"

#: src/components/TokenCard/TokenCard.js
msgid "GLP is the liquidity provider token for GMX V1 markets. Accrues 70% of the V1 markets generated fees."
msgstr ""

#: src/components/Glp/GlpSwap.js
msgid "GLP sell disabled, pending {0} upgrade"
msgstr "{0}アップグレード未完了のためGLP売却は停止中です"

#: src/components/Synthetics/GmList/GmList.tsx
#: src/components/Synthetics/GmList/GmList.tsx
#: src/components/Synthetics/MarketsList/MarketsList.tsx
#: src/components/Synthetics/MarketsList/MarketsList.tsx
#: src/pages/Dashboard/DashboardV2.js
msgid "GM Pools"
msgstr ""

#: src/components/Synthetics/MarketStats/MarketStats.tsx
msgid "GM Token pricing includes positions' Pending PnL, Impact Pool Amount and Borrow Fees."
msgstr ""

#: src/components/TokenCard/TokenCard.js
msgid "GM is the liquidity provider token for GMX V2 markets. Accrues 63% of the V2 markets generated fees."
msgstr ""

#: src/pages/Ecosystem/Ecosystem.js
msgid "GMX Announcements and Updates"
msgstr "GMXの告知と最新情報"

#: src/pages/Ecosystem/Ecosystem.js
msgid "GMX Blueberry NFTs"
msgstr "GMXブルーベリーNFT"

#: src/pages/Ecosystem/Ecosystem.js
msgid "GMX Governance Page"
msgstr "GMXのガバナンスページ"

#: src/pages/Ecosystem/Ecosystem.js
msgid "GMX Pages"
msgstr "GMXのページ"

#: src/pages/Ecosystem/Ecosystem.js
msgid "GMX Perpetuals Data"
msgstr "GMXのパーペチュアルのデータ"

#: src/pages/Ecosystem/Ecosystem.js
msgid "GMX Proposals Voting page"
msgstr "GMXのプロポーザル投票ページ"

#: src/pages/Ecosystem/Ecosystem.js
msgid "GMX Stats Page"
msgstr "GMX統計ページ"

#: src/pages/Stake/StakeV2.js
#: src/pages/Stake/StakeV2.js
msgid "GMX Vault"
msgstr "GMXボールト"

#: src/pages/Ecosystem/Ecosystem.js
msgid "GMX Weekly Updates"
msgstr "GMXの週ごとの最新情報"

#: src/pages/BuyGMX/BuyGMX.tsx
msgid "GMX bonds can be bought on Bond Protocol with a discount and a small vesting period:"
msgstr ""

#: src/pages/Ecosystem/Ecosystem.js
msgid "GMX community discussion"
msgstr "GMXのコミュニティ対話"

#: src/pages/Ecosystem/Ecosystem.js
msgid "GMX dashboards and analytics."
msgstr "GMXのダッシュボードと分析"

#: src/pages/Ecosystem/Ecosystem.js
msgid "GMX ecosystem pages."
msgstr "GMXエコシステムのページ"

#: src/pages/Ecosystem/Ecosystem.js
msgid "GMX explorer for stats and traders"
msgstr "統計とトレーダー情報のためのGMXエクスプローラー"

#: src/pages/Ecosystem/Ecosystem.js
msgid "GMX fundamentals"
msgstr "GMXの基本"

#: src/pages/Home/Home.js
msgid "GMX is currently live on Arbitrum and Avalanche."
msgstr "GMXは現在ArbitrumとAvalancheで稼働中です。"

#: src/pages/Jobs/Jobs.js
msgid "GMX is not actively looking for new hires at the moment. However, if you think you can contribute to the project, please email <0>jobs@gmx.io</0>."
msgstr "GMXは現在積極的には求人を行っていませんが、プロジェクトに貢献できると思われる方は、<0>jobs@gmx.io</0>にメールをしてください。"

#: src/components/TokenCard/TokenCard.js
msgid "GMX is the utility and governance token. Accrues 30% of the platform's generated fees."
msgstr "GMXはユーティリティトークン兼ガバナンストークンです。プラットフォームが得た手数料の30%を獲得します。"

#: src/pages/Ecosystem/Ecosystem.js
msgid "GMX staking calculator"
msgstr "GMXステーキング計算機"

#: src/pages/Ecosystem/Ecosystem.js
msgid "GMX staking calculator and guide"
msgstr ""

#: src/pages/Ecosystem/Ecosystem.js
msgid "GMX staking rewards updates and insights"
msgstr "GMXステーキング報酬の最新情報および見通し"

#: src/pages/Stake/StakeV2.js
#: src/pages/Stake/StakeV2.js
msgid "GMX transfers not yet enabled"
msgstr "GMX移転はまだ有効化されていません"

#: src/components/Common/SEO.js
msgid "GMX | Decentralized Perpetual Exchange"
msgstr ""

#: src/components/Referrals/AddAffiliateCode.js
msgid "Generate Referral Code"
msgstr "紹介コード作成"

#: src/components/Exchange/PositionShare.js
msgid "Generating shareable image..."
msgstr "シェア可能な画像を作成中..."

#: src/pages/Referrals/Referrals.tsx
msgid "Get fee discounts and earn rebates through the GMX referral program.<0/>For more information, please read the <1>referral program details</1>."
msgstr ""

#: src/components/Header/HomeHeaderLinks.tsx
msgid "Governance"
msgstr ""

#: src/components/Exchange/SwapBox.js
msgid "High Slippage, Swap Anyway"
msgstr "スリッページが大きいです。ともかく交換する"

#: src/components/Exchange/SwapBox.js
msgid "High USDG Slippage, Long Anyway"
msgstr "USDGスリッページが大きいです。ともかくロングする"

#: src/components/Exchange/ConfirmationBox.js
#: src/components/Synthetics/ConfirmationBox/ConfirmationBox.tsx
msgid "I am aware of the trigger orders"
msgstr "トリガー注文について承知しています"

#: src/components/Synthetics/MarketCard/MarketCard.tsx
msgid "If you have an existing position, the position will be closed at a reference price of {0}, not accounting for price impact.<0/><1/>This exit price will change with the price of the asset.<2/><3/><4>More Info</4>"
msgstr ""

#: src/components/Exchange/SwapBox.js
msgid "If you have an existing position, the position will be closed at {0} USD.<0/><1/>This exit price will change with the price of the asset.<2/><3/><4>More Info</4>"
msgstr "もし現在ポジションがある場合、そのポジションは{0} USDでクローズされます。<0/><1/>この手仕舞い価格はアセットの価格変動に従い変化します。<2/><3/><4>さらなる詳細</4>"

#: src/components/Exchange/PositionShare.js
msgid "Image generation error, please refresh and try again."
msgstr "画像生成エラーにつき、ページを更新して再度試してください。"

#: src/components/Exchange/ExchangeTVChart.js
#: src/components/Synthetics/TVChart/TVChart.tsx
msgid "Inc."
msgstr "含む"

#: src/App/App.js
msgid "Include PnL in leverage display"
msgstr "レバレッジ表示に損益を含める"

#: src/pages/CompleteAccountTransfer/CompleteAccountTransfer.js
msgid "Incorrect Account"
msgstr "誤ったアカウント"

#: src/components/Exchange/SwapBox.js
#: src/pages/Stake/StakeV1.js
msgid "Incorrect Network"
msgstr "誤ったネットワーク"

#: src/components/Exchange/SwapBox.js
msgid "Incorrect network"
msgstr "誤ったネットワーク"

#: src/components/Exchange/ConfirmationBox.js
#: src/components/Exchange/ConfirmationBox.js
#: src/components/Exchange/OrdersList.js
#: src/components/Exchange/TradeHistory.js
#: src/components/Exchange/TradeHistory.js
#: src/components/Synthetics/ConfirmationBox/ConfirmationBox.tsx
#: src/components/Synthetics/OrderItem/OrderItem.tsx
#: src/components/Synthetics/TradeHistoryRow/TradeHistoryRow.tsx
#: src/domain/synthetics/orders/utils.ts
#: src/pages/OrdersOverview/OrdersOverview.js
msgid "Increase"
msgstr "増加"

#: src/components/Exchange/PositionDropdown.js
msgid "Increase Size (Limit)"
msgstr ""

#: src/components/Exchange/PositionDropdown.js
msgid "Increase Size (Market)"
msgstr ""

#: src/pages/OrdersOverview/OrdersOverview.js
msgid "Increase active: {0}, executed: {1}, cancelled: {2}"
msgstr "増加 アクティブ: {0} 執行済: {1} キャンセル済: {2}"

#: src/components/Exchange/TradeHistory.js
msgid "Increase {0} {longOrShortText}, +{1} USD, {2} Price: {3} USD"
msgstr "{0} {longOrShortText}を増やす  +{1} USD, {2} 価格: {3} USD"

#: src/context/SyntheticsEvents/SyntheticsEventsProvider.tsx
msgid "Increased {positionText}, +{0}"
msgstr ""

#: src/pages/Exchange/Exchange.js
msgid "Increased {tokenSymbol} {longOrShortText}, +{0} USD."
msgstr "{tokenSymbol} {longOrShortText}を増やしました +{0} USD"

#: src/components/Synthetics/StatusNotification/OrderStatusNotification.tsx
msgid "Increasing"
msgstr ""

#: src/pages/OrdersOverview/OrdersOverview.js
msgid "Index"
msgstr "インデックス"

#: src/components/Exchange/NetValueTooltip.tsx
#: src/components/Exchange/PositionsList.js
#: src/components/Exchange/PositionsList.js
#: src/components/Synthetics/PositionItem/PositionItem.tsx
#: src/components/Synthetics/PositionItem/PositionItem.tsx
msgid "Initial Collateral"
msgstr "最初の担保"

#: src/components/Exchange/PositionSeller.js
msgid "Initial Collateral (Collateral excluding Borrow Fee)."
msgstr ""

#: src/components/Synthetics/PositionEditor/PositionEditor.tsx
#: src/components/Synthetics/PositionSeller/PositionSeller.tsx
msgid "Initial Collateral (Collateral excluding Borrow and Funding Fee)."
msgstr ""

#: src/components/Exchange/TradeHistory.js
#: src/components/Synthetics/TradeHistoryRow/LiquidationTooltip.tsx
msgid "Initial collateral"
msgstr "最初の担保"

#: src/components/Exchange/PositionSeller.js
msgid "Insufficient Available Liquidity to swap to {0}:"
msgstr ""

#: src/components/Glp/GlpSwap.js
msgid "Insufficient GLP balance"
msgstr "GLP残高不足"

#: src/components/Exchange/PositionSeller.js
#: src/components/Exchange/PositionSeller.js
#: src/components/Exchange/SwapBox.js
#: src/components/Exchange/SwapBox.js
#: src/components/Exchange/SwapBox.js
#: src/components/Exchange/SwapBox.js
#: src/components/Exchange/SwapBox.js
#: src/components/Exchange/SwapBox.js
#: src/components/Exchange/SwapBox.js
#: src/components/Exchange/SwapBox.js
#: src/components/Exchange/SwapBox.js
#: src/components/Exchange/SwapBox.js
msgid "Insufficient Liquidity"
msgstr ""

#: src/components/Exchange/SwapBox.js
#: src/components/Glp/GlpSwap.js
#: src/domain/synthetics/trade/utils/validation.ts
msgid "Insufficient liquidity"
msgstr "流動性不足"

#: src/components/Synthetics/TradeBox/MarketPoolSelectorRow.tsx
msgid "Insufficient liquidity in any {0}/USD market pools for your order."
msgstr ""

#: src/components/Synthetics/TradeBox/MarketPoolSelectorRow.tsx
msgid "Insufficient liquidity in {0} market pool. <0/><1>Switch to {1} market pool.</1>"
msgstr ""

#: src/domain/synthetics/trade/utils/validation.ts
msgid "Insufficient liquidity to swap collateral"
msgstr ""

#: src/domain/synthetics/trade/utils/validation.ts
msgid "Insufficient receive token liquidity"
msgstr ""

#: src/pages/Stake/StakeV2.js
msgid "Insufficient staked tokens"
msgstr "ステークされたトークンが不足しています"

#: src/components/Exchange/SwapBox.js
#: src/components/Exchange/SwapBox.js
#: src/components/Glp/GlpSwap.js
#: src/domain/synthetics/trade/utils/validation.ts
#: src/domain/synthetics/trade/utils/validation.ts
#: src/domain/synthetics/trade/utils/validation.ts
#: src/domain/synthetics/trade/utils/validation.ts
#: src/domain/synthetics/trade/utils/validation.ts
#: src/domain/synthetics/trade/utils/validation.ts
msgid "Insufficient {0} balance"
msgstr "{0} 残高の不足"

#: src/domain/synthetics/trade/utils/validation.ts
#: src/domain/synthetics/trade/utils/validation.ts
msgid "Insufficient {0} liquidity"
msgstr ""

#: src/components/Exchange/PositionSeller.js
#: src/components/Exchange/PositionSeller.js
msgid "Invalid Liquidation Price"
msgstr ""

#: src/pages/NftWallet/NftWallet.js
msgid "Invalid NFT Address"
msgstr "無効なNFTアドレス"

#: src/pages/BeginAccountTransfer/BeginAccountTransfer.js
msgid "Invalid Receiver"
msgstr "無効な受け取り人"

#: src/pages/BeginAccountTransfer/BeginAccountTransfer.js
#: src/pages/NftWallet/NftWallet.js
msgid "Invalid Receiver Address"
msgstr "無効な受け取りアドレス"

#: src/pages/CompleteAccountTransfer/CompleteAccountTransfer.js
msgid "Invalid Transfer Addresses: Please check the url."
msgstr ""

#: src/components/Synthetics/AcceptablePriceImpactEditor/AcceptablePriceImpactEditor.tsx
msgid "Invalid acceptable Price Impact value"
msgstr ""

#: src/App/App.js
msgid "Invalid execution fee buffer value"
msgstr ""

#: src/components/Exchange/PositionEditor.js
#: src/components/Exchange/PositionEditor.js
#: src/components/Exchange/PositionEditor.js
#: src/domain/synthetics/trade/utils/validation.ts
#: src/domain/synthetics/trade/utils/validation.ts
msgid "Invalid liq. price"
msgstr "無効な清算価格"

#: src/components/Exchange/ConfirmationBox.js
#: src/components/Exchange/OrderEditor.js
#: src/components/Exchange/PositionSeller.js
msgid "Invalid price, see warning"
msgstr "無効な価格につき、警告を確認してください"

#: src/App/App.js
msgid "Invalid slippage value"
msgstr "無効なスリッページ値"

#: src/pages/OrdersOverview/OrdersOverview.js
msgid "Invalid token fromToken: \"{0}\" toToken: \"{toTokenAddress}\""
msgstr "無効なトークン fromToken: \"{0}\" toToken: \"{toTokenAddress}\""

#: src/pages/OrdersOverview/OrdersOverview.js
msgid "Invalid token indexToken: \"{0}\" collateralToken: \"{1}\""
msgstr "無効なトークン indexToken: \"{0}\" collateralToken: \"{1}\""

#: src/pages/Jobs/Jobs.js
msgid "Job Openings"
msgstr ""

#: src/pages/Jobs/Jobs.js
msgid "Job openings at GMX."
msgstr "GMXの求人"

#: src/pages/Jobs/Jobs.js
msgid "Jobs"
msgstr "求人"

#: src/components/Exchange/PositionSeller.js
msgid "Keep Leverage is not possible"
msgstr ""

#: src/components/Synthetics/ConfirmationBox/ConfirmationBox.tsx
#: src/components/Synthetics/PositionSeller/PositionSeller.tsx
#: src/components/Synthetics/TradeBox/TradeBox.tsx
msgid "Keep leverage at {0}"
msgstr ""

#: src/components/Exchange/PositionSeller.js
msgid "Keep leverage at {0}x"
msgstr ""

#: src/components/NetworkDropdown/NetworkDropdown.tsx
msgid "Language"
msgstr "言語"

#: src/components/Header/AppHeaderUser.tsx
#: src/components/Header/AppHeaderUser.tsx
#: src/components/ModalViews/RedirectModal.js
#: src/pages/Home/Home.js
msgid "Launch App"
msgstr "アプリ起動"

#: src/components/Exchange/UsefulLinks.tsx
msgid "Leaderboard"
msgstr "順位表"

#: src/pages/Ecosystem/Ecosystem.js
msgid "Leaderboard for GMX traders"
msgstr "GMXトレーダー順位表"

#: src/components/Exchange/PositionEditor.js
msgid "Leave at least {0} ETH for gas"
msgstr ""

#: src/components/Exchange/SwapBox.js
#: src/components/Exchange/SwapBox.js
msgid "Leave at least {0} {1} for gas"
msgstr "ガスのため最低 {0} {1} を残しておいてください"

#: src/components/Exchange/PositionEditor.js
msgid "Leftover Collateral not enough to cover fees"
msgstr ""

#: src/components/Exchange/PositionSeller.js
msgid "Leftover collateral below 5 USD"
msgstr ""

#: src/domain/synthetics/trade/utils/validation.ts
msgid "Leftover collateral below {0} USD"
msgstr ""

#: src/components/Exchange/PositionSeller.js
msgid "Leftover position below 10 USD"
msgstr ""

#: src/components/Exchange/ConfirmationBox.js
#: src/components/Exchange/PositionEditor.js
#: src/components/Exchange/PositionSeller.js
#: src/components/Exchange/SwapBox.js
#: src/components/Exchange/SwapBox.js
#: src/components/Synthetics/ConfirmationBox/ConfirmationBox.tsx
#: src/components/Synthetics/ConfirmationBox/ConfirmationBox.tsx
#: src/components/Synthetics/PositionEditor/PositionEditor.tsx
#: src/components/Synthetics/PositionSeller/PositionSeller.tsx
#: src/components/Synthetics/TradeBox/TradeBox.tsx
#: src/components/Synthetics/TradeBox/TradeBox.tsx
#: src/components/Synthetics/TradeBox/TradeBox.tsx
msgid "Leverage"
msgstr "レバレッジ"

#: src/pages/Ecosystem/Ecosystem.js
msgid "Leverage Trading Terminal"
msgstr ""

#: src/components/Exchange/SwapBox.js
msgid "Leverage disabled, pending {0} upgrade"
msgstr "{0}の更新が未完了のためレバレッジが無効化されています"

#: src/components/Synthetics/TradeBox/TradeBox.tsx
msgid "Leverage slider"
msgstr ""

#: src/components/Exchange/OrdersList.js
#: src/components/Exchange/OrdersList.js
#: src/components/Exchange/SwapBox.js
#: src/components/Synthetics/OrderItem/OrderItem.tsx
#: src/components/Synthetics/TradeBox/TradeBox.tsx
msgid "Limit"
msgstr "指値"

#: src/domain/synthetics/orders/utils.ts
msgid "Limit Decrease"
msgstr ""

#: src/domain/synthetics/orders/utils.ts
msgid "Limit Increase"
msgstr ""

#: src/components/Synthetics/ConfirmationBox/ConfirmationBox.tsx
msgid "Limit Order Price to guarantee Min. Receive amount is updated in real time in the Orders tab after the order has been created."
msgstr ""

#: src/components/Synthetics/ConfirmationBox/ConfirmationBox.tsx
msgid "Limit Order Price will vary based on Fees and Price Impact to guarantee the Min. Receive amount."
msgstr ""

#: src/components/Exchange/ConfirmationBox.js
#: src/components/Exchange/ConfirmationBox.js
#: src/components/Synthetics/ConfirmationBox/ConfirmationBox.tsx
#: src/components/Synthetics/ConfirmationBox/ConfirmationBox.tsx
msgid "Limit Price"
msgstr "指値"

#: src/components/Synthetics/StatusNotification/OrderStatusNotification.tsx
#: src/domain/synthetics/orders/utils.ts
msgid "Limit Swap"
msgstr ""

#: src/components/Exchange/SwapBox.js
msgid "Limit order creation failed."
msgstr "指値注文が作成できませんでした。"

#: src/components/Synthetics/StatusNotification/OrderStatusNotification.tsx
msgid "Limit order for"
msgstr ""

#: src/components/Exchange/SwapBox.js
msgid "Limit order submitted!"
msgstr "指値注文提出済!"

#: src/pages/Ecosystem/Ecosystem.js
#: src/pages/Ecosystem/Ecosystem.js
#: src/pages/Ecosystem/Ecosystem.js
#: src/pages/Ecosystem/Ecosystem.js
#: src/pages/Ecosystem/Ecosystem.js
msgid "Link"
msgstr "リンク"

#: src/components/Exchange/PositionShare.js
msgid "Link copied to clipboard."
msgstr "リンクがクリップボードにコピーされました"

#: src/components/Synthetics/PositionEditor/PositionEditor.tsx
#: src/components/Synthetics/PositionList/PositionList.tsx
msgid "Liq Price"
msgstr ""

#: src/components/Exchange/ConfirmationBox.js
#: src/components/Exchange/OrderEditor.js
#: src/components/Exchange/PositionEditor.js
#: src/components/Exchange/PositionSeller.js
#: src/components/Exchange/PositionsList.js
#: src/components/Exchange/PositionsList.js
#: src/components/Exchange/SwapBox.js
#: src/components/Synthetics/ConfirmationBox/ConfirmationBox.tsx
#: src/components/Synthetics/ConfirmationBox/ConfirmationBox.tsx
#: src/components/Synthetics/OrderEditor/OrderEditor.tsx
#: src/components/Synthetics/PositionItem/PositionItem.tsx
#: src/components/Synthetics/PositionSeller/PositionSeller.tsx
#: src/components/Synthetics/TradeBox/TradeBox.tsx
#: src/components/Synthetics/TradeBox/TradeBox.tsx
msgid "Liq. Price"
msgstr "清算価格"

#: src/components/Exchange/ExchangeTVChart.js
msgid "Liq. {0} {longOrShortText}"
msgstr ""

#: src/components/Synthetics/TVChart/TVChart.tsx
msgid "Liq. {longOrShortText} {tokenSymbol}"
msgstr ""

#: src/components/Exchange/TradeHistory.js
#: src/components/Synthetics/TradeHistoryRow/LiquidationTooltip.tsx
#: src/context/SyntheticsEvents/SyntheticsEventsProvider.tsx
msgid "Liquidated"
msgstr "清算済"

#: src/components/Exchange/TradeHistory.js
msgid ""
"Liquidated {0} {longOrShortText},\n"
"-{1} USD,\n"
"{2} Price: {3} USD"
msgstr ""

#: src/components/Exchange/TradeHistory.js
msgid "Liquidation Fee"
msgstr ""

#: src/components/Exchange/PositionEditor.js
msgid "Liquidation price would cross mark price."
msgstr ""

#: src/components/Exchange/SwapBox.js
#: src/components/Exchange/SwapBox.js
msgid "Liquidity data not loaded"
msgstr "流動性データがロードされていません"

#: src/components/Exchange/PositionsList.js
#: src/components/Exchange/PositionsList.js
#: src/components/Synthetics/ClaimHistory/ClaimHistory.tsx
#: src/components/Synthetics/GmSwap/GmConfirmationBox/GmConfirmationBox.tsx
#: src/components/Synthetics/OrderEditor/OrderEditor.tsx
#: src/components/Synthetics/OrderEditor/OrderEditor.tsx
#: src/components/Synthetics/OrderList/OrderList.tsx
#: src/components/Synthetics/OrderList/OrderList.tsx
#: src/components/Synthetics/PositionList/PositionList.tsx
#: src/components/Synthetics/PositionList/PositionList.tsx
#: src/components/Synthetics/TradeHistory/TradeHistory.tsx
#: src/domain/synthetics/trade/utils/validation.ts
#: src/domain/synthetics/trade/utils/validation.ts
msgid "Loading..."
msgstr "ロード中"

#: src/components/Exchange/ConfirmationBox.js
#: src/components/Exchange/ConfirmationBox.js
#: src/components/Exchange/ConfirmationBox.js
#: src/components/Exchange/ConfirmationBox.js
#: src/components/Exchange/ConfirmationBox.js
#: src/components/Exchange/ExchangeTVChart.js
#: src/components/Exchange/ExchangeTVChart.js
#: src/components/Exchange/OrdersList.js
#: src/components/Exchange/PositionEditor.js
#: src/components/Exchange/PositionSeller.js
#: src/components/Exchange/PositionsList.js
#: src/components/Exchange/PositionsList.js
#: src/components/Exchange/PositionsList.js
#: src/components/Exchange/SwapBox.js
#: src/components/Exchange/SwapBox.js
#: src/components/Exchange/SwapBox.js
#: src/components/Exchange/SwapBox.js
#: src/components/Exchange/SwapBox.js
#: src/components/Exchange/TradeHistory.js
#: src/components/Exchange/TradeHistory.js
#: src/components/Exchange/TradeHistory.js
#: src/components/Synthetics/ConfirmationBox/ConfirmationBox.tsx
#: src/components/Synthetics/ConfirmationBox/ConfirmationBox.tsx
#: src/components/Synthetics/ConfirmationBox/ConfirmationBox.tsx
#: src/components/Synthetics/ConfirmationBox/ConfirmationBox.tsx
#: src/components/Synthetics/ConfirmationBox/ConfirmationBox.tsx
#: src/components/Synthetics/MarketCard/MarketCard.tsx
#: src/components/Synthetics/OrderItem/OrderItem.tsx
#: src/components/Synthetics/PositionEditor/PositionEditor.tsx
#: src/components/Synthetics/PositionItem/PositionItem.tsx
#: src/components/Synthetics/PositionItem/PositionItem.tsx
#: src/components/Synthetics/PositionSeller/PositionSeller.tsx
#: src/components/Synthetics/StatusNotification/OrderStatusNotification.tsx
#: src/components/Synthetics/TVChart/TVChart.tsx
#: src/components/Synthetics/TVChart/TVChart.tsx
#: src/components/Synthetics/TradeBox/TradeBox.tsx
#: src/components/Synthetics/TradeHistoryRow/TradeHistoryRow.tsx
#: src/context/SyntheticsEvents/SyntheticsEventsProvider.tsx
#: src/context/SyntheticsEvents/SyntheticsEventsProvider.tsx
#: src/domain/synthetics/orders/utils.ts
#: src/pages/Actions/Actions.js
#: src/pages/Actions/Actions.js
#: src/pages/Exchange/Exchange.js
#: src/pages/Exchange/Exchange.js
#: src/pages/Exchange/Exchange.js
#: src/pages/Exchange/Exchange.js
#: src/pages/OrdersOverview/OrdersOverview.js
msgid "Long"
msgstr "ロング"

#: src/components/Synthetics/MarketStats/MarketStats.tsx
msgid "Long Collateral"
msgstr ""

#: src/components/Exchange/ChartTokenSelector.tsx
msgid "Long Liquidity"
msgstr ""

#: src/components/Synthetics/MarketCard/MarketCard.tsx
msgid "Long Open Interest"
msgstr ""

#: src/pages/Dashboard/DashboardV2.js
msgid "Long Positions"
msgstr "ロングポジション"

#: src/components/Exchange/SwapBox.js
msgid "Long {0}"
msgstr "ロング {0}"

#: src/components/Exchange/ConfirmationBox.js
msgid "Longing..."
msgstr "ロング中..."

#: src/components/Referrals/AddAffiliateCode.js
msgid "Looks like you don't have a referral code to share. <0/> Create one now and start earning rebates!"
msgstr "シェアできる紹介コードがないようです。<0/> コードをいま作成して紹介報酬を稼ぎましょう!"

#: src/pages/Actions/Actions.js
msgid "Loss"
msgstr "損失"

#: src/components/Synthetics/GmList/GmList.tsx
msgid "MARKET"
msgstr ""

#: src/components/BuyInputSection/BuyInputSection.tsx
#: src/components/InputSection/InputSection.js
#: src/pages/ClaimEsGmx/ClaimEsGmx.js
msgid "MAX"
msgstr "最大"

#: src/pages/Ecosystem/Ecosystem.js
msgid "MEV Optimizer"
msgstr "MEVオプティマイザー"

#: src/components/Synthetics/GmList/GmList.tsx
msgid "MINTABLE"
msgstr ""

#: src/components/Exchange/PositionSeller.js
#: src/components/Exchange/SwapBox.js
#: src/components/Synthetics/OrderEditor/OrderEditor.tsx
#: src/components/Synthetics/TradeBox/TradeBox.tsx
#: src/components/Synthetics/TradeBox/TradeBox.tsx
msgid "Mark"
msgstr ""

#: src/components/Exchange/ConfirmationBox.js
#: src/components/Exchange/ConfirmationBox.js
#: src/components/Exchange/OrdersList.js
#: src/components/Exchange/OrdersList.js
#: src/components/Exchange/OrdersList.js
#: src/components/Exchange/PositionEditor.js
#: src/components/Exchange/PositionSeller.js
#: src/components/Exchange/PositionsList.js
#: src/components/Exchange/PositionsList.js
#: src/components/Synthetics/ConfirmationBox/ConfirmationBox.tsx
#: src/components/Synthetics/ConfirmationBox/ConfirmationBox.tsx
#: src/components/Synthetics/ConfirmationBox/ConfirmationBox.tsx
#: src/components/Synthetics/OrderItem/OrderItem.tsx
#: src/components/Synthetics/OrderList/OrderList.tsx
#: src/components/Synthetics/PositionEditor/PositionEditor.tsx
#: src/components/Synthetics/PositionItem/PositionItem.tsx
#: src/components/Synthetics/PositionList/PositionList.tsx
#: src/components/Synthetics/PositionSeller/PositionSeller.tsx
#: src/components/Synthetics/TradeBox/TradeBox.tsx
#: src/pages/OrdersOverview/OrdersOverview.js
msgid "Mark Price"
msgstr "マーク価格"

#: src/components/Exchange/OrderEditor.js
msgid "Mark Price:"
msgstr "マーク価格"

#: src/components/Exchange/OrderEditor.js
msgid "Mark: {0}"
msgstr "マーク: {0}"

#: src/components/Exchange/PositionSeller.js
#: src/components/Exchange/SwapBox.js
#: src/components/Referrals/ClaimAffiliatesModal/ClaimAffiliatesModal.tsx
#: src/components/Synthetics/ClaimModal/ClaimModal.tsx
#: src/components/Synthetics/GmSwap/GmSwapBox/GmSwapBox.tsx
#: src/components/Synthetics/GmSwap/GmSwapBox/GmSwapBox.tsx
#: src/components/Synthetics/MarketCard/MarketCard.tsx
#: src/components/Synthetics/MarketStats/MarketStats.tsx
#: src/components/Synthetics/OrderItem/OrderItem.tsx
#: src/components/Synthetics/PositionItem/PositionItem.tsx
#: src/components/Synthetics/PositionItem/PositionItem.tsx
#: src/components/Synthetics/PositionSeller/PositionSeller.tsx
#: src/components/Synthetics/TradeBox/TradeBox.tsx
#: src/components/Synthetics/TradeBox/TradeBox.tsx
#: src/components/Synthetics/TradeBox/TradeBox.tsx
msgid "Market"
msgstr "マーケット"

#: src/pages/Dashboard/DashboardV2.js
#: src/pages/Dashboard/DashboardV2.js
msgid "Market Cap"
msgstr "時価総額"

#: src/domain/synthetics/orders/utils.ts
msgid "Market Decrease"
msgstr ""

#: src/domain/synthetics/orders/utils.ts
msgid "Market Increase"
msgstr ""

#: src/domain/synthetics/orders/utils.ts
msgid "Market Swap"
msgstr ""

#: src/components/Exchange/PositionEditor.js
#: src/components/Exchange/PositionSeller.js
#: src/components/Synthetics/PositionEditor/PositionEditor.tsx
#: src/components/Synthetics/PositionSeller/PositionSeller.tsx
#: src/pages/Stake/StakeV2.js
#: src/pages/Stake/StakeV2.js
#: src/pages/Stake/StakeV2.js
msgid "Max"
msgstr ""

#: src/pages/Stake/StakeV2.js
msgid "Max Capacity"
msgstr "最大キャパシティ"

#: src/components/Glp/GlpSwap.js
msgid "Max Capacity for {0} Reached"
msgstr "{0}の最大キャパシティに到達しています"

#: src/components/Synthetics/GmSwap/GmFees/GmFees.tsx
#: src/components/Synthetics/OrderEditor/OrderEditor.tsx
#: src/components/Synthetics/TradeFeesRow/TradeFeesRow.tsx
msgid "Max Execution Fee"
msgstr ""

#: src/App/App.js
msgid "Max Execution Fee Buffer"
msgstr ""

#: src/App/App.js
msgid "Max Execution Fee buffer below {0}% may result in failed orders."
msgstr ""

#: src/components/Exchange/ChartTokenSelector.tsx
msgid "Max In"
msgstr ""

#: src/components/Exchange/PositionSeller.js
msgid "Max Leverage without PnL: 100x"
msgstr ""

#: src/components/Exchange/ChartTokenSelector.tsx
msgid "Max Out"
msgstr ""

#: src/components/Glp/GlpSwap.js
msgid "Max Pool Capacity"
msgstr "最大プールキャパシティ"

#: src/components/Synthetics/AcceptablePriceImpactEditor/AcceptablePriceImpactEditor.tsx
msgid "Max acceptable Price Impact precision is 0.01%"
msgstr ""

#: src/components/Migration/Migration.js
#: src/pages/Stake/StakeV1.js
#: src/pages/Stake/StakeV1.js
#: src/pages/Stake/StakeV2.js
#: src/pages/Stake/StakeV2.js
#: src/pages/Stake/StakeV2.js
msgid "Max amount exceeded"
msgstr "最大値超過"

#: src/components/Exchange/PositionSeller.js
#: src/domain/synthetics/trade/utils/validation.ts
msgid "Max close amount exceeded"
msgstr ""

#: src/App/App.js
msgid "Max execution fee buffer precision is 0.01%"
msgstr ""

#: src/components/Exchange/TradeHistory.js
msgid "Max leverage of 100x was exceeded, the remaining collateral after deducting losses and fees have been sent back to your account:"
msgstr "最大レバレッジ100倍を超過し、損失と手数料を差し引き後に残った担保はアカウントに返送されました:"

#: src/components/Exchange/PositionEditor.js
msgid "Max leverage without PnL: {0}x"
msgstr ""

#: src/components/Exchange/PositionEditor.js
#: src/components/Exchange/PositionSeller.js
#: src/components/Exchange/SwapBox.js
#: src/domain/synthetics/trade/utils/validation.ts
#: src/domain/synthetics/trade/utils/validation.ts
#: src/domain/synthetics/trade/utils/validation.ts
msgid "Max leverage: {0}x"
msgstr ""

#: src/components/Glp/GlpSwap.js
msgid "Max pool capacity reached for {0}. Please mint GLP using another token"
msgstr "{0}の最大プールキャパシティ到達。別のトークンを使用してGLPをミントしてください"

#: src/components/Glp/GlpSwap.js
msgid "Max pool capacity reached for {0}<0/><1/>Please mint GLP using another token"
msgstr "{0}の最大プールキャパシティ到達<0/><1/>別のトークンを使用してGLPをミントしてください"

#: src/App/App.js
msgid "Max slippage precision is 0.01%"
msgstr "スリッページの最大精度は0.01%です"

#: src/components/Synthetics/MarketStats/MarketStats.tsx
#: src/components/Synthetics/MarketStats/MarketStats.tsx
msgid "Max {0}"
msgstr ""

#: src/pages/Dashboard/DashboardV2.js
#: src/pages/Dashboard/DashboardV2.js
msgid "Max {0} Capacity"
msgstr "{0}の最大キャパシティ"

#: src/domain/synthetics/trade/utils/validation.ts
#: src/domain/synthetics/trade/utils/validation.ts
msgid "Max {0} amount exceeded"
msgstr ""

#: src/components/Exchange/PositionSeller.js
#: src/components/Exchange/SwapBox.js
msgid "Max {0} in"
msgstr "最大 {0} in"

#: src/components/Exchange/SwapBox.js
msgid "Max {0} long capacity"
msgstr "{0}の最大ロングキャパシティ"

#: src/components/Exchange/SwapBox.js
#: src/domain/synthetics/trade/utils/validation.ts
msgid "Max {0} long exceeded"
msgstr "{0}の最大ロング値を超過しています"

#: src/components/Exchange/PositionSeller.js
#: src/components/Exchange/SwapBox.js
#: src/components/Synthetics/SwapCard/SwapCard.tsx
msgid "Max {0} out"
msgstr "最大 {0} out"

#: src/components/Exchange/SwapBox.js
msgid "Max {0} short capacity"
msgstr "{0}の最大ショートキャパシティ"

#: src/components/Exchange/SwapBox.js
#: src/domain/synthetics/trade/utils/validation.ts
msgid "Max {0} short exceeded"
msgstr "{0}の最大ショート値を超過しています"

#: src/components/Synthetics/MarketCard/MarketCard.tsx
msgid "Max {0} {longShortText} capacity"
msgstr ""

#: src/components/Migration/Migration.js
#: src/pages/Stake/StakeV1.js
#: src/pages/Stake/StakeV1.js
msgid "Max: {0}"
msgstr "最大: {0}"

#: src/components/Footer/constants.ts
#: src/components/Footer/constants.ts
msgid "Media Kit"
msgstr "メディアキット"

#: src/components/Migration/Migration.js
#: src/components/Migration/Migration.js
#: src/pages/Stake/StakeV1.js
#: src/pages/Stake/StakeV1.js
#: src/pages/Stake/StakeV1.js
msgid "Migrate"
msgstr "移行"

#: src/components/Migration/Migration.js
msgid "Migrated"
msgstr "移行済"

#: src/components/Migration/Migration.js
msgid "Migrating..."
msgstr "移行中..."

#: src/components/Migration/Migration.js
msgid "Migration Price"
msgstr "移行価格"

#: src/components/Migration/Migration.js
msgid "Migration failed"
msgstr "移行できませんでした"

#: src/components/Migration/Migration.js
msgid "Migration submitted! <0>View status.</0>"
msgstr "移行申し込み済! <0>状況を確認する</0>"

#: src/domain/synthetics/trade/utils/validation.ts
msgid "Min collateral: {0}"
msgstr ""

#: src/domain/synthetics/trade/utils/validation.ts
msgid "Min collateral: {0} USD"
msgstr ""

#: src/components/Exchange/PositionEditor.js
#: src/components/Exchange/PositionSeller.js
#: src/components/Exchange/SwapBox.js
msgid "Min leverage: 1.1x"
msgstr "最小レバレッジ: 1.1倍"

#: src/components/Exchange/SwapBox.js
msgid "Min order: 10 USD"
msgstr "最小注文金額: 10 USD"

#: src/domain/synthetics/trade/utils/validation.ts
msgid "Min order: {0}"
msgstr ""

#: src/components/Exchange/TradeHistory.js
#: src/components/Synthetics/TradeHistoryRow/LiquidationTooltip.tsx
msgid "Min required collateral"
msgstr "最低必要担保額"

#: src/components/Exchange/PositionEditor.js
msgid "Min residual collateral: 10 USD"
msgstr ""

#: src/components/Exchange/ConfirmationBox.js
#: src/components/Synthetics/ConfirmationBox/ConfirmationBox.tsx
#: src/components/Synthetics/OrderEditor/OrderEditor.tsx
msgid "Min. Receive"
msgstr "最低受け取り額"

#: src/components/Exchange/OrderEditor.js
msgid "Minimum received"
msgstr "最低受け取り済"

#: src/components/Synthetics/GmList/GmList.tsx
#: src/components/Synthetics/MarketStats/MarketStats.tsx
msgid "Mintable"
msgstr ""

#: src/components/Exchange/SwapBox.js
#: src/pages/Dashboard/DashboardV2.js
msgid "More Info"
msgstr "詳細情報"

#: src/components/NetworkDropdown/NetworkDropdown.tsx
msgid "More Options"
msgstr "別の選択肢"

#: src/pages/Stake/StakeV2.js
msgid "Multiplier Points"
msgstr "マルチプライヤーポイント"

#: src/pages/Stake/StakeV2.js
msgid "Multiplier Points APR"
msgstr "マルチプライヤーポイントのAPR(実質年利)"

#: src/pages/NftWallet/NftWallet.js
msgid "NFT Address"
msgstr "NFTアドレス"

#: src/pages/NftWallet/NftWallet.js
msgid "NFT ID"
msgstr "NFT ID"

#: src/pages/NftWallet/NftWallet.js
msgid "NFT Wallet"
msgstr "NFTウォレット"

#: src/components/Synthetics/PositionItem/PositionItem.tsx
msgid "Negative Funding Fees are settled against the collateral automatically and will influence the liquidation price. Positive Funding Fees can be claimed under Claimable Funding after realizing any action on the position."
msgstr ""

#: src/components/Exchange/PositionSeller.js
msgid "Neither Collateral nor realized PnL is enough to cover pending Fees. Please close a larger position amount."
msgstr ""

#: src/components/Exchange/PositionsList.js
#: src/components/Exchange/PositionsList.js
#: src/components/Synthetics/PositionItem/PositionItem.tsx
#: src/components/Synthetics/PositionList/PositionList.tsx
msgid "Net Value"
msgstr "ネット価値"

#: src/components/Exchange/NetValueTooltip.tsx
msgid "Net Value: Initial Collateral + PnL - Borrow Fee - Close Fee"
msgstr ""

#: src/components/Synthetics/PositionItem/PositionItem.tsx
msgid "Net Value: Initial Collateral + PnL - Borrow Fee - Negative Funding Fee - Close Fee"
msgstr ""

#: src/components/NetworkDropdown/NetworkDropdown.tsx
#: src/components/NetworkDropdown/NetworkDropdown.tsx
msgid "Networks"
msgstr "ネットワーク"

#: src/components/NetworkDropdown/NetworkDropdown.tsx
msgid "Networks and Settings"
msgstr "ネットワークと設定"

#: src/components/Exchange/TradeHistory.js
#: src/components/Synthetics/ClaimHistory/ClaimHistory.tsx
#: src/components/Synthetics/TradeHistory/TradeHistory.tsx
msgid "Next"
msgstr "次へ"

#: src/pages/Actions/Actions.js
msgid "No PnLs found"
msgstr "損益が見つかりません"

#: src/components/Synthetics/ClaimHistory/ClaimHistory.tsx
msgid "No claims yet"
msgstr ""

#: src/pages/ClaimEsGmx/ClaimEsGmx.js
msgid "No esGMX to claim"
msgstr "請求できるesGMXはありません"

#: src/components/Exchange/OrdersList.js
#: src/components/Exchange/OrdersList.js
#: src/components/Synthetics/OrderList/OrderList.tsx
#: src/components/Synthetics/OrderList/OrderList.tsx
msgid "No open orders"
msgstr "オープンの注文はありません"

#: src/lib/legacy.ts
msgid "No open position, order cannot be executed unless a position is opened"
msgstr "オープンのポジションはありません。オープンのポジションがない場合、注文は執行できません"

#: src/components/Exchange/PositionsList.js
#: src/components/Exchange/PositionsList.js
#: src/components/Synthetics/PositionList/PositionList.tsx
#: src/components/Synthetics/PositionList/PositionList.tsx
msgid "No open positions"
msgstr "オープンのポジションはありません"

#: src/pages/Jobs/Jobs.js
msgid "No open positions at GMX currently"
msgstr "現在GMXにオープンのポジションはありません"

#: src/pages/OrdersOverview/OrdersOverview.js
msgid "No position"
msgstr "ポジションなし"

#: src/components/Referrals/AffiliatesStats.tsx
#: src/components/Referrals/TradersStats.tsx
msgid "No rebates distribution history yet."
msgstr "紹介報酬支払い履歴はありません。"

#: src/pages/Stake/StakeV1.js
msgid "No rewards to claim yet"
msgstr "請求できる報酬はありません"

#: src/components/Exchange/TradeHistory.js
#: src/components/Synthetics/TradeHistory/TradeHistory.tsx
msgid "No trades yet"
msgstr "トレード履歴はありません"

#: src/components/Exchange/OrdersToa.js
msgid "Note that orders are not guaranteed to be executed.<0/><1/>This can occur in a few situations including but not exclusive to:"
msgstr "注文が必ず執行される保証がないことに注意してください。<0/><1/>これは例えば以下のような状況で起こりえます:"

#: src/components/Referrals/referralsHelper.js
msgid "Only letters, numbers and underscores are allowed."
msgstr "英数字とアンダースコア記号のみ使用できます。"

#: src/components/Exchange/FeesTooltip.tsx
#: src/components/Exchange/NetValueTooltip.tsx
#: src/components/Synthetics/TradeFeesRow/TradeFeesRow.tsx
msgid "Open Fee"
msgstr ""

#: src/pages/Dashboard/DashboardV2.js
#: src/pages/Home/Home.js
msgid "Open Interest"
msgstr "建玉"

#: src/components/Synthetics/MarketCard/MarketCard.tsx
msgid "Open Interest Balance"
msgstr ""

#: src/components/Exchange/SwapBox.js
msgid "Open a position"
msgstr "ポジションを開く"

#: src/pages/Dashboard/AssetDropdown.tsx
msgid "Open in Coingecko"
msgstr "Coingeckoで見る"

#: src/pages/Dashboard/AssetDropdown.tsx
msgid "Open in Explorer"
msgstr "Explorerで見る"

#: src/pages/Home/Home.js
msgid "Open positions through a simple swap interface. Conveniently swap from any supported asset into the position of your choice."
msgstr "シンプルなスワップインターフェースでポジションを開けます。サポート対象のどの資産も好みの資産に簡単に交換可能。"

#: src/pages/PositionsOverview/PositionsOverview.js
msgid "Open positions: {0}<0/>Under risk: {1}"
msgstr "オープンのポジション: {0}<0/>リスクあり: {1}"

#: src/pages/Ecosystem/Ecosystem.js
msgid "Open trades ranking and stats"
msgstr ""

#: src/components/Exchange/ExchangeTVChart.js
msgid "Open {0} {longOrShortText}"
msgstr ""

#: src/components/Synthetics/TVChart/TVChart.tsx
msgid "Open {longOrShortText} {tokenSymbol}"
msgstr ""

#: src/components/Exchange/PositionsList.js
#: src/components/Synthetics/PositionItem/PositionItem.tsx
#: src/components/Synthetics/PositionItem/PositionItem.tsx
msgid "Opening..."
msgstr "オープン中..."

#: src/components/Exchange/OrdersList.js
#: src/components/Synthetics/OrderList/OrderList.tsx
#: src/pages/OrdersOverview/OrdersOverview.js
msgid "Order"
msgstr "注文"

#: src/domain/synthetics/orders/utils.ts
msgid "Order Trigger Price is beyond position's Liquidation Price."
msgstr ""

#: src/components/Exchange/ConfirmationBox.js
#: src/components/Synthetics/StatusNotification/OrderStatusNotification.tsx
msgid "Order cancelled"
msgstr "注文はキャンセルされました"

#: src/domain/legacy.ts
msgid "Order cancelled."
msgstr "注文はキャンセルされました。"

#: src/lib/legacy.ts
msgid "Order cannot be executed as it would reduce the position's leverage below 1"
msgstr "レバレッジ倍率が1倍以下になるため注文を執行できません"

#: src/lib/legacy.ts
msgid "Order cannot be executed as the remaining position would be smaller than $5.00"
msgstr "ポジション金額が$5未満になるため注文を執行できません"

#: src/components/Exchange/PositionSeller.js
msgid "Order created!"
msgstr ""

#: src/components/Exchange/PositionSeller.js
msgid "Order creation failed."
msgstr ""

#: src/components/Synthetics/StatusNotification/OrderStatusNotification.tsx
msgid "Order executed"
msgstr ""

#: src/components/Synthetics/StatusNotification/OrderStatusNotification.tsx
msgid "Order request sent"
msgstr ""

#: src/pages/OrdersOverview/OrdersOverview.js
msgid "Order size exceeds position"
msgstr "注文のサイズがポジションを超えています"

#: src/pages/OrdersOverview/OrdersOverview.js
msgid "Order size is 0"
msgstr "注文サイズがゼロです"

#: src/components/Exchange/PositionsList.js
#: src/lib/legacy.ts
msgid "Order size is bigger than position, will only be executable if position increases"
msgstr "注文サイズがポジションより大きいため、ポジションが拡大した場合にだけ執行可能です"

#: src/components/Exchange/PositionSeller.js
msgid "Order submitted!"
msgstr ""

#: src/components/Exchange/OrderEditor.js
msgid "Order update failed."
msgstr "注文更新に失敗しました。"

#: src/components/Exchange/OrderEditor.js
msgid "Order update submitted!"
msgstr "注文更新の申し込み済!"

#: src/components/Exchange/OrderEditor.js
msgid "Order updated!"
msgstr "注文更新完了!"

#: src/components/Exchange/PositionsList.js
#: src/components/Synthetics/PositionItem/PositionItem.tsx
#: src/pages/Actions/Actions.js
#: src/pages/Exchange/Exchange.js
#: src/pages/SyntheticsActions/SyntheticsActions.tsx
msgid "Orders"
msgstr "注文"

#: src/components/Exchange/PositionsList.js
#: src/components/Synthetics/PositionItem/PositionItem.tsx
#: src/pages/Exchange/Exchange.js
msgid "Orders ({0})"
msgstr "注文 ({0})"

#: src/pages/Exchange/Exchange.js
msgid "Orders cancelled."
msgstr "注文がキャンセルされました。"

#: src/pages/SyntheticsPage/SyntheticsPage.tsx
#: src/pages/SyntheticsPage/SyntheticsPage.tsx
msgid "Orders{0}"
msgstr ""

#: src/pages/Ecosystem/Ecosystem.js
msgid "Overall protocol analytics"
msgstr ""

#: src/pages/Dashboard/DashboardV2.js
msgid "Overview"
msgstr "概要"

#: src/pages/Dashboard/DashboardV2.js
msgid "POOL"
msgstr "プール"

#: src/components/Synthetics/MarketsList/MarketsList.tsx
msgid "POOLS VALUE"
msgstr ""

#: src/components/Glp/GlpSwap.js
#: src/components/Synthetics/GmList/GmList.tsx
#: src/components/Synthetics/MarketsList/MarketsList.tsx
#: src/pages/Dashboard/DashboardV2.js
msgid "PRICE"
msgstr "価格"

#: src/pages/PageNotFound/PageNotFound.js
#: src/pages/PageNotFound/PageNotFound.js
msgid "Page not found"
msgstr "ページが見つかりません"

#: src/components/Exchange/PositionSeller.js
#: src/components/Exchange/SwapBox.js
#: src/domain/synthetics/trade/utils/validation.ts
msgid "Page outdated, please refresh"
msgstr "ページの内容が期限切れです。更新してください。"

#: src/components/Synthetics/GmSwap/GmSwapBox/GmSwapBox.tsx
msgid "Pair"
msgstr ""

#: src/components/Exchange/TradeHistory.js
msgid "Partial Liquidation"
msgstr "部分的清算"

#: src/components/Exchange/TradeHistory.js
msgid "Partially Liquidated"
msgstr "部分的清算済"

#: src/pages/Ecosystem/Ecosystem.js
msgid "Partnerships and Integrations"
msgstr "パートナーシップと統合"

#: src/components/Exchange/ConfirmationBox.js
#: src/components/Exchange/ConfirmationBox.js
#: src/components/Exchange/SwapBox.js
#: src/components/Exchange/SwapBox.js
#: src/components/Glp/GlpSwap.js
#: src/components/Glp/GlpSwap.js
#: src/components/Synthetics/ConfirmationBox/ConfirmationBox.tsx
#: src/components/Synthetics/ConfirmationBox/ConfirmationBox.tsx
#: src/components/Synthetics/GmSwap/GmConfirmationBox/GmConfirmationBox.tsx
#: src/components/Synthetics/GmSwap/GmConfirmationBox/GmConfirmationBox.tsx
#: src/components/Synthetics/GmSwap/GmSwapBox/GmSwapBox.tsx
#: src/components/Synthetics/GmSwap/GmSwapBox/GmSwapBox.tsx
#: src/components/Synthetics/GmSwap/GmSwapBox/GmSwapBox.tsx
#: src/components/Synthetics/GmSwap/GmSwapBox/GmSwapBox.tsx
#: src/components/Synthetics/TradeBox/TradeBox.tsx
#: src/components/Synthetics/TradeBox/TradeBox.tsx
msgid "Pay"
msgstr "支払い"

#: src/components/Exchange/ConfirmationBox.js
#: src/components/Synthetics/ConfirmationBox/ConfirmationBox.tsx
msgid "Pay Amount"
msgstr "支払い額"

#: src/components/Synthetics/ConfirmationBox/ConfirmationBox.tsx
#: src/components/Synthetics/PositionEditor/PositionEditor.tsx
msgid "Pending {0} approval"
msgstr ""

#: src/pages/Dashboard/DashboardV2.js
msgid "Platform, GLP and GM tokens."
msgstr ""

#: src/components/Referrals/JoinReferralCode.js
msgid "Please input a referral code to benefit from fee discounts."
msgstr "紹介コードを入力すると手数料割引を受けられます。"

#: src/pages/BeginAccountTransfer/BeginAccountTransfer.js
msgid "Please only use this for full account transfers.<0/>This will transfer all your GMX, esGMX, GLP and Multiplier Points to your new account.<1/>Transfers are only supported if the receiving account has not staked GMX or GLP tokens before.<2/>Transfers are one-way, you will not be able to transfer staked tokens back to the sending account."
msgstr "アカウント全体を移行する場合だけこの機能を利用してください。<0/>この機能は、あなたのすべてのGMX、esGMX、GLP、マルチプライヤーポイントを新たなアカウントに移行します<1/>移行は、受け取り側のアカウントが過去にGMXトークンとGLPトークンを一度もステークしたことがない場合にのみ可能になります。<2/>移行は一方通行であり、いったん移行が完了すると、ステークされているトークンを元のアカウントに戻すことはできなくなります。"

#: src/pages/ClaimEsGmx/ClaimEsGmx.js
msgid "Please switch your network to Arbitrum."
msgstr "ネットワークをArbitrumに切り替えてください。"

#: src/components/Exchange/PositionSeller.js
msgid "Please uncheck \"Keep Leverage\", or close a larger position amount."
msgstr ""

#: src/components/Exchange/NetValueTooltip.tsx
#: src/components/Exchange/PositionSeller.js
#: src/components/Exchange/PositionsList.js
#: src/components/Exchange/TradeHistory.js
#: src/components/Synthetics/ConfirmationBox/ConfirmationBox.tsx
#: src/components/Synthetics/PositionItem/PositionItem.tsx
#: src/components/Synthetics/PositionItem/PositionItem.tsx
#: src/components/Synthetics/PositionSeller/PositionSeller.tsx
#: src/components/Synthetics/TradeHistoryRow/LiquidationTooltip.tsx
#: src/pages/Actions/Actions.js
msgid "PnL"
msgstr "損益"

#: src/components/Exchange/NetValueTooltip.tsx
#: src/components/Synthetics/PositionItem/PositionItem.tsx
msgid "PnL After Fees"
msgstr "手数料差し引き後の損益"

#: src/components/Synthetics/GmSwap/GmSwapBox/GmSwapBox.tsx
#: src/components/Synthetics/GmSwap/GmSwapBox/GmSwapBox.tsx
#: src/components/Synthetics/TradeBox/MarketPoolSelectorRow.tsx
#: src/components/Synthetics/TradeBox/MarketPoolSelectorRow.tsx
#: src/components/Synthetics/TradeBox/MarketPoolSelectorRow.tsx
#: src/pages/Dashboard/DashboardV2.js
msgid "Pool"
msgstr "プール"

#: src/components/Synthetics/MarketStats/MarketStats.tsx
#: src/components/Synthetics/MarketStats/MarketStats.tsx
#: src/pages/Dashboard/DashboardV2.js
#: src/pages/Dashboard/DashboardV2.js
msgid "Pool Amount"
msgstr "プール額"

#: src/components/Synthetics/MarketsList/MarketsList.tsx
msgid "Pools Value"
msgstr ""

#: src/components/Exchange/PositionsList.js
#: src/components/Synthetics/PositionList/PositionList.tsx
msgid "Position"
msgstr "ポジション"

#: src/components/Synthetics/TradeHistoryRow/LiquidationTooltip.tsx
msgid "Position Fee"
msgstr ""

#: src/components/Synthetics/TradeFeesRow/TradeFeesRow.tsx
msgid "Position Price Impact"
msgstr ""

#: src/components/Exchange/PositionSeller.js
msgid "Position close disabled, pending {0} upgrade"
msgstr ""

#: src/pages/Actions/Actions.js
#: src/pages/Exchange/Exchange.js
#: src/pages/SyntheticsActions/SyntheticsActions.tsx
msgid "Positions"
msgstr "ポジション"

#: src/pages/Exchange/Exchange.js
msgid "Positions ({0})"
msgstr "ポジション ({0})"

#: src/pages/SyntheticsPage/SyntheticsPage.tsx
#: src/pages/SyntheticsPage/SyntheticsPage.tsx
msgid "Positions{0}"
msgstr ""

#: src/components/Synthetics/ClaimableCard/ClaimableCard.tsx
msgid "Positive Funding Fees for a position become claimable after the position is increased, decreased or closed."
msgstr ""

#: src/components/Exchange/TradeHistory.js
#: src/components/Synthetics/ClaimHistory/ClaimHistory.tsx
#: src/components/Synthetics/TradeHistory/TradeHistory.tsx
msgid "Prev"
msgstr "前へ"

#: src/components/Exchange/OrderEditor.js
#: src/components/Exchange/OrderEditor.js
#: src/components/Exchange/OrderEditor.js
#: src/components/Exchange/OrderEditor.js
#: src/components/Exchange/OrdersList.js
#: src/components/Exchange/OrdersList.js
#: src/components/Exchange/OrdersList.js
#: src/components/Exchange/PositionSeller.js
#: src/components/Exchange/SwapBox.js
#: src/components/Exchange/SwapBox.js
#: src/components/Exchange/SwapBox.js
#: src/components/Glp/GlpSwap.js
#: src/components/Glp/GlpSwap.js
#: src/components/Synthetics/GmList/GmList.tsx
#: src/components/Synthetics/MarketStats/MarketStats.tsx
#: src/components/Synthetics/MarketsList/MarketsList.tsx
#: src/components/Synthetics/OrderEditor/OrderEditor.tsx
#: src/components/Synthetics/OrderEditor/OrderEditor.tsx
#: src/components/Synthetics/SwapCard/SwapCard.tsx
#: src/components/Synthetics/TradeBox/TradeBox.tsx
#: src/components/Synthetics/TradeBox/TradeBox.tsx
#: src/components/Synthetics/TradeHistoryRow/TradeHistoryRow.tsx
#: src/pages/Dashboard/DashboardV2.js
#: src/pages/Dashboard/DashboardV2.js
#: src/pages/Dashboard/DashboardV2.js
#: src/pages/OrdersOverview/OrdersOverview.js
#: src/pages/Stake/StakeV2.js
#: src/pages/Stake/StakeV2.js
#: src/pages/Stake/StakeV2.js
msgid "Price"
msgstr "価格"

#: src/components/Synthetics/ConfirmationBox/ConfirmationBox.tsx
#: src/components/Synthetics/GmSwap/GmFees/GmFees.tsx
#: src/components/Synthetics/PositionSeller/PositionSeller.tsx
#: src/components/Synthetics/TradeBox/TradeBox.tsx
#: src/components/Synthetics/TradeHistoryRow/LiquidationTooltip.tsx
msgid "Price Impact"
msgstr ""

#: src/components/Synthetics/ConfirmationBox/ConfirmationBox.tsx
#: src/components/Synthetics/PositionSeller/PositionSeller.tsx
#: src/domain/synthetics/trade/utils/validation.ts
msgid "Price Impact not yet acknowledged"
msgstr ""

#: src/components/Exchange/OrderEditor.js
#: src/components/Exchange/PositionSeller.js
#: src/components/Synthetics/OrderEditor/OrderEditor.tsx
#: src/domain/synthetics/trade/utils/validation.ts
msgid "Price above Liq. Price"
msgstr "清算価格を上回る価格"

#: src/components/Exchange/OrderEditor.js
#: src/components/Exchange/SwapBox.js
#: src/components/Exchange/SwapBox.js
#: src/components/Synthetics/OrderEditor/OrderEditor.tsx
#: src/components/Synthetics/OrderEditor/OrderEditor.tsx
#: src/components/Synthetics/OrderEditor/OrderEditor.tsx
#: src/components/Synthetics/OrderEditor/OrderEditor.tsx
#: src/domain/synthetics/trade/utils/validation.ts
#: src/domain/synthetics/trade/utils/validation.ts
#: src/domain/synthetics/trade/utils/validation.ts
msgid "Price above Mark Price"
msgstr "マーク価格を上回る価格"

#: src/components/Exchange/OrderEditor.js
#: src/components/Exchange/PositionSeller.js
#: src/components/Synthetics/OrderEditor/OrderEditor.tsx
#: src/domain/synthetics/trade/utils/validation.ts
msgid "Price below Liq. Price"
msgstr "清算価格を下回る価格"

#: src/components/Exchange/OrderEditor.js
#: src/components/Exchange/SwapBox.js
#: src/components/Exchange/SwapBox.js
#: src/components/Synthetics/OrderEditor/OrderEditor.tsx
#: src/components/Synthetics/OrderEditor/OrderEditor.tsx
#: src/components/Synthetics/OrderEditor/OrderEditor.tsx
#: src/components/Synthetics/OrderEditor/OrderEditor.tsx
#: src/domain/synthetics/trade/utils/validation.ts
#: src/domain/synthetics/trade/utils/validation.ts
#: src/domain/synthetics/trade/utils/validation.ts
msgid "Price below Mark Price"
msgstr "マーク価格を下回る価格"

#: src/pages/OrdersOverview/OrdersOverview.js
msgid "Price conditions are met"
msgstr "価格の条件が満たされていません"

#: src/components/Exchange/OrderEditor.js
msgid "Price is above Mark Price"
msgstr "価格がマーク価格を上回っています"

#: src/components/Exchange/OrderEditor.js
msgid "Price is below Mark Price"
msgstr "価格がマーク価格を下回っています"

#: src/pages/Dashboard/DashboardV2.js
#: src/pages/Stake/StakeV2.js
msgid "Price on Arbitrum"
msgstr "Arbitrum上の価格"

#: src/pages/Dashboard/DashboardV2.js
#: src/pages/Stake/StakeV2.js
msgid "Price on Avalanche"
msgstr "Avalanche上の価格"

#: src/pages/Actions/Actions.js
msgid "Profit"
msgstr "利益"

#: src/pages/Ecosystem/Ecosystem.js
msgid "Projects developed by the GMX community. <0/>Please exercise caution when interacting with any app, apps are fully maintained by community developers."
msgstr ""

#: src/pages/Ecosystem/Ecosystem.js
msgid "Projects integrated with GMX."
msgstr "GMXと統合されているプロジェクト"

#: src/pages/Dashboard/AssetDropdown.tsx
msgid "Proof of Reserves"
msgstr "貯蓄証明"

#: src/components/Header/HomeHeaderLinks.tsx
msgid "Protocol"
msgstr ""

#: src/pages/Ecosystem/Ecosystem.js
#: src/pages/Ecosystem/Ecosystem.js
msgid "Protocol analytics"
msgstr "プロトコルの分析"

#: src/pages/Ecosystem/Ecosystem.js
msgid "Protocol risk explorer and stats"
msgstr ""

#: src/pages/BuyGlp/BuyGlp.js
msgid "Purchase <0>GLP tokens</0> to earn {nativeTokenSymbol} fees from swaps and leverage trading."
msgstr ""

#: src/pages/MarketPoolsPage/MarketPoolsPage.tsx
msgid "Purchase <0>GM Tokens</0> to earn fees from swaps and leverage trading."
msgstr ""

#: src/pages/Stake/StakeV2.js
msgid "Purchase Insurance"
msgstr "保険購入"

#: src/components/TokenCard/TokenCard.js
#: src/components/TokenCard/TokenCard.js
#: src/components/TokenCard/TokenCard.js
msgid "Read more"
msgstr "詳細について読む"

#: src/components/Exchange/PositionSeller.js
msgid "Realized PnL insufficient for Fees"
msgstr ""

#: src/components/Referrals/AffiliatesStats.tsx
#: src/components/Referrals/TradersStats.tsx
msgid "Rebates"
msgstr ""

#: src/components/Referrals/AffiliatesStats.tsx
#: src/components/Referrals/TradersStats.tsx
msgid "Rebates Distribution History"
msgstr "リベートの分配履歴"

#: src/components/Referrals/AffiliatesStats.tsx
msgid "Rebates are airdropped weekly."
msgstr "リベートと紹介報酬は毎週エアドロップされます。"

#: src/components/Referrals/TradersStats.tsx
msgid "Rebates earned by this account as a trader."
msgstr "トレーダーとしてこのアカウントが獲得したリベート"

#: src/components/Referrals/AffiliatesStats.tsx
msgid "Rebates earned by this account as an affiliate."
msgstr "アフィリエイトとしてこのアカウントが獲得した紹介報酬"

#: src/components/Referrals/AffiliatesStats.tsx
msgid "Rebates on V1"
msgstr ""

#: src/components/Referrals/AffiliatesStats.tsx
msgid "Rebates on V2"
msgstr ""

#: src/components/Exchange/ConfirmationBox.js
#: src/components/Exchange/PositionSeller.js
#: src/components/Exchange/PositionSeller.js
#: src/components/Exchange/SwapBox.js
#: src/components/Exchange/SwapBox.js
#: src/components/Glp/GlpSwap.js
#: src/components/Glp/GlpSwap.js
#: src/components/Synthetics/ConfirmationBox/ConfirmationBox.tsx
#: src/components/Synthetics/ConfirmationBox/ConfirmationBox.tsx
#: src/components/Synthetics/GmSwap/GmConfirmationBox/GmConfirmationBox.tsx
#: src/components/Synthetics/GmSwap/GmConfirmationBox/GmConfirmationBox.tsx
#: src/components/Synthetics/GmSwap/GmSwapBox/GmSwapBox.tsx
#: src/components/Synthetics/GmSwap/GmSwapBox/GmSwapBox.tsx
#: src/components/Synthetics/GmSwap/GmSwapBox/GmSwapBox.tsx
#: src/components/Synthetics/PositionEditor/PositionEditor.tsx
#: src/components/Synthetics/PositionSeller/PositionSeller.tsx
#: src/components/Synthetics/PositionSeller/PositionSeller.tsx
#: src/components/Synthetics/TradeBox/TradeBox.tsx
#: src/components/Synthetics/TradeBox/TradeBox.tsx
msgid "Receive"
msgstr "受け取る"

#: src/pages/BeginAccountTransfer/BeginAccountTransfer.js
#: src/pages/NftWallet/NftWallet.js
msgid "Receiver Address"
msgstr "受け取り側アドレス"

#: src/pages/BeginAccountTransfer/BeginAccountTransfer.js
msgid "Receiver has not staked GLP tokens before"
msgstr "受け取り側でこれまでGLPトークンをステークしたことはありません"

#: src/pages/BeginAccountTransfer/BeginAccountTransfer.js
msgid "Receiver has not staked GMX tokens before"
msgstr "受け取り側でこれまでGMXトークンをステークしたことはありません"

#: src/components/Glp/GlpSwap.js
msgid "Redemption time not yet reached"
msgstr "売却までの規定時間に達していません"

#: src/pages/Home/Home.js
msgid "Reduce Liquidation Risks"
msgstr "清算リスクを減らす"

#: src/components/Referrals/AffiliatesStats.tsx
msgid "Referral Code"
msgstr "紹介コード"

#: src/components/Referrals/JoinReferralCode.js
msgid "Referral Code does not exist"
msgstr "紹介コードが存在しません"

#: src/components/Referrals/AffiliatesStats.tsx
msgid "Referral Codes"
msgstr "紹介コード"

#: src/components/Synthetics/TradeFeesRow/TradeFeesRow.tsx
msgid "Referral Discount"
msgstr ""

#: src/components/Footer/constants.ts
#: src/pages/ReferralTerms/ReferralTerms.js
msgid "Referral Terms"
msgstr "紹介の規約"

#: src/components/Referrals/JoinReferralCode.js
msgid "Referral code added!"
msgstr "紹介コードが追加されました!"

#: src/components/Referrals/AddAffiliateCode.js
msgid "Referral code created!"
msgstr "紹介コードが作成されました!"

#: src/pages/Referrals/Referrals.tsx
msgid "Referral code creation failed."
msgstr ""

#: src/pages/Referrals/Referrals.tsx
msgid "Referral code submitted!"
msgstr ""

#: src/components/Referrals/JoinReferralCode.js
msgid "Referral code updated failed."
msgstr "紹介コードが更新できませんでした。"

#: src/components/Referrals/JoinReferralCode.js
msgid "Referral code updated!"
msgstr "紹介コードの更新完了!"

#: src/components/Header/AppHeaderLinks.tsx
#: src/pages/Referrals/Referrals.tsx
#: src/pages/Referrals/Referrals.tsx
msgid "Referrals"
msgstr "紹介アカウント"

#: src/components/Synthetics/TradeHistoryRow/TradeHistoryRow.tsx
#: src/components/Synthetics/TradeHistoryRow/TradeHistoryRow.tsx
msgid "Request"
msgstr ""

#: src/components/Exchange/TradeHistory.js
msgid "Request decrease {0} {longOrShortText}, -{1} USD, Acceptable Price: {2} {3} USD"
msgstr "{0} {longOrShortText} の減額をリクエスト -{1} USD 可能な価格: {2} {3} USD"

#: src/components/Exchange/TradeHistory.js
msgid "Request deposit into {0} {longOrShortText}"
msgstr "{0} {longOrShortText}への入金をリクエスト"

#: src/components/Exchange/TradeHistory.js
msgid "Request increase {0} {longOrShortText}, +{1} USD, Acceptable Price: {2} {3} USD"
msgstr "{0} {longOrShortText}の増額をリクエスト +{1} USD 可能な価格: {2} {3} USD"

#: src/components/Exchange/TradeHistory.js
msgid "Request withdrawal from {0} {longOrShortText}"
msgstr "{0} {longOrShortText}からの出金をリクエスト"

#: src/components/Exchange/PositionSeller.js
msgid "Requested decrease of {0} {longOrShortText} by {sizeDeltaUsd} USD."
msgstr ""

#: src/components/Exchange/PositionEditor.js
msgid "Requested deposit of {0} {1} into {2} {longOrShortText}."
msgstr ""

#: src/components/Exchange/SwapBox.js
msgid "Requested increase of {tokenSymbol} {longOrShortText} by {0} USD."
msgstr "{tokenSymbol} {longOrShortText}の{0} USDの増額をリクエストしました。"

#: src/components/Exchange/PositionEditor.js
msgid "Requested withdrawal of {0} USD from {1} {longOrShortText}."
msgstr ""

#: src/pages/Stake/StakeV2.js
msgid "Reserve Amount"
msgstr "リザーブ額"

#: src/components/Glp/GlpSwap.js
msgid "Reserved"
msgstr "リザーブ済"

#: src/pages/Stake/StakeV2.js
#: src/pages/Stake/StakeV2.js
msgid "Reserved for Vesting"
msgstr "べスティング用にリザーブ済"

#: src/pages/Ecosystem/Ecosystem.js
msgid "Returns calculator for GMX and GLP"
msgstr "GMXとGLPのリターンの計算機"

#: src/components/Referrals/ClaimAffiliatesModal/ClaimAffiliatesModal.tsx
#: src/pages/Stake/StakeV1.js
#: src/pages/Stake/StakeV1.js
#: src/pages/Stake/StakeV1.js
#: src/pages/Stake/StakeV1.js
#: src/pages/Stake/StakeV1.js
#: src/pages/Stake/StakeV2.js
#: src/pages/Stake/StakeV2.js
msgid "Rewards"
msgstr "報酬"

#: src/components/Referrals/JoinReferralCode.js
msgid "Same as current active code"
msgstr "現在アクティブなコードと同じです"

#: src/App/App.js
#: src/components/Synthetics/AcceptablePriceImpactEditor/AcceptablePriceImpactEditor.tsx
msgid "Save"
msgstr "保存"

#: src/pages/Home/Home.js
msgid "Save on Costs"
msgstr "コスト削減"

#: src/components/Glp/GlpSwap.js
msgid "Save on Fees"
msgstr "手数料削減"

#: src/components/MarketSelector/MarketSelector.tsx
msgid "Search Market"
msgstr ""

#: src/components/MarketSelector/PoolSelector.tsx
msgid "Search Pool"
msgstr ""

#: src/components/SearchInput/SearchInput.tsx
msgid "Search Token"
msgstr "トークン検索"

#: src/components/NetworkDropdown/LanguagePopupHome.tsx
#: src/components/NetworkDropdown/NetworkDropdown.tsx
msgid "Select Language"
msgstr "言語選択"

#: src/components/Exchange/PositionDropdown.js
msgid "Select Market"
msgstr "マーケット選択"

#: src/pages/MarketPoolsPage/MarketPoolsPage.tsx
msgid "Select a Market"
msgstr ""

#: src/domain/synthetics/trade/utils/validation.ts
msgid "Select a Pay token"
msgstr ""

#: src/domain/synthetics/trade/utils/validation.ts
msgid "Select a collateral"
msgstr ""

#: src/domain/synthetics/trade/utils/validation.ts
#: src/domain/synthetics/trade/utils/validation.ts
msgid "Select a market"
msgstr ""

#: src/domain/synthetics/trade/utils/validation.ts
msgid "Select a token"
msgstr ""

#: src/pages/ClaimEsGmx/ClaimEsGmx.js
msgid "Select an option"
msgstr "選択肢を選ぶ"

#: src/components/Exchange/SwapBox.js
#: src/components/Exchange/SwapBox.js
#: src/components/Exchange/SwapBox.js
#: src/components/Exchange/SwapBox.js
#: src/domain/synthetics/trade/utils/validation.ts
msgid "Select different tokens"
msgstr "別のトークンを選択"

#: src/pages/ClaimEsGmx/ClaimEsGmx.js
msgid "Select your vesting option below then click \"Claim\"."
msgstr "べスティングオプションを選択して\"請求\"をクリック。"

#: src/pages/BeginAccountTransfer/BeginAccountTransfer.js
msgid "Self-transfer not supported"
msgstr "自分への移転はサポートされていません"

#: src/components/Synthetics/GmList/GmList.tsx
#: src/components/Synthetics/GmList/GmList.tsx
#: src/components/Synthetics/GmSwap/GmConfirmationBox/GmConfirmationBox.tsx
msgid "Sell"
msgstr ""

#: src/components/Synthetics/GmSwap/GmFees/GmFees.tsx
msgid "Sell Fee"
msgstr ""

#: src/components/Glp/GlpSwap.js
#: src/components/Glp/GlpSwap.js
#: src/components/Glp/GlpSwap.js
#: src/components/Glp/GlpSwap.js
#: src/pages/Stake/StakeV2.js
msgid "Sell GLP"
msgstr "GLP売却"

#: src/components/Synthetics/GmSwap/GmSwapBox/GmSwapBox.tsx
#: src/components/Synthetics/GmSwap/GmSwapBox/GmSwapBox.tsx
msgid "Sell GM"
msgstr ""

#: src/components/Glp/GlpSwap.js
msgid "Sell failed."
msgstr "売却できませんでした。"

#: src/components/Glp/GlpSwap.js
#: src/components/Glp/GlpSwap.js
msgid "Sell for {0}"
msgstr "売却して{0}にする"

#: src/components/Synthetics/StatusNotification/GmStatusNotification.tsx
msgid "Sell order cancelled"
msgstr ""

#: src/components/Synthetics/StatusNotification/GmStatusNotification.tsx
msgid "Sell order executed"
msgstr ""

#: src/components/Synthetics/StatusNotification/GmStatusNotification.tsx
msgid "Sell request sent"
msgstr ""

#: src/components/Glp/GlpSwap.js
msgid "Sell submitted!"
msgstr "売却申し込み完了!"

#: src/components/Synthetics/StatusNotification/GmStatusNotification.tsx
msgid "Selling GM ({indexName})"
msgstr ""

#: src/components/Synthetics/GmSwap/GmConfirmationBox/GmConfirmationBox.tsx
msgid "Selling GM..."
msgstr ""

#: src/components/Glp/GlpSwap.js
msgid "Selling..."
msgstr "売却中..."

#: src/pages/BeginAccountTransfer/BeginAccountTransfer.js
msgid "Sender has withdrawn all tokens from GLP Vesting Vault"
msgstr "送信側はGLPのべスティングボールトからすべてのトークンを引き出しました。"

#: src/pages/BeginAccountTransfer/BeginAccountTransfer.js
msgid "Sender has withdrawn all tokens from GMX Vesting Vault"
msgstr "送信側はGMXのべスティングボールトからすべてのトークンを引き出しました。"

#: src/components/Synthetics/StatusNotification/GmStatusNotification.tsx
msgid "Sending Buy request"
msgstr ""

#: src/components/Synthetics/StatusNotification/GmStatusNotification.tsx
msgid "Sending Sell request"
msgstr ""

#: src/components/Synthetics/StatusNotification/OrderStatusNotification.tsx
msgid "Sending order request"
msgstr ""

#: src/App/App.js
#: src/components/Header/AppHeaderLinks.tsx
#: src/components/NetworkDropdown/NetworkDropdown.tsx
#: src/components/NetworkDropdown/NetworkDropdown.tsx
msgid "Settings"
msgstr "設定"

#: src/components/Exchange/PositionsList.js
msgid "Share"
msgstr "シェア"

#: src/components/Exchange/PositionDropdown.js
#: src/components/Exchange/PositionShare.js
msgid "Share Position"
msgstr "ポジションをシェアする"

#: src/components/Exchange/ConfirmationBox.js
#: src/components/Exchange/ConfirmationBox.js
#: src/components/Exchange/ConfirmationBox.js
#: src/components/Exchange/ConfirmationBox.js
#: src/components/Exchange/ConfirmationBox.js
#: src/components/Exchange/ExchangeTVChart.js
#: src/components/Exchange/ExchangeTVChart.js
#: src/components/Exchange/OrdersList.js
#: src/components/Exchange/PositionEditor.js
#: src/components/Exchange/PositionSeller.js
#: src/components/Exchange/PositionsList.js
#: src/components/Exchange/PositionsList.js
#: src/components/Exchange/PositionsList.js
#: src/components/Exchange/SwapBox.js
#: src/components/Exchange/SwapBox.js
#: src/components/Exchange/SwapBox.js
#: src/components/Exchange/SwapBox.js
#: src/components/Exchange/SwapBox.js
#: src/components/Exchange/TradeHistory.js
#: src/components/Exchange/TradeHistory.js
#: src/components/Exchange/TradeHistory.js
#: src/components/Synthetics/ConfirmationBox/ConfirmationBox.tsx
#: src/components/Synthetics/ConfirmationBox/ConfirmationBox.tsx
#: src/components/Synthetics/ConfirmationBox/ConfirmationBox.tsx
#: src/components/Synthetics/ConfirmationBox/ConfirmationBox.tsx
#: src/components/Synthetics/ConfirmationBox/ConfirmationBox.tsx
#: src/components/Synthetics/MarketCard/MarketCard.tsx
#: src/components/Synthetics/OrderItem/OrderItem.tsx
#: src/components/Synthetics/PositionEditor/PositionEditor.tsx
#: src/components/Synthetics/PositionItem/PositionItem.tsx
#: src/components/Synthetics/PositionItem/PositionItem.tsx
#: src/components/Synthetics/PositionSeller/PositionSeller.tsx
#: src/components/Synthetics/StatusNotification/OrderStatusNotification.tsx
#: src/components/Synthetics/TVChart/TVChart.tsx
#: src/components/Synthetics/TVChart/TVChart.tsx
#: src/components/Synthetics/TradeBox/TradeBox.tsx
#: src/components/Synthetics/TradeHistoryRow/TradeHistoryRow.tsx
#: src/context/SyntheticsEvents/SyntheticsEventsProvider.tsx
#: src/context/SyntheticsEvents/SyntheticsEventsProvider.tsx
#: src/domain/synthetics/orders/utils.ts
#: src/pages/Actions/Actions.js
#: src/pages/Actions/Actions.js
#: src/pages/Exchange/Exchange.js
#: src/pages/Exchange/Exchange.js
#: src/pages/Exchange/Exchange.js
#: src/pages/Exchange/Exchange.js
#: src/pages/OrdersOverview/OrdersOverview.js
msgid "Short"
msgstr "ショート"

#: src/components/Synthetics/MarketStats/MarketStats.tsx
msgid "Short Collateral"
msgstr ""

#: src/components/Exchange/ChartTokenSelector.tsx
msgid "Short Liquidity"
msgstr ""

#: src/components/Synthetics/MarketCard/MarketCard.tsx
msgid "Short Open Interest"
msgstr ""

#: src/pages/Dashboard/DashboardV2.js
msgid "Short Positions"
msgstr "ショートポジション"

#: src/components/Exchange/SwapBox.js
msgid "Short {0}"
msgstr "{0}をショート"

#: src/components/Exchange/ConfirmationBox.js
msgid "Shorting..."
msgstr "ショート中..."

#: src/App/App.js
msgid "Show debug values"
msgstr ""

#: src/pages/Home/Home.js
msgid "Simple Swaps"
msgstr "シンプルなスワップ"

#: src/pages/Ecosystem/Ecosystem.js
msgid "Simulate your hedge strategy"
msgstr ""

#: src/components/Synthetics/PositionItem/PositionItem.tsx
msgid "Since your position's Collateral is {0} with a value larger than the Position Size, the Collateral value will cover any negative PnL."
msgstr ""

#: src/components/Synthetics/PositionItem/PositionItem.tsx
msgid "Since your position's Collateral is {0} with a value larger than the Position Size, the Collateral value will increase to cover any negative PnL."
msgstr ""

#: src/components/Synthetics/GmSwap/GmSwapBox/GmSwapBox.tsx
msgid "Single"
msgstr ""

#: src/components/Exchange/PositionEditor.js
#: src/components/Exchange/PositionSeller.js
#: src/components/Exchange/PositionsList.js
#: src/components/Exchange/PositionsList.js
#: src/components/Synthetics/ConfirmationBox/ConfirmationBox.tsx
#: src/components/Synthetics/OrderEditor/OrderEditor.tsx
#: src/components/Synthetics/PositionEditor/PositionEditor.tsx
#: src/components/Synthetics/PositionItem/PositionItem.tsx
#: src/components/Synthetics/PositionList/PositionList.tsx
#: src/components/Synthetics/PositionSeller/PositionSeller.tsx
#: src/components/Synthetics/TradeBox/TradeBox.tsx
msgid "Size"
msgstr "サイズ"

#: src/App/App.js
msgid "Slippage should be less than 5%"
msgstr "スリッページは5%未満であること"

#: src/components/Exchange/UsefulLinks.tsx
msgid "Speed up page loading"
msgstr "ページの読み込みを速くする"

#: src/components/Exchange/ConfirmationBox.js
#: src/components/Exchange/PositionSeller.js
#: src/components/Synthetics/ConfirmationBox/ConfirmationBox.tsx
msgid "Spread"
msgstr "スプレッド"

#: src/pages/Ecosystem/Ecosystem.js
msgid "Spreadsheet for position calculations"
msgstr ""

#: src/pages/Dashboard/DashboardV2.js
msgid "Stablecoin Percentage"
msgstr "ステーブルコイン比率"

#: src/pages/Stake/StakeV1.js
#: src/pages/Stake/StakeV1.js
#: src/pages/Stake/StakeV1.js
#: src/pages/Stake/StakeV2.js
#: src/pages/Stake/StakeV2.js
#: src/pages/Stake/StakeV2.js
#: src/pages/Stake/StakeV2.js
msgid "Stake"
msgstr "ステーク"

#: src/pages/Stake/StakeV2.js
msgid "Stake <0>GMX</0> and <1>GLP</1> to earn rewards."
msgstr "<0>GMX</0>と<1>GLP</1>をステークして報酬を稼ぐ。"

#: src/pages/Stake/StakeV2.js
msgid "Stake GMX"
msgstr "GMXをステーク"

#: src/pages/Stake/StakeV2.js
msgid "Stake GMX Rewards"
msgstr "GMX報酬をステークする"

#: src/pages/Stake/StakeV2.js
msgid "Stake Multiplier Points"
msgstr "マルチプライヤーポイントをステークする"

#: src/pages/Stake/StakeV2.js
msgid "Stake esGMX"
msgstr "esGMXをステーク"

#: src/pages/Stake/StakeV2.js
msgid "Stake esGMX Rewards"
msgstr "esGMX報酬をステークする"

#: src/pages/Stake/StakeV1.js
msgid "Stake failed"
msgstr "ステークできませんでした"

#: src/pages/Stake/StakeV2.js
msgid "Stake failed."
msgstr "ステークできませんでした。"

#: src/pages/Stake/StakeV2.js
msgid "Stake submitted!"
msgstr "ステーク申し込み完了!"

#: src/pages/Stake/StakeV1.js
msgid "Stake submitted! <0>View status.</0>"
msgstr "ステーク申し込み完了! <0>状況を確認する</0>"

#: src/components/Glp/GlpSwap.js
#: src/pages/Stake/StakeV1.js
#: src/pages/Stake/StakeV1.js
#: src/pages/Stake/StakeV1.js
#: src/pages/Stake/StakeV1.js
#: src/pages/Stake/StakeV1.js
#: src/pages/Stake/StakeV2.js
#: src/pages/Stake/StakeV2.js
#: src/pages/Stake/StakeV2.js
msgid "Staked"
msgstr "ステーク済"

#: src/pages/Stake/StakeV2.js
msgid "Staked Multiplier Points"
msgstr "ステークされたマルチプライヤーポイント"

#: src/pages/Stake/StakeV2.js
#: src/pages/Stake/StakeV2.js
msgid "Staked Tokens"
msgstr "ステークされたトークン"

#: src/pages/Stake/StakeV1.js
#: src/pages/Stake/StakeV2.js
msgid "Staking..."
msgstr "ステーク中..."

#: src/pages/Dashboard/DashboardV2.js
msgid "Stats"
msgstr "統計"

#: src/domain/synthetics/orders/utils.ts
msgid "Stop Loss Decrease"
msgstr ""

#: src/pages/Ecosystem/Ecosystem.js
msgid "Structured Products"
msgstr "ストラクチャードプロダクト"

#: src/components/Referrals/JoinReferralCode.js
msgid "Submit"
msgstr "提出"

#: src/domain/synthetics/markets/claimCollateralTxn.ts
#: src/domain/synthetics/referrals/claimAffiliateRewardsTxn.ts
msgid "Success claimings"
msgstr ""

#: src/pages/Dashboard/DashboardV2.js
#: src/pages/Dashboard/DashboardV2.js
msgid "Supply"
msgstr "供給量"

#: src/components/Exchange/OrdersList.js
#: src/components/Exchange/SwapBox.js
#: src/components/Exchange/SwapBox.js
#: src/components/Exchange/SwapBox.js
#: src/components/Synthetics/ConfirmationBox/ConfirmationBox.tsx
#: src/components/Synthetics/StatusNotification/OrderStatusNotification.tsx
#: src/components/Synthetics/SwapCard/SwapCard.tsx
#: src/components/Synthetics/TradeBox/TradeBox.tsx
#: src/pages/OrdersOverview/OrdersOverview.js
msgid "Swap"
msgstr "スワップ"

#: src/components/Exchange/FeesTooltip.tsx
msgid "Swap Fee"
msgstr ""

#: src/components/Synthetics/OrderEditor/OrderEditor.tsx
msgid "Swap Fees"
msgstr ""

#: src/components/Exchange/SwapBox.js
msgid "Swap Order created!"
msgstr "スワップ注文作成完了!"

#: src/components/Exchange/SwapBox.js
msgid "Swap Order creation failed."
msgstr "スワップ注文が作成できませんでした。"

#: src/components/Exchange/SwapBox.js
msgid "Swap Order submitted!"
msgstr "スワップ注文提出済!"

#: src/components/Synthetics/OrderEditor/OrderEditor.tsx
#: src/components/Synthetics/TradeFeesRow/TradeFeesRow.tsx
msgid "Swap Price Impact"
msgstr ""

#: src/components/Synthetics/TradeFeesRow/TradeFeesRow.tsx
msgid "Swap Profit Fee"
msgstr ""

#: src/pages/OrdersOverview/OrdersOverview.js
msgid "Swap active: {0}, executed: {1}, cancelled: {2}"
msgstr "スワップ アクティブ: {0} 執行済: {1}  キャンセル済: {2}"

#: src/components/Exchange/SwapBox.js
msgid "Swap amount exceeds Available Liquidity."
msgstr ""

#: src/components/Exchange/PositionSeller.js
msgid "Swap amount from {0} to {1} exceeds {2} acceptable amount. Can only receive {3}."
msgstr ""

#: src/components/Exchange/PositionSeller.js
msgid "Swap amount from {0} to {1} exceeds {2} available liquidity. Choose a different \"Receive\" token."
msgstr ""

#: src/components/Exchange/SwapBox.js
#: src/components/Exchange/SwapBox.js
#: src/components/Exchange/SwapBox.js
#: src/domain/synthetics/orders/createWrapOrUnwrapTxn.ts
#: src/domain/synthetics/orders/createWrapOrUnwrapTxn.ts
msgid "Swap failed."
msgstr "スワップできませんでした。"

#: src/components/Glp/SwapErrorModal.tsx
msgid "Swap on 1inch"
msgstr "1inchでスワップする"

#: src/components/Exchange/SwapBox.js
msgid "Swap submitted!"
msgstr "スワップ申し込み完了!"

#: src/components/Exchange/SwapBox.js
#: src/domain/synthetics/orders/createWrapOrUnwrapTxn.ts
#: src/domain/synthetics/orders/createWrapOrUnwrapTxn.ts
msgid "Swap submitted."
msgstr "スワップ申し込み完了。"

#: src/components/Synthetics/TradeBox/TradeBox.tsx
msgid "Swap {0}"
msgstr ""

#: src/components/Exchange/TradeHistory.js
msgid "Swap {0} USDG for{1} {2}"
msgstr ""

#: src/components/Glp/GlpSwap.js
msgid "Swap {0} on 1inch"
msgstr "{0}を1inchでスワップする"

#: src/components/Exchange/SwapBox.js
msgid "Swap {0} submitted!"
msgstr "{0}のスワップの申し込み完了!"

#: src/components/Synthetics/TradeFeesRow/TradeFeesRow.tsx
msgid "Swap {0} to {1}"
msgstr ""

#: src/components/Glp/SwapErrorModal.tsx
msgid "Swap {0} to {1} on 1inch"
msgstr "{0} を {1}に1inchでスワップする"

#: src/components/Exchange/TradeHistory.js
msgid "Swap {0} {1} for {2} {3}"
msgstr ""

#: src/components/Exchange/TradeHistory.js
msgid "Swap {0} {1} for{2} USDG"
msgstr ""

#: src/domain/synthetics/orders/utils.ts
msgid "Swap {fromTokenText} for {toTokenText}"
msgstr ""

#: src/domain/synthetics/orders/createWrapOrUnwrapTxn.ts
#: src/domain/synthetics/orders/createWrapOrUnwrapTxn.ts
msgid "Swapped {0} for {1}"
msgstr ""

#: src/components/Exchange/SwapBox.js
#: src/components/Exchange/SwapBox.js
#: src/components/Exchange/SwapBox.js
msgid "Swapped {0} {1} for {2} {3}!"
msgstr "{0} {1} を {2} {3}にスワップしました!"

#: src/components/Exchange/ConfirmationBox.js
msgid "Swapping..."
msgstr "スワップ中..."

#: src/components/Exchange/SwapBox.js
msgid "Swaps disabled, pending {0} upgrade"
msgstr "{0}の更新が未完了のためスワップが停止中です"

#: src/components/Exchange/SwapBox.js
msgid "Switch to {0} collateral."
msgstr ""

#: src/components/Glp/GlpSwap.js
#: src/components/Synthetics/MarketsList/MarketsList.tsx
#: src/pages/Dashboard/DashboardV2.js
msgid "TOKEN"
msgstr "トークン"

#: src/components/Synthetics/GmList/GmList.tsx
msgid "TOTAL SUPPLY"
msgstr ""

#: src/components/Synthetics/PositionSeller/PositionSeller.tsx
msgid "Take-Profit and Stop-Loss orders are created in the main Tradebox.<0/><1/><2>Set Trigger Order for this position.</2><3/><4/><5>More Info</5>."
msgstr ""

#: src/components/Exchange/SwapBox.js
msgid "Take-profit and stop-loss orders can be set after opening a position. <0/><1/>There will be a \"Close\" button on each position row, clicking this will display the option to set trigger orders. <2/><3/>For screenshots and more information, please see the <4>docs</4>."
msgstr "テイクプロフィット注文とストップロス注文はポジションをオープンしてからセットすることができます。<0/><1/>それぞれのポジションの行に\"クローズ\"ボタンが表れ、それをクリックするとトリガー注文をセットするための選択肢が表示されます。<2/><3/>スクリーンショットや詳細情報については<4>文書</4>を読んでください。"

#: src/pages/Dashboard/DashboardV2.js
#: src/pages/Dashboard/DashboardV2.js
msgid "Target Min Amount"
msgstr "最低ターゲット額"

#: src/pages/Dashboard/DashboardV2.js
msgid "Target Weight"
msgstr "ターゲットウェイト"

#: src/pages/Ecosystem/Ecosystem.js
msgid "Telegram Group"
msgstr "Telegramグループ"

#: src/pages/Ecosystem/Ecosystem.js
msgid "Telegram Group (Chinese)"
msgstr "Telegramグループ (中国語)"

#: src/pages/Ecosystem/Ecosystem.js
msgid "Telegram Group (Portuguese)"
msgstr "Telegramグループ (ポルトガル語)"

#: src/pages/Ecosystem/Ecosystem.js
msgid "Telegram Groups"
msgstr "Telegramグループ"

#: src/pages/Ecosystem/Ecosystem.js
msgid "Telegram bot for GMX Swaps monitoring"
msgstr ""

#: src/pages/Ecosystem/Ecosystem.js
msgid "Telegram bot for GMX position updates"
msgstr "GMXポジション情報提供Telegramボット"

#: src/pages/Ecosystem/Ecosystem.js
msgid "Telegram bot for Open Interest on GMX"
msgstr "GMX建玉情報提供Telegramボット"

#: src/components/Footer/constants.ts
#: src/pages/TermsAndConditions/TermsAndConditions.js
msgid "Terms and Conditions"
msgstr "規約"

#: src/pages/Stake/StakeV1.js
msgid "The <0>GMX migration</0> is in progress, please migrate your GMT, xGMT, GMT-USDG and xGMT-USDG tokens.<1/>USDG tokens will continue to function as before and do not need to be migrated."
msgstr "<0>GMXの移行</0>は進行中です。GMT、xGMT、GMT-USDG、xGMT-USDGトークンを移行してください。<1/>USDGトークンは従来と同様に機能するため移行する必要はありません。"

#: src/components/Stake/GMXAprTooltip.tsx
msgid "The Boosted APR is from your staked Multiplier Points."
msgstr "APRブーストはステーク済マルチプライヤーポイントによるものです。"

#: src/pages/Stake/StakeV1.js
msgid "The Gambit protocol is in beta, please read the <0>staking details</0>before participating."
msgstr "Gambitプロトコルはベータ版であり、参加する前に<0>ステーキングの詳細</0>を読んでください。"

#: src/App/App.js
msgid "The Max Execution Fee is set to a higher value to handle potential increases in gas price during order execution. Any excess execution fee will be refunded to your account when the order is executed. Only applicable to GMX V2."
msgstr ""

#: src/pages/ClaimEsGmx/ClaimEsGmx.js
msgid "The address of the esGMX (IOU) token is {esGmxIouAddress}."
msgstr "esGMX (IOU)トークンのアドレスは{esGmxIouAddress}です。"

#: src/components/Exchange/SwapBox.js
msgid "The borrow fee is calculated as (assets borrowed) / (total assets in pool) * 0.01% per hour."
msgstr "借入手数料は1時間につき、(借入アセット額 ÷ プール内アセット総額) × 0.01% の式で計算されます。"

#: src/pages/ClaimEsGmx/ClaimEsGmx.js
msgid "The esGMX (IOU) token is transferrable. You can add the token to your wallet and send it to another address to claim if you'd like."
msgstr "esGMX (IOU)は移転可能です。自分のウォレットに加えてから別のアドレスに移してトークンを請求することもできます。"

#: src/pages/ClaimEsGmx/ClaimEsGmx.js
msgid "The esGMX tokens can be staked or vested at any time."
msgstr "esGMXトークンはいつでもステークまたはべスティングすることができます。"

#: src/lib/contracts/transactionErrors.tsx
msgid "The mark price has changed, consider increasing your Allowed Slippage by clicking on the \"...\" icon next to your address."
msgstr "マーク価格が変化したため、アドレスの横に表示されている\"...\"アイコンをクリックして最大許容スリッページを増やすことを検討してください。"

#: src/domain/synthetics/fees/utils/executionFee.ts
msgid "The network cost to send transactions is high at the moment, please check the \"Max Execution Fee\" value before proceeding."
msgstr ""

#: src/components/Synthetics/ConfirmationBox/ConfirmationBox.tsx
msgid "The order will only execute if the Min. Receive is met and there is sufficient liquidity."
msgstr ""

#: src/components/Exchange/ConfirmationBox.js
msgid "The order will only execute if the price conditions are met and there is sufficient liquidity"
msgstr "価格の条件が満たされ、さらに十分な流動性が存在している場合にのみ注文は執行されます。"

#: src/components/Synthetics/ConfirmationBox/ConfirmationBox.tsx
msgid "The order will only execute if the price conditions are met and there is sufficient liquidity."
msgstr ""

#: src/components/Referrals/TradersStats.tsx
msgid "The owner of this Referral Code has set a custom discount of {currentTierDiscount}% instead of the standard {0}% for Tier {1}."
msgstr ""

#: src/components/Exchange/PositionEditor.js
msgid "The pending borrow fee will be charged on this transaction."
msgstr ""

#: src/components/Synthetics/MarketCard/MarketCard.tsx
msgid "The position will be opened at a reference price of {0}, not accounting for price impact, with a max slippage of {1}%.<0/><1/>The slippage amount can be configured under Settings, found by clicking on your address at the top right of the page after connecting your wallet.<2/><3/><4>More Info</4>"
msgstr ""

#: src/components/Exchange/SwapBox.js
msgid "The position will be opened at {0} USD with a max slippage of {1}%.<0/><1/>The slippage amount can be configured under Settings, found by clicking on your address at the top right of the page after connecting your wallet.<2/><3/><4>More Info</4>"
msgstr "ポジションは最大スリッページ {1}%で{0} USDでオープンされます。<0/><1/>スリッページを変更するには、ウォレット接続後にページの右上に表示されるアドレスをクリックしたときに表れる設定メニューで設定してください。<2/><3/><4>詳細情報</4>"

#: src/components/Exchange/OrdersList.js
msgid "The price that the order can be executed at may differ slightly from the chart price as market orders can change the price while limit / trigger orders cannot."
msgstr "注文が執行され得る価格はチャートに表示された価格と多少異なることがありますが、それはマーケット注文が価格を変えうるのに対して、リミット注文やトリガー注文が価格を変えることはないためです。"

#: src/components/Referrals/referralsHelper.js
msgid "The referral code can't be more than {MAX_REFERRAL_CODE_LENGTH} characters."
msgstr "紹介コードは{MAX_REFERRAL_CODE_LENGTH}文字を超えることはできません。"

#: src/components/Synthetics/ConfirmationBox/ConfirmationBox.tsx
msgid "The spread is > 1%, please ensure the trade details are acceptable before comfirming"
msgstr ""

#: src/components/Exchange/ConfirmationBox.js
msgid "The spread is > 1%, please ensure the trade details are acceptable before confirming"
msgstr ""

#: src/components/ModalViews/RedirectModal.js
msgid "The website is a community deployed and maintained instance of the open source <0>GMX front end</0>, hosted and served on the distributed, peer-to-peer <1>IPFS network</1>."
msgstr "ウェブサイトはオープンソースの<0>GMXフロントエンド</0>を利用してコミュニティが設置し維持しているものであり、P2Pの<1>IPFSネットワーク</1>上にホストされ提供されています。"

#: src/components/Exchange/SwapBox.js
msgid "There are more longs than shorts, borrow fees for shorting is currently zero"
msgstr "ショートよりロングが多いため、ショートの借入手数料は現在ゼロです"

#: src/components/Exchange/SwapBox.js
msgid "There are more shorts than longs, borrow fees for longing is currently zero"
msgstr "ロングよりショートが多いため、ロングの借入手数料は現在ゼロです"

#: src/domain/tokens/approveTokens.tsx
#: src/lib/contracts/transactionErrors.tsx
msgid "There is not enough ETH in your account on Arbitrum to send this transaction.<0/><1/><2>Bridge ETH to Arbitrum</2>"
msgstr "Arbitrum上のあなたのアカウントにはこの取引に必要なETHが不足しています。<0/><1/><2>ETHをArbitrumへブリッジする</2>"

#: src/components/Glp/SwapErrorModal.tsx
msgid "There is not enough liquidity in a single token for your size. Please check the Save on Fees section and consider splitting your order into several different ones"
msgstr "1種類のトークンでその額のスワップを実現するための十分な流動性がありません。「手数料を節約」セクションを読み、注文を複数に分割することを検討してください。"

#: src/components/Synthetics/ConfirmationBox/ConfirmationBox.tsx
msgid "There may not be sufficient liquidity to execute your order when the Min. Receive are met."
msgstr ""

#: src/components/Exchange/ConfirmationBox.js
msgid "There may not be sufficient liquidity to execute your order when the price conditions are met"
msgstr "価格の条件が満たされたとしても、あなたの注文を執行するための十分な流動性が存在しない可能性があります。"

#: src/components/Synthetics/ConfirmationBox/ConfirmationBox.tsx
msgid "There may not be sufficient liquidity to execute your order when the price conditions are met."
msgstr ""

#: src/components/Referrals/AffiliatesStats.tsx
msgid "This code has been taken by someone else on {0}, you will not receive rebates from traders using this code on {1}."
msgstr "このコードは{0}上で他の人がすでに取得済です。このコードを使用した場合、{1}上のトレーダーからの紹介報酬は受け取れません。"

#: src/components/Referrals/AffiliatesStats.tsx
msgid "This code is not yet registered on {0}, you will not receive rebates there.<0/><1/>Switch your network to create this code on {1}."
msgstr "このコードは{0}上ではまだ登録されていないため、紹介報酬を受け取ることはできません。<0/><1/>ネットワークを切り替えて、{1}上でこのコードを作成してください。"

#: src/components/Exchange/TradeHistory.js
msgid "This position was liquidated as the max leverage of 100x was exceeded."
msgstr "このポジションは最大レバレッジ倍率(100倍)を超過したため清算されました。"

#: src/components/Synthetics/TradeHistoryRow/LiquidationTooltip.tsx
msgid "This position was liquidated as the max leverage of {maxLeverageText} was exceeded."
msgstr ""

#: src/pages/Home/Home.js
msgid "Three tokens create our ecosystem"
msgstr ""

#: src/components/Referrals/AffiliatesStats.tsx
msgid "Tier {0} ({currentRebatePercentage}% rebate)"
msgstr ""

#: src/components/Referrals/TradersStats.tsx
msgid "Tier {0} ({currentTierDiscount}% discount)"
msgstr ""

#: src/components/Migration/Migration.js
msgid "To Receive"
msgstr "受け取り"

#: src/pages/CompleteAccountTransfer/CompleteAccountTransfer.js
msgid "To complete the transfer, you must switch your connected account to {receiver}."
msgstr "移転を完了するには、{receiver}のアカウントに接続しなおす必要があります。"

#: src/pages/BuyGMX/BuyGMX.tsx
msgid "To purchase GMX on the {0} blockchain, please <0>change your network</0>."
msgstr ""

#: src/components/Glp/GlpSwap.js
msgid "To reduce fees, select a different asset to pay with."
msgstr "手数料を削減するには別のアセットを支払いに使用してください。"

#: src/components/Glp/GlpSwap.js
msgid "To reduce fees, select a different asset to receive."
msgstr "手数料を削減するには別のアセットで受け取ってください。"

#: src/pages/Dashboard/DashboardV2.js
msgid "Tokens"
msgstr "トークン"

#: src/components/Referrals/AffiliatesStats.tsx
#: src/components/Referrals/AffiliatesStats.tsx
#: src/components/Referrals/AffiliatesStats.tsx
#: src/components/Referrals/TradersStats.tsx
#: src/components/Referrals/TradersStats.tsx
#: src/pages/Stake/StakeV2.js
msgid "Total"
msgstr "総計"

#: src/components/Migration/Migration.js
msgid "Total Assets Migrated"
msgstr "移行された全アセット"

#: src/pages/Stake/StakeV1.js
msgid "Total Assets Staked"
msgstr "ステークされた全アセット"

#: src/components/Synthetics/ClaimableCard/ClaimableCard.tsx
msgid "Total Claimable"
msgstr ""

#: src/pages/Dashboard/DashboardV2.js
msgid "Total Fees"
msgstr "手数料総額"

#: src/components/Referrals/AffiliatesStats.tsx
msgid "Total Rebates"
msgstr "リベート総額"

#: src/pages/Stake/StakeV2.js
msgid "Total Rewards"
msgstr "報酬総額"

#: src/pages/Dashboard/DashboardV2.js
#: src/pages/Dashboard/DashboardV2.js
#: src/pages/Stake/StakeV1.js
#: src/pages/Stake/StakeV1.js
#: src/pages/Stake/StakeV1.js
#: src/pages/Stake/StakeV1.js
#: src/pages/Stake/StakeV1.js
#: src/pages/Stake/StakeV2.js
#: src/pages/Stake/StakeV2.js
#: src/pages/Stake/StakeV2.js
msgid "Total Staked"
msgstr "ステーク総額"

#: src/pages/Dashboard/DashboardV2.js
msgid "Total Stats"
msgstr "全体統計"

#: src/components/Glp/GlpSwap.js
#: src/components/Synthetics/GmList/GmList.tsx
#: src/components/Synthetics/MarketStats/MarketStats.tsx
#: src/pages/Stake/StakeV1.js
#: src/pages/Stake/StakeV1.js
#: src/pages/Stake/StakeV2.js
#: src/pages/Stake/StakeV2.js
#: src/pages/Stake/StakeV2.js
msgid "Total Supply"
msgstr "総供給量"

#: src/pages/Home/Home.js
msgid "Total Trading Volume"
msgstr "トレード総額"

#: src/pages/Dashboard/DashboardV2.js
#: src/pages/Home/Home.js
msgid "Total Users"
msgstr "ユーザー総数"

#: src/components/Referrals/AffiliatesStats.tsx
#: src/pages/Dashboard/DashboardV2.js
msgid "Total Volume"
msgstr "総取引高"

#: src/pages/OrdersOverview/OrdersOverview.js
msgid "Total active: {openTotal}, executed: {executedTotal}, cancelled: {cancelledTotal}"
msgstr "合計 アクティブ: {openTotal} 執行済: {executedTotal} キャンセル済: {cancelledTotal}"

#: src/components/StatsTooltip/ChainsStatsTooltipRow.tsx
msgid "Total:"
msgstr "合計:"

#: src/components/Header/AppHeaderUser.tsx
#: src/components/Header/AppHeaderUser.tsx
msgid "Trade"
msgstr "トレード"

#: src/pages/Home/Home.js
msgid "Trade BTC, ETH, AVAX and other top cryptocurrencies with up to 50x leverage directly from your wallet"
msgstr ""

#: src/components/Exchange/ExchangeBanner.js
msgid "Trade on GMX and win <0>$250.000</0> in prizes! Live until November 30th, <1>click here</1> to learn more."
msgstr "GMXでトレードして賞金<0>250ドル</0>を獲得しよう! 11月30日まで。詳細は<1>ここをクリック</1> "

#: src/components/Common/SEO.js
msgid "Trade spot or perpetual BTC, ETH, AVAX and other top cryptocurrencies with up to 50x leverage directly from your wallet on Arbitrum and Avalanche."
msgstr ""

#: src/pages/Referrals/Referrals.tsx
msgid "Traders"
msgstr ""

#: src/components/Referrals/AffiliatesStats.tsx
#: src/components/Referrals/AffiliatesStats.tsx
msgid "Traders Referred"
msgstr "紹介したトレーダー"

#: src/components/Referrals/AffiliatesStats.tsx
msgid "Traders Referred on Arbitrum"
msgstr ""

#: src/components/Referrals/AffiliatesStats.tsx
msgid "Traders Referred on Avalanche"
msgstr ""

#: src/components/Referrals/AffiliatesStats.tsx
msgid "Traders Referred on Avalanche Fuji"
msgstr ""

#: src/pages/Exchange/Exchange.js
#: src/pages/SyntheticsPage/SyntheticsPage.tsx
#: src/pages/SyntheticsPage/SyntheticsPage.tsx
msgid "Trades"
msgstr "トレード"

#: src/components/Referrals/AffiliatesStats.tsx
#: src/components/Referrals/TradersStats.tsx
msgid "Trading Volume"
msgstr ""

#: src/components/Exchange/UsefulLinks.tsx
msgid "Trading guide"
msgstr "トレード案内"

#: src/pages/NftWallet/NftWallet.js
msgid "Tranferring..."
msgstr "移転中..."

#: src/components/Exchange/ConfirmationBox.js
#: src/components/Exchange/PositionSeller.js
#: src/components/Synthetics/ConfirmationBox/ConfirmationBox.tsx
msgid "Transacting with a depegged stable coin is subject to spreads reflecting the worse of current market price or $1.00, with transactions involving multiple stablecoins may have multiple spreads."
msgstr ""

#: src/components/Referrals/AffiliatesStats.tsx
#: src/components/Referrals/TradersStats.tsx
msgid "Transaction"
msgstr "取引"

#: src/lib/contracts/callContract.tsx
msgid "Transaction completed!"
msgstr "取引完了!"

#: src/lib/contracts/transactionErrors.tsx
msgid "Transaction failed"
msgstr "取引に失敗しました"

#: src/lib/contracts/transactionErrors.tsx
msgid "Transaction failed due to RPC error.<0/><1/>Please try changing the RPC url in your wallet settings. <2>More info</2>"
msgstr "RPCエラーにより取引できませんでした。<0/><1/>ウォレットの設定でRPCのURLを変更してください。<2>詳細情報</2>"

#: src/lib/contracts/callContract.tsx
msgid "Transaction sent."
msgstr "取引は送信済です。"

#: src/lib/contracts/transactionErrors.tsx
msgid "Transaction was cancelled."
msgstr "取引はキャンセルされました。"

#: src/pages/BeginAccountTransfer/BeginAccountTransfer.js
#: src/pages/Stake/StakeV2.js
msgid "Transfer Account"
msgstr "アカウント移転"

#: src/pages/NftWallet/NftWallet.js
msgid "Transfer NFT"
msgstr "NFTを送信する"

#: src/pages/BeginAccountTransfer/BeginAccountTransfer.js
msgid "Transfer Submitted"
msgstr "移転申し込み完了"

#: src/pages/BeginAccountTransfer/BeginAccountTransfer.js
msgid "Transfer already initiated"
msgstr "移転はすでに開始されています"

#: src/pages/BeginAccountTransfer/BeginAccountTransfer.js
#: src/pages/CompleteAccountTransfer/CompleteAccountTransfer.js
#: src/pages/NftWallet/NftWallet.js
msgid "Transfer failed."
msgstr "移転できませんでした。"

#: src/pages/BeginAccountTransfer/BeginAccountTransfer.js
#: src/pages/CompleteAccountTransfer/CompleteAccountTransfer.js
#: src/pages/NftWallet/NftWallet.js
msgid "Transfer submitted!"
msgstr "移転申し込み完了!"

#: src/pages/BuyGMX/BuyGMX.tsx
msgid "Transfer {nativeTokenSymbol}"
msgstr ""

#: src/pages/BeginAccountTransfer/BeginAccountTransfer.js
msgid "Transferring"
msgstr "移転中..."

#: src/components/Exchange/OrdersList.js
#: src/components/Exchange/PositionSeller.js
#: src/components/Exchange/SwapBox.js
#: src/components/Synthetics/OrderItem/OrderItem.tsx
#: src/components/Synthetics/PositionItem/PositionItem.tsx
#: src/components/Synthetics/PositionSeller/PositionSeller.tsx
#: src/components/Synthetics/TradeBox/TradeBox.tsx
msgid "Trigger"
msgstr "トリガー"

#: src/components/Exchange/PositionDropdown.js
msgid "Trigger Close"
msgstr ""

#: src/components/Exchange/PositionSeller.js
#: src/components/Synthetics/ConfirmationBox/ConfirmationBox.tsx
#: src/components/Synthetics/OrderItem/OrderItem.tsx
#: src/components/Synthetics/OrderList/OrderList.tsx
#: src/components/Synthetics/TradeBox/TradeBox.tsx
msgid "Trigger Price"
msgstr ""

#: src/components/Exchange/PositionSeller.js
msgid "Trigger order disabled, pending {0} upgrade"
msgstr ""

#: src/components/Synthetics/StatusNotification/OrderStatusNotification.tsx
msgid "Trigger order for"
msgstr ""

#: src/components/Exchange/TradeHistory.js
msgid "Try increasing the \"Allowed Slippage\", under the Settings menu on the top right"
msgstr "右上の設定メニューにある\"最大スリッページ\"を増やしてください"

#: src/components/Exchange/TradeHistory.js
msgid "Try increasing the \"Allowed Slippage\", under the Settings menu on the top right."
msgstr "右上の設定メニューにある\"最大スリッページ\"を増やしてください"

#: src/components/Exchange/PositionShare.js
msgid "Tweet"
msgstr "ツイート"

#: src/App/App.js
msgid "Txn failed. <0>View</0>"
msgstr "取引が失敗しました。<0>詳細</0>"

#: src/components/Exchange/OrdersList.js
#: src/components/Referrals/AffiliatesStats.tsx
#: src/components/Referrals/TradersStats.tsx
#: src/components/Synthetics/OrderList/OrderList.tsx
#: src/pages/OrdersOverview/OrdersOverview.js
msgid "Type"
msgstr "タイプ"

#: src/components/Referrals/AffiliatesStats.tsx
#: src/components/Referrals/TradersStats.tsx
msgid "USD Value may not be accurate since the data does not contain prices for {0}"
msgstr ""

#: src/components/Synthetics/MarketsList/MarketsList.tsx
#: src/pages/Dashboard/DashboardV2.js
msgid "UTILIZATION"
msgstr "利用率"

#: src/components/Synthetics/StatusNotification/GmStatusNotification.tsx
msgid "Unknown buy GM order"
msgstr ""

#: src/components/Synthetics/StatusNotification/OrderStatusNotification.tsx
msgid "Unknown order"
msgstr ""

#: src/components/Synthetics/StatusNotification/GmStatusNotification.tsx
msgid "Unknown sell GM order"
msgstr ""

#: src/pages/Stake/StakeV1.js
#: src/pages/Stake/StakeV1.js
#: src/pages/Stake/StakeV1.js
#: src/pages/Stake/StakeV1.js
#: src/pages/Stake/StakeV1.js
#: src/pages/Stake/StakeV2.js
#: src/pages/Stake/StakeV2.js
#: src/pages/Stake/StakeV2.js
#: src/pages/Stake/StakeV2.js
msgid "Unstake"
msgstr "アンステーク"

#: src/pages/Stake/StakeV2.js
msgid "Unstake GMX"
msgstr "GMXをアンステークする"

#: src/pages/Stake/StakeV2.js
msgid "Unstake completed!"
msgstr "アンステーク完了!"

#: src/pages/Stake/StakeV2.js
msgid "Unstake esGMX"
msgstr "esGMXをアンステークする"

#: src/pages/Stake/StakeV1.js
msgid "Unstake failed"
msgstr "アンステークできませんでした"

#: src/pages/Stake/StakeV2.js
msgid "Unstake failed."
msgstr "アンステークできませんでした。"

#: src/pages/Stake/StakeV2.js
msgid "Unstake submitted!"
msgstr "アンステーク申し込み完了!"

#: src/pages/Stake/StakeV1.js
msgid "Unstake submitted! <0>View status.</0>"
msgstr "アンステーク申し込み完了! <0>状況を確認する。</0>"

#: src/pages/Stake/StakeV2.js
msgid "Unstaking will burn <0>{0} Multiplier Points</0>. {1}"
msgstr ""

#: src/pages/Stake/StakeV1.js
#: src/pages/Stake/StakeV2.js
msgid "Unstaking..."
msgstr "アンステーク中..."

#: src/components/Exchange/TradeHistory.js
#: src/components/Referrals/JoinReferralCode.js
#: src/components/Synthetics/TradeHistoryRow/TradeHistoryRow.tsx
#: src/components/Synthetics/TradeHistoryRow/TradeHistoryRow.tsx
msgid "Update"
msgstr "更新"

#: src/components/Exchange/OrderEditor.js
msgid "Update Order"
msgstr "注文の更新"

#: src/domain/synthetics/orders/updateOrderTxn.ts
msgid "Update order executed"
msgstr ""

#: src/components/Exchange/OrderEditor.js
#: src/components/Synthetics/OrderEditor/OrderEditor.tsx
msgid "Updating Order..."
msgstr "注文の更新中..."

#: src/domain/synthetics/orders/updateOrderTxn.ts
msgid "Updating order"
msgstr ""

#: src/components/Referrals/JoinReferralCode.js
msgid "Updating..."
msgstr "更新中..."

#: src/components/Exchange/PositionsList.js
msgid "Use the \"Close\" button to reduce your position size, or to set stop-loss / take-profit orders."
msgstr "ポジションサイズを縮小するには、\"クローズ\"ボタンを使用するか、またはストップロス注文かテイクプロフィット注文をセットしてください。"

#: src/components/Synthetics/PositionItem/PositionItem.tsx
msgid "Use the \"Close\" button to reduce your position size."
msgstr ""

#: src/pages/Stake/StakeV2.js
msgid "Use the \"Compound\" button to stake your Multiplier Points."
msgstr "マルチプレイヤーポイントをステークするには\"請求とステーク\"ボタンを使ってください。"

#: src/components/Exchange/PositionsList.js
#: src/components/Exchange/PositionsList.js
#: src/components/Synthetics/PositionItem/PositionItem.tsx
msgid "Use the Edit Collateral icon to deposit or withdraw collateral."
msgstr "担保を入金または出金するときは「担保を編集」のアイコンを使用してください。"

#: src/components/Exchange/UsefulLinks.tsx
msgid "Useful Links"
msgstr "有用なリンク"

#: src/components/Synthetics/MarketsList/MarketsList.tsx
#: src/pages/Dashboard/DashboardV2.js
msgid "Utilization"
msgstr "利用率"

#: src/components/Referrals/AffiliatesStats.tsx
msgid "V1 Airdrop"
msgstr ""

#: src/components/Referrals/AffiliatesStats.tsx
#: src/components/Referrals/AffiliatesStats.tsx
#: src/components/Referrals/TradersStats.tsx
#: src/components/Referrals/TradersStats.tsx
msgid "V1 Arbitrum"
msgstr ""

#: src/components/Referrals/AffiliatesStats.tsx
#: src/components/Referrals/AffiliatesStats.tsx
#: src/components/Referrals/TradersStats.tsx
#: src/components/Referrals/TradersStats.tsx
msgid "V1 Avalanche"
msgstr ""

#: src/components/Referrals/AffiliatesStats.tsx
#: src/components/Referrals/AffiliatesStats.tsx
#: src/components/Referrals/TradersStats.tsx
#: src/components/Referrals/TradersStats.tsx
msgid "V1 Avalanche Fuji"
msgstr ""

#: src/components/Referrals/AffiliatesStats.tsx
msgid "V1 Rebates and V1/V2 esGMX are airdropped weekly. V2 Rebates are claimed manually."
msgstr ""

#: src/components/Referrals/AffiliatesStats.tsx
msgid "V1 esGMX"
msgstr ""

#: src/components/Referrals/TradersStats.tsx
#: src/components/Referrals/TradersStats.tsx
msgid "V1 rebates are airdropped weekly. V2 rebates are automatically applied as fee discounts on each trade and do not show on this table."
msgstr ""

#: src/components/Referrals/AffiliatesStats.tsx
#: src/components/Referrals/AffiliatesStats.tsx
#: src/components/Referrals/TradersStats.tsx
#: src/components/Referrals/TradersStats.tsx
msgid "V2 Arbitrum"
msgstr ""

#: src/components/Referrals/AffiliatesStats.tsx
#: src/components/Referrals/AffiliatesStats.tsx
#: src/components/Referrals/TradersStats.tsx
#: src/components/Referrals/TradersStats.tsx
msgid "V2 Avalanche"
msgstr ""

#: src/components/Referrals/AffiliatesStats.tsx
#: src/components/Referrals/AffiliatesStats.tsx
#: src/components/Referrals/TradersStats.tsx
#: src/components/Referrals/TradersStats.tsx
msgid "V2 Avalanche Fuji"
msgstr ""

#: src/components/Referrals/AffiliatesStats.tsx
msgid "V2 Claim"
msgstr ""

#: src/pages/SyntheticsFallbackPage/SyntheticsFallbackPage.tsx
msgid "V2 doesn't currently support this network"
msgstr ""

#: src/components/Synthetics/TradeBox/MarketPoolSelectorRow.tsx
msgid "V2 is newly live, and liquidity may be low initially."
msgstr ""

#: src/pages/Stake/StakeV2.js
msgid "Vault Capacity"
msgstr "ボールトキャパシティ"

#: src/pages/Stake/StakeV2.js
msgid "Vault Capacity for your Account:"
msgstr "あなたのアカウントのボールトキャパシティ"

#: src/pages/Stake/StakeV2.js
msgid "Vest"
msgstr "べスティング"

#: src/pages/ClaimEsGmx/ClaimEsGmx.js
msgid "Vest with GLP on Arbitrum"
msgstr "ArbitrumでGLPを使ってべスティングする"

#: src/pages/ClaimEsGmx/ClaimEsGmx.js
msgid "Vest with GLP on Avalanche"
msgstr "AvalancheでGLPを使ってべスティングする"

#: src/pages/ClaimEsGmx/ClaimEsGmx.js
msgid "Vest with GMX on Arbitrum"
msgstr "ArbitrumでGMXを使ってべスティングする"

#: src/pages/ClaimEsGmx/ClaimEsGmx.js
msgid "Vest with GMX on Avalanche"
msgstr "AvalancheでGMXを使ってべスティングする"

#: src/pages/BeginAccountTransfer/BeginAccountTransfer.js
msgid "Vested GLP not withdrawn"
msgstr "べスティングされたGLPで引き出されていないもの"

#: src/pages/BeginAccountTransfer/BeginAccountTransfer.js
msgid "Vested GMX not withdrawn"
msgstr "べスティングされたGMXで引き出されていないもの"

#: src/pages/Stake/StakeV2.js
#: src/pages/Stake/StakeV2.js
msgid "Vesting Status"
msgstr "べスティング状況"

#: src/App/App.js
#: src/lib/contracts/notifications.tsx
#: src/lib/contracts/notifications.tsx
#: src/pages/Exchange/Exchange.js
#: src/pages/Exchange/Exchange.js
msgid "View"
msgstr "見る"

#: src/pages/BuyGlp/BuyGlp.js
msgid "View <0>staking</0> page."
msgstr ""

#: src/components/AddressDropdown/AddressDropdown.tsx
msgid "View in Explorer"
msgstr "Explorerで見る"

#: src/lib/contracts/callContract.tsx
msgid "View status."
msgstr "状況を見る"

#: src/components/Referrals/AffiliatesStats.tsx
msgid "Volume on V1"
msgstr ""

#: src/components/Referrals/AffiliatesStats.tsx
msgid "Volume on V2"
msgstr ""

#: src/components/Referrals/TradersStats.tsx
msgid "Volume traded by this account with an active referral code."
msgstr "有効な紹介コードを使ってこのアカウントでトレードされた取引高"

#: src/components/Referrals/AffiliatesStats.tsx
msgid "Volume traded by your referred traders."
msgstr "あなたが紹介したトレーダーによる取引高"

#: src/components/Header/HomeHeaderLinks.tsx
msgid "Voting"
msgstr ""

#: src/components/Glp/GlpSwap.js
#: src/components/Synthetics/GmList/GmList.tsx
msgid "WALLET"
msgstr "ウォレット"

#: src/components/Glp/GlpSwap.js
msgid "WARNING: High Fees"
msgstr "警告: 高い手数料"

#: src/components/Exchange/PositionsList.js
#: src/components/Exchange/PositionsList.js
msgid "WARNING: This position has a low amount of collateral after deducting borrowing fees, deposit more collateral to reduce the position's liquidation risk."
msgstr "警告: このポジションは借入手数料差引後の担保額が低いため、担保額を増やしてポジションの清算リスクを減らしてください。"

#: src/components/Synthetics/PositionItem/PositionItem.tsx
msgid "WARNING: This position has a low amount of collateral after deducting fees, deposit more collateral to reduce the position's liquidation risk."
msgstr ""

#: src/pages/Dashboard/DashboardV2.js
msgid "WEIGHT"
msgstr "ウェイト"

#: src/components/Exchange/SwapBox.js
#: src/components/Glp/GlpSwap.js
#: src/components/Migration/Migration.js
msgid "Waiting for Approval"
msgstr "許可待機中"

#: src/components/Glp/GlpSwap.js
#: src/components/Glp/GlpSwap.js
#: src/components/Migration/Migration.js
#: src/components/Synthetics/GmList/GmList.tsx
#: src/components/Synthetics/MarketStats/MarketStats.tsx
#: src/pages/Stake/StakeV1.js
#: src/pages/Stake/StakeV1.js
#: src/pages/Stake/StakeV1.js
#: src/pages/Stake/StakeV1.js
#: src/pages/Stake/StakeV1.js
#: src/pages/Stake/StakeV2.js
#: src/pages/Stake/StakeV2.js
#: src/pages/Stake/StakeV2.js
#: src/pages/Stake/StakeV2.js
msgid "Wallet"
msgstr "ウォレット"

#: src/pages/BeginAccountTransfer/BeginAccountTransfer.js
#: src/pages/CompleteAccountTransfer/CompleteAccountTransfer.js
msgid "Wallet is not connected"
msgstr "ウォレットが接続されていません"

#: src/pages/ClaimEsGmx/ClaimEsGmx.js
#: src/pages/NftWallet/NftWallet.js
msgid "Wallet not connected"
msgstr "ウォレットが接続されていません"

#: src/pages/Stake/StakeV1.js
msgid "Wallet not yet connected"
msgstr "ウォレット未接続"

#: src/pages/Dashboard/DashboardV2.js
msgid "Weight"
msgstr "ウェイト"

#: src/components/Exchange/SwapBox.js
msgid "When closing the position, you can select which token you would like to receive the profits in."
msgstr "ポジションをクローズする際、利益をどのトークンで受け取るかを選択できます。"

#: src/components/Exchange/PositionEditor.js
#: src/components/Exchange/PositionEditor.js
#: src/components/Exchange/PositionEditor.js
#: src/components/Synthetics/PositionEditor/PositionEditor.tsx
#: src/pages/Stake/StakeV2.js
#: src/pages/Stake/StakeV2.js
msgid "Withdraw"
msgstr "出金"

#: src/components/Exchange/PositionEditor.js
msgid "Withdraw disabled, pending {0} upgrade"
msgstr ""

#: src/pages/Stake/StakeV2.js
msgid "Withdraw failed."
msgstr "出金できませんでした"

#: src/pages/Stake/StakeV2.js
msgid "Withdraw from GLP Vault"
msgstr "GLPボールトから出金"

#: src/pages/Stake/StakeV2.js
msgid "Withdraw from GMX Vault"
msgstr "GMXボールトから出金"

#: src/pages/Stake/StakeV2.js
msgid "Withdraw submitted."
msgstr "出金申し込み完了。"

#: src/components/Exchange/TradeHistory.js
msgid "Withdraw {0} USD from {1}{longOrShortText}"
msgstr ""

#: src/components/Exchange/PositionEditor.js
msgid "Withdrawal failed."
msgstr ""

#: src/components/Exchange/PositionEditor.js
msgid "Withdrawal submitted."
msgstr ""

#: src/components/Synthetics/StatusNotification/OrderStatusNotification.tsx
msgid "Withdrawing {0} from {positionText}"
msgstr ""

#: src/components/Exchange/PositionEditor.js
msgid "Withdrawing..."
msgstr ""

#: src/pages/Stake/StakeV2.js
msgid "Withdrawn!"
msgstr "出金完了!"

#: src/pages/Exchange/Exchange.js
msgid "Withdrew {0} USD from {tokenSymbol} {longOrShortText}."
msgstr "{tokenSymbol} {longOrShortText}から{0} USDを出金"

#: src/context/SyntheticsEvents/SyntheticsEventsProvider.tsx
msgid "Withdrew {0} from {positionText}"
msgstr ""

#: src/pages/Ecosystem/Ecosystem.js
msgid "Yield Optimizer on Avalanche"
msgstr "Avalanche上のイールドオプティマイザー"

#: src/pages/Ecosystem/Ecosystem.js
msgid "Yield Trading"
msgstr ""

#: src/pages/Ecosystem/Ecosystem.js
msgid "Yield Vaults"
msgstr "イールドボールト"

#: src/pages/Ecosystem/Ecosystem.js
msgid "Yield simulator for GMX"
msgstr "GMXのイールドシミュレーター"

#: src/pages/Stake/StakeV2.js
msgid "You are earning {0}% more {nativeTokenSymbol} rewards using {1} Staked Multiplier Points."
msgstr "あなたがステークしている{1}マルチプレイヤーポイントにより、報酬の{nativeTokenSymbol}が{0}%上乗せされています。"

#: src/pages/Stake/StakeV2.js
msgid "You are earning {nativeTokenSymbol} rewards with {0} tokens.<0/>Tokens: {amountStr}."
msgstr "あなたは{nativeTokenSymbol}報酬を{0}トークンで稼いでいます。<0/>トークン: {amountStr}."

#: src/components/ModalViews/RedirectModal.js
msgid "You are leaving GMX.io and will be redirected to a third party, independent website."
msgstr "あなたはGMX.ioを離れ、第三者の別のウェブサイトへ転送されます。"

#: src/pages/BuyGMX/BuyGMX.tsx
msgid "You can buy AVAX directly on <0>Avalanche</0> using these options:"
msgstr ""

#: src/pages/BuyGMX/BuyGMX.tsx
msgid "You can buy ETH directly on <0>Arbitrum</0> using these options:"
msgstr ""

#: src/components/Exchange/SwapBox.js
msgid "You can change the \"Collateral In\" token above to find lower fees"
msgstr "より低い手数料を見つけるために上の\"担保資産\"トークンを変更することができます"

#: src/components/Exchange/PositionSeller.js
msgid "You can change this in the settings menu on the top right of the page.<0/><1/>Note that a low allowed slippage, e.g. less than {0}, may result in failed orders if prices are volatile."
msgstr ""

#: src/pages/ClaimEsGmx/ClaimEsGmx.js
msgid "You can check your claim history <0>here</0>."
msgstr "<0>こちら</0>で請求履歴を確認できます。"

#: src/pages/ClaimEsGmx/ClaimEsGmx.js
msgid "You can currently vest a maximum of {0} esGMX tokens at a ratio of {1} {stakingToken} to 1 esGMX."
msgstr "{1} {stakingToken}対1 esGMXの比率で最大{0} esGMXトークンを現在べスティングすることができます。"

#: src/components/Exchange/ConfirmationBox.js
#: src/components/Synthetics/ConfirmationBox/ConfirmationBox.tsx
#: src/components/Synthetics/PositionSeller/PositionSeller.tsx
msgid "You can edit the default Allowed Slippage in the settings menu on the top right of the page.<0/><1/>Note that a low allowed slippage, e.g. less than {0}, may result in failed orders if prices are volatile."
msgstr ""

#: src/components/Synthetics/TradeBox/MarketPoolSelectorRow.tsx
msgid "You can get a {0} better execution price in the {1} market pool.<0>Switch to {2} market pool.</0>"
msgstr ""

#: src/pages/BuyGMX/BuyGMX.tsx
msgid "You can transfer AVAX from other networks to Avalanche using any of the below options:"
msgstr ""

#: src/pages/BuyGMX/BuyGMX.tsx
msgid "You can transfer ETH from other networks to Arbitrum using any of the below options:"
msgstr "以下の選択肢のいずれかを使い、ETHを他のネットワークからArbitrumへ送ることができます。"

#: src/pages/BeginAccountTransfer/BeginAccountTransfer.js
msgid "You have a <0>pending transfer</0> to {pendingReceiver}."
msgstr "{pendingReceiver}への<0>未完了の移転</0> があります。"

#: src/pages/CompleteAccountTransfer/CompleteAccountTransfer.js
msgid "You have a pending transfer from {sender}."
msgstr "{sender}からの未完了の移転があります。"

#: src/components/Exchange/ConfirmationBox.js
msgid "You have an active Limit Order to Increase {longOrShortText} {sizeInToken} {0} (${1}) at price ${2}"
msgstr "{longOrShortText} {sizeInToken} {0} (${1})を${2}の価格で増額するアクティブなリミット注文があります"

#: src/components/Synthetics/ConfirmationBox/ConfirmationBox.tsx
msgid "You have an active Limit Order to Increase {longShortText} {0} {sizeText} at price {1}."
msgstr ""

#: src/components/Exchange/PositionSeller.js
msgid "You have an active order to decrease {longOrShortText} {sizeInToken} {0} (${1}) at {prefix} {2}"
msgstr ""

#: src/components/Synthetics/TradeBox/MarketPoolSelectorRow.tsx
msgid "You have an existing order in the {0} market pool. <0>Switch to {1} market pool.</0>"
msgstr ""

#: src/components/Synthetics/TradeBox/CollateralSelectorRow.tsx
msgid "You have an existing order with {0} as collateral. <0>Switch to {1} collateral.</0>"
msgstr ""

#: src/components/Synthetics/TradeBox/MarketPoolSelectorRow.tsx
msgid "You have an existing position in the {0} market pool. <0>Switch to {1} market pool.</0>"
msgstr ""

#: src/components/Exchange/SwapBox.js
msgid "You have an existing position with {0} as collateral."
msgstr ""

#: src/components/Synthetics/TradeBox/CollateralSelectorRow.tsx
msgid "You have an existing position with {0} as collateral. <0>Switch to {1} collateral.</0>"
msgstr ""

#: src/components/Exchange/ConfirmationBox.js
msgid "You have multiple existing Increase {longOrShortText} {0} limit orders"
msgstr "{longOrShortText} {0}のリミット注文を増額する複数の注文があります"

#: src/components/Synthetics/ConfirmationBox/ConfirmationBox.tsx
msgid "You have multiple existing Increase {longShortText} {0} limit orders"
msgstr ""

#: src/pages/Stake/StakeV2.js
#: src/pages/Stake/StakeV2.js
msgid "You have not deposited any tokens for vesting."
msgstr "べスティング用のトークンが入金されていません。"

#: src/components/Synthetics/ConfirmationBox/ConfirmationBox.tsx
msgid "You have selected {collateralTokenSymbol} as Collateral, the Liquidation Price will vary based on the price of {collateralTokenSymbol}."
msgstr ""

#: src/components/Synthetics/ConfirmationBox/ConfirmationBox.tsx
msgid "You have selected {collateralTokenSymbol} as collateral to short {indexTokenSymbol}."
msgstr ""

#: src/components/Synthetics/ConfirmationBox/ConfirmationBox.tsx
msgid "You have selected {collateralTokenSymbol} as collateral, the Liquidation Price is higher compared to using a stablecoin as collateral since the worth of the collateral will change with its price. If required, you can change the collateral type using the Collateral In option in the trade box."
msgstr ""

#: src/pages/ClaimEsGmx/ClaimEsGmx.js
msgid "You have {0} esGMX (IOU) tokens."
msgstr "あなたは{0} esGMX (IOU)トークンを保有しています。"

#: src/pages/Stake/StakeV2.js
msgid "You need a total of at least {0} {stakeTokenLabel} to vest {1} esGMX."
msgstr "{1} esGMXをべスティングするには合計で最低{0} {stakeTokenLabel}が必要です。"

#: src/components/Exchange/NoLiquidityErrorModal.tsx
msgid "You need to select {swapTokenSymbol} as the \"Pay\" token to use it for collateral to initiate this trade."
msgstr "この取引を始めるには担保用に{swapTokenSymbol}を\"支払い\"トークンとして選択する必要があります。"

#: src/pages/CompleteAccountTransfer/CompleteAccountTransfer.js
msgid "You will need to be on this page to accept the transfer, <0>click here</0> to copy the link to this page if needed."
msgstr "移転を受け入れるにはこのページを開いておく必要があります。必要に応じて<0>ここをクリック</0>してこのページへのリンクをコピーしておいてください。"

#: src/components/Referrals/TradersStats.tsx
msgid "You will receive a {currentTierDiscount}% discount on opening and closing fees."
msgstr ""

#: src/components/Exchange/OrdersList.js
msgid "You will receive at least {0} {1} if this order is executed. The exact execution price may vary depending on fees at the time the order is executed."
msgstr "この注文が執行された場合、少なくとも{0} {1}を受け取ることになります。正確な執行価格は注文執行時の手数料によって異なります。"

#: src/components/Exchange/OrdersList.js
msgid "You will receive at least {0} {1} if this order is executed. The execution price may vary depending on swap fees at the time the order is executed."
msgstr "この注文が執行された場合、少なくとも{0} {1}を受け取ることになります。正確な執行価格は注文執行時のスワップ手数料によって異なります。"

#: src/components/Synthetics/OrderItem/OrderItem.tsx
msgid "You will receive at least {toAmountText} if this order is executed. This price is being updated in real time based on Swap Fees and Price Impact."
msgstr ""

#: src/pages/ClaimEsGmx/ClaimEsGmx.js
msgid "Your esGMX (IOU) balance will decrease by your claim amount after claiming, this is expected behaviour."
msgstr "あなたのesGMX (IOU)残高は請求後に請求額分だけ減少しますが、これは想定通りの挙動です。"

#: src/components/Exchange/ConfirmationBox.js
#: src/components/Synthetics/ConfirmationBox/ConfirmationBox.tsx
msgid "Your position's collateral after deducting fees."
msgstr "手数料差引後のあなたのポジションの担保"

#: src/pages/CompleteAccountTransfer/CompleteAccountTransfer.js
msgid "Your transfer has been completed."
msgstr "移転は完了しました。"

#: src/pages/BeginAccountTransfer/BeginAccountTransfer.js
msgid "Your transfer has been initiated."
msgstr "移転が開始されました。"

#: src/components/Migration/Migration.js
msgid "Your wallet: {0}"
msgstr "あなたのウォレット: {0}"

#: src/pages/PositionsOverview/PositionsOverview.js
msgid "account"
msgstr "アカウント"

#: src/pages/PositionsOverview/PositionsOverview.js
msgid "collateral"
msgstr "担保"

#: src/components/Synthetics/MarketCard/MarketCard.tsx
msgid "earn"
msgstr ""

#: src/pages/Ecosystem/Ecosystem.js
msgid "esGMX OTC Market"
msgstr ""

#: src/pages/PositionsOverview/PositionsOverview.js
msgid "fee"
msgstr "手数料"

#: src/components/Exchange/ConfirmationBox.js
#: src/components/Synthetics/ConfirmationBox/ConfirmationBox.tsx
msgid "hide"
msgstr "隠す"

#: src/pages/Dashboard/DashboardV2.js
msgid "in liquidity"
msgstr "流動性"

#: src/pages/Dashboard/DashboardV2.js
msgid "not staked"
msgstr "ステークされていない"

#: src/components/Synthetics/MarketCard/MarketCard.tsx
msgid "pay"
msgstr ""

#: src/pages/PositionsOverview/PositionsOverview.js
msgid "size"
msgstr "サイズ"

#: src/pages/Dashboard/DashboardV2.js
msgid "staked"
msgstr "ステーク済"

#: src/pages/PositionsOverview/PositionsOverview.js
msgid "time to liq"
msgstr "清算までの時間"

#: src/components/Exchange/ConfirmationBox.js
#: src/components/Synthetics/ConfirmationBox/ConfirmationBox.tsx
msgid "view"
msgstr "見る"

#: src/pages/Exchange/Exchange.js
#: src/pages/SyntheticsPage/SyntheticsPage.tsx
msgid "{0, plural, one {Cancel order} other {Cancel # orders}}"
msgstr ""

#: src/components/Synthetics/GmSwap/GmConfirmationBox/GmConfirmationBox.tsx
msgid "{0, plural, one {Pending {symbolsText} approval} other {Pending {symbolsText} approvals}}"
msgstr ""

#: src/domain/tokens/approveTokens.tsx
msgid "{0} Approved!"
msgstr "{0}が承認されました!"

#: src/components/Glp/SwapErrorModal.tsx
msgid "{0} Capacity Reached"
msgstr "{0}のキャパシティに到達しました"

#: src/components/Glp/GlpSwap.js
msgid "{0} GLP (${1})"
msgstr "{0} GLP (${1})"

#: src/components/Glp/GlpSwap.js
msgid "{0} GLP bought with {1} {2}!"
msgstr "{1} {2}で{0} GLPを購入しました!"

#: src/components/Glp/GlpSwap.js
msgid "{0} GLP have been reserved for vesting."
msgstr "{0} GLPがべスティングのためにリザーブされました。"

#: src/components/Glp/GlpSwap.js
msgid "{0} GLP sold for {1} {2}!"
msgstr "{0} GLPを売却し、{1} {2}を得ました!"

#: src/pages/Stake/StakeV2.js
#: src/pages/Stake/StakeV2.js
msgid "{0} GMX tokens can be claimed, use the options under the Total Rewards section to claim them."
msgstr "{0} GMXトークンを請求可能です。総報酬セクションの下の選択肢を使用して請求してください。"

#: src/components/Exchange/NoLiquidityErrorModal.tsx
msgid "{0} Pool Capacity Reached"
msgstr "{0}のプールキャパシティに到達しました"

#: src/components/Exchange/ConfirmationBox.js
#: src/components/Exchange/ConfirmationBox.js
#: src/components/Exchange/SwapBox.js
#: src/components/Exchange/SwapBox.js
#: src/components/Synthetics/ConfirmationBox/ConfirmationBox.tsx
#: src/components/Synthetics/ConfirmationBox/ConfirmationBox.tsx
#: src/components/Synthetics/SwapCard/SwapCard.tsx
#: src/components/Synthetics/SwapCard/SwapCard.tsx
msgid "{0} Price"
msgstr "{0} 価格"

#: src/components/Exchange/NoLiquidityErrorModal.tsx
msgid "{0} Required"
msgstr "{0}が必要です"

#: src/components/Synthetics/MarketStats/MarketStats.tsx
msgid "{0} and {1} can be used to mint GM for this market up to the specified minting caps."
msgstr ""

#: src/components/Synthetics/GmList/GmList.tsx
msgid "{0} and {1} can be used to mint GM tokens for this market up to the specified minting caps."
msgstr ""

#: src/components/Synthetics/MarketStats/MarketStats.tsx
msgid "{0} can be used to mint GM for this market up to the specified minting caps."
msgstr ""

#: src/domain/synthetics/trade/utils/validation.ts
msgid "{0} can not be sent to smart contract addresses. Select another token."
msgstr ""

#: src/pages/Dashboard/DashboardV2.js
msgid "{0} is above its target weight.<0/><1/>Get lower fees to <2>swap</2> tokens for {1}."
msgstr "{0}はターゲットウェイトを超過しています。<0/><1/>トークンを{1}に<2>スワップ</2>すると手数料が低くなります。"

#: src/pages/Dashboard/DashboardV2.js
msgid "{0} is below its target weight.<0/><1/>Get lower fees to <2>buy GLP</2> with {1}, and to <3>swap</3> {2} for other tokens."
msgstr "{0}はターゲットウェイトより低くなっています。<0/><1/>手数料を低くするには、{1}で<2>GLPを購入</2>し、{2}を別のトークンに<3>スワップ</3>\"してください。"

#: src/components/Exchange/SwapBox.js
msgid "{0} is required for collateral."
msgstr "担保に{0}が必要です。"

#: src/components/Glp/GlpSwap.js
msgid "{0} pool exceeded, try different token"
msgstr "{0}プールは超過しています。別のトークンを試してください。"

#: src/components/Exchange/OrderEditor.js
#: src/components/Exchange/OrderEditor.js
msgid "{0} price"
msgstr "{0} 価格"

#: src/components/Glp/GlpSwap.js
#: src/components/Synthetics/GmSwap/GmSwapBox/GmSwapBox.tsx
#: src/components/Synthetics/GmSwap/GmSwapBox/GmSwapBox.tsx
msgid "{0} selected in order form"
msgstr "{0}が注文フォームで選択されました"

#: src/pages/Stake/StakeV2.js
#: src/pages/Stake/StakeV2.js
msgid "{0} tokens have been converted to GMX from the {1} esGMX deposited for vesting."
msgstr "{0}トークンがべスティング用に入金された{1} esGMXからGMXに変換されました。"

#: src/components/Synthetics/ConfirmationBox/ConfirmationBox.tsx
#: src/components/Synthetics/OrderItem/OrderItem.tsx
#: src/components/Synthetics/OrderItem/OrderItem.tsx
msgid "{0} will be swapped to {1} on order execution."
msgstr ""

#: src/pages/SyntheticsPage/SyntheticsPage.tsx
msgid "{0} {1} market selected"
msgstr ""

#: src/components/Exchange/SwapBox.js
msgid "{0} {1} not supported"
msgstr ""

#: src/components/Exchange/TradeHistory.js
msgid "{0}: Swap {amountInDisplay}{1} for{minOutDisplay} {2}, Price:{3} USD"
msgstr ""

#: src/components/Exchange/TradeHistory.js
msgid "{0}: {1}, Price: {priceDisplay}"
msgstr ""

#: src/components/Exchange/TradeHistory.js
msgid "{0}  {1} {longOrShortText}, -{2} USD, {3} Price: ${4} USD"
msgstr ""

#: src/components/Exchange/TradeHistory.js
msgid "{actionDisplay} Order"
msgstr "{actionDisplay} 注文"

#: src/components/Exchange/TradeHistory.js
msgid ""
"{actionDisplay} {0} {longOrShortText},\n"
"-{1} USD,\n"
"{2} Price: {3} USD"
msgstr ""

#: src/components/Synthetics/TradeHistoryRow/TradeHistoryRow.tsx
msgid "{actionText} Deposit {collateralText} into {positionText},  Market: {0}"
msgstr ""

#: src/components/Synthetics/TradeHistoryRow/TradeHistoryRow.tsx
msgid "{actionText} Order: Swap {fromText} for {toText}, Price: {ratioText}"
msgstr ""

#: src/components/Synthetics/TradeHistoryRow/TradeHistoryRow.tsx
msgid "{actionText} Order: {increaseText} {positionText} {sizeDeltaText}, {0} Price: {pricePrefix} {1}, Market: {2}"
msgstr ""

#: src/components/Synthetics/TradeHistoryRow/TradeHistoryRow.tsx
msgid "{actionText} Swap {fromText} for {toText}"
msgstr ""

#: src/components/Synthetics/TradeHistoryRow/TradeHistoryRow.tsx
msgid "{actionText} Withdraw {collateralText} from {positionText},  Market: {0}"
msgstr ""

#: src/components/Synthetics/TradeHistoryRow/TradeHistoryRow.tsx
msgid "{actionText} {increaseText} {positionText} {sizeDeltaText}, {pricePrefix}: {0},  Market: {1}"
msgstr ""

#: src/pages/Dashboard/DashboardV2.js
msgid "{chainName} Total Stats start from {totalStatsStartDate}.<0/> For detailed stats:"
msgstr "{chainName}の全統計の開始日は{totalStatsStartDate}です。<0/> より詳しい統計:"

#: src/domain/synthetics/orders/cancelOrdersTxn.ts
msgid "{count, plural, one {Order} other {# Orders}}"
msgstr ""

#: src/components/Exchange/ConfirmationBox.js
#: src/components/Synthetics/ConfirmationBox/ConfirmationBox.tsx
msgid "{existingTriggerOrderLength, plural, one {You have an active trigger order that could impact this position.} other {You have # active trigger orders that could impact this position.}}"
msgstr "{existingTriggerOrderLength, plural, one {このポジションに影響する可能性のあるアクティブなトリガー注文があります。} other {このポジションに影響する可能性のあるアクティブなトリガー注文が#あります。}}"

#: src/components/Exchange/ConfirmationBox.js
#: src/components/Synthetics/ConfirmationBox/ConfirmationBox.tsx
msgid "{existingTriggerOrderLength, plural, one {You have an active trigger order that might execute immediately after you open this position. Please cancel the order or accept the confirmation to continue.} other {You have # active trigger orders that might execute immediately after you open this position. Please cancel the orders or accept the confirmation to continue.}}"
msgstr "{existingTriggerOrderLength, plural, one {このポジションをオープンした後ただちに執行される可能性があるアクティブなトリガー注文があります。注文をキャンセルするか、または確認を押して続けてください。} other {このポジションをオープンした後ただちに執行される可能性があるアクティブなトリガー注文が#あります。注文をキャンセルするか、または確認を押して続けてください。}}"

#: src/domain/synthetics/orders/utils.ts
msgid "{increaseOrDecreaseText} {tokenText} by {sizeText}"
msgstr ""

#: src/components/Exchange/PositionsList.js
msgid "{longOrShortText} {0} market selected"
msgstr ""

#: src/components/Synthetics/MarketCard/MarketCard.tsx
msgid "{longShortText} positions {0} a funding fee of {1}% per hour."
msgstr ""

#: src/components/Synthetics/ClaimHistoryRow/ClaimHistoryRow.tsx
msgid "{marketsCount, plural, one {# Market} other {# Markets}}"
msgstr ""

#: src/components/Glp/GlpSwap.js
msgid "{nativeTokenSymbol} ({wrappedTokenSymbol}) APR"
msgstr "{nativeTokenSymbol} ({wrappedTokenSymbol}) APR(実質年利)"

#: src/components/Stake/GMXAprTooltip.tsx
msgid "{nativeTokenSymbol} APR"
msgstr ""

#: src/components/Stake/GMXAprTooltip.tsx
msgid "{nativeTokenSymbol} Base APR"
msgstr ""

#: src/components/Stake/GMXAprTooltip.tsx
msgid "{nativeTokenSymbol} Boosted APR"
msgstr ""

#: src/components/Stake/GMXAprTooltip.tsx
msgid "{nativeTokenSymbol} Total APR"
msgstr ""

#: src/components/Exchange/PositionSeller.js
msgid "{nativeTokenSymbol} can not be sent to smart contract addresses. Select another token."
msgstr ""

#: src/context/SyntheticsEvents/SyntheticsEventsProvider.tsx
msgid "{orderTypeLabel} {positionText}, -{0}"
msgstr ""

#: src/components/Synthetics/StatusNotification/OrderStatusNotification.tsx
msgid "{orderTypeText} {0} for {1}"
msgstr ""

#: src/components/Synthetics/StatusNotification/OrderStatusNotification.tsx
msgid "{orderTypeText} {0} {longShortText}: {sign}{1}"
msgstr ""

#: src/domain/synthetics/orders/cancelOrdersTxn.ts
msgid "{ordersText} canceled"
msgstr ""

#: src/components/Synthetics/TradeHistoryRow/TradeHistoryRow.tsx
msgid "{positionText} {sizeDeltaText}, Price: {0}, Market: {1}"
msgstr ""

#: src/components/StatsTooltip/ChainsStatsTooltipRow.tsx
msgid "{title}"
msgstr ""<|MERGE_RESOLUTION|>--- conflicted
+++ resolved
@@ -29,29 +29,10 @@
 msgid "24h Volume"
 msgstr "24時間取引高"
 
-<<<<<<< HEAD
-=======
 #: src/pages/Dashboard/DashboardV2.js
 msgid "<0>GM Pools total value ({chainName}).</0>"
 msgstr ""
 
-#: src/App/App.js
-msgid "<0>Install Coinbase Wallet</0> to start using GMX."
-msgstr ""
-
-#: src/App/App.js
-msgid "<0>Install Coinbase Wallet</0>, and use GMX with its built-in browser."
-msgstr ""
-
-#: src/App/App.js
-msgid "<0>Install MetaMask</0> to start using GMX."
-msgstr ""
-
-#: src/App/App.js
-msgid "<0>Install MetaMask</0>, and use GMX with its built-in browser."
-msgstr ""
-
->>>>>>> a5a3f2ae
 #: src/components/Exchange/OrdersToa.js
 msgid "<0>Insufficient liquidity to execute the order</0><1>The mark price which is an aggregate of exchange prices did not reach the specified price</1><2>The specified price was reached but not long enough for it to be executed</2><3>No keeper picked up the order for execution</3>"
 msgstr "<0>注文執行に必要な流動性が不足しています</0><1>諸取引所の価格を集約したマーク価格が指値に達しませんでした</1><2>指値には達したもののロングの度合いが不十分で執行されませんでした</2><3>どのキーパーも注文を執行しませんでした</3>"
