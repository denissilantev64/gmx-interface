msgid ""
msgstr ""
"POT-Creation-Date: 2022-08-06 13:30+0530\n"
"MIME-Version: 1.0\n"
"Content-Type: text/plain; charset=utf-8\n"
"Content-Transfer-Encoding: 8bit\n"
"X-Generator: @lingui/cli\n"
"Language: ja\n"
"Project-Id-Version: \n"
"Report-Msgid-Bugs-To: \n"
"PO-Revision-Date: \n"
"Last-Translator: \n"
"Language-Team: \n"
"Plural-Forms: \n"

#: src/pages/AccountDashboard/generalPerformanceDetailsDebug.tsx
msgid "Unrealized Base PnL"
msgstr ""

#: src/pages/ClaimEsGmx/ClaimEsGmx.jsx
#: src/pages/NftWallet/NftWallet.jsx
msgid "Wallet not connected"
msgstr "ウォレットが接続されていません"

#: src/pages/Ecosystem/ecosystemConstants.tsx
msgid "Pear Protocol"
msgstr ""

#: src/components/RatingToast/RatingToast.tsx
msgid "Not likely"
msgstr ""

#: src/pages/Home/Home.tsx
msgid "Available on your preferred network"
msgstr "選択されたネットワークにて利用可能"

#: src/pages/Ecosystem/ecosystemConstants.tsx
msgid "Decentralized Trading Protocol"
msgstr "分散型取引プロトコル"

#: src/pages/ClaimEsGmx/ClaimEsGmx.jsx
#: src/pages/Earn/ClaimModal.tsx
msgid "Claim submitted!"
msgstr "請求申し込み完了!"

#: src/components/AddressDropdown/AddressDropdown.tsx
msgid "Disconnect"
msgstr "接続停止"

#: src/components/Glp/GlpSwap.jsx
msgid "Buy GM tokens before the epoch resets in {0} to be eligible for the Bonus Rebate. Alternatively, wait for the epoch to reset to redeem GLP and buy GM within the same epoch."
msgstr ""

#: src/components/Glp/GlpSwap.jsx
#: src/components/Synthetics/ChartTokenSelector/ChartTokenSelector.tsx
#: src/components/Synthetics/MarketsList/MarketsList.tsx
#: src/components/Synthetics/TVChart/Chart.tsx
#: src/pages/Dashboard/MarketsListV1.tsx
msgid "PRICE"
msgstr "価格"

#: src/components/Synthetics/MarketNetFee/MarketNetFee.tsx
#: src/components/Synthetics/MarketNetFee/MarketNetFee.tsx
msgid "receive"
msgstr ""

#: src/pages/Ecosystem/ecosystemConstants.tsx
msgid "GMX Referrals Dashboard"
msgstr ""

#: src/pages/Earn/ClaimModal.tsx
msgid "Stake GMX Rewards"
msgstr ""

#: src/components/Glp/SwapErrorModal.tsx
msgid "There is not enough liquidity in a single token for your size. Please check the Save on Fees section and consider splitting your order into several different ones"
msgstr "1種類のトークンでその額のスワップを実現するための十分な流動性がありません。「手数料を節約」セクションを読み、注文を複数に分割することを検討してください。"

#: src/components/Synthetics/PositionEditor/usePositionEditorButtonState.tsx
msgid "Decrease the withdraw size to match the max. <0>Read more</0>.<1/><2/><3>Set max withdrawal</3>"
msgstr ""

#: src/domain/synthetics/userFeedback/utils.ts
msgid "What would have made your rating a 9 or 10?"
msgstr ""

#: src/components/Synthetics/StatusNotification/SubaccountNotification.tsx
msgid "Subaccount generation failed"
msgstr ""

#: src/components/Exchange/ConfirmationBox.jsx
msgid "{existingTriggerOrderLength, plural, one {You have an active trigger order that might execute immediately after you open this position. Please cancel the order or accept the confirmation to continue.} other {You have # active trigger orders that might execute immediately after you open this position. Please cancel the orders or accept the confirmation to continue.}}"
msgstr "{existingTriggerOrderLength, plural, one {このポジションをオープンした後ただちに執行される可能性があるアクティブなトリガー注文があります。注文をキャンセルするか、または確認を押して続けてください。} other {このポジションをオープンした後ただちに執行される可能性があるアクティブなトリガー注文が#あります。注文をキャンセルするか、または確認を押して続けてください。}}"

#: src/components/SettingsModal/SettingsModal.tsx
msgid "Show debug values"
msgstr ""

#: src/components/Synthetics/TradeHistory/keys.ts
msgid "Execute Stop Loss"
msgstr ""

#: src/pages/Exchange/Exchange.tsx
msgid "Could not decrease {tokenSymbol} {longOrShortText} within the allowed slippage, you can adjust the allowed slippage in the settings on the top right of the page."
msgstr "設定されたスリッページ内では{tokenSymbol} {longOrShortText}を減らせませんでした。最大スリッページはページ右上にある設定から変更できます。"

#: src/components/ModalViews/RedirectModal.tsx
msgid "Agree"
msgstr "同意する"

#: src/pages/Ecosystem/ecosystemConstants.tsx
msgid "BonsaiDAO"
msgstr ""

#: src/pages/AccountDashboard/DailyAndCumulativePnL.tsx
msgid "Daily Loss"
msgstr ""

#: src/components/Synthetics/StatusNotification/SubaccountNotification.tsx
msgid "Subaccount activated"
msgstr ""

#: src/pages/Home/Home.tsx
msgid "GMX is currently live on Arbitrum and Avalanche."
msgstr "GMXは現在ArbitrumとAvalancheで稼働中です。"

#: src/components/Synthetics/TradeHistory/keys.ts
msgid "Create TWAP Swap"
msgstr ""

#: src/components/Glp/GlpSwap.jsx
msgid "Max Pool Capacity"
msgstr "最大プールキャパシティ"

#: src/pages/Ecosystem/ecosystemConstants.tsx
msgid "Yield Optimizer on Avalanche"
msgstr "Avalanche上のイールドオプティマイザー"

#: src/components/Exchange/PositionsList.jsx
#: src/components/Synthetics/PositionItem/PositionItem.tsx
#: src/pages/Exchange/Exchange.tsx
msgid "Orders ({0})"
msgstr "注文 ({0})"

#: src/pages/Earn/Vesting.tsx
#: src/pages/Earn/Vesting.tsx
#: src/pages/Earn/Vesting.tsx
msgid "You have not deposited any tokens for vesting."
msgstr ""

#: src/domain/synthetics/positions/utils.ts
msgid "stop loss"
msgstr ""

#: src/components/Exchange/OrdersList.jsx
#: src/components/Referrals/AffiliatesStats.tsx
#: src/components/Referrals/TradersStats.tsx
#: src/components/Synthetics/OrderList/filters/OrderTypeFilter.tsx
#: src/components/Synthetics/UserIncentiveDistributionList/UserIncentiveDistributionList.tsx
#: src/pages/OrdersOverview/OrdersOverview.jsx
msgid "Type"
msgstr "タイプ"

#: src/components/Synthetics/OrderItem/OrderItem.tsx
msgid "Close order"
msgstr ""

#: src/components/Exchange/PositionSeller.jsx
msgid "Order submitted!"
msgstr ""

#: src/domain/synthetics/orders/setAutoCancelOrdersTxn.ts
msgid "Updating {updateOrdersCount} TP/SL order(s)"
msgstr ""

#: src/pages/Ecosystem/ecosystemConstants.tsx
msgid "RabbitHole"
msgstr ""

#: src/pages/Dashboard/WeightText.tsx
msgid "{0} is above its target weight.<0/><1/>Get lower fees to <2>swap</2> tokens for {1}."
msgstr "{0}はターゲットウェイトを超過しています。<0/><1/>トークンを{1}に<2>スワップ</2>すると手数料が低くなります。"

#: src/domain/synthetics/markets/createGlvWithdrawalTxn.ts
#: src/domain/synthetics/markets/createWithdrawalTxn.ts
msgid "Withdrawal error."
msgstr ""

#: src/components/Synthetics/TradeHistory/keys.ts
msgid "Failed Limit"
msgstr ""

#: src/components/Synthetics/GmList/GmListItem.tsx
#: src/components/Synthetics/MarketStats/MarketGraphs.tsx
msgid "Performance"
msgstr ""

#: src/pages/Home/Home.tsx
msgid "Decentralized<0/>Perpetual Exchange"
msgstr "分散型<0/>パーペチュアル取引所"

#: src/pages/Earn/VesterDepositModal.tsx
msgid "Current Reserved"
msgstr ""

#: src/components/Synthetics/SubaccountModal/SubaccountModal.tsx
msgid "Main Account {0} Balance is used to top up Subaccount Balance on each Action up to the set Max auto top-up amount. Use the \"Сonvert {1} to {2}\" field if the Main Account {3} Balance is low."
msgstr ""

#: src/components/Referrals/AffiliatesStats.tsx
#: src/components/Referrals/AffiliatesStats.tsx
#: src/components/Referrals/TradersStats.tsx
#: src/components/Referrals/TradersStats.tsx
msgid "V2 Arbitrum"
msgstr ""

#: src/domain/synthetics/common/incentivesAirdropMessages.ts
#: src/pages/LeaderboardPage/components/LeaderboardNavigation.tsx
msgid "EIP-4844, 13-20 Mar"
msgstr ""

#: src/components/DepthChart/DepthChartTooltip.tsx
msgid "Total size"
msgstr ""

#: src/components/Synthetics/OrderItem/OrderItem.tsx
msgid "Note that there may be rare cases where the order cannot be executed, for example, if the chain is down and no oracle reports are produced or if there is not enough available liquidity."
msgstr ""

#: src/components/Exchange/PositionSeller.jsx
#: src/components/Exchange/SwapBox.jsx
msgid "Enable leverage sent."
msgstr "レバレッジ有効化申し込み完了。"

#: src/components/ToastifyDebug/ToastifyDebug.tsx
msgid "Show error"
msgstr ""

#: src/components/MintableAmount/MintableAmount.tsx
msgid "{0} can be used to buy GM for this market up to the specified buying caps."
msgstr ""

#: src/components/Synthetics/HighPriceImpactOrFeesWarningCard/HighPriceImpactOrFeesWarningCard.tsx
msgid "High TWAP Network Fee"
msgstr ""

#: src/components/Synthetics/TradeHistory/keys.ts
msgid "Execute Market Swap"
msgstr "マーケットスワップの執行"

#: src/pages/Earn/VesterDepositModal.tsx
msgid "Deposit submitted!"
msgstr ""

#: src/pages/AccountDashboard/GeneralPerformanceDetails.tsx
#: src/pages/Dashboard/StatsCard.tsx
msgid "Volume"
msgstr ""

#: src/components/Synthetics/TradeHistory/keys.ts
msgid "Cancel Limit Swap"
msgstr "指値スワップのキャンセル"

#: src/pages/LeaderboardPage/components/CompetitionCountdown.tsx
msgid "{seconds}s"
msgstr ""

#: src/components/Exchange/NoLiquidityErrorModal.tsx
msgid "{0} Required"
msgstr "{0}が必要です"

#: src/components/Synthetics/UserIncentiveDistributionList/UserIncentiveDistributionList.tsx
msgid "No incentives distribution history yet."
msgstr ""

#: src/components/Exchange/ConfirmationBox.jsx
#: src/components/Exchange/ConfirmationBox.jsx
#: src/components/Exchange/ConfirmationBox.jsx
#: src/components/Exchange/PositionEditor.jsx
#: src/components/Exchange/PositionSeller.jsx
#: src/components/Exchange/SwapBox.jsx
#: src/components/Exchange/SwapBox.jsx
#: src/components/Glp/GlpSwap.jsx
#: src/components/Glp/GlpSwap.jsx
#: src/components/Glp/GlpSwap.jsx
#: src/components/Synthetics/OrderEditor/OrderEditor.tsx
#: src/components/Synthetics/TradeFeesRow/TradeFeesRow.tsx
#: src/pages/Dashboard/StatsCard.tsx
msgid "Fees"
msgstr "手数料"

#: src/lib/contracts/callContract.tsx
msgid "View status."
msgstr "状況を見る"

#: src/pages/PoolsDetails/PoolsDetailsAbout.tsx
msgid "Buyable"
msgstr ""

#: src/context/PendingTxnsContext/PendingTxnsContext.tsx
msgid "Transaction failed due to execution fee validation. <0>View</0>.<1/><2/>Please try increasing execution fee buffer to {0} in <3>Settings</3>."
msgstr ""

#: src/components/SettingsModal/SettingsModal.tsx
msgid "TWAP Number of Parts"
msgstr ""

#: src/components/Synthetics/PositionItem/PositionItem.tsx
msgid "Net Value: Initial Collateral + PnL - Borrow Fee - Negative Funding Fee - Close Fee - UI Fee"
msgstr ""

#: src/components/Exchange/ConfirmationBox.jsx
msgid "The spread is > 1%, please ensure the trade details are acceptable before confirming"
msgstr ""

#: src/components/Glp/GlpSwap.jsx
msgid "Max pool capacity reached for {0}<0/><1/>Please mint GLP using another token"
msgstr "{0}の最大プールキャパシティ到達<0/><1/>別のトークンを使用してGLPをミントしてください"

#: src/components/MissedCoinsModal/MissedCoinsModal.tsx
msgid "Enter a value"
msgstr ""

#: src/pages/NftWallet/NftWallet.jsx
msgid "Enter NFT Address"
msgstr "NFTアドレスを入力"

#: src/components/Glp/GlpSwap.jsx
#: src/components/Glp/GlpSwap.jsx
msgid "AVAILABLE"
msgstr "利用可能"

#: src/components/NpsModal/NpsModal.tsx
#: src/components/UserFeedbackModal/UserFeedbackModal.tsx
msgid "@username"
msgstr ""

#: src/components/TVChartContainer/constants.ts
msgid "Stop Market - Short Inc."
msgstr ""

#: src/components/Synthetics/TradeHistory/keys.ts
msgid "Failed Take Profit"
msgstr ""

#: src/components/Synthetics/SettleAccruedFundingFeeModal/SettleAccruedFundingFeeModal.tsx
msgid "Confirm Settle"
msgstr ""

#: src/domain/synthetics/markets/createDepositTxn.ts
#: src/domain/synthetics/markets/createGlvDepositTxn.ts
msgid "Deposit error."
msgstr ""

#: src/pages/Exchange/Exchange.tsx
msgid "Increased {tokenSymbol} {longOrShortText}, +{0} USD."
msgstr "{tokenSymbol} {longOrShortText}を増やしました +{0} USD"

#: src/domain/synthetics/orders/setAutoCancelOrdersTxn.ts
msgid "{updateOrdersCount} TP/SL order(s) updated"
msgstr ""

#: src/domain/synthetics/trade/utils/validation.ts
msgid "Stop market price above mark price"
msgstr ""

#: src/pages/Earn/StakeModal.tsx
msgid "Pending {stakingTokenSymbol} approval"
msgstr ""

#: src/components/Synthetics/TableMarketFilter/MarketFilterLongShort.tsx
msgid "Open Positions"
msgstr ""

#: src/pages/Earn/UnstakeModal.tsx
msgid "Unstaking..."
msgstr "アンステーク中..."

#: src/components/Exchange/SwapBox.jsx
msgid "You can change the \"Collateral In\" token above to find lower fees"
msgstr "より低い手数料を見つけるために上の\"担保資産\"トークンを変更することができます"

#: src/domain/synthetics/trade/utils/validation.ts
msgid "The sellable cap for the pool GM: {0} [{1}]  has been reached, as the tokens are reserved by traders. Please choose a different pool, reduce the sell size, or split your withdrawal from multiple pools."
msgstr ""

#: src/components/Synthetics/TradeInfoIcon/TradeInfoIcon.tsx
msgid "Swap TWAP: Swap tokens in evenly distributed parts over a specified time."
msgstr ""

#: src/components/Exchange/SwapBox.jsx
#: src/domain/synthetics/trade/utils/validation.ts
msgid "Max {0} short exceeded"
msgstr "{0}の最大ショート値を超過しています"

#: src/domain/synthetics/trade/utils/validation.ts
msgid "Insufficient GM balance"
msgstr ""

#: src/components/Synthetics/MarketStats/components/MarketDescription.tsx
#: src/pages/PoolsDetails/PoolsDetailsAbout.tsx
msgid "This token is a vault of automatically rebalanced GM tokens that accrue fees from leverage trading and swaps from the included markets. Backed by {0} and {1}."
msgstr ""

#: src/domain/synthetics/trade/utils/validation.ts
#: src/domain/synthetics/trade/utils/validation.ts
msgid "Max pool USD exceeded"
msgstr ""

#: src/components/Synthetics/OrderEditor/OrderEditor.tsx
#: src/domain/synthetics/orders/getPositionOrderError.tsx
#: src/domain/synthetics/sidecarOrders/utils.ts
#: src/domain/synthetics/trade/utils/validation.ts
#: src/domain/synthetics/trade/utils/validation.ts
msgid "Limit price below mark price"
msgstr ""

#: src/components/Synthetics/GmSwap/GmFees/GmFees.tsx
msgid "sell"
msgstr ""

#: src/pages/AccountDashboard/HistoricalLists.tsx
#: src/pages/Exchange/Exchange.tsx
msgid "Positions"
msgstr "ポジション"

#: src/domain/synthetics/trade/utils/validation.ts
msgid "{0} can not be sent to smart contract addresses. Select another token."
msgstr ""

#: src/domain/synthetics/markets/claimFundingFeesTxn.ts
msgid "Funding Claimed"
msgstr ""

#: src/components/Synthetics/SubaccountModal/SubaccountModal.tsx
msgid "Subaccount Balance"
msgstr ""

#: src/components/Synthetics/SubaccountModal/SubaccountModal.tsx
msgid "Main Account Balance"
msgstr ""

#: src/components/Referrals/JoinReferralCode.tsx
msgid "Referral code added!"
msgstr "紹介コードが追加されました!"

#: src/components/Synthetics/MarketTokenSelector/MarketTokenSelector.tsx
msgid "SELLABLE"
msgstr ""

#: src/pages/Dashboard/StatsCard.tsx
msgid "Treasury"
msgstr ""

#: src/components/Synthetics/StatusNotification/SubaccountNotification.tsx
msgid "View status"
msgstr ""

#: src/components/Glp/SwapErrorModal.tsx
msgid "Swap {0} to {1} on 1inch"
msgstr "{0} を {1}に1inchでスワップする"

#: src/components/MarketSelector/GmPoolsSelectorForGlvMarket.tsx
#: src/components/MarketSelector/PoolSelector.tsx
#: src/components/Synthetics/GmList/GmList.tsx
#: src/components/Synthetics/GmList/GmList.tsx
#: src/components/Synthetics/MarketTokenSelector/MarketTokenSelector.tsx
msgid "No pools matched."
msgstr ""

#: src/components/Exchange/PositionsList.jsx
#: src/components/Synthetics/PositionItem/PositionItem.tsx
#: src/pages/AccountDashboard/HistoricalLists.tsx
#: src/pages/AccountDashboard/HistoricalLists.tsx
#: src/pages/Exchange/Exchange.tsx
#: src/pages/SyntheticsPage/SyntheticsPage.tsx
msgid "Orders"
msgstr "注文"

#: src/components/Exchange/SwapBox.jsx
msgid "Swaps disabled, pending {0} upgrade"
msgstr "{0}の更新が未完了のためスワップが停止中です"

#: src/context/SyntheticsEvents/SyntheticsEventsProvider.tsx
msgid "Increased {positionText}, +{0}"
msgstr ""

#: src/components/Synthetics/SubaccountModal/SubaccountModal.tsx
msgid "Convert this amount of {0} to {1} in your Main Account to allow for auto top-ups, as only {2} can be automatically transferred to your Subaccount. The {3} balance of your main account is shown above."
msgstr ""

#: src/components/Synthetics/TradeFeesRow/TradeFeesRow.tsx
#: src/components/Synthetics/TradeHistory/TradeHistoryRow/utils/position.ts
msgid "Funding Fee"
msgstr "ファンディング手数料"

#: src/components/Synthetics/TradeboxPoolWarnings/TradeboxPoolWarnings.tsx
msgid "Insufficient liquidity in the {0} market pool. Select a different pool for this market. Choosing a different pool would open a new position different from the existing one.<0><1>Switch to {1} market pool</1>.</0>"
msgstr ""

#: src/components/Exchange/ConfirmationBox.jsx
msgid "Confirm Limit Order"
msgstr ""

#: src/pages/Earn/AffiliateVesterWithdrawModal.tsx
msgid "Confirm Withdraw"
msgstr ""

#: src/pages/AccountDashboard/dailyAndCumulativePnLDebug.tsx
#: src/pages/AccountDashboard/GeneralPerformanceDetails.tsx
#: src/pages/LeaderboardPage/components/LeaderboardAccountsTable.tsx
#: src/pages/LeaderboardPage/components/LeaderboardPositionsTable.tsx
msgid "Realized PnL"
msgstr ""

#: src/pages/Ecosystem/ecosystemConstants.tsx
msgid "GMX V2 Data Analytics within Telegram"
msgstr ""

#: src/pages/BuyGMX/BuyGMX.tsx
msgid "You can transfer ETH from other networks to Arbitrum using any of the below options:"
msgstr "以下の選択肢のいずれかを使い、ETHを他のネットワークからArbitrumへ送ることができます。"

#: src/components/Synthetics/StatusNotification/SubaccountNotification.tsx
msgid "Subaccount deactivated"
msgstr ""

#: src/components/Exchange/SwapBox.jsx
msgid "Created limit order for {0} {1}: {2} USD!"
msgstr "{0} {1}: {2} USDの指値注文の作成完了!"

#: src/pages/OrdersOverview/OrdersOverview.jsx
msgid "Invalid token fromToken: \"{0}\" toToken: \"{toTokenAddress}\""
msgstr "無効なトークン fromToken: \"{0}\" toToken: \"{toTokenAddress}\""

#: src/components/Header/AppHeaderLinks.tsx
#: src/pages/Dashboard/DashboardV2.tsx
#: src/pages/Dashboard/StatsCard.tsx
msgid "Stats"
msgstr "統計"

#: src/components/Synthetics/Claims/ClaimHistoryRow/ClaimCollateralHistoryRow.tsx
#: src/components/Synthetics/Claims/filters/ActionFilter.tsx
msgid "Claim Price Impact Rebates"
msgstr ""

#: src/pages/Earn/VesterDepositModal.tsx
msgid "Max Capacity"
msgstr ""

#: src/domain/synthetics/orders/utils.tsx
msgid "Market Swap"
msgstr "市場スワップ"

#: src/components/Synthetics/TradeHistory/TradeHistory.tsx
msgid "Trade History"
msgstr "取引履歴"

#: src/components/Synthetics/TradeBox/TradeBox.tsx
#: src/components/Tabs/NestedTab.tsx
msgid "More"
msgstr ""

#: src/components/Synthetics/PositionItem/PositionItem.tsx
msgid "Since your position's collateral is in {symbol}, with an initial value higher than the {indexName} short position size, the collateral value will increase to cover any negative PnL, so there is no liquidation price."
msgstr ""

#: src/config/bridging.tsx
msgid "Buy APE on Arbitrum with <0>Camelot</0>."
msgstr ""

#: src/pages/CompleteAccountTransfer/CompleteAccountTransfer.jsx
msgid "You will need to be on this page to accept the transfer, <0>click here</0> to copy the link to this page if needed."
msgstr "移転を受け入れるにはこのページを開いておく必要があります。必要に応じて<0>ここをクリック</0>してこのページへのリンクをコピーしておいてください。"

#: src/components/ModalViews/RedirectModal.tsx
msgid "Don't show this message again for 30 days."
msgstr "30日間このメッセージを表示しない"

#: src/components/Synthetics/SubaccountModal/SubaccountModal.tsx
msgid "This amount of {0} will be sent from your Main Account to your Subaccount to pay for transaction fees."
msgstr ""

#: src/components/Exchange/ConfirmationBox.jsx
msgid "hide"
msgstr "隠す"

#: src/pages/Dashboard/GmxCard.tsx
msgid "in liquidity"
msgstr "流動性"

#: src/components/SettingsModal/SettingsModal.tsx
msgid "Max Network Fee buffer below {0}% may result in failed orders."
msgstr ""

#: src/components/Exchange/SwapBox.jsx
msgid "Exit Price"
msgstr "手仕舞い価格"

#: src/components/Exchange/OrderEditor.jsx
#: src/components/Exchange/PositionSeller.jsx
msgid "Enter Price"
msgstr "価格を入力"

#: src/components/Referrals/AffiliatesStats.tsx
msgid "Rebates on V2"
msgstr ""

#: src/components/Synthetics/UserIncentiveDistributionList/UserIncentiveDistributionList.tsx
#: src/components/Synthetics/UserIncentiveDistributionList/UserIncentiveDistributionList.tsx
msgid "Incentives are airdropped weekly."
msgstr ""

#: src/components/Synthetics/AcceptablePriceImpactInputRow/AcceptablePriceImpactInputRow.tsx
#: src/components/Synthetics/AcceptablePriceImpactInputRow/AcceptablePriceImpactInputRow.tsx
msgid "Acceptable Price Impact"
msgstr ""

#: src/pages/Dashboard/AssetDropdown.tsx
msgid "Add to Metamask"
msgstr "メタマスクに追加"

#: src/pages/Earn/VesterDepositModal.tsx
msgid "Insufficient staked tokens"
msgstr ""

#: src/components/NpsModal/NpsModal.tsx
#: src/components/UserFeedbackModal/UserFeedbackModal.tsx
msgid "Telegram contact (optional)"
msgstr ""

#: src/lib/wallets/connecters/binanceW3W/binanceWallet.ts
msgid "Tap [Create Wallet] to start using your Web3 Wallet."
msgstr "ウェブ3ウォレットを使用するには[ウォレットを作成]をタップしてください。"

#: src/pages/Ecosystem/ecosystemConstants.tsx
msgid "Plutus"
msgstr ""

#: src/pages/Ecosystem/ecosystemConstants.tsx
msgid "Pairs Trading"
msgstr ""

#: src/pages/Actions/ActionsV1/ActionsV1.tsx
msgid "GMX {versionName} {networkName} actions for all accounts."
msgstr ""

#: src/components/Exchange/ConfirmationBox.jsx
msgid "Cancel submitted"
msgstr "キャンセルが提出されました"

#: src/components/Exchange/PositionSeller.jsx
msgid "Please uncheck \"Keep Leverage\", or close a larger position amount."
msgstr ""

#: src/components/Exchange/PositionDropdown.tsx
#: src/components/Exchange/PositionsList.jsx
#: src/components/Synthetics/PositionItem/PositionItem.tsx
msgid "Edit Collateral"
msgstr "担保編集"

#: src/components/Synthetics/TradeInfoIcon/TradeInfoIcon.tsx
msgid "{typeString} Long Stop Market: {0} a short position when the price is below the trigger price."
msgstr ""

#: src/components/Synthetics/OrderEditor/OrderEditor.tsx
#: src/domain/synthetics/orders/getPositionOrderError.tsx
#: src/domain/synthetics/sidecarOrders/utils.ts
#: src/domain/synthetics/trade/utils/validation.ts
#: src/domain/synthetics/trade/utils/validation.ts
msgid "Limit price above mark price"
msgstr ""

#: src/components/Exchange/PositionSeller.jsx
#: src/components/Exchange/SwapBox.jsx
msgid "Enable leverage failed."
msgstr "レバレッジ有効化できませんでした。"

#: src/lib/wallets/connecters/binanceW3W/binanceWallet.ts
msgid "Create or Import a Wallet"
msgstr "ウォレットの作成またはインポート"

#: src/pages/Earn/ClaimModal.tsx
msgid "Stake esGMX Rewards"
msgstr ""

#: src/components/NetworkDropdown/NetworkDropdown.tsx
msgid "Networks and Settings"
msgstr "ネットワークと設定"

#: src/components/SettingsModal/SettingsModal.tsx
msgid "Max network fee buffer precision is 0.01%"
msgstr ""

#: src/components/Synthetics/OrderEditor/OrderEditor.tsx
msgid "Max. Leverage Exceeded"
msgstr ""

#: src/components/SearchInput/SearchInput.tsx
#: src/components/Synthetics/ChartTokenSelector/ChartTokenSelector.tsx
msgid "Search Token"
msgstr "トークン検索"

#: src/pages/Ecosystem/ecosystemConstants.tsx
msgid "DeltaPrime"
msgstr ""

#: src/pages/BuyGMX/BuyGMX.tsx
msgid "Buy GMX using Decentralized Exchange Aggregators:"
msgstr ""

#: src/components/Synthetics/TradeHistory/TradeHistoryRow/utils/position.ts
msgid "Min. Required Collateral"
msgstr ""

#: src/pages/Earn/Vesting.tsx
#: src/pages/Earn/Vesting.tsx
#: src/pages/Earn/Vesting.tsx
msgid "{0} tokens have been converted to GMX from the {1} esGMX deposited for vesting."
msgstr ""

#: src/pages/LeaderboardPage/components/LeaderboardAccountsTable.tsx
#: src/pages/LeaderboardPage/components/LeaderboardPositionsTable.tsx
msgid "Rank"
msgstr ""

#: src/components/Synthetics/SubaccountModal/utils.ts
msgid "Allow {wrappedTokenSymbol} to be spent"
msgstr ""

#: src/pages/LeaderboardPage/components/LeaderboardAccountsTable.tsx
msgid "Average position size."
msgstr ""

#: src/components/Synthetics/TradeHistory/TradeHistoryRow/TradeHistoryRow.tsx
msgid "{0} <0/><1> to </1>{1} <2/>"
msgstr ""

#: src/components/Synthetics/TradeInfoIcon/TradeInfoIcon.tsx
msgid "{typeString} Short Market: {0} a short position at the current price."
msgstr ""

#: src/components/Synthetics/ClaimablePositionPriceImpactRebateModal/ClaimablePositionPriceImpactRebateModal.tsx
msgid "Claim {totalUsd}"
msgstr ""

#: src/pages/Ecosystem/ecosystemConstants.tsx
msgid "Yield Yak Swap"
msgstr ""

#: src/pages/Ecosystem/ecosystemConstants.tsx
msgid "Vaultka"
msgstr ""

#: src/components/Synthetics/AccruedPositionPriceImpactRebateModal/AccruedPositionPriceImpactRebateModal.tsx
#: src/components/Synthetics/ClaimablePositionPriceImpactRebateModal/ClaimablePositionPriceImpactRebateModal.tsx
#: src/components/Synthetics/ClaimModal/ClaimModal.tsx
#: src/components/Synthetics/MarketStats/components/CompositionTable.tsx
msgid "MARKET"
msgstr "マーケット"

#: src/domain/synthetics/userFeedback/utils.ts
msgid "What did you like the most about our service?"
msgstr ""

#: src/pages/Ecosystem/ecosystemConstants.tsx
msgid "Paraswap"
msgstr ""

#: src/components/TVChartContainer/constants.ts
msgid "TP - Long Dec."
msgstr ""

#: src/components/Referrals/AffiliatesStats.tsx
msgid "Claimable Rebates"
msgstr ""

#: src/domain/synthetics/trade/utils/validation.ts
#: src/domain/synthetics/trade/utils/validation.ts
msgid "Max pool amount reached"
msgstr ""

#: src/components/Synthetics/TradeHistory/filters/ActionFilter.tsx
msgid "Market Orders"
msgstr "市場注文"

#: src/domain/synthetics/userFeedback/utils.ts
msgid "How can we address your concerns and improve your experience?"
msgstr ""

#: src/pages/Dashboard/OverviewCard.tsx
msgid "Total value locked takes into account:"
msgstr ""

#: src/components/Synthetics/StatusNotification/GmStatusNotification.tsx
msgid "Sending buy request"
msgstr ""

#: src/pages/ClaimEsGmx/ClaimEsGmx.jsx
msgid "You can check your claim history <0>here</0>."
msgstr "<0>こちら</0>で請求履歴を確認できます。"

#: src/components/Synthetics/SubaccountModal/utils.ts
msgid "Maximum allowed actions is required"
msgstr ""

#: src/components/Synthetics/Claims/ClaimableCard.tsx
msgid "Claimable positive funding fees.<0/><1/>They become available after modifying the position by increasing or decreasing it, depositing or withdrawing collateral, or settling the fees using the \"Settle\" button."
msgstr ""

#: src/components/Synthetics/TradeHistory/TradeHistoryRow/utils/position.ts
#: src/components/Synthetics/TradeHistory/TradeHistoryRow/utils/position.ts
#: src/components/Synthetics/TradeHistory/TradeHistoryRow/utils/position.ts
#: src/components/Synthetics/TradeHistory/TradeHistoryRow/utils/position.ts
#: src/components/Synthetics/TradeHistory/TradeHistoryRow/utils/swap.ts
#: src/components/Synthetics/TradeHistory/TradeHistoryRow/utils/swap.ts
msgid "Acceptable price for the order."
msgstr "注文のための許容価格"

#: src/components/TVChartContainer/DynamicLine.tsx
msgid "The order could not be updated"
msgstr ""

#: src/pages/Ecosystem/ecosystemConstants.tsx
msgid "Cross-chain one-click deposits into GM"
msgstr ""

#: src/pages/Home/Home.tsx
msgid "Open positions through a simple swap interface. Conveniently swap from any supported asset into the position of your choice."
msgstr "シンプルなスワップインターフェースでポジションを開けます。サポート対象のどの資産も好みの資産に簡単に交換可能。"

#: src/components/Synthetics/UserIncentiveDistributionList/UserIncentiveDistributionList.tsx
msgid "Incentives Distribution History"
msgstr ""

#: src/components/BuyInputSection/BuyInputSection.tsx
#: src/components/BuyInputSection/BuyInputSection.tsx
#: src/components/InputSection/InputSection.jsx
#: src/pages/ClaimEsGmx/ClaimEsGmx.jsx
msgid "MAX"
msgstr "最大"

#: src/components/Synthetics/StatusNotification/SubaccountNotification.tsx
msgid "Activating Subaccount"
msgstr ""

#: src/components/SettingsModal/SettingsModal.tsx
msgid "Invalid slippage value"
msgstr "無効なスリッページ値"

#: src/components/Synthetics/GmSwap/GmSwapBox/GmSwapWarningsRow.tsx
msgid "price impact"
msgstr ""

#: src/components/Exchange/OrderEditor.jsx
#: src/components/Exchange/OrderEditor.jsx
msgid "{0} price"
msgstr "{0} 価格"

#: src/domain/synthetics/trade/utils/validation.ts
msgid "Max {0} buyable amount exceeded"
msgstr ""

#: src/components/Glp/GlpSwap.jsx
msgid "Sell submitted!"
msgstr "売却申し込み完了!"

#: src/components/Exchange/PositionSeller.jsx
msgid "Closing..."
msgstr ""

#: src/components/Referrals/AddAffiliateCode.jsx
msgid "Code already taken"
msgstr "そのコードは既に使用されています"

#: src/components/TVChartContainer/constants.ts
msgid "SL - Short Dec."
msgstr ""

#: src/components/SettingsModal/SettingsModal.tsx
msgid "Slippage should be less than -5%"
msgstr ""

#: src/components/Synthetics/TradeBox/TradeBoxRows/AdvancedDisplayRows.tsx
msgid "Acceptable Swap Impact"
msgstr ""

#: src/components/NpsModal/NpsModal.tsx
#: src/components/UserFeedbackModal/UserFeedbackModal.tsx
msgid "Leave your Telegram if you’re okay with being contacted for a quick follow-up"
msgstr ""

#: src/pages/AccountDashboard/dailyAndCumulativePnLDebug.tsx
#: src/pages/AccountDashboard/GeneralPerformanceDetails.tsx
#: src/pages/LeaderboardPage/components/LeaderboardAccountsTable.tsx
#: src/pages/LeaderboardPage/components/LeaderboardPositionsTable.tsx
msgid "Unrealized PnL"
msgstr ""

#: src/pages/Dashboard/OverviewCard.tsx
msgid "This value may be higher on other websites due to the collateral of positions being included in the calculation."
msgstr ""

#: src/components/Referrals/ClaimAffiliatesModal/ClaimAffiliatesModal.tsx
#: src/pages/Earn/GlpCard.tsx
#: src/pages/Earn/GmxAndVotingPowerCard.tsx
msgid "Rewards"
msgstr "報酬"

#: src/components/Exchange/ExchangeTVChart.jsx
msgid "Liq. {0} {longOrShortText}"
msgstr ""

#: src/components/Exchange/ConfirmationBox.jsx
#: src/components/Exchange/ConfirmationBox.jsx
#: src/components/Exchange/SwapBox.jsx
#: src/components/Exchange/SwapBox.jsx
#: src/components/Glp/GlpSwap.jsx
#: src/components/Glp/GlpSwap.jsx
#: src/components/Synthetics/GmSwap/GmSwapBox/GmDepositWithdrawalBox/GmDepositWithdrawalBox.tsx
#: src/components/Synthetics/GmSwap/GmSwapBox/GmDepositWithdrawalBox/GmDepositWithdrawalBox.tsx
#: src/components/Synthetics/GmSwap/GmSwapBox/GmDepositWithdrawalBox/GmDepositWithdrawalBox.tsx
#: src/components/Synthetics/GmSwap/GmSwapBox/GmDepositWithdrawalBox/GmDepositWithdrawalBox.tsx
#: src/components/Synthetics/GmSwap/GmSwapBox/GmShiftBox/GmShiftBox.tsx
#: src/components/Synthetics/TradeBox/TradeBox.tsx
#: src/components/Synthetics/TradeBox/TradeBox.tsx
msgid "Pay"
msgstr "支払い"

#: src/pages/Ecosystem/ecosystemConstants.tsx
msgid "GMX Governance Page"
msgstr "GMXのガバナンスページ"

#: src/pages/Ecosystem/ecosystemConstants.tsx
msgid "Decentralized Money Market"
msgstr ""

#: src/components/Synthetics/OrderEditor/OrderEditor.tsx
#: src/components/Synthetics/TradeBox/TradeBox.tsx
msgid "Stop Price"
msgstr ""

#: src/pages/AccountDashboard/HistoricalLists.tsx
msgid "Positions ({positionsCount})"
msgstr ""

#: src/pages/Earn/TotalRewardsCard.tsx
msgid "<0>Trade GMX</0>"
msgstr ""

#: src/components/Synthetics/OrderEditor/OrderEditor.tsx
msgid "As network fees have increased, an additional network fee is needed."
msgstr ""

#: src/pages/Earn/VesterDepositModal.tsx
msgid "Deposited"
msgstr ""

#: src/components/Synthetics/TradeInfoIcon/TradeInfoIcon.tsx
msgid "Swap Limit: Swap tokens when the trigger price is reached."
msgstr ""

#: src/components/Glp/GlpSwap.jsx
msgid "{0} GLP have been reserved for vesting."
msgstr "{0} GLPがべスティングのためにリザーブされました。"

#: src/components/Synthetics/GmSwap/GmSwapBox/GmDepositWithdrawalBox/useSubmitButtonState.tsx
msgid "Selling {symbol}..."
msgstr ""

#: src/components/Glp/GlpSwap.jsx
#: src/components/Glp/GlpSwap.jsx
msgid "Buy with {0}"
msgstr "{0}で購入"

#: src/pages/Ecosystem/ecosystemConstants.tsx
msgid "Asset Management"
msgstr ""

#: src/components/Referrals/JoinReferralCode.tsx
msgid "Adding..."
msgstr "追加中"

#: src/pages/Actions/SyntheticsActions.tsx
msgid "GMX {VERSION_NAME} {networkName} actions for all accounts."
msgstr ""

#: src/components/Exchange/SwapBox.jsx
msgid "Short {0}"
msgstr "{0}をショート"

#: src/components/Exchange/ConfirmationBox.jsx
msgid "There may not be sufficient liquidity to execute your order when the price conditions are met"
msgstr "価格の条件が満たされたとしても、あなたの注文を執行するための十分な流動性が存在しない可能性があります。"

#: src/pages/Ecosystem/Ecosystem.tsx
msgid "GMX uses TradingView to provide real-time cryptocurrency charts, so you can easily follow <0>BTCUSD</0> price in real-time, along with other currency pair rates. The interactive charts offer advanced tools and a user-friendly interface for easier market analysis and decision-making."
msgstr ""

#: src/components/Glp/SwapErrorModal.tsx
msgid "Swap on 1inch"
msgstr "1inchでスワップする"

#: src/pages/Dashboard/AssetDropdown.tsx
msgid "Open {0} in Coingecko"
msgstr ""

#: src/components/Synthetics/GmList/GlvList.tsx
#: src/components/Synthetics/GmList/GmList.tsx
#~ msgid "Graph showing performance vs benchmark for the selected period."
#~ msgstr ""

#: src/components/Synthetics/GmSwap/GmSwapBox/GmDepositWithdrawalBox/useSubmitButtonState.tsx
msgid "Buy {operationTokenSymbol}"
msgstr ""

#: src/pages/Dashboard/AssetDropdown.tsx
msgid "Buy GM: {0}"
msgstr ""

#: src/pages/Dashboard/GlpCard.tsx
#: src/pages/Dashboard/GmCard.tsx
#: src/pages/Dashboard/GmxCard.tsx
msgid "Market Cap"
msgstr "時価総額"

#: src/components/Synthetics/StatusNotification/FeesSettlementStatusNotification.tsx
msgid "{positionName} Fees settled"
msgstr ""

#: src/pages/LeaderboardPage/components/LeaderboardAccountsTable.tsx
msgid "Average leverage used."
msgstr ""

#: src/pages/Earn/EscrowedGmxCard.tsx
#: src/pages/Earn/TotalRewardsCard.tsx
msgid "Escrowed GMX"
msgstr ""

#: src/components/InterviewModal/InterviewModal.tsx
msgid "We want your insights to help improve GMX for Liquidity Providers. For security reasons, we won't contact you first. Please send the message \"I’m a Liquidity Provider\" to our official telegram account:"
msgstr ""

#: src/components/Exchange/PositionSeller.jsx
#: src/components/Exchange/PositionSeller.jsx
#: src/components/Exchange/SwapBox.jsx
#: src/components/Exchange/SwapBox.jsx
#: src/components/Exchange/SwapBox.jsx
#: src/components/Exchange/SwapBox.jsx
#: src/components/Exchange/SwapBox.jsx
#: src/components/Exchange/SwapBox.jsx
#: src/components/Exchange/SwapBox.jsx
#: src/components/Exchange/SwapBox.jsx
#: src/components/Exchange/SwapBox.jsx
#: src/components/Exchange/SwapBox.jsx
msgid "Insufficient Liquidity"
msgstr ""

#: src/components/Synthetics/GmList/GlvList.tsx
#: src/components/Synthetics/GmList/GmList.tsx
msgid "Pool returns compared to the benchmark, based on UNI V2-style rebalancing of the long-short token in the corresponding GM or GLV."
msgstr ""

#: src/components/Synthetics/NetworkFeeRow/NetworkFeeRow.tsx
msgid "The max network fee is overestimated, including by the buffer set under settings. Upon execution, any excess network fee is sent back to your account."
msgstr ""

#: src/components/Synthetics/GmList/GmListItem.tsx
#: src/pages/PoolsDetails/PoolsDetailsHeader.tsx
msgid "TVL (Supply)"
msgstr ""

#: src/components/ModalViews/RedirectModal.tsx
msgid "Alternative links can be found in the <0>docs</0>.<1/><2/>By clicking Agree you accept the <3>T&Cs</3> and <4>Referral T&Cs</4>.<5/><6/>"
msgstr "他にもリンクが <0>文書ページ</0>にあります。<1/><2/>同意ボタンをクリックすることで、 <3>条項</3>および<4>紹介プログラムの条項</4>に合意したものとみなします。<5/><6/>"

#: src/pages/AccountDashboard/GeneralPerformanceDetails.tsx
msgid "All Time"
msgstr ""

#: src/components/Referrals/referralsHelper.js
msgid "The referral code can't be more than {MAX_REFERRAL_CODE_LENGTH} characters."
msgstr "紹介コードは{MAX_REFERRAL_CODE_LENGTH}文字を超えることはできません。"

#: src/components/Synthetics/OrderList/filters/OrderTypeFilter.tsx
#: src/components/Synthetics/TradeHistory/filters/ActionFilter.tsx
msgid "Trigger Orders"
msgstr "トリガー注文"

#: src/pages/Ecosystem/ecosystemConstants.tsx
msgid "GMX fundamentals"
msgstr "GMXの基本"

#: src/components/Referrals/AffiliatesStats.tsx
msgid "Referral Code"
msgstr "紹介コード"

#: src/components/Footer/constants.ts
msgid "Charts by TradingView"
msgstr ""

#: src/pages/Earn/TotalRewardsCard.tsx
msgid "GMX Staked Rewards"
msgstr ""

#: src/pages/Earn/Vesting.tsx
#: src/pages/Earn/Vesting.tsx
msgid "Staked Tokens"
msgstr ""

#: src/pages/Ecosystem/ecosystemConstants.tsx
msgid "Beefy"
msgstr ""

#: src/pages/Earn/UnstakeModal.tsx
msgid "Unstake completed!"
msgstr ""

#: src/components/Exchange/ConfirmationBox.jsx
#: src/components/Synthetics/OrderEditor/OrderEditor.tsx
#: src/components/Synthetics/TradeBox/TradeBoxRows/MinReceiveRow.tsx
msgid "Min. Receive"
msgstr "最低受け取り額"

#: src/components/Synthetics/NetworkFeeRow/NetworkFeeRow.tsx
msgid "Estimated Fee Refund"
msgstr "見積もり手数料返金"

#: src/pages/Ecosystem/ecosystemConstants.tsx
msgid "GMX Swaps"
msgstr ""

#: src/components/Synthetics/SubaccountModal/SubaccountModal.tsx
msgid "Deactivating..."
msgstr ""

#: src/components/Synthetics/SubaccountModal/SubaccountModal.tsx
msgid "Deactivate"
msgstr ""

#: src/components/Header/HomeHeaderLinks.tsx
msgid "Protocol"
msgstr ""

#: src/pages/Dashboard/OverviewCard.tsx
msgid "Overview"
msgstr "概要"

#: src/pages/BeginAccountTransfer/BeginAccountTransfer.tsx
msgid "Allow all my tokens to be transferred to a new account"
msgstr ""

#: src/components/TokenCard/TokenCard.tsx
#: src/components/TokenCard/TokenCard.tsx
msgid "Avalanche Max. APY: {0}"
msgstr ""

#: src/components/Exchange/ConfirmationBox.jsx
#: src/components/Exchange/OrdersList.jsx
#: src/components/Exchange/OrdersList.jsx
#: src/components/Exchange/OrdersList.jsx
#: src/components/Exchange/OrdersList.jsx
#: src/components/Exchange/PositionsList.jsx
#: src/components/Exchange/PositionsList.jsx
#: src/components/Synthetics/OrderItem/OrderItem.tsx
#: src/components/Synthetics/PositionItem/PositionItem.tsx
#: src/components/Synthetics/PositionList/PositionList.tsx
#: src/pages/LeaderboardPage/components/LeaderboardPositionsTable.tsx
msgid "Collateral"
msgstr "担保"

#: src/components/Synthetics/TradeHistory/keys.ts
msgid "Cancel Stop Market"
msgstr ""

#: src/components/Synthetics/TradeHistory/keys.ts
msgid "Execute Limit"
msgstr ""

#: src/components/AprInfo/AprInfo.tsx
msgid "Base APY"
msgstr ""

#: src/components/Exchange/PositionsList.jsx
#: src/components/Exchange/PositionsList.jsx
msgid "WARNING: This position has a low amount of collateral after deducting borrowing fees, deposit more collateral to reduce the position's liquidation risk."
msgstr "警告: このポジションは借入手数料差引後の担保額が低いため、担保額を増やしてポジションの清算リスクを減らしてください。"

#: src/components/Glp/GlpSwap.jsx
#: src/components/Glp/GlpSwap.jsx
#: src/components/Glp/GlpSwap.jsx
#: src/components/Glp/GlpSwap.jsx
#: src/pages/Earn/GlpCard.tsx
msgid "Sell GLP"
msgstr "GLP売却"

#: src/components/Synthetics/PositionItem/PositionItem.tsx
msgid "Since your position's collateral is in {symbol}, with an initial value higher than the {indexName} long position size, the collateral value will cover any negative PnL, so there is no liquidation price."
msgstr ""

#: src/components/Synthetics/PoolSelector2/PoolSelector2.tsx
#: src/components/Synthetics/PoolSelector2/PoolSelector2.tsx
msgid "Short Liq."
msgstr ""

#: src/components/Synthetics/MarketStats/components/MarketDescription.tsx
msgid "This token automatically accrues fees from leverage trading and swaps for the {0} market. It is also exposed to {composition} as per the composition displayed."
msgstr ""

#: src/components/Synthetics/GmSwap/GmFees/GmFees.tsx
msgid "Buy Fee"
msgstr ""

#: src/pages/Dashboard/DashboardPageTitle.tsx
msgid "Tokens"
msgstr "トークン"

#: src/components/Synthetics/TradeHistory/keys.ts
msgid "Request Withdraw"
msgstr "出金リクエスト"

#: src/pages/Ecosystem/ecosystemConstants.tsx
msgid "1inch"
msgstr ""

#: src/pages/PoolsDetails/PoolsDetails.tsx
msgid "Composition"
msgstr ""

#: src/components/ToastifyDebug/ToastifyDebug.tsx
msgid "Copied"
msgstr ""

#: src/components/Exchange/PositionEditor.jsx
msgid "Requested deposit of {0} {1} into {2} {longOrShortText}."
msgstr ""

#: src/components/SettingsModal/SettingsModal.tsx
msgid "Invalid network fee buffer value"
msgstr ""

#: src/components/Exchange/TradeHistory.jsx
msgid "Request deposit into {0} {longOrShortText}"
msgstr "{0} {longOrShortText}への入金をリクエスト"

#: src/pages/Ecosystem/ecosystemConstants.tsx
msgid "0x"
msgstr ""

#: src/components/Synthetics/ClaimModal/ClaimModal.tsx
#: src/components/Synthetics/SettleAccruedFundingFeeModal/SettleAccruedFundingFeeModal.tsx
msgid "FUNDING FEE"
msgstr ""

#: src/components/Synthetics/TableMarketFilter/MarketFilterLongShort.tsx
#: src/components/Synthetics/TableMarketFilter/MarketFilterLongShort.tsx
msgid "Markets"
msgstr ""

#: src/pages/Ecosystem/ecosystemConstants.tsx
msgid "Real-time rants about GMX Trades"
msgstr ""

#: src/pages/LeaderboardPage/components/LeaderboardPositionsTable.tsx
msgid "The total realized and unrealized profit and loss for the period, considering price impact and fees but excluding swap fees."
msgstr ""

#: src/components/Referrals/AffiliatesStats.tsx
msgid "Volume on V2"
msgstr ""

#: src/components/Synthetics/MarketStats/components/CompositionTable.tsx
msgid "Show less"
msgstr ""

#: src/pages/Earn/Vesting.tsx
msgid "Vest"
msgstr ""

#: src/pages/Dashboard/OverviewCard.tsx
msgid "Total value of tokens in the GLP pools."
msgstr ""

#: src/components/Synthetics/StatusNotification/SubaccountNotification.tsx
msgid "Generating and activating Subaccount"
msgstr ""

#: src/components/Synthetics/PoolSelector2/PoolSelector2.tsx
msgid "Select pool"
msgstr "プールを選択"

#: src/pages/Dashboard/MarketsListV1.tsx
msgid "WEIGHT"
msgstr "ウェイト"

#: src/components/Glp/GlpSwap.jsx
#: src/pages/Earn/EscrowedGmxCard.tsx
#: src/pages/Earn/GlpCard.tsx
#: src/pages/Earn/GmxAndVotingPowerCard.tsx
msgid "APR"
msgstr "APR(実質年利)"

#: src/pages/NftWallet/NftWallet.jsx
msgid "Tranferring..."
msgstr "移転中..."

#: src/components/Referrals/AffiliatesStats.tsx
#: src/components/Referrals/AffiliatesStats.tsx
#: src/components/Referrals/AffiliatesStats.tsx
#: src/components/Referrals/TradersStats.tsx
#: src/components/Referrals/TradersStats.tsx
#: src/components/Synthetics/MarketStats/MarketGraphs.tsx
#: src/pages/Dashboard/GmxCard.tsx
#: src/pages/Earn/TotalRewardsCard.tsx
#: src/pages/LeaderboardPage/components/LeaderboardContainer.tsx
#: src/pages/Pools/PoolsTimeRangeFilter.tsx
msgid "Total"
msgstr "総計"

#: src/pages/OrdersOverview/OrdersOverview.jsx
msgid "Swap active: {0}, executed: {1}, cancelled: {2}"
msgstr "スワップ アクティブ: {0} 執行済: {1}  キャンセル済: {2}"

#: src/pages/AccountDashboard/dailyAndCumulativePnLDebug.tsx
#: src/pages/AccountDashboard/generalPerformanceDetailsDebug.tsx
#: src/pages/LeaderboardPage/components/LeaderboardAccountsTable.tsx
#: src/pages/LeaderboardPage/components/LeaderboardPositionsTable.tsx
msgid "Realized Price Impact"
msgstr ""

#: src/components/Synthetics/TradeHistory/keys.ts
msgid "Failed Limit Swap"
msgstr "指値スワップ失敗"

#: src/context/SyntheticsStateContext/selectors/chartSelectors/selectChartLines.tsx
msgid "Liq. {longOrShortText} - {marketIndexName}"
msgstr ""

#: src/components/Exchange/ConfirmationBox.jsx
msgid "Longing..."
msgstr "ロング中..."

#: src/components/Referrals/AffiliatesStats.tsx
msgid "Total Rebates"
msgstr "リベート総額"

#: src/components/Synthetics/MarketStats/components/MarketDescription.tsx
msgid "This token automatically accrues fees from leverage trading and swaps for the {0} market. It is also exposed to {1} and {2} as per the composition displayed."
msgstr ""

#: src/domain/synthetics/trade/utils/validation.ts
msgid "Min order: {0}"
msgstr ""

#: src/pages/BeginAccountTransfer/BeginAccountTransfer.tsx
#: src/pages/CompleteAccountTransfer/CompleteAccountTransfer.jsx
msgid "Wallet is not connected"
msgstr "ウォレットが接続されていません"

#: src/components/Synthetics/SubaccountModal/SubaccountModal.tsx
msgid "Withdrawing {0} to Main Account"
msgstr ""

#: src/components/Synthetics/StatusNotification/OrderStatusNotification.tsx
msgid "TWAP Swap"
msgstr ""

#: src/components/TokenCard/TokenCard.tsx
#: src/pages/Dashboard/DashboardPageTitle.tsx
msgid "GM is the liquidity provider token for GMX V2 markets. Accrues 63% of the V2 markets generated fees."
msgstr ""

#: src/components/Synthetics/AcceptablePriceImpactInputRow/AcceptablePriceImpactInputRow.tsx
msgid "The current price impact is {0}. Consider adding a buffer of 0.30% to it so the order is more likely to be processed."
msgstr ""

#: src/components/ToastifyDebug/ToastifyDebug.tsx
msgid "Hide error"
msgstr ""

#: src/components/Referrals/TradersStats.tsx
msgid "The owner of this Referral Code has set a custom discount of {currentTierDiscount}% instead of the standard {0}% for Tier {1}."
msgstr ""

#: src/components/Exchange/PositionSeller.jsx
msgid "Leftover position below 10 USD"
msgstr ""

#: src/components/Header/AppHeaderLinks.tsx
#: src/pages/Dashboard/DashboardV2.tsx
#~ msgid "Dashboard"
#~ msgstr "ダッシュボード"

#: src/config/bridging.tsx
msgid "Mint tBTC using BTC with <0>Threshold</0>."
msgstr ""

#: src/components/Synthetics/TradeFeesRow/TradeFeesRow.tsx
msgid "Swap Price Impact"
msgstr ""

#: src/domain/synthetics/userFeedback/utils.ts
msgid "What issues did you encounter that led to your rating?"
msgstr ""

#: src/components/Exchange/SwapBox.jsx
msgid "Leverage disabled, pending {0} upgrade"
msgstr "{0}の更新が未完了のためレバレッジが無効化されています"

#: src/pages/NftWallet/NftWallet.jsx
msgid "NFT Address"
msgstr "NFTアドレス"

#: src/components/TokenCard/TokenCard.tsx
msgid "{avalancheLink} GLV Pools are <0>incentivized{sparkle}.</0>"
msgstr ""

#: src/components/Synthetics/OrderEditor/OrderEditor.tsx
#: src/components/Synthetics/TradeBox/hooks/useTradeButtonState.tsx
msgid "Set Max Leverage"
msgstr ""

#: src/components/Exchange/PositionSeller.jsx
msgid "Insufficient Available Liquidity to swap to {0}:"
msgstr ""

#: src/pages/OrdersOverview/OrdersOverview.jsx
msgid "Created At"
msgstr ""

#: src/pages/Ecosystem/ecosystemConstants.tsx
#: src/pages/Ecosystem/ecosystemConstants.tsx
msgid "Symbiosis"
msgstr ""

#: src/components/TokenSelector/TokenSelector.tsx
msgid "No tokens matched."
msgstr ""

#: src/components/Exchange/TradeHistory.jsx
msgid "Withdraw {0} USD from {1}{longOrShortText}"
msgstr ""

#: src/context/SyntheticsEvents/SyntheticsEventsProvider.tsx
msgid "{orderTypeLabel} {positionText}, -{0}"
msgstr ""

#: src/pages/PageNotFound/PageNotFound.jsx
#: src/pages/PageNotFound/PageNotFound.jsx
msgid "Page not found"
msgstr "ページが見つかりません"

#: src/pages/Ecosystem/ecosystemConstants.tsx
msgid "Telegram bot for GMX position updates"
msgstr "GMXポジション情報提供Telegramボット"

#: src/pages/PositionsOverview/PositionsOverview.jsx
msgid "account"
msgstr "アカウント"

#: src/components/Synthetics/TradeBox/TradeBox.tsx
msgid "Keep leverage at {0}"
msgstr ""

#: src/components/Exchange/SwapBox.jsx
msgid "If you have an existing position, the position will be closed at {0} USD.<0/><1/>This exit price will change with the price of the asset.<2/><3/><4>Read more</4>."
msgstr "もし現在ポジションがある場合、そのポジションは{0} USDでクローズされます。<0/><1/>この手仕舞い価格はアセットの価格変動に従い変化します。<2/><3/><4>詳細</4>"

#: src/components/Synthetics/ChartTokenSelector/ChartTokenSelector.tsx
msgid "AVAIL. LIQ."
msgstr ""

#: src/pages/BeginAccountTransfer/BeginAccountTransfer.tsx
msgid "Transfer Submitted"
msgstr "移転申し込み完了"

#: src/components/Synthetics/GmSwap/GmSwapBox/GmShiftBox/useShiftSubmitState.tsx
#: src/components/Synthetics/GmSwap/GmSwapBox/GmSwapBoxHeader.tsx
#: src/components/Synthetics/GmSwap/GmSwapBox/GmSwapBoxHeader.tsx
msgid "Shift GM"
msgstr ""

#: src/components/Exchange/PositionEditor.jsx
msgid "Requested withdrawal of {0} USD from {1} {longOrShortText}."
msgstr ""

#: src/pages/Exchange/Exchange.tsx
msgid "Could not increase {tokenSymbol} {longOrShortText} within the allowed slippage, you can adjust the allowed slippage in the settings on the top right of the page."
msgstr "{tokenSymbol} {longOrShortText}を増やせませんでした。最大スリッページはページ右上にある設定から変更できます。"

#: src/domain/synthetics/orders/createWrapOrUnwrapTxn.ts
#: src/domain/synthetics/orders/createWrapOrUnwrapTxn.ts
msgid "Swapped {0} for {1}"
msgstr ""

#: src/components/Referrals/AffiliatesStats.tsx
msgid "Tier {0} ({currentRebatePercentage}% rebate)"
msgstr ""

#: src/components/NotifyModal/NotifyModal.tsx
msgid "Discover GMX Alerts"
msgstr ""

#: src/pages/Dashboard/GmxCard.tsx
#: src/pages/Earn/GmxAndVotingPowerCard.tsx
msgid "Price on Avalanche"
msgstr "Avalanche上の価格"

#: src/components/Exchange/SwapBox.jsx
msgid "Swap Order creation failed."
msgstr "スワップ注文が作成できませんでした。"

#: src/components/SettingsModal/SettingsModal.tsx
#: src/pages/Exchange/Exchange.tsx
#: src/pages/SyntheticsPage/SyntheticsPage.tsx
msgid "Chart positions"
msgstr "ポジションをチャートに"

#: src/components/TVChartContainer/DynamicLine.tsx
msgid "Unknown Order"
msgstr ""

#: src/components/Exchange/ConfirmationBox.jsx
msgid "The order will only execute if the price conditions are met and there is sufficient liquidity"
msgstr "価格の条件が満たされ、さらに十分な流動性が存在している場合にのみ注文は執行されます。"

#: src/components/Exchange/FeesTooltip.tsx
msgid "Swap Fee"
msgstr ""

#: src/components/Glp/GlpSwap.jsx
msgid "GLP sell disabled, pending {0} upgrade"
msgstr "{0}アップグレード未完了のためGLP売却は停止中です"

#: src/domain/synthetics/trade/utils/validation.ts
msgid "Insufficient receive token liquidity"
msgstr ""

#: src/pages/Ecosystem/ecosystemConstants.tsx
msgid "GMX Announcements and Updates"
msgstr "GMXの告知と最新情報"

#: src/components/Synthetics/TradeHistory/keys.ts
msgid "Update Limit Swap"
msgstr "指値スワップを更新する"

#: src/pages/PositionsOverview/PositionsOverview.jsx
msgid "fee"
msgstr "手数料"

#: src/components/Referrals/AffiliatesStats.tsx
#: src/components/Referrals/AffiliatesStats.tsx
#: src/components/Referrals/TradersStats.tsx
#: src/components/Referrals/TradersStats.tsx
msgid "V2 Avalanche Fuji"
msgstr ""

#: src/components/Synthetics/StatusNotification/GmStatusNotification.tsx
msgid "Shift order cancelled"
msgstr ""

#: src/components/Synthetics/StatusNotification/OrderStatusNotification.tsx
msgid "Order executed"
msgstr ""

#: src/components/Synthetics/SettleAccruedFundingFeeModal/SettleAccruedFundingFeeModal.tsx
msgid "Select Positions"
msgstr ""

#: src/components/Synthetics/TradeBox/hooks/useCollateralInTooltipContent.tsx
msgid "You will be long {indexSymbol} from your long position, while being long {collateralSymbol} from your {collateralSymbol} collateral. The liquidation price will vary based on the price of {collateralSymbol}."
msgstr ""

#: src/domain/synthetics/orders/setAutoCancelOrdersTxn.ts
msgid "Failed to update order(s)"
msgstr ""

#: src/components/Referrals/AffiliatesStats.tsx
#: src/components/Referrals/AffiliatesStats.tsx
#: src/components/Referrals/TradersStats.tsx
#: src/components/Referrals/TradersStats.tsx
msgid "V2 Avalanche"
msgstr ""

#: src/components/Synthetics/TradeHistory/keys.ts
msgid "Failed Market Decrease"
msgstr "マーケット減額失敗"

#: src/components/Synthetics/TradeHistory/useDownloadAsCsv.tsx
msgid "Full market"
msgstr ""

#: src/pages/NftWallet/NftWallet.jsx
msgid "NFT Wallet"
msgstr "NFTウォレット"

#: src/pages/Ecosystem/ecosystemConstants.tsx
msgid "GMX Proposals Voting page"
msgstr "GMXのプロポーザル投票ページ"

#: src/components/Synthetics/GmSwap/GmFees/GmFees.tsx
#~ msgid "Fees and Price Impact"
#~ msgstr ""

#: src/pages/BuyGMX/BuyGMX.tsx
msgid "You can buy ETH directly on <0>Arbitrum</0> using these options:"
msgstr ""

#: src/pages/Ecosystem/ecosystemConstants.tsx
#: src/pages/Ecosystem/ecosystemConstants.tsx
#: src/pages/Ecosystem/ecosystemConstants.tsx
#: src/pages/Ecosystem/ecosystemConstants.tsx
#: src/pages/Ecosystem/ecosystemConstants.tsx
#: src/pages/Ecosystem/ecosystemConstants.tsx
#: src/pages/Ecosystem/ecosystemConstants.tsx
#: src/pages/Ecosystem/ecosystemConstants.tsx
msgid "DEX Aggregator"
msgstr "DEXアグリゲーター"

#: src/components/Synthetics/TradeHistory/TradeHistoryRow/utils/position.ts
#: src/components/Synthetics/TradeHistory/TradeHistoryRow/utils/position.ts
#: src/components/Synthetics/TradeHistory/TradeHistoryRow/utils/position.ts
#: src/components/Synthetics/TradeHistory/TradeHistoryRow/utils/position.ts
#: src/components/Synthetics/TradeHistory/TradeHistoryRow/utils/position.ts
#: src/components/Synthetics/TradeHistory/TradeHistoryRow/utils/position.ts
#: src/components/Synthetics/TradeHistory/TradeHistoryRow/utils/position.ts
#: src/components/Synthetics/TradeHistory/TradeHistoryRow/utils/position.ts
#: src/components/Synthetics/TradeHistory/TradeHistoryRow/utils/position.ts
#: src/components/Synthetics/TradeHistory/TradeHistoryRow/utils/position.ts
msgid "Mark price for the order."
msgstr "注文のためのマーク価格"

#: src/components/Exchange/PositionsList.jsx
#: src/components/Exchange/PositionsList.jsx
#: src/components/Synthetics/PositionItem/PositionItem.tsx
#: src/components/Synthetics/PositionList/PositionList.tsx
msgid "Net Value"
msgstr "ネット価値"

#: src/components/MarketSelector/MarketSelector.tsx
#: src/components/Synthetics/ChartTokenSelector/ChartTokenSelector.tsx
#: src/components/Synthetics/TableMarketFilter/MarketFilterBase.tsx
#: src/components/Synthetics/TableMarketFilter/MarketFilterLongShort.tsx
msgid "Search Market"
msgstr ""

#: src/components/Synthetics/ExecutionPriceRow.tsx
msgid "The order's acceptable price includes the current price impact and set allowed slippage. The execution price must meet this condition for the order to be executed."
msgstr ""

#: src/components/Synthetics/ExecutionPriceRow.tsx
msgid "Once the mark price hits the limit price, the order will attempt to execute, guaranteeing the acceptable price, which includes the set acceptable price impact. Note that if there is a negative price impact, the mark price may need to be higher than the limit price."
msgstr ""

#: src/components/Synthetics/Claims/ClaimsHistory.tsx
#: src/components/Synthetics/TradeHistory/useDownloadAsCsv.tsx
msgid "Transaction ID"
msgstr "取引ID"

#: src/components/Exchange/PositionsList.jsx
#: src/components/Exchange/PositionsList.jsx
msgid "Borrow Fee / Day"
msgstr "1日あたり借入手数料"

#: src/components/SettingsModal/SettingsModal.tsx
msgid "Number of parts must be between {MIN_TWAP_NUMBER_OF_PARTS} and {MAX_TWAP_NUMBER_OF_PARTS}"
msgstr ""

#: src/pages/Ecosystem/ecosystemConstants.tsx
msgid "GMX (Chinese)"
msgstr ""

#: src/components/Exchange/OrderEditor.jsx
msgid "Price is below Mark Price"
msgstr "価格がマーク価格を下回っています"

#: src/pages/Earn/Vesting.tsx
msgid "Withdraw from GMX Vault"
msgstr ""

#: src/components/Exchange/PositionEditor.jsx
msgid "Withdrawal submitted."
msgstr ""

#: src/components/Synthetics/TradeFeesRow/TradeFeesRow.tsx
msgid "Referral Discount"
msgstr ""

#: src/components/Synthetics/MarketNetFee/MarketNetFee.tsx
msgid "{longOrShort} positions do not pay a funding fee or a borrow fee."
msgstr ""

#: src/pages/Dashboard/OverviewCard.tsx
msgid "Fees for the past"
msgstr ""

#: src/pages/Ecosystem/ecosystemConstants.tsx
msgid "Yield Optimizations"
msgstr ""

#: src/components/Synthetics/TradeBox/TradeBox.tsx
msgid "Receive (Approximate)"
msgstr ""

#: src/domain/synthetics/trade/utils/validation.ts
msgid "No swap path found"
msgstr ""

#: src/components/Synthetics/GmList/GlvList.tsx
#: src/components/Synthetics/GmList/GmList.tsx
msgid "PERFORMANCE"
msgstr ""

#: src/components/Synthetics/TradeBox/TradeBoxRows/LimitAndTPSLRows.tsx
msgid "Combined stop losses are at maximum (100%). Decrease existing values to add more orders."
msgstr ""

#: src/pages/LeaderboardPage/components/CompetitionPrizes.tsx
#: src/pages/LeaderboardPage/components/CompetitionPrizes.tsx
msgid "4-18 Places"
msgstr ""

#: src/components/Synthetics/MarketsList/MarketsList.tsx
msgid "MARKETS"
msgstr "マーケット"

#: src/context/SyntheticsEvents/SyntheticsEventsProvider.tsx
msgid "Withdrew {0} from {positionText}"
msgstr ""

#: src/components/Exchange/ConfirmationBox.jsx
#: src/components/Exchange/PositionSeller.jsx
msgid "Create Order"
msgstr "注文の作成"

#: src/pages/Dashboard/MarketsListV1.tsx
msgid "Utilization"
msgstr "利用率"

#: src/components/Synthetics/StatusNotification/OrderStatusNotification.tsx
msgid "{orderTypeText} {0} for {1}"
msgstr ""

#: src/pages/BeginAccountTransfer/BeginAccountTransfer.tsx
msgid "Sender has withdrawn all tokens from GLP Vesting Vault"
msgstr "送信側はGLPのべスティングボールトからすべてのトークンを引き出しました。"

#: src/components/Synthetics/HighPriceImpactOrFeesWarningCard/HighPriceImpactOrFeesWarningCard.tsx
msgid "High Swap Profit Fee"
msgstr ""

#: src/components/Synthetics/PositionItem/PositionItem.tsx
msgid "WARNING: This position has a low amount of collateral after deducting fees, deposit more collateral to reduce the position's liquidation risk."
msgstr ""

#: src/components/Exchange/SwapBox.jsx
msgid "Max {0} long capacity"
msgstr "{0}の最大ロングキャパシティ"

#: src/domain/synthetics/trade/utils/validation.ts
msgid "Enter a  price"
msgstr ""

#: src/pages/OrdersOverview/OrdersOverview.jsx
msgid "Account"
msgstr "アカウント"

#: src/components/Synthetics/SubaccountModal/SubaccountModal.tsx
msgid "For additional safety, subaccounts are only allowed to perform a specified number of actions before re-authorization from your main account is required."
msgstr ""

#: src/components/Exchange/FeesTooltip.tsx
#: src/components/Exchange/NetValueTooltip.tsx
#: src/components/Synthetics/PositionItem/PositionItem.tsx
#: src/components/Synthetics/TradeFeesRow/TradeFeesRow.tsx
#: src/components/Synthetics/TradeHistory/TradeHistoryRow/utils/position.ts
msgid "Close Fee"
msgstr ""

#: src/components/Referrals/AffiliatesStats.tsx
msgid "V1 Airdrop"
msgstr ""

#: src/pages/Earn/GmxAndVotingPowerCard.tsx
#: src/pages/Ecosystem/ecosystemConstants.tsx
msgid "GMX"
msgstr ""

#: src/pages/BuyGMX/BuyGMX.tsx
msgid "Buy GMX from Uniswap or directly on GMX (make sure to select Arbitrum):"
msgstr ""

#: src/pages/OrdersOverview/OrdersOverview.jsx
msgid "Close to execution price"
msgstr "執行価格に近すぎます"

#: src/pages/LeaderboardPage/components/LeaderboardContainer.tsx
#: src/pages/LeaderboardPage/components/LeaderboardNavigation.tsx
msgid "Global Leaderboard"
msgstr ""

#: src/domain/synthetics/trade/utils/validation.ts
msgid "Min size per part: {0}"
msgstr ""

#: src/domain/synthetics/orders/getPositionOrderError.tsx
#: src/domain/synthetics/sidecarOrders/utils.ts
#: src/domain/synthetics/trade/utils/validation.ts
msgid "Trigger price above liq. price"
msgstr ""

#: src/pages/Home/Home.tsx
msgid "Simple Swaps"
msgstr "シンプルなスワップ"

#: src/pages/LeaderboardPage/components/LeaderboardAccountsTable.tsx
#: src/pages/LeaderboardPage/components/LeaderboardPositionsTable.tsx
msgid "No results found"
msgstr ""

#: src/components/Synthetics/GmSwap/GmSwapBox/GmSwapBox.tsx
msgid "Pair"
msgstr ""

#: src/components/Exchange/PositionSeller.jsx
#: src/components/Exchange/SwapBox.jsx
#: src/components/Synthetics/SwapCard/SwapCard.tsx
msgid "Max {0} out"
msgstr "最大 {0} out"

#: src/components/Synthetics/StatusNotification/SubaccountNotification.tsx
msgid "Updating Subaccount"
msgstr ""

#: src/components/DepthChart/DepthChartTooltip.tsx
msgid "There is no price impact. There is a single<0/>execution price for increasing shorts or<1/>decreasing longs for this size."
msgstr ""

#: src/pages/Ecosystem/ecosystemConstants.tsx
msgid "Option-based Vaults"
msgstr ""

#: src/components/Exchange/OrderEditor.jsx
#: src/components/Exchange/OrderEditor.jsx
#: src/components/Exchange/PositionSeller.jsx
#: src/components/Exchange/SwapBox.jsx
#: src/components/Exchange/SwapBox.jsx
#: src/components/Synthetics/OrderEditor/OrderEditor.tsx
#: src/components/Synthetics/OrderEditor/OrderEditor.tsx
#: src/components/Synthetics/PositionSeller/PositionSeller.tsx
#: src/components/Synthetics/TradeBox/TradeBox.tsx
#: src/components/Synthetics/TradeBox/TradeBox.tsx
msgid "Mark"
msgstr ""

#: src/components/Synthetics/PositionSeller/PositionSeller.tsx
msgid "Keep leverage at {keepLeverageAtValue}"
msgstr ""

#: src/domain/synthetics/orders/updateOrderTxn.ts
msgid "Update order executed"
msgstr ""

#: src/pages/Dashboard/GmxCard.tsx
msgid "not staked"
msgstr "ステークされていない"

#: src/context/TokensFavoritesContext/TokensFavoritesContextProvider.tsx
msgid "Layer 2"
msgstr ""

#: src/components/Referrals/AffiliatesStats.tsx
#: src/components/Referrals/TradersStats.tsx
msgid "Rebates Distribution History"
msgstr "リベートの分配履歴"

#: src/components/Synthetics/PositionItem/PositionItem.tsx
#: src/components/Synthetics/PositionItem/PositionItem.tsx
msgid "Accrued Negative Funding Fee"
msgstr ""

#: src/components/Exchange/ConfirmationBox.jsx
msgid "Forfeit profit not checked"
msgstr "利益喪失がチェックされていません"

#: src/components/Synthetics/GmSwap/GmSwapBox/GmSwapBoxHeader.tsx
msgid "Buy GM"
msgstr ""

#: src/components/Synthetics/TradeFeesRow/TradeFeesRow.tsx
msgid "of close fee"
msgstr ""

#: src/components/Exchange/TradeHistory.jsx
msgid "Increase {0} {longOrShortText}, +{1} USD, {2} Price: {3} USD"
msgstr "{0} {longOrShortText}を増やす  +{1} USD, {2} 価格: {3} USD"

#: src/pages/ClaimEsGmx/ClaimEsGmx.jsx
msgid "The address of the esGMX (IOU) token is {esGmxIouAddress}."
msgstr "esGMX (IOU)トークンのアドレスは{esGmxIouAddress}です。"

#: src/components/NotifyModal/NotifyModal.tsx
msgid "GMX Alerts"
msgstr ""

#: src/components/Synthetics/GmSwap/GmSwapBox/GmDepositWithdrawalBox/useSubmitButtonState.tsx
#: src/components/Synthetics/GmSwap/GmSwapBox/GmShiftBox/useShiftSubmitState.tsx
msgid "{0, plural, one {Pending {symbolsText} approval} other {Pending {symbolsText} approvals}}"
msgstr ""

#: src/components/Synthetics/Claims/SettleAccruedCard.tsx
msgid "Show details"
msgstr ""

#: src/components/Glp/GlpSwap.jsx
#: src/components/Glp/GlpSwap.jsx
msgid "To reduce fees, select a different asset to pay with."
msgstr "手数料を削減するには別のアセットを支払いに使用してください。"

#: src/components/Synthetics/ExecutionPriceRow.tsx
msgid "Once the mark price hits the limit price, the order will attempt to execute, guaranteeing the acceptable price, which includes the set acceptable price impact. Note that if there is a negative price impact, the mark price may need to be lower than the limit price."
msgstr ""

#: src/pages/Dashboard/AssetDropdown.tsx
msgid "Buy {0}"
msgstr ""

#: src/components/Referrals/AffiliatesStats.tsx
#: src/components/Referrals/TradersStats.tsx
msgid "USD Value may not be accurate since the data does not contain prices for {0}"
msgstr ""

#: src/pages/Ecosystem/ecosystemConstants.tsx
msgid "GMX Blueberry Club"
msgstr ""

#: src/pages/AccountDashboard/DailyAndCumulativePnL.tsx
msgid "Cumulative PnL"
msgstr ""

#: src/components/TokenCard/TokenCard.tsx
#: src/components/TokenCard/TokenCard.tsx
msgid "Arbitrum Max. APY:"
msgstr ""

#: src/pages/Earn/VesterDepositModal.tsx
msgid "Vault Capacity for your Account:"
msgstr ""

#: src/components/Synthetics/OrderList/OrderList.tsx
#: src/pages/Exchange/Exchange.tsx
#: src/pages/SyntheticsPage/SyntheticsPage.tsx
msgid "{0, plural, one {Cancel order} other {Cancel # orders}}"
msgstr ""

#: src/pages/Ecosystem/ecosystemConstants.tsx
msgid "Protocol risk explorer and stats"
msgstr ""

#: src/components/Exchange/PositionShareCard.tsx
msgid "Generating shareable image..."
msgstr "シェア可能な画像を作成中..."

#: src/components/Exchange/FeesTooltip.tsx
#: src/components/Exchange/NetValueTooltip.tsx
#: src/components/Exchange/PositionEditor.jsx
#: src/components/Exchange/PositionsList.jsx
#: src/components/Exchange/PositionsList.jsx
#: src/components/Exchange/SwapBox.jsx
#: src/components/Exchange/TradeHistory.jsx
#: src/components/Synthetics/TradeFeesRow/TradeFeesRow.tsx
#: src/components/Synthetics/TradeHistory/TradeHistoryRow/utils/position.ts
msgid "Borrow Fee"
msgstr "借入手数料"

#: src/components/Glp/GlpSwap.jsx
msgid "Buy submitted."
msgstr "購入申し込み完了"

#: src/pages/Earn/Earn.tsx
msgid "Incentives & Prizes"
msgstr ""

#: src/components/Glp/GlpSwap.jsx
msgid "Fees may vary depending on which asset you sell GLP for. <0/>Enter the amount of GLP you want to redeem in the order form, then check here to compare fees."
msgstr "GLPを売却してどのアセットに交換するかにより手数料は異なります。<0/>売却を希望するGLP額を注文フォームに入力し、ここをクリックして手数料を比較してください。"

#: src/components/Synthetics/StatusNotification/OrderStatusNotification.tsx
msgid "{txnTypeText} {0} order for"
msgstr ""

#: src/components/Exchange/PositionEditor.jsx
#: src/components/Exchange/PositionSeller.jsx
#: src/components/Synthetics/OrderEditor/OrderEditor.tsx
#: src/components/Synthetics/PositionEditor/PositionEditor.tsx
#: src/components/Synthetics/PositionSeller/PositionSeller.tsx
#: src/pages/Earn/StakeModal.tsx
#: src/pages/Earn/UnstakeModal.tsx
#: src/pages/Earn/VesterDepositModal.tsx
msgid "Max"
msgstr ""

#: src/components/Referrals/AddAffiliateCode.jsx
#: src/components/Referrals/JoinReferralCode.tsx
msgid "Checking code..."
msgstr "コード確認中..."

#: src/components/Synthetics/GmList/GmList.tsx
#: src/components/Synthetics/MarketsList/MarketsList.tsx
#: src/pages/Dashboard/OverviewCard.tsx
msgid "GM Pools"
msgstr ""

#: src/components/Synthetics/TradeBox/TradeBoxRows/AvailableLiquidityRow.tsx
msgid "The order will only execute if the price conditions are met and there is sufficient liquidity."
msgstr ""

#: src/pages/Referrals/Referrals.tsx
msgid "Affiliates"
msgstr ""

#: src/components/Synthetics/SubaccountModal/SubaccountModal.tsx
msgid "Max allowed actions"
msgstr ""

#: src/pages/Earn/Vesting.tsx
msgid "Convert esGMX tokens to GMX tokens.<0/>Please read the <1>vesting details</1> before using the vaults."
msgstr ""

#: src/lib/legacy.ts
msgid "No open position, order cannot be executed unless a position is opened"
msgstr "オープンのポジションはありません。オープンのポジションがない場合、注文は執行できません"

#: src/components/Synthetics/MarketNetFee/MarketNetFee.tsx
#: src/pages/Dashboard/OverviewCard.tsx
msgid "Short Positions"
msgstr "ショートポジション"

#: src/components/Synthetics/GmSwap/GmSwapBox/GmDepositWithdrawalBox/useSubmitButtonState.tsx
msgid "Buying {symbol}..."
msgstr ""

#: src/components/Exchange/TradeHistory.jsx
msgid "Could not increase {0} {longOrShortText}, +{1} USD, Acceptable Price: {2}  USD"
msgstr ""

#: src/pages/BuyGMX/BuyGMX.tsx
msgid "Buy GMX on {chainName}"
msgstr ""

#: src/components/Exchange/PositionEditor.jsx
#: src/components/Exchange/PositionSeller.jsx
#: src/components/Exchange/PositionsList.jsx
#: src/components/Exchange/PositionsList.jsx
#: src/components/Synthetics/Claims/ClaimsHistory.tsx
#: src/components/Synthetics/Claims/ClaimsHistory.tsx
#: src/components/Synthetics/OrderEditor/OrderEditor.tsx
#: src/components/Synthetics/OrderItem/OrderItem.tsx
#: src/components/Synthetics/OrderList/OrderList.tsx
#: src/components/Synthetics/PositionEditor/PositionEditorAdvancedRows.tsx
#: src/components/Synthetics/PositionItem/PositionItem.tsx
#: src/components/Synthetics/PositionList/PositionList.tsx
#: src/components/Synthetics/PositionSeller/PositionSellerAdvancedDisplayRows.tsx
#: src/components/Synthetics/TradeBox/TradeBoxRows/AdvancedDisplayRows.tsx
#: src/components/Synthetics/TradeHistory/TradeHistory.tsx
#: src/components/Synthetics/TradeHistory/useDownloadAsCsv.tsx
#: src/pages/LeaderboardPage/components/LeaderboardPositionsTable.tsx
msgid "Size"
msgstr "サイズ"

#: src/components/InterviewToast/InterviewToast.tsx
msgid "We value your experience and insights and invite you to participate in an anonymous one-on-one chat."
msgstr ""

#: src/components/Exchange/SwapBox.jsx
#: src/components/Glp/GlpSwap.jsx
#: src/components/Header/AppHeaderUser.tsx
#: src/components/Referrals/AddAffiliateCode.jsx
#: src/components/Referrals/JoinReferralCode.tsx
#: src/components/Synthetics/GmSwap/GmSwapBox/GmDepositWithdrawalBox/useSubmitButtonState.tsx
#: src/components/Synthetics/GmSwap/GmSwapBox/GmShiftBox/useShiftSubmitState.tsx
#: src/components/Synthetics/UserIncentiveDistributionList/UserIncentiveDistributionList.tsx
#: src/domain/synthetics/trade/utils/validation.ts
#: src/pages/Earn/EscrowedGmxCard.tsx
#: src/pages/Earn/TotalRewardsCard.tsx
#: src/pages/Earn/Vesting.tsx
#: src/pages/Earn/Vesting.tsx
#: src/pages/Earn/Vesting.tsx
msgid "Connect Wallet"
msgstr "ウォレット接続"

#: src/components/Exchange/OrdersToa.jsx
#: src/components/Exchange/PositionSeller.jsx
#: src/components/Exchange/PositionSeller.jsx
#: src/components/Exchange/SwapBox.jsx
#: src/components/Exchange/SwapBox.jsx
msgid "Enabling Orders..."
msgstr "注文有効化中..."

#: src/pages/ClaimEsGmx/ClaimEsGmx.jsx
msgid "Vest with GLP on Avalanche"
msgstr "AvalancheでGLPを使ってべスティングする"

#: src/pages/ClaimEsGmx/ClaimEsGmx.jsx
msgid "No esGMX to claim"
msgstr "請求できるesGMXはありません"

#: src/components/Exchange/SwapBox.jsx
msgid "<0>{0} is required for collateral.</0><1>Short amount for {1} with {2} exceeds potential profits liquidity. Reduce the \"Short Position\" size, or change the \"Collateral In\" token.</1>"
msgstr ""

#: src/components/Exchange/SwapBox.jsx
msgid "Requested increase of {tokenSymbol} {longOrShortText} by {0} USD."
msgstr "{tokenSymbol} {longOrShortText}の{0} USDの増額をリクエストしました。"

#: src/pages/Home/Home.tsx
msgid "Enter and exit positions with minimal spread and low price impact. Get the optimal price without incurring additional costs."
msgstr ""

#: src/domain/synthetics/common/incentivesAirdropMessages.ts
msgid "STIP.b trading incentives"
msgstr ""

#: src/components/Exchange/ConfirmationBox.jsx
msgid "You can edit the default Allowed Slippage in the settings menu on the top right of the page.<0/><1/>Note that a low allowed slippage, e.g. less than {0}, may result in failed orders if prices are volatile."
msgstr ""

#: src/components/Synthetics/DateRangeSelect/DateRangeSelect.tsx
msgid "Last 365d"
msgstr ""

#: src/components/Exchange/FeesTooltip.tsx
msgid "<0>Read more</0> about fees."
msgstr "手数料について<0>詳しく読む</0>"

#: src/components/Exchange/OrdersList.jsx
msgid "You will receive at least {0} {1} if this order is executed. The execution price may vary depending on swap fees at the time the order is executed."
msgstr "この注文が執行された場合、少なくとも{0} {1}を受け取ることになります。正確な執行価格は注文執行時のスワップ手数料によって異なります。"

#: src/pages/PoolsDetails/PoolsDetails.tsx
msgid "Direct exposure to tokens"
msgstr ""

#: src/pages/PoolsDetails/PoolsDetailsAbout.tsx
#~ msgid "This token is a vault of automatically rebalanced GM tokens that accrue fees from leverage trading and swaps from the included markets. Backed by WETH and USDC."
#~ msgstr ""

#: src/components/Exchange/SwapBox.jsx
msgid "Limit order creation failed."
msgstr "指値注文が作成できませんでした。"

#: src/pages/Ecosystem/ecosystemConstants.tsx
msgid "Dune Analytics"
msgstr ""

#: src/domain/synthetics/trade/utils/validation.ts
msgid "There isn't enough GM: {0} [{1}] liquidity in GLV to fulfill your sell request. Please choose a different pool, reduce the sell size, or split your withdrawal from multiple pools."
msgstr ""

#: src/components/Exchange/PositionEditor.jsx
#: src/components/Exchange/SwapBox.jsx
#: src/components/Glp/GlpSwap.jsx
msgid "Approving {0}..."
msgstr "{0}を承認中"

#: src/context/SyntheticsEvents/SyntheticsEventsProvider.tsx
msgid "Deposited {0} into {positionText}"
msgstr ""

#: src/components/Glp/GlpSwap.jsx
msgid "{nativeTokenSymbol} ({wrappedTokenSymbol}) APR"
msgstr "{nativeTokenSymbol} ({wrappedTokenSymbol}) APR(実質年利)"

#: src/components/Synthetics/Claims/ClaimHistoryRow/ClaimCollateralHistoryRow.tsx
#: src/components/Synthetics/Claims/filters/ActionFilter.tsx
msgid "Claim Funding Fees"
msgstr ""

#: src/components/Referrals/AffiliatesStats.tsx
msgid "Rebates are airdropped weekly."
msgstr "リベートと紹介報酬は毎週エアドロップされます。"

#: src/components/StatsTooltip/ChainsStatsTooltipRow.tsx
msgid "Total:"
msgstr "合計:"

#: src/domain/tokens/approveTokens.tsx
msgid "{0} Approved!"
msgstr "{0}が承認されました!"

#: src/pages/Earn/TotalRewardsCard.tsx
msgid "<0>Provide liquidity</0> and earn {gmxMarketApyDataText} APY"
msgstr ""

#: src/components/Exchange/SwapBox.jsx
msgid "Long {0}"
msgstr "ロング {0}"

#: src/pages/LeaderboardPage/components/LeaderboardAccountsTable.tsx
#: src/pages/LeaderboardPage/components/LeaderboardPositionsTable.tsx
msgid "Address"
msgstr ""

#: src/pages/LeaderboardPage/components/CompetitionPrizes.tsx
msgid "Winner:"
msgstr ""

#: src/components/Exchange/SwapBox.jsx
#: src/components/Exchange/SwapBox.jsx
msgid "Liquidity data not loaded"
msgstr "流動性データがロードされていません"

#: src/pages/Home/Home.tsx
msgid "Total Trading Volume"
msgstr "トレード総額"

#: src/components/Exchange/ConfirmationBox.jsx
#: src/components/Synthetics/TradeBox/TradeBoxRows/CollateralSpreadRow.tsx
msgid "Collateral Spread"
msgstr ""

#: src/components/Synthetics/TradeBox/TradeBoxRows/CollateralSelectorRow.tsx
msgid "You have an existing limit order with {symbol} as collateral. <0>Switch to {symbol} collateral</0>."
msgstr ""

#: src/components/Header/Header.tsx
msgid "Trade on GMX V2 in Arbitrum and win 280,000 ARB (> $500k) in prizes in <0>two weekly</0> competitions. Live from March 13th to 27th."
msgstr ""

#: src/pages/OrdersOverview/OrdersOverview.jsx
msgid "Index"
msgstr "インデックス"

#: src/pages/Ecosystem/ecosystemConstants.tsx
msgid "Decentralized Finance Dashboard"
msgstr "DeFiダッシュボード"

#: src/components/Glp/GlpSwap.jsx
msgid "GLP buy disabled, pending {0} upgrade"
msgstr "{0}アップグレード未完了のためGLP購入は停止中です"

#: src/lib/contracts/transactionErrors.tsx
msgid "<0>Error submitting order.</0><1/><2>Signer address does not match receiver address.</2><3/><4>Please reload the page and try again.</4>"
msgstr ""

#: src/lib/contracts/transactionErrors.tsx
msgid "Transaction failed due to RPC error.<0/><1/>Please try changing the RPC url in your wallet settings with the help of <2>chainlist.org</2>.<3/><4/><5>Read more</5>."
msgstr ""

#: src/components/Exchange/PositionSeller.jsx
msgid "You have an active order to decrease {longOrShortText} {sizeInToken} {0} (${1}) at {prefix} {2}"
msgstr ""

#: src/domain/synthetics/trade/utils/validation.ts
msgid "Max {0} sellable amount exceeded"
msgstr ""

#: src/components/Glp/GlpSwap.jsx
#: src/pages/Dashboard/MarketsListV1.tsx
msgid "TOKEN"
msgstr "トークン"

#: src/pages/PoolsDetails/PoolsDetailsAbout.tsx
msgid "This token automatically accrues fees from leverage trading and swaps for the {marketName} market. It is also exposed to {0} and {1} as per the composition displayed."
msgstr ""

#: src/pages/NftWallet/NftWallet.jsx
msgid "Transfer NFT"
msgstr "NFTを送信する"

#: src/components/Exchange/PositionEditor.jsx
msgid "Enable deposit failed."
msgstr ""

#: src/components/Synthetics/SubaccountModal/SubaccountModal.tsx
msgid "Expected Actions are based on the current Network Fee."
msgstr ""

#: src/pages/BeginAccountTransfer/BeginAccountTransfer.tsx
msgid "Receiver has not staked GMX tokens before"
msgstr "受け取り側でこれまでGMXトークンをステークしたことはありません"

#: src/pages/Ecosystem/ecosystemConstants.tsx
msgid "Telegram bot for GMX Swaps monitoring"
msgstr ""

#: src/components/Synthetics/MarketsList/MarketsList.tsx
msgid "LIQUIDITY"
msgstr "流動性"

#: src/components/Synthetics/OrderList/filters/OrderTypeFilter.tsx
#: src/components/Synthetics/TableMarketFilter/MarketFilterLongShort.tsx
#: src/components/Synthetics/TableMarketFilter/MarketFilterLongShort.tsx
#: src/components/Synthetics/TradeHistory/filters/ActionFilter.tsx
msgid "Swaps"
msgstr "スワップ"

#: src/components/Synthetics/SubaccountModal/SubaccountModal.tsx
msgid "Initial top-up"
msgstr ""

#: src/components/ApproveTokenButton/ApproveTokenButton.tsx
#: src/components/Synthetics/PositionEditor/usePositionEditorButtonState.tsx
#: src/components/Synthetics/PositionEditor/usePositionEditorButtonState.tsx
#: src/components/Synthetics/TradeBox/hooks/useTradeButtonState.tsx
#: src/components/Synthetics/TradeBox/hooks/useTradeButtonState.tsx
msgid "Allow {0} to be spent"
msgstr ""

#: src/components/Exchange/SwapBox.jsx
msgid "Swap Order created!"
msgstr "スワップ注文作成完了!"

#: src/components/Synthetics/SubaccountModal/SubaccountModal.tsx
msgid "Unknown"
msgstr ""

#: src/components/Synthetics/SettleAccruedFundingFeeModal/SettleAccruedFundingFeeModal.tsx
msgid "POSITION"
msgstr ""

#: src/components/Referrals/AffiliatesStats.tsx
#: src/components/Referrals/TradersStats.tsx
msgid "Trading Volume"
msgstr ""

#: src/components/Synthetics/TradeboxPoolWarnings/TradeboxPoolWarnings.tsx
msgid "You have an existing limit order in the {0} market pool but it lacks liquidity for this order."
msgstr ""

#: src/pages/Earn/Vesting.tsx
#: src/pages/Earn/Vesting.tsx
msgid "Reserved for Vesting"
msgstr ""

#: src/components/Exchange/TradeHistory.jsx
#: src/components/Referrals/JoinReferralCode.tsx
#: src/components/Synthetics/StatusNotification/OrderStatusNotification.tsx
#: src/components/Synthetics/SubaccountModal/utils.ts
#: src/components/Synthetics/SubaccountModal/utils.ts
#: src/components/Synthetics/SubaccountModal/utils.ts
#: src/components/Synthetics/TradeHistory/TradeHistoryRow/utils/shared.ts
msgid "Update"
msgstr "更新"

#: src/pages/Ecosystem/ecosystemConstants.tsx
msgid "DODO"
msgstr ""

#: src/pages/BeginAccountTransfer/BeginAccountTransfer.tsx
msgid "Your transfer has been initiated."
msgstr "移転が開始されました。"

#: src/components/NotifyModal/NotifyModal.tsx
msgid "Liquidation Risk Alerts"
msgstr ""

#: src/components/Synthetics/StatusNotification/FeesSettlementStatusNotification.tsx
msgid "{positionName} Fees settling"
msgstr ""

#: src/components/Exchange/ConfirmationBox.jsx
msgid "{existingTriggerOrderLength, plural, one {You have an active trigger order that could impact this position.} other {You have # active trigger orders that could impact this position.}}"
msgstr "{existingTriggerOrderLength, plural, one {このポジションに影響する可能性のあるアクティブなトリガー注文があります。} other {このポジションに影響する可能性のあるアクティブなトリガー注文が#あります。}}"

#: src/components/Synthetics/TradeBox/TradeBoxRows/OneClickTrading.tsx
msgid "Reduce wallet signing popups with One-Click Trading. This option is also available through the Wallet menu in the top right. <0>Read more</0>."
msgstr "ワンクリック取引でウォレット署名のポップアップを減らします。このオプションは右上のウォレットメニューからも利用できます。 <0>詳細について読む</0>"

#: src/components/Synthetics/SubaccountModal/SubaccountStatus.tsx
msgid "The maximum number of authorized Actions has been reached. Re-authorize a higher value using the \"<0>Max allowed actions</0>\" field."
msgstr ""

#: src/components/Synthetics/StatusNotification/GmStatusNotification.tsx
msgid "Shift order executed"
msgstr ""

#: src/pages/Earn/VesterDepositModal.tsx
msgid "You need a total of at least {0} {stakeTokenLabel} to vest {1} esGMX."
msgstr ""

#: src/components/Exchange/TradeHistory.jsx
msgid "Swap {0} USDG for{1} {2}"
msgstr ""

#: src/components/Synthetics/OrderItem/OrderItem.tsx
msgid "{0} will be swapped to {1} on order execution."
msgstr ""

#. Button to clear the filter selection
#: src/components/Synthetics/TableOptionsFilter/TableOptionsFilter.tsx
msgid "Clear selection"
msgstr "選択をクリア"

#: src/domain/synthetics/orders/utils.tsx
msgid "The order will not be executed as its trigger price is beyond the position's liquidation price."
msgstr ""

#: src/domain/synthetics/orders/cancelOrdersTxn.ts
msgid "Failed to cancel {ordersText}"
msgstr ""

#: src/components/Synthetics/TradeInfoIcon/TradeInfoIcon.tsx
msgid "{typeString} Short Stop Market: {0} a short position when the price is below the trigger price."
msgstr ""

#: src/lib/contracts/transactionErrors.tsx
msgid "The mark price has changed, consider increasing your Allowed Slippage by clicking on the \"...\" icon next to your address."
msgstr "マーク価格が変化したため、アドレスの横に表示されている\"...\"アイコンをクリックして最大許容スリッページを増やすことを検討してください。"

#: src/components/SettingsModal/SettingsModal.tsx
msgid "Default Allowed Slippage"
msgstr ""

#. Total Value Locked
#: src/components/Synthetics/MarketsList/MarketsList.tsx
#: src/pages/Dashboard/OverviewCard.tsx
msgid "TVL"
msgstr "TVL"

#: src/components/Synthetics/GmSwap/GmFees/GmFees.tsx
msgid "Shift Fee"
msgstr ""

#: src/pages/Dashboard/GlpCard.tsx
#: src/pages/Dashboard/OverviewCard.tsx
msgid "GLP Pool"
msgstr "GLPプール"

#: src/domain/legacy.ts
#: src/pages/Exchange/Exchange.tsx
msgid "Cancel submitted."
msgstr "キャンセル申し込み完了"

#: src/pages/BuyGMX/BuyGMX.tsx
msgid "Buy GMX from Traderjoe:"
msgstr ""

#: src/pages/Actions/ActionsRouter.tsx
msgid "V1 is not supported on {chainName}. Please switch to Arbitrum to use V1."
msgstr ""

#: src/pages/Ecosystem/ecosystemConstants.tsx
msgid "Saulius GMX Analytics"
msgstr ""

#: src/components/Exchange/ConfirmationBox.jsx
#: src/components/Exchange/ConfirmationBox.jsx
#: src/components/Exchange/SwapBox.jsx
#: src/components/Exchange/SwapBox.jsx
#: src/components/Synthetics/SwapCard/SwapCard.tsx
#: src/components/Synthetics/SwapCard/SwapCard.tsx
msgid "{0} Price"
msgstr "{0} 価格"

#: src/pages/BuyGMX/BuyGMX.tsx
msgid "Buy GMX from centralized services"
msgstr ""

#: src/pages/Ecosystem/ecosystemConstants.tsx
msgid "Bridge and swap"
msgstr ""

#: src/domain/synthetics/sidecarOrders/utils.ts
msgid "Trigger price above lowest limit price"
msgstr ""

#: src/components/Synthetics/TradeFeesRow/TradeFeesRow.tsx
msgid "Borrow Fee Rate"
msgstr ""

#: src/domain/synthetics/trade/utils/validation.ts
#: src/domain/synthetics/trade/utils/validation.ts
#: src/domain/synthetics/trade/utils/validation.ts
msgid "Max number of parts: {MAX_TWAP_NUMBER_OF_PARTS}"
msgstr ""

#: src/components/Header/AppHeaderUser.tsx
#: src/components/Header/AppHeaderUser.tsx
#: src/components/ModalViews/RedirectModal.tsx
#: src/pages/Home/Home.tsx
msgid "Launch App"
msgstr "アプリ起動"

#: src/pages/Exchange/Exchange.tsx
msgid "Deposited {0} USD into {tokenSymbol} {longOrShortText}"
msgstr "{0} USDを {tokenSymbol} {longOrShortText}に入金済"

#: src/components/Synthetics/GmSwap/GmSwapBox/GmSwapWarningsRow.tsx
msgid "network fees"
msgstr ""

#: src/pages/BeginAccountTransfer/BeginAccountTransfer.tsx
msgid "Receiver has staked GMX/GLP before"
msgstr ""

#: src/components/Synthetics/StatusNotification/GmStatusNotification.tsx
msgid "Fulfilling sell request"
msgstr ""

#: src/components/Exchange/TradeHistory.jsx
msgid "{actionDisplay} Order"
msgstr "{actionDisplay} 注文"

#: src/components/Exchange/SwapBox.jsx
msgid "There are more longs than shorts, borrow fees for shorting is currently zero"
msgstr "ショートよりロングが多いため、ショートの借入手数料は現在ゼロです"

#: src/components/TokenCard/TokenCard.tsx
#: src/components/TokenCard/TokenCard.tsx
msgid "Avalanche APR:"
msgstr "AvalancheでのAPR(実質年利)"

#: src/pages/Ecosystem/ecosystemConstants.tsx
msgid "Dune Analytics for GMX"
msgstr ""

#: src/components/Exchange/TradeHistory.jsx
msgid "Could not decrease {0} {longOrShortText}, +{1} USD, Acceptable Price: {2}"
msgstr "{0} {longOrShortText}を減らせませんでした  +{1} USD, 受け入れ可能な価格: {2}"

#: src/components/Synthetics/SubaccountModal/SubaccountModal.tsx
msgid "Top-up"
msgstr ""

#: src/components/Synthetics/MarketsList/MarketsList.tsx
msgid "NET RATE / 1 H"
msgstr "1時間あたりのネットレート"

#: src/pages/ClaimEsGmx/ClaimEsGmx.jsx
msgid "Vest with GMX on Avalanche"
msgstr "AvalancheでGMXを使ってべスティングする"

#: src/components/Synthetics/PositionItem/PositionItem.tsx
msgid "Click on the Position to select its market, then use the trade box to increase your Position Size, or to set Take Profit / Stop Loss Orders."
msgstr ""

#: src/components/Exchange/TradeHistory.jsx
msgid "Request decrease {0} {longOrShortText}, -{1} USD, Acceptable Price: {2} {3} USD"
msgstr "{0} {longOrShortText} の減額をリクエスト -{1} USD 可能な価格: {2} {3} USD"

#: src/components/Exchange/SwapBox.jsx
msgid "You have an existing position with {0} as collateral."
msgstr ""

#: src/pages/BeginAccountTransfer/BeginAccountTransfer.tsx
#: src/pages/Earn/GmxAndVotingPowerCard.tsx
msgid "Transfer Account"
msgstr "アカウント移転"

#: src/pages/Actions/ActionsRouter.tsx
#: src/pages/Actions/ActionsV1/ActionsV1.tsx
msgid "GMX V1 Actions"
msgstr ""

#: src/components/Synthetics/TradeHistory/keys.ts
msgid "Execute TWAP Part"
msgstr ""

#: src/components/Synthetics/TradeFeesRow/TradeFeesRow.tsx
msgid "Swap Profit Fee"
msgstr ""

#: src/pages/ClaimEsGmx/ClaimEsGmx.jsx
msgid "Amount to claim"
msgstr "請求額"

#: src/pages/Jobs/Jobs.jsx
msgid "Job openings at GMX."
msgstr "GMXの求人"

#: src/components/Exchange/OrderEditor.jsx
#: src/components/Exchange/SwapBox.jsx
#: src/components/Exchange/SwapBox.jsx
msgid "Price below Mark Price"
msgstr "マーク価格を下回る価格"

#: src/components/Stake/GMXAprTooltip.tsx
msgid "APRs are updated weekly on Wednesday and will depend on the fees collected for the week."
msgstr "APR(実質年利)は毎週水曜日に更新され、その前一週間に得られた手数料によって決まります。"

#: src/components/Synthetics/TradeFeesRow/TradeFeesRow.tsx
msgid "Fees (Incl. Swap)"
msgstr ""

#: src/components/Synthetics/SubaccountModal/utils.ts
msgid "Generate & Activate Subaccount"
msgstr ""

#: src/components/Synthetics/TradeHistory/TradeHistoryRow/utils/swap.ts
#: src/components/Synthetics/TradeHistory/TradeHistoryRow/utils/swap.ts
msgid "{fromText} to {toMinText}"
msgstr "{fromText}から{toMinText}へ"

#: src/components/Exchange/OrderEditor.jsx
#: src/components/Exchange/PositionSeller.jsx
msgid "Price above Liq. Price"
msgstr "清算価格を上回る価格"

#: src/domain/synthetics/orders/utils.tsx
msgid "There may not be sufficient liquidity to execute the pay token to collateral token swap when the price conditions are met."
msgstr ""

#: src/components/Synthetics/GmSwap/GmSwapBox/GmSwapWarningsRow.tsx
msgid "Acknowledge high {0} and {1}"
msgstr ""

#: src/pages/Ecosystem/ecosystemConstants.tsx
msgid "User Quests"
msgstr ""

#: src/components/Glp/GlpSwap.jsx
msgid "{0} pool exceeded, try different token"
msgstr "{0}プールは超過しています。別のトークンを試してください。"

#: src/components/Exchange/OrdersList.jsx
#: src/components/Exchange/PositionSeller.jsx
#: src/components/Exchange/SwapBox.jsx
#: src/domain/synthetics/positions/utils.ts
msgid "Trigger"
msgstr "トリガー"

#: src/pages/Exchange/Exchange.tsx
msgid "Positions ({0})"
msgstr "ポジション ({0})"

#: src/pages/Earn/UnstakeModal.tsx
msgid "Unstake failed."
msgstr ""

#: src/components/Exchange/ConfirmationBox.jsx
#: src/components/Synthetics/StatusNotification/OrderStatusNotification.tsx
msgid "Order cancelled"
msgstr "注文はキャンセルされました"

#: src/components/Synthetics/TradeHistory/TradeHistoryRow/utils/shared.ts
msgid "Not enough Available Swap Liquidity to fill the Order."
msgstr "注文を執行するための利用可能なスワップ流動性が不足しています。"

#: src/pages/Earn/Earn.tsx
msgid "Earn prizes by participating in GMX Trading Competitions."
msgstr ""

#: src/components/Exchange/ConfirmationBox.jsx
msgid "Confirm Long"
msgstr "ロングを確認する"

#: src/components/Referrals/AffiliatesStats.tsx
msgid "Traders Referred on Arbitrum"
msgstr ""

#: src/components/Exchange/NetValueTooltip.tsx
#: src/components/Synthetics/PositionItem/PositionItem.tsx
#: src/components/Synthetics/PositionItem/PositionItem.tsx
msgid "PnL After Fees"
msgstr "手数料差し引き後の損益"

#: src/lib/contracts/callContract.tsx
#: src/lib/contracts/callContract.tsx
#: src/lib/contracts/callContract.tsx
msgid "Transaction sent."
msgstr "取引は送信済です。"

#: src/components/MissedCoinsModal/MissedCoinsModal.tsx
msgid "Enter up to 10 coins"
msgstr ""

#: src/components/Referrals/AddAffiliateCode.jsx
msgid "Creating..."
msgstr "作成中..."

#: src/components/Synthetics/SubaccountModal/SubaccountModal.tsx
#: src/components/Synthetics/SubaccountModal/SubaccountModal.tsx
msgid "Withdrawing from Subaccount"
msgstr ""

#: src/components/Synthetics/StatusNotification/FeesSettlementStatusNotification.tsx
msgid "Settling Position Fees"
msgstr ""

#: src/components/Exchange/OrderEditor.jsx
msgid "Minimum received"
msgstr "最低受け取り済"

#: src/components/Glp/GlpSwap.jsx
#: src/components/Glp/GlpSwap.jsx
msgid "Available amount to withdraw from GLP. Funds not utilized by current open positions."
msgstr "GLPから引き出し可能な金額。現在オープンなポジションで利用されていない資金。"

#: src/components/UserFeedbackModal/UserFeedbackModal.tsx
msgid "Enter your feedback here"
msgstr ""

#: src/components/Synthetics/HighPriceImpactOrFeesWarningCard/HighPriceImpactOrFeesWarningCard.tsx
msgid "High Impact on Collateral"
msgstr ""

#: src/domain/synthetics/trade/utils/validation.ts
msgid "Insufficient GLV liquidity"
msgstr ""

#: src/components/Exchange/ConfirmationBox.jsx
#: src/components/Exchange/OrderEditor.jsx
#: src/components/Exchange/PositionSeller.jsx
msgid "Invalid price, see warning"
msgstr "無効な価格につき、警告を確認してください"

#: src/components/Synthetics/TradeBox/hooks/useCollateralInTooltipContent.tsx
msgid "You will be short {indexSymbol} only from your short position."
msgstr ""

#: src/components/Synthetics/AcceptablePriceImpactInputRow/AcceptablePriceImpactInputRow.tsx
msgid "The current price impact is {0}. Consider using -0.30% acceptable price impact so the order is more likely to be processed."
msgstr ""

#: src/components/SettingsModal/SettingsModal.tsx
msgid "Auto-Cancel TP/SL"
msgstr ""

#: src/components/Synthetics/TradeFeesRow/TradeFeesRow.tsx
msgid "Funding Fee Rate"
msgstr ""

#: src/components/Exchange/PositionSeller.jsx
msgid "Requested decrease of {0} {longOrShortText} by {sizeDeltaUsd} USD."
msgstr ""

#: src/components/Synthetics/TradeHistory/TradeHistoryRow/utils/position.ts
msgid "Returned Collateral"
msgstr ""

#: src/components/Exchange/NoLiquidityErrorModal.tsx
msgid "You need to select {swapTokenSymbol} as the \"Pay\" token to use it for collateral to initiate this trade."
msgstr "この取引を始めるには担保用に{swapTokenSymbol}を\"支払い\"トークンとして選択する必要があります。"

#: src/components/Synthetics/TradeBox/TradeBoxRows/LimitAndTPSLRows.tsx
msgid "There are issues in the TP/SL orders."
msgstr ""

#: src/components/Glp/GlpSwap.jsx
msgid "The Bonus Rebate is an estimate and will be airdropped as ARB tokens when migrating this liquidity to GM pools within the same epoch. <0>Read more</0>."
msgstr ""

#: src/components/Glp/GlpSwap.jsx
msgid "{0} GLP sold for {1} {2}!"
msgstr "{0} GLPを売却し、{1} {2}を得ました!"

#: src/components/TVChartContainer/constants.ts
msgid "Stop Market - Long Inc."
msgstr ""

#: src/components/Synthetics/StatusNotification/SubaccountNotification.tsx
msgid "Pending Wallet message sign"
msgstr ""

#: src/domain/synthetics/claimHistory/claimPriceImpactRebate.ts
msgid "Failed to Claim Price Impact Rebate"
msgstr ""

#: src/pages/LeaderboardPage/components/LeaderboardPositionsTable.tsx
msgid "Only positions with over {0} in \"Capital Used\" are ranked."
msgstr ""

#: src/components/Exchange/ConfirmationBox.jsx
msgid "Accept minimum and {action}"
msgstr "最低額と{action}に同意する"

#: src/pages/Earn/AffiliateVesterWithdrawModal.tsx
msgid "Withdraw from Affiliate Vault"
msgstr ""

#: src/components/Glp/GlpSwap.jsx
msgid "Current Pool Amount"
msgstr "現在のプール額"

#: src/domain/legacy.ts
#: src/pages/Exchange/Exchange.tsx
msgid "Cancel failed."
msgstr "キャンセルできませんでした"

#: src/components/Synthetics/TradeBox/TradeBoxRows/AvailableLiquidityRow.tsx
msgid "The order will be executed if there is sufficient liquidity and the execution price guarantees that you will receive the minimum receive amount."
msgstr ""

#: src/components/Exchange/ConfirmationBox.jsx
#: src/components/Exchange/PositionSeller.jsx
msgid "Transacting with a depegged stable coin is subject to spreads reflecting the worse of current market price or $1.00, with transactions involving multiple stablecoins may have multiple spreads."
msgstr ""

#: src/components/Synthetics/SubaccountModal/SubaccountStatus.tsx
msgid "Generate and activate a Subaccount for <0>One-Click Trading</0> to reduce signing popups."
msgstr ""

#: src/components/Synthetics/PositionItem/PositionItem.tsx
msgid "Use the \"Close\" button to reduce your Position Size."
msgstr ""

#: src/components/Exchange/PositionDropdown.tsx
msgid "Increase Size (Limit)"
msgstr ""

#: src/domain/synthetics/orders/utils.tsx
msgid "The order may not execute at the desired {priceText} as its acceptable price impact is set to {formattedOrderAcceptablePriceImpact}, which is lower than the current market price impact of {formattedCurrentAcceptablePriceImpact}. It can be edited using the \"Edit\" button."
msgstr ""

#: src/components/Exchange/TradeHistory.jsx
#: src/components/Synthetics/TradeHistory/TradeHistoryRow/utils/position.ts
msgid "Liquidation Fee"
msgstr ""

#: src/components/Synthetics/Claims/SettleAccruedCard.tsx
#: src/components/Synthetics/SettleAccruedFundingFeeModal/SettleAccruedFundingFeeModal.tsx
msgid "Settle"
msgstr ""

#: src/components/Synthetics/TradeInfoIcon/TradeInfoIcon.tsx
msgid "{typeString} Short TWAP: {0} a short position in evenly distributed parts over a specified time."
msgstr ""

#: src/domain/synthetics/orders/utils.tsx
msgid "There may not be sufficient liquidity to execute the swap when the min. receive conditions are met."
msgstr ""

#: src/components/Synthetics/TradeHistory/TradeHistoryRow/utils/swap.ts
msgid "{fromText} to"
msgstr ""

#: src/components/Exchange/PositionDropdown.tsx
msgid "Select Market"
msgstr "マーケット選択"

#: src/pages/PositionsOverview/PositionsOverview.jsx
msgid "Open positions: {0}<0/>Under risk: {1}"
msgstr "オープンのポジション: {0}<0/>リスクあり: {1}"

#: src/components/Exchange/UsefulLinks.tsx
msgid "Speed up page loading"
msgstr "ページの読み込みを速くする"

#: src/components/Exchange/TradeHistory.jsx
msgid "{0}: Swap {amountInDisplay}{1} for{minOutDisplay} {2}, Price:{3} USD"
msgstr ""

#: src/components/Synthetics/TradeFeesRow/TradeFeesRow.tsx
msgid "(Rebated)"
msgstr ""

#: src/pages/BuyGMX/BuyGMX.tsx
msgid "Buy GMX from centralized exchanges:"
msgstr ""

#: src/pages/BuyGMX/BuyGMX.tsx
msgid "GMX bonds can be bought on Bond Protocol with a discount and a small vesting period:"
msgstr ""

#: src/domain/synthetics/sidecarOrders/utils.ts
msgid "Trigger price above highest limit price"
msgstr ""

#: src/components/Exchange/OrdersToa.jsx
msgid "Note that orders are not guaranteed to be executed.<0/><1/>This can occur in a few situations including but not exclusive to:"
msgstr "注文が必ず執行される保証がないことに注意してください。<0/><1/>これは例えば以下のような状況で起こりえます:"

#: src/components/Synthetics/TableMarketFilter/MarketFilterLongShort.tsx
msgid "Open Positions with Orders"
msgstr ""

#: src/pages/Ecosystem/ecosystemConstants.tsx
msgid "Copin"
msgstr ""

#: src/components/Exchange/PositionSeller.jsx
msgid "{nativeTokenSymbol} can not be sent to smart contract addresses. Select another token."
msgstr ""

#: src/components/Exchange/SwapBox.jsx
msgid "Fetching token info..."
msgstr "トークン情報入手中..."

#: src/components/Synthetics/TradeFeesRow/TradeFeesRow.tsx
msgid "This swap is routed through several GM pools for the lowest possible fees and price impact."
msgstr ""

#: src/components/Synthetics/OrderItem/TwapOrdersList/TwapOrdersList.tsx
#: src/components/Synthetics/OrderItem/TwapOrdersList/TwapOrdersList.tsx
msgid "{0}"
msgstr ""

#: src/components/Synthetics/TradeHistory/TradeHistoryRow/utils/shared.ts
msgid "Not enough Available Liquidity to fill the Order. The Order will get filled when the condition is met and there is enough Available Liquidity."
msgstr "注文を執行するための利用可能な流動性が不足しています。条件が満たされ、利用可能な流動性がある場合に注文が執行されます。"

#: src/pages/Dashboard/OverviewCard.tsx
msgid "Annualized data based on the past 7 days."
msgstr ""

#: src/components/Exchange/OrdersToa.jsx
#: src/components/Exchange/OrdersToa.jsx
#: src/components/Exchange/PositionSeller.jsx
#: src/components/Exchange/SwapBox.jsx
msgid "Enable Orders"
msgstr "注文有効化"

#: src/components/Glp/GlpSwap.jsx
msgid "Max pool capacity reached for {0}. Please mint GLP using another token"
msgstr "{0}の最大プールキャパシティ到達。別のトークンを使用してGLPをミントしてください"

#: src/components/DepthChart/DepthChartTooltip.tsx
msgid "No liquidity is available for increasing shorts for<0/>this size. Max short size: {0}<1/><2/>Execution prices for decreasing longs."
msgstr ""

#: src/components/Header/AppHeaderLinks.tsx
msgid "Trade"
msgstr "トレード"

#: src/components/Referrals/JoinReferralCode.tsx
msgid "Adding referral code failed."
msgstr "紹介コードが追加できませんでした"

#: src/components/Exchange/PositionEditor.jsx
msgid "Max leverage without PnL: {0}x"
msgstr ""

#: src/pages/SyntheticsFallbackPage/SyntheticsFallbackPage.tsx
msgid "V2 doesn't currently support this network"
msgstr ""

#: src/components/Referrals/AffiliatesStats.tsx
#: src/components/Referrals/AffiliatesStats.tsx
#: src/components/Referrals/TradersStats.tsx
#: src/components/Referrals/TradersStats.tsx
msgid "V1 Arbitrum"
msgstr ""

#: src/domain/synthetics/positions/utils.ts
msgid "SL"
msgstr ""

#: src/pages/Earn/EscrowedGmxCard.tsx
#: src/pages/Earn/GmxAndVotingPowerCard.tsx
#: src/pages/Earn/StakeModal.tsx
#: src/pages/Earn/StakeModal.tsx
msgid "Stake"
msgstr "ステーク"

#: src/components/NpsModal/NpsModal.tsx
msgid "Help us improve"
msgstr ""

#: src/components/Exchange/PositionSeller.jsx
#: src/components/Exchange/PositionSeller.jsx
msgid "Invalid Liquidation Price"
msgstr ""

#: src/pages/Home/Home.tsx
msgid "An aggregate of high-quality price feeds determine when liquidations occur. This keeps positions safe from temporary wicks."
msgstr "清算が発生した時点で高品質の価格フィードの集成価格が確定します。これによりポジションは一時的変動から守られます。"

#: src/components/Exchange/PositionSeller.jsx
msgid "Swap amount from {0} to {1} exceeds {2} available liquidity. Choose a different \"Receive\" token."
msgstr ""

#: src/components/Synthetics/TradeHistory/keys.ts
msgid "Create Take Profit"
msgstr ""

#: src/components/Exchange/OrderEditor.jsx
msgid "Update Order"
msgstr "注文の更新"

#: src/components/Synthetics/TradeHistory/keys.ts
msgid "Cancel TWAP"
msgstr ""

#: src/components/Synthetics/TradeHistory/TradeHistoryRow/utils/position.ts
msgid "Mark price for the liquidation."
msgstr "清算のためのマーク価格"

#: src/components/Synthetics/StatusNotification/GmStatusNotification.tsx
msgid "<0>Selling {0}{1}<1>{poolName}</1></0>"
msgstr ""

#: src/components/Exchange/PositionSeller.jsx
#: src/domain/synthetics/trade/utils/validation.ts
msgid "Max close amount exceeded"
msgstr ""

#: src/components/Exchange/PositionEditor.jsx
#: src/components/Exchange/PositionSeller.jsx
#: src/components/Exchange/SwapBox.jsx
#: src/domain/synthetics/orders/getPositionOrderError.tsx
#: src/domain/synthetics/sidecarOrders/utils.ts
#: src/domain/synthetics/trade/utils/validation.ts
#: src/domain/synthetics/trade/utils/validation.ts
#: src/domain/synthetics/trade/utils/validation.ts
msgid "Max leverage: {0}x"
msgstr ""

#: src/domain/synthetics/positions/utils.ts
msgid "T"
msgstr ""

#: src/components/MissedCoinsModal/MissedCoinsModal.tsx
msgid "Please enter the names of the coins you'd like to see added:"
msgstr ""

#: src/components/Synthetics/StatusNotification/SubaccountNotification.tsx
msgid "Subaccount created"
msgstr ""

#: src/components/Exchange/ConfirmationBox.jsx
msgid "Forfeit profit and Short"
msgstr "利益喪失およびショート"

#: src/pages/Dashboard/GmxCard.tsx
msgid "Staked on Arbitrum"
msgstr ""

#: src/components/Exchange/PositionSeller.jsx
msgid "Order creation failed."
msgstr ""

#: src/components/Synthetics/GmList/GlvList.tsx
#~ msgid "Yield-optimized vaults supporting trading across multiple GMX markets"
#~ msgstr ""

#: src/components/Synthetics/MissedCoinsHint/MissedCoinsHint.tsx
msgid "Can’t find the coin you need? Let us know"
msgstr ""

#: src/pages/Earn/GmxAndVotingPowerCard.tsx
msgid "Delegated to"
msgstr ""

#: src/components/Exchange/TradeHistory.jsx
msgid "Execute Order: Swap {fromAmountDisplay} {0} for {toAmountDisplay} {1}"
msgstr "注文執行: {fromAmountDisplay} {0}を {toAmountDisplay} {1}にスワップ"

#: src/components/Exchange/NoLiquidityErrorModal.tsx
msgid "Buy {swapTokenSymbol} on 1inch"
msgstr "{swapTokenSymbol}を1inchで購入"

#: src/pages/AccountDashboard/GeneralPerformanceDetails.tsx
#: src/pages/LeaderboardPage/components/LeaderboardAccountsTable.tsx
msgid "PnL (%)"
msgstr ""

#: src/domain/synthetics/userFeedback/utils.ts
msgid "How can we continue to meet your expectations?"
msgstr ""

#: src/pages/ClaimEsGmx/ClaimEsGmx.jsx
msgid "The esGMX (IOU) token is transferrable. You can add the token to your wallet and send it to another address to claim if you'd like."
msgstr "esGMX (IOU)は移転可能です。自分のウォレットに加えてから別のアドレスに移してトークンを請求することもできます。"

#: src/pages/BeginAccountTransfer/BeginAccountTransfer.tsx
msgid "Self-transfer not supported"
msgstr "自分への移転はサポートされていません"

#: src/pages/Exchange/Exchange.tsx
msgid "Decreased {tokenSymbol} {longOrShortText}, -{0} USD."
msgstr "{tokenSymbol} {longOrShortText}の減額 -{0} USD"

#: src/components/Exchange/PositionEditor.jsx
msgid "Leave at least {0} ETH for gas"
msgstr ""

#: src/pages/Exchange/Exchange.tsx
msgid "Enable orders failed."
msgstr "注文有効化できませんでした。"

#: src/pages/Dashboard/GlpCard.tsx
#: src/pages/Dashboard/GmxCard.tsx
#: src/pages/Earn/EscrowedGmxCard.tsx
#: src/pages/Earn/GlpCard.tsx
#: src/pages/Earn/GmxAndVotingPowerCard.tsx
msgid "Total Staked"
msgstr "ステーク総額"

#: src/components/Exchange/FeesTooltip.tsx
#: src/components/Synthetics/NetworkFeeRow/NetworkFeeRow.tsx
#: src/components/Synthetics/NetworkFeeRow/NetworkFeeRow.tsx
#: src/components/Synthetics/OrderEditor/OrderEditor.tsx
msgid "Network Fee"
msgstr "ネットワーク手数料"

#: src/components/Synthetics/ExecutionPriceRow.tsx
msgid "Expected execution price for the order, including the current price impact."
msgstr ""

#: src/components/Exchange/ConfirmationBox.jsx
#: src/components/Exchange/PositionEditor.jsx
#: src/components/Exchange/PositionSeller.jsx
#: src/components/Exchange/SwapBox.jsx
#: src/components/Exchange/SwapBox.jsx
#: src/components/Synthetics/OrderEditor/OrderEditor.tsx
#: src/components/Synthetics/PositionEditor/PositionEditorAdvancedRows.tsx
#: src/components/Synthetics/PositionSeller/PositionSellerAdvancedDisplayRows.tsx
#: src/components/Synthetics/TradeBox/TradeBox.tsx
#: src/components/Synthetics/TradeBox/TradeBoxRows/AdvancedDisplayRows.tsx
#: src/components/Synthetics/TradeBox/TradeBoxRows/AdvancedDisplayRows.tsx
msgid "Leverage"
msgstr "レバレッジ"

#: src/pages/Exchange/Exchange.tsx
msgid "Enable orders sent."
msgstr "注文有効化申し込み完了。"

#: src/components/Synthetics/SubaccountModal/SubaccountModal.tsx
msgid "The subaccount has no funds."
msgstr ""

#: src/components/Exchange/PositionEditor.jsx
#: src/components/Synthetics/SubaccountModal/SubaccountModal.tsx
msgid "Withdrawing..."
msgstr ""

#: src/components/Synthetics/Claims/ClaimsHistory.tsx
msgid "No claims match the selected filters"
msgstr ""

#: src/components/Exchange/PositionSeller.jsx
#: src/components/Exchange/SwapBox.jsx
#: src/components/Referrals/ClaimAffiliatesModal/ClaimAffiliatesModal.tsx
#: src/components/Synthetics/ChartTokenSelector/ChartTokenSelector.tsx
#: src/components/Synthetics/ChartTokenSelector/ChartTokenSelector.tsx
#: src/components/Synthetics/Claims/ClaimsHistory.tsx
#: src/components/Synthetics/OrderItem/OrderItem.tsx
#: src/components/Synthetics/PositionSeller/PositionSeller.tsx
#: src/components/Synthetics/TableMarketFilter/MarketFilterBase.tsx
#: src/components/Synthetics/TableMarketFilter/MarketFilterLongShort.tsx
#: src/components/Synthetics/TradeBox/TradeBox.tsx
#: src/components/Synthetics/TradeBox/TradeBox.tsx
#: src/components/Synthetics/TradeBox/tradeboxConstants.tsx
#: src/components/Synthetics/TradeHistory/TradeHistoryRow/TradeHistoryRow.tsx
#: src/components/Synthetics/TradeHistory/useDownloadAsCsv.tsx
msgid "Market"
msgstr "マーケット"

#: src/components/Exchange/PositionSeller.jsx
msgid "Swap amount from {0} to {1} exceeds {2} acceptable amount. Can only receive {3}."
msgstr ""

#: src/pages/Earn/Earn.tsx
msgid "Earn {incentivesToken} token incentives by purchasing GM tokens or trading in GMX V2."
msgstr ""

#: src/components/Exchange/PositionEditor.jsx
msgid "Withdraw disabled, pending {0} upgrade"
msgstr ""

#: src/pages/LeaderboardPage/components/LeaderboardContainer.tsx
msgid "Read the rules"
msgstr ""

#: src/pages/LeaderboardPage/components/LeaderboardPositionsTable.tsx
msgid "Lev."
msgstr ""

#: src/pages/Earn/StakeModal.tsx
msgid "Stake failed."
msgstr ""

#: src/components/NpsModal/NpsModal.tsx
#: src/components/Synthetics/GmSwap/GmSwapBox/GmShiftBox/useShiftSubmitState.tsx
#: src/components/UserFeedbackModal/UserFeedbackModal.tsx
msgid "Submitting..."
msgstr ""

#: src/components/Header/HomeHeaderLinks.tsx
msgid "App"
msgstr ""

#: src/components/Synthetics/GmList/GlvList.tsx
msgid "Yield-optimized vaults supplying liquidity across multiple GMX markets."
msgstr ""

#: src/components/Synthetics/GmAssetDropdown/GmAssetDropdown.tsx
msgid "Add {marketName} to Wallet"
msgstr ""

#: src/components/Exchange/SwapBox.jsx
msgid "High Slippage, Swap Anyway"
msgstr "スリッページが大きいです。ともかく交換する"

#: src/components/Synthetics/StatusNotification/FeesSettlementStatusNotification.tsx
msgid "<0>{0}</0> <1><2>{indexName}</2><3>[{poolName}]</3></1>"
msgstr ""

#: src/components/Synthetics/TradeFeesRow/TradeFeesRow.tsx
msgid "Swap {0} to {1}"
msgstr ""

#: src/components/Exchange/ConfirmationBox.jsx
msgid "Fees are high to swap from {0} to {1}."
msgstr "{0} を {1}にスワップするには手数料が高額です"

#: src/pages/AccountDashboard/dailyAndCumulativePnLDebug.tsx
msgid "Debug values are not available"
msgstr ""

#: src/domain/synthetics/orders/getPositionOrderError.tsx
#: src/domain/synthetics/sidecarOrders/utils.ts
#: src/domain/synthetics/trade/utils/validation.ts
msgid "Trigger price below liq. price"
msgstr ""

#: src/pages/ClaimEsGmx/ClaimEsGmx.jsx
#: src/pages/Earn/AffiliateClaimModal.tsx
#: src/pages/Earn/ClaimModal.tsx
msgid "Claim failed."
msgstr "請求できませんでした。"

#: src/pages/AccountDashboard/HistoricalLists.tsx
#: src/pages/SyntheticsPage/SyntheticsPage.tsx
msgid "Positions{0}"
msgstr ""

#: src/domain/synthetics/orders/simulateExecuteTxn.tsx
msgid "Unknown Error"
msgstr ""

#: src/components/Glp/GlpSwap.jsx
msgid "Buying..."
msgstr "購入中"

#: src/components/Synthetics/OrderEditor/OrderEditor.tsx
msgid "Enter a new ratio or allowed slippage"
msgstr ""

#: src/components/Synthetics/TradeFeesRow/TradeFeesRow.tsx
msgid "Swap UI Fee"
msgstr ""

#: src/components/Synthetics/StatusNotification/SubaccountNotification.tsx
msgid "Deactivating subaccount"
msgstr ""

#: src/components/Synthetics/OrderEditor/OrderEditor.tsx
#: src/components/Synthetics/TradeBox/hooks/useTradeButtonState.tsx
msgid "Decrease the size to match the max. allowed leverage:"
msgstr ""

#: src/components/Synthetics/PositionItem/PositionItem.tsx
msgid "Accrued Positive Funding Fee"
msgstr ""

#: src/pages/BeginAccountTransfer/BeginAccountTransfer.tsx
msgid "Sender has withdrawn all tokens from Affiliate Vesting Vault"
msgstr ""

#: src/components/Exchange/TradeHistory.jsx
#: src/components/Synthetics/TradeHistory/keys.ts
#: src/context/SyntheticsEvents/SyntheticsEventsProvider.tsx
msgid "Liquidated"
msgstr "清算済"

#: src/pages/Ecosystem/ecosystemConstants.tsx
msgid "Blueberry Pulse"
msgstr ""

#: src/components/NetworkDropdown/LanguagePopupHome.tsx
#: src/components/NetworkDropdown/NetworkDropdown.tsx
msgid "Select Language"
msgstr "言語選択"

#: src/components/Synthetics/TableMarketFilter/MarketFilterLongShort.tsx
msgid "Direction"
msgstr ""

#: src/components/Synthetics/GmList/GlvList.tsx
#: src/components/Synthetics/GmList/GmList.tsx
msgid "Graph showing performance vs benchmark over the selected period."
msgstr ""

#: src/components/Synthetics/ExecutionPriceRow.tsx
#: src/components/Synthetics/TradeHistory/TradeHistoryRow/utils/position.ts
#: src/components/Synthetics/TradeHistory/TradeHistoryRow/utils/position.ts
#: src/components/Synthetics/TradeHistory/TradeHistoryRow/utils/position.ts
#: src/components/Synthetics/TradeHistory/TradeHistoryRow/utils/position.ts
#: src/components/Synthetics/TradeHistory/TradeHistoryRow/utils/position.ts
#: src/components/Synthetics/TradeHistory/TradeHistoryRow/utils/position.ts
#: src/components/Synthetics/TradeHistory/TradeHistoryRow/utils/position.ts
#: src/components/Synthetics/TradeHistory/TradeHistoryRow/utils/position.ts
#: src/components/Synthetics/TradeHistory/TradeHistoryRow/utils/position.ts
#: src/components/Synthetics/TradeHistory/TradeHistoryRow/utils/position.ts
#: src/components/Synthetics/TradeHistory/TradeHistoryRow/utils/position.ts
#: src/components/Synthetics/TradeHistory/TradeHistoryRow/utils/position.ts
#: src/components/Synthetics/TradeHistory/TradeHistoryRow/utils/swap.ts
#: src/components/Synthetics/TradeHistory/TradeHistoryRow/utils/swap.ts
#: src/components/Synthetics/TradeHistory/TradeHistoryRow/utils/swap.ts
#: src/components/Synthetics/TradeHistory/TradeHistoryRow/utils/swap.ts
#: src/components/Synthetics/TradeHistory/TradeHistoryRow/utils/swap.ts
msgid "Order Acceptable Price"
msgstr "注文受付価格"

#: src/components/Synthetics/ChartTokenSelector/ChartTokenSelector.tsx
msgid "VOL."
msgstr ""

#: src/components/Glp/GlpSwap.jsx
msgid "Max Capacity for {0} Reached"
msgstr "{0}の最大キャパシティに到達しています"

#: src/domain/synthetics/sidecarOrders/utils.ts
#: src/domain/synthetics/sidecarOrders/utils.ts
msgid "Trigger price below limit price"
msgstr ""

#: src/components/Synthetics/StatusNotification/GmStatusNotification.tsx
msgid "<0>Buying {0}{1}<1>{poolName}</1></0> <2>with {tokensText}</2>"
msgstr ""

#: src/components/Exchange/NetValueTooltip.tsx
#: src/components/Exchange/PositionsList.jsx
#: src/components/Exchange/PositionsList.jsx
#: src/components/Synthetics/PositionItem/PositionItem.tsx
#: src/components/Synthetics/PositionItem/PositionItem.tsx
#: src/components/Synthetics/TradeHistory/TradeHistoryRow/utils/position.ts
msgid "Initial Collateral"
msgstr "最初の担保"

#: src/pages/Earn/StakeModal.tsx
msgid "<0>Delegate your undelegated {0} GMX DAO</0> voting power before staking."
msgstr ""

#: src/pages/LeaderboardPage/components/LeaderboardAccountsTable.tsx
msgid "Avg. Size"
msgstr ""

#: src/components/Referrals/AffiliatesStats.tsx
msgid "V1 esGMX"
msgstr ""

#: src/components/Synthetics/TradeBox/TradeBoxRows/LimitAndTPSLRows.tsx
msgid "Take Profit PnL"
msgstr ""

#: src/components/MissedCoinsModal/MissedCoinsModal.tsx
msgid "Let us know which coins you're missing"
msgstr ""

#: src/components/Exchange/PositionEditor.jsx
msgid "Enable withdraw sent."
msgstr ""

#: src/pages/ClaimEsGmx/ClaimEsGmx.jsx
msgid "Your esGMX (IOU) balance will decrease by your claim amount after claiming, this is expected behaviour."
msgstr "あなたのesGMX (IOU)残高は請求後に請求額分だけ減少しますが、これは想定通りの挙動です。"

#: src/components/SettingsModal/SettingsModal.tsx
msgid "The Max Network Fee is set to a higher value to handle potential increases in gas price during order execution. Any excess network fee will be refunded to your account when the order is executed. Only applicable to GMX V2."
msgstr ""

#: src/domain/synthetics/positions/utils.ts
msgid "stop market"
msgstr ""

#: src/pages/AccountDashboard/GeneralPerformanceDetails.tsx
#: src/pages/AccountDashboard/generalPerformanceDetailsDebug.tsx
#: src/pages/LeaderboardPage/components/LeaderboardAccountsTable.tsx
msgid "Start Unrealized PnL"
msgstr ""

#: src/components/TVChartContainer/constants.ts
msgid "Limit - Short Inc."
msgstr ""

#: src/components/Synthetics/StatusNotification/FeesSettlementStatusNotification.tsx
msgid "Sending settle request"
msgstr ""

#: src/lib/legacy.ts
msgid "Order cannot be executed as the remaining position would be smaller than $5.00"
msgstr "ポジション金額が$5未満になるため注文を執行できません"

#: src/components/Referrals/ClaimAffiliatesModal/ClaimAffiliatesModal.tsx
#: src/components/Synthetics/ClaimablePositionPriceImpactRebateModal/ClaimablePositionPriceImpactRebateModal.tsx
#: src/components/Synthetics/ClaimModal/ClaimModal.tsx
#: src/pages/ClaimEsGmx/ClaimEsGmx.jsx
#: src/pages/Earn/AffiliateClaimModal.tsx
#: src/pages/Earn/ClaimModal.tsx
msgid "Claiming..."
msgstr "請求中..."

#: src/components/Synthetics/GmList/GmTokensTotalBalanceInfo.tsx
msgid "Total Accrued Fees"
msgstr ""

#. Filter option for tokens favorites
#: src/context/TokensFavoritesContext/TokensFavoritesContextProvider.tsx
msgid "All"
msgstr ""

#: src/components/Synthetics/TradeHistory/keys.ts
msgid "Request Market Increase"
msgstr "市場増加リクエスト"

#: src/components/Synthetics/OrderEditor/OrderEditor.tsx
msgid "Edit {0}"
msgstr ""

#: src/pages/ClaimEsGmx/ClaimEsGmx.jsx
msgid "Vest with GMX on Arbitrum"
msgstr "ArbitrumでGMXを使ってべスティングする"

#: src/components/Synthetics/Claims/ClaimableCard.tsx
msgid "Claimable price impact rebates.<0/><1/><2>Read more</2>."
msgstr ""

#: src/components/Synthetics/MarketNetFee/MarketNetFee.tsx
msgid "{longOrShort} positions {fundingAction} a funding fee of {fundingRate} per hour and {borrowAction} a borrow fee of {borrowRate} per hour."
msgstr ""

#: src/components/Synthetics/OrderList/filters/OrderTypeFilter.tsx
#: src/components/Synthetics/OrderList/filters/OrderTypeFilter.tsx
#: src/components/Synthetics/OrderList/filters/OrderTypeFilter.tsx
#: src/components/Synthetics/PositionSeller/PositionSeller.tsx
#: src/components/Synthetics/TradeBox/tradeboxConstants.tsx
#: src/domain/synthetics/positions/utils.ts
msgid "TWAP"
msgstr ""

#: src/components/Exchange/OrderEditor.jsx
#: src/components/Synthetics/OrderEditor/OrderEditor.tsx
msgid "Updating Order..."
msgstr "注文の更新中..."

#: src/components/Exchange/PositionSeller.jsx
msgid "Close failed."
msgstr ""

#: src/pages/Earn/Earn.tsx
msgid "You are earning rewards with {0} tokens.<0/>Tokens: {amountStr}."
msgstr ""

#: src/components/ModalViews/RedirectModal.tsx
msgid "The website is a community deployed and maintained instance of the open source <0>GMX front end</0>, hosted and served on the distributed, peer-to-peer <1>IPFS network</1>."
msgstr "ウェブサイトはオープンソースの<0>GMXフロントエンド</0>を利用してコミュニティが設置し維持しているものであり、P2Pの<1>IPFSネットワーク</1>上にホストされ提供されています。"

#: src/components/Exchange/PositionEditor.jsx
msgid "Deposit failed."
msgstr ""

#: src/pages/BuyGlp/BuyGlp.jsx
msgid "GLP to GM migration has reduced Fees due to STIP incentives. <0>Read more</0>."
msgstr ""

#: src/components/Synthetics/AcceptablePriceImpactInputRow/AcceptablePriceImpactInputRow.tsx
#: src/components/Synthetics/AllowedSwapSlippageInputRowImpl/AllowedSwapSlippageInputRowImpl.tsx
msgid "<0>Set Recommended Impact: {0}</0>."
msgstr ""

#: src/pages/Ecosystem/ecosystemConstants.tsx
msgid "Defi Llama"
msgstr ""

#: src/pages/Exchange/Exchange.tsx
msgid "Orders cancelled."
msgstr "注文がキャンセルされました。"

#: src/pages/PoolsDetails/PoolsDetailsAbout.tsx
msgid "Last Rebalance"
msgstr ""

#: src/components/Synthetics/TradeHistory/keys.ts
msgid "Cancel Limit"
msgstr ""

#: src/components/Referrals/AffiliatesStats.tsx
msgid "V2 Claim"
msgstr ""

#: src/components/Exchange/OrdersToa.jsx
msgid "Accept that orders are not guaranteed to execute and trigger orders may not settle at the trigger price"
msgstr "注文が執行される保証がないこと、トリガー注文がトリガー価格で決済されない可能性があることを承諾する"

#: src/domain/synthetics/trade/utils/validation.ts
#: src/domain/synthetics/trade/utils/validation.ts
msgid "Select a market"
msgstr ""

#: src/domain/synthetics/trade/utils/validation.ts
msgid "The buyable cap for the pool GM: {0} in {1} [{2}] has been reached. Please choose a different pool or reduce the buy size."
msgstr ""

#: src/components/Synthetics/GmList/GmTokensTotalBalanceInfo.tsx
#~ msgid "Wallet {daysConsidered}d accrued Fees"
#~ msgstr ""

#: src/components/Synthetics/HighPriceImpactOrFeesWarningCard/HighPriceImpactOrFeesWarningCard.tsx
msgid "High External Swap Impact"
msgstr ""

#: src/components/Exchange/TradeHistory.jsx
#: src/components/Synthetics/TradeHistory/TradeHistory.tsx
msgid "No trades yet"
msgstr "トレード履歴はありません"

#: src/components/Exchange/ConfirmationBox.jsx
#: src/components/Exchange/PositionSeller.jsx
#: src/components/Synthetics/AllowedSwapSlippageInputRowImpl/AllowedSwapSlippageInputRowImpl.tsx
#: src/components/Synthetics/AllowedSwapSlippageInputRowImpl/AllowedSwapSlippageInputRowImpl.tsx
#: src/components/Synthetics/PositionSeller/rows/AllowedSlippageRow.tsx
#: src/components/Synthetics/TradeBox/TradeBoxRows/AllowedSlippageRow.tsx
msgid "Allowed Slippage"
msgstr "最大スリッページ"

#: src/components/Exchange/OrderEditor.jsx
msgid "Order update failed."
msgstr "注文更新に失敗しました。"

#: src/components/Exchange/SwapBox.jsx
#: src/components/Glp/GlpSwap.jsx
msgid "Waiting for Approval"
msgstr "許可待機中"

#: src/components/Synthetics/MarketNetFee/MarketNetFee.tsx
msgid "{longOrShort} positions {fundingAction} a funding fee of {fundingRate} per hour and do not pay a borrow fee."
msgstr ""

#: src/components/Synthetics/TradeInfoIcon/TradeInfoIcon.tsx
msgid "{typeString} Short TP/SL: {0} a short position when the trigger price is reached."
msgstr ""

#: src/pages/Ecosystem/Ecosystem.tsx
msgid "Community-led Telegram groups."
msgstr "コミュニティ主導のTelegramグループ"

#: src/components/Synthetics/TVChart/components/AvailableLiquidityTooltip.tsx
msgid "{longShortText} {0} Open Interest"
msgstr ""

#: src/components/Synthetics/StatusNotification/SubaccountNotification.tsx
msgid "Subaccount activation failed"
msgstr ""

#: src/components/Synthetics/MarketStats/components/CompositionTable.tsx
#: src/components/Synthetics/MarketStats/components/CompositionTable.tsx
msgid "COMP."
msgstr ""

#: src/pages/Earn/Vesting.tsx
msgid "You have no GMX tokens to claim."
msgstr ""

#: src/components/Synthetics/Claims/ClaimHistoryRow/ClaimFundingFeesHistoryRow.tsx
#: src/components/Synthetics/Claims/filters/ActionFilter.tsx
msgid "Settled Funding Fees"
msgstr ""

#: src/pages/LeaderboardPage/components/CompetitionCountdown.tsx
msgid "Ends in"
msgstr ""

#: src/components/Referrals/JoinReferralCode.tsx
msgid "Please input a referral code to benefit from fee discounts."
msgstr "紹介コードを入力すると手数料割引を受けられます。"

#: src/components/Synthetics/TradeHistory/keys.ts
msgid "Failed Deposit"
msgstr "入金失敗"

#: src/components/Synthetics/TradeHistory/keys.ts
msgid "Request Market Swap"
msgstr "市場スワップリクエスト"

#: src/components/Synthetics/TradeboxPoolWarnings/TradeboxPoolWarnings.tsx
msgid "Insufficient liquidity in the {0} market pool. Select a different pool for this market.{1}"
msgstr ""

#: src/domain/synthetics/trade/utils/validation.ts
msgid "App disabled, pending {0} upgrade"
msgstr ""

#: src/components/Referrals/AffiliatesStats.tsx
msgid "Rebates earned by this account as an affiliate."
msgstr "アフィリエイトとしてこのアカウントが獲得した紹介報酬"

#: src/components/Glp/GlpSwap.jsx
msgid "Swap {0} on 1inch"
msgstr "{0}を1inchでスワップする"

#: src/components/Glp/GlpSwap.jsx
msgid "{0} GLP bought with {1} {2}!"
msgstr "{1} {2}で{0} GLPを購入しました!"

#: src/pages/Earn/EscrowedGmxCard.tsx
#: src/pages/Earn/GmxAndVotingPowerCard.tsx
#: src/pages/Earn/UnstakeModal.tsx
#: src/pages/Earn/UnstakeModal.tsx
msgid "Unstake"
msgstr "アンステーク"

#: src/components/NetworkDropdown/NetworkDropdown.tsx
msgid "More Options"
msgstr "別の選択肢"

#: src/components/TokenCard/TokenCard.tsx
msgid "GLV is the liquidity provider token for GMX V2 vaults. Consist of several GM tokens and accrues fees generated by them."
msgstr ""

#: src/components/Synthetics/SubaccountModal/SubaccountStatus.tsx
msgid "There are insufficient funds in your Subaccount for One-Click Trading. Use the \"<0>Top-up</0>\" field to increase the Subaccount Balance."
msgstr ""

#: src/components/Synthetics/TwapRows/TwapRows.tsx
msgid "<0>every</0> {hours} hours{0}"
msgstr ""

#: src/components/Referrals/TradersStats.tsx
msgid "For trades on V1, this discount will be airdropped to your account every Wednesday. On V2, discounts are applied automatically and will reduce your fees when you make a trade."
msgstr ""

#: src/components/DebugSwapsSettings/DebugSwapsSettings.tsx
msgid "Fail External Swaps"
msgstr ""

#: src/domain/synthetics/orders/utils.tsx
msgid "Swap {fromTokenText} for {toTokenText}"
msgstr ""

#: src/components/Exchange/SwapBox.jsx
#: src/domain/synthetics/orders/createWrapOrUnwrapTxn.ts
#: src/domain/synthetics/orders/createWrapOrUnwrapTxn.ts
msgid "Swap submitted."
msgstr "スワップ申し込み完了。"

#: src/components/Exchange/NetValueTooltip.tsx
#: src/components/Exchange/PositionSeller.jsx
#: src/components/Exchange/PositionsList.jsx
#: src/components/Exchange/TradeHistory.jsx
#: src/components/Synthetics/PositionItem/PositionItem.tsx
#: src/components/Synthetics/PositionItem/PositionItem.tsx
#: src/components/Synthetics/PositionSeller/PositionSeller.tsx
#: src/components/Synthetics/PositionSeller/PositionSeller.tsx
#: src/components/Synthetics/TradeBox/TradeBox.tsx
#: src/components/Synthetics/TradeHistory/TradeHistoryRow/utils/position.ts
#: src/pages/AccountDashboard/DailyAndCumulativePnL.tsx
msgid "PnL"
msgstr "損益"

#: src/components/Synthetics/TradeHistory/keys.ts
#: src/domain/synthetics/orders/utils.tsx
msgid "Market Increase"
msgstr "市場増加"

#: src/components/Synthetics/GmList/GlvList.tsx
#: src/components/Synthetics/GmList/GmList.tsx
#~ msgid "Pools returns in comparison to the benchmark, which is based on UNI V2-style rebalancing of the long-short token in the corresponding GM or GLV.\""
#~ msgstr ""

#: src/components/SettingsModal/SettingsModal.tsx
msgid "Include PnL in leverage display"
msgstr "レバレッジ表示に損益を含める"

#: src/components/Synthetics/Claims/ClaimsHistory.tsx
msgid "No claims yet"
msgstr ""

#: src/components/TVChartContainer/DynamicLine.tsx
msgid "Cancel Order"
msgstr ""

#: src/components/Exchange/PositionEditor.jsx
#: src/components/Exchange/PositionEditor.jsx
#: src/components/Exchange/PositionEditor.jsx
#: src/components/Synthetics/PositionEditor/types.ts
#: src/components/Synthetics/SubaccountModal/SubaccountModal.tsx
#: src/components/Synthetics/TradeHistory/keys.ts
#: src/pages/Earn/Vesting.tsx
#: src/pages/Earn/Vesting.tsx
#: src/pages/Earn/Vesting.tsx
msgid "Withdraw"
msgstr "出金"

#: src/components/Synthetics/TradeHistory/keys.ts
msgid "Update Stop Market"
msgstr ""

#: src/pages/Earn/TotalRewardsCard.tsx
msgid "Vested Claimable GMX"
msgstr ""

#: src/pages/BuyGMX/BuyGMX.tsx
msgid "Buy {nativeTokenSymbol}"
msgstr ""

#: src/components/TokenCard/TokenCard.tsx
#: src/components/TokenCard/TokenCard.tsx
#: src/components/TokenCard/TokenCard.tsx
#: src/components/TokenCard/TokenCard.tsx
msgid "View on Avalanche"
msgstr ""

#: src/components/AddressDropdown/AddressDropdown.tsx
msgid "View in Explorer"
msgstr "Explorerで見る"

#: src/components/AprInfo/AprInfo.tsx
msgid "Bonus APR"
msgstr ""

#: src/components/Synthetics/StatusNotification/GmStatusNotification.tsx
msgid "Shift request sent"
msgstr ""

#: src/pages/Jobs/Jobs.jsx
msgid "GMX is not actively looking for new hires at the moment. However, if you think you can contribute to the project, please email <0>jobs@gmx.io</0>."
msgstr "GMXは現在積極的には求人を行っていませんが、プロジェクトに貢献できると思われる方は、<0>jobs@gmx.io</0>にメールをしてください。"

#: src/components/Exchange/ConfirmationBox.jsx
msgid "You have multiple existing Increase {longOrShortText} {0} limit orders"
msgstr "{longOrShortText} {0}のリミット注文を増額する複数の注文があります"

#: src/lib/wallets/connecters/binanceW3W/binanceWallet.ts
msgid "After you scan, a connection prompt will appear for you to connect your wallet."
msgstr "スキャン後、ウォレットを接続するためのプロンプトが表示されます。"

#: src/pages/BuyGMX/BuyGMX.tsx
msgid "You can transfer AVAX from other networks to Avalanche using any of the below options:"
msgstr ""

#: src/pages/Earn/Vesting.tsx
msgid "Unsupported network"
msgstr ""

#: src/components/Exchange/PositionsList.jsx
#: src/components/Synthetics/PositionItem/PositionItem.tsx
#: src/components/Synthetics/PositionItem/PositionItem.tsx
msgid "Opening..."
msgstr "オープン中..."

#: src/components/Referrals/AffiliatesStats.tsx
msgid "Traders Referred on Avalanche"
msgstr ""

#: src/components/Exchange/PositionSeller.jsx
msgid "Trigger order disabled, pending {0} upgrade"
msgstr ""

#: src/components/Synthetics/Claims/filters/ActionFilter.tsx
msgid "Funding Fees"
msgstr "ファンディング手数料"

#: src/domain/tokens/approveTokens.tsx
msgid "Approval failed"
msgstr "承認が失敗しました"

#: src/components/Synthetics/TVChart/ChartHeader.tsx
#: src/components/Synthetics/TVChart/ChartHeader.tsx
#: src/pages/Dashboard/OverviewCard.tsx
#: src/pages/Home/Home.tsx
msgid "Open Interest"
msgstr "建玉"

#: src/components/Exchange/SwapBox.jsx
msgid "The position will be opened at {0} USD with a max slippage of {1}%.<0/><1/>The slippage amount can be configured under Settings, found by clicking on your address at the top right of the page after connecting your wallet.<2/><3/><4>Read more</4>."
msgstr "ポジションは最大スリッページ {1}%で{0} USDでオープンされます。<0/><1/>スリッページを変更するには、ウォレット接続後にページの右上に表示されるアドレスをクリックしたときに表れる設定メニューで設定してください。<2/><3/><4>詳細を読む</4>"

#: src/components/Referrals/TradersStats.tsx
msgid "Active Referral Code"
msgstr "有効な紹介コード"

#: src/pages/ClaimEsGmx/ClaimEsGmx.jsx
msgid "Please switch your network to Arbitrum."
msgstr "ネットワークをArbitrumに切り替えてください。"

#: src/components/Synthetics/TradeBox/hooks/useTradeButtonState.tsx
msgid "The position would be immediately liquidated upon order execution. Try reducing the size."
msgstr ""

#: src/components/Synthetics/TradeBox/TradeBoxRows/OneClickTrading.tsx
msgid "Enable"
msgstr ""

#: src/components/Synthetics/MarketTokenSelector/MarketTokenSelector.tsx
msgid "BUYABLE"
msgstr ""

#: src/components/Synthetics/TradeHistory/keys.ts
msgid "Create TWAP"
msgstr ""

#: src/components/Exchange/PositionEditor.jsx
msgid "Enabling Leverage"
msgstr ""

#: src/pages/BeginAccountTransfer/BeginAccountTransfer.tsx
#: src/pages/NftWallet/NftWallet.jsx
msgid "Invalid Receiver Address"
msgstr "無効な受け取りアドレス"

#: src/components/Exchange/PositionSeller.jsx
msgid "Collateral is not enough to cover pending Fees. Please uncheck \"Keep Leverage\" to pay the Fees with the realized PnL."
msgstr ""

#: src/pages/LeaderboardPage/components/LeaderboardAccountsTable.tsx
#: src/pages/LeaderboardPage/components/LeaderboardPositionsTable.tsx
msgid "You have yet to reach the minimum \"Capital Used\" of {0} to qualify for the rankings."
msgstr ""

#: src/components/Exchange/SwapBox.jsx
msgid "Swap amount exceeds Available Liquidity."
msgstr ""

#: src/components/InterviewToast/InterviewToast.tsx
msgid "We value your experience as GMX Liquidity Provider and invite you to participate in an anonymous one-on-one chat."
msgstr ""

#: src/components/Synthetics/GmList/GlvList.tsx
#: src/components/Synthetics/GmList/GmList.tsx
msgid "TVL (SUPPLY)"
msgstr ""

#: src/components/Synthetics/TradeBox/hooks/useTradeButtonState.tsx
msgid "Decrease the leverage to match the max. allowed leverage."
msgstr ""

#: src/components/Synthetics/TableMarketFilter/MarketFilterLongShort.tsx
#: src/components/Synthetics/TableMarketFilter/MarketFilterLongShort.tsx
msgid "Shorts"
msgstr ""

#: src/pages/PriceImpactRebatesStats/PriceImpactRebatesStats.tsx
msgid "Prev"
msgstr "前へ"

#: src/components/Synthetics/StatusNotification/GmStatusNotification.tsx
msgid "Unknown buy GM order"
msgstr ""

#: src/components/Synthetics/PositionSeller/rows/AllowedSlippageRow.tsx
#: src/components/Synthetics/TradeBox/TradeBoxRows/AllowedSlippageRow.tsx
msgid "You can edit the default Allowed Slippage in the settings menu on the top right of the page.<0/><1/>Note that a low allowed slippage, e.g. less than -{0}, may result in failed orders if prices are volatile."
msgstr ""

#: src/components/Synthetics/TradeHistory/TradeHistory.tsx
msgid "RPnL ($)"
msgstr ""

#: src/domain/synthetics/orders/updateOrderTxn.ts
msgid "Updating order"
msgstr ""

#: src/components/DepthChart/DepthChartTooltip.tsx
msgid "There is no price impact. There is a single<0/>execution price for increasing longs or<1/>decreasing shorts for this size."
msgstr ""

#: src/pages/ClaimEsGmx/ClaimEsGmx.jsx
msgid "After claiming, the esGMX tokens will be airdropped to your account on the selected network within 7 days."
msgstr "請求後7日以内に指定のネットワーク上のあなたのアカウントにesGMXトークンがエアドロップされます"

#: src/components/Synthetics/GmSwap/GmSwapBox/GmSwapBoxHeader.tsx
msgid "Buy GLV"
msgstr ""

#: src/components/Synthetics/TradeHistory/keys.ts
msgid "Failed TWAP Part"
msgstr ""

#: src/components/Synthetics/PoolSelector2/PoolSelector2.tsx
#: src/components/Synthetics/PoolSelector2/PoolSelector2.tsx
msgid "Impact+Fees"
msgstr ""

#: src/components/TVChartContainer/constants.ts
msgid "TP - Short Dec."
msgstr ""

#: src/pages/Ecosystem/ecosystemConstants.tsx
msgid "Compass Labs GM Token Dashboard"
msgstr ""

#: src/components/Exchange/TradeHistory.jsx
msgid "Request increase {0} {longOrShortText}, +{1} USD, Acceptable Price: {2} {3} USD"
msgstr "{0} {longOrShortText}の増額をリクエスト +{1} USD 可能な価格: {2} {3} USD"

#: src/components/Header/AppHeaderLinks.tsx
#: src/pages/Earn/Earn.tsx
#: src/pages/Earn/Earn.tsx
msgid "Earn"
msgstr ""

#: src/components/Exchange/SwapBox.jsx
#: src/components/Exchange/SwapBox.jsx
#: src/components/Exchange/SwapBox.jsx
#: src/components/Exchange/SwapBox.jsx
#: src/components/Synthetics/CollateralSelector/CollateralSelector.tsx
#: src/components/Synthetics/TradeBox/TradeBoxRows/CollateralSelectorRow.tsx
msgid "Collateral In"
msgstr "担保の種類"

#: src/pages/Dashboard/GmCard.tsx
msgid "GM Markets"
msgstr ""

#: src/components/UserFeedbackModal/UserFeedbackModal.tsx
msgid "Your opinions and experiences matter to us. Your feedback helps us understand what we are doing well and where we can make enhancements."
msgstr ""

#: src/components/Exchange/UsefulLinks.tsx
msgid "Trading guide"
msgstr "トレード案内"

#: src/context/SyntheticsStateContext/selectors/chartSelectors/selectChartLines.tsx
msgid "Open {longOrShortText} - {marketIndexName}"
msgstr ""

#: src/domain/synthetics/common/incentivesAirdropMessages.ts
msgid "TRADING Airdrop"
msgstr ""

#: src/components/Synthetics/TradeBox/hooks/useCollateralInTooltipContent.tsx
msgid "You will be short {indexSymbol} from your short position, while being long {collateralSymbol} from your {collateralSymbol} collateral. This can be useful for delta-neutral strategies to earn funding fees."
msgstr ""

#: src/components/Referrals/TradersStats.tsx
msgid "Rebates earned by this account as a trader."
msgstr "トレーダーとしてこのアカウントが獲得したリベート"

#: src/components/Exchange/SwapBox.jsx
#: src/components/Synthetics/ExecutionPriceRow.tsx
#: src/components/Synthetics/NetworkFeeRow/NetworkFeeRow.tsx
#: src/components/Synthetics/TradeInfoIcon/TradeInfoIcon.tsx
#: src/components/Synthetics/TradeInfoIcon/TradeInfoIcon.tsx
#: src/components/Synthetics/TradeInfoIcon/TradeInfoIcon.tsx
#: src/components/Synthetics/TradeInfoIcon/TradeInfoIcon.tsx
#: src/components/Synthetics/TradeInfoIcon/TradeInfoIcon.tsx
#: src/components/Synthetics/TradeInfoIcon/TradeInfoIcon.tsx
#: src/components/Synthetics/TradeInfoIcon/TradeInfoIcon.tsx
#: src/components/Synthetics/TradeInfoIcon/TradeInfoIcon.tsx
#: src/components/TokenCard/TokenCard.tsx
#: src/components/TokenCard/TokenCard.tsx
#: src/components/TokenCard/TokenCard.tsx
#: src/components/TokenCard/TokenCard.tsx
#: src/pages/Dashboard/WeightText.tsx
msgid "Read more"
msgstr "詳細について読む"

#: src/pages/AccountDashboard/GeneralPerformanceDetails.tsx
msgid "This Year"
msgstr ""

#: src/components/Exchange/TradeHistory.jsx
msgid ""
"{actionDisplay} {0} {longOrShortText},\n"
"-{1} USD,\n"
"{2} Price: {3} USD"
msgstr ""

#: src/pages/Earn/Vesting.tsx
#: src/pages/Earn/Vesting.tsx
#: src/pages/Earn/Vesting.tsx
msgid "Vesting Status"
msgstr ""

#: src/components/Exchange/ConfirmationBox.jsx
msgid "You have an active Limit Order to Increase {longOrShortText} {sizeInToken} {0} (${1}) at price ${2}"
msgstr "{longOrShortText} {sizeInToken} {0} (${1})を${2}の価格で増額するアクティブなリミット注文があります"

#: src/domain/synthetics/claimHistory/claimPriceImpactRebate.ts
msgid "Claiming Price Impact Rebate..."
msgstr ""

#: src/components/Synthetics/PositionItem/PositionItem.tsx
msgid "Negative funding fees are automatically settled against the collateral and impact the liquidation price. Positive funding fees can be claimed under the claims tab."
msgstr ""

#: src/pages/Earn/Earn.tsx
msgid "Unstake esGMX"
msgstr ""

#: src/components/Synthetics/TradeBox/TradeBox.tsx
msgid "The actual trigger price at which order gets filled will depend on fees and price impact at the time of execution to guarantee that you receive the minimum receive amount."
msgstr ""

#: src/components/Exchange/PositionDropdown.tsx
msgid "Set TP/SL"
msgstr ""

#: src/components/Synthetics/TradeHistory/TradeHistoryRow/utils/shared.ts
msgid "The Execution Price didn't meet the Acceptable Price condition. The Order will get filled when the condition is met."
msgstr "実行価格が許容価格条件を満たしませんでした。条件を満たしたときに注文が執行されます。"

#: src/components/Synthetics/PositionEditor/PositionEditorAdvancedRows.tsx
#: src/components/Synthetics/PositionSeller/PositionSellerAdvancedDisplayRows.tsx
msgid "Initial Collateral (Collateral excluding Borrow and Funding Fee)."
msgstr ""

#: src/components/Synthetics/TVChart/ChartHeader.tsx
#: src/components/Synthetics/TVChart/ChartHeader.tsx
msgid "Net Rate / 1h"
msgstr "ネットレート / 1時間"

#: src/pages/Earn/ClaimModal.tsx
msgid "Claim esGMX Rewards"
msgstr ""

#: src/pages/Earn/Earn.tsx
msgid "Trading incentives program is live on {avalancheLink}."
msgstr ""

#: src/components/Synthetics/StatusNotification/GmStatusNotification.tsx
msgid "Sending sell request"
msgstr ""

#: src/components/Synthetics/AcceptablePriceImpactInputRow/AcceptablePriceImpactInputRow.tsx
#: src/components/Synthetics/AllowedSwapSlippageInputRowImpl/AllowedSwapSlippageInputRowImpl.tsx
#: src/components/Synthetics/PositionSeller/PositionSellerAdvancedDisplayRows.tsx
#: src/components/Synthetics/TradeBox/TradeBoxRows/AdvancedDisplayRows.tsx
#: src/pages/LeaderboardPage/components/LeaderboardAccountsTable.tsx
#: src/pages/LeaderboardPage/components/LeaderboardPositionsTable.tsx
#: src/pages/LeaderboardPage/components/LeaderboardPositionsTable.tsx
msgid "NA"
msgstr ""

#: src/components/Synthetics/TradeBox/TradeBoxRows/CollateralSelectorRow.tsx
msgid "You have an existing position with {0} as collateral. This action will not apply for that position. <0>Switch to {1} collateral</0>."
msgstr ""

#: src/components/Synthetics/TradeHistory/TradeHistoryRow/utils/position.ts
#: src/components/Synthetics/TradeHistory/TradeHistoryRow/utils/position.ts
#: src/components/Synthetics/TradeHistory/TradeHistoryRow/utils/position.ts
#: src/components/Synthetics/TradeHistory/TradeHistoryRow/utils/position.ts
#: src/components/Synthetics/TradeHistory/TradeHistoryRow/utils/position.ts
msgid "Trigger price for the order."
msgstr "注文のトリガー価格"

#: src/components/Exchange/ConfirmationBox.jsx
#: src/components/Exchange/ConfirmationBox.jsx
#: src/components/Exchange/ConfirmationBox.jsx
#: src/components/Exchange/ConfirmationBox.jsx
#: src/components/Exchange/ConfirmationBox.jsx
#: src/components/Exchange/ExchangeTVChart.jsx
#: src/components/Exchange/ExchangeTVChart.jsx
#: src/components/Exchange/OrdersList.jsx
#: src/components/Exchange/PositionEditor.jsx
#: src/components/Exchange/PositionSeller.jsx
#: src/components/Exchange/PositionsList.jsx
#: src/components/Exchange/PositionsList.jsx
#: src/components/Exchange/SwapBox.jsx
#: src/components/Exchange/SwapBox.jsx
#: src/components/Exchange/SwapBox.jsx
#: src/components/Exchange/SwapBox.jsx
#: src/components/Exchange/SwapBox.jsx
#: src/components/Exchange/TradeHistory.jsx
#: src/components/Exchange/TradeHistory.jsx
#: src/components/Exchange/TradeHistory.jsx
#: src/components/MarketWithDirectionLabel/MarketWithDirectionLabel.tsx
#: src/components/Synthetics/Claims/ClaimHistoryRow/ClaimFundingFeesHistoryRow.tsx
#: src/components/Synthetics/Claims/ClaimHistoryRow/ClaimFundingFeesHistoryRow.tsx
#: src/components/Synthetics/Claims/ClaimsHistory.tsx
#: src/components/Synthetics/MarketNetFee/MarketNetFee.tsx
#: src/components/Synthetics/PositionEditor/PositionEditor.tsx
#: src/components/Synthetics/PositionItem/PositionItem.tsx
#: src/components/Synthetics/PositionItem/PositionItem.tsx
#: src/components/Synthetics/PositionSeller/PositionSeller.tsx
#: src/components/Synthetics/SettleAccruedFundingFeeModal/SettleAccruedFundingFeeRow.tsx
#: src/components/Synthetics/StatusNotification/FeesSettlementStatusNotification.tsx
#: src/components/Synthetics/StatusNotification/OrderStatusNotification.tsx
#: src/components/Synthetics/TableMarketFilter/MarketFilterLongShort.tsx
#: src/components/Synthetics/TradeBox/tradeboxConstants.tsx
#: src/components/Synthetics/TradeHistory/TradeHistoryRow/utils/position.ts
#: src/components/Synthetics/TVChart/components/AvailableLiquidityTooltip.tsx
#: src/context/SyntheticsEvents/SyntheticsEventsProvider.tsx
#: src/context/SyntheticsEvents/SyntheticsEventsProvider.tsx
#: src/context/SyntheticsStateContext/selectors/chartSelectors/selectChartLines.tsx
#: src/domain/synthetics/orders/utils.tsx
#: src/pages/Exchange/Exchange.tsx
#: src/pages/Exchange/Exchange.tsx
#: src/pages/Exchange/Exchange.tsx
#: src/pages/Exchange/Exchange.tsx
#: src/pages/LeaderboardPage/components/LeaderboardPositionsTable.tsx
#: src/pages/LeaderboardPage/components/LeaderboardPositionsTable.tsx
#: src/pages/OrdersOverview/OrdersOverview.jsx
msgid "Short"
msgstr "ショート"

#: src/components/Synthetics/TradeHistory/useDownloadAsCsv.tsx
#: src/pages/AccountDashboard/GeneralPerformanceDetails.tsx
#: src/pages/LeaderboardPage/components/LeaderboardAccountsTable.tsx
#: src/pages/LeaderboardPage/components/LeaderboardPositionsTable.tsx
msgid "PnL ($)"
msgstr ""

#: src/components/Synthetics/MarketTokenSelector/MarketTokenSelector.tsx
msgid "GMX Market Tokens"
msgstr ""

#: src/domain/synthetics/orders/getPositionOrderError.tsx
msgid "Stop Market price is above mark price"
msgstr ""

#: src/context/PendingTxnsContext/PendingTxnsContext.tsx
msgid "Txn failed. <0>View</0>."
msgstr ""

#: src/pages/Earn/Vesting.tsx
#: src/pages/Earn/Vesting.tsx
msgid "Affiliate Vault"
msgstr ""

#: src/components/Exchange/SwapBox.jsx
#: src/components/Exchange/SwapBox.jsx
#: src/domain/synthetics/orders/getPositionOrderError.tsx
#: src/domain/synthetics/trade/utils/validation.ts
msgid "Enter a price"
msgstr "価格を入力"

#: src/components/Referrals/JoinReferralCode.tsx
msgid "Updating..."
msgstr "更新中..."

#: src/components/Synthetics/TradeHistory/keys.ts
msgid "Failed Market Increase"
msgstr "マーケット増額失敗"

#: src/pages/LeaderboardPage/components/LeaderboardContainer.tsx
#: src/pages/LeaderboardPage/components/LeaderboardContainer.tsx
msgid "EIP-4844 Competition"
msgstr ""

#: src/components/Exchange/ConfirmationBox.jsx
#: src/components/Exchange/OrderEditor.jsx
#: src/components/Exchange/PositionEditor.jsx
#: src/components/Exchange/PositionSeller.jsx
#: src/components/Exchange/PositionsList.jsx
#: src/components/Exchange/PositionsList.jsx
#: src/components/Exchange/SwapBox.jsx
#: src/components/Synthetics/OrderEditor/OrderEditor.tsx
#: src/components/Synthetics/PositionItem/PositionItem.tsx
#: src/components/Synthetics/PositionList/PositionList.tsx
#: src/pages/LeaderboardPage/components/LeaderboardPositionsTable.tsx
msgid "Liq. Price"
msgstr "清算価格"

#: src/components/NotifyModal/NotifyModal.tsx
msgid "Trading Pair Price Alerts"
msgstr ""

#: src/components/Exchange/OrdersList.jsx
msgid "You will receive at least {0} {1} if this order is executed. The exact execution price may vary depending on fees at the time the order is executed."
msgstr "この注文が執行された場合、少なくとも{0} {1}を受け取ることになります。正確な執行価格は注文執行時の手数料によって異なります。"

#: src/components/Common/SEO.tsx
msgid "GMX | Decentralized Perpetual Exchange"
msgstr ""

#: src/pages/OrdersOverview/OrdersOverview.jsx
msgid "No position"
msgstr "ポジションなし"

#: src/components/Glp/GlpSwap.jsx
#: src/components/Glp/GlpSwap.jsx
#: src/components/Glp/GlpSwap.jsx
#: src/pages/Earn/GlpCard.tsx
msgid "Buy GLP"
msgstr "GLPを購入"

#: src/components/Exchange/ConfirmationBox.jsx
msgid "Cancel failed"
msgstr "キャンセルできませんでした"

#: src/components/Synthetics/StatusNotification/OrderStatusNotification.tsx
msgid "Fulfilling order request"
msgstr ""

#: src/pages/ClaimEsGmx/ClaimEsGmx.jsx
msgid "You can currently vest a maximum of {0} esGMX tokens at a ratio of {1} {stakingToken} to 1 esGMX."
msgstr "{1} {stakingToken}対1 esGMXの比率で最大{0} esGMXトークンを現在べスティングすることができます。"

#: src/pages/BuyGMX/BuyGMX.tsx
msgid "Buy AVAX directly to Avalanche or transfer it there."
msgstr ""

#: src/pages/Ecosystem/ecosystemConstants.tsx
msgid "Open Ocean"
msgstr ""

#: src/components/Synthetics/GmSwap/GmSwapBox/GmSwapBox.tsx
msgid "Single"
msgstr ""

#: src/domain/synthetics/orders/prepareOrderTxn.ts
msgid "Error preparing transaction. Provider is not defined"
msgstr ""

#: src/components/Synthetics/Claims/ClaimableCardUI.tsx
msgid "Funding fees"
msgstr "ファンディング手数料"

#: src/domain/synthetics/trade/utils/validation.ts
msgid "Insufficient liquidity in GM Pool"
msgstr ""

#: src/components/Exchange/ExchangeBanner.jsx
msgid "Trade on GMX and win <0>$250.000</0> in prizes! Live until November 30th, <1>click here</1> to learn more."
msgstr "GMXでトレードして賞金<0>250ドル</0>を獲得しよう! 11月30日まで。詳細は<1>ここをクリック</1> "

#: src/domain/synthetics/common/incentivesAirdropMessages.ts
msgid "tBTC LP incentives"
msgstr ""

#: src/components/ModalViews/RedirectModal.tsx
msgid "You are leaving GMX.io and will be redirected to a third party, independent website."
msgstr "あなたはGMX.ioを離れ、第三者の別のウェブサイトへ転送されます。"

#: src/components/Synthetics/PositionItem/PositionItem.tsx
#: src/components/Synthetics/PositionItem/PositionItem.tsx
msgid "Accrued Borrow Fee"
msgstr ""

#: src/domain/synthetics/trade/useMaxAutoCancelOrdersState.tsx
msgid "Read more."
msgstr ""

#: src/components/AddressDropdown/AddressDropdown.tsx
#: src/components/Synthetics/TradeHistory/TradeHistory.tsx
msgid "PnL Analysis"
msgstr ""

#: src/components/Synthetics/TableMarketFilter/MarketFilterLongShort.tsx
#: src/components/Synthetics/TableMarketFilter/MarketFilterLongShort.tsx
msgid "Longs"
msgstr ""

#: src/components/Exchange/PositionEditor.jsx
msgid "Deposit submitted."
msgstr ""

#: src/components/Exchange/SwapBox.jsx
msgid "<0>{0} is required for collateral.</0><1>Swap amount from {1} to {2} exceeds {3} available liquidity. Reduce the \"Pay\" size, or change the \"Collateral In\" token.</1>"
msgstr ""

#: src/components/Synthetics/GmList/ApyTooltipContent.tsx
msgid "<0>The APY is an estimate based on fees collected during the selected period. It excludes:</0><1><2>price changes of the underlying token(s)</2><3>traders' PnL, which is expected to be neutral in the long term</3><4>funding fees, which are exchanged between traders</4></1><5><6>Read more about GM token pricing</6>.</5><7>For detailed stats and comparisons, check the GMX V2 LP Dashboard. <8>GMX Dune Dashboard</8>.</7>"
msgstr ""

#: src/components/Synthetics/StatusNotification/GmStatusNotification.tsx
msgid "Unknown sell GM order"
msgstr ""

#: src/components/NotifyModal/NotifyModal.tsx
msgid "<0>Notifications are provided by Notifi and not affiliated with GMX. By subscribing, you agree that info you provide to Notifi will be governed by its </0><1>Privacy Policy</1><2> and </2><3>Terms of Use</3>."
msgstr ""

#: src/components/TokenCard/TokenCard.tsx
msgid "{arbitrumLink} and {avalancheLink} GLV Pools are <0>incentivized{sparkle}.</0>"
msgstr ""

#: src/components/Synthetics/TradeInfoIcon/TradeInfoIcon.tsx
msgid "{typeString} Long Limit: {0} a long position when the price is below the trigger price."
msgstr ""

#: src/components/Synthetics/GmList/GmListItem.tsx
msgid "Your deposit"
msgstr ""

#: src/components/Synthetics/TradeBox/hooks/useTradeButtonState.tsx
msgid "{0} is required for collateral.<0/><1/>There is no swap path found for {1} to {2} within GMX.<2/><3/><4>You can buy {3} on 1inch.</4>"
msgstr ""

#: src/components/Synthetics/TradeboxPoolWarnings/TradeboxPoolWarnings.tsx
msgid "You have an existing position in the {0} market pool.<0><1>Switch to {1} market pool</1>.</0>"
msgstr ""

#: src/pages/AccountDashboard/GeneralPerformanceDetails.tsx
#: src/pages/LeaderboardPage/components/LeaderboardAccountsTable.tsx
msgid "Capital Used"
msgstr ""

#: src/components/MissedCoinsModal/MissedCoinsModal.tsx
msgid "Max 10 symbols in name"
msgstr ""

#: src/pages/Dashboard/StatsCard.tsx
msgid "Users"
msgstr ""

#: src/components/DepthChart/DepthChartTooltip.tsx
#: src/components/Synthetics/Claims/filters/ActionFilter.tsx
#: src/components/Synthetics/ExecutionPriceRow.tsx
#: src/components/Synthetics/GmSwap/GmFees/GmFees.tsx
#: src/components/Synthetics/TradeHistory/TradeHistoryRow/utils/position.ts
#: src/components/Synthetics/TradeHistory/TradeHistoryRow/utils/position.ts
#: src/components/Synthetics/TradeHistory/TradeHistoryRow/utils/position.ts
#: src/components/Synthetics/TradeHistory/TradeHistoryRow/utils/position.ts
#: src/components/Synthetics/TradeHistory/TradeHistoryRow/utils/position.ts
#: src/components/Synthetics/TradeHistory/TradeHistoryRow/utils/position.ts
#: src/components/Synthetics/TradeHistory/TradeHistoryRow/utils/position.ts
#: src/components/Synthetics/TradeHistory/useDownloadAsCsv.tsx
msgid "Price Impact"
msgstr "価格インパクト"

#: src/domain/synthetics/trade/utils/validation.ts
msgid "Select a token"
msgstr ""

#: src/components/Synthetics/GmSwap/GmFees/GmFees.tsx
#: src/components/Synthetics/PositionItem/PositionItem.tsx
#: src/components/Synthetics/TradeFeesRow/TradeFeesRow.tsx
#: src/components/Synthetics/TradeFeesRow/TradeFeesRow.tsx
msgid "UI Fee"
msgstr ""

#: src/domain/synthetics/orders/simulateExecuteTxn.tsx
#: src/domain/synthetics/orders/simulateExecuteTxn.tsx
msgid "Execute order simulation failed."
msgstr ""

#: src/pages/CompleteAccountTransfer/CompleteAccountTransfer.jsx
msgid "Invalid Transfer Addresses: Please check the url."
msgstr ""

#: src/pages/Dashboard/MarketsListV1.tsx
#: src/pages/Dashboard/MarketsListV1.tsx
msgid "GLP Index Composition"
msgstr "GLPインデックス構成"

#: src/domain/synthetics/positions/utils.ts
msgid "TP"
msgstr ""

#: src/components/Synthetics/ClaimModal/ClaimModal.tsx
msgid "<0>Claimable Funding Fee.</0>"
msgstr ""

#: src/lib/wallets/connecters/binanceW3W/binanceWallet.ts
msgid "Log in to your Binance app and tap [Wallets]. Go to [Web3]."
msgstr "Binanceアプリにログインし、[ウォレット]をタップして[Web3]に移動します。"

#: src/components/Synthetics/Claims/ClaimableCard.tsx
#: src/pages/Earn/Vesting.tsx
#: src/pages/Earn/Vesting.tsx
#: src/pages/Earn/Vesting.tsx
msgid "Claimable"
msgstr "請求可能"

#: src/components/Exchange/OrdersToa.jsx
msgid "Additionally, trigger orders are market orders and are not guaranteed to settle at the trigger price."
msgstr "それに加え、トリガー注文はマーケット注文であり、トリガー価格での決済は保証されていません。"

#: src/components/Header/AppHeaderLinks.tsx
#: src/components/Header/HomeHeaderLinks.tsx
msgid "Docs"
msgstr ""

#: src/pages/Ecosystem/ecosystemConstants.tsx
msgid "GMX Trading Stats"
msgstr ""

#: src/components/Exchange/ConfirmationBox.jsx
#: src/components/Exchange/PositionSeller.jsx
#: src/components/Synthetics/PositionEditor/usePositionEditorButtonState.tsx
#: src/components/Synthetics/PositionSeller/PositionSeller.tsx
#: src/components/Synthetics/TradeBox/hooks/useTradeButtonState.tsx
msgid "Creating Order..."
msgstr "注文作成中..."

#: src/components/Exchange/PositionEditor.jsx
msgid "Deposit disabled, pending {0} upgrade"
msgstr ""

#: src/pages/Jobs/Jobs.jsx
msgid "Jobs"
msgstr "求人"

#: src/pages/Ecosystem/ecosystemConstants.tsx
msgid "Decentralized Options Strategies"
msgstr "分散型オプションストラテジー"

#: src/pages/Ecosystem/ecosystemConstants.tsx
#: src/pages/Ecosystem/ecosystemConstants.tsx
msgid "GMX Technical Announcements"
msgstr ""

#: src/components/Synthetics/TradeHistory/keys.ts
msgid "Failed Stop Market"
msgstr ""

#: src/components/AddressDropdown/AddressDropdown.tsx
#: src/components/Synthetics/SubaccountModal/SubaccountModal.tsx
msgid "Address copied to your clipboard"
msgstr ""

#: src/components/NetworkDropdown/NetworkDropdown.tsx
msgid "Version and Network"
msgstr ""

#: src/components/Header/AppHeaderLinks.tsx
#: src/components/NetworkDropdown/NetworkDropdown.tsx
#: src/components/NetworkDropdown/NetworkDropdown.tsx
#: src/components/SettingsModal/SettingsModal.tsx
msgid "Settings"
msgstr "設定"

#: src/pages/Ecosystem/ecosystemConstants.tsx
msgid "Compass Labs Trading Simulations"
msgstr ""

#: src/components/Referrals/AffiliatesStats.tsx
msgid "Amount of traders you referred."
msgstr "あなたが紹介したトレーダー数"

#: src/components/Synthetics/OrderList/filters/OrderTypeFilter.tsx
#: src/components/Synthetics/TradeBox/TradeBoxRows/LimitAndTPSLRows.tsx
#: src/domain/synthetics/positions/utils.ts
msgid "Take Profit"
msgstr ""

#: src/components/Exchange/PositionSeller.jsx
msgid "Close submitted!"
msgstr ""

#: src/components/Synthetics/TwapRows/TwapRows.tsx
msgid "Hour(s)"
msgstr ""

#: src/domain/synthetics/trade/utils/validation.ts
#: src/domain/synthetics/trade/utils/validation.ts
msgid "Insufficient {0} liquidity"
msgstr ""

#: src/pages/Ecosystem/Ecosystem.tsx
#: src/pages/Ecosystem/Ecosystem.tsx
msgid "Creator"
msgstr "作成者"

#: src/pages/Ecosystem/ecosystemConstants.tsx
msgid "Derivatives Portfolio Tracker"
msgstr ""

#: src/components/Synthetics/TradeHistory/keys.ts
msgid "Create Limit"
msgstr ""

#: src/pages/BeginAccountTransfer/BeginAccountTransfer.tsx
msgid "Transfer already initiated"
msgstr "移転はすでに開始されています"

#: src/pages/Earn/AffiliateVesterWithdrawModal.tsx
#: src/pages/Earn/VesterWithdrawModal.tsx
msgid "Withdraw submitted."
msgstr ""

#: src/components/Referrals/AddAffiliateCode.jsx
#: src/components/Referrals/AddAffiliateCode.jsx
msgid "Enter a code"
msgstr "コードを入力"

#: src/components/Synthetics/GmList/GmListItem.tsx
msgid "Details"
msgstr ""

#: src/components/Synthetics/StatusNotification/SubaccountNotification.tsx
msgid "Subaccount is updated"
msgstr ""

#: src/pages/Ecosystem/ecosystemConstants.tsx
msgid "Umami DAO"
msgstr ""

#: src/components/Exchange/OrdersList.jsx
#: src/pages/OrdersOverview/OrdersOverview.jsx
msgid "Order"
msgstr "注文"

#: src/pages/Dashboard/GmxCard.tsx
msgid "Staked on Avalanche"
msgstr ""

#: src/components/Footer/constants.ts
#: src/components/Footer/constants.ts
msgid "Media Kit"
msgstr "メディアキット"

#: src/pages/Home/Home.tsx
msgid "Reduce Liquidation Risks"
msgstr "清算リスクを減らす"

#: src/pages/Ecosystem/ecosystemConstants.tsx
msgid "UniDex Leverage"
msgstr ""

#: src/pages/PositionsOverview/PositionsOverview.jsx
msgid "collateral"
msgstr "担保"

#: src/components/Glp/GlpSwap.jsx
#: src/components/Synthetics/GmList/GlvList.tsx
#: src/components/Synthetics/GmList/GmList.tsx
msgid "WALLET"
msgstr "ウォレット"

#: src/components/Exchange/OrdersList.jsx
#: src/components/Exchange/OrdersList.jsx
#: src/components/Synthetics/OrderList/OrderList.tsx
#: src/components/Synthetics/OrderList/OrderList.tsx
msgid "No open orders"
msgstr "オープンの注文はありません"

#: src/components/Referrals/AffiliatesStats.tsx
msgid "Traders Referred on Avalanche Fuji"
msgstr ""

#: src/components/Referrals/AffiliatesStats.tsx
msgid "Claim V2 Rebates from your referred Traders."
msgstr ""

#: src/pages/Dashboard/OverviewCard.tsx
msgid "Total value of tokens in GM Pools."
msgstr ""

#: src/components/Glp/GlpSwap.jsx
msgid "Reserved"
msgstr "リザーブ済"

#: src/components/Exchange/OrderEditor.jsx
#: src/components/Exchange/PositionSeller.jsx
msgid "Price below Liq. Price"
msgstr "清算価格を下回る価格"

#: src/components/Synthetics/TradeBox/TradeBoxRows/LimitAndTPSLRows.tsx
msgid "Take Profit / Stop Loss"
msgstr ""

#: src/domain/tokens/approveTokens.tsx
msgid "There is not enough {0} in your account on {networkName} to send this transaction.<0/><1/><2>Buy or Transfer {1} to {networkName}</2>"
msgstr ""

#: src/components/TVChartContainer/constants.ts
msgid "SL - Long Dec."
msgstr ""

#: src/components/Synthetics/UserIncentiveDistributionList/UserIncentiveDistributionList.tsx
msgid "Airdrop"
msgstr ""

#: src/pages/Earn/UnstakeModal.tsx
msgid "Unstake submitted!"
msgstr ""

#: src/pages/LeaderboardPage/components/LeaderboardContainer.tsx
msgid "This competition is held on the {0} network. <0>Change your network</0> to participate."
msgstr ""

#: src/components/Synthetics/TradeHistory/keys.ts
msgid "Create Stop Loss"
msgstr ""

#: src/pages/LeaderboardPage/components/CompetitionCountdown.tsx
msgid "This competition has ended."
msgstr ""

#: src/components/Synthetics/MarketsList/NetFeeTooltip.tsx
#: src/components/Synthetics/MarketsList/NetFeeTooltip.tsx
msgid "Shorts Net Rate / 1h"
msgstr "1時間あたりのショートネットレート"

#: src/components/Synthetics/GmList/GlvList.tsx
msgid "GLV Vaults"
msgstr ""

#: src/pages/Ecosystem/ecosystemConstants.tsx
msgid "GMX (Portuguese)"
msgstr ""

#: src/components/Synthetics/GmList/GmTokensTotalBalanceInfo.tsx
#~ msgid "Expected 365d Fees are projected based on past {daysConsidered}d base APY."
#~ msgstr ""

#: src/pages/Earn/TotalRewardsCard.tsx
msgid "<0>Stake GMX</0> and earn {gmxAvgAprText} APR"
msgstr ""

#: src/pages/Ecosystem/ecosystemConstants.tsx
msgid "Mozaic Finance"
msgstr ""

#: src/pages/Exchange/Exchange.tsx
msgid "Withdrew {0} USD from {tokenSymbol} {longOrShortText}."
msgstr "{tokenSymbol} {longOrShortText}から{0} USDを出金"

#: src/components/Synthetics/SettleAccruedFundingFeeModal/SettleAccruedFundingFeeModal.tsx
msgid "Accrued Funding Fee."
msgstr ""

#: src/pages/Earn/AffiliateVesterWithdrawModal.tsx
#: src/pages/Earn/VesterWithdrawModal.tsx
msgid "Withdraw failed."
msgstr ""

#: src/pages/Earn/ClaimModal.tsx
msgid "Pending GMX approval"
msgstr ""

#: src/components/Synthetics/MarketsList/MarketsList.tsx
msgid "No markets found."
msgstr ""

#: src/pages/Ecosystem/ecosystemConstants.tsx
msgid "ODOS"
msgstr ""

#: src/pages/Ecosystem/ecosystemConstants.tsx
#: src/pages/Ecosystem/ecosystemConstants.tsx
msgid "GMX Substack"
msgstr ""

#: src/pages/Ecosystem/ecosystemConstants.tsx
msgid "GMX Positions Bot"
msgstr ""

#: src/components/Referrals/TradersStats.tsx
msgid "Edit Referral Code"
msgstr "紹介コード編集"

#: src/components/Synthetics/TradeHistory/keys.ts
msgid "Execute Take Profit"
msgstr ""

#: src/pages/Ecosystem/ecosystemConstants.tsx
msgid "Stryke"
msgstr ""

#: src/components/Synthetics/TradeBox/hooks/useTradeboxTransactions.tsx
msgid "External swap is temporarily disabled. Please try again."
msgstr ""

#: src/components/Stake/GMXAprTooltip.tsx
msgid "GMX APR"
msgstr ""

#: src/pages/AccountDashboard/VersionNetworkSwitcherRow.tsx
msgid "Switch to:"
msgstr ""

#: src/components/Synthetics/StatusNotification/OrderStatusNotification.tsx
msgid "{orderTypeText} {visualMultiplierPrefix}{0} {longShortText}: {sign}{1}"
msgstr ""

#: src/components/Synthetics/TradeboxPoolWarnings/TradeboxPoolWarnings.tsx
msgid "You have an existing limit order in the {0} market pool.<0><1>Switch to {1} market pool</1>.</0>"
msgstr ""

#: src/components/Synthetics/StatusNotification/OrderStatusNotification.tsx
msgid "Decreasing"
msgstr ""

#: src/components/Synthetics/AllowedSwapSlippageInputRowImpl/AllowedSwapSlippageInputRowImpl.tsx
msgid "You have set a high allowed slippage. The current swap impact including fees is {0}."
msgstr ""

#: src/components/Referrals/AffiliatesStats.tsx
msgid "Create Referral Code"
msgstr "紹介コード作成"

#: src/components/Synthetics/TradeBox/TradeBoxRows/LimitAndTPSLRows.tsx
msgid "Combined take profits are at maximum (100%). Decrease existing values to add more orders."
msgstr ""

#: src/components/NetworkDropdown/NetworkDropdown.tsx
msgid "Networks"
msgstr "ネットワーク"

#: src/components/Exchange/TradeHistory.jsx
msgid "{0}: {1}, Price: {priceDisplay}"
msgstr ""

#: src/components/Synthetics/GmList/GmList.tsx
#: src/components/Synthetics/MarketTokenSelector/MarketTokenSelector.tsx
#: src/pages/Dashboard/MarketsListV1.tsx
msgid "POOL"
msgstr "プール"

#: src/components/Header/HomeHeaderLinks.tsx
msgid "Voting"
msgstr ""

#: src/components/Exchange/TradeHistory.jsx
msgid "This position was liquidated as the max leverage of 100x was exceeded."
msgstr "このポジションは最大レバレッジ倍率(100倍)を超過したため清算されました。"

#: src/pages/SyntheticsFallbackPage/SyntheticsFallbackPage.tsx
msgid "<0>Switch to:</0>"
msgstr ""

#: src/components/Synthetics/TradeInfoIcon/TradeInfoIcon.tsx
msgid "{typeString} Short Limit: {0} a short position when the price is above the trigger price."
msgstr ""

#: src/components/Synthetics/TradeHistory/TradeHistory.tsx
msgid "No trades match the selected filters"
msgstr "選択したフィルターに一致するトレードはありません"

#: src/components/Exchange/TradeHistory.jsx
#: src/context/SyntheticsEvents/SyntheticsEventsProvider.tsx
msgid "Decreased"
msgstr "減額しました"

#: src/components/Exchange/ConfirmationBox.jsx
#: src/components/Exchange/ConfirmationBox.jsx
#: src/components/Exchange/OrdersList.jsx
#: src/components/Exchange/TradeHistory.jsx
#: src/components/Exchange/TradeHistory.jsx
#: src/components/Synthetics/TradeInfoIcon/TradeInfoIcon.tsx
#: src/domain/synthetics/orders/utils.tsx
#: src/pages/OrdersOverview/OrdersOverview.jsx
msgid "Decrease"
msgstr "減額"

#: src/components/Exchange/PositionSeller.jsx
msgid "Leftover collateral below 5 USD"
msgstr ""

#: src/lib/legacy.ts
msgid "Order cannot be executed as it would reduce the position's leverage below 1"
msgstr "レバレッジ倍率が1倍以下になるため注文を執行できません"

#: src/components/Synthetics/HighPriceImpactOrFeesWarningCard/HighPriceImpactOrFeesWarningCard.tsx
msgid "Existing Executable Trigger Orders"
msgstr ""

#: src/pages/Dashboard/MarketsListV1.tsx
msgid "Weight"
msgstr "ウェイト"

#: src/components/Exchange/PositionShare.tsx
msgid "Link copied to clipboard."
msgstr "リンクがクリップボードにコピーされました"

#: src/components/SettingsModal/SettingsModal.tsx
msgid "Max slippage precision is -0.01%"
msgstr ""

#: src/components/Synthetics/GmList/GmTokensTotalBalanceInfo.tsx
msgid "{daysConsidered}d Accrued Fees"
msgstr ""

#: src/components/Exchange/ExchangeTVChart.jsx
msgid "Dec."
msgstr "12月"

#: src/pages/Ecosystem/ecosystemConstants.tsx
msgid "GMX Weekly Updates"
msgstr "GMXの週ごとの最新情報"

#: src/components/Synthetics/TradeBox/hooks/useCollateralInTooltipContent.tsx
msgid "You will be long {indexSymbol} only from your long position."
msgstr ""

#: src/pages/OrdersOverview/OrdersOverview.jsx
msgid "Total active: {openTotal}, executed: {executedTotal}, cancelled: {cancelledTotal}"
msgstr "合計 アクティブ: {openTotal} 執行済: {executedTotal} キャンセル済: {cancelledTotal}"

#: src/components/Synthetics/TVChart/ChartHeader.tsx
#: src/components/Synthetics/TVChart/ChartHeader.tsx
msgid "24h Low"
msgstr ""

#: src/pages/LeaderboardPage/components/LeaderboardContainer.tsx
#: src/pages/LeaderboardPage/components/LeaderboardNavigation.tsx
msgid "Chain Icon"
msgstr ""

#: src/components/Synthetics/StatusNotification/FeesSettlementStatusNotification.tsx
msgid "Settle request for {0, plural, one {# position} other {# positions}} sent"
msgstr ""

#: src/pages/Dashboard/GmxCard.tsx
#: src/pages/Earn/GmxAndVotingPowerCard.tsx
msgid "Price on Arbitrum"
msgstr "Arbitrum上の価格"

#: src/components/Synthetics/AccruedPositionPriceImpactRebateModal/AccruedPositionPriceImpactRebateModal.tsx
#: src/components/Synthetics/ClaimablePositionPriceImpactRebateModal/ClaimablePositionPriceImpactRebateModal.tsx
msgid "REBATE"
msgstr ""

#: src/components/Synthetics/TradeBox/TradeBoxRows/AvailableLiquidityRow.tsx
msgid "There may not be sufficient liquidity to execute your order when the Min. Receive are met."
msgstr ""

#: src/components/Synthetics/TVChart/Chart.tsx
msgid "DEPTH"
msgstr ""

#: src/pages/AccountDashboard/GeneralPerformanceDetails.tsx
#: src/pages/LeaderboardPage/components/LeaderboardAccountsTable.tsx
msgid "Total Trades"
msgstr ""

#: src/pages/PoolsDetails/PoolsDetails.tsx
msgid "Market Composition"
msgstr ""

#: src/components/NpsModal/NpsModal.tsx
msgid "Enter your answer here"
msgstr ""

#: src/pages/Ecosystem/ecosystemConstants.tsx
msgid "Firebird Finance"
msgstr ""

#: src/pages/Earn/Earn.tsx
msgid "Stake GMX"
msgstr ""

#: src/components/Synthetics/StatusNotification/GmStatusNotification.tsx
msgid "Shifting from <0><1>GM: {fromIndexName}</1><2>{fromPoolName}</2></0> to <3><4>GM: {toIndexName}</4><5>{toPoolName}</5></3>"
msgstr ""

#: src/components/Synthetics/TradeInfoIcon/TradeInfoIcon.tsx
msgid "{typeString} Long TWAP: {0} a long position in evenly distributed parts over a specified time."
msgstr ""

#: src/components/Referrals/JoinReferralCode.tsx
msgid "Referral code updated!"
msgstr "紹介コードの更新完了!"

#: src/components/Synthetics/GmSwap/GmSwapBox/GmSwapWarningsRow.tsx
msgid "Acknowledge high {0}"
msgstr ""

#: src/context/TokensFavoritesContext/TokensFavoritesContextProvider.tsx
msgid "Favorites"
msgstr ""

#: src/components/Exchange/SwapBox.jsx
msgid "Max {0} short capacity"
msgstr "{0}の最大ショートキャパシティ"

#: src/components/Synthetics/TradeHistory/TradeHistoryRow/utils/shared.ts
msgid "The Execution Price didn't meet the Acceptable Price condition."
msgstr "実行価格が許容価格条件を満たしませんでした。"

#: src/pages/Earn/VesterDepositModal.tsx
msgid "Reserve Amount"
msgstr ""

#: src/components/Synthetics/StatusNotification/GmStatusNotification.tsx
msgid "Fulfilling buy request"
msgstr ""

#: src/components/Synthetics/TradeHistory/TradeHistoryRow/utils/shared.ts
msgid "Reason: {0}"
msgstr "理由: {0}"

#: src/components/Synthetics/GmList/GmTokensTotalBalanceInfo.tsx
#~ msgid "Wallet total accrued Fees"
#~ msgstr ""

#: src/components/Exchange/ConfirmationBox.jsx
#: src/components/Exchange/SwapBox.jsx
#: src/components/Exchange/SwapBox.jsx
#: src/components/Exchange/SwapBox.jsx
#: src/components/Synthetics/SwapCard/SwapCard.tsx
#: src/components/Synthetics/TradeBox/TradeBoxRows/AvailableLiquidityRow.tsx
#: src/components/Synthetics/TVChart/ChartHeader.tsx
#: src/components/Synthetics/TVChart/ChartHeader.tsx
msgid "Available Liquidity"
msgstr "利用可能な流動性"

#: src/components/Exchange/SwapBox.jsx
msgid "A snapshot of the USD value of your {0} collateral is taken when the position is opened."
msgstr "{0}の担保のUSドル建の価値は、ポジションがオープンされた時点でスナップショットされ確定します。"

#: src/components/Synthetics/DateRangeSelect/DateRangeSelect.tsx
#: src/components/Synthetics/DateRangeSelect/DateRangeSelect.tsx
#: src/components/Synthetics/DateRangeSelect/DateRangeSelect.tsx
msgid "All time"
msgstr "すべての時間"

#: src/pages/ClaimEsGmx/ClaimEsGmx.jsx
msgid "Select your vesting option below then click \"Claim\"."
msgstr "べスティングオプションを選択して\"請求\"をクリック。"

#: src/components/SettingsModal/SettingsModal.tsx
msgid "The default number of parts for Time-Weighted Average Price (TWAP) orders."
msgstr ""

#: src/pages/Home/Home.tsx
msgid "Save on Costs"
msgstr "コスト削減"

#: src/components/Synthetics/StatusNotification/GmStatusNotification.tsx
msgid "Buy order cancelled"
msgstr ""

#: src/components/Synthetics/TVChart/components/AvailableLiquidityTooltip.tsx
msgid "{longShortText} {0} Reserve"
msgstr ""

#: src/components/Synthetics/StatusNotification/OrderStatusNotification.tsx
msgid "Cancel newly created orders"
msgstr ""

#: src/pages/Earn/GmxAndVotingPowerCard.tsx
msgid "Delegate"
msgstr ""

#: src/pages/Ecosystem/ecosystemConstants.tsx
msgid "Harmonix"
msgstr ""

#: src/pages/NftWallet/NftWallet.jsx
msgid "Invalid NFT Address"
msgstr "無効なNFTアドレス"

#: src/pages/Pools/PoolsTimeRangeFilter.tsx
#~ msgid "Last 90 days"
#~ msgstr ""

#: src/components/Synthetics/ChartTokenSelector/ChartTokenSelector.tsx
msgid "LIQ."
msgstr ""

#: src/pages/Ecosystem/ecosystemConstants.tsx
msgid "GLP and GMX autocompounding vaults"
msgstr ""

#: src/pages/Ecosystem/ecosystemConstants.tsx
msgid "esGMX OTC Market"
msgstr ""

#: src/pages/Ecosystem/ecosystemConstants.tsx
msgid "Leverage Trading Terminal"
msgstr ""

#: src/components/DepthChart/DepthChartTooltip.tsx
msgid "Execution prices for increasing shorts and<0/>decreasing longs."
msgstr ""

#: src/components/Synthetics/TradeFeesRow/TradeFeesRow.tsx
msgid "The bonus rebate is an estimate and can be up to {0}% of the open fee. It will be airdropped as {incentivesTokenTitle} tokens on a pro-rata basis. <0><1>Read more</1>.</0>"
msgstr ""

#: src/components/Synthetics/OrderItem/OrderItem.tsx
msgid "<0>The order will be executed when the oracle price is {0} {1}.</0><1/><2>Note that there may be rare cases where the order cannot be executed, for example, if the chain is down and no oracle reports are produced or if the price impact exceeds your acceptable price.</2>"
msgstr ""

#: src/components/Synthetics/TradeHistory/keys.ts
msgid "Create Stop Market"
msgstr ""

#: src/components/Exchange/SwapBox.jsx
msgid "Swap submitted!"
msgstr "スワップ申し込み完了!"

#: src/components/Synthetics/StatusNotification/SubaccountNotification.tsx
#: src/components/Synthetics/StatusNotification/SubaccountNotification.tsx
msgid "Pending Wallet transaction sign"
msgstr ""

#: src/components/Referrals/AffiliatesStats.tsx
#: src/components/Referrals/AffiliatesStats.tsx
#: src/components/Referrals/TradersStats.tsx
#: src/components/Referrals/TradersStats.tsx
msgid "V1 Avalanche"
msgstr ""

#: src/components/Exchange/ConfirmationBox.jsx
#: src/components/Exchange/PositionEditor.jsx
#: src/components/Exchange/PositionSeller.jsx
#: src/components/Synthetics/PositionEditor/PositionEditorAdvancedRows.tsx
#: src/components/Synthetics/PositionSeller/PositionSellerAdvancedDisplayRows.tsx
#: src/components/Synthetics/TradeBox/TradeBoxRows/AdvancedDisplayRows.tsx
msgid "Collateral ({0})"
msgstr "担保  ({0})"

#: src/pages/Earn/StakeModal.tsx
msgid "You will earn {0}% more rewards with this action."
msgstr ""

#: src/components/SettingsModal/SettingsModal.tsx
msgid "Max Network Fee Buffer"
msgstr ""

#: src/components/Exchange/OrderEditor.jsx
msgid "Order updated!"
msgstr "注文更新完了!"

#: src/components/Synthetics/TradeBox/hooks/useCollateralInTooltipContent.tsx
msgid "You will be short {indexSymbol} from your short position, while being long {collateralSymbol} from your {collateralSymbol} collateral. The liquidation price will vary based on the price of {collateralSymbol}."
msgstr ""

#: src/components/Synthetics/TradeInfoIcon/TradeInfoIcon.tsx
msgid "Swap Market: Swap tokens at the current market price."
msgstr ""

#: src/components/Synthetics/MarketStats/components/CompositionTable.tsx
msgid "TVL/CAP"
msgstr ""

#: src/components/Synthetics/TradeBox/OneClickTradingInfo.tsx
msgid "The previously authorized maximum number of actions has been reached for One-Click Trading."
msgstr ""

#: src/components/Synthetics/CollateralSelector/CollateralSelector.tsx
#: src/components/Synthetics/CollateralSelector/CollateralSelector.tsx
msgid "Select a pool containing {0} to use it as collateral."
msgstr "担保として使用する{0}を含むプールを選択してください。"

#: src/pages/Ecosystem/ecosystemConstants.tsx
msgid "Trading Simulations on GMX using DOJO"
msgstr ""

#: src/pages/Ecosystem/ecosystemConstants.tsx
msgid "Yield Farming"
msgstr ""

#: src/lib/contracts/callContract.tsx
msgid "Transaction completed!"
msgstr "取引完了!"

#: src/pages/BeginAccountTransfer/BeginAccountTransfer.tsx
msgid "Approving..."
msgstr "承認中"

#: src/components/Exchange/PositionSeller.jsx
msgid "Neither Collateral nor realized PnL is enough to cover pending Fees. Please close a larger position amount."
msgstr ""

#: src/components/Synthetics/MarketsList/MarketsList.tsx
#: src/pages/Dashboard/MarketsListV1.tsx
msgid "UTILIZATION"
msgstr "利用率"

#: src/components/NotifyModal/NotifyModal.tsx
#: src/pages/Ecosystem/ecosystemConstants.tsx
msgid "GMX Announcements"
msgstr ""

#: src/components/Header/AppHeaderLinks.tsx
#: src/pages/Referrals/Referrals.tsx
#: src/pages/Referrals/Referrals.tsx
msgid "Referrals"
msgstr "紹介アカウント"

#: src/components/Exchange/PositionSeller.jsx
msgid "Max Leverage without PnL: 100x"
msgstr ""

#: src/components/Exchange/ConfirmationBox.jsx
msgid "Confirm Short"
msgstr "ショートを確認する"

#: src/components/Exchange/ChartTokenSelector.tsx
msgid "Short Liquidity"
msgstr ""

#: src/components/Synthetics/OrderItem/OrderItem.tsx
msgid "Order Type"
msgstr ""

#: src/components/Synthetics/StatusNotification/GmStatusNotification.tsx
msgid "Sell order executed"
msgstr ""

#: src/domain/synthetics/referrals/claimAffiliateRewardsTxn.ts
msgid "Affiliate Rewards Claimed"
msgstr ""

#: src/domain/synthetics/orders/simulateExecuteTxn.tsx
msgid "Order error. Prices are currently volatile for this market, try again by <0>increasing the allowed slippage</0> under the advanced display section."
msgstr ""

#: src/components/DebugSwapsSettings/DebugSwapsSettings.tsx
msgid "Swap Price Impact for External Swap Threshold"
msgstr ""

#: src/components/Synthetics/TradeBox/TradeBoxRows/LimitAndTPSLRows.tsx
msgid "Limit / Take Profit / Stop Loss"
msgstr ""

#: src/components/Exchange/ConfirmationBox.jsx
#: src/components/Exchange/PositionSeller.jsx
#: src/components/Synthetics/TradeBox/TradeBoxRows/SwapSpreadRow.tsx
msgid "Spread"
msgstr "スプレッド"

#: src/components/Synthetics/TradeHistory/TradeHistoryRow/utils/position.ts
msgid "This position was liquidated as the max. leverage of {formattedMaxLeverage} was exceeded when taking into account fees."
msgstr "このポジションは手数料を考慮した上での最大レバレッジ倍率({formattedMaxLeverage})を超過したため清算されました。"

#: src/components/Synthetics/TradeBox/hooks/useTradeButtonState.tsx
msgid "Swap {0}"
msgstr ""

#: src/components/Exchange/SwapBox.jsx
msgid "Swap Order submitted!"
msgstr "スワップ注文提出済!"

#: src/App/MainRoutes.tsx
#: src/components/Exchange/PositionsList.jsx
#: src/components/Exchange/PositionsList.jsx
#: src/components/Exchange/TradeHistory.jsx
#: src/components/Synthetics/Claims/Claims.tsx
#: src/components/Synthetics/GmSwap/GmSwapBox/GmDepositWithdrawalBox/useSubmitButtonState.tsx
#: src/components/Synthetics/GmSwap/GmSwapBox/GmShiftBox/useShiftSubmitState.tsx
#: src/components/Synthetics/OrderList/OrderList.tsx
#: src/components/Synthetics/OrderList/OrderList.tsx
#: src/components/Synthetics/PositionEditor/usePositionEditorButtonState.tsx
#: src/components/Synthetics/PositionList/PositionList.tsx
#: src/components/Synthetics/PositionList/PositionList.tsx
#: src/components/Synthetics/SubaccountModal/utils.ts
#: src/domain/synthetics/orders/getPositionOrderError.tsx
#: src/domain/synthetics/orders/getPositionOrderError.tsx
#: src/domain/synthetics/trade/utils/validation.ts
#: src/domain/synthetics/trade/utils/validation.ts
#: src/domain/synthetics/trade/utils/validation.ts
#: src/domain/synthetics/trade/utils/validation.ts
msgid "Loading..."
msgstr "ロード中"

#: src/components/Synthetics/TradeBox/OneClickTradingInfo.tsx
msgid "There are insufficient funds in your subaccount for One-Click Trading"
msgstr ""

#: src/components/Exchange/PositionsList.jsx
msgid "Share"
msgstr "シェア"

#: src/components/Synthetics/TradeHistory/TradeHistoryRow/utils/shared.ts
#: src/pages/OrdersOverview/OrdersOverview.jsx
msgid "Execute"
msgstr "執行"

#: src/pages/AccountDashboard/HistoricalLists.tsx
#: src/pages/AccountDashboard/HistoricalLists.tsx
#: src/pages/Exchange/Exchange.tsx
#: src/pages/SyntheticsPage/SyntheticsPage.tsx
msgid "Trades"
msgstr "トレード"

#: src/pages/Ecosystem/Ecosystem.tsx
msgid "Telegram Groups"
msgstr "Telegramグループ"

#: src/components/Synthetics/Claims/filters/ActionFilter.tsx
#: src/components/Synthetics/TradeHistory/filters/ActionFilter.tsx
msgid "Search Action"
msgstr ""

#: src/pages/LeaderboardPage/components/LeaderboardNavigation.tsx
msgid "CONCLUDED"
msgstr ""

#: src/components/Synthetics/OrderItem/OrderItem.tsx
msgid "Collateral Delta"
msgstr ""

#: src/components/Synthetics/TradeHistory/TradeHistory.tsx
msgid "Realized PnL after fees and price impact."
msgstr ""

#: src/components/Exchange/ChartTokenSelector.tsx
msgid "Long Liquidity"
msgstr ""

#: src/components/Synthetics/TradeHistory/TradeHistoryRow/utils/swap.ts
#: src/components/Synthetics/TradeHistory/TradeHistoryRow/utils/swap.ts
#: src/components/Synthetics/TradeHistory/TradeHistoryRow/utils/swap.ts
#: src/components/Synthetics/TradeHistory/TradeHistoryRow/utils/swap.ts
#: src/components/Synthetics/TradeHistory/TradeHistoryRow/utils/swap.ts
msgid "Execution price for the order."
msgstr "注文の執行価格"

#: src/components/AprInfo/AprInfo.tsx
msgid "wstETH APR"
msgstr ""

#: src/pages/Ecosystem/ecosystemConstants.tsx
msgid "Telegram Group"
msgstr "Telegramグループ"

#: src/components/Synthetics/TradeInfoIcon/TradeInfoIcon.tsx
msgid "{typeString} Long TP/SL: {0} a long position when the trigger price is reached."
msgstr ""

#: src/components/Synthetics/OrderItem/TwapOrdersList/TwapOrdersList.tsx
msgid "<0>{fromTokenText} </0>{fromTokenIcon}<1> to </1>{toTokenIcon}"
msgstr ""

#: src/components/Exchange/SwapBox.jsx
msgid "Open a position"
msgstr "ポジションを開く"

#: src/components/Synthetics/TradeboxPoolWarnings/TradeboxPoolWarnings.tsx
msgid "Insufficient liquidity in any {0}/USD market pools for your order."
msgstr "あなたの注文に対して、どの{0}/USDマーケットプールにも十分な流動性がありません。"

#: src/pages/LeaderboardPage/components/LeaderboardAccountsTable.tsx
#: src/pages/LeaderboardPage/components/LeaderboardPositionsTable.tsx
msgid "You have not traded during the selected period."
msgstr ""

#: src/components/Synthetics/TradeHistory/TradeHistoryRow/utils/swap.ts
msgid "The trigger price for this order is based on the swap fees and price impact to guarantee that you will receive at least {toMinText} on order execution."
msgstr ""

#: src/components/Referrals/JoinReferralCode.tsx
msgid "Referral code updated failed."
msgstr "紹介コードが更新できませんでした。"

#: src/components/Exchange/OrderEditor.jsx
#: src/components/Exchange/OrderEditor.jsx
#: src/components/Exchange/OrderEditor.jsx
#: src/components/Exchange/OrderEditor.jsx
#: src/components/Exchange/OrdersList.jsx
#: src/components/Exchange/OrdersList.jsx
#: src/components/Exchange/OrdersList.jsx
#: src/components/Exchange/PositionSeller.jsx
#: src/components/Exchange/SwapBox.jsx
#: src/components/Exchange/SwapBox.jsx
#: src/components/Exchange/SwapBox.jsx
#: src/components/Glp/GlpSwap.jsx
#: src/components/Glp/GlpSwap.jsx
#: src/components/Synthetics/MarketStats/MarketGraphs.tsx
#: src/components/Synthetics/SwapCard/SwapCard.tsx
#: src/components/Synthetics/TradeHistory/TradeHistory.tsx
#: src/pages/Dashboard/GlpCard.tsx
#: src/pages/Dashboard/GmxCard.tsx
#: src/pages/Dashboard/MarketsListV1.tsx
#: src/pages/Earn/EscrowedGmxCard.tsx
#: src/pages/Earn/GlpCard.tsx
#: src/pages/Earn/GmxAndVotingPowerCard.tsx
#: src/pages/OrdersOverview/OrdersOverview.jsx
msgid "Price"
msgstr "価格"

#: src/components/Exchange/PositionSeller.jsx
msgid "Realized PnL insufficient for Fees"
msgstr ""

#: src/components/Synthetics/StatusNotification/GmStatusNotification.tsx
msgid "Sending shift request"
msgstr ""

#: src/components/Exchange/SwapBox.jsx
msgid "Incorrect Network"
msgstr "誤ったネットワーク"

#: src/pages/Ecosystem/ecosystemConstants.tsx
msgid "Yield Yak Optimizer"
msgstr ""

#: src/pages/CompleteAccountTransfer/CompleteAccountTransfer.jsx
msgid "Incorrect Account"
msgstr "誤ったアカウント"

#: src/components/Exchange/PositionEditor.jsx
msgid "Min residual collateral: 10 USD"
msgstr ""

#: src/pages/Earn/GmxAndVotingPowerCard.tsx
msgid "GMX & Voting Power"
msgstr ""

#: src/components/Exchange/SwapBox.jsx
msgid "Take profit and stop loss orders can be set after opening a position. <0/><1/>There will be a \"Close\" button on each position row, clicking this will display the option to set trigger orders. <2/><3/>For screenshots and more information, please see the <4>docs</4>."
msgstr ""

#: src/components/TokenCard/TokenCard.tsx
#: src/pages/Dashboard/DashboardPageTitle.tsx
#: src/pages/Dashboard/DashboardPageTitle.tsx
msgid "GMX is the utility and governance token. Accrues 30% and 27% of V1 and V2 markets generated fees, respectively."
msgstr ""

#: src/pages/BeginAccountTransfer/BeginAccountTransfer.tsx
msgid "Transferring"
msgstr "移転中..."

#: src/pages/Earn/Vesting.tsx
#: src/pages/Earn/Vesting.tsx
msgid "{0} GMX tokens can be claimed, use the options under the Total Rewards section to claim them."
msgstr ""

#: src/pages/Ecosystem/ecosystemConstants.tsx
msgid "GLP autocompounding vaults"
msgstr ""

#: src/components/Synthetics/TradeBox/hooks/useTradeButtonState.tsx
msgid "TP/SL orders exceed the position"
msgstr ""

#: src/components/Glp/GlpSwap.jsx
msgid "Buy failed."
msgstr "購入できませんでした。"

#: src/components/Synthetics/MarketNetFee/MarketNetFee.tsx
#: src/components/Synthetics/MarketNetFee/MarketNetFee.tsx
msgid "pay"
msgstr ""

#: src/pages/Dashboard/GmxCard.tsx
msgid "Total circulating supply of GMX tokens."
msgstr ""

#: src/pages/Dashboard/WeightText.tsx
msgid "Target Weight"
msgstr "ターゲットウェイト"

#: src/pages/LeaderboardPage/components/CompetitionPrizes.tsx
msgid "Winners:"
msgstr ""

#: src/components/Exchange/SwapBox.jsx
msgid "When closing the position, you can select which token you would like to receive the profits in."
msgstr "ポジションをクローズする際、利益をどのトークンで受け取るかを選択できます。"

#: src/domain/synthetics/trade/useMaxAutoCancelOrdersState.tsx
msgid "You can have up to {allowedAutoCancelOrdersNumber} active auto-cancelable TP/SL orders. Additional orders must be canceled manually, while existing ones will still close automatically with their related position."
msgstr ""

#: src/pages/LeaderboardPage/components/LeaderboardContainer.tsx
msgid "Top PnL (%)"
msgstr ""

#: src/components/Synthetics/TradeBox/TradeBoxRows/AvailableLiquidityRow.tsx
#: src/domain/synthetics/orders/utils.tsx
msgid "There may not be sufficient liquidity to execute your order when the price conditions are met."
msgstr ""

#: src/components/MissedCoinsModal/MissedCoinsModal.tsx
msgid "Error submitting coins"
msgstr ""

#: src/components/Glp/GlpSwap.jsx
msgid "WARNING: High Fees"
msgstr "警告: 高い手数料"

#: src/components/Synthetics/TradeHistory/TradeHistoryRow/utils/shared.ts
msgid "Not enough Available Swap Liquidity to fill the Order. The Order will get filled when the condition is met and there is enough Available Swap Liquidity."
msgstr "注文を執行するための利用可能なスワップ流動性が不足しています。条件が満たされ、利用可能なスワップ流動性がある場合に注文が執行されます。"

#: src/components/Synthetics/TradeHistory/keys.ts
msgid "Cancel TWAP Swap"
msgstr ""

#: src/components/Referrals/AffiliatesStats.tsx
#: src/components/Referrals/TradersStats.tsx
#: src/components/Synthetics/UserIncentiveDistributionList/UserIncentiveDistributionList.tsx
msgid "Transaction"
msgstr "取引"

#: src/components/Exchange/PositionEditor.jsx
#: src/components/Exchange/PositionEditor.jsx
#: src/components/Exchange/PositionEditor.jsx
#: src/domain/synthetics/trade/utils/validation.ts
#: src/domain/synthetics/trade/utils/validation.ts
#: src/domain/synthetics/trade/utils/validation.ts
#: src/domain/synthetics/trade/utils/validation.ts
msgid "Invalid liq. price"
msgstr "無効な清算価格"

#: src/pages/Dashboard/OverviewCard.tsx
msgid "Annualized Buy Pressure (BB&D):"
msgstr ""

#: src/components/Synthetics/GmSwap/GmFees/GmFees.tsx
msgid "buy"
msgstr ""

#: src/components/Synthetics/ChartTokenSelector/ChartTokenSelector.tsx
msgid "AVAILABLE LIQ."
msgstr ""

#: src/pages/AccountDashboard/dailyAndCumulativePnLDebug.tsx
msgid "Start unrealized pnl"
msgstr ""

#: src/domain/tokens/approveTokens.tsx
msgid "Approval submitted! <0>View status.</0>"
msgstr "承認が提出されました! <0>状況を確認する</0>"

#: src/pages/OrdersOverview/OrdersOverview.jsx
msgid "Order size is 0"
msgstr "注文サイズがゼロです"

#: src/domain/synthetics/trade/utils/validation.ts
msgid "The buyable cap for the pool GM: {0} in {1} [{2}] has been reached. Please reduce the buy size, pick a different GM token, or shift the GM tokens to a different pool and try again."
msgstr ""

#: src/components/Exchange/PositionSeller.jsx
msgid "Close {longOrShortText} {0}"
msgstr ""

#: src/pages/Earn/VesterDepositModal.tsx
msgid "Deposited!"
msgstr ""

#: src/components/Synthetics/PositionItem/PositionItem.tsx
#: src/components/Synthetics/PositionSeller/PositionSeller.tsx
#: src/components/Synthetics/TradeBox/tradeboxConstants.tsx
msgid "TP/SL"
msgstr ""

#: src/components/Exchange/PositionSeller.jsx
#: src/components/Exchange/SwapBox.jsx
msgid "Max {0} in"
msgstr "最大 {0} in"

#: src/domain/synthetics/orders/utils.tsx
msgid "Stop Loss Decrease"
msgstr ""

#: src/pages/OrdersOverview/OrdersOverview.jsx
msgid "Diff"
msgstr "差異"

#: src/pages/Ecosystem/ecosystemConstants.tsx
msgid "Dashboard for GMX referral stats"
msgstr "GMXの紹介統計ダッシュボード"

#: src/components/Synthetics/Claims/ClaimsHistory.tsx
#: src/components/Synthetics/Claims/filters/ActionFilter.tsx
#: src/components/Synthetics/TradeHistory/filters/ActionFilter.tsx
#: src/components/Synthetics/TradeHistory/useDownloadAsCsv.tsx
msgid "Action"
msgstr "アクション"

#: src/pages/Dashboard/GlpCard.tsx
#: src/pages/Dashboard/GmCard.tsx
msgid "Supply"
msgstr "供給量"

#: src/components/Exchange/PositionsList.jsx
#: src/components/Exchange/PositionsList.jsx
#: src/components/Synthetics/PositionList/PositionList.tsx
#: src/components/Synthetics/PositionList/PositionList.tsx
msgid "No open positions"
msgstr "オープンのポジションはありません"

#: src/components/DepthChart/DepthChart.tsx
msgid "Size, $"
msgstr ""

#: src/components/Synthetics/PositionSeller/PositionSeller.tsx
msgid "Close {0} {1}{2}"
msgstr ""

#: src/components/Synthetics/GmSwap/GmSwapBox/GmSwapBoxHeader.tsx
msgid "Sell GLV"
msgstr ""

#: src/domain/synthetics/common/incentivesAirdropMessages.ts
msgid "STIP.b Retroactive Bonus"
msgstr ""

#: src/components/Exchange/TradeHistory.jsx
msgid "Try increasing the \"Allowed Slippage\", under the Settings menu on the top right."
msgstr "右上の設定メニューにある\"最大スリッページ\"を増やしてください"

#: src/pages/BuyGMX/BuyGMX.tsx
msgid "You can buy AVAX directly on <0>Avalanche</0> using these options:"
msgstr ""

#: src/components/Exchange/NetValueTooltip.tsx
msgid "Net Value: Initial Collateral + PnL - Borrow Fee - Close Fee"
msgstr ""

#: src/pages/Earn/AffiliateClaimModal.tsx
msgid "Claim Affiliate Vault Rewards"
msgstr ""

#: src/components/Exchange/SwapBox.jsx
#: src/components/Exchange/SwapBox.jsx
#: src/components/Exchange/SwapBox.jsx
#: src/components/Exchange/SwapBox.jsx
#: src/domain/synthetics/trade/utils/validation.ts
msgid "Select different tokens"
msgstr "別のトークンを選択"

#: src/components/Synthetics/HighPriceImpactOrFeesWarningCard/HighPriceImpactOrFeesWarningCard.tsx
msgid "High Network Fees"
msgstr ""

#: src/domain/synthetics/fees/utils/index.ts
msgid "The network fees are very high currently, which may be due to a temporary increase in transactions on the {chainName} network."
msgstr "現在ネットワーク手数料が非常に高いです。これは{chainName}ネットワーク上の一時的なトランザクション増加によるものかもしれません。"

#: src/components/Exchange/SwapBox.jsx
msgid "There are more shorts than longs, borrow fees for longing is currently zero"
msgstr "ロングよりショートが多いため、ロングの借入手数料は現在ゼロです"

#: src/components/Synthetics/DateRangeSelect/DateRangeSelect.tsx
#: src/pages/Pools/PoolsTimeRangeFilter.tsx
msgid "Last 90d"
msgstr ""

#: src/pages/LeaderboardPage/components/LeaderboardPositionsTable.tsx
msgid "There is no liquidation price, as the position's collateral value will increase to cover any negative PnL."
msgstr ""

#: src/components/TVChartContainer/DynamicLine.tsx
msgid "Edit Order"
msgstr ""

#: src/components/MarketSelector/GmPoolsSelectorForGlvMarket.tsx
#: src/components/MarketSelector/PoolSelector.tsx
msgid "Search Pool"
msgstr ""

#: src/pages/Ecosystem/ecosystemConstants.tsx
msgid "GMX Trading Chat"
msgstr ""

#: src/components/Synthetics/ChartTokenSelector/ChartTokenSelector.tsx
msgid "24H%"
msgstr ""

#: src/pages/Ecosystem/ecosystemConstants.tsx
msgid "Perpie"
msgstr ""

#: src/components/Exchange/UsefulLinks.tsx
msgid "Useful Links"
msgstr "有用なリンク"

#: src/components/SettingsModal/SettingsModal.tsx
msgid "Enable external swaps"
msgstr ""

#: src/components/NotifyModal/NotifyModal.tsx
msgid "Trade Confirmations"
msgstr ""

#: src/components/Synthetics/GmSwap/GmSwapBox/GmDepositWithdrawalBox/useSubmitButtonState.tsx
#: src/components/Synthetics/GmSwap/GmSwapBox/GmShiftBox/useShiftSubmitState.tsx
#: src/domain/synthetics/trade/utils/validation.ts
#: src/domain/synthetics/trade/utils/validation.ts
msgid "Acknowledgment Required"
msgstr ""

#: src/components/Glp/GlpSwap.jsx
#: src/components/Glp/GlpSwap.jsx
#: src/components/Glp/GlpSwap.jsx
msgid "Available"
msgstr "利用可能"

#: src/pages/LeaderboardPage/components/LeaderboardContainer.tsx
msgid "Last 7 days"
msgstr ""

#: src/pages/Ecosystem/ecosystemConstants.tsx
msgid "Solv Finance"
msgstr ""

#: src/pages/BeginAccountTransfer/BeginAccountTransfer.tsx
msgid "Begin Transfer"
msgstr "移転開始"

#: src/components/Synthetics/TradeBox/OneClickTradingInfo.tsx
msgid "One-Click Trading is not available for wrapping or unwrapping native token {0}."
msgstr ""

#: src/components/RatingToast/RatingToast.tsx
msgid "How likely are you to recommend our service to a friend or colleague?"
msgstr ""

#: src/domain/synthetics/trade/utils/validation.ts
msgid "Insufficient liquidity to swap collateral"
msgstr ""

#: src/components/Synthetics/TradeHistory/keys.ts
#: src/domain/synthetics/orders/utils.tsx
msgid "Market Decrease"
msgstr "市場減少"

#: src/components/Synthetics/GmList/GmTokensTotalBalanceInfo.tsx
#~ msgid "Wallet 365d expected Fees"
#~ msgstr ""

#: src/components/NotifyModal/NotifyModal.tsx
msgid "Governance Alerts"
msgstr ""

#: src/components/Exchange/TradeHistory.jsx
msgid "Swap {0} {1} for{2} USDG"
msgstr ""

#: src/components/Header/HomeHeaderLinks.tsx
msgid "Governance"
msgstr ""

#: src/components/Exchange/ConfirmationBox.jsx
#: src/components/Exchange/ConfirmationBox.jsx
#: src/components/Exchange/OrdersList.jsx
#: src/components/Exchange/OrdersList.jsx
#: src/components/Exchange/OrdersList.jsx
#: src/components/Exchange/TradeHistory.jsx
#: src/components/Synthetics/OrderItem/OrderItem.tsx
#: src/components/Synthetics/StatusNotification/OrderStatusNotification.tsx
#: src/components/Synthetics/TradeHistory/TradeHistoryRow/utils/shared.ts
msgid "Cancel"
msgstr "キャンセル"

#: src/pages/Ecosystem/ecosystemConstants.tsx
msgid "Tradao"
msgstr ""

#: src/components/Glp/GlpSwap.jsx
msgid "Redemption time not yet reached"
msgstr "売却までの規定時間に達していません"

#: src/components/Exchange/SwapBox.jsx
#: src/components/Glp/GlpSwap.jsx
#: src/domain/synthetics/trade/utils/validation.ts
msgid "Insufficient liquidity"
msgstr "流動性不足"

#: src/pages/Ecosystem/ecosystemConstants.tsx
msgid "Telegram Bot"
msgstr ""

#: src/domain/legacy.ts
msgid "Order cancelled."
msgstr "注文はキャンセルされました。"

#: src/components/Synthetics/TradeHistory/keys.ts
msgid "Execute TWAP Swap Part"
msgstr ""

#: src/components/Synthetics/TwapRows/TwapRows.tsx
msgid "<0>every</0> {seconds} seconds"
msgstr ""

#: src/pages/BuyGMX/BuyGMX.tsx
msgid "Buy or Transfer AVAX to Avalanche"
msgstr ""

#: src/pages/Ecosystem/ecosystemConstants.tsx
msgid "TokenTerminal"
msgstr ""

#: src/pages/Ecosystem/ecosystemConstants.tsx
msgid "Telegram bot for Open Interest on GMX"
msgstr "GMX建玉情報提供Telegramボット"

#: src/components/Glp/GlpSwap.jsx
#: src/components/Glp/GlpSwap.jsx
msgid "Check the \"Save on Fees\" section below to get the lowest fee percentages."
msgstr "最低手数料率で利用するには以下の\"手数料節約\"セクションを確認してください。"

#: src/components/SettingsModal/SettingsModal.tsx
msgid "Display PnL after fees"
msgstr "手数料込損益の表示"

#: src/pages/AccountDashboard/GeneralPerformanceDetails.tsx
#: src/pages/LeaderboardPage/components/LeaderboardAccountsTable.tsx
msgid "The total realized and unrealized profit and loss for the period, including fees and price impact."
msgstr ""

#: src/domain/legacy.ts
msgid "The network Fees are very high currently, which may be due to a temporary increase in transactions on the {0} network."
msgstr "現在ネットワーク手数料が非常に高いです。これは{0}ネットワーク上の一時的なトランザクション増加によるものかもしれません。"

#: src/components/Exchange/SwapBox.jsx
msgid "Current {0} long"
msgstr "現在の{0}のロング"

#: src/domain/synthetics/orders/setAutoCancelOrdersTxn.ts
msgid "{0} orders were not updated as max order limit reached"
msgstr ""

#: src/components/Exchange/PositionSeller.jsx
msgid "Order created!"
msgstr ""

#: src/components/Synthetics/TradeHistory/filters/ActionFilter.tsx
#: src/domain/synthetics/orders/utils.tsx
msgid "Liquidation"
msgstr "清算"

#: src/pages/Ecosystem/ecosystemConstants.tsx
msgid "GMX Risk Monitoring"
msgstr ""

#: src/pages/BeginAccountTransfer/BeginAccountTransfer.tsx
msgid "Receiver has not staked GLP tokens before"
msgstr "受け取り側でこれまでGLPトークンをステークしたことはありません"

#: src/domain/synthetics/trade/utils/validation.ts
msgid "Min collateral: {0}"
msgstr ""

#: src/domain/synthetics/orders/getPositionOrderError.tsx
msgid "Enter new amount or price"
msgstr ""

#: src/pages/LeaderboardPage/components/LeaderboardAccountsTable.tsx
msgid "Wins and losses for fully closed positions."
msgstr ""

#: src/pages/Earn/AffiliateClaimModal.tsx
msgid "<0>This will claim {formattedRewards} GMX.<1/><2/>After claiming, you can stake these GMX tokens by using the \"Stake\" button in the GMX section of this Earn page.<3/><4/></0>"
msgstr ""

#: src/lib/wallets/connecters/binanceW3W/binanceWallet.ts
msgid "Open Binance app"
msgstr "Binanceアプリを開く"

#: src/pages/Earn/StakeModal.tsx
#: src/pages/Earn/UnstakeModal.tsx
#: src/pages/Earn/VesterDepositModal.tsx
msgid "Max amount exceeded"
msgstr "最大値超過"

#: src/components/Exchange/SwapBox.jsx
msgid "Current {0} shorts"
msgstr "現在の{0}のショート"

#: src/pages/CompleteAccountTransfer/CompleteAccountTransfer.jsx
msgid "To complete the transfer, you must switch your connected account to {receiver}."
msgstr "移転を完了するには、{receiver}のアカウントに接続しなおす必要があります。"

#: src/components/Synthetics/MarketsList/NetFeeTooltip.tsx
#: src/components/Synthetics/MarketsList/NetFeeTooltip.tsx
msgid "Longs Net Rate / 1h"
msgstr "ロングネットレート / 1時間"

#: src/components/Exchange/OrdersList.jsx
#: src/components/Exchange/OrdersList.jsx
#: src/components/Exchange/OrdersList.jsx
#: src/components/Synthetics/OrderItem/OrderItem.tsx
msgid "Edit"
msgstr "編集"

#: src/components/Synthetics/OrderEditor/OrderEditor.tsx
#: src/components/Synthetics/TradeBox/hooks/useTradeButtonState.tsx
msgid "No available leverage found"
msgstr ""

#: src/pages/LeaderboardPage/components/LeaderboardAccountsTable.tsx
msgid "Only addresses with over {0} in \"Capital Used\" are ranked."
msgstr ""

#: src/components/Exchange/ConfirmationBox.jsx
msgid "Shorting..."
msgstr "ショート中..."

#: src/pages/BeginAccountTransfer/BeginAccountTransfer.tsx
msgid "You have a <0>pending transfer</0> to {pendingReceiver}."
msgstr "{pendingReceiver}への<0>未完了の移転</0> があります。"

#: src/components/Exchange/SwapBox.jsx
msgid "{0} {1} not supported"
msgstr ""

#: src/domain/synthetics/sidecarOrders/utils.ts
msgid "Limit size is required"
msgstr ""

#: src/pages/Buy/Buy.tsx
#: src/pages/Home/Home.tsx
msgid "Protocol Tokens"
msgstr ""

#: src/components/Synthetics/TradeHistory/TradeHistoryRow/utils/position.ts
msgid "Collateral at Liquidation"
msgstr ""

#: src/pages/ClaimEsGmx/ClaimEsGmx.jsx
msgid "After claiming you will be able to vest a maximum of {0} esGMX at a ratio of {1} {stakingToken} to 1 esGMX."
msgstr "請求後、最大で{1} {stakingToken} 対 1esGMXトークンの比率でべスティングすることができます。"

#: src/pages/AccountDashboard/GeneralPerformanceDetails.tsx
msgid "Today"
msgstr ""

#: src/pages/BeginAccountTransfer/BeginAccountTransfer.tsx
#: src/pages/NftWallet/NftWallet.jsx
msgid "Receiver Address"
msgstr "受け取り側アドレス"

#: src/pages/AccountDashboard/AccountDashboard.tsx
msgid "GMX {versionName} {networkName} information for account:"
msgstr ""

#: src/pages/AccountDashboard/DailyAndCumulativePnL.tsx
msgid "From"
msgstr ""

#: src/components/Synthetics/TradeHistory/TradeHistoryRow/utils/position.ts
#: src/components/Synthetics/TradeHistory/TradeHistoryRow/utils/position.ts
#: src/components/Synthetics/TradeHistory/TradeHistoryRow/utils/position.ts
#: src/components/Synthetics/TradeHistory/TradeHistoryRow/utils/position.ts
#: src/components/Synthetics/TradeHistory/TradeHistoryRow/utils/position.ts
#: src/components/Synthetics/TradeHistory/TradeHistoryRow/utils/position.ts
#: src/components/Synthetics/TradeHistory/TradeHistoryRow/utils/position.ts
msgid "Order Trigger Price"
msgstr "注文トリガー価格"

#: src/components/Glp/GlpSwap.jsx
msgid "Epoch ending is not acknowledged"
msgstr ""

#: src/components/Synthetics/StatusNotification/SubaccountNotification.tsx
msgid "Subaccount deactivation failed"
msgstr ""

#: src/domain/synthetics/orders/utils.tsx
msgid "Limit Increase"
msgstr ""

#: src/components/Exchange/PositionsList.jsx
#: src/components/Exchange/PositionsList.jsx
#: src/components/Synthetics/PositionItem/PositionItem.tsx
msgid "Use the edit collateral icon to deposit or withdraw collateral."
msgstr "担保を入金または引き出すには、担保の編集アイコンを使用してください。"

#: src/components/DepthChart/DepthChartTooltip.tsx
msgid "No liquidity is available for increasing longs for<0/>this size. Max long size: {0}<1/><2/>There is no price impact. There is a single<3/>execution price for decreasing shorts for<4/>this size."
msgstr ""

#: src/pages/BuyGMX/BuyGMX.tsx
msgid "Buy GMX using any token from any network:"
msgstr ""

#: src/components/Referrals/AffiliatesStats.tsx
msgid "Volume traded by your referred traders."
msgstr "あなたが紹介したトレーダーによる取引高"

#: src/pages/Dashboard/GlpCard.tsx
msgid "Stablecoin Percentage"
msgstr "ステーブルコイン比率"

#: src/domain/synthetics/orders/utils.tsx
msgid "Parts of this order will be executed once there is sufficient liquidity."
msgstr ""

#: src/components/Synthetics/TradeBox/TradeBoxRows/CollateralSelectorRow.tsx
msgid "You have an existing position with {0} as collateral. This Order will not be valid for that Position. <0>Switch to {1} collateral</0>."
msgstr ""

#: src/pages/BeginAccountTransfer/BeginAccountTransfer.tsx
msgid "Please only use this for full account transfers.<0/>This will transfer all your GMX, esGMX, GLP, Multiplier Points and voting power to your new account.<1/>Transfers are only supported if the receiving account has not staked GMX or GLP tokens before.<2/>Transfers are one-way, you will not be able to transfer staked tokens back to the sending account."
msgstr ""

#: src/components/Synthetics/GmList/GlvList.tsx
#: src/components/Synthetics/GmList/GmList.tsx
msgid "FEE APY"
msgstr ""

#: src/pages/Ecosystem/ecosystemConstants.tsx
msgid "SNTL esGMX Market"
msgstr ""

#: src/components/Referrals/TradersStats.tsx
msgid "Tier {0} ({currentTierDiscount}% discount)"
msgstr ""

#: src/domain/synthetics/orders/utils.tsx
msgid "This order using {collateralSymbol} as collateral will not be valid for the existing {longText} position using {symbol} as collateral."
msgstr ""

#: src/pages/Ecosystem/ecosystemConstants.tsx
msgid "Generative Market eXplore - AIGMX Agent"
msgstr ""

#: src/pages/Ecosystem/ecosystemConstants.tsx
msgid "Dolomite"
msgstr ""

#: src/components/Synthetics/StatusNotification/OrderStatusNotification.tsx
msgid "Order request sent"
msgstr ""

#: src/components/Exchange/NoLiquidityErrorModal.tsx
msgid "Alternatively, you can select a different \"Collateral In\" token."
msgstr "または、別の\"担保\"トークンを選択することもできます。"

#: src/components/NotifyModal/NotifyModal.tsx
msgid "Get alerts and announcements from GMX to stay on top of your trades, liquidation risk, and more."
msgstr ""

#: src/components/Exchange/SwapBox.jsx
#: src/components/Exchange/SwapBox.jsx
msgid "<0>{0} is required for collateral.</0><1>Swap amount from {1} to {2} exceeds {3} acceptable amount. Reduce the \"Pay\" size, or use {4} as the \"Pay\" token to use it for collateral.</1><2>You can buy {5} on 1inch.</2>"
msgstr ""

#: src/pages/PageNotFound/PageNotFound.jsx
msgid "<0>Return to </0><1>Homepage</1> <2>or </2> <3>Trade</3>"
msgstr "<0>戻る </0><1>ホームページへ</1> <2>or </2> <3>トレードへ</3>"

#: src/components/Synthetics/BridgingInfo/BridgingInfo.tsx
msgid "Bridge {tokenSymbol} to {chainName} with"
msgstr ""

#: src/domain/synthetics/trade/utils/validation.ts
msgid "Stop market price below mark price"
msgstr ""

#: src/components/Exchange/SwapBox.jsx
#: src/components/Exchange/SwapBox.jsx
#: src/components/Exchange/SwapBox.jsx
msgid "Swapped {0} {1} for {2} {3}!"
msgstr "{0} {1} を {2} {3}にスワップしました!"

#: src/domain/synthetics/sidecarOrders/utils.ts
msgid "A size percentage is required"
msgstr ""

#: src/components/Synthetics/MarketStats/components/CompositionTable.tsx
msgid "Show more"
msgstr ""

#: src/pages/AccountDashboard/dailyAndCumulativePnLDebug.tsx
#: src/pages/AccountDashboard/generalPerformanceDetailsDebug.tsx
#: src/pages/LeaderboardPage/components/LeaderboardAccountsTable.tsx
#: src/pages/LeaderboardPage/components/LeaderboardPositionsTable.tsx
msgid "Unrealized Fees"
msgstr ""

#: src/components/Referrals/AffiliatesStats.tsx
#: src/components/Referrals/AffiliatesStats.tsx
msgid "Traders Referred"
msgstr "紹介したトレーダー"

#: src/pages/Earn/StakeModal.tsx
msgid "Stake submitted!"
msgstr ""

#: src/components/Exchange/PositionsList.jsx
msgid "Use the \"Close\" button to reduce your Position Size, or to set Take Profit / Stop Loss Orders."
msgstr ""

#: src/components/Exchange/PositionDropdown.tsx
msgid "Increase Size (Market)"
msgstr ""

#: src/domain/synthetics/trade/utils/validation.ts
msgid "Couldn't find a swap path with enough liquidity"
msgstr ""

#: src/pages/Earn/AffiliateVesterWithdrawModal.tsx
#: src/pages/Earn/VesterWithdrawModal.tsx
msgid "Withdrawn!"
msgstr ""

#: src/pages/LeaderboardPage/components/CompetitionPrizes.tsx
#: src/pages/LeaderboardPage/components/CompetitionPrizes.tsx
msgid "3rd Place"
msgstr ""

#: src/domain/synthetics/markets/claimFundingFeesTxn.ts
#: src/domain/synthetics/referrals/claimAffiliateRewardsTxn.ts
msgid "Claiming failed"
msgstr ""

#: src/components/Synthetics/TradeHistory/keys.ts
msgid "Update Stop Loss"
msgstr ""

#: src/components/Exchange/PositionEditor.jsx
#: src/components/Exchange/SwapBox.jsx
#: src/components/Glp/GlpSwap.jsx
msgid "Approve {0}"
msgstr "{0}を承認する"

#: src/components/Exchange/SwapBox.jsx
#: src/domain/synthetics/trade/utils/validation.ts
msgid "Max {0} long exceeded"
msgstr "{0}の最大ロング値を超過しています"

#: src/components/Synthetics/OrderItem/OrderItem.tsx
#: src/components/Synthetics/TradeBox/TradeBoxRows/AdvancedDisplayRows.tsx
#: src/components/Synthetics/TradeHistory/TradeHistoryRow/utils/position.ts
#: src/components/Synthetics/TradeHistory/TradeHistoryRow/utils/position.ts
#: src/components/Synthetics/TradeHistory/TradeHistoryRow/utils/position.ts
#: src/components/Synthetics/TradeHistory/TradeHistoryRow/utils/swap.ts
#: src/components/Synthetics/TradeHistory/TradeHistoryRow/utils/swap.ts
msgid "N/A"
msgstr ""

#: src/domain/synthetics/orders/getPositionOrderError.tsx
msgid "Stop Market price is below mark price"
msgstr ""

#: src/components/Exchange/PositionEditor.jsx
#: src/domain/synthetics/trade/utils/validation.ts
#: src/domain/synthetics/trade/utils/validation.ts
msgid "Amount should be greater than zero"
msgstr ""

#: src/pages/Ecosystem/ecosystemConstants.tsx
msgid "Perpetuals Aggregator"
msgstr ""

#: src/pages/LeaderboardPage/components/LeaderboardNavigation.tsx
msgid "LIVE"
msgstr ""

#: src/components/Synthetics/PoolSelector2/PoolSelector2.tsx
msgid "{formattedNetRate} / 1h"
msgstr "{formattedNetRate} / 1 時間"

#: src/components/Exchange/SwapBox.jsx
#: src/components/Exchange/SwapBox.jsx
#: src/components/Glp/GlpSwap.jsx
#: src/components/Glp/GlpSwap.jsx
#: src/components/Glp/GlpSwap.jsx
#: src/components/Synthetics/GmSwap/GmSwapBox/GmDepositWithdrawalBox/GmDepositWithdrawalBox.tsx
#: src/components/Synthetics/GmSwap/GmSwapBox/GmDepositWithdrawalBox/GmDepositWithdrawalBox.tsx
#: src/components/Synthetics/GmSwap/GmSwapBox/GmDepositWithdrawalBox/GmDepositWithdrawalBox.tsx
#: src/components/Synthetics/GmSwap/GmSwapBox/GmShiftBox/GmShiftBox.tsx
#: src/components/Synthetics/GmSwap/GmSwapBox/GmShiftBox/GmShiftBox.tsx
msgid "Balance"
msgstr "残高"

#: src/pages/Earn/Earn.tsx
msgid "Liquidity and trading incentives programs are live on {avalancheLink}."
msgstr ""

#: src/pages/Ecosystem/ecosystemConstants.tsx
msgid "GMX v2 Telegram & Discord Analytics"
msgstr ""

#: src/pages/BeginAccountTransfer/BeginAccountTransfer.tsx
msgid "I do not want to transfer the Affiliate esGMX tokens"
msgstr ""

#: src/components/Exchange/ConfirmationBox.jsx
msgid "Forfeit profit and {action}"
msgstr "利益喪失および{action}"

#: src/pages/LeaderboardPage/components/LeaderboardAccountsTable.tsx
msgid "Win/Loss"
msgstr ""

#: src/components/MissedCoinsModal/MissedCoinsModal.tsx
msgid "Names could be separated by commas or spaces"
msgstr ""

#: src/pages/BuyGMX/BuyGMX.tsx
msgid "Buy GMX from decentralized exchanges"
msgstr ""

#: src/components/NotifyModal/NotifyModal.tsx
msgid "Powered by"
msgstr ""

#: src/components/Synthetics/StatusNotification/GmStatusNotification.tsx
msgid "Buy order executed"
msgstr ""

#: src/components/Synthetics/ExecutionPriceRow.tsx
msgid "The order's acceptable price includes the set acceptable price impact. The execution price must meet this condition for the order to be executed."
msgstr ""

#: src/components/Synthetics/TwapRows/TwapRows.tsx
msgid "This TWAP order will execute {numberOfParts} {0} {type} orders of {1} each over the next {2} for the {3} market."
msgstr ""

#: src/components/Exchange/SwapBox.jsx
msgid "Min order: 10 USD"
msgstr "最小注文金額: 10 USD"

#: src/pages/Earn/AffiliateClaimModal.tsx
msgid "Claim submitted."
msgstr ""

#: src/components/Synthetics/ChartTokenSelector/ChartTokenSelector.tsx
msgid "OPEN INTEREST"
msgstr ""

#: src/components/Synthetics/TradeHistory/useDownloadAsCsv.tsx
msgid "Failed to download trade history CSV."
msgstr ""

#: src/components/Referrals/JoinReferralCode.tsx
msgid "Same as current active code"
msgstr "現在アクティブなコードと同じです"

#: src/components/Synthetics/AllowedSwapSlippageInputRowImpl/AllowedSwapSlippageInputRowImpl.tsx
msgid "The current swap impact including fees is {0}. Consider adding a buffer of 1% to it so the order is more likely to be processed"
msgstr ""

#: src/pages/AccountDashboard/GeneralPerformanceDetails.tsx
msgid "Win / Loss"
msgstr ""

#: src/components/Referrals/TradersStats.tsx
#: src/components/Referrals/TradersStats.tsx
msgid "V1 rebates are airdropped weekly. V2 rebates are automatically applied as fee discounts on each trade and do not show on this table."
msgstr ""

#: src/domain/synthetics/trade/utils/validation.ts
msgid "Min position size: {0}"
msgstr ""

#: src/domain/synthetics/orders/getPositionOrderError.tsx
#: src/domain/synthetics/orders/getPositionOrderError.tsx
#: src/domain/synthetics/sidecarOrders/utils.ts
#: src/domain/synthetics/sidecarOrders/utils.ts
#: src/domain/synthetics/trade/utils/validation.ts
msgid "Trigger price below mark price"
msgstr ""

#: src/pages/Earn/GmxAndVotingPowerCard.tsx
msgid "No delegate found"
msgstr ""

#: src/pages/Ecosystem/ecosystemConstants.tsx
msgid "GMX Community with NFTs, Trading and Education initiatives"
msgstr ""

#: src/components/NotifyModal/NotifyModal.tsx
msgid "Liquidation Confirmations"
msgstr ""

#: src/components/Synthetics/ExecutionPriceRow.tsx
msgid "Expected execution price for the order, including the current price impact, once the stop market order executes."
msgstr ""

#: src/components/Glp/GlpSwap.jsx
msgid "Acknowledge epoch is ending in {minutes} minutes"
msgstr ""

#: src/components/Synthetics/HighPriceImpactOrFeesWarningCard/HighPriceImpactOrFeesWarningCard.tsx
msgid "High Price Impact"
msgstr ""

#: src/components/InterviewModal/InterviewModal.tsx
msgid "We want your insights to help improve GMX. For security reasons, we won't contact you first. Please send the message \"I have feedback\" to any of our official accounts:"
msgstr ""

#: src/pages/ClaimEsGmx/ClaimEsGmx.jsx
msgid "Claim esGMX"
msgstr "esGMXの請求"

#: src/components/Synthetics/TradeBox/OneClickTradingInfo.tsx
msgid "Re-authorize"
msgstr ""

#: src/pages/BuyGMX/BuyGMX.tsx
msgid "Buy or Transfer ETH to Arbitrum"
msgstr ""

#: src/components/Synthetics/ExecutionPriceRow.tsx
msgid "Expected execution price for the order, including the current price impact, once the limit order executes."
msgstr ""

#: src/components/Synthetics/TradeFeesRow/TradeFeesRow.tsx
msgid "of open fee"
msgstr ""

#: src/pages/Dashboard/MarketsListV1.tsx
#: src/pages/Dashboard/MarketsListV1.tsx
msgid "Pool Amount"
msgstr "プール額"

#: src/pages/BeginAccountTransfer/BeginAccountTransfer.tsx
msgid "Approve GMX"
msgstr "GMXを承認する"

#: src/components/Glp/SwapErrorModal.tsx
msgid "{0} Capacity Reached"
msgstr "{0}のキャパシティに到達しました"

#: src/components/Synthetics/TradeHistory/TradeHistoryRow/utils/swap.ts
#: src/components/Synthetics/TradeHistory/TradeHistoryRow/utils/swap.ts
#: src/components/Synthetics/TradeHistory/TradeHistoryRow/utils/swap.ts
#: src/components/Synthetics/TradeHistory/TradeHistoryRow/utils/swap.ts
#: src/components/Synthetics/TradeHistory/TradeHistoryRow/utils/swap.ts
msgid "{fromText} to {toExecutionText}"
msgstr "{fromText}から{toExecutionText}へ"

#: src/components/Exchange/SwapBox.jsx
#: src/components/Synthetics/PositionSeller/PositionSeller.tsx
#: src/components/Synthetics/TradeBox/hooks/useTradeButtonState.tsx
msgid "Create {0} Order"
msgstr "{0}の注文を作成する<<<<<<< HEAD"

#: src/components/Synthetics/TradeHistory/keys.ts
msgid "Execute Limit Swap"
msgstr "指値スワップの執行"

#: src/pages/BuyGMX/BuyGMX.tsx
msgid "To purchase GMX on the {0} blockchain, please <0>change your network</0>."
msgstr ""

#: src/components/Synthetics/GmList/GmTokensTotalBalanceInfo.tsx
msgid "{daysConsidered}d accrued Fees"
msgstr ""

#: src/components/MissedCoinsModal/MissedCoinsModal.tsx
#: src/components/NpsModal/NpsModal.tsx
#: src/components/Referrals/JoinReferralCode.tsx
#: src/components/UserFeedbackModal/UserFeedbackModal.tsx
msgid "Submit"
msgstr "提出"

#: src/components/Exchange/TradeHistory.jsx
msgid "Request withdrawal from {0} {longOrShortText}"
msgstr "{0} {longOrShortText}からの出金をリクエスト"

#: src/pages/ClaimEsGmx/ClaimEsGmx.jsx
msgid "Select an option"
msgstr "選択肢を選ぶ"

#: src/components/Synthetics/TwapRows/TwapRows.tsx
msgid "less than a minute"
msgstr ""

#: src/components/Header/AppHeaderLinks.tsx
msgid "Ecosystem"
msgstr "エコシステム"

#: src/components/Exchange/SwapBox.jsx
msgid "High USDG Slippage, Long Anyway"
msgstr "USDGスリッページが大きいです。ともかくロングする"

#: src/components/Synthetics/GmList/GmTokensTotalBalanceInfo.tsx
#~ msgid "Wallet total"
#~ msgstr ""

#: src/components/Synthetics/StatusNotification/SubaccountNotification.tsx
#: src/components/Synthetics/StatusNotification/SubaccountNotification.tsx
#: src/components/Synthetics/StatusNotification/SubaccountNotification.tsx
msgid "Deactivation"
msgstr ""

#: src/pages/PriceImpactRebatesStats/PriceImpactRebatesStats.tsx
msgid "Next"
msgstr "次へ"

#: src/components/Exchange/TradeHistory.jsx
#: src/components/Referrals/AddAffiliateCode.jsx
#: src/components/Referrals/AffiliatesStats.tsx
#: src/components/Synthetics/StatusNotification/OrderStatusNotification.tsx
#: src/components/Synthetics/TradeHistory/TradeHistoryRow/utils/shared.ts
msgid "Create"
msgstr "作成"

#: src/components/Exchange/SwapBox.jsx
msgid "Limit order submitted!"
msgstr "指値注文提出済!"

#: src/components/Synthetics/DateRangeSelect/DateRangeSelect.tsx
#: src/pages/AccountDashboard/GeneralPerformanceDetails.tsx
#: src/pages/Pools/PoolsTimeRangeFilter.tsx
msgid "Last 7d"
msgstr ""

#: src/components/Exchange/PositionShare.tsx
msgid "Copy"
msgstr "コピー"

#: src/components/Referrals/AffiliatesStats.tsx
#: src/components/Referrals/TradersStats.tsx
#: src/components/Synthetics/UserIncentiveDistributionList/UserIncentiveDistributionList.tsx
msgid "Amount"
msgstr "額"

#: src/components/Exchange/SwapBox.jsx
msgid "<0>{0} is required for collateral.</0><1>Swap amount from {1} to {2} exceeds {3} Available Liquidity. Reduce the \"Pay\" size, or use {4} as the \"Pay\" token to use it for collateral.</1><2>You can buy {5} on 1inch.</2>"
msgstr ""

#: src/components/Synthetics/TradeBox/hooks/useTradeButtonState.tsx
msgid "Create {0} order"
msgstr ""

#: src/components/Synthetics/PositionEditor/PositionEditor.tsx
msgid "Edit {0} {1}{2}"
msgstr ""

#: src/components/Referrals/AffiliatesStats.tsx
#: src/components/Referrals/TradersStats.tsx
msgid "No rebates distribution history yet."
msgstr "紹介報酬支払い履歴はありません。"

#: src/pages/Ecosystem/ecosystemConstants.tsx
msgid "GMX Governance"
msgstr ""

#: src/domain/synthetics/orders/utils.tsx
msgid "trigger price"
msgstr ""

#: src/components/Referrals/ClaimAffiliatesModal/ClaimAffiliatesModal.tsx
#: src/components/Synthetics/ClaimablePositionPriceImpactRebateModal/ClaimablePositionPriceImpactRebateModal.tsx
#: src/components/Synthetics/ClaimModal/ClaimModal.tsx
#: src/components/Synthetics/Claims/ClaimableCard.tsx
#: src/pages/ClaimEsGmx/ClaimEsGmx.jsx
#: src/pages/Earn/AffiliateClaimModal.tsx
#: src/pages/Earn/ClaimModal.tsx
#: src/pages/Earn/TotalRewardsCard.tsx
#: src/pages/Earn/Vesting.tsx
msgid "Claim"
msgstr "請求"

#: src/components/Synthetics/GmSwap/GmFees/GmFees.tsx
#: src/components/Synthetics/TradeBox/TradeBoxRows/PriceImpactFeesRow.tsx
msgid "Price Impact / Fees"
msgstr ""

#: src/pages/AccountDashboard/AccountDashboard.tsx
#: src/pages/AccountDashboard/AccountDashboard.tsx
msgid "GMX {versionName} Account"
msgstr ""

#: src/components/Synthetics/TradeHistory/TradeHistoryRow/utils/position.ts
#: src/components/Synthetics/TradeHistory/TradeHistoryRow/utils/position.ts
#: src/components/Synthetics/TradeHistory/TradeHistoryRow/utils/position.ts
#: src/components/Synthetics/TradeHistory/TradeHistoryRow/utils/position.ts
#: src/components/Synthetics/TradeHistory/TradeHistoryRow/utils/position.ts
#: src/components/Synthetics/TradeHistory/TradeHistoryRow/utils/position.ts
#: src/components/Synthetics/TradeHistory/TradeHistoryRow/utils/position.ts
msgid "Order execution price takes into account price impact."
msgstr "注文執行価格は価格インパクトを考慮しています。"

#: src/pages/Buy/Buy.tsx
msgid "Buy GLP or GMX"
msgstr ""

#: src/components/Exchange/ChartTokenSelector.tsx
msgid "Max Out"
msgstr ""

#: src/components/Exchange/PositionEditor.jsx
#: src/components/Exchange/PositionSeller.jsx
#: src/components/Exchange/PositionSeller.jsx
#: src/components/Exchange/SwapBox.jsx
#: src/components/Exchange/SwapBox.jsx
#: src/components/Exchange/SwapBox.jsx
#: src/components/Exchange/SwapBox.jsx
#: src/components/Glp/GlpSwap.jsx
#: src/components/Glp/GlpSwap.jsx
#: src/domain/synthetics/orders/getPositionOrderError.tsx
#: src/domain/synthetics/trade/utils/validation.ts
#: src/domain/synthetics/trade/utils/validation.ts
#: src/domain/synthetics/trade/utils/validation.ts
#: src/domain/synthetics/trade/utils/validation.ts
#: src/domain/synthetics/trade/utils/validation.ts
#: src/domain/synthetics/trade/utils/validation.ts
#: src/domain/synthetics/trade/utils/validation.ts
#: src/pages/ClaimEsGmx/ClaimEsGmx.jsx
#: src/pages/Earn/StakeModal.tsx
#: src/pages/Earn/UnstakeModal.tsx
#: src/pages/Earn/VesterDepositModal.tsx
msgid "Enter an amount"
msgstr "額を入力"

#: src/components/Header/AppHeaderUser.tsx
msgid "Connect"
msgstr "接続"

#: src/components/InterviewToast/InterviewToast.tsx
msgid "Click here to give us your feedback on GMX."
msgstr ""

#: src/components/Referrals/AffiliatesStats.tsx
#: src/components/Referrals/AffiliatesStats.tsx
#: src/components/Referrals/TradersStats.tsx
#: src/components/Referrals/TradersStats.tsx
msgid "V1 Avalanche Fuji"
msgstr ""

#: src/pages/LeaderboardPage/components/CompetitionPrizes.tsx
#: src/pages/LeaderboardPage/components/CompetitionPrizes.tsx
msgid "1st Place"
msgstr ""

#: src/pages/Ecosystem/ecosystemConstants.tsx
msgid "D2.Finance"
msgstr ""

#: src/pages/Dashboard/OverviewCard.tsx
msgid "Annualized:"
msgstr ""

#: src/pages/LeaderboardPage/components/CompetitionCountdown.tsx
msgid "Starts in"
msgstr ""

#: src/domain/synthetics/fees/utils/index.ts
msgid "The network fees are high currently, which may be due to a temporary increase in transactions on the {chainName} network."
msgstr "現在ネットワーク手数料が高いです。これは{chainName}ネットワーク上の一時的なトランザクション増加によるものかもしれません。"

#: src/lib/wallets/connecters/binanceW3W/binanceWallet.ts
msgid "Scan the QR code"
msgstr "QRコードをスキャン"

#: src/pages/SyntheticsPage/SyntheticsPage.tsx
msgid "Claims ({totalClaimables})"
msgstr ""

#: src/components/Synthetics/StatusNotification/GmStatusNotification.tsx
msgid "Unknown shift GM order"
msgstr ""

#: src/components/Exchange/TradeHistory.jsx
msgid "Max leverage of 100x was exceeded, the remaining collateral after deducting losses and fees have been sent back to your account:"
msgstr "最大レバレッジ100倍を超過し、損失と手数料を差し引き後に残った担保はアカウントに返送されました:"

#: src/components/Synthetics/GmSwap/GmSwapBox/GmDepositWithdrawalBox/useSubmitButtonState.tsx
msgid "Shifting {symbol}..."
msgstr ""

#: src/components/Synthetics/TradeHistory/TradeHistoryRow/utils/shared.ts
msgid "Not enough Available Liquidity to fill the Order."
msgstr "注文を執行するための利用可能な流動性が不足しています。"

#: src/components/SettingsModal/SettingsModal.tsx
msgid "Show leverage slider"
msgstr ""

#: src/domain/synthetics/orders/getPositionOrderError.tsx
#: src/domain/synthetics/orders/getPositionOrderError.tsx
#: src/domain/synthetics/sidecarOrders/utils.ts
#: src/domain/synthetics/sidecarOrders/utils.ts
#: src/domain/synthetics/trade/utils/validation.ts
msgid "Trigger price above mark price"
msgstr ""

#: src/pages/OrdersOverview/OrdersOverview.jsx
msgid "Order size exceeds position"
msgstr "注文のサイズがポジションを超えています"

#: src/components/Exchange/OrderEditor.jsx
msgid "Order update submitted!"
msgstr "注文更新の申し込み済!"

#: src/components/Exchange/PositionEditor.jsx
msgid "Enable withdraw failed."
msgstr ""

#: src/pages/Ecosystem/ecosystemConstants.tsx
msgid "Explore, analyze, and copy on-chain traders"
msgstr ""

#: src/components/Exchange/ConfirmationBox.jsx
msgid "Forfeit profit"
msgstr "利益喪失"

#: src/components/Synthetics/GmSwap/GmFees/GmFees.tsx
msgid "Sell Fee"
msgstr ""

#: src/components/Synthetics/GmSwap/GmSwapBox/GmDepositWithdrawalBox/InfoRows.tsx
#: src/components/Synthetics/PositionEditor/PositionEditorAdvancedRows.tsx
#: src/components/Synthetics/PositionSeller/PositionSellerAdvancedDisplayRows.tsx
#: src/components/Synthetics/TradeBox/TradeBoxRows/AdvancedDisplayRows.tsx
msgid "Execution Details"
msgstr ""

#: src/domain/synthetics/common/incentivesAirdropMessages.ts
msgid "GM Airdrop"
msgstr ""

#: src/components/Glp/GlpSwap.jsx
msgid "Save on Fees"
msgstr "手数料削減"

#: src/components/SettingsModal/SettingsModal.tsx
msgid "Allowed Slippage below {defaultSippageDisplay}% may result in failed orders. orders."
msgstr ""

#: src/components/Synthetics/TradeHistory/keys.ts
msgid "Update Take Profit"
msgstr ""

#: src/components/Exchange/PositionsList.jsx
#: src/components/Synthetics/PositionItem/PositionItem.tsx
msgid "Active Orders"
msgstr "アクティブな注文<<<<<<< HEAD"

#: src/components/Synthetics/AcceptablePriceImpactInputRow/AcceptablePriceImpactInputRow.tsx
msgid "You have set a high acceptable price impact. The current price impact is {0}."
msgstr ""

#: src/pages/Ecosystem/ecosystemConstants.tsx
msgid "Lending and Borrowing"
msgstr ""

#: src/components/Exchange/SwapBox.jsx
msgid "Switch to {0} collateral."
msgstr ""

#: src/pages/Earn/Vesting.tsx
#: src/pages/Earn/Vesting.tsx
msgid "GMX Vault"
msgstr ""

#: src/pages/Ecosystem/ecosystemConstants.tsx
msgid "Jones DAO"
msgstr ""

#: src/components/Exchange/TradeHistory.jsx
msgid "Partially Liquidated"
msgstr "部分的清算済"

#: src/components/Glp/GlpSwap.jsx
msgid "Insufficient GLP balance"
msgstr "GLP残高不足"

#: src/components/Synthetics/TwapRows/TwapRows.tsx
msgid "Minute(s)"
msgstr ""

#: src/pages/AccountDashboard/generalPerformanceDetailsDebug.tsx
#: src/pages/LeaderboardPage/components/LeaderboardAccountsTable.tsx
msgid "Start Unrealized Fees"
msgstr ""

#: src/components/Exchange/ConfirmationBox.jsx
msgid "view"
msgstr "見る"

#: src/components/Exchange/OrdersToa.jsx
msgid "Accept terms to enable orders"
msgstr "注文を有効にするため規約に同意する"

#: src/pages/Ecosystem/ecosystemConstants.tsx
msgid "Protocol analytics"
msgstr "プロトコルの分析"

#: src/pages/BeginAccountTransfer/BeginAccountTransfer.tsx
#: src/pages/CompleteAccountTransfer/CompleteAccountTransfer.jsx
#: src/pages/NftWallet/NftWallet.jsx
msgid "Transfer submitted!"
msgstr "移転申し込み完了!"

#: src/components/Exchange/TradeHistory.jsx
msgid ""
"Liquidated {0} {longOrShortText},\n"
"-{1} USD,\n"
"{2} Price: {3} USD"
msgstr ""

#: src/components/Exchange/ExchangeTVChart.jsx
msgid "Inc."
msgstr "含む"

#: src/domain/synthetics/trade/utils/validation.ts
msgid "Fees exceed amount"
msgstr ""

#: src/components/Synthetics/OrderList/filters/OrderTypeFilter.tsx
msgid "Search Type"
msgstr ""

#: src/pages/Dashboard/WeightText.tsx
msgid "{0} is below its target weight.<0/><1/>Get lower fees to <2>buy GLP</2> with {1}, and to <3>swap</3> {2} for other tokens."
msgstr "{0}はターゲットウェイトより低くなっています。<0/><1/>手数料を低くするには、{1}で<2>GLPを購入</2>し、{2}を別のトークンに<3>スワップ</3>\"してください。"

#: src/pages/AccountDashboard/GeneralPerformanceDetails.tsx
#: src/pages/LeaderboardPage/components/LeaderboardAccountsTable.tsx
msgid "Win Rate"
msgstr ""

#: src/components/Synthetics/TradeboxPoolWarnings/TradeboxPoolWarnings.tsx
msgid "Save {0} in price impact and fees by <0><1>switching to the {1} pool</1>.</0>"
msgstr ""

#: src/pages/BeginAccountTransfer/BeginAccountTransfer.tsx
msgid "You have esGMX tokens in the Affiliate Vault, you need to withdraw these tokens if you want to transfer them to the new account"
msgstr ""

#: src/components/Synthetics/SubaccountModal/utils.ts
msgid "Maximum auto top-up amount is required"
msgstr ""

#: src/pages/BuyGlp/BuyGlp.jsx
msgid "Buy / Sell GLP"
msgstr "GLPの購入/売却"

#: src/pages/Dashboard/AssetDropdown.tsx
msgid "Open {0} in Explorer"
msgstr ""

#: src/components/MintableAmount/MintableAmount.tsx
msgid "{0} and {1} can be used to buy GM for this market up to the specified buying caps."
msgstr ""

#: src/components/Synthetics/TradeBox/OneClickTradingInfo.tsx
msgid "One-Click Trading is not available using network's native token {0}. Consider using {1} instead."
msgstr ""

#: src/components/Synthetics/StatusNotification/OrderStatusNotification.tsx
#: src/context/PendingTxnsContext/PendingTxnsContext.tsx
#: src/lib/contracts/notifications.tsx
#: src/lib/contracts/notifications.tsx
#: src/pages/Exchange/Exchange.tsx
#: src/pages/Exchange/Exchange.tsx
msgid "View"
msgstr "見る"

#: src/components/Synthetics/TradeHistory/keys.ts
msgid "Execute Stop Market"
msgstr ""

#: src/components/Referrals/TradersStats.tsx
msgid "Volume traded by this account with an active referral code."
msgstr "有効な紹介コードを使ってこのアカウントでトレードされた取引高"

#: src/pages/AccountDashboard/dailyAndCumulativePnLDebug.tsx
msgid "Start unrealized fees"
msgstr ""

#: src/components/Referrals/AffiliatesStats.tsx
msgid "Referral Codes"
msgstr "紹介コード"

#: src/pages/BeginAccountTransfer/BeginAccountTransfer.tsx
#: src/pages/BeginAccountTransfer/BeginAccountTransfer.tsx
msgid "Vested GMX not withdrawn"
msgstr "べスティングされたGMXで引き出されていないもの"

#: src/components/Glp/GlpSwap.jsx
msgid "FEES"
msgstr "手数料"

#: src/components/Exchange/FeesTooltip.tsx
#: src/components/Exchange/NetValueTooltip.tsx
#: src/components/Synthetics/TradeFeesRow/TradeFeesRow.tsx
msgid "Open Fee"
msgstr ""

#: src/components/Referrals/AddAffiliateCode.jsx
msgid "Looks like you don't have a referral code to share. <0/> Create one now and start earning rebates!"
msgstr "シェアできる紹介コードがないようです。<0/> コードをいま作成して紹介報酬を稼ぎましょう!"

#: src/pages/Ecosystem/ecosystemConstants.tsx
msgid "Kudai AI Agent"
msgstr ""

#: src/components/Synthetics/MarketStats/MarketGraphs.tsx
msgid "Current Price"
msgstr ""

#: src/pages/NftWallet/NftWallet.jsx
msgid "Enter NFT ID"
msgstr "NFT IDを入力"

#: src/components/Exchange/PositionEditor.jsx
msgid "Withdrawal failed."
msgstr ""

#: src/components/Exchange/ConfirmationBox.jsx
#: src/components/Exchange/ConfirmationBox.jsx
#: src/components/Synthetics/OrderEditor/OrderEditor.tsx
#: src/components/Synthetics/OrderEditor/OrderEditor.tsx
#: src/components/Synthetics/TradeBox/TradeBox.tsx
#: src/components/Synthetics/TradeBox/TradeBox.tsx
msgid "Limit Price"
msgstr "指値"

#: src/components/AddressView/AddressView.tsx
msgid "You"
msgstr ""

#: src/components/Synthetics/GmList/GmList.tsx
msgid "Pools providing liquidity to specific GMX markets, supporting single-asset and native asset options."
msgstr ""

#: src/pages/Earn/GlpCard.tsx
msgid "APRs are updated weekly on Wednesday and will depend on the fees collected for the week. <0/><1/>Historical GLP APRs can be checked in this <2>community dashboard</2>."
msgstr ""

#: src/components/Exchange/TradeHistory.jsx
msgid "Could not execute deposit into {0} {longOrShortText}"
msgstr "{0} {longOrShortText}への入金を実行できませんでした"

#: src/components/Exchange/PositionEditor.jsx
#: src/components/Exchange/PositionEditor.jsx
#: src/components/Exchange/PositionEditor.jsx
#: src/components/Synthetics/PositionEditor/types.ts
#: src/components/Synthetics/TradeHistory/keys.ts
#: src/pages/Earn/VesterDepositModal.tsx
#: src/pages/Earn/VesterDepositModal.tsx
#: src/pages/Earn/Vesting.tsx
#: src/pages/Earn/Vesting.tsx
#: src/pages/Earn/Vesting.tsx
msgid "Deposit"
msgstr "入金"

#: src/components/Synthetics/GmList/GmTokensTotalBalanceInfo.tsx
msgid "365d Est. Fees"
msgstr ""

#: src/domain/synthetics/sidecarOrders/utils.ts
msgid "Trigger price below highest limit price"
msgstr ""

#: src/components/Synthetics/OrderEditor/OrderEditor.tsx
#: src/components/Synthetics/OrderItem/OrderItem.tsx
#: src/components/Synthetics/OrderItem/OrderItem.tsx
#: src/components/Synthetics/TradeHistory/useDownloadAsCsv.tsx
msgid "Acceptable Price"
msgstr "許容価格"

#: src/components/Synthetics/StatusNotification/GmStatusNotification.tsx
msgid "Sell request sent"
msgstr ""

#: src/pages/Ecosystem/ecosystemConstants.tsx
msgid "DeFi Margin Protocol"
msgstr ""

#: src/components/Exchange/PositionEditor.jsx
#: src/components/Exchange/PositionSeller.jsx
#: src/components/Exchange/PositionSeller.jsx
#: src/components/Exchange/SwapBox.jsx
#: src/components/Exchange/SwapBox.jsx
msgid "Enabling Leverage..."
msgstr "レバレッジ有効化中..."

#: src/domain/synthetics/orders/utils.tsx
msgid "There may not be sufficient liquidity to execute the swap to the receive token when the price conditions are met."
msgstr ""

#: src/components/NotifyModal/NotifyModal.tsx
msgid "Trade Errors"
msgstr ""

#: src/components/Synthetics/SettleAccruedFundingFeeModal/SettleAccruedFundingFeeModal.tsx
msgid "Consider selecting only positions where the accrued funding fee exceeds the {0} gas cost to settle each position."
msgstr ""

#: src/domain/synthetics/trade/utils/validation.ts
msgid "The buyable cap for the pool GM: {0} using the pay token selected is reached. Please choose a different pool, reduce the buy size, or pick a different composition of tokens."
msgstr ""

#: src/components/Glp/GlpSwap.jsx
msgid "Fees may vary depending on which asset you use to buy GLP. <0/>Enter the amount of GLP you want to purchase in the order form, then check here to compare fees."
msgstr "GLPの購入にどのアセットを使うかにより手数料は異なります。<0/>購入を希望するGLP額を注文フォームに入力し、ここをクリックして手数料を比較してください。"

#: src/components/Synthetics/ClaimModal/ClaimModal.tsx
msgid "Claim <0>{0}</0>"
msgstr ""

#: src/components/Exchange/ConfirmationBox.jsx
#: src/components/Exchange/PositionSeller.jsx
#: src/components/Exchange/PositionSeller.jsx
#: src/components/Exchange/SwapBox.jsx
#: src/components/Exchange/SwapBox.jsx
#: src/components/Glp/GlpSwap.jsx
#: src/components/Glp/GlpSwap.jsx
#: src/components/Synthetics/GmSwap/GmSwapBox/GmDepositWithdrawalBox/GmDepositWithdrawalBox.tsx
#: src/components/Synthetics/GmSwap/GmSwapBox/GmDepositWithdrawalBox/GmDepositWithdrawalBox.tsx
#: src/components/Synthetics/GmSwap/GmSwapBox/GmDepositWithdrawalBox/GmDepositWithdrawalBox.tsx
#: src/components/Synthetics/GmSwap/GmSwapBox/GmDepositWithdrawalBox/GmDepositWithdrawalBox.tsx
#: src/components/Synthetics/GmSwap/GmSwapBox/GmShiftBox/GmShiftBox.tsx
#: src/components/Synthetics/PositionEditor/PositionEditor.tsx
#: src/components/Synthetics/PositionSeller/PositionSeller.tsx
#: src/components/Synthetics/PositionSeller/PositionSeller.tsx
#: src/components/Synthetics/PositionSeller/PositionSeller.tsx
#: src/components/Synthetics/TradeBox/TradeBox.tsx
#: src/components/Synthetics/TradeBox/TradeBox.tsx
#: src/components/Synthetics/TradeBox/TradeBox.tsx
msgid "Receive"
msgstr "受け取る"

#: src/pages/PoolsDetails/PoolsDetailsHeader.tsx
msgid "All time Earned in Fees"
msgstr ""

#: src/pages/PositionsOverview/PositionsOverview.jsx
msgid "time to liq"
msgstr "清算までの時間"

#: src/pages/AccountDashboard/dailyAndCumulativePnLDebug.tsx
#: src/pages/AccountDashboard/generalPerformanceDetailsDebug.tsx
#: src/pages/LeaderboardPage/components/LeaderboardAccountsTable.tsx
#: src/pages/LeaderboardPage/components/LeaderboardPositionsTable.tsx
msgid "Realized Fees"
msgstr ""

#: src/pages/LeaderboardPage/components/LeaderboardContainer.tsx
msgid "Top Positions"
msgstr ""

#: src/components/Header/AppHeaderLinks.tsx
msgid "Pools"
msgstr ""

#: src/components/Exchange/TradeHistory.jsx
msgid "Could not execute withdrawal from {0} {longOrShortText}"
msgstr "{0} {longOrShortText}からの引き出しを実行できませんでした"

#: src/components/Synthetics/GmList/GlvList.tsx
msgid "VAULT"
msgstr ""

#: src/components/Glp/GlpSwap.jsx
msgid "Fees (Rebated)"
msgstr ""

#: src/pages/CompleteAccountTransfer/CompleteAccountTransfer.jsx
msgid "Your transfer has been completed."
msgstr "移転は完了しました。"

#: src/components/UserFeedbackModal/UserFeedbackModal.tsx
msgid "We Value Your Feedback"
msgstr ""

#: src/components/Synthetics/OrderList/filters/OrderTypeFilter.tsx
#: src/components/Synthetics/TradeBox/TradeBoxRows/LimitAndTPSLRows.tsx
#: src/domain/synthetics/positions/utils.ts
msgid "Stop Loss"
msgstr ""

#: src/pages/Earn/Earn.tsx
msgid "Liquidity incentives program is live on {avalancheLink}."
msgstr ""

#: src/components/Synthetics/PositionItem/PositionItem.tsx
msgid "This position could still be liquidated, excluding any price movement, due to funding and borrowing fee rates reducing the position's collateral over time."
msgstr ""

#: src/pages/BuyGMX/BuyGMX.tsx
msgid "Transfer {nativeTokenSymbol}"
msgstr ""

#: src/context/SubaccountContext/SubaccountContext.tsx
msgid "There are insufficient funds in your Subaccount for One-Click Trading. <0>Click here</0> to top-up."
msgstr ""

#: src/context/TokensFavoritesContext/TokensFavoritesContextProvider.tsx
msgid "Meme"
msgstr ""

#: src/components/Synthetics/GmSwap/GmSwapBox/GmDepositWithdrawalBox/useDepositWithdrawalTransactions.tsx
#: src/components/Synthetics/GmSwap/GmSwapBox/GmDepositWithdrawalBox/useDepositWithdrawalTransactions.tsx
#: src/components/Synthetics/GmSwap/GmSwapBox/GmShiftBox/useShiftTransactions.tsx
#: src/components/Synthetics/PositionEditor/usePositionEditorButtonState.tsx
#: src/components/Synthetics/PositionSeller/PositionSeller.tsx
#: src/components/Synthetics/TradeBox/hooks/useTradeboxTransactions.tsx
#: src/components/Synthetics/TradeBox/hooks/useTradeboxTransactions.tsx
#: src/components/Synthetics/TradeBox/hooks/useTradeboxTransactions.tsx
#: src/components/Synthetics/TradeBox/hooks/useTradeboxTransactions.tsx
msgid "Error submitting order"
msgstr ""

#: src/components/Referrals/AffiliatesStats.tsx
msgid "V1 Rebates and V1/V2 esGMX are airdropped weekly. V2 Rebates are claimed manually."
msgstr ""

#: src/components/Synthetics/TwapRows/TwapRows.tsx
msgid "Duration"
msgstr ""

#: src/components/Common/SEO.tsx
msgid "Trade spot or perpetual BTC, ETH, AVAX and other top cryptocurrencies with up to 100x leverage directly from your wallet on Arbitrum and Avalanche."
msgstr ""

#: src/components/Exchange/ChartTokenSelector.tsx
msgid "Max In"
msgstr ""

#: src/pages/Earn/GmxAndVotingPowerCard.tsx
msgid "Myself"
msgstr ""

#: src/pages/LeaderboardPage/components/LeaderboardAccountsTable.tsx
#: src/pages/LeaderboardPage/components/LeaderboardPositionsTable.tsx
msgid "Search Address"
msgstr ""

#: src/domain/synthetics/trade/utils/validation.ts
msgid "Max GM buyable amount reached"
msgstr ""

#: src/pages/Earn/GmxAndVotingPowerCard.tsx
msgid "Buy GMX"
msgstr ""

#: src/pages/Dashboard/MarketsListV1.tsx
#: src/pages/Dashboard/MarketsListV1.tsx
msgid "Max {0} Capacity"
msgstr "{0}の最大キャパシティ"

#: src/components/ToastifyDebug/ToastifyDebug.tsx
msgid "Copy error"
msgstr ""

#: src/pages/Ecosystem/Ecosystem.tsx
msgid "Projects developed by the GMX community. <0/>Please exercise caution when interacting with any app, apps are fully maintained by community developers."
msgstr ""

#: src/domain/synthetics/userFeedback/utils.ts
msgid "What areas can we improve to make your experience better?"
msgstr ""

#: src/components/Synthetics/TradeInfoIcon/TradeInfoIcon.tsx
msgid "{typeString} Long Market: {0} a long position at the current price."
msgstr ""

#: src/domain/synthetics/trade/utils/validation.ts
msgid "Select a collateral"
msgstr ""

#: src/components/Synthetics/TwapRows/TwapRows.tsx
msgid "Size per part"
msgstr ""

#: src/components/Exchange/SwapBox.jsx
#: src/components/Exchange/SwapBox.jsx
#: src/components/Glp/GlpSwap.jsx
#: src/domain/synthetics/trade/utils/validation.ts
#: src/domain/synthetics/trade/utils/validation.ts
#: src/domain/synthetics/trade/utils/validation.ts
#: src/domain/synthetics/trade/utils/validation.ts
#: src/domain/synthetics/trade/utils/validation.ts
#: src/domain/synthetics/trade/utils/validation.ts
#: src/domain/synthetics/trade/utils/validation.ts
#: src/domain/synthetics/trade/utils/validation.ts
#: src/domain/synthetics/trade/utils/validation.ts
msgid "Insufficient {0} balance"
msgstr "{0} 残高の不足"

#: src/domain/synthetics/orders/utils.tsx
msgid "limit price"
msgstr ""

#: src/components/Synthetics/ExecutionPriceRow.tsx
msgid "Price impact rebates for closing trades are claimable under the claims tab. <0>Read more</0>."
msgstr ""

#: src/components/Synthetics/StatusNotification/OrderStatusNotification.tsx
msgid "Sending order request"
msgstr ""

#: src/pages/OrdersOverview/OrdersOverview.jsx
msgid "Can't execute because of an error"
msgstr "エラーにより執行できません"

#: src/pages/Ecosystem/ecosystemConstants.tsx
msgid "Decentralized Yield Products"
msgstr ""

#: src/components/Exchange/PositionSeller.jsx
msgid "Keep Leverage is not possible"
msgstr ""

#: src/components/Synthetics/NetworkFeeRow/NetworkFeeRow.tsx
msgid "Max Network Fee includes fees for additional orders. It will be sent back in full to your account if they don't trigger and are cancelled. <0>Read more</0>."
msgstr ""

#: src/components/Synthetics/StatusNotification/FeesSettlementStatusNotification.tsx
msgid "{positionName} Failed to settle"
msgstr ""

#: src/components/Referrals/AffiliatesStats.tsx
#: src/components/Referrals/TradersStats.tsx
msgid "Rebates"
msgstr ""

#: src/components/Glp/GlpSwap.jsx
msgid "Sell failed."
msgstr "売却できませんでした。"

#: src/components/Synthetics/SubaccountModal/utils.ts
msgid "Insufficient {nativeTokenSymbol} balance"
msgstr ""

#: src/components/Synthetics/TradeHistory/keys.ts
msgid "Update Limit"
msgstr ""

#: src/components/Exchange/OrderEditor.jsx
#: src/components/Exchange/OrderEditor.jsx
#: src/components/Synthetics/OrderItem/OrderItem.tsx
msgid "Edit order"
msgstr "注文の編集"

#: src/pages/AccountDashboard/HistoricalLists.tsx
#: src/pages/SyntheticsPage/SyntheticsPage.tsx
msgid "Claims"
msgstr ""

#: src/components/Referrals/AffiliatesStats.tsx
#: src/components/Referrals/TradersStats.tsx
#: src/components/Synthetics/Claims/ClaimsHistory.tsx
#: src/components/Synthetics/TradeHistory/useDownloadAsCsv.tsx
#: src/components/Synthetics/UserIncentiveDistributionList/UserIncentiveDistributionList.tsx
#: src/pages/AccountDashboard/DailyAndCumulativePnL.tsx
#: src/pages/AccountDashboard/GeneralPerformanceDetails.tsx
msgid "Date"
msgstr "日付"

#: src/pages/BuyGMX/BuyGMX.tsx
msgid "Buy GMX using FIAT gateways:"
msgstr ""

#: src/domain/synthetics/orders/createDecreaseOrderTxn.ts
#: src/domain/synthetics/orders/createIncreaseOrderTxn.ts
#: src/domain/synthetics/orders/createSwapOrderTxn.ts
msgid "Order error."
msgstr ""

#: src/components/Referrals/AddAffiliateCode.jsx
msgid "Referral code created!"
msgstr "紹介コードが作成されました!"

#: src/components/Exchange/OrderEditor.jsx
#: src/components/Exchange/SwapBox.jsx
#: src/components/Exchange/SwapBox.jsx
msgid "Price above Mark Price"
msgstr "マーク価格を上回る価格"

#: src/components/Exchange/PositionSeller.jsx
#: src/components/Synthetics/OrderEditor/OrderEditor.tsx
#: src/components/Synthetics/OrderItem/OrderItem.tsx
#: src/components/Synthetics/OrderList/OrderList.tsx
#: src/components/Synthetics/PositionSeller/PositionSeller.tsx
#: src/components/Synthetics/TradeBox/TradeBox.tsx
#: src/components/Synthetics/TradeHistory/useDownloadAsCsv.tsx
msgid "Trigger Price"
msgstr "トリガー価格"

#: src/pages/PoolsDetails/PoolsDetailsAbout.tsx
msgid "Sellable"
msgstr ""

#: src/components/Exchange/PositionSeller.jsx
msgid "Initial Collateral (Collateral excluding Borrow Fee)."
msgstr ""

#: src/components/Synthetics/UserIncentiveDistributionList/UserIncentiveDistributionList.tsx
msgid "COMPETITION Airdrop"
msgstr ""

#: src/pages/BeginAccountTransfer/BeginAccountTransfer.tsx
#: src/pages/NftWallet/NftWallet.jsx
msgid "Enter Receiver Address"
msgstr "受け取りアドレスを入力"

#: src/pages/Earn/VesterDepositModal.tsx
msgid "Additional reserve required"
msgstr ""

#: src/components/Footer/constants.ts
#: src/pages/TermsAndConditions/TermsAndConditions.jsx
msgid "Terms and Conditions"
msgstr "規約"

#: src/pages/Earn/ClaimModal.tsx
msgid "Convert {wrappedTokenSymbol} to {nativeTokenSymbol}"
msgstr ""

#: src/components/Glp/GlpSwap.jsx
#: src/components/Glp/GlpSwap.jsx
msgid "Available amount to deposit into GLP."
msgstr "GLPに入金可能な金額"

#: src/components/Exchange/PositionShare.tsx
msgid "Download"
msgstr "ダウンロード"

#: src/components/Synthetics/StatusNotification/OrderStatusNotification.tsx
msgid "Swap {0} for {1}"
msgstr ""

#: src/components/Synthetics/SubaccountModal/SubaccountModal.tsx
msgid "Max auto top-up amount"
msgstr ""

#: src/pages/Earn/VesterDepositModal.tsx
msgid "Vault Capacity"
msgstr ""

#: src/pages/OrdersOverview/OrdersOverview.jsx
msgid "Decrease active: {0}, executed: {1}, cancelled: {2}"
msgstr "減額 アクティブ: {0} 執行済: {1} キャンセル済] {2}"

#: src/context/TokensFavoritesContext/TokensFavoritesContextProvider.tsx
msgid "Layer 1"
msgstr ""

#: src/components/Exchange/TradeHistory.jsx
msgid "{0}  {1} {longOrShortText}, -{2} USD, {3} Price: ${4} USD"
msgstr ""

#: src/components/Exchange/PositionSeller.jsx
msgid "Keep leverage at {0}x"
msgstr ""

#: src/components/Synthetics/SubaccountModal/SubaccountModal.tsx
msgid "The amount left in the subaccount is not enough to cover network gas costs."
msgstr ""

#: src/pages/Earn/StakeModal.tsx
msgid "Staking..."
msgstr "ステーク中..."

#: src/components/Synthetics/GmList/GmList.tsx
#~ msgid "GM Pool"
#~ msgstr ""

#: src/components/Synthetics/StatusNotification/GmStatusNotification.tsx
msgid "Buy request sent"
msgstr ""

#: src/domain/synthetics/trade/utils/validation.ts
#: src/domain/synthetics/trade/utils/validation.ts
msgid "Max {0} amount exceeded"
msgstr ""

#: src/components/Exchange/PositionSeller.jsx
msgid "Position close disabled, pending {0} upgrade"
msgstr ""

#: src/components/Exchange/ConfirmationBox.jsx
msgid "Swapping..."
msgstr "スワップ中..."

#: src/pages/AccountDashboard/generalPerformanceDetailsDebug.tsx
msgid "Realized Base PnL"
msgstr ""

#: src/components/Exchange/SwapBox.jsx
#: src/components/Exchange/SwapBox.jsx
#: src/components/Exchange/SwapBox.jsx
#: src/domain/synthetics/orders/createWrapOrUnwrapTxn.ts
#: src/domain/synthetics/orders/createWrapOrUnwrapTxn.ts
msgid "Swap failed."
msgstr "スワップできませんでした。"

#: src/components/Synthetics/MarketStats/components/MarketDescription.tsx
msgid "This token automatically accrues fees from swaps for the {0}/{1} market. It is also exposed to {2} and {3} as per the composition displayed."
msgstr ""

#: src/components/Exchange/PositionSeller.jsx
#: src/components/Exchange/SwapBox.jsx
#: src/domain/synthetics/trade/utils/validation.ts
msgid "Page outdated, please refresh"
msgstr "ページの内容が期限切れです。更新してください。"

#: src/pages/PoolsDetails/PoolsDetails.tsx
msgid "Market exposure to Trader PnL"
msgstr ""

#: src/pages/Ecosystem/ecosystemConstants.tsx
msgid "GMX Proposals"
msgstr ""

#: src/components/Synthetics/MarketTokenSelector/MarketTokenSelector.tsx
msgid "BUY…"
msgstr ""

#: src/pages/ClaimEsGmx/ClaimEsGmx.jsx
msgid "Vest with GLP on Arbitrum"
msgstr "ArbitrumでGLPを使ってべスティングする"

#: src/components/InterviewModal/InterviewModal.tsx
#: src/components/InterviewModal/InterviewModal.tsx
msgid "Telegram account"
msgstr ""

#: src/pages/LeaderboardPage/components/LeaderboardNavigation.tsx
msgid "SOON"
msgstr ""

#: src/components/Synthetics/GmSwap/GmSwapBox/GmDepositWithdrawalBox/useSubmitButtonState.tsx
msgid "Sell {operationTokenSymbol}"
msgstr ""

#: src/components/Exchange/PositionEditor.jsx
msgid "Liquidation price would cross mark price."
msgstr ""

#: src/pages/Ecosystem/ecosystemConstants.tsx
msgid "Perfectswap"
msgstr ""

#: src/pages/LeaderboardPage/components/LeaderboardContainer.tsx
msgid "Leaderboard for traders on GMX V2."
msgstr ""

#: src/components/Synthetics/TradeHistory/keys.ts
msgid "Failed Withdraw"
msgstr "出金失敗"

#: src/pages/Referrals/Referrals.tsx
msgid "Get fee discounts and earn rebates through the GMX referral program.<0/>For more information, please read the <1>referral program details</1>."
msgstr ""

#: src/components/Synthetics/TradeHistory/TradeHistoryRow/utils/shared.ts
msgid "Freeze"
msgstr ""

#: src/components/Exchange/NoLiquidityErrorModal.tsx
msgid "As there is not enough liquidity in GLP to swap {0} to {swapTokenSymbol}, you can use the option below to do so:"
msgstr "{0}から{swapTokenSymbol}に交換するための流動性がGLPに十分ないため、以下の選択肢を利用してください:"

#: src/pages/ClaimEsGmx/ClaimEsGmx.jsx
#: src/pages/Earn/AffiliateClaimModal.tsx
#: src/pages/Earn/ClaimModal.tsx
msgid "Claim completed!"
msgstr "請求完了!"

#: src/components/Synthetics/TradeBox/tradeboxConstants.tsx
#: src/domain/synthetics/positions/utils.ts
msgid "Stop Market"
msgstr ""

#: src/components/Synthetics/GmList/GmList.tsx
#~ msgid "Pools allowing provision of liquidity including single and native asset opportunities"
#~ msgstr ""

#: src/domain/synthetics/trade/utils/validation.ts
#: src/domain/synthetics/trade/utils/validation.ts
#: src/domain/synthetics/trade/utils/validation.ts
msgid "Min number of parts: {MIN_TWAP_NUMBER_OF_PARTS}"
msgstr ""

#: src/components/Exchange/PositionSeller.jsx
msgid "You can change this in the settings menu on the top right of the page.<0/><1/>Note that a low allowed slippage, e.g. less than {0}, may result in failed orders if prices are volatile."
msgstr ""

#: src/components/Synthetics/Claims/ClaimHistoryRow/ClaimFundingFeesHistoryRow.tsx
#: src/components/Synthetics/Claims/filters/ActionFilter.tsx
msgid "Request Settlement of Funding Fees"
msgstr "ファンディング手数料の決済リクエスト"

#: src/pages/Dashboard/WeightText.tsx
msgid "Current Weight"
msgstr "現在のウェイト"

#: src/pages/Ecosystem/Ecosystem.tsx
msgid "Partnerships and Integrations"
msgstr "パートナーシップと統合"

#: src/components/Exchange/PositionEditor.jsx
msgid "Leftover Collateral not enough to cover fees"
msgstr ""

#: src/components/InterviewToast/InterviewToast.tsx
#: src/components/InterviewToast/InterviewToast.tsx
msgid "As a token of our appreciation, you'll receive a reward of <0>100 <1/></0>."
msgstr ""

#: src/domain/synthetics/sidecarOrders/utils.ts
#: src/domain/synthetics/sidecarOrders/utils.ts
msgid "Trigger price above limit price"
msgstr ""

#: src/domain/synthetics/trade/utils/validation.ts
msgid "Select a Pay token"
msgstr ""

#: src/components/Exchange/SwapBox.jsx
msgid "Swap {0} submitted!"
msgstr "{0}のスワップの申し込み完了!"

#: src/components/Synthetics/TVChart/components/AvailableLiquidityTooltip.tsx
msgid "The available liquidity will be the lesser of the difference between the maximum value and the current value for both the reserve and open interest."
msgstr ""

#: src/components/Referrals/JoinReferralCode.tsx
msgid "Referral Code does not exist"
msgstr "紹介コードが存在しません"

#: src/components/Synthetics/GmSwap/GmFees/GmFees.tsx
msgid "shift"
msgstr ""

#: src/domain/synthetics/common/incentivesAirdropMessages.ts
msgid "GLP to GM Airdrop"
msgstr ""

#: src/pages/Ecosystem/ecosystemConstants.tsx
#: src/pages/Ecosystem/ecosystemConstants.tsx
#: src/pages/Ecosystem/ecosystemConstants.tsx
#: src/pages/Ecosystem/ecosystemConstants.tsx
msgid "Yield Vaults"
msgstr "イールドボールト"

#: src/pages/Ecosystem/ecosystemConstants.tsx
msgid "Telegram Group (Portuguese)"
msgstr "Telegramグループ (ポルトガル語)"

#: src/components/Synthetics/SubaccountModal/SubaccountModal.tsx
msgid "Withdrawn {0} to Main Account"
msgstr ""

#: src/pages/Actions/SyntheticsActions.tsx
msgid "GMX V2 Actions"
msgstr ""

#: src/components/Referrals/ReferralCodeWarnings.tsx
msgid "This code has been taken by someone else on {takenNetworkNames}, you will not receive rebates from traders using this code on {takenNetworkNames}."
msgstr "このコードは{takenNetworkNames}で他の誰かに取られています。{takenNetworkNames}でこのコードを使用しているトレーダーからリベートを受け取ることはできません。"

#: src/components/Referrals/ClaimAffiliatesModal/ClaimAffiliatesModal.tsx
#: src/components/Synthetics/ClaimablePositionPriceImpactRebateModal/ClaimablePositionPriceImpactRebateModal.tsx
#: src/components/Synthetics/ClaimModal/ClaimModal.tsx
msgid "Confirm Claim"
msgstr ""

#: src/pages/Ecosystem/ecosystemConstants.tsx
msgid "GMX community discussion"
msgstr "GMXのコミュニティ対話"

#: src/components/TokenCard/TokenCard.tsx
msgid "{arbitrumLink} GLV Pools are <0>incentivized{sparkle}.</0>"
msgstr ""

#: src/components/Synthetics/GmSwap/GmSwapBox/GmSwapBoxHeader.tsx
msgid "Sell GM"
msgstr ""

#: src/components/TokenCard/TokenCard.tsx
#: src/components/TokenCard/TokenCard.tsx
#: src/components/TokenCard/TokenCard.tsx
#: src/components/TokenCard/TokenCard.tsx
msgid "View on Arbitrum"
msgstr ""

#: src/pages/Earn/GmxAndVotingPowerCard.tsx
msgid "<0>Delegate your undelegated {0} GMX DAO</0> voting power."
msgstr ""

#: src/domain/synthetics/markets/createShiftTxn.ts
msgid "Shift error."
msgstr ""

#: src/components/Exchange/ConfirmationBox.jsx
#: src/components/Exchange/ConfirmationBox.jsx
#: src/components/Exchange/ConfirmationBox.jsx
#: src/components/Exchange/ConfirmationBox.jsx
#: src/components/Exchange/ConfirmationBox.jsx
#: src/components/Exchange/ExchangeTVChart.jsx
#: src/components/Exchange/ExchangeTVChart.jsx
#: src/components/Exchange/OrdersList.jsx
#: src/components/Exchange/PositionEditor.jsx
#: src/components/Exchange/PositionSeller.jsx
#: src/components/Exchange/PositionsList.jsx
#: src/components/Exchange/PositionsList.jsx
#: src/components/Exchange/SwapBox.jsx
#: src/components/Exchange/SwapBox.jsx
#: src/components/Exchange/SwapBox.jsx
#: src/components/Exchange/SwapBox.jsx
#: src/components/Exchange/SwapBox.jsx
#: src/components/Exchange/TradeHistory.jsx
#: src/components/Exchange/TradeHistory.jsx
#: src/components/Exchange/TradeHistory.jsx
#: src/components/MarketWithDirectionLabel/MarketWithDirectionLabel.tsx
#: src/components/Synthetics/Claims/ClaimHistoryRow/ClaimFundingFeesHistoryRow.tsx
#: src/components/Synthetics/Claims/ClaimHistoryRow/ClaimFundingFeesHistoryRow.tsx
#: src/components/Synthetics/Claims/ClaimsHistory.tsx
#: src/components/Synthetics/MarketNetFee/MarketNetFee.tsx
#: src/components/Synthetics/PositionEditor/PositionEditor.tsx
#: src/components/Synthetics/PositionItem/PositionItem.tsx
#: src/components/Synthetics/PositionItem/PositionItem.tsx
#: src/components/Synthetics/PositionSeller/PositionSeller.tsx
#: src/components/Synthetics/SettleAccruedFundingFeeModal/SettleAccruedFundingFeeRow.tsx
#: src/components/Synthetics/StatusNotification/FeesSettlementStatusNotification.tsx
#: src/components/Synthetics/StatusNotification/OrderStatusNotification.tsx
#: src/components/Synthetics/TableMarketFilter/MarketFilterLongShort.tsx
#: src/components/Synthetics/TradeBox/tradeboxConstants.tsx
#: src/components/Synthetics/TradeHistory/TradeHistoryRow/utils/position.ts
#: src/components/Synthetics/TVChart/components/AvailableLiquidityTooltip.tsx
#: src/context/SyntheticsEvents/SyntheticsEventsProvider.tsx
#: src/context/SyntheticsEvents/SyntheticsEventsProvider.tsx
#: src/context/SyntheticsStateContext/selectors/chartSelectors/selectChartLines.tsx
#: src/domain/synthetics/orders/utils.tsx
#: src/pages/Exchange/Exchange.tsx
#: src/pages/Exchange/Exchange.tsx
#: src/pages/Exchange/Exchange.tsx
#: src/pages/Exchange/Exchange.tsx
#: src/pages/LeaderboardPage/components/LeaderboardPositionsTable.tsx
#: src/pages/LeaderboardPage/components/LeaderboardPositionsTable.tsx
#: src/pages/OrdersOverview/OrdersOverview.jsx
msgid "Long"
msgstr "ロング"

<<<<<<< HEAD
=======
#: src/components/Synthetics/GmSwap/GmSwapBox/GmDepositWithdrawalBox/GmDepositWithdrawalBox.tsx
>>>>>>> 5d3087b1
#: src/components/Synthetics/GmSwap/GmSwapBox/GmSwapBoxPoolRow.tsx
#: src/components/Synthetics/GmSwap/GmSwapBox/GmSwapBoxPoolRow.tsx
#: src/components/Synthetics/GmSwap/GmSwapBox/GmSwapBoxPoolRow.tsx
#: src/components/Synthetics/MarketsList/NetFeeTooltip.tsx
#: src/components/Synthetics/PoolSelector2/PoolSelector2.tsx
#: src/components/Synthetics/PositionItem/PositionItem.tsx
#: src/components/Synthetics/PositionItem/PositionItem.tsx
#: src/components/Synthetics/TradeBox/MarketPoolSelectorRow.tsx
#: src/pages/Dashboard/MarketsListV1.tsx
msgid "Pool"
msgstr "プール"

#: src/pages/Ecosystem/ecosystemConstants.tsx
msgid "Venus"
msgstr ""

#: src/pages/Referrals/Referrals.tsx
msgid "Referral code creation failed."
msgstr ""

#: src/components/Glp/SwapErrorModal.tsx
msgid "<0>The pool's capacity has been reached for {0}. Please use another token to buy GLP.</0><1>Check the \"Save on Fees\" section for tokens with the lowest fees.</1>"
msgstr "<0>{0}についてプールの許容額に達しました。GLPを購入するには別のトークンを使用してください。</0><1>最も手数料の低いトークンを確認するには \"手数料を節約\" のセクションをチェックしてください。</1>"

#: src/pages/Ecosystem/Ecosystem.tsx
msgid "GMX dashboards and analytics."
msgstr "GMXのダッシュボードと分析"

#: src/components/Synthetics/TradeFeesRow/TradeFeesRow.tsx
msgid "External Swap {0} to {1}"
msgstr ""

#: src/components/Exchange/PositionsList.jsx
#: src/components/Synthetics/PositionList/PositionList.tsx
#: src/pages/LeaderboardPage/components/LeaderboardPositionsTable.tsx
msgid "Position"
msgstr "ポジション"

#: src/components/Synthetics/TradeFeesRow/TradeFeesRow.tsx
msgid "Bonus Rebate"
msgstr ""

#: src/pages/Earn/GlpCard.tsx
msgid "Purchase Insurance"
msgstr ""

#: src/components/Synthetics/TradeboxPoolWarnings/TradeboxPoolWarnings.tsx
msgid "You have an existing position in the {0} market pool, but it lacks liquidity for this order."
msgstr ""

#: src/components/Exchange/PositionEditor.jsx
#: src/components/Exchange/PositionSeller.jsx
#: src/components/Exchange/SwapBox.jsx
msgid "Enable Leverage"
msgstr "レバレッジ有効化"

#: src/components/Exchange/PositionSeller.jsx
msgid "Close without profit"
msgstr ""

#: src/components/StatsTooltip/ChainsStatsTooltipRow.tsx
msgid "{title}"
msgstr ""

#: src/components/Synthetics/StatusNotification/OrderStatusNotification.tsx
msgid "Increasing"
msgstr ""

#: src/pages/LeaderboardPage/components/LeaderboardAccountsTable.tsx
msgid "Avg. Lev."
msgstr ""

#: src/components/DepthChart/DepthChartTooltip.tsx
msgid "No liquidity is available for increasing shorts for<0/>this size. Max short size: {0}<1/><2/>There is no price impact. There is a single<3/>execution price for decreasing longs for<4/>this size."
msgstr ""

#: src/domain/synthetics/common/incentivesAirdropMessages.ts
msgid "Avalanche LP incentives"
msgstr ""

#: src/components/Stake/GMXAprTooltip.tsx
msgid "{nativeTokenSymbol} APR"
msgstr ""

#: src/pages/Ecosystem/ecosystemConstants.tsx
msgid "Telegram Group (Chinese)"
msgstr "Telegramグループ (中国語)"

#: src/components/Exchange/TradeHistory.jsx
msgid "Swap {0} {1} for {2} {3}"
msgstr ""

#: src/pages/Earn/AffiliateVesterWithdrawModal.tsx
msgid "<0>This will withdraw all esGMX tokens as well as pause vesting.<1/><2/>esGMX tokens that have been converted to GMX will be claimed and remain as GMX tokens.<3/><4/>To claim GMX tokens without withdrawing, use the \"Claim\" button.<5/><6/></0>"
msgstr ""

#: src/context/TokensFavoritesContext/TokensFavoritesContextProvider.tsx
msgid "DeFi"
msgstr ""

#: src/components/Synthetics/GmList/GlvList.tsx
#: src/components/Synthetics/GmList/GmList.tsx
msgid "SNAPSHOT"
msgstr ""

#: src/components/Synthetics/PositionEditor/PositionEditor.tsx
#: src/components/Synthetics/PositionSeller/PositionSeller.tsx
#: src/components/Synthetics/TradeBox/TradeBox.tsx
msgid "Liquidation Price"
msgstr ""

#: src/pages/Earn/GmxAndVotingPowerCard.tsx
msgid "Voting Power"
msgstr ""

#: src/components/Synthetics/TVChart/components/AvailableLiquidityTooltip.tsx
msgid "The long reserve accounts for the PnL of open positions, while the open interest does not."
msgstr ""

#: src/components/Synthetics/TradeHistory/keys.ts
msgid "Cancel Take Profit"
msgstr ""

#: src/pages/LeaderboardPage/components/LeaderboardContainer.tsx
msgid "Top PnL ($)"
msgstr ""

#: src/pages/AccountDashboard/AccountDashboard.tsx
msgid "Invalid address. Please make sure you have entered a valid Ethereum address"
msgstr ""

#: src/pages/BeginAccountTransfer/BeginAccountTransfer.tsx
msgid "Sender has withdrawn all tokens from GMX Vesting Vault"
msgstr "送信側はGMXのべスティングボールトからすべてのトークンを引き出しました。"

#: src/components/Exchange/SwapBox.jsx
msgid "Incorrect network"
msgstr "誤ったネットワーク"

#: src/components/Synthetics/Claims/ClaimHistoryRow/ClaimFundingFeesHistoryRow.tsx
#: src/components/Synthetics/Claims/filters/ActionFilter.tsx
msgid "Failed Settlement of Funding Fees"
msgstr ""

#: src/components/Exchange/ConfirmationBox.jsx
msgid "Pay Amount"
msgstr "支払い額"

#: src/components/TokenCard/TokenCard.tsx
#: src/pages/Dashboard/DashboardPageTitle.tsx
msgid "GLP is the liquidity provider token for GMX V1 markets. Accrues 70% of the V1 markets generated fees."
msgstr ""

#: src/domain/synthetics/orders/utils.tsx
msgid "{increaseOrDecreaseText} {tokenText} by {sizeText}"
msgstr ""

#: src/pages/Earn/UnstakeModal.tsx
msgid "{0}<0>You will earn {1}% less rewards with this action.</0>"
msgstr ""

#: src/pages/Earn/AffiliateVesterWithdrawModal.tsx
msgid "Confirming..."
msgstr ""

#: src/components/Exchange/ConfirmationBox.jsx
#: src/components/Exchange/ConfirmationBox.jsx
#: src/components/Exchange/OrdersList.jsx
#: src/components/Exchange/TradeHistory.jsx
#: src/components/Exchange/TradeHistory.jsx
#: src/components/Synthetics/TradeInfoIcon/TradeInfoIcon.tsx
#: src/domain/synthetics/orders/utils.tsx
#: src/pages/OrdersOverview/OrdersOverview.jsx
msgid "Increase"
msgstr "増加"

#: src/pages/Earn/ClaimModal.tsx
msgid "Claim {wrappedTokenSymbol} Rewards"
msgstr ""

#: src/components/Glp/GlpSwap.jsx
#: src/pages/Dashboard/GmxCard.tsx
#: src/pages/Earn/EscrowedGmxCard.tsx
#: src/pages/Earn/GlpCard.tsx
#: src/pages/Earn/GmxAndVotingPowerCard.tsx
msgid "Total Supply"
msgstr "総供給量"

#: src/components/Exchange/NoLiquidityErrorModal.tsx
msgid "{0} Pool Capacity Reached"
msgstr "{0}のプールキャパシティに到達しました"

#: src/components/SettingsModal/SettingsModal.tsx
msgid "Disable order validations"
msgstr "注文のバリデーションの無効化"

#: src/components/Glp/GlpSwap.jsx
#: src/pages/Earn/EscrowedGmxCard.tsx
#: src/pages/Earn/GlpCard.tsx
#: src/pages/Earn/GmxAndVotingPowerCard.tsx
msgid "Staked"
msgstr "ステーク済"

#: src/components/Footer/Footer.tsx
msgid "Leave feedback"
msgstr ""

#: src/pages/Referrals/Referrals.tsx
msgid "Traders"
msgstr ""

#: src/domain/synthetics/orders/cancelOrdersTxn.ts
msgid "{ordersText} cancelled"
msgstr ""

#: src/domain/synthetics/positions/utils.ts
msgid "take profit"
msgstr ""

#: src/components/DebugSwapsSettings/DebugSwapsSettings.tsx
msgid "Force External Swaps"
msgstr ""

#: src/components/Exchange/ConfirmationBox.jsx
msgid "Fees are high to swap from {0} to {1}. <0/>{2} is needed for collateral."
msgstr "{0} を {1}にスワップするには手数料が高額です。<0/>{2}が担保に必要です。"

#: src/pages/PositionsOverview/PositionsOverview.jsx
msgid "size"
msgstr "サイズ"

#: src/components/Synthetics/TradeHistory/keys.ts
msgid "Create Limit Swap"
msgstr "指値スワップの作成"

#: src/lib/contracts/transactionErrors.tsx
msgid "<0>Your wallet is not connected to {0}.</0><1/><2>Switch to {1}</2>"
msgstr ""

#: src/lib/contracts/transactionErrors.tsx
msgid "Transaction was cancelled."
msgstr "取引はキャンセルされました。"

#: src/components/Exchange/ConfirmationBox.jsx
msgid "Accept confirmation of trigger orders"
msgstr "トリガー注文の確認に同意する"

#: src/pages/BuyGMX/BuyGMX.tsx
msgid "Choose to buy from decentralized or centralized exchanges."
msgstr ""

#: src/components/Exchange/TradeHistory.jsx
msgid "Min required collateral"
msgstr "最低必要担保額"

#: src/components/Exchange/TradeHistory.jsx
msgid "Try increasing the \"Allowed Slippage\", under the Settings menu on the top right"
msgstr "右上の設定メニューにある\"最大スリッページ\"を増やしてください"

#: src/pages/Ecosystem/Ecosystem.tsx
msgid "GMX ecosystem pages."
msgstr "GMXエコシステムのページ"

#: src/components/TokenCard/TokenCard.tsx
msgid "{avalancheLink} GM Pools are <0>incentivized{sparkle}.</0>"
msgstr ""

#: src/components/Exchange/PositionsList.jsx
#: src/lib/legacy.ts
msgid "Order size is bigger than position, will only be executable if position increases"
msgstr "注文サイズがポジションより大きいため、ポジションが拡大した場合にだけ執行可能です"

#: src/components/Header/AppHeaderLinks.tsx
msgid "Buy"
msgstr "購入"

#: src/config/events.tsx
msgid "Incentives are live for <0>Arbitrum</0> and <1>Avalanche</1> GM pools and V2 trading."
msgstr ""

#: src/pages/Earn/TotalRewardsCard.tsx
msgid "Total Rewards"
msgstr ""

#: src/pages/NftWallet/NftWallet.jsx
msgid "NFT ID"
msgstr "NFT ID"

#: src/domain/synthetics/markets/claimFundingFeesTxn.ts
#: src/domain/synthetics/referrals/claimAffiliateRewardsTxn.ts
msgid "Success claimings"
msgstr ""

#: src/lib/legacy.ts
msgid "Decentralized Perpetual Exchange | GMX"
msgstr ""

#: src/components/Exchange/PositionEditor.jsx
msgid "The pending borrow fee will be charged on this transaction."
msgstr ""

#: src/components/Glp/GlpSwap.jsx
#: src/components/Glp/GlpSwap.jsx
#: src/components/Glp/GlpSwap.jsx
#: src/components/Glp/GlpSwap.jsx
msgid "Fees will be shown once you have entered an amount in the order form."
msgstr "注文フォームに額を入れると手数料が表示されます。"

#: src/pages/Earn/Vesting.tsx
#: src/pages/Earn/Vesting.tsx
msgid "GLP Vault"
msgstr ""

#: src/components/Footer/constants.ts
#: src/pages/ReferralTerms/ReferralTerms.jsx
msgid "Referral Terms"
msgstr "紹介の規約"

#: src/components/MissedCoinsModal/MissedCoinsModal.tsx
msgid "Enter unique coins"
msgstr ""

#: src/components/Synthetics/GmList/GmListItem.tsx
#: src/components/Synthetics/MarketStats/MarketGraphs.tsx
#: src/components/Synthetics/MarketStats/MarketGraphs.tsx
msgid "Fee APY"
msgstr ""

#: src/components/MarketSelector/MarketSelector.tsx
#: src/components/Synthetics/ChartTokenSelector/ChartTokenSelector.tsx
msgid "No markets matched."
msgstr ""

#: src/pages/Earn/Earn.tsx
msgid "Stake esGMX"
msgstr ""

#: src/pages/Dashboard/MarketsListV1.tsx
#: src/pages/Dashboard/MarketsListV1.tsx
msgid "Target Min Amount"
msgstr "最低ターゲット額"

#: src/domain/synthetics/trade/utils/validation.ts
#: src/domain/synthetics/trade/utils/validation.ts
#: src/domain/synthetics/trade/utils/validation.ts
#: src/domain/synthetics/trade/utils/validation.ts
msgid "Fees exceed Pay amount"
msgstr ""

#: src/components/Synthetics/TradeHistory/keys.ts
msgid "Failed Market Swap"
msgstr "マーケットスワップ失敗"

#: src/pages/Ecosystem/ecosystemConstants.tsx
msgid "HoudiniSwap"
msgstr ""

#: src/components/NpsModal/NpsModal.tsx
#: src/components/UserFeedbackModal/UserFeedbackModal.tsx
msgid "Error occurred. Please try again"
msgstr ""

#: src/components/Referrals/referralsHelper.js
msgid "Only letters, numbers and underscores are allowed."
msgstr "英数字とアンダースコア記号のみ使用できます。"

#: src/components/Synthetics/StatusNotification/GmStatusNotification.tsx
msgid "Fulfilling shift request"
msgstr ""

#: src/pages/Referrals/Referrals.tsx
msgid "Referral code submitted!"
msgstr ""

#: src/components/Synthetics/MarketTokenSelector/MarketTokenSelector.tsx
msgid "APY"
msgstr ""

#: src/components/Synthetics/DateRangeSelect/DateRangeSelect.tsx
msgid "Last month"
msgstr "先月"

#: src/components/Exchange/SwapBox.jsx
#: src/components/Exchange/SwapBox.jsx
msgid "Leave at least {0} {1} for gas"
msgstr "ガスのため最低 {0} {1} を残しておいてください"

#: src/pages/Dashboard/GmxCard.tsx
msgid "staked"
msgstr "ステーク済"

#: src/lib/contracts/transactionErrors.tsx
msgid "There is not enough {0} in your account on {1} to send this transaction.<0/><1/><2>Buy or Transfer {2} to {3}</2>"
msgstr ""

#: src/components/Referrals/AffiliatesStats.tsx
msgid "Total Volume"
msgstr "総取引高"

#: src/components/Synthetics/SubaccountModal/SubaccountModal.tsx
msgid "Subaccount:"
msgstr ""

#: src/components/Exchange/OrderEditor.jsx
#: src/components/Exchange/OrderEditor.jsx
msgid "Enter new Price"
msgstr "新しい価格を入力"

#: src/pages/Earn/Vesting.tsx
msgid "Withdraw from GLP Vault"
msgstr ""

#: src/components/Exchange/PositionShare.tsx
msgid "Image generation error, please refresh and try again."
msgstr "画像生成エラーにつき、ページを更新して再度試してください。"

#: src/components/Synthetics/Claims/ClaimableCardUI.tsx
#: src/components/Synthetics/ExecutionPriceRow.tsx
msgid "Price Impact Rebates"
msgstr ""

#: src/components/SettingsModal/SettingsModal.tsx
msgid "Take Profit and Stop Loss orders will be automatically cancelled when the associated position is completely closed. This will only affect newly created TP/SL orders."
msgstr ""

#: src/components/Synthetics/TradeHistory/keys.ts
msgid "Failed TWAP Swap Part"
msgstr ""

#: src/domain/synthetics/orders/updateOrderTxn.ts
msgid "Failed to update order"
msgstr ""

#: src/components/Exchange/ExchangeTVChart.jsx
msgid "Open {0} {longOrShortText}"
msgstr ""

#: src/components/InterviewToast/InterviewToast.tsx
msgid "Give us your feedback on GMX."
msgstr ""

#: src/components/Synthetics/PositionItem/PositionItem.tsx
msgid "Current Borrow Fee / Day"
msgstr ""

#: src/components/Referrals/AffiliatesStats.tsx
msgid "Rebates on V1"
msgstr ""

#: src/pages/OrdersOverview/OrdersOverview.jsx
msgid "Invalid token indexToken: \"{0}\" collateralToken: \"{1}\""
msgstr "無効なトークン indexToken: \"{0}\" collateralToken: \"{1}\""

#: src/components/Header/AppHeaderLinks.tsx
msgid "Alerts"
msgstr ""

#: src/components/Exchange/OrdersList.jsx
msgid "<0>The price that orders can be executed at may differ slightly from the chart price, as market orders update oracle prices, while limit/trigger orders do not.</0><1>This can also cause limit/triggers to not be executed if the price is not reached for long enough. <2>Read more</2>.</1>"
msgstr ""

#: src/pages/Ecosystem/ecosystemConstants.tsx
msgid "DeFi Portfolio Tracker"
msgstr "DeFiポートフォリオトラッカー"

#: src/components/Synthetics/PositionItem/PositionItem.tsx
msgid "Current Funding Fee / Day"
msgstr ""

#: src/components/Synthetics/GmList/GmTokensTotalBalanceInfo.tsx
msgid "365d estimate based on past {daysConsidered}d APY."
msgstr ""

#: src/components/TokenCard/TokenCard.tsx
#: src/components/TokenCard/TokenCard.tsx
msgid "Arbitrum APR:"
msgstr "ArbitrumのAPR(実質年利)"

#: src/pages/Jobs/Jobs.jsx
msgid "Job Openings"
msgstr ""

#: src/pages/Ecosystem/Ecosystem.tsx
msgid "Projects integrated with GMX."
msgstr "GMXと統合されているプロジェクト"

#: src/components/Glp/GlpSwap.jsx
#: src/components/Stake/GMXAprTooltip.tsx
msgid "Escrowed GMX APR"
msgstr "esGMXのAPR(実質年利)"

#: src/components/Exchange/TradeHistory.jsx
msgid "Initial collateral"
msgstr "最初の担保"

#: src/components/AprInfo/AprInfo.tsx
msgid "The Bonus APR will be airdropped as {airdropTokenTitle} tokens. <0>Read more</0>."
msgstr ""

#: src/components/Glp/GlpSwap.jsx
#: src/components/Glp/GlpSwap.jsx
#: src/components/Synthetics/GmList/GmTokensTotalBalanceInfo.tsx
#: src/pages/Earn/EscrowedGmxCard.tsx
#: src/pages/Earn/GlpCard.tsx
#: src/pages/Earn/GmxAndVotingPowerCard.tsx
#: src/pages/Earn/VesterDepositModal.tsx
#: src/pages/PoolsDetails/PoolsDetailsHeader.tsx
msgid "Wallet"
msgstr "ウォレット"

#: src/pages/CompleteAccountTransfer/CompleteAccountTransfer.jsx
msgid "You have a pending transfer from {sender}."
msgstr "{sender}からの未完了の移転があります。"

#: src/components/Synthetics/ExecutionPriceRow.tsx
msgid "Once the mark price hits the stop price, the order will attempt to execute."
msgstr ""

#: src/domain/synthetics/trade/utils/validation.ts
msgid "Enter a trigger price"
msgstr ""

#: src/pages/BeginAccountTransfer/BeginAccountTransfer.tsx
msgid "Vested GLP not withdrawn"
msgstr "べスティングされたGLPで引き出されていないもの"

#: src/components/Synthetics/TwapRows/TwapRows.tsx
msgid "<0>every</0> {minutes} minutes{0}"
msgstr ""

#: src/components/Exchange/ConfirmationBox.jsx
#: src/components/Exchange/PositionEditor.jsx
#: src/components/Exchange/PositionSeller.jsx
#: src/components/Exchange/PositionsList.jsx
#: src/components/Exchange/PositionsList.jsx
#: src/components/Exchange/SwapBox.jsx
#: src/components/Exchange/SwapBox.jsx
#: src/components/Synthetics/PositionItem/PositionItem.tsx
#: src/components/Synthetics/PositionList/PositionList.tsx
#: src/components/Synthetics/TradeBox/TradeBoxRows/EntryPriceRow.tsx
#: src/pages/LeaderboardPage/components/LeaderboardPositionsTable.tsx
msgid "Entry Price"
msgstr "エントリー価格"

#: src/pages/LeaderboardPage/components/LeaderboardPositionsTable.tsx
msgid "Price change to Liq."
msgstr ""

#: src/domain/synthetics/common/incentivesAirdropMessages.ts
msgid "STIP.b LP incentives"
msgstr ""

#: src/components/Synthetics/TradeHistory/keys.ts
msgid "Cancel Stop Loss"
msgstr ""

#: src/components/Exchange/PositionsList.jsx
msgid "Click on the Position to select its market, then use the trade box to increase your Position Size if needed."
msgstr ""

#: src/domain/synthetics/orders/utils.tsx
msgid "Limit Decrease"
msgstr ""

#: src/pages/Ecosystem/ecosystemConstants.tsx
msgid "Stabilize Protocol"
msgstr ""

#: src/components/MissedCoinsModal/MissedCoinsModal.tsx
msgid "Enter a valid coin names"
msgstr ""

#: src/components/AddressDropdown/AddressDropdown.tsx
#: src/components/Synthetics/SubaccountModal/SubaccountModal.tsx
#: src/components/Synthetics/TradeBox/TradeBoxRows/OneClickTrading.tsx
msgid "One-Click Trading"
msgstr ""

#: src/pages/AccountDashboard/DailyAndCumulativePnL.tsx
msgid "Cumulative PnL: <0>{0}</0>"
msgstr ""

#: src/components/Synthetics/PoolSelector2/PoolSelector2.tsx
#: src/components/Synthetics/PoolSelector2/PoolSelector2.tsx
msgid "Long Liq."
msgstr ""

#: src/pages/Ecosystem/ecosystemConstants.tsx
msgid "GBC Kudai AI Agent"
msgstr ""

#: src/pages/ClaimEsGmx/ClaimEsGmx.jsx
msgid "You have {0} esGMX (IOU) tokens."
msgstr "あなたは{0} esGMX (IOU)トークンを保有しています。"

#: src/domain/synthetics/orders/utils.tsx
msgid "There is currently a high swap price impact for the order swap path."
msgstr ""

#: src/components/Exchange/PositionDropdown.tsx
msgid "Increase Size (Stop Market)"
msgstr ""

#: src/components/Synthetics/TradeBox/TradeBoxRows/LimitAndTPSLRows.tsx
msgid "Stop Loss PnL"
msgstr ""

#: src/components/Synthetics/SettleAccruedFundingFeeModal/SettleAccruedFundingFeeModal.tsx
msgid "Settling..."
msgstr ""

#: src/components/Exchange/UsefulLinks.tsx
#: src/components/Header/AppHeaderLinks.tsx
msgid "Leaderboard"
msgstr "順位表"

#: src/domain/synthetics/orders/utils.tsx
msgid "There may not be enough liquidity to execute parts of this order when the time conditions are met."
msgstr ""

#: src/pages/AccountDashboard/GeneralPerformanceDetails.tsx
#: src/pages/LeaderboardPage/components/LeaderboardAccountsTable.tsx
msgid "The PnL ($) compared to the capital used.<0/><1/>The capital used is calculated as the highest value of [<2>sum of collateral of open positions - realized PnL + period start pending PnL</2>]."
msgstr ""

#: src/components/Synthetics/Claims/SettleAccruedCard.tsx
msgid "Accrued"
msgstr ""

#: src/components/Synthetics/PositionItem/PositionItem.tsx
msgid "Liquidation price is influenced by fees and collateral value."
msgstr ""

#: src/pages/AccountDashboard/DailyAndCumulativePnL.tsx
msgid "No data available"
msgstr ""

#: src/components/Synthetics/SubaccountModal/utils.ts
msgid "{nativeTokenSymbol} is not available"
msgstr ""

#: src/pages/LeaderboardPage/components/CompetitionCountdown.tsx
msgid "{prefix} <0>{text}</0>"
msgstr ""

#: src/components/Synthetics/TradeBox/TradeBoxRows/PriceImpactFeesRow.tsx
msgid "Positive Price Impact / Fees"
msgstr ""

#: src/components/Exchange/PositionShare.tsx
msgid "Tweet"
msgstr "ツイート"

#: src/components/Synthetics/MarketTokenSelector/MarketTokenSelector.tsx
msgid "SELL…"
msgstr ""

#: src/components/Exchange/ConfirmationBox.jsx
msgid "Confirm Swap"
msgstr "スワップを確認する"

#: src/components/Synthetics/PositionSeller/PositionSeller.tsx
msgid "Keep leverage is not available as Position exceeds max. allowed leverage. <0>Read more</0>."
msgstr ""

#: src/pages/Dashboard/AssetDropdown.tsx
msgid "Add {0} to Metamask"
msgstr ""

#: src/components/SettingsModal/SettingsModal.tsx
msgid "Save"
msgstr "保存"

#: src/components/Synthetics/TradeHistory/keys.ts
msgid "Failed Stop Loss"
msgstr ""

#: src/pages/AccountDashboard/DailyAndCumulativePnL.tsx
msgid "Daily Profit"
msgstr ""

#: src/pages/ClaimEsGmx/ClaimEsGmx.jsx
msgid "The esGMX tokens can be staked or vested at any time."
msgstr "esGMXトークンはいつでもステークまたはべスティングすることができます。"

#: src/pages/BuyGMX/BuyGMX.tsx
msgid "Buy ETH directly on Arbitrum or transfer it there."
msgstr ""

#: src/components/MissedCoinsModal/MissedCoinsModal.tsx
msgid "Max 110 symbols exceeded"
msgstr ""

#: src/lib/contracts/transactionErrors.tsx
msgid "Transaction failed"
msgstr "取引に失敗しました"

#: src/components/Synthetics/MarketStats/components/CompositionTable.tsx
msgid "COLLATERAL"
msgstr ""

#: src/components/Synthetics/Claims/SettleAccruedCard.tsx
msgid "Accrued price impact rebates. They will become claimable after approximately ten days.<0/><1/><2>Read more</2>."
msgstr ""

#: src/components/Exchange/PositionEditor.jsx
#: src/pages/Earn/VesterDepositModal.tsx
msgid "Depositing..."
msgstr "入金中..."

#: src/components/Synthetics/SubaccountModal/SubaccountModal.tsx
msgid "Expected Available Actions"
msgstr ""

#: src/components/Synthetics/MarketNetFee/MarketNetFee.tsx
#: src/components/Synthetics/PoolSelector2/PoolSelector2.tsx
#: src/components/Synthetics/PoolSelector2/PoolSelector2.tsx
msgid "Net Rate"
msgstr "ネットレート"

#: src/pages/LeaderboardPage/components/CompetitionPrizes.tsx
#: src/pages/LeaderboardPage/components/CompetitionPrizes.tsx
msgid "2nd Place"
msgstr ""

#: src/components/Synthetics/TradeBox/OneClickTradingInfo.tsx
msgid "Top-Up"
msgstr ""

#: src/components/Synthetics/MarketStats/MarketGraphs.tsx
msgid "Annualized performance"
msgstr ""

#: src/components/Synthetics/ChartTokenSelector/ChartTokenSelector.tsx
msgid "LAST PRICE"
msgstr ""

#: src/components/Synthetics/SubaccountModal/SubaccountStatus.tsx
msgid "Not enough {0} on your Main Account. Use the \"<0>Convert {1} to {2}</0>\" field to increase the Main Account {3} balance."
msgstr ""

#: src/pages/AccountDashboard/HistoricalLists.tsx
#: src/pages/AccountDashboard/HistoricalLists.tsx
#: src/pages/SyntheticsPage/SyntheticsPage.tsx
msgid "Orders ({ordersCount})"
msgstr ""

#: src/components/TVChartContainer/constants.ts
msgid "Limit - Long Inc."
msgstr ""

#: src/pages/Earn/ClaimModal.tsx
msgid "<0>Delegate your undelegated {0} GMX DAO</0>voting power before claiming."
msgstr ""

#: src/components/Synthetics/TradeBox/hooks/useCollateralInTooltipContent.tsx
msgid "You will be long {indexSymbol} from your long position, as well as from your {collateralSymbol} collateral. The liquidation price is higher compared to using a stablecoin as collateral since the worth of the collateral will change with its price."
msgstr ""

#: src/components/Synthetics/StatusNotification/GmStatusNotification.tsx
msgid "Sell order cancelled"
msgstr ""

#: src/pages/LeaderboardPage/components/LeaderboardContainer.tsx
msgid "Last 30 days"
msgstr ""

#: src/components/DepthChart/DepthChartTooltip.tsx
#: src/components/Synthetics/ExecutionPriceRow.tsx
#: src/components/Synthetics/TradeHistory/useDownloadAsCsv.tsx
msgid "Execution Price"
msgstr "執行価格"

#: src/components/Synthetics/SubaccountModal/SubaccountModal.tsx
msgid "Subaccount {0} Balance is used to pay for the Network Fees. Use the \"Top-up\" field if you need to transfer {1} to your Subaccount."
msgstr ""

#: src/components/Exchange/OrdersList.jsx
msgid "The price that the order can be executed at may differ slightly from the chart price as market orders can change the price while limit / trigger orders cannot."
msgstr "注文が執行され得る価格はチャートに表示された価格と多少異なることがありますが、それはマーケット注文が価格を変えうるのに対して、リミット注文やトリガー注文が価格を変えることはないためです。"

#: src/components/Synthetics/GmList/GlvList.tsx
#~ msgid "GLV Vault"
#~ msgstr ""

#: src/components/Synthetics/Claims/ClaimsHistory.tsx
msgid "Claims History"
msgstr ""

#: src/pages/Ecosystem/Ecosystem.tsx
#: src/pages/Ecosystem/Ecosystem.tsx
#: src/pages/Ecosystem/Ecosystem.tsx
#: src/pages/Ecosystem/Ecosystem.tsx
#: src/pages/Ecosystem/Ecosystem.tsx
#: src/pages/PoolsDetails/PoolsDetails.tsx
msgid "About"
msgstr "内容"

#: src/components/Synthetics/GmList/GmTokensTotalBalanceInfo.tsx
msgid "Total accrued Fees"
msgstr ""

#: src/components/Synthetics/Claims/SettleAccruedCard.tsx
msgid "Accrued positive funding fees in positions not yet claimable.<0/><1/>They become available after modifying the position by increasing or decreasing it, depositing or withdrawing collateral, or settling the fees using the \"Settle\" button."
msgstr ""

#: src/components/Synthetics/GmList/GmTokensTotalBalanceInfo.tsx
msgid "Fee values do not include incentives."
msgstr ""

#: src/components/Referrals/AddAffiliateCode.jsx
msgid "Generate Referral Code"
msgstr "紹介コード作成"

#: src/components/Synthetics/HighPriceImpactOrFeesWarningCard/HighPriceImpactOrFeesWarningCard.tsx
msgid "High Swap Price Impact"
msgstr ""

#: src/components/Synthetics/SubaccountModal/utils.ts
msgid "Activate Subaccount"
msgstr ""

#: src/components/Exchange/OrdersList.jsx
#: src/components/Exchange/SwapBox.jsx
#: src/components/Exchange/SwapBox.jsx
#: src/components/Exchange/SwapBox.jsx
#: src/components/Synthetics/StatusNotification/OrderStatusNotification.tsx
#: src/components/Synthetics/SwapCard/SwapCard.tsx
#: src/components/Synthetics/TradeBox/tradeboxConstants.tsx
#: src/pages/OrdersOverview/OrdersOverview.jsx
msgid "Swap"
msgstr "スワップ"

#: src/domain/synthetics/orders/utils.tsx
msgid "long"
msgstr ""

#: src/components/Synthetics/TVChart/ChartHeader.tsx
#: src/components/Synthetics/TVChart/ChartHeader.tsx
msgid "24h High"
msgstr ""

#: src/components/Referrals/ReferralCodeWarnings.tsx
msgid "This code is not yet registered on {nonTakenNetworkNames}, you will not receive rebates there.<0/><1/>Switch your network to create this code on {nonTakenNetworkNames}."
msgstr "このコードはまだ{nonTakenNetworkNames}に登録されていません。そこではリベートを受け取ることはできません。<0/><1/>ネットワークを切り替えて{nonTakenNetworkNames}でこのコードを作成してください。"

#: src/components/Exchange/TradeHistory.jsx
msgid "Deposit {0} USD into {1} {longOrShortText}"
msgstr "{0} USDを {1} {longOrShortText}に入金"

#: src/pages/Dashboard/GmxCard.tsx
msgid "Distribution"
msgstr ""

#: src/components/NetworkDropdown/NetworkDropdown.tsx
msgid "Language"
msgstr "言語"

#: src/pages/CompleteAccountTransfer/CompleteAccountTransfer.jsx
msgid "Complete Transfer"
msgstr "移転を完了させる"

#: src/pages/Home/Home.tsx
msgid "Total Users"
msgstr "ユーザー総数"

#: src/components/Synthetics/PositionItem/PositionItem.tsx
msgid "Net Value: Initial Collateral + PnL - Borrow Fee - Negative Funding Fee - Close Fee"
msgstr ""

#: src/domain/synthetics/sidecarOrders/utils.ts
msgid "Trigger price below lowest limit price"
msgstr ""

#: src/components/Exchange/PositionDropdown.tsx
#: src/components/Exchange/PositionShare.tsx
msgid "Share Position"
msgstr "ポジションをシェアする"

#: src/components/Exchange/PositionEditor.jsx
#: src/components/Exchange/PositionSeller.jsx
#: src/components/Exchange/SwapBox.jsx
msgid "Min leverage: 1.1x"
msgstr "最小レバレッジ: 1.1倍"

#: src/components/Exchange/FeesTooltip.tsx
msgid "Deposit Fee"
msgstr ""

#: src/domain/synthetics/orders/getPositionOrderError.tsx
msgid "Enter a new size or price"
msgstr ""

#: src/domain/synthetics/trade/utils/validation.ts
#: src/domain/synthetics/trade/utils/validation.ts
msgid "Max pool amount exceeded"
msgstr ""

#: src/components/Exchange/SwapBox.jsx
msgid "The borrow fee is calculated as (assets borrowed) / (total assets in pool) * 0.01% per hour."
msgstr "借入手数料は1時間につき、(借入アセット額 ÷ プール内アセット総額) × 0.01% の式で計算されます。"

#: src/components/Synthetics/StatusNotification/OrderStatusNotification.tsx
msgid "Unknown order"
msgstr ""

#: src/pages/Jobs/Jobs.jsx
msgid "No open positions at GMX currently"
msgstr "現在GMXにオープンのポジションはありません"

#: src/context/SubaccountContext/SubaccountContext.tsx
msgid "Max Action Count Reached. <0>Click here</0> to update."
msgstr ""

#: src/components/Exchange/TradeHistory.jsx
msgid "Execute Order: {orderTypeText} {0} {longShortDisplay} {sizeDeltaDisplay} USD, Price: {executionPriceDisplay} USD"
msgstr ""

#: src/components/Synthetics/MarketStats/components/CompositionTable.tsx
msgid "{column}"
msgstr ""

#: src/pages/LeaderboardPage/components/LeaderboardAccountsTable.tsx
#: src/pages/LeaderboardPage/components/LeaderboardPositionsTable.tsx
msgid "You do not have any eligible trade during the competition window."
msgstr ""

#: src/components/DepthChart/DepthChartTooltip.tsx
msgid "Execution prices for increasing longs and<0/>decreasing shorts."
msgstr ""

#: src/components/Synthetics/DateRangeSelect/DateRangeSelect.tsx
#: src/pages/AccountDashboard/GeneralPerformanceDetails.tsx
#: src/pages/Pools/PoolsTimeRangeFilter.tsx
msgid "Last 30d"
msgstr ""

#: src/components/Synthetics/GmList/GmTokensTotalBalanceInfo.tsx
msgid "The fees' USD value is calculated at the time they are accrued and does not include incentives."
msgstr ""

#: src/pages/Ecosystem/Ecosystem.tsx
msgid "Dashboards"
msgstr "ダッシュボード"

#: src/components/Synthetics/TradeBox/hooks/useTradeButtonState.tsx
msgid "Create TWAP {0} order"
msgstr ""

#: src/domain/synthetics/trade/utils/validation.ts
msgid "Leftover collateral below {0} USD"
msgstr ""

#: src/domain/synthetics/positions/utils.ts
msgid "trigger"
msgstr ""

#: src/pages/Ecosystem/ecosystemConstants.tsx
msgid "Rage Trade"
msgstr ""

#: src/pages/Home/Home.tsx
msgid "Trade BTC, ETH, AVAX and other top cryptocurrencies with up to 100x leverage directly from your wallet"
msgstr ""

#: src/pages/Earn/ClaimModal.tsx
msgid "Claim GMX Rewards"
msgstr ""

#: src/components/Referrals/JoinReferralCode.tsx
#: src/components/Referrals/JoinReferralCode.tsx
msgid "Enter Referral Code"
msgstr "紹介コードを入力"

#: src/domain/synthetics/common/incentivesAirdropMessages.ts
#: src/pages/LeaderboardPage/components/LeaderboardNavigation.tsx
msgid "EIP-4844, 20-27 Mar"
msgstr ""

#: src/pages/BeginAccountTransfer/BeginAccountTransfer.tsx
#: src/pages/CompleteAccountTransfer/CompleteAccountTransfer.jsx
#: src/pages/NftWallet/NftWallet.jsx
msgid "Transfer failed."
msgstr "移転できませんでした。"

#: src/components/Exchange/PositionEditor.jsx
msgid "Deposit amount is insufficient to bring leverage below the max allowed leverage of 100x"
msgstr ""

#: src/components/Exchange/ConfirmationBox.jsx
#: src/components/Exchange/ConfirmationBox.jsx
#: src/components/Exchange/OrdersList.jsx
#: src/components/Exchange/OrdersList.jsx
#: src/components/Exchange/OrdersList.jsx
#: src/components/Exchange/PositionEditor.jsx
#: src/components/Exchange/PositionSeller.jsx
#: src/components/Exchange/PositionsList.jsx
#: src/components/Exchange/PositionsList.jsx
#: src/components/Synthetics/OrderItem/OrderItem.tsx
#: src/components/Synthetics/OrderList/OrderList.tsx
#: src/components/Synthetics/PositionItem/PositionItem.tsx
#: src/components/Synthetics/PositionList/PositionList.tsx
#: src/components/Synthetics/TradeHistory/useDownloadAsCsv.tsx
#: src/pages/LeaderboardPage/components/LeaderboardPositionsTable.tsx
#: src/pages/OrdersOverview/OrdersOverview.jsx
msgid "Mark Price"
msgstr "マーク価格"

#: src/components/Synthetics/GmAssetDropdown/GmAssetDropdown.tsx
msgid "Open {marketName} in Explorer"
msgstr ""

#: src/components/Exchange/TradeHistory.jsx
msgid "Partial Liquidation"
msgstr "部分的清算"

#: src/components/Synthetics/TVChart/ChartHeader.tsx
#: src/pages/Dashboard/OverviewCard.tsx
msgid "24h Volume"
msgstr "24時間取引高"

#: src/pages/Dashboard/DashboardV2.tsx
msgid "Total Stats"
msgstr ""

#: src/components/Synthetics/TwapRows/TwapRows.tsx
msgid "Frequency"
msgstr ""

#: src/components/Exchange/PositionEditor.jsx
msgid "Enable deposit sent."
msgstr ""

#: src/pages/Earn/Earn.tsx
msgid "Deposit <0>GMX</0>, <1>esGMX</1> and <2>GLP</2> tokens to earn rewards."
msgstr ""

#: src/components/Synthetics/StatusNotification/OrderStatusNotification.tsx
msgid "Withdrawing {0} from {positionText}"
msgstr ""

#: src/pages/Ecosystem/Ecosystem.tsx
msgid "Community Projects"
msgstr "コミュニティプロジェクト"

#: src/components/Synthetics/StatusNotification/OrderStatusNotification.tsx
#: src/domain/synthetics/orders/utils.tsx
msgid "Limit Swap"
msgstr ""

#: src/components/DepthChart/DepthChartTooltip.tsx
msgid "No liquidity is available for increasing longs for<0/>this size. Max long size: {0}<1/><2/>Execution prices for decreasing shorts."
msgstr ""

#: src/components/Synthetics/ChartTokenSelector/ChartTokenSelector.tsx
msgid "24H VOL."
msgstr ""

#: src/components/Glp/GlpSwap.jsx
#: src/components/Glp/GlpSwap.jsx
msgid "Sell for {0}"
msgstr "売却して{0}にする"

#: src/components/Exchange/PositionSeller.jsx
msgid "Fees are higher than Collateral"
msgstr ""

#: src/components/Referrals/TradersStats.tsx
msgid "You will receive a {currentTierDiscount}% discount on opening and closing fees."
msgstr ""

#: src/components/InterviewModal/InterviewModal.tsx
msgid "Anonymous chat with GMX team"
msgstr ""

#: src/pages/Ecosystem/ecosystemConstants.tsx
msgid "GMX Market Token Price Chart"
msgstr ""

#: src/pages/LeaderboardPage/components/LeaderboardContainer.tsx
msgid "Top Addresses"
msgstr ""

#: src/pages/BeginAccountTransfer/BeginAccountTransfer.tsx
#: src/pages/CompleteAccountTransfer/CompleteAccountTransfer.jsx
msgid "Continue"
msgstr "続ける"

#: src/pages/AccountDashboard/DailyAndCumulativePnL.tsx
msgid "Daily and Cumulative PnL"
msgstr ""

#: src/components/Exchange/PositionEditor.jsx
msgid "Edit {longOrShortText} {0}"
msgstr ""

#: src/components/Synthetics/SubaccountModal/SubaccountModal.tsx
msgid "Сonvert {0} to {1}"
msgstr ""

#: src/domain/synthetics/orders/utils.tsx
msgid "short"
msgstr ""

#: src/components/RatingToast/RatingToast.tsx
msgid "Very likely"
msgstr ""

#: src/components/Exchange/ConfirmationBox.jsx
msgid "I am aware of the trigger orders"
msgstr "トリガー注文について承知しています"

#: src/domain/synthetics/orders/cancelOrdersTxn.ts
msgid "{count, plural, one {Order} other {# Orders}}"
msgstr ""

#: src/components/Referrals/AffiliatesStats.tsx
msgid "Volume on V1"
msgstr ""

#: src/domain/synthetics/common/incentivesAirdropMessages.ts
msgid "Avalanche trading incentives"
msgstr ""

#: src/components/Synthetics/TradeHistory/keys.ts
msgid "Request Market Decrease"
msgstr "市場減少リクエスト"

#: src/domain/synthetics/trade/utils/validation.ts
#: src/domain/synthetics/trade/utils/validation.ts
msgid "Max. Leverage exceeded"
msgstr ""

#: src/components/Exchange/OrderEditor.jsx
msgid "Price is above Mark Price"
msgstr "価格がマーク価格を上回っています"

#: src/components/Synthetics/PositionItem/PositionItem.tsx
msgid "This position could be liquidated, excluding any price movement, due to funding and borrowing fee rates reducing the position's collateral over time."
msgstr ""

#: src/components/Synthetics/TradeHistory/TradeHistoryRow/utils/position.ts
#: src/components/Synthetics/TradeHistory/TradeHistoryRow/utils/position.ts
#: src/components/Synthetics/TradeHistory/TradeHistoryRow/utils/position.ts
#: src/components/Synthetics/TradeHistory/TradeHistoryRow/utils/position.ts
#: src/components/Synthetics/TradeHistory/TradeHistoryRow/utils/position.ts
#: src/components/Synthetics/TradeHistory/TradeHistoryRow/utils/position.ts
#: src/components/Synthetics/TradeHistory/TradeHistoryRow/utils/position.ts
#: src/components/Synthetics/TradeHistory/TradeHistoryRow/utils/position.ts
#: src/components/Synthetics/TradeHistory/TradeHistoryRow/utils/position.ts
#: src/components/Synthetics/TradeHistory/TradeHistoryRow/utils/position.ts
#: src/components/Synthetics/TradeHistory/TradeHistoryRow/utils/position.ts
#: src/components/Synthetics/TradeHistory/TradeHistoryRow/utils/position.ts
msgid "Order Execution Price"
msgstr "注文執行価格"

#: src/components/Exchange/ConfirmationBox.jsx
#: src/components/Exchange/PositionSeller.jsx
#: src/components/Synthetics/PositionSeller/rows/AllowedSlippageRow.tsx
#: src/components/Synthetics/TradeBox/TradeBoxRows/AllowedSlippageRow.tsx
msgid "Slippage is too high"
msgstr ""

#: src/components/Synthetics/MarketsList/NetFeeHeaderTooltipContent.tsx
msgid "Net rate combines funding and borrowing fees but excludes open, swap or impact fees.<0/><1/>Funding fees help to balance longs and shorts and are exchanged between both sides. <2>Read more</2>.<3/><4/>Borrowing fees help ensure available liquidity. <5>Read more</5>."
msgstr "ネットレートはファンディング料金と借入料金を組み合わせますが、オープン、スワップ、またはインパクト料金は除外されます。<0/><1/>ファンディング料金はロングとショートをバランスさせ、両側で交換されます。<2>詳細を読む</2>。<3/><4/>借入料金は利用可能な流動性を確保します。<5>詳細を読む</5>。"

#: src/components/Synthetics/AccruedPositionPriceImpactRebateModal/AccruedPositionPriceImpactRebateModal.tsx
msgid "Accrued Price Impact Rebates"
msgstr ""

#: src/pages/AccountDashboard/GeneralPerformanceDetails.tsx
msgid "Yesterday"
msgstr ""

#: src/components/Synthetics/TradeHistory/keys.ts
msgid "Request Deposit"
msgstr "入金リクエスト"

#: src/components/Exchange/PositionEditor.jsx
msgid "Deposit not enough to cover fees"
msgstr ""

#: src/components/Synthetics/TwapRows/TwapRows.tsx
msgid "Number of Parts"
msgstr ""

#: src/domain/synthetics/orders/cancelOrdersTxn.ts
msgid "Cancelling {ordersText}"
msgstr ""

#: src/pages/Ecosystem/Ecosystem.tsx
msgid "Ecosystem Projects"
msgstr ""

#: src/domain/synthetics/claimHistory/claimPriceImpactRebate.ts
msgid "Price Impact Rebate Claimed"
msgstr ""

#: src/components/Synthetics/GmSwap/GmSwapBox/GmSwapWarningsRow.tsx
msgid "Consider selecting and using the \"Pair\" option to reduce the Price Impact."
msgstr ""

#: src/components/InterviewModal/InterviewModal.tsx
msgid "Anonymous chat with GMX"
msgstr ""

#: src/components/Exchange/OrdersList.jsx
#: src/components/Exchange/OrdersList.jsx
#: src/components/Exchange/SwapBox.jsx
#: src/components/Synthetics/OrderList/filters/OrderTypeFilter.tsx
#: src/components/Synthetics/OrderList/filters/OrderTypeFilter.tsx
#: src/components/Synthetics/TradeBox/tradeboxConstants.tsx
#: src/components/Synthetics/TradeBox/TradeBoxRows/LimitAndTPSLRows.tsx
#: src/components/Synthetics/TradeHistory/keys.ts
#: src/domain/synthetics/positions/utils.ts
msgid "Limit"
msgstr "指値"

#: src/components/Synthetics/OrderItem/OrderItem.tsx
msgid "You will receive at least {toAmountText} if this order is executed. This price is being updated in real time based on swap fees and price impact."
msgstr ""

#: src/components/Synthetics/ExecutionPriceRow.tsx
msgid "Acceptable price does not apply to stop loss orders, as they will be executed regardless of any price impact."
msgstr ""

#: src/components/InterviewModal/InterviewModal.tsx
msgid "We'll then schedule a chat or interview with you. As a thank you, you'll receive <0>100 <1/></0> for providing your feedback."
msgstr ""

#: src/components/Synthetics/SubaccountModal/SubaccountModal.tsx
msgid "This is the maximum top-up amount that will be sent from your Main account to your Subaccount after each transaction. The actual amount sent will depend on the final transaction fee."
msgstr ""

#: src/domain/synthetics/positions/utils.ts
msgid "limit"
msgstr ""

#: src/components/Exchange/OrdersToa.jsx
msgid "<0>Insufficient liquidity to execute the order</0><1>The mark price which is an aggregate of exchange prices did not reach the specified price</1><2>The specified price was reached but not long enough for it to be executed</2><3>No keeper picked up the order for execution</3>"
msgstr "<0>注文執行に必要な流動性が不足しています</0><1>諸取引所の価格を集約したマーク価格が指値に達しませんでした</1><2>指値には達したもののロングの度合いが不十分で執行されませんでした</2><3>どのキーパーも注文を執行しませんでした</3>"

#: src/components/Exchange/ConfirmationBox.jsx
msgid "Your position's collateral after deducting fees:"
msgstr "手数料差引後のあなたのポジションの担保"

#: src/components/Glp/GlpSwap.jsx
msgid "Selling..."
msgstr "売却中..."

#: src/domain/synthetics/orders/utils.tsx
msgid "The order may not execute as the max. allowed leverage is exceeded. Consider decreasing the order's leverage by editing and decreasing its size. <0>Read more</0>."
msgstr ""

#: src/components/Exchange/PositionSeller.jsx
#: src/components/Exchange/PositionSeller.jsx
#: src/components/Exchange/PositionsList.jsx
#: src/components/Exchange/PositionsList.jsx
#: src/components/Synthetics/OrderEditor/OrderEditor.tsx
#: src/components/Synthetics/PositionItem/PositionItem.tsx
#: src/components/Synthetics/PositionItem/PositionItem.tsx
#: src/components/Synthetics/PositionSeller/PositionSeller.tsx
#: src/components/Synthetics/PositionSeller/PositionSeller.tsx
#: src/components/Synthetics/TradeBox/TradeBox.tsx
#: src/components/Synthetics/TradeInfoIcon/TradeInfoIcon.tsx
msgid "Close"
msgstr "クローズ"

#: src/pages/Ecosystem/Ecosystem.tsx
#: src/pages/Ecosystem/Ecosystem.tsx
#: src/pages/Ecosystem/Ecosystem.tsx
#: src/pages/Ecosystem/Ecosystem.tsx
#: src/pages/Ecosystem/Ecosystem.tsx
msgid "Link"
msgstr "リンク"

#: src/components/Synthetics/MarketNetFee/MarketNetFee.tsx
#: src/pages/Dashboard/OverviewCard.tsx
msgid "Long Positions"
msgstr "ロングポジション"

#: src/components/Synthetics/StatusNotification/OrderStatusNotification.tsx
msgid "Depositing {0} to {positionText}"
msgstr ""

#: src/components/Synthetics/NetworkFeeRow/NetworkFeeRow.tsx
msgid "Max Network Fee"
msgstr ""

#: src/domain/tokens/approveTokens.tsx
msgid "Approval was cancelled"
msgstr "承認はキャンセルされました"

#: src/components/Synthetics/MarketNetFee/MarketNetFee.tsx
msgid "{longOrShort} positions do not pay a funding fee and pay a borrow fee of {borrowRate} per hour."
msgstr ""

#: src/pages/OrdersOverview/OrdersOverview.jsx
msgid "Increase active: {0}, executed: {1}, cancelled: {2}"
msgstr "増加 アクティブ: {0} 執行済: {1} キャンセル済: {2}"

#: src/components/Synthetics/NetworkFeeRow/NetworkFeeRow.tsx
#: src/components/Synthetics/NetworkFeeRow/NetworkFeeRow.tsx
msgid "Maximum network fee paid to the network. This fee is a blockchain cost not specific to GMX, and it does not impact your collateral."
msgstr ""

#: src/pages/Ecosystem/Ecosystem.tsx
msgid "GMX Pages"
msgstr "GMXのページ"

#: src/components/Exchange/SwapBox.jsx
msgid "{0} is required for collateral."
msgstr "担保に{0}が必要です。"

#: src/pages/Ecosystem/ecosystemConstants.tsx
msgid "Decentralized Options Protocol"
msgstr "分散型オプションプロトコル"

#: src/components/Synthetics/TradeHistory/keys.ts
msgid "Update TWAP Swap Part"
msgstr ""

#: src/components/Synthetics/TradeHistory/keys.ts
msgid "Update TWAP Part"
msgstr ""

#: src/pages/CompleteAccountTransfer/CompleteAccountTransfer.jsx
#: src/pages/CompleteAccountTransfer/CompleteAccountTransfer.jsx
msgid "Complete Account Transfer"
msgstr "アカウント移転を完了させる"

#: src/pages/Earn/ClaimModal.tsx
msgid "Claim Rewards"
msgstr ""

#: src/components/AddressDropdown/AddressDropdown.tsx
msgid "Copy Address"
msgstr "アドレスのコピー"

#: src/pages/BeginAccountTransfer/BeginAccountTransfer.tsx
msgid "Pending Transfer Approval"
msgstr ""

#: src/components/Synthetics/OrderItem/OrderItem.tsx
msgid "<0>{fromTokenText} </0>{fromTokenIcon}<1> to </1>{0}{toTokenIcon}{1}"
msgstr ""

#: src/components/DepthChart/DepthChart.tsx
msgid "ORACLE PRICE"
msgstr ""

#: src/pages/Dashboard/DashboardV2.tsx
msgid "For detailed stats:"
msgstr ""

#: src/pages/BuyGlp/BuyGlp.jsx
msgid "Purchase <0>GLP tokens</0> to earn {nativeTokenSymbol} fees from swaps and leverage trading."
msgstr ""

#: src/components/Synthetics/OrderEditor/OrderEditor.tsx
msgid "Enter a ratio"
msgstr ""

#: src/pages/Dashboard/AssetDropdown.tsx
msgid "Proof of Reserves"
msgstr "貯蓄証明"

#: src/pages/AccountDashboard/GeneralPerformanceDetails.tsx
msgid "General Performance Details"
msgstr ""

#: src/pages/Earn/VesterWithdrawModal.tsx
msgid "<0>This will withdraw and unreserve all tokens as well as pause vesting.<1/><2/>esGMX tokens that have been converted to GMX will be claimed and remain as GMX tokens.<3/><4/>To claim GMX tokens without withdrawing, use the \"Claim\" button under the Total Rewards section.<5/><6/></0>"
msgstr ""

#: src/pages/OrdersOverview/OrdersOverview.jsx
msgid "Price conditions are met"
msgstr "価格の条件が満たされていません"

#: src/pages/PoolsDetails/PoolsDetails.tsx
msgid "Backing Composition"
msgstr ""

#: src/pages/Ecosystem/ecosystemConstants.tsx
msgid "DeBank"
msgstr ""

#: src/pages/Earn/GmxAndVotingPowerCard.tsx
msgid "Unstake GMX"
msgstr ""

#: src/pages/Earn/VesterDepositModal.tsx
msgid "Deposit failed!"
msgstr ""<|MERGE_RESOLUTION|>--- conflicted
+++ resolved
@@ -1004,11 +1004,6 @@
 #: src/pages/Dashboard/AssetDropdown.tsx
 msgid "Open {0} in Coingecko"
 msgstr ""
-
-#: src/components/Synthetics/GmList/GlvList.tsx
-#: src/components/Synthetics/GmList/GmList.tsx
-#~ msgid "Graph showing performance vs benchmark for the selected period."
-#~ msgstr ""
 
 #: src/components/Synthetics/GmSwap/GmSwapBox/GmDepositWithdrawalBox/useSubmitButtonState.tsx
 msgid "Buy {operationTokenSymbol}"
@@ -1386,11 +1381,6 @@
 msgid "Leftover position below 10 USD"
 msgstr ""
 
-#: src/components/Header/AppHeaderLinks.tsx
-#: src/pages/Dashboard/DashboardV2.tsx
-#~ msgid "Dashboard"
-#~ msgstr "ダッシュボード"
-
 #: src/config/bridging.tsx
 msgid "Mint tBTC using BTC with <0>Threshold</0>."
 msgstr ""
@@ -1597,10 +1587,6 @@
 #: src/pages/Ecosystem/ecosystemConstants.tsx
 msgid "GMX Proposals Voting page"
 msgstr "GMXのプロポーザル投票ページ"
-
-#: src/components/Synthetics/GmSwap/GmFees/GmFees.tsx
-#~ msgid "Fees and Price Impact"
-#~ msgstr ""
 
 #: src/pages/BuyGMX/BuyGMX.tsx
 msgid "You can buy ETH directly on <0>Arbitrum</0> using these options:"
@@ -2141,10 +2127,6 @@
 msgid "Direct exposure to tokens"
 msgstr ""
 
-#: src/pages/PoolsDetails/PoolsDetailsAbout.tsx
-#~ msgid "This token is a vault of automatically rebalanced GM tokens that accrue fees from leverage trading and swaps from the included markets. Backed by WETH and USDC."
-#~ msgstr ""
-
 #: src/components/Exchange/SwapBox.jsx
 msgid "Limit order creation failed."
 msgstr "指値注文が作成できませんでした。"
@@ -3019,10 +3001,6 @@
 #: src/components/Exchange/PositionSeller.jsx
 msgid "Order creation failed."
 msgstr ""
-
-#: src/components/Synthetics/GmList/GlvList.tsx
-#~ msgid "Yield-optimized vaults supporting trading across multiple GMX markets"
-#~ msgstr ""
 
 #: src/components/Synthetics/MissedCoinsHint/MissedCoinsHint.tsx
 msgid "Can’t find the coin you need? Let us know"
@@ -3484,10 +3462,6 @@
 msgid "The buyable cap for the pool GM: {0} in {1} [{2}] has been reached. Please choose a different pool or reduce the buy size."
 msgstr ""
 
-#: src/components/Synthetics/GmList/GmTokensTotalBalanceInfo.tsx
-#~ msgid "Wallet {daysConsidered}d accrued Fees"
-#~ msgstr ""
-
 #: src/components/Synthetics/HighPriceImpactOrFeesWarningCard/HighPriceImpactOrFeesWarningCard.tsx
 msgid "High External Swap Impact"
 msgstr ""
@@ -3644,11 +3618,6 @@
 #: src/domain/synthetics/orders/utils.tsx
 msgid "Market Increase"
 msgstr "市場増加"
-
-#: src/components/Synthetics/GmList/GlvList.tsx
-#: src/components/Synthetics/GmList/GmList.tsx
-#~ msgid "Pools returns in comparison to the benchmark, which is based on UNI V2-style rebalancing of the long-short token in the corresponding GM or GLV.\""
-#~ msgstr ""
 
 #: src/components/SettingsModal/SettingsModal.tsx
 msgid "Include PnL in leverage display"
@@ -4566,10 +4535,6 @@
 msgid "GMX (Portuguese)"
 msgstr ""
 
-#: src/components/Synthetics/GmList/GmTokensTotalBalanceInfo.tsx
-#~ msgid "Expected 365d Fees are projected based on past {daysConsidered}d base APY."
-#~ msgstr ""
-
 #: src/pages/Earn/TotalRewardsCard.tsx
 msgid "<0>Stake GMX</0> and earn {gmxAvgAprText} APR"
 msgstr ""
@@ -4847,10 +4812,6 @@
 msgid "Reason: {0}"
 msgstr "理由: {0}"
 
-#: src/components/Synthetics/GmList/GmTokensTotalBalanceInfo.tsx
-#~ msgid "Wallet total accrued Fees"
-#~ msgstr ""
-
 #: src/components/Exchange/ConfirmationBox.jsx
 #: src/components/Exchange/SwapBox.jsx
 #: src/components/Exchange/SwapBox.jsx
@@ -4907,10 +4868,6 @@
 #: src/pages/NftWallet/NftWallet.jsx
 msgid "Invalid NFT Address"
 msgstr "無効なNFTアドレス"
-
-#: src/pages/Pools/PoolsTimeRangeFilter.tsx
-#~ msgid "Last 90 days"
-#~ msgstr ""
 
 #: src/components/Synthetics/ChartTokenSelector/ChartTokenSelector.tsx
 msgid "LIQ."
@@ -5569,10 +5526,6 @@
 msgid "Market Decrease"
 msgstr "市場減少"
 
-#: src/components/Synthetics/GmList/GmTokensTotalBalanceInfo.tsx
-#~ msgid "Wallet 365d expected Fees"
-#~ msgstr ""
-
 #: src/components/NotifyModal/NotifyModal.tsx
 msgid "Governance Alerts"
 msgstr ""
@@ -6212,10 +6165,6 @@
 #: src/components/Exchange/SwapBox.jsx
 msgid "High USDG Slippage, Long Anyway"
 msgstr "USDGスリッページが大きいです。ともかくロングする"
-
-#: src/components/Synthetics/GmList/GmTokensTotalBalanceInfo.tsx
-#~ msgid "Wallet total"
-#~ msgstr ""
 
 #: src/components/Synthetics/StatusNotification/SubaccountNotification.tsx
 #: src/components/Synthetics/StatusNotification/SubaccountNotification.tsx
@@ -7088,10 +7037,6 @@
 msgid "Staking..."
 msgstr "ステーク中..."
 
-#: src/components/Synthetics/GmList/GmList.tsx
-#~ msgid "GM Pool"
-#~ msgstr ""
-
 #: src/components/Synthetics/StatusNotification/GmStatusNotification.tsx
 msgid "Buy request sent"
 msgstr ""
@@ -7198,10 +7143,6 @@
 #: src/domain/synthetics/positions/utils.ts
 msgid "Stop Market"
 msgstr ""
-
-#: src/components/Synthetics/GmList/GmList.tsx
-#~ msgid "Pools allowing provision of liquidity including single and native asset opportunities"
-#~ msgstr ""
 
 #: src/domain/synthetics/trade/utils/validation.ts
 #: src/domain/synthetics/trade/utils/validation.ts
@@ -7370,10 +7311,6 @@
 msgid "Long"
 msgstr "ロング"
 
-<<<<<<< HEAD
-=======
-#: src/components/Synthetics/GmSwap/GmSwapBox/GmDepositWithdrawalBox/GmDepositWithdrawalBox.tsx
->>>>>>> 5d3087b1
 #: src/components/Synthetics/GmSwap/GmSwapBox/GmSwapBoxPoolRow.tsx
 #: src/components/Synthetics/GmSwap/GmSwapBox/GmSwapBoxPoolRow.tsx
 #: src/components/Synthetics/GmSwap/GmSwapBox/GmSwapBoxPoolRow.tsx
@@ -8154,10 +8091,6 @@
 #: src/components/Exchange/OrdersList.jsx
 msgid "The price that the order can be executed at may differ slightly from the chart price as market orders can change the price while limit / trigger orders cannot."
 msgstr "注文が執行され得る価格はチャートに表示された価格と多少異なることがありますが、それはマーケット注文が価格を変えうるのに対して、リミット注文やトリガー注文が価格を変えることはないためです。"
-
-#: src/components/Synthetics/GmList/GlvList.tsx
-#~ msgid "GLV Vault"
-#~ msgstr ""
 
 #: src/components/Synthetics/Claims/ClaimsHistory.tsx
 msgid "Claims History"
