--- conflicted
+++ resolved
@@ -983,11 +983,6 @@
 
 #: src/components/Synthetics/ConfirmationBox/ConfirmationBox.tsx
 #: src/components/Synthetics/ConfirmationBox/ConfirmationBox.tsx
-#~ msgid "Confirm Trigger Order"
-#~ msgstr ""
-
-#: src/components/Synthetics/ConfirmationBox/ConfirmationBox.tsx
-#: src/components/Synthetics/ConfirmationBox/ConfirmationBox.tsx
 msgid "Confirm {0} Order"
 msgstr ""
 
@@ -1100,14 +1095,6 @@
 #: src/components/Referrals/AffiliatesStats.tsx
 msgid "Create Referral Code"
 msgstr "Créer un code de parrainage"
-
-#: src/components/Synthetics/TradeBox/TradeBox.tsx
-#~ msgid "Create Trigger order"
-#~ msgstr ""
-
-#: src/components/Synthetics/PositionSeller/PositionSeller.tsx
-#~ msgid "Create trigger order"
-#~ msgstr ""
 
 #: src/components/Exchange/SwapBox.js
 #: src/components/Synthetics/PositionSeller/PositionSeller.tsx
@@ -1638,14 +1625,6 @@
 msgid "Execute Order: Swap {fromAmountDisplay} {0} for {toAmountDisplay} {1}"
 msgstr "Exécuter l'ordre: Échanger {fromAmountDisplay} {0} pour {toAmountDisplay} {1}"
 
-#: src/components/Synthetics/TradeHistoryRow/utils.ts
-#~ msgid "Execute Order: {increaseText} {positionText} {sizeDeltaText},"
-#~ msgstr ""
-
-#: src/components/Synthetics/TradeHistoryRow/TradeHistoryRow.tsx
-#~ msgid "Execute Order: {increaseText} {positionText} {sizeDeltaText}, {0} Price:{1}, Market: {2}"
-#~ msgstr ""
-
 #: src/components/Exchange/TradeHistory.js
 msgid "Execute Order: {orderTypeText} {0} {longShortDisplay} {sizeDeltaDisplay} USD, Price: {executionPriceDisplay} USD"
 msgstr ""
@@ -1658,10 +1637,6 @@
 #: src/components/Synthetics/TradeHistoryRow/utils.ts
 msgid "Execute {orderTypeName} Order: {positionText} {sizeDeltaText},"
 msgstr ""
-
-#: src/components/Synthetics/TradeHistoryRow/TradeHistoryRow.tsx
-#~ msgid "Execution Failed: Swap {fromText} for {toText}, Price: {ratioText}"
-#~ msgstr ""
 
 #: src/components/Exchange/FeesTooltip.tsx
 msgid "Execution Fee"
@@ -3190,11 +3165,6 @@
 msgid "Orders cancelled."
 msgstr "Ordres annulés."
 
-#: src/pages/SyntheticsPage/SyntheticsPage.tsx
-#: src/pages/SyntheticsPage/SyntheticsPage.tsx
-#~ msgid "Orders{0}"
-#~ msgstr ""
-
 #: src/components/Synthetics/PositionItem/PositionItem.tsx
 msgid "Orders <0>({0})</0>"
 msgstr ""
@@ -4328,8 +4298,6 @@
 msgid "TOTAL SUPPLY"
 msgstr ""
 
-<<<<<<< HEAD
-=======
 #: src/domain/synthetics/positions/utils.ts
 msgid "TP"
 msgstr ""
@@ -4344,7 +4312,6 @@
 msgid "Take-Profit"
 msgstr ""
 
->>>>>>> f4ffae05
 #: src/components/Exchange/SwapBox.js
 msgid "Take-profit and stop-loss orders can be set after opening a position. <0/><1/>There will be a \"Close\" button on each position row, clicking this will display the option to set trigger orders. <2/><3/>For screenshots and more information, please see the <4>docs</4>."
 msgstr "Les ordres Take-profit et Stop-loss peuvent être définis après l'ouverture d'une position. <0/><1/>Il y aura un bouton \"Fermer\"sur chaque ligne de position, en cliquant dessus, vous afficherez l'option pour définir des ordres de déclenchement. <2/><3/> Pour des captures d'écran et pour plus informations, veuillez consulter la page </4>."
@@ -4412,14 +4379,6 @@
 msgstr ""
 
 #: src/domain/synthetics/orders/utils.ts
-#~ msgid "The Order may not execute at the desired Trigger Price as the current Price Impact is higher than its Acceptable Price Impact. Consider canceling and creating a new {suggestionType} Order."
-#~ msgstr ""
-
-#: src/domain/synthetics/orders/utils.ts
-#~ msgid "The Order may not execute at the desired {priceText} as the current Price Impact is higher than its Acceptable Price Impact. Consider canceling and creating a new {suggestionType} Order."
-#~ msgstr ""
-
-#: src/domain/synthetics/orders/utils.ts
 msgid "The Order may not execute at the desired {priceText} as the current Price Impact {0} is higher than its Acceptable Price Impact {1}. Consider canceling and creating a new {suggestionType} Order."
 msgstr ""
 
@@ -4502,10 +4461,6 @@
 #: src/components/Exchange/SwapBox.js
 msgid "There are more shorts than longs, borrow fees for longing is currently zero"
 msgstr "Il y a plus de courts que de longs, les frais d'emprunt pour les longs sont actuellement nuls."
-
-#: src/domain/synthetics/orders/utils.ts
-#~ msgid "There is a high Swap Price Impact for the Order Swap path."
-#~ msgstr ""
 
 #: src/domain/tokens/approveTokens.tsx
 #: src/lib/contracts/transactionErrors.tsx
@@ -4811,10 +4766,6 @@
 #: src/domain/synthetics/positions/utils.ts
 msgid "Trigger"
 msgstr "Déclencheur"
-
-#: src/components/Exchange/PositionDropdown.js
-#~ msgid "Trigger Close"
-#~ msgstr ""
 
 #: src/components/Exchange/PositionSeller.js
 #: src/components/Synthetics/ConfirmationBox/ConfirmationBox.tsx
@@ -5382,10 +5333,6 @@
 msgid "You have an existing position in the {0} market pool. <0>Switch to {1} market pool.</0>"
 msgstr ""
 
-#: src/domain/synthetics/orders/utils.ts
-#~ msgid "You have an existing position with {0} as Collateral."
-#~ msgstr ""
-
 #: src/components/Exchange/SwapBox.js
 msgid "You have an existing position with {0} as collateral."
 msgstr ""
@@ -5680,34 +5627,10 @@
 msgid "{actionText} Deposit {collateralText} into {positionText}"
 msgstr ""
 
-#: src/components/Synthetics/TradeHistoryRow/TradeHistoryRow.tsx
-#~ msgid "{actionText} Deposit {collateralText} into {positionText}, Market: {0}"
-#~ msgstr ""
-
-#: src/components/Synthetics/TradeHistoryRow/TradeHistoryRow.tsx
-#~ msgid "{actionText} Order: Swap {fromText} for {toText}, Price: {ratioText}"
-#~ msgstr ""
-
-#: src/components/Synthetics/TradeHistoryRow/TradeHistoryRow.tsx
-#~ msgid "{actionText} Order: {increaseText} {positionText} {sizeDeltaText}, {0} Price: {pricePrefix} {1}, Market: {2}"
-#~ msgstr ""
-
-#: src/components/Synthetics/TradeHistoryRow/TradeHistoryRow.tsx
-#~ msgid "{actionText} Swap {fromText} for {toText}"
-#~ msgstr ""
-
 #: src/components/Synthetics/TradeHistoryRow/utils.ts
 msgid "{actionText} Withdraw {collateralText} from {positionText}"
 msgstr ""
 
-#: src/components/Synthetics/TradeHistoryRow/TradeHistoryRow.tsx
-#~ msgid "{actionText} Withdraw {collateralText} from {positionText}, Market: {0}"
-#~ msgstr ""
-
-#: src/components/Synthetics/TradeHistoryRow/TradeHistoryRow.tsx
-#~ msgid "{actionText} {increaseText} {positionText} {sizeDeltaText}, {pricePrefix}: {0}, Market: {1}"
-#~ msgstr ""
-
 #: src/components/Synthetics/TradeHistoryRow/utils.ts
 msgid "{actionText} {orderTypeName} Swap: {fromText} for {toText}"
 msgstr ""
@@ -5793,10 +5716,6 @@
 #: src/domain/synthetics/orders/cancelOrdersTxn.ts
 msgid "{ordersText} canceled"
 msgstr ""
-
-#: src/components/Synthetics/TradeHistoryRow/TradeHistoryRow.tsx
-#~ msgid "{positionText} {sizeDeltaText}, Price: {0}, Market: {1}"
-#~ msgstr ""
 
 #: src/components/StatsTooltip/ChainsStatsTooltipRow.tsx
 msgid "{title}"
