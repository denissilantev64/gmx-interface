--- conflicted
+++ resolved
@@ -304,14 +304,6 @@
 msgid "Arbitrum APR:"
 msgstr "Taux de rendement annuels Arbitrum:"
 
-<<<<<<< HEAD
-=======
-#: src/pages/Dashboard/DashboardV2.js
-#: src/pages/Dashboard/DashboardV2.js
-msgid "Arbitrum Icon"
-msgstr "Icône Arbitrum"
-
->>>>>>> 50e3e122
 #: src/components/Exchange/NoLiquidityErrorModal.tsx
 msgid "As there is not enough liquidity in GLP to swap {0} to {swapTokenSymbol}, you can use the option below to do so:"
 msgstr "Comme il n'y a pas assez de liquidité dans GLP pour échanger {0} vers {swapTokenSymbol}, vous pouvez utiliser l'option ci-dessous pour le faire :"
@@ -356,16 +348,8 @@
 #: src/components/TokenCard/TokenCard.js
 #: src/components/TokenCard/TokenCard.js
 msgid "Avalanche APR:"
-msgstr "Taux de Rendement Annuels Avalanche:"
-
-<<<<<<< HEAD
-=======
-#: src/pages/Dashboard/DashboardV2.js
-#: src/pages/Dashboard/DashboardV2.js
-msgid "Avalanche Icon"
-msgstr "Icône Avalanche"
-
->>>>>>> 50e3e122
+msgstr "Taux de Rendement Annuels Avalanche:<<<<<<< HEAD======="
+
 #: src/components/Exchange/SwapBox.js
 msgid "Balance"
 msgstr "Balance"
