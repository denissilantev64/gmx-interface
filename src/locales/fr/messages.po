msgid ""
msgstr ""
"POT-Creation-Date: 2022-08-06 13:30+0530\n"
"MIME-Version: 1.0\n"
"Content-Type: text/plain; charset=utf-8\n"
"Content-Transfer-Encoding: 8bit\n"
"X-Generator: @lingui/cli\n"
"Language: ru\n"
"Project-Id-Version: \n"
"Report-Msgid-Bugs-To: \n"
"PO-Revision-Date: \n"
"Last-Translator: \n"
"Language-Team: \n"
"Plural-Forms: \n"

#: src/pages/Dashboard/DashboardV2.js
msgid "01 Sep 2021"
msgstr "01 Sep 2021"

#: src/pages/Dashboard/DashboardV2.js
msgid "06 Jan 2022"
msgstr "06 Jan 2022"

#: src/components/Exchange/ExchangeTVChart.js
msgid "24h Change"
msgstr "Variation sur 24h"

#: src/components/Exchange/ExchangeTVChart.js
msgid "24h High"
msgstr "Le plus haut sur 24h"

#: src/components/Exchange/ExchangeTVChart.js
msgid "24h Low"
msgstr "Le plus bas sur 24h"

#: src/pages/Dashboard/DashboardV2.js
msgid "24h Volume"
msgstr "Volume sur 24h"

#: src/components/Exchange/PositionSeller.js
msgid "<0/>Profit price: {0} ${1}. This rule applies for the next {2}, until {3}."
msgstr "<0/>Prix du profit: {0} ${1}. Cette règle s'applique au prochain {2}, jusqu'à {3}."

#: src/App/App.js
msgid "<0>Install Coinbase Wallet</0> to start using GMX."
msgstr ""

#: src/App/App.js
msgid "<0>Install Coinbase Wallet</0>, and use GMX with its built-in browser."
msgstr ""

#: src/App/App.js
msgid "<0>Install MetaMask</0> to start using GMX."
msgstr ""

#: src/App/App.js
msgid "<0>Install MetaMask</0>, and use GMX with its built-in browser."
msgstr ""

#: src/components/Exchange/OrdersToa.js
msgid "<0>Insufficient liquidity to execute the order</0><1>The mark price which is an aggregate of exchange prices did not reach the specified price</1><2>The specified price was reached but not long enough for it to be executed</2><3>No keeper picked up the order for execution</3>"
msgstr "<0>Liquidité insuffisante pour exécuter l'ordre</0><1>Le prix de référence, qui est un agrégat de prix d'échanges, n'a pas atteint le prix spécifié</1><2>Le prix spécifié a été atteint mais pas assez longtemps pour qu'il soit exécuté.</2><3>Aucun gardien n'a pris l'ordre d'exécution</3>"

#: src/components/Exchange/PositionSeller.js
msgid "<0>More Info</0> about fees."
msgstr "<0>Plus d'info</0> à propos des frais."

#: src/pages/PageNotFound/PageNotFound.js
msgid "<0>Return to </0><1>Homepage</1> <2>or </2> <3>Trade</3>"
msgstr "<0>Retourner à </0><1>la page d'accueil</1> <2>ou </2> <3>échanger</3>"

#: src/components/Glp/SwapErrorModal.tsx
msgid "<0>The pool's capacity has been reached for {0}. Please use another token to buy GLP.</0><1>Check the \"Save on Fees\" section for tokens with the lowest fees.</1>"
msgstr "<0>La capacité du pool a été atteinte pour {0}. Veuillez utiliser un autre token pour acheter GLP.</0><1>Vérifier la section \"économiser sur les frais\" pour les tokens ayant les meilleur frais.</1>"

#: src/components/Exchange/OrdersList.js
msgid "<0>The price that orders can be executed at may differ slightly from the chart price, as market orders update oracle prices, while limit/trigger orders do not.</0><1>This can also cause limit/triggers to not be executed if the price is not reached for long enough. <2>Read more</2>.</1>"
msgstr ""

#: src/pages/Stake/StakeV2.js
msgid "<0>This will withdraw and unreserve all tokens as well as pause vesting.<1/><2/>esGMX tokens that have been converted to GMX will remain as GMX tokens.<3/><4/>To claim GMX tokens without withdrawing, use the \"Claim\" button under the Total Rewards section.<5/><6/></0>"
msgstr "<0>Cela retirera et libérera tous les tokens et mettra en pause l'acquisition par vesting.<1/><2/>Les tokens esGMX qui ont été convertis en GMX resteront des tokens GMX.<3/><4/>Pour réclamer les tokens GMX sans effectuer de retrait, utilisez le bouton \"Réclamer\" dans la section Récompenses totales.<5/><6/></0>\""

#: src/pages/Dashboard/DashboardV2.js
msgid "<0>Total value of tokens in GLP pool ({chainName}).</0><1>Other websites may show a higher value as they add positions' collaterals to the GLP pool.</1>"
msgstr ""

#: src/lib/contracts/callContract.tsx
#: src/lib/wallets/index.tsx
msgid "<0>Your wallet is not connected to {0}.</0><1/><2>Switch to {1}</2>"
msgstr ""

#: src/components/Exchange/SwapBox.js
msgid "A snapshot of the USD value of your {0} collateral is taken when the position is opened."
msgstr "Une image instantanée de la valeur en USD de votre {0} collatéral initial est prise à l'ouverture de la position."

#: src/components/Glp/GlpSwap.js
#: src/pages/Stake/StakeV1.js
#: src/pages/Stake/StakeV1.js
#: src/pages/Stake/StakeV1.js
#: src/pages/Stake/StakeV1.js
#: src/pages/Stake/StakeV2.js
#: src/pages/Stake/StakeV2.js
#: src/pages/Stake/StakeV2.js
msgid "APR"
msgstr "Taux de rendement annuel"

#: src/components/Stake/GMXAprTooltip.tsx
#: src/pages/Stake/StakeV2.js
msgid "APRs are updated weekly on Wednesday and will depend on the fees collected for the week."
msgstr "Les taux de rendement annuels sont mis à jour chaque semaine le mercredi et dépendront des frais perçus pour la semaine."

#: src/pages/Dashboard/DashboardV2.js
msgid "AUM"
msgstr "ASG"

#: src/components/Glp/GlpSwap.js
#: src/components/Glp/GlpSwap.js
msgid "AVAILABLE"
msgstr "DISPONIBLE"

#: src/pages/Ecosystem/Ecosystem.js
#: src/pages/Ecosystem/Ecosystem.js
#: src/pages/Ecosystem/Ecosystem.js
#: src/pages/Ecosystem/Ecosystem.js
#: src/pages/Ecosystem/Ecosystem.js
msgid "About"
msgstr "À propos"

#: src/components/Exchange/ConfirmationBox.js
msgid "Accept confirmation of trigger orders"
msgstr "Accepter la confirmation des ordres de déclenchement"

#: src/components/Exchange/ConfirmationBox.js
msgid "Accept minimum and {action}"
msgstr "Accepter le minimum et {action}"

#: src/components/Exchange/OrdersToa.js
msgid "Accept terms to enable orders"
msgstr "Accepter les conditions pour permettre les commandes"

#: src/components/Exchange/OrdersToa.js
msgid "Accept that orders are not guaranteed to execute and trigger orders may not settle at the trigger price"
msgstr "Accepter que les ordres ne sont pas garantis de s'exécuter et que les ordres de déclenchement peuvent ne pas être réglés au prix de déclenchement"

#: src/pages/Actions/Actions.js
#: src/pages/OrdersOverview/OrdersOverview.js
msgid "Account"
msgstr "Compte"

#: src/pages/Actions/Actions.js
msgid "Actions"
msgstr "Actions"

#: src/components/Exchange/PositionsList.js
msgid "Active Orders"
msgstr "Ordres Actifs"

#: src/components/Referrals/TradersStats.js
msgid "Active Referral Code"
msgstr "Code/ID de référence actif"

#: src/pages/Dashboard/AssetDropdown.tsx
#: src/pages/Dashboard/AssetDropdown.tsx
msgid "Add to Metamask"
msgstr "Ajouter à Metamask"

#: src/components/Referrals/JoinReferralCode.js
msgid "Adding referral code failed."
msgstr "L'ajout du code/ID de référence a échoué."

#: src/components/Referrals/JoinReferralCode.js
msgid "Adding..."
msgstr "S'ajoute..."

#: src/pages/Stake/StakeV2.js
msgid "Additional reserve required"
msgstr "Réserve additionnelle nécessaire"

#: src/components/Exchange/OrdersToa.js
msgid "Additionally, trigger orders are market orders and are not guaranteed to settle at the trigger price."
msgstr "De plus, les ordres à seuil de déclenchement sont des ordres de bourse et ne sont pas garantis de s'exécuter au prix de déclenchement."

#: src/components/AddressDropdown/AddressDropdown.tsx
msgid "Address copied to your clipboard"
msgstr ""

#: src/pages/Referrals/Referrals.js
msgid "Affiliates"
msgstr "Affiliés"

#: src/pages/ClaimEsGmx/ClaimEsGmx.js
msgid "After claiming you will be able to vest a maximum of {0} esGMX at a ratio of {1} {stakingToken} to 1 esGMX."
msgstr "Après avoir réclamé, vous pourrez vester un maximum de {0} esGMX à un ratio de {1} {stakingToken} pour 1 esGMX."

#: src/pages/ClaimEsGmx/ClaimEsGmx.js
msgid "After claiming, the esGMX tokens will be airdropped to your account on the selected network within 7 days."
msgstr "Après la réclamation, les tokens esGMX seront déposés sur votre compte sur le réseau sélectionné dans les 7 jours."

#: src/components/ModalViews/RedirectModal.js
msgid "Agree"
msgstr "Accepter"

#: src/components/Exchange/ConfirmationBox.js
#: src/components/Exchange/PositionSeller.js
msgid "Allow up to 1% slippage"
msgstr "Permettre jusqu'à 1 % de glissement"

#: src/App/App.js
#: src/components/Exchange/ConfirmationBox.js
#: src/components/Exchange/PositionSeller.js
msgid "Allowed Slippage"
msgstr "Glissement autorisé"

#: src/components/ModalViews/RedirectModal.js
msgid "Alternative links can be found in the <0>docs</0>.<1/><2/>By clicking Agree you accept the <3>T&Cs</3> and <4>Referral T&Cs</4>.<5/><6/>"
msgstr "Des liens alternatifs peuvent être trouvés dans la section <0>docs</0>.<1/><2/>En cliquant sur Accepter, vous acceptez les <3>Conditions générales</3> et <4> Conditions générales de parrainage</4>.<5/><6/>"

#: src/components/Exchange/NoLiquidityErrorModal.tsx
msgid "Alternatively, you can select a different \"Collateral In\" token."
msgstr "Vous pouvez également sélectionner un autre.\"Collatéral En\" token."

#: src/components/Referrals/AffiliatesStats.js
#: src/components/Referrals/TradersStats.js
msgid "Amount"
msgstr "Somme"

#: src/components/Referrals/AffiliatesStats.js
msgid "Amount of traders you referred."
msgstr "Le nombre de traders que vous avez parrainés."

#: src/components/Exchange/PositionEditor.js
msgid "Amount should be greater than zero"
msgstr ""

#: src/pages/ClaimEsGmx/ClaimEsGmx.js
msgid "Amount to claim"
msgstr "Somme à réclamer"

#: src/pages/Home/Home.js
msgid "An aggregate of high-quality price feeds determine when liquidations occur. This keeps positions safe from temporary wicks."
msgstr "Un agrégat de flux de prix de qualité supérieure détermine quand les liquidations ont lieu. Cela protège les positions des oscillations temporaires."

#: src/pages/Ecosystem/Ecosystem.js
msgid "Announcement"
msgstr "Annonce"

#: src/components/Header/HomeHeaderLinks.tsx
msgid "App"
msgstr ""

#: src/domain/tokens/approveTokens.tsx
msgid "Approval failed"
msgstr "Approbation rejetée"

#: src/domain/tokens/approveTokens.tsx
msgid "Approval submitted! <0>View status.</0>"
msgstr "Approbation soumise ! <0>View status.</0>"

#: src/domain/tokens/approveTokens.tsx
msgid "Approval was cancelled"
msgstr "L'approbation a été annulée"

#: src/pages/BeginAccountTransfer/BeginAccountTransfer.js
#: src/pages/Stake/StakeV2.js
msgid "Approve GMX"
msgstr "Approuver GMX"

#: src/components/Exchange/PositionEditor.js
#: src/components/Exchange/SwapBox.js
#: src/components/Glp/GlpSwap.js
#: src/components/Migration/Migration.js
msgid "Approve {0}"
msgstr "Approuver {0}"

#: src/pages/Stake/StakeV1.js
#: src/pages/Stake/StakeV2.js
msgid "Approve {stakingTokenSymbol}"
msgstr "Approuver {stakingTokenSymbol}"

#: src/pages/Stake/StakeV2.js
msgid "Approving GMX..."
msgstr "Approbation de GMX..."

#: src/components/Exchange/PositionEditor.js
#: src/components/Exchange/SwapBox.js
#: src/components/Glp/GlpSwap.js
msgid "Approving {0}..."
msgstr "Approbation {0}..."

#: src/pages/Stake/StakeV1.js
#: src/pages/Stake/StakeV2.js
msgid "Approving {stakingTokenSymbol}..."
msgstr "Approbation {stakingTokenSymbol}..."

#: src/components/Migration/Migration.js
#: src/pages/BeginAccountTransfer/BeginAccountTransfer.js
msgid "Approving..."
msgstr "Approbation..."

#: src/components/TokenCard/TokenCard.js
#: src/components/TokenCard/TokenCard.js
msgid "Arbitrum APR:"
msgstr "Taux de rendement annuels Arbitrum:"

<<<<<<< HEAD
=======
#: src/pages/Dashboard/DashboardV2.js
#: src/pages/Dashboard/DashboardV2.js
msgid "Arbitrum Icon"
msgstr "Icône Arbitrum"

>>>>>>> 14cfbade
#: src/components/Exchange/NoLiquidityErrorModal.tsx
msgid "As there is not enough liquidity in GLP to swap {0} to {swapTokenSymbol}, you can use the option below to do so:"
msgstr "Comme il n'y a pas assez de liquidité dans GLP pour échanger {0} vers {swapTokenSymbol}, vous pouvez utiliser l'option ci-dessous pour le faire :"

#: src/pages/Dashboard/DashboardV1.js
msgid "Assets Under Management"
msgstr "Actifs sous gestion"

#: src/pages/Dashboard/DashboardV2.js
msgid "Assets Under Management: GMX staked (All chains) + GLP pool ({chainName})."
msgstr ""

#: src/components/Glp/GlpSwap.js
msgid "Available"
msgstr "Disponible"

#: src/components/Exchange/ConfirmationBox.js
#: src/components/Exchange/SwapBox.js
#: src/components/Exchange/SwapBox.js
#: src/components/Exchange/SwapBox.js
msgid "Available Liquidity"
msgstr "Liquidité Disponible"

#: src/components/Glp/GlpSwap.js
#: src/components/Glp/GlpSwap.js
msgid "Available amount to deposit into GLP."
msgstr "Somme disponible à déposer dans GLP."

#: src/components/Glp/GlpSwap.js
#: src/components/Glp/GlpSwap.js
msgid "Available amount to withdraw from GLP. Funds not utilized by current open positions."
msgstr "Somme disponible pour retirer de GLP. Montant non utilisé par les postes actuellement ouverts."

#: src/pages/Home/Home.js
msgid "Available on your preferred network"
msgstr "Disponible sur le réseau de votre choix"

#: src/components/Glp/GlpSwap.js
msgid "Available:"
msgstr "Disponible:"

#: src/components/TokenCard/TokenCard.js
#: src/components/TokenCard/TokenCard.js
msgid "Avalanche APR:"
msgstr "Taux de Rendement Annuels Avalanche:"

<<<<<<< HEAD
=======
#: src/pages/Dashboard/DashboardV2.js
#: src/pages/Dashboard/DashboardV2.js
msgid "Avalanche Icon"
msgstr "Icône Avalanche"

>>>>>>> 14cfbade
#: src/components/Exchange/SwapBox.js
msgid "Balance"
msgstr "Balance"

#: src/components/Glp/GlpSwap.js
#: src/components/Glp/GlpSwap.js
#: src/components/Glp/GlpSwap.js
msgid "Balance:"
msgstr "Balance:"

#: src/components/Exchange/SwapBox.js
msgid "Balance: {0}"
msgstr "Balance: {0}"

#: src/pages/BeginAccountTransfer/BeginAccountTransfer.js
msgid "Begin Transfer"
msgstr "Commencer le transfert"

#: src/components/Migration/Migration.js
#: src/components/Migration/Migration.js
msgid "Bonus Tokens"
msgstr "Tokens Bonus"

#: src/pages/Stake/StakeV2.js
msgid "Boost Percentage"
msgstr "Pourcentage de boost"

#: src/pages/Stake/StakeV2.js
msgid "Boost your rewards with Multiplier Points. <0>More info</0>."
msgstr ""

#: src/components/Exchange/ConfirmationBox.js
#: src/components/Exchange/PositionEditor.js
#: src/components/Exchange/PositionSeller.js
#: src/components/Exchange/PositionsList.js
#: src/components/Exchange/PositionsList.js
#: src/components/Exchange/PositionsList.js
#: src/components/Exchange/PositionsList.js
#: src/components/Exchange/SwapBox.js
#: src/components/Exchange/TradeHistory.js
msgid "Borrow Fee"
msgstr "Commission d'emprunt"

#: src/components/Exchange/PositionsList.js
#: src/components/Exchange/PositionsList.js
msgid "Borrow Fee / Day"
msgstr "Commission d'emprunt / jour"

#: src/components/Header/AppHeaderLinks.tsx
msgid "Buy"
msgstr "Acheter"

#: src/pages/BuyGlp/BuyGlp.js
msgid "Buy / Sell GLP"
msgstr "Acheter / Vendre GLP"

#: src/pages/BuyGMX/BuyGMX.tsx
msgid "Buy AVAX directly to Avalanche or transfer it there."
msgstr ""

#: src/pages/BuyGMX/BuyGMX.tsx
msgid "Buy ETH directly to Arbitrum or transfer it there."
msgstr ""

#: src/components/Glp/GlpSwap.js
#: src/components/Glp/GlpSwap.js
#: src/components/Glp/GlpSwap.js
#: src/pages/Stake/StakeV2.js
msgid "Buy GLP"
msgstr "Acheter GLP"

<<<<<<< HEAD
=======
#: src/pages/BuyGlp/BuyGlp.js
msgid "Buy GLP Icon"
msgstr "Acheter l'icône GLP"

>>>>>>> 14cfbade
#: src/pages/Stake/StakeV2.js
msgid "Buy GMX"
msgstr "Acheter GMX"

#: src/pages/BuyGMX/BuyGMX.tsx
msgid "Buy GMX from Traderjoe:"
msgstr ""

#: src/pages/BuyGMX/BuyGMX.tsx
msgid "Buy GMX from Uniswap (make sure to select Arbitrum):"
msgstr ""

#: src/pages/BuyGMX/BuyGMX.tsx
msgid "Buy GMX from a Decentralized Exchange"
msgstr ""

#: src/pages/BuyGMX/BuyGMX.tsx
msgid "Buy GMX from centralized exchanges:"
msgstr ""

#: src/pages/BuyGMX/BuyGMX.tsx
msgid "Buy GMX from centralized services"
msgstr ""

#: src/pages/BuyGMX/BuyGMX.tsx
msgid "Buy GMX on {0}"
msgstr ""

#: src/pages/Buy/Buy.js
msgid "Buy GMX or GLP"
msgstr "Acheter GMX ou GLP"

#: src/pages/BuyGMX/BuyGMX.tsx
msgid "Buy GMX using Decentralized Exchange Aggregators:"
msgstr ""

#: src/pages/BuyGMX/BuyGMX.tsx
msgid "Buy GMX using FIAT gateways:"
msgstr ""

#: src/pages/BuyGMX/BuyGMX.tsx
msgid "Buy GMX using any token from any network:"
msgstr ""

#: src/components/Glp/GlpSwap.js
msgid "Buy failed."
msgstr "Achat échoué"

#: src/components/TokenCard/TokenCard.js
#: src/components/TokenCard/TokenCard.js
msgid "Buy on Arbitrum"
msgstr "Acheter sur Arbitrum"

#: src/components/TokenCard/TokenCard.js
#: src/components/TokenCard/TokenCard.js
msgid "Buy on Avalanche"
msgstr "Acheter sur Avalanche"

#: src/pages/BuyGMX/BuyGMX.tsx
msgid "Buy or Transfer AVAX to Avalanche"
msgstr ""

#: src/pages/BuyGMX/BuyGMX.tsx
msgid "Buy or Transfer ETH to Arbitrum"
msgstr ""

#: src/components/Glp/GlpSwap.js
msgid "Buy submitted."
msgstr "Achat soumis."

#: src/components/Glp/GlpSwap.js
#: src/components/Glp/GlpSwap.js
msgid "Buy with {0}"
msgstr "Acheter avec {0}"

#: src/pages/BuyGMX/BuyGMX.tsx
msgid "Buy {nativeTokenSymbol}"
msgstr ""

#: src/components/Exchange/NoLiquidityErrorModal.tsx
msgid "Buy {swapTokenSymbol} on 1inch"
msgstr "Acheter {swapTokenSymbol} sur 1inch"

#: src/components/Glp/GlpSwap.js
msgid "Buying..."
msgstr "Achat..."

#: src/pages/OrdersOverview/OrdersOverview.js
msgid "Can't execute because of an error"
msgstr "Impossible d'exécuter à cause d'une erreur"

#: src/components/Exchange/ConfirmationBox.js
#: src/components/Exchange/ConfirmationBox.js
#: src/components/Exchange/OrdersList.js
#: src/components/Exchange/OrdersList.js
#: src/components/Exchange/OrdersList.js
#: src/components/Exchange/TradeHistory.js
msgid "Cancel"
msgstr "Annuler"

#: src/components/Exchange/ConfirmationBox.js
msgid "Cancel failed"
msgstr "Annulation échouée"

#: src/domain/legacy.ts
#: src/pages/Exchange/Exchange.js
msgid "Cancel failed."
msgstr "Annulation échouée"

#: src/components/Exchange/ConfirmationBox.js
msgid "Cancel submitted"
msgstr "Annulation soumise"

#: src/domain/legacy.ts
#: src/pages/Exchange/Exchange.js
msgid "Cancel submitted."
msgstr "Annulation soumise"

#: src/pages/Exchange/Exchange.js
msgid "Chart positions"
msgstr "Positions sur les graphiques"

#: src/components/Glp/GlpSwap.js
#: src/components/Glp/GlpSwap.js
msgid "Check the \"Save on Fees\" section below to get the lowest fee percentages."
msgstr "Vérifiez la section \"Économisez sur les frais\" ci-dessous pour obtenir les pourcentages de frais les plus bas."

#: src/components/Referrals/AddAffiliateCode.js
#: src/components/Referrals/JoinReferralCode.js
msgid "Checking code..."
msgstr "Vérification du code..."

#: src/pages/BuyGMX/BuyGMX.tsx
msgid "Choose to buy from decentralized or centralized exchanges."
msgstr ""

#: src/pages/ClaimEsGmx/ClaimEsGmx.js
#: src/pages/Stake/StakeV1.js
#: src/pages/Stake/StakeV1.js
#: src/pages/Stake/StakeV1.js
#: src/pages/Stake/StakeV1.js
#: src/pages/Stake/StakeV1.js
#: src/pages/Stake/StakeV2.js
#: src/pages/Stake/StakeV2.js
#: src/pages/Stake/StakeV2.js
msgid "Claim"
msgstr "Réclamer"

#: src/pages/Stake/StakeV2.js
#: src/pages/Stake/StakeV2.js
msgid "Claim GMX Rewards"
msgstr "Réclamer les récompenses GMX"

#: src/pages/Stake/StakeV2.js
msgid "Claim Rewards"
msgstr "Réclamer les récompenses"

#: src/pages/ClaimEsGmx/ClaimEsGmx.js
#: src/pages/Stake/StakeV2.js
msgid "Claim completed!"
msgstr "Réclamation complétée !"

#: src/pages/ClaimEsGmx/ClaimEsGmx.js
msgid "Claim esGMX"
msgstr "Réclamer esGMX"

#: src/pages/Stake/StakeV2.js
#: src/pages/Stake/StakeV2.js
msgid "Claim esGMX Rewards"
msgstr "Réclamer les récompenses esGMX"

#: src/pages/Stake/StakeV1.js
msgid "Claim failed"
msgstr "Réclamation échouée"

#: src/pages/ClaimEsGmx/ClaimEsGmx.js
#: src/pages/Stake/StakeV2.js
msgid "Claim failed."
msgstr "Réclamation échouée."

#: src/pages/ClaimEsGmx/ClaimEsGmx.js
msgid "Claim submitted!"
msgstr "Réclamation soumise !"

#: src/pages/Stake/StakeV1.js
msgid "Claim submitted! <0>View status.</0>"
msgstr "Réclamation soumise ! <0>Voir le statut.</0>"

#: src/pages/Stake/StakeV2.js
msgid "Claim submitted."
msgstr "Réclamation soumise."

#: src/pages/Stake/StakeV2.js
#: src/pages/Stake/StakeV2.js
msgid "Claim {wrappedTokenSymbol} Rewards"
msgstr "Réclamer les récompenses de {wrappedTokenSymbol}"

#: src/pages/Stake/StakeV2.js
#: src/pages/Stake/StakeV2.js
msgid "Claimable"
msgstr "Réclamable"

#: src/pages/ClaimEsGmx/ClaimEsGmx.js
#: src/pages/Stake/StakeV2.js
msgid "Claiming..."
msgstr "Réclamation en cours..."

#: src/components/Exchange/PositionsList.js
msgid "Click on a row to select the position's market, then use the swap box to increase your position size if needed."
msgstr "Cliquez sur une ligne pour sélectionner le marché de la position, puis utilisez la boîte d'échange pour augmenter le montant de votre position si nécessaire."

#: src/components/Exchange/PositionSeller.js
#: src/components/Exchange/PositionSeller.js
#: src/components/Exchange/PositionsList.js
#: src/components/Exchange/PositionsList.js
msgid "Close"
msgstr "Fermer"

#: src/components/Exchange/PositionSeller.js
msgid "Close failed."
msgstr "Fermeture échouée."

#: src/components/Exchange/PositionSeller.js
msgid "Close submitted!"
msgstr "Fermeture soumise !"

#: src/pages/OrdersOverview/OrdersOverview.js
msgid "Close to execution price"
msgstr "Près du prix d'exécution"

#: src/components/Exchange/PositionSeller.js
msgid "Close without profit"
msgstr "Fermer sans profit"

#: src/components/Exchange/PositionSeller.js
msgid "Close {longOrShortText} {0}"
msgstr "Fermer {longOrShortText} {0}"

#: src/components/Exchange/PositionSeller.js
msgid "Close: {convertedAmountFormatted} {0}"
msgstr "Fermer: {convertedAmountFormatted} {0}"

#: src/components/Exchange/PositionSeller.js
msgid "Closing Fee"
msgstr ""

#: src/components/Exchange/PositionSeller.js
msgid "Closing..."
msgstr "Fermeture..."

#: src/components/Referrals/AddAffiliateCode.js
msgid "Code already taken"
msgstr "Code déjà pris"

#: src/App/App.js
msgid "Coinbase Wallet"
msgstr "Portefeuille Coinbase"

#: src/App/App.js
msgid "Coinbase Wallet not detected."
msgstr "Portefeuille Coinbase non détecté."

#: src/components/Exchange/ConfirmationBox.js
#: src/components/Exchange/ConfirmationBox.js
#: src/components/Exchange/OrdersList.js
#: src/components/Exchange/OrdersList.js
#: src/components/Exchange/PositionEditor.js
#: src/components/Exchange/PositionsList.js
#: src/components/Exchange/PositionsList.js
msgid "Collateral"
msgstr "Collatéral"

#: src/components/Exchange/PositionSeller.js
msgid "Collateral ({0})"
msgstr "Collatéral ({0})"

#: src/components/Exchange/ConfirmationBox.js
#: src/components/Exchange/ConfirmationBox.js
#: src/components/Exchange/SwapBox.js
#: src/components/Exchange/SwapBox.js
#: src/components/Exchange/SwapBox.js
msgid "Collateral In"
msgstr "Collatéral En"

#: src/pages/Ecosystem/Ecosystem.js
msgid "Community Projects"
msgstr "Projets de la Communauté"

#: src/pages/Ecosystem/Ecosystem.js
msgid "Community curated tweet collection"
msgstr "Collection de tweets élaborée par la communauté"

#: src/pages/Ecosystem/Ecosystem.js
msgid "Community-led Telegram groups."
msgstr "Groupes Telegram gérés par la communauté."

#: src/pages/CompleteAccountTransfer/CompleteAccountTransfer.js
msgid "Complete Account Transfer"
msgstr "Compléter le Transfert de compte"

#: src/pages/CompleteAccountTransfer/CompleteAccountTransfer.js
msgid "Complete Transfer"
msgstr "Transfert complet"

#: src/pages/Stake/StakeV2.js
#: src/pages/Stake/StakeV2.js
#: src/pages/Stake/StakeV2.js
msgid "Compound"
msgstr "Composé"

#: src/pages/Stake/StakeV2.js
msgid "Compound Rewards"
msgstr "Composer les récompenses"

#: src/pages/Stake/StakeV2.js
msgid "Compound completed!"
msgstr "Composition complétée !"

#: src/pages/Stake/StakeV2.js
msgid "Compound failed."
msgstr "Composition échouée."

#: src/pages/Stake/StakeV2.js
msgid "Compound submitted!"
msgstr "Composition soumise !"

#: src/pages/Stake/StakeV2.js
msgid "Compounding..."
msgstr "Composition en cours..."

#: src/components/Exchange/ConfirmationBox.js
msgid "Confirm Limit Order"
msgstr "Confirmer l'ordre limite"

#: src/components/Exchange/ConfirmationBox.js
msgid "Confirm Long"
msgstr "Confirmer le long"

#: src/components/Exchange/ConfirmationBox.js
msgid "Confirm Short"
msgstr "Confirmer le Short"

#: src/components/Exchange/ConfirmationBox.js
msgid "Confirm Swap"
msgstr "Confirmer l'échange"

#: src/components/Header/AppHeaderUser.tsx
msgid "Connect"
msgstr "Connecter"

#: src/App/App.js
#: src/components/Exchange/SwapBox.js
#: src/components/Glp/GlpSwap.js
#: src/components/Header/AppHeaderUser.tsx
#: src/components/Migration/Migration.js
#: src/components/Referrals/AddAffiliateCode.js
#: src/components/Referrals/JoinReferralCode.js
#: src/pages/Stake/StakeV1.js
#: src/pages/Stake/StakeV1.js
#: src/pages/Stake/StakeV1.js
#: src/pages/Stake/StakeV1.js
#: src/pages/Stake/StakeV1.js
#: src/pages/Stake/StakeV2.js
#: src/pages/Stake/StakeV2.js
#: src/pages/Stake/StakeV2.js
#: src/pages/Stake/StakeV2.js
msgid "Connect Wallet"
msgstr "Connecter Portefeuille"

#: src/lib/wallets/index.tsx
msgid "Connected to {0}"
msgstr "Connecté à {0}"

#: src/pages/BeginAccountTransfer/BeginAccountTransfer.js
#: src/pages/CompleteAccountTransfer/CompleteAccountTransfer.js
msgid "Continue"
msgstr "Continuer"

#: src/pages/Stake/StakeV2.js
msgid "Convert esGMX tokens to GMX tokens.<0/>Please read the <1>vesting details</1> before using the vaults."
msgstr "Convertir les tokens esGMX en tokens GMX.<0/>Veuillez lire les  <1>détails sur le vesting</1> avant d'utiliser les coffres."

#: src/pages/Stake/StakeV2.js
#: src/pages/Stake/StakeV2.js
msgid "Convert {wrappedTokenSymbol} to {nativeTokenSymbol}"
msgstr "Convertir {wrappedTokenSymbol} vers {nativeTokenSymbol}"

#: src/components/Exchange/PositionShare.js
msgid "Copy"
msgstr "Copier"

#: src/components/AddressDropdown/AddressDropdown.tsx
msgid "Copy Address"
msgstr "Copier l'adresse"

#: src/pages/Dashboard/DashboardV1.js
#: src/pages/Dashboard/DashboardV1.js
msgid "Could not add token to MetaMask"
msgstr "Impossible d'ajouter ce token à MetaMask"

#: src/components/Exchange/TradeHistory.js
msgid "Could not decrease {0} {longOrShortText}, +{1} USD, Acceptable Price: {2}"
msgstr ""

#: src/pages/Exchange/Exchange.js
msgid "Could not decrease {tokenSymbol} {longOrShortText} within the allowed slippage, you can adjust the allowed slippage in the settings on the top right of the page."
msgstr "Impossible de diminuer {tokenSymbol} {longOrShortText} dans les limites de glissement autorisé, vous pouvez ajuster le glissement autorisé dans les paramètres en haut à droite de la page."

#: src/components/Exchange/TradeHistory.js
msgid "Could not execute deposit into {0} {longOrShortText}"
msgstr "Impossible d'exécuter ce dépôt dans {0} {longOrShortText}"

#: src/components/Exchange/TradeHistory.js
msgid "Could not execute withdrawal from {0} {longOrShortText}"
msgstr "Impossible d'exécuter ce retrait depuis {0} {longOrShortText}"

#: src/components/Exchange/TradeHistory.js
msgid "Could not increase {0} {longOrShortText}, +{1} USD, Acceptable Price: {2}"
msgstr ""

#: src/pages/Exchange/Exchange.js
msgid "Could not increase {tokenSymbol} {longOrShortText} within the allowed slippage, you can adjust the allowed slippage in the settings on the top right of the page."
msgstr "Impossible d'augmenter  {tokenSymbol} {longOrShortText} dans les limites de glissement autorisé, vous pouvez ajuster le glissement autorisé dans les paramètres en haut à droite de la page."

#: src/components/Exchange/TradeHistory.js
#: src/components/Referrals/AddAffiliateCode.js
#: src/components/Referrals/AffiliatesStats.js
#: src/pages/Stake/StakeV1.js
#: src/pages/Stake/StakeV1.js
#: src/pages/Stake/StakeV1.js
msgid "Create"
msgstr "Créer"

#: src/components/Exchange/ConfirmationBox.js
#: src/components/Exchange/PositionSeller.js
msgid "Create Order"
msgstr "Créer un Ordre"

#: src/components/Referrals/AffiliatesStats.js
msgid "Create Referral Code"
msgstr "Créer un code de parrainage"

#: src/components/Exchange/SwapBox.js
msgid "Create {0} Order"
msgstr "Créer un {0} Ordre"

#: src/pages/OrdersOverview/OrdersOverview.js
msgid "Created At"
msgstr ""

#: src/components/Exchange/SwapBox.js
msgid "Created limit order for {0} {1}: {2} USD!"
msgstr "Ordre limite créé pour {0} {1}: {2} USD!"

#: src/components/Exchange/ConfirmationBox.js
#: src/components/Exchange/PositionSeller.js
msgid "Creating Order..."
msgstr "Création de l'ordre..."

#: src/components/Referrals/AddAffiliateCode.js
msgid "Creating..."
msgstr "Création..."

#: src/pages/Ecosystem/Ecosystem.js
#: src/pages/Ecosystem/Ecosystem.js
msgid "Creator"
msgstr "Créateur"

#: src/components/Glp/GlpSwap.js
msgid "Current Pool Amount"
msgstr "Montant actuel du pool"

#: src/pages/Stake/StakeV2.js
msgid "Current Reserved"
msgstr "Réserves actuelles"

#: src/pages/Dashboard/DashboardV2.js
msgid "Current Weight"
msgstr "Poids actuel"

#: src/components/Exchange/SwapBox.js
msgid "Current {0} long"
msgstr "Long {0} actuel"

#: src/components/Exchange/SwapBox.js
msgid "Current {0} shorts"
msgstr "Shorts {0} actuel"

#: src/pages/Ecosystem/Ecosystem.js
#: src/pages/Ecosystem/Ecosystem.js
#: src/pages/Ecosystem/Ecosystem.js
#: src/pages/Ecosystem/Ecosystem.js
#: src/pages/Ecosystem/Ecosystem.js
msgid "DEX Aggregator"
msgstr "Agrégateur DEX"

#: src/components/Header/AppHeaderLinks.tsx
msgid "Dashboard"
msgstr "Tableau de bord"

#: src/pages/Ecosystem/Ecosystem.js
msgid "Dashboard for GMX referral stats"
msgstr "Tableau de bord pour les statistiques de parrainage GMX"

#: src/pages/Ecosystem/Ecosystem.js
msgid "Dashboards"
msgstr "Tableaux de bords"

#: src/components/Referrals/AffiliatesStats.js
#: src/components/Referrals/TradersStats.js
msgid "Date"
msgstr "Date"

#: src/pages/Ecosystem/Ecosystem.js
msgid "DeFi Portfolio Tracker"
msgstr "Suivi du portefeuille DeFi"

#: src/components/Exchange/ExchangeTVChart.js
msgid "Dec."
msgstr "Dec."

#: src/pages/Ecosystem/Ecosystem.js
msgid "Decentralized Finance Dashboard"
msgstr "Tableau de bord de finance décentralisée"

#: src/pages/Ecosystem/Ecosystem.js
msgid "Decentralized Options Protocol"
msgstr "Protocole d'options décentralisées"

#: src/pages/Ecosystem/Ecosystem.js
msgid "Decentralized Options Strategies"
msgstr "Stratégies d'options décentralisées"

#: src/pages/Ecosystem/Ecosystem.js
msgid "Decentralized Trading Protocol"
msgstr "Protocole d'échange décentralisé"

#: src/pages/Home/Home.js
msgid "Decentralized<0/>Perpetual Exchange"
msgstr "Décentralisé <0/>Bourse perpétuelle"

#: src/components/Exchange/ConfirmationBox.js
#: src/components/Exchange/ConfirmationBox.js
#: src/components/Exchange/OrdersList.js
#: src/components/Exchange/TradeHistory.js
#: src/components/Exchange/TradeHistory.js
#: src/pages/OrdersOverview/OrdersOverview.js
msgid "Decrease"
msgstr "Diminuer"

#: src/pages/OrdersOverview/OrdersOverview.js
msgid "Decrease active: {0}, executed: {1}, cancelled: {2}"
msgstr "Diminution active: {0}, exécuté: {1}, annulé: {2}"

#: src/components/Exchange/TradeHistory.js
msgid "Decreased"
msgstr "Diminué"

#: src/pages/Exchange/Exchange.js
msgid "Decreased {tokenSymbol} {longOrShortText}, -{0} USD."
msgstr "{tokenSymbol} {longOrShortText} diminué, -{0} USD."

#: src/components/Exchange/PositionEditor.js
#: src/components/Exchange/PositionEditor.js
#: src/components/Exchange/PositionEditor.js
#: src/components/Exchange/PositionEditor.js
#: src/pages/Stake/StakeV2.js
#: src/pages/Stake/StakeV2.js
#: src/pages/Stake/StakeV2.js
#: src/pages/Stake/StakeV2.js
msgid "Deposit"
msgstr "Dépôt"

#: src/components/Exchange/PositionEditor.js
msgid "Deposit disabled, pending {0} upgrade"
msgstr "Dépôt désactivé, en attente de {0} actualisation"

#: src/pages/Stake/StakeV2.js
msgid "Deposit failed!"
msgstr "Dépôt échoué !"

#: src/components/Exchange/PositionEditor.js
msgid "Deposit failed."
msgstr "Dépôt échoué."

#: src/pages/Stake/StakeV2.js
msgid "Deposit submitted!"
msgstr "Dépôt soumis !"

#: src/components/Exchange/PositionEditor.js
msgid "Deposit submitted."
msgstr "Dépôt soumis."

#: src/components/Exchange/TradeHistory.js
msgid "Deposit {0} USD into {1} {longOrShortText}"
msgstr "Déposer {0} USD sur {1} {longOrShortText}"

#: src/pages/Stake/StakeV2.js
msgid "Deposited"
msgstr "Déposé"

#: src/pages/Exchange/Exchange.js
msgid "Deposited {0} USD into {tokenSymbol} {longOrShortText}"
msgstr "{0} USD déposés sur {tokenSymbol} {longOrShortText}"

#: src/pages/Stake/StakeV2.js
msgid "Deposited!"
msgstr "Déposé!"

#: src/components/Exchange/PositionEditor.js
#: src/pages/Stake/StakeV2.js
msgid "Depositing..."
msgstr "Dépôt en cours..."

#: src/pages/OrdersOverview/OrdersOverview.js
msgid "Diff"
msgstr "Diff"

#: src/App/App.js
msgid "Disable order validations"
msgstr "Désactiver les validations d'ordre"

#: src/components/AddressDropdown/AddressDropdown.tsx
msgid "Disconnect"
msgstr "Déconnecter"

#: src/App/App.js
msgid "Display PnL after fees"
msgstr "Afficher PnL après les frais"

#: src/pages/Dashboard/DashboardV2.js
msgid "Distribution"
msgstr "Distribution"

#: src/components/Header/AppHeaderLinks.tsx
#: src/components/Header/HomeHeaderLinks.tsx
msgid "Docs"
msgstr ""

#: src/components/ModalViews/RedirectModal.js
msgid "Don't show this message again for 30 days."
msgstr "Ne montrez plus ce message pendant 30 jours."

#: src/components/Exchange/PositionShare.js
msgid "Download"
msgstr "Télécharger"

#: src/components/Header/AppHeaderLinks.tsx
#: src/pages/Stake/StakeV2.js
msgid "Earn"
msgstr "Gagner"

#: src/components/Header/AppHeaderLinks.tsx
msgid "Ecosystem"
msgstr "Écosystème"

#: src/components/Exchange/OrdersList.js
#: src/components/Exchange/OrdersList.js
#: src/components/Exchange/OrdersList.js
msgid "Edit"
msgstr "Modifier"

#: src/components/Exchange/PositionDropdown.js
#: src/components/Exchange/PositionsList.js
msgid "Edit Collateral"
msgstr "Modifier le Collatéral"

#: src/components/Referrals/TradersStats.js
msgid "Edit Referral Code"
msgstr "Modifier le code de parrainage"

#: src/components/Exchange/OrderEditor.js
#: src/components/Exchange/OrderEditor.js
msgid "Edit order"
msgstr "Modifier l'ordre"

#: src/components/Exchange/PositionEditor.js
msgid "Edit {longOrShortText} {0}"
msgstr "Modifier {longOrShortText} {0}"

#: src/components/Exchange/PositionEditor.js
#: src/components/Exchange/PositionSeller.js
#: src/components/Exchange/SwapBox.js
msgid "Enable Leverage"
msgstr "Permettre le levier"

#: src/components/Exchange/OrdersToa.js
#: src/components/Exchange/OrdersToa.js
#: src/components/Exchange/PositionSeller.js
#: src/components/Exchange/SwapBox.js
msgid "Enable Orders"
msgstr "Permettre les ordres"

#: src/components/Exchange/PositionEditor.js
msgid "Enable deposit failed."
msgstr "L'activation du dépôt a échoué."

#: src/components/Exchange/PositionEditor.js
msgid "Enable deposit sent."
msgstr "Activation du dépôt envoyée."

#: src/components/Exchange/PositionSeller.js
#: src/components/Exchange/SwapBox.js
msgid "Enable leverage failed."
msgstr "L'activation du levier a échoué."

#: src/components/Exchange/PositionSeller.js
#: src/components/Exchange/SwapBox.js
msgid "Enable leverage sent."
msgstr "Activation du levier envoyée."

#: src/pages/Exchange/Exchange.js
msgid "Enable orders failed."
msgstr "Activation des ordres échouée."

#: src/pages/Exchange/Exchange.js
msgid "Enable orders sent."
msgstr "Activation des ordres envoyée."

#: src/components/Exchange/PositionEditor.js
msgid "Enable withdraw failed."
msgstr "Activation des retraits échouée."

#: src/components/Exchange/PositionEditor.js
msgid "Enable withdraw sent."
msgstr "Activation des retraits envoyée."

#: src/components/Exchange/PositionEditor.js
msgid "Enabling Leverage"
msgstr "Permettre l'effet de levier"

#: src/components/Exchange/PositionEditor.js
#: src/components/Exchange/PositionSeller.js
#: src/components/Exchange/PositionSeller.js
#: src/components/Exchange/SwapBox.js
#: src/components/Exchange/SwapBox.js
msgid "Enabling Leverage..."
msgstr "Permettre l'effet de levier..."

#: src/components/Exchange/OrdersToa.js
#: src/components/Exchange/PositionSeller.js
#: src/components/Exchange/PositionSeller.js
#: src/components/Exchange/SwapBox.js
#: src/components/Exchange/SwapBox.js
msgid "Enabling Orders..."
msgstr "Activation des ordres..."

#: src/pages/NftWallet/NftWallet.js
msgid "Enter NFT Address"
msgstr "Indiquer l'adresse NFT"

#: src/pages/NftWallet/NftWallet.js
msgid "Enter NFT ID"
msgstr "Indiquer l'ID NFT"

#: src/components/Exchange/OrderEditor.js
#: src/components/Exchange/PositionSeller.js
msgid "Enter Price"
msgstr "Indiquer le prix"

#: src/pages/BeginAccountTransfer/BeginAccountTransfer.js
#: src/pages/NftWallet/NftWallet.js
msgid "Enter Receiver Address"
msgstr "Indiquer l'adresse du destinataire"

#: src/components/Referrals/JoinReferralCode.js
#: src/components/Referrals/JoinReferralCode.js
msgid "Enter Referral Code"
msgstr "Indiquer le code de parrainage"

#: src/components/Referrals/AddAffiliateCode.js
#: src/components/Referrals/AddAffiliateCode.js
msgid "Enter a code"
msgstr "Indiquer un code"

#: src/components/Exchange/SwapBox.js
#: src/components/Exchange/SwapBox.js
msgid "Enter a price"
msgstr "Indiquer un prix"

#: src/components/Exchange/PositionEditor.js
#: src/components/Exchange/PositionSeller.js
#: src/components/Exchange/PositionSeller.js
#: src/components/Exchange/SwapBox.js
#: src/components/Exchange/SwapBox.js
#: src/components/Exchange/SwapBox.js
#: src/components/Exchange/SwapBox.js
#: src/components/Glp/GlpSwap.js
#: src/components/Glp/GlpSwap.js
#: src/components/Migration/Migration.js
#: src/pages/ClaimEsGmx/ClaimEsGmx.js
#: src/pages/Stake/StakeV1.js
#: src/pages/Stake/StakeV1.js
#: src/pages/Stake/StakeV2.js
#: src/pages/Stake/StakeV2.js
#: src/pages/Stake/StakeV2.js
msgid "Enter an amount"
msgstr "indiquer une somme"

#: src/pages/Home/Home.js
msgid "Enter and exit positions with minimal spread and zero price impact. Get the optimal price without incurring additional costs."
msgstr "Entrez et sortez des positions avec une marge minimale et un impact nul sur les prix. Obtenez le prix optimal sans encourir de frais supplémentaires."

#: src/components/Exchange/OrderEditor.js
#: src/components/Exchange/OrderEditor.js
msgid "Enter new Price"
msgstr "Indiquer une nouvelle somme"

#: src/components/Exchange/ConfirmationBox.js
#: src/components/Exchange/PositionSeller.js
#: src/components/Exchange/PositionsList.js
#: src/components/Exchange/PositionsList.js
#: src/components/Exchange/SwapBox.js
#: src/components/Exchange/SwapBox.js
msgid "Entry Price"
msgstr "Prix d'entrée"

#: src/pages/Stake/StakeV2.js
#: src/pages/Stake/StakeV2.js
msgid "Escrowed GMX"
msgstr "GMX sous séquestre"

#: src/components/Glp/GlpSwap.js
#: src/components/Stake/GMXAprTooltip.tsx
msgid "Escrowed GMX APR"
msgstr "Taux de rendement annuels GMX sous séquestre"

#: src/pages/OrdersOverview/OrdersOverview.js
msgid "Execute"
msgstr "Exécuter"

#: src/components/Exchange/TradeHistory.js
msgid "Execute Order: Swap {fromAmountDisplay} {0} for {toAmountDisplay} {1}"
msgstr "Exécuter l'ordre: Échanger {fromAmountDisplay} {0} pour {toAmountDisplay} {1}"

#: src/components/Exchange/TradeHistory.js
msgid "Execute Order: {orderTypeText} {0} {longShortDisplay} {sizeDeltaDisplay} USD, Price: {executionPriceDisplay} USD"
msgstr ""

#: src/components/Exchange/ConfirmationBox.js
#: src/components/Exchange/ConfirmationBox.js
#: src/components/Exchange/PositionEditor.js
#: src/components/Exchange/PositionSeller.js
msgid "Execution Fee"
msgstr "Frais d'exécution"

#: src/components/Exchange/SwapBox.js
msgid "Exit Price"
msgstr "Prix de sortie"

#: src/components/Glp/GlpSwap.js
msgid "FEES"
msgstr "FRAIS"

#: src/components/Exchange/ConfirmationBox.js
#: src/components/Exchange/ConfirmationBox.js
#: src/components/Exchange/ConfirmationBox.js
#: src/components/Exchange/PositionSeller.js
#: src/components/Exchange/SwapBox.js
#: src/components/Exchange/SwapBox.js
#: src/components/Glp/GlpSwap.js
#: src/components/Glp/GlpSwap.js
#: src/pages/Dashboard/DashboardV1.js
#: src/pages/Dashboard/DashboardV2.js
msgid "Fees"
msgstr "FRAIS"

#: src/components/Exchange/ConfirmationBox.js
msgid "Fees are high to swap from {0} to {1}."
msgstr "Les frais sont élevés pour changer de {0} vers {1}."

#: src/components/Exchange/ConfirmationBox.js
msgid "Fees are high to swap from {0} to {1}. <0/>{2} is needed for collateral."
msgstr "Les frais sont élevés pour changer de {0} vers {1}. <0/>{2} est nécessaire pour le Collatéral."

#: src/pages/Ecosystem/Ecosystem.js
msgid "Fees generated by GMX"
msgstr "Commissions générées par GMX"

#: src/components/Glp/GlpSwap.js
msgid "Fees may vary depending on which asset you sell GLP for. <0/>Enter the amount of GLP you want to redeem in the order form, then check here to compare fees."
msgstr "Les frais peuvent varier selon quel actif vous vendez pour du GLP. <0/>Indiquer la somme que vous souhaitez rembourser, puis vérifiez ici pour comparer les frais."

#: src/components/Glp/GlpSwap.js
msgid "Fees may vary depending on which asset you use to buy GLP. <0/>Enter the amount of GLP you want to purchase in the order form, then check here to compare fees."
msgstr "Les frais peuvent varier selon quel actif vous vendez pour du GLP. <0/>Indiquer la somme que vous souhaitez acheter, puis vérifiez ici pour comparer les frais."

#: src/pages/Dashboard/DashboardV2.js
msgid "Fees since"
msgstr "Frais depuis"

#: src/components/Glp/GlpSwap.js
#: src/components/Glp/GlpSwap.js
#: src/components/Glp/GlpSwap.js
#: src/components/Glp/GlpSwap.js
msgid "Fees will be shown once you have entered an amount in the order form."
msgstr "Les frais s'afficheront quand vous aurez indiqué une somme dans le formulaire d'ordre."

#: src/components/Exchange/SwapBox.js
msgid "Fetching token info..."
msgstr "Récupération de l'information du token..."

#: src/pages/Ecosystem/Ecosystem.js
msgid "Financial reports and protocol analytics"
msgstr "Rapports financiers et analyses de protocoles"

#: src/pages/Dashboard/DashboardV2.js
msgid "Floor Price Fund"
msgstr "Fond de prix plancher"

#: src/components/Exchange/ConfirmationBox.js
msgid "Forfeit profit"
msgstr "Renoncer aux profits"

#: src/components/Exchange/ConfirmationBox.js
msgid "Forfeit profit and Short"
msgstr "Renoncer aux profits et shorter"

#: src/components/Exchange/ConfirmationBox.js
msgid "Forfeit profit and {action}"
msgstr "Renoncer aux profits et {action}"

#: src/components/Exchange/ConfirmationBox.js
#: src/components/Exchange/PositionSeller.js
msgid "Forfeit profit not checked"
msgstr "Renoncer aux profits non vérifiés"

#: src/pages/Ecosystem/Ecosystem.js
msgid "GBC NFTs APR tracker and rewards"
msgstr "Tracker de taux de rendement annuels des NFTs GBC et récompenses"

#: src/pages/Dashboard/DashboardV2.js
msgid "GLP Index Composition"
msgstr "Composition de l'indice GLP"

#: src/pages/Dashboard/DashboardV2.js
msgid "GLP Pool"
msgstr "Pool de GLP"

#: src/pages/Stake/StakeV2.js
#: src/pages/Stake/StakeV2.js
msgid "GLP Vault"
msgstr "Coffre GLP"

#: src/pages/Ecosystem/Ecosystem.js
msgid "GLP and GMX autocompounding vaults"
msgstr ""

#: src/pages/Ecosystem/Ecosystem.js
msgid "GLP autocompounding vaults"
msgstr ""

#: src/components/Glp/GlpSwap.js
msgid "GLP buy disabled, pending {0} upgrade"
msgstr "Achat GLP désactivé, en attente de {0} actualisations"

#: src/components/Exchange/SwapBox.js
msgid "GLP doesn't accept this amount of {0}."
msgstr ""

#: src/components/TokenCard/TokenCard.js
msgid "GLP is the liquidity provider token. Accrues 70% of the platform's generated fees."
msgstr "GLP est le token qui fournit la liquidité. Accumule 70% des frais générés par la plateforme."

#: src/components/Glp/GlpSwap.js
msgid "GLP sell disabled, pending {0} upgrade"
msgstr "Vente GLP désactivé, en attente de {0} actualisations"

#: src/pages/Ecosystem/Ecosystem.js
msgid "GMX Announcements and Updates"
msgstr "Annonces et mises à jour concernant GMX"

#: src/pages/Ecosystem/Ecosystem.js
msgid "GMX Blueberry NFTs"
msgstr "NFT Bleuets GMX"

#: src/pages/Ecosystem/Ecosystem.js
msgid "GMX Governance Page"
msgstr "Page de gouvernance GMX"

#: src/pages/Ecosystem/Ecosystem.js
msgid "GMX Pages"
msgstr "Pages GMX"

#: src/pages/Ecosystem/Ecosystem.js
msgid "GMX Perpetuals Data"
msgstr "Données sur les Perpetuals de GMX"

#: src/pages/Ecosystem/Ecosystem.js
msgid "GMX Proposals Voting page"
msgstr "Page de vote pour les propositions sur GMX"

#: src/pages/Ecosystem/Ecosystem.js
msgid "GMX Stats Page"
msgstr "Page des statistiques GMX"

#: src/pages/Stake/StakeV2.js
#: src/pages/Stake/StakeV2.js
msgid "GMX Vault"
msgstr "Coffre GMX"

#: src/pages/Ecosystem/Ecosystem.js
msgid "GMX Weekly Updates"
msgstr "Mises à jour hebdomadaires GMX"

#: src/pages/BuyGMX/BuyGMX.tsx
msgid "GMX bonds can be bought on Bond Protocol with a discount and a small vesting period:"
msgstr ""

#: src/pages/Ecosystem/Ecosystem.js
msgid "GMX community discussion"
msgstr "Discussion de la communauté GMX"

#: src/pages/Ecosystem/Ecosystem.js
msgid "GMX dashboards and analytics."
msgstr "Tableaux de bord et analyses GMX."

#: src/pages/Ecosystem/Ecosystem.js
msgid "GMX ecosystem pages."
msgstr "Pages de l'écosystème GMX."

#: src/pages/Ecosystem/Ecosystem.js
msgid "GMX explorer for stats and traders"
msgstr "Explorateur GMX pour les statistiques et les traders"

#: src/pages/Ecosystem/Ecosystem.js
msgid "GMX fundamentals"
msgstr "Principes fondamentaux de GMX"

#: src/pages/Home/Home.js
msgid "GMX is currently live on Arbitrum and Avalanche."
msgstr "GMX est en émission direct sur Arbitrum et Avalanche."

#: src/pages/Jobs/Jobs.js
msgid "GMX is not actively looking for new hires at the moment. However, if you think you can contribute to the project, please email <0>jobs@gmx.io</0>."
msgstr "GMX ne recherche pas activement de nouveaux recrutements pour le moment. Toutefois, si vous pensez pouvoir contribuer au projet, veuillez envoyer un courriel à l'adresse suivante <0>jobs@gmx.io</0>."

#: src/components/TokenCard/TokenCard.js
msgid "GMX is the utility and governance token. Accrues 30% of the platform's generated fees."
msgstr "GMX est le token d'utilité et de gouvernance. Accumule 30% des frais générés par la plateforme."

#: src/pages/Ecosystem/Ecosystem.js
msgid "GMX staking calculator"
msgstr "Calculateur de staking GMX"

#: src/pages/Ecosystem/Ecosystem.js
msgid "GMX staking rewards updates and insights"
msgstr "Mises à jour et aperçu des récompenses du staking de GMX"

#: src/pages/Stake/StakeV2.js
#: src/pages/Stake/StakeV2.js
msgid "GMX transfers not yet enabled"
msgstr "Les transferts GMX ne sont pas encore activés"

#: src/components/Referrals/AddAffiliateCode.js
msgid "Generate Referral Code"
msgstr "Générer un code de parrainage"

#: src/components/Exchange/PositionShare.js
msgid "Generating shareable image..."
msgstr "Création d'une image partageable..."

#: src/pages/Referrals/Referrals.js
msgid "Get fee discounts and earn rebates through the GMX referral program.<0/>For more information, please read the <1>referral program details</1>."
msgstr "Obtenez des réductions de frais et gagnez des remises grâce au programme de parrainage GMX.<0/>Pour plus d'informations, veuillez lire <1>détails sur le programme de parrainage </1>."

#: src/components/Header/HomeHeaderLinks.tsx
msgid "Governance"
msgstr ""

#: src/components/Exchange/SwapBox.js
msgid "High Slippage, Swap Anyway"
msgstr "Glissement élevé, échanger quand-même"

#: src/components/Exchange/SwapBox.js
msgid "High USDG Slippage, Long Anyway"
msgstr "Glissement USDG élevé, longer quand-même"

#: src/components/Exchange/ConfirmationBox.js
msgid "I am aware of the trigger orders"
msgstr "Je suis conscient des ordres de déclenchement"

#: src/components/Exchange/SwapBox.js
msgid "If you have an existing position, the position will be closed at {0} USD.<0/><1/>This exit price will change with the price of the asset.<2/><3/><4>More Info</4>"
msgstr "Si vous avez une position existante, la position sera fermée à {0} USD.<0/><1/>Ce prix de sortie évoluera en fonction du prix de l'actif.<2/><3/><4>Plus d'infos</4>"

#: src/components/Exchange/PositionShare.js
msgid "Image generation error, please refresh and try again."
msgstr "Erreur de génération d'image, veuillez rafraîchir et réessayer."

#: src/components/Exchange/ExchangeTVChart.js
msgid "Inc."
msgstr "Inc."

#: src/App/App.js
msgid "Include PnL in leverage display"
msgstr "Inclure le PnL dans le mode d'affichage Effet de Levier"

#: src/pages/CompleteAccountTransfer/CompleteAccountTransfer.js
msgid "Incorrect Account"
msgstr "Compte incorrect"

#: src/components/Exchange/SwapBox.js
#: src/pages/Stake/StakeV1.js
msgid "Incorrect Network"
msgstr "Réseau incorrect"

#: src/components/Exchange/SwapBox.js
msgid "Incorrect network"
msgstr "Réseau incorrect"

#: src/components/Exchange/ConfirmationBox.js
#: src/components/Exchange/ConfirmationBox.js
#: src/components/Exchange/OrdersList.js
#: src/components/Exchange/TradeHistory.js
#: src/components/Exchange/TradeHistory.js
#: src/pages/OrdersOverview/OrdersOverview.js
msgid "Increase"
msgstr "Augmenter"

#: src/pages/OrdersOverview/OrdersOverview.js
msgid "Increase active: {0}, executed: {1}, cancelled: {2}"
msgstr "Augmentation active: {0}, exécuté: {1}, annulé: {2}"

#: src/components/Exchange/TradeHistory.js
msgid "Increase {0} {longOrShortText}, +{1} USD, {2} Price: {3} USD"
msgstr "Augmenter {0} {longOrShortText}, +{1} USD, {2} Prix: {3} USD"

#: src/pages/Exchange/Exchange.js
msgid "Increased {tokenSymbol} {longOrShortText}, +{0} USD."
msgstr "Augmenter {tokenSymbol} {longOrShortText}, +{0} USD."

#: src/pages/OrdersOverview/OrdersOverview.js
msgid "Index"
msgstr "Indice"

#: src/components/Exchange/PositionsList.js
#: src/components/Exchange/PositionsList.js
#: src/components/Exchange/PositionsList.js
#: src/components/Exchange/PositionsList.js
msgid "Initial Collateral"
msgstr "Collatéral initial"

#: src/components/Exchange/TradeHistory.js
msgid "Initial collateral"
msgstr "Collatéral initial"

#: src/components/Exchange/PositionSeller.js
msgid "Insufficient Available Liquidity to swap to {0}:"
msgstr "Liquidité disponible insuffisante pour effectuer l'échange à {0}:"

#: src/components/Glp/GlpSwap.js
msgid "Insufficient GLP balance"
msgstr "Équilibre insuffisant de GLP"

#: src/components/Exchange/SwapBox.js
#: src/components/Exchange/SwapBox.js
#: src/components/Exchange/SwapBox.js
#: src/components/Exchange/SwapBox.js
#: src/components/Exchange/SwapBox.js
#: src/components/Glp/GlpSwap.js
msgid "Insufficient liquidity"
msgstr "Liquidité insuffisante"

#: src/components/Exchange/SwapBox.js
#: src/components/Exchange/SwapBox.js
#: src/components/Exchange/SwapBox.js
msgid "Insufficient liquidity, change \"Collateral In\""
msgstr "Liquidité insuffisante, changer \"Collatéral En\""

#: src/components/Exchange/PositionSeller.js
msgid "Insufficient receive token liquidity"
msgstr "Liquidité insuffisante du token de réception"

#: src/pages/Stake/StakeV2.js
msgid "Insufficient staked tokens"
msgstr "Tokens stakés insuffisants"

#: src/components/Exchange/SwapBox.js
#: src/components/Exchange/SwapBox.js
#: src/components/Glp/GlpSwap.js
msgid "Insufficient {0} balance"
msgstr "Balance {0} insuffisante"

#: src/pages/NftWallet/NftWallet.js
msgid "Invalid NFT Address"
msgstr "Adresse NFT invalide"

#: src/pages/BeginAccountTransfer/BeginAccountTransfer.js
msgid "Invalid Receiver"
msgstr "Destinataire invalide"

#: src/pages/BeginAccountTransfer/BeginAccountTransfer.js
#: src/pages/NftWallet/NftWallet.js
msgid "Invalid Receiver Address"
msgstr "Adresse du destinataire non valide"

#: src/components/Exchange/PositionEditor.js
#: src/components/Exchange/PositionEditor.js
msgid "Invalid liq. price"
msgstr "Prix de liquidation invalide"

#: src/components/Exchange/ConfirmationBox.js
#: src/components/Exchange/OrderEditor.js
#: src/components/Exchange/PositionSeller.js
msgid "Invalid price, see warning"
msgstr "Prix invalide, voir l'avertissement"

#: src/App/App.js
msgid "Invalid slippage value"
msgstr "Valeur de glissement invalide"

#: src/pages/OrdersOverview/OrdersOverview.js
msgid "Invalid token fromToken: \"{0}\" toToken: \"{toTokenAddress}\""
msgstr "Token invalide duToken:: \"{0}\" àToken: \"{toTokenAddress}\""

#: src/pages/OrdersOverview/OrdersOverview.js
msgid "Invalid token indexToken: \"{0}\" collateralToken: \"{1}\""
msgstr "Token invalide indiceТокен: \"{0}\" collatéralToken: \"{1}\""

#: src/pages/Jobs/Jobs.js
msgid "Job openings at GMX."
msgstr "Offres d'emploi chez GMX."

#: src/pages/Jobs/Jobs.js
msgid "Jobs"
msgstr "Emplois"

#: src/components/Exchange/PositionSeller.js
msgid "Keep leverage at {0}x"
msgstr "Maintenir le levier à {0}x"

#: src/components/NetworkDropdown/NetworkDropdown.tsx
msgid "Language"
msgstr "Langue"

#: src/components/Header/AppHeaderUser.tsx
#: src/components/ModalViews/RedirectModal.js
#: src/pages/Home/Home.js
msgid "Launch App"
msgstr "Lancer l'application"

#: src/components/Exchange/SwapBox.js
msgid "Leaderboard"
msgstr "Tableau des leaders"

#: src/pages/Ecosystem/Ecosystem.js
msgid "Leaderboard for GMX traders"
msgstr "Tableau d'affichage pour les traders GMX"

#: src/components/Exchange/PositionEditor.js
msgid "Leave at least {0} ETH for gas"
msgstr "Laisser au moins {0} ETH pour du gaz"

#: src/components/Exchange/SwapBox.js
#: src/components/Exchange/SwapBox.js
msgid "Leave at least {0} {1} for gas"
msgstr "Laisser au moins {0} {1} pour du gaz"

#: src/components/Exchange/PositionSeller.js
msgid "Leftover collateral below 5 USD"
msgstr "Il reste moins de 5 USD de collatéral"

#: src/components/Exchange/PositionSeller.js
msgid "Leftover position below 10 USD"
msgstr "Il reste moins de 10 USD dans la position"

#: src/components/Exchange/ConfirmationBox.js
#: src/components/Exchange/PositionEditor.js
#: src/components/Exchange/PositionSeller.js
#: src/components/Exchange/PositionsList.js
#: src/components/Exchange/SwapBox.js
#: src/components/Exchange/SwapBox.js
msgid "Leverage"
msgstr "Levier"

#: src/components/Exchange/SwapBox.js
msgid "Leverage disabled, pending {0} upgrade"
msgstr "Levier désactivé, en attente de {0} actualisations"

#: src/components/Exchange/OrdersList.js
#: src/components/Exchange/OrdersList.js
#: src/components/Exchange/SwapBox.js
msgid "Limit"
msgstr "Limite"

#: src/components/Exchange/ConfirmationBox.js
#: src/components/Exchange/ConfirmationBox.js
msgid "Limit Price"
msgstr "Prix de limite"

#: src/components/Exchange/SwapBox.js
msgid "Limit order creation failed."
msgstr "Échec de la création d'un ordre limite."

#: src/components/Exchange/SwapBox.js
msgid "Limit order submitted!"
msgstr "Ordre de limite soumis !"

#: src/pages/Ecosystem/Ecosystem.js
#: src/pages/Ecosystem/Ecosystem.js
#: src/pages/Ecosystem/Ecosystem.js
#: src/pages/Ecosystem/Ecosystem.js
#: src/pages/Ecosystem/Ecosystem.js
msgid "Link"
msgstr "Lien"

#: src/components/Exchange/PositionShare.js
msgid "Link copied to clipboard."
msgstr "Le lien a été copié dans le presse-papiers."

#: src/components/Exchange/ConfirmationBox.js
#: src/components/Exchange/OrderEditor.js
#: src/components/Exchange/PositionEditor.js
#: src/components/Exchange/PositionSeller.js
#: src/components/Exchange/PositionsList.js
#: src/components/Exchange/PositionsList.js
#: src/components/Exchange/SwapBox.js
msgid "Liq. Price"
msgstr "Prix de liquidation"

#: src/components/Exchange/ExchangeTVChart.js
msgid "Liq. {0} {longOrShortText}"
msgstr "Liq. {0} {longOrShortText}"

#: src/components/Exchange/TradeHistory.js
msgid "Liquidated"
msgstr "Liquidé"

#: src/components/Exchange/TradeHistory.js
msgid ""
"Liquidated {0} {longOrShortText},\n"
"-{1} USD,\n"
"{2} Price: {3} USD"
msgstr ""
"Liquidé {0} {longOrShortText},\n"
"-{1} USD,\n"
"{2} Prix: {3} USD"

#: src/components/Exchange/TradeHistory.js
msgid "Liquidation Fee"
msgstr ""

#: src/components/Exchange/PositionEditor.js
msgid "Liquidation price would cross mark price."
msgstr ""

#: src/components/Exchange/SwapBox.js
#: src/components/Exchange/SwapBox.js
msgid "Liquidity data not loaded"
msgstr "Les données de liquidité ne sont pas chargées"

#: src/components/Exchange/PositionsList.js
msgid "Loading..."
msgstr "Chargement..."

#: src/components/Exchange/ConfirmationBox.js
#: src/components/Exchange/ConfirmationBox.js
#: src/components/Exchange/ConfirmationBox.js
#: src/components/Exchange/ConfirmationBox.js
#: src/components/Exchange/ConfirmationBox.js
#: src/components/Exchange/ExchangeTVChart.js
#: src/components/Exchange/ExchangeTVChart.js
#: src/components/Exchange/OrdersList.js
#: src/components/Exchange/PositionEditor.js
#: src/components/Exchange/PositionSeller.js
#: src/components/Exchange/PositionsList.js
#: src/components/Exchange/PositionsList.js
#: src/components/Exchange/PositionsList.js
#: src/components/Exchange/SwapBox.js
#: src/components/Exchange/SwapBox.js
#: src/components/Exchange/SwapBox.js
#: src/components/Exchange/SwapBox.js
#: src/components/Exchange/SwapBox.js
#: src/components/Exchange/TradeHistory.js
#: src/components/Exchange/TradeHistory.js
#: src/components/Exchange/TradeHistory.js
#: src/pages/Actions/Actions.js
#: src/pages/Actions/Actions.js
#: src/pages/Exchange/Exchange.js
#: src/pages/Exchange/Exchange.js
#: src/pages/Exchange/Exchange.js
#: src/pages/Exchange/Exchange.js
#: src/pages/OrdersOverview/OrdersOverview.js
msgid "Long"
msgstr "Long"

#: src/pages/Dashboard/DashboardV2.js
#: src/pages/Dashboard/DashboardV2.js
msgid "Long Positions"
msgstr "Positions long"

#: src/pages/Dashboard/DashboardV1.js
msgid "Long positions: {0} USD, Short positions: {1} USD, {volumeLabel} volume: {2} USD"
msgstr ""

#: src/components/Exchange/SwapBox.js
msgid "Long {0}"
msgstr "Long {0}"

#: src/components/Exchange/ConfirmationBox.js
msgid "Longing..."
msgstr "Long en cours..."

#: src/components/Referrals/AddAffiliateCode.js
msgid "Looks like you don't have a referral code to share. <0/> Create one now and start earning rebates!"
msgstr "Il semble que vous n'ayez pas de code de parrainage à partager. <0/> Créez-en un maintenant et commencez à gagner des remises!"

#: src/pages/Actions/Actions.js
msgid "Loss"
msgstr "Perte"

#: src/components/BuyInputSection/BuyInputSection.js
#: src/components/Exchange/PositionEditor.js
#: src/components/Exchange/PositionSeller.js
#: src/components/Exchange/SwapBox.js
#: src/components/InputSection/InputSection.js
#: src/pages/ClaimEsGmx/ClaimEsGmx.js
msgid "MAX"
msgstr "MAX"

#: src/pages/Ecosystem/Ecosystem.js
msgid "MEV Optimizer"
msgstr "Optimiseur MEV"

#: src/components/Exchange/OrdersList.js
#: src/components/Exchange/OrdersList.js
#: src/components/Exchange/OrdersList.js
#: src/components/Exchange/PositionEditor.js
#: src/components/Exchange/PositionSeller.js
#: src/components/Exchange/PositionsList.js
#: src/components/Exchange/PositionsList.js
#: src/pages/OrdersOverview/OrdersOverview.js
msgid "Mark Price"
msgstr "Prix de marque"

#: src/components/Exchange/OrderEditor.js
msgid "Mark Price:"
msgstr "Prix de marque:"

#: src/components/Exchange/OrderEditor.js
#: src/components/Exchange/PositionSeller.js
#: src/components/Exchange/SwapBox.js
msgid "Mark: {0}"
msgstr "Marque: {0}"

#: src/components/Exchange/PositionSeller.js
#: src/components/Exchange/SwapBox.js
msgid "Market"
msgstr "Bourse"

#: src/pages/Dashboard/DashboardV1.js
#: src/pages/Dashboard/DashboardV1.js
#: src/pages/Dashboard/DashboardV1.js
#: src/pages/Dashboard/DashboardV2.js
#: src/pages/Dashboard/DashboardV2.js
msgid "Market Cap"
msgstr "Capitalisation boursière"

#: src/pages/Stake/StakeV2.js
msgid "Max Capacity"
msgstr "Capacité max"

#: src/components/Glp/GlpSwap.js
msgid "Max Capacity for {0} Reached"
msgstr "Capacité max pour {0} Atteinte"

#: src/components/Glp/GlpSwap.js
msgid "Max Pool Capacity"
msgstr "Capacité maximale du pool"

#: src/components/Migration/Migration.js
#: src/pages/Stake/StakeV1.js
#: src/pages/Stake/StakeV1.js
#: src/pages/Stake/StakeV2.js
#: src/pages/Stake/StakeV2.js
#: src/pages/Stake/StakeV2.js
msgid "Max amount exceeded"
msgstr "Montant max. dépassé"

#: src/components/Exchange/PositionSeller.js
msgid "Max close amount exceeded"
msgstr "Le montant max. de fermeture a été excéder"

#: src/components/Exchange/TradeHistory.js
msgid "Max leverage of 100x was exceeded, the remaining collateral after deducting losses and fees have been sent back to your account"
msgstr "Le levier maximum de 100x a été dépassé, le collatéral restant, après déduction des pertes et des frais, a été renvoyé sur votre compte"

#: src/components/Exchange/PositionEditor.js
#: src/components/Exchange/PositionSeller.js
#: src/components/Exchange/SwapBox.js
msgid "Max leverage: {0}x"
msgstr ""

#: src/components/Glp/GlpSwap.js
msgid "Max pool capacity reached for {0}. Please mint GLP using another token"
msgstr "Capacité maximale du pool atteinte pour {0}. Veuillez minter GLP avec un autre token"

#: src/components/Glp/GlpSwap.js
msgid "Max pool capacity reached for {0}<0/><1/>Please mint GLP using another token"
msgstr "Capacité maximale du pool atteinte pour {0}<0/><1/> Veuillez minter GLP avec un autre token"

#: src/App/App.js
msgid "Max slippage precision is 0.01%"
msgstr "La précision maximale du glissement est de 0,01%"

#: src/pages/Dashboard/DashboardV2.js
#: src/pages/Dashboard/DashboardV2.js
msgid "Max {0} Capacity"
msgstr "Capacité {0} max"

#: src/components/Exchange/PositionSeller.js
#: src/components/Exchange/SwapBox.js
msgid "Max {0} in"
msgstr "Max {0} dans"

#: src/components/Exchange/SwapBox.js
msgid "Max {0} long capacity"
msgstr "Max {0} capacité du long"

#: src/components/Exchange/SwapBox.js
msgid "Max {0} long exceeded"
msgstr "Long {0} max dépassé"

#: src/components/Exchange/PositionSeller.js
#: src/components/Exchange/SwapBox.js
msgid "Max {0} out"
msgstr "Sortir en {0} max"

#: src/components/Exchange/SwapBox.js
msgid "Max {0} short capacity"
msgstr "Max {0} capacité de short"

#: src/components/Exchange/SwapBox.js
msgid "Max {0} short exceeded"
msgstr "Max {0} short dépassé"

#: src/components/Migration/Migration.js
#: src/pages/Stake/StakeV1.js
#: src/pages/Stake/StakeV1.js
#: src/pages/Stake/StakeV2.js
#: src/pages/Stake/StakeV2.js
#: src/pages/Stake/StakeV2.js
msgid "Max: {0}"
msgstr "Max: {0}"

#: src/components/Exchange/PositionEditor.js
#: src/components/Exchange/PositionSeller.js
msgid "Max: {maxAmountFormatted}"
msgstr "Max: {maxAmountFormatted}"

#: src/components/Footer/constants.ts
#: src/components/Footer/constants.ts
msgid "Media Kit"
msgstr "Kit Média"

#: src/App/App.js
msgid "MetaMask"
msgstr "MetaMask"

#: src/App/App.js
msgid "MetaMask not detected."
msgstr "MetaMask non détecté."

#: src/components/Migration/Migration.js
#: src/components/Migration/Migration.js
#: src/pages/Stake/StakeV1.js
#: src/pages/Stake/StakeV1.js
#: src/pages/Stake/StakeV1.js
msgid "Migrate"
msgstr "Migrer"

#: src/components/Migration/Migration.js
msgid "Migrated"
msgstr "Migré"

#: src/components/Migration/Migration.js
msgid "Migrating..."
msgstr "Migration..."

#: src/components/Migration/Migration.js
msgid "Migration Price"
msgstr "Prix de migration"

#: src/components/Migration/Migration.js
msgid "Migration failed"
msgstr "Migration échouée"

#: src/components/Migration/Migration.js
msgid "Migration submitted! <0>View status.</0>"
msgstr "Migration soumise! <0> Voir statut.</0>"

#: src/components/Exchange/PositionEditor.js
#: src/components/Exchange/PositionSeller.js
#: src/components/Exchange/SwapBox.js
msgid "Min leverage: 1.1x"
msgstr "Levier min: 1.1x"

#: src/components/Exchange/SwapBox.js
msgid "Min order: 10 USD"
msgstr "Ordre min: 10 USD"

#: src/components/Exchange/TradeHistory.js
msgid "Min required collateral"
msgstr "Collatéral min requis"

#: src/components/Exchange/PositionEditor.js
msgid "Min residual collateral: 10 USD"
msgstr ""

#: src/components/Exchange/ConfirmationBox.js
msgid "Min. Receive"
msgstr "Reçu Min."

#: src/components/Exchange/OrderEditor.js
msgid "Minimum received"
msgstr "Minimum reçu"

#: src/components/Exchange/SwapBox.js
#: src/pages/Dashboard/DashboardV2.js
msgid "More Info"
msgstr "Plus d'infos"

#: src/components/NetworkDropdown/NetworkDropdown.tsx
msgid "More Options"
msgstr "Plus d'options"

#: src/pages/Stake/StakeV2.js
msgid "Multiplier Points"
msgstr "Points multiplicateurs"

#: src/pages/Stake/StakeV2.js
msgid "Multiplier Points APR"
msgstr "Points multiplicateurs APR"

#: src/pages/NftWallet/NftWallet.js
msgid "NFT Address"
msgstr "Adresse NFT"

#: src/pages/NftWallet/NftWallet.js
msgid "NFT ID"
msgstr "ID NFT"

#: src/pages/NftWallet/NftWallet.js
msgid "NFT Wallet"
msgstr "Portefeuille NFT"

#: src/components/Exchange/PositionsList.js
#: src/components/Exchange/PositionsList.js
msgid "Net Value"
msgstr "Valeur nette"

#: src/components/Exchange/PositionsList.js
#: src/components/Exchange/PositionsList.js
msgid "Net Value: Initial Collateral + PnL - Borrow Fee"
msgstr ""

#: src/components/Exchange/PositionsList.js
#: src/components/Exchange/PositionsList.js
msgid "Net Value: Initial Collateral + PnL - Fees"
msgstr ""

#: src/components/Exchange/ConfirmationBox.js
#: src/components/Exchange/PositionEditor.js
msgid "Network Fee"
msgstr ""

#: src/components/NetworkDropdown/NetworkDropdown.tsx
#: src/components/NetworkDropdown/NetworkDropdown.tsx
msgid "Networks"
msgstr "Réseaux"

#: src/components/NetworkDropdown/NetworkDropdown.tsx
msgid "Networks and Settings"
msgstr "Réseaux et paramètres"

#: src/components/Exchange/TradeHistory.js
msgid "Next"
msgstr "suivant"

#: src/pages/Actions/Actions.js
msgid "No PnLs found"
msgstr "Aucun PnLs trouvés"

#: src/pages/ClaimEsGmx/ClaimEsGmx.js
msgid "No esGMX to claim"
msgstr "Pas d'esGMX à réclamer"

#: src/components/Exchange/OrdersList.js
#: src/components/Exchange/OrdersList.js
msgid "No open orders"
msgstr "Pas d'ordres ouverts"

#: src/lib/legacy.ts
msgid "No open position, order cannot be executed unless a position is opened"
msgstr "Pas de position ouverte, l'ordre ne peut être exécuté que si une position est ouverte."

#: src/components/Exchange/PositionsList.js
#: src/components/Exchange/PositionsList.js
msgid "No open positions"
msgstr "Pas de position ouverte"

#: src/pages/Jobs/Jobs.js
msgid "No open positions at GMX currently"
msgstr "Aucune position ouverte actuellement chez GMX"

#: src/pages/OrdersOverview/OrdersOverview.js
msgid "No position"
msgstr "Pas de position"

#: src/components/Referrals/AffiliatesStats.js
#: src/components/Referrals/TradersStats.js
msgid "No rebates distribution history yet."
msgstr "Pas d'historique de distribution de remise."

#: src/pages/Stake/StakeV1.js
msgid "No rewards to claim yet"
msgstr "Pas de récompense à réclamer"

#: src/components/Exchange/TradeHistory.js
msgid "No trades yet"
msgstr "Pas encore d'échanges"

#: src/components/Exchange/OrdersToa.js
msgid "Note that orders are not guaranteed to be executed.<0/><1/>This can occur in a few situations including but not exclusive to:"
msgstr "Notez que l'exécution des ordres n'est pas garantie d'être exécutée.<0/><1/>Cela peut se produire dans plusieurs situations, notamment, mais pas exclusivement:"

#: src/components/Referrals/referralsHelper.js
msgid "Only letters, numbers and underscores are allowed."
msgstr "Les lettres, les chiffres et les caractères de soulignement sont autorisés."

#: src/components/Exchange/PositionsList.js
#: src/components/Exchange/PositionsList.js
msgid "Open + Close Fees"
msgstr ""

#: src/pages/Home/Home.js
msgid "Open Interest"
msgstr "Intérêt ouvert"

#: src/components/Exchange/SwapBox.js
msgid "Open a position"
msgstr "Ouvrir une position"

#: src/pages/Dashboard/AssetDropdown.tsx
msgid "Open in Coingecko"
msgstr "Ouvrir dans Coingecko"

#: src/pages/Dashboard/AssetDropdown.tsx
#: src/pages/Dashboard/AssetDropdown.tsx
msgid "Open in Explorer"
msgstr "Ouvrir dans l'explorateur"

#: src/pages/Home/Home.js
msgid "Open positions through a simple swap interface. Conveniently swap from any supported asset into the position of your choice."
msgstr "Ouvrez ces positions dans une interface d'échange simple. Échangez facilement n'importe quel actif, pris en charge à la position de votre choix."

#: src/pages/PositionsOverview/PositionsOverview.js
msgid "Open positions: {0}<0/>Under risk: {1}"
msgstr "Positions ouvertes: {0}<0/>Sous risque: {1}"

#: src/pages/Ecosystem/Ecosystem.js
msgid "Open trades ranking and stats"
msgstr ""

#: src/components/Exchange/ExchangeTVChart.js
msgid "Open {0} {longOrShortText}"
msgstr "Ouvert {0} {longOrShortText}"

#: src/components/Exchange/PositionsList.js
msgid "Opening..."
msgstr "Ouverture..."

#: src/components/Exchange/OrdersList.js
#: src/pages/OrdersOverview/OrdersOverview.js
msgid "Order"
msgstr "Ordre"

#: src/components/Exchange/ConfirmationBox.js
msgid "Order cancelled"
msgstr "Ordre annulé"

#: src/domain/legacy.ts
msgid "Order cancelled."
msgstr "Ordre annulé."

#: src/lib/legacy.ts
msgid "Order cannot be executed as it would reduce the position's leverage below 1"
msgstr "L'ordre ne peut être exécuté car il réduirait l'effet de levier de la position en dessous de 1."

#: src/lib/legacy.ts
msgid "Order cannot be executed as the remaining position would be smaller than $5.00"
msgstr "L'ordre ne peut être exécuté car la position restante serait de moins de 5,00$."

#: src/components/Exchange/PositionSeller.js
msgid "Order created!"
msgstr "Ordre créé!"

#: src/components/Exchange/PositionSeller.js
msgid "Order creation failed."
msgstr "L'ordre a échoué"

#: src/pages/OrdersOverview/OrdersOverview.js
msgid "Order size exceeds position"
msgstr "Montant de l'ordre dépasse la position"

#: src/pages/OrdersOverview/OrdersOverview.js
msgid "Order size is 0"
msgstr "Montant de l'ordre est 0"

#: src/components/Exchange/PositionsList.js
#: src/lib/legacy.ts
msgid "Order size is bigger than position, will only be executable if position increases"
msgstr "Montant de l'ordre supérieure à la position, il sera exécutable seulement si la position augmente."

#: src/components/Exchange/PositionSeller.js
msgid "Order submitted!"
msgstr "Ordre soumis !"

#: src/components/Exchange/OrderEditor.js
msgid "Order update failed."
msgstr "Mise à jour de l'ordre échouée."

#: src/components/Exchange/OrderEditor.js
msgid "Order update submitted!"
msgstr "Mise à jour de l'ordre envoyée !"

#: src/components/Exchange/OrderEditor.js
msgid "Order updated!"
msgstr "Ordre actualisé !"

#: src/components/Exchange/PositionsList.js
#: src/pages/Actions/Actions.js
#: src/pages/Exchange/Exchange.js
msgid "Orders"
msgstr "Ordres"

#: src/components/Exchange/PositionsList.js
#: src/pages/Exchange/Exchange.js
msgid "Orders ({0})"
msgstr "Ordres ({0})"

#: src/pages/Exchange/Exchange.js
msgid "Orders cancelled."
msgstr "Ordres annulés."

#: src/pages/Ecosystem/Ecosystem.js
msgid "Overall protocol analytics"
msgstr ""

#: src/pages/Dashboard/DashboardV2.js
msgid "Overview"
msgstr "Aperçu"

#: src/pages/Dashboard/DashboardV2.js
msgid "POOL"
msgstr "POOL"

#: src/components/Glp/GlpSwap.js
#: src/pages/Dashboard/DashboardV2.js
msgid "PRICE"
msgstr "PRIX"

#: src/pages/PageNotFound/PageNotFound.js
msgid "Page not found"
msgstr "La page n'a pas été trouvée"

#: src/components/Exchange/PositionSeller.js
#: src/components/Exchange/SwapBox.js
msgid "Page outdated, please refresh"
msgstr "Page périmée, veuillez rafraîchir"

#: src/components/Exchange/TradeHistory.js
msgid "Partial Liquidation"
msgstr "Liquidation partielle"

#: src/components/Exchange/TradeHistory.js
msgid "Partially Liquidated"
msgstr "Liquidé partiellement"

#: src/pages/Ecosystem/Ecosystem.js
msgid "Partnerships and Integrations"
msgstr "Partenariats et intégrations"

#: src/components/Exchange/ConfirmationBox.js
#: src/components/Exchange/ConfirmationBox.js
#: src/components/Exchange/SwapBox.js
#: src/components/Exchange/SwapBox.js
#: src/components/Glp/GlpSwap.js
#: src/components/Glp/GlpSwap.js
msgid "Pay"
msgstr "Payer"

#: src/components/Exchange/ConfirmationBox.js
msgid "Pay Amount"
msgstr "Somme à payer"

#: src/components/Exchange/SwapBox.js
msgid "Pay: {0} USD"
msgstr "Payer: {0} USD"

#: src/pages/Dashboard/DashboardV2.js
msgid "Platform and GLP index tokens."
msgstr "Tokens de la plate-forme et de l'indice GLP."

#: src/components/Referrals/JoinReferralCode.js
msgid "Please input a referral code to benefit from fee discounts."
msgstr "Veuillez saisir un code de parrainage pour bénéficier des réductions de frais."

#: src/pages/BeginAccountTransfer/BeginAccountTransfer.js
msgid "Please only use this for full account transfers.<0/>This will transfer all your GMX, esGMX, GLP and Multiplier Points to your new account.<1/>Transfers are only supported if the receiving account has not staked GMX or GLP tokens before.<2/>Transfers are one-way, you will not be able to transfer staked tokens back to the sending account."
msgstr "Veuillez utiliser ceci uniquement pour les transferts de comptes complets.<0/>Cela permettra de transférer tous vos GMX, esGMX, GLP et points multiplicateurs vers votre nouveau compte.<1/>Les transferts ne sont pris en charge que si le compte destinataire n'a pas encore staké de tokens GMX ou GLP.<2/>Les transferts sont à sens unique, vous ne pourrez pas retransférer les tokens mis en jeu vers le compte émetteur."

#: src/components/Migration/Migration.js
msgid "Please read the <0>Medium post</0> before migrating."
msgstr "Veuillez lire l'<0>Article sur Medium</0> avant d'effectuer la migration."

#: src/pages/ClaimEsGmx/ClaimEsGmx.js
msgid "Please switch your network to Arbitrum."
msgstr "Veuillez changer votre réseau vers Arbitrum."

#: src/components/Exchange/PositionSeller.js
#: src/components/Exchange/PositionsList.js
#: src/components/Exchange/PositionsList.js
#: src/components/Exchange/PositionsList.js
#: src/components/Exchange/TradeHistory.js
#: src/pages/Actions/Actions.js
msgid "PnL"
msgstr "PnL"

#: src/components/Exchange/PositionsList.js
#: src/components/Exchange/PositionsList.js
msgid "PnL After Fees"
msgstr "PnL Après Frais"

#: src/pages/Dashboard/DashboardV1.js
#: src/pages/Dashboard/DashboardV2.js
msgid "Pool"
msgstr "Pool"

#: src/pages/Dashboard/DashboardV2.js
#: src/pages/Dashboard/DashboardV2.js
msgid "Pool Amount"
msgstr "Somme du pool"

#: src/components/Exchange/PositionsList.js
msgid "Position"
msgstr "Position"

#: src/components/Exchange/SwapBox.js
msgid "Position Fee (0.1% of position size)"
msgstr "Frais pour cette position (0,1% du montant de la position)"

#: src/components/Exchange/PositionSeller.js
msgid "Position close disabled, pending {0} upgrade"
msgstr "Fermeture de position désactivée, en attente {0} actualiser"

#: src/pages/Actions/Actions.js
#: src/pages/Exchange/Exchange.js
msgid "Positions"
msgstr "Positions"

#: src/pages/Exchange/Exchange.js
msgid "Positions ({0})"
msgstr "Positions ({0})"

#: src/components/Exchange/TradeHistory.js
msgid "Prev"
msgstr "Préc"

#: src/components/Exchange/ConfirmationBox.js
#: src/components/Exchange/OrderEditor.js
#: src/components/Exchange/OrderEditor.js
#: src/components/Exchange/OrderEditor.js
#: src/components/Exchange/OrderEditor.js
#: src/components/Exchange/OrdersList.js
#: src/components/Exchange/OrdersList.js
#: src/components/Exchange/OrdersList.js
#: src/components/Exchange/PositionSeller.js
#: src/components/Exchange/SwapBox.js
#: src/components/Exchange/SwapBox.js
#: src/components/Exchange/SwapBox.js
#: src/components/Glp/GlpSwap.js
#: src/components/Glp/GlpSwap.js
#: src/pages/Dashboard/DashboardV1.js
#: src/pages/Dashboard/DashboardV1.js
#: src/pages/Dashboard/DashboardV1.js
#: src/pages/Dashboard/DashboardV2.js
#: src/pages/Dashboard/DashboardV2.js
#: src/pages/Dashboard/DashboardV2.js
#: src/pages/OrdersOverview/OrdersOverview.js
#: src/pages/Stake/StakeV2.js
#: src/pages/Stake/StakeV2.js
#: src/pages/Stake/StakeV2.js
msgid "Price"
msgstr "Prix"

#: src/components/Exchange/OrderEditor.js
#: src/components/Exchange/PositionSeller.js
msgid "Price above Liq. Price"
msgstr "Prix supérieur au prix de liq."

#: src/components/Exchange/OrderEditor.js
#: src/components/Exchange/SwapBox.js
#: src/components/Exchange/SwapBox.js
msgid "Price above Mark Price"
msgstr "Prix supérieur à celui de la marque"

#: src/components/Exchange/OrderEditor.js
#: src/components/Exchange/PositionSeller.js
msgid "Price below Liq. Price"
msgstr "Prix inférieur au prix de liq."

#: src/components/Exchange/OrderEditor.js
#: src/components/Exchange/SwapBox.js
#: src/components/Exchange/SwapBox.js
msgid "Price below Mark Price"
msgstr "Prix inférieur à celui de la marque"

#: src/pages/OrdersOverview/OrdersOverview.js
msgid "Price conditions are met"
msgstr "Conditions de prix satisfaites"

#: src/components/Exchange/OrderEditor.js
msgid "Price is above Mark Price"
msgstr "Le prix est supérieur à celui de la marque"

#: src/components/Exchange/OrderEditor.js
msgid "Price is below Mark Price"
msgstr "Le prix est inférieur à celui de la marque"

#: src/pages/Dashboard/DashboardV2.js
#: src/pages/Stake/StakeV2.js
msgid "Price on Arbitrum"
msgstr "Prix sur Arbitrum"

#: src/pages/Dashboard/DashboardV2.js
#: src/pages/Stake/StakeV2.js
msgid "Price on Avalanche"
msgstr "Prix sur Avalanche"

#: src/pages/Actions/Actions.js
msgid "Profit"
msgstr "Profit"

#: src/components/Exchange/PositionSeller.js
msgid "Profit price: {0} ${1}. This rule applies for the next {2}, until {3}."
msgstr "Prix du profit: {0} ${1}. Cette règle s'applique au prochain {2}, jusqu'à {3}."

#: src/pages/Ecosystem/Ecosystem.js
msgid "Projects developed by the GMX community. <0/>Please exercise caution when interacting with any app, apps are fully maintained by community developers."
msgstr ""

#: src/pages/Ecosystem/Ecosystem.js
msgid "Projects integrated with GMX."
msgstr "Projets intégrés à GMX\"."

#: src/pages/Dashboard/AssetDropdown.tsx
msgid "Proof of Reserves"
msgstr ""

#: src/components/Header/HomeHeaderLinks.tsx
msgid "Protocol"
msgstr ""

#: src/pages/Ecosystem/Ecosystem.js
#: src/pages/Ecosystem/Ecosystem.js
msgid "Protocol analytics"
msgstr "Analyses du protocole"

#: src/pages/BuyGlp/BuyGlp.js
msgid "Purchase <0>GLP tokens</0> to earn {nativeTokenSymbol} fees from swaps and leverages trading."
msgstr "Achetez des <0>tokens de GLP</0>, pour gagner les frais de {nativeTokenSymbol} provenant des opérations d'échange et de levier."

#: src/pages/Stake/StakeV2.js
msgid "Purchase Insurance"
msgstr "Acheter l'assurance"

#: src/components/TokenCard/TokenCard.js
#: src/components/TokenCard/TokenCard.js
msgid "Read more"
msgstr "Lire plus"

#: src/components/Referrals/TradersStats.js
msgid "Rebates Distribution History"
msgstr "Historique de distribution des remises"

#: src/components/Referrals/AffiliatesStats.js
#: src/components/Referrals/TradersStats.js
#: src/components/Referrals/TradersStats.js
msgid "Rebates are airdropped weekly."
msgstr "Les remises sont distribuées chaque semaine."

#: src/components/Referrals/TradersStats.js
msgid "Rebates earned by this account as a trader."
msgstr "Remises obtenues par ce compte en tant que trader."

#: src/components/Referrals/AffiliatesStats.js
msgid "Rebates earned by this account as an affiliate."
msgstr "Remises obtenues par ce compte en tant qu'affilié. "

#: src/components/Exchange/ConfirmationBox.js
#: src/components/Exchange/PositionSeller.js
#: src/components/Exchange/PositionSeller.js
#: src/components/Exchange/SwapBox.js
#: src/components/Exchange/SwapBox.js
#: src/components/Glp/GlpSwap.js
#: src/components/Glp/GlpSwap.js
msgid "Receive"
msgstr "Recevoir"

#: src/pages/BeginAccountTransfer/BeginAccountTransfer.js
#: src/pages/NftWallet/NftWallet.js
msgid "Receiver Address"
msgstr "Adresse du destinataire"

#: src/pages/BeginAccountTransfer/BeginAccountTransfer.js
msgid "Receiver has not staked GLP tokens before"
msgstr "Le destinataire n'a jamais staké de tokens GLP auparavant"

#: src/pages/BeginAccountTransfer/BeginAccountTransfer.js
msgid "Receiver has not staked GMX tokens before"
msgstr "Le destinataire n'a jamais staké de tokens GLP auparavant"

#: src/components/Glp/GlpSwap.js
msgid "Redemption time not yet reached"
msgstr "Le délai de rachat n'a pas encore été atteint"

#: src/pages/Home/Home.js
msgid "Reduce Liquidation Risks"
msgstr "Réduire les risques de liquidation"

#: src/components/Exchange/PositionSeller.js
msgid "Reducing the position at the current price will forfeit a <0>pending profit</0> of {deltaStr}. <1/>"
msgstr ""

#: src/components/Referrals/AffiliatesStats.js
msgid "Referral Code"
msgstr "Code de parrainage"

#: src/components/Referrals/JoinReferralCode.js
msgid "Referral Code does not exist"
msgstr "Ce code de parrainage n'existe pas"

#: src/components/Referrals/AffiliatesStats.js
msgid "Referral Codes"
msgstr "Codes de parrainage"

#: src/components/Footer/constants.ts
msgid "Referral Terms"
msgstr "Termes de parrainage"

#: src/components/Referrals/JoinReferralCode.js
msgid "Referral code added!"
msgstr "Code de parrainage ajouté!"

#: src/components/Referrals/AddAffiliateCode.js
msgid "Referral code created!"
msgstr "Code de parrainage créé!"

#: src/pages/Referrals/Referrals.js
msgid "Referral code creation failed."
msgstr "Création du code de parrainage échouée."

#: src/pages/Referrals/Referrals.js
msgid "Referral code submitted!"
msgstr "Code de parrainage soumis !"

#: src/components/Referrals/JoinReferralCode.js
msgid "Referral code updated failed."
msgstr ""

#: src/components/Referrals/JoinReferralCode.js
msgid "Referral code updated!"
msgstr "Code de parrainage actualisé !"

#: src/components/Header/AppHeaderLinks.tsx
msgid "Referrals"
msgstr "Affiliés"

#: src/pages/Referrals/Referrals.js
msgid "Referrals <0/>"
msgstr ""

#: src/components/Exchange/TradeHistory.js
msgid "Request decrease {0} {longOrShortText}, -{1} USD, Acceptable Price: {2} {3} USD"
msgstr "Demander une réduction {0} {longOrShortText}, -{1} USD, Prix acceptable: {2} {3} USD"

#: src/components/Exchange/TradeHistory.js
msgid "Request deposit into {0} {longOrShortText}"
msgstr "Demander dépôt dans {0} {longOrShortText}\""

#: src/components/Exchange/TradeHistory.js
msgid "Request increase {0} {longOrShortText}, +{1} USD, Acceptable Price: {2} {3} USD"
msgstr "Demander une augmentation {0} {longOrShortText}, +{1} USD, Prix acceptable: {2} {3} USD"

#: src/components/Exchange/TradeHistory.js
msgid "Request withdrawal from {0} {longOrShortText}"
msgstr "Demander un retrait de {0} {longOrShortText}"

#: src/components/Exchange/PositionSeller.js
msgid "Requested decrease of {0} {longOrShortText} by {sizeDeltaUsd} USD."
msgstr "Réduction requise de {0} {longOrShortText} par {sizeDeltaUsd} USD."

#: src/components/Exchange/PositionEditor.js
msgid "Requested deposit of {0} {1} into {2} {longOrShortText}."
msgstr "Dépôt requis de {0} {1} dans {2} {longOrShortText}."

#: src/components/Exchange/SwapBox.js
msgid "Requested increase of {tokenSymbol} {longOrShortText} by {0} USD."
msgstr "Augmentation requise de {tokenSymbol} {longOrShortText} par {0} USD."

#: src/components/Exchange/PositionEditor.js
msgid "Requested withdrawal of {0} USD from {1} {longOrShortText}."
msgstr "Demander un retrait de {0} USD de {1} {longOrShortText}."

#: src/pages/Stake/StakeV2.js
msgid "Reserve Amount"
msgstr "Montant de réserve"

#: src/components/Glp/GlpSwap.js
msgid "Reserved"
msgstr "Réservé"

#: src/pages/Stake/StakeV2.js
#: src/pages/Stake/StakeV2.js
msgid "Reserved for Vesting"
msgstr "Réservé pour le vesting"

#: src/pages/Ecosystem/Ecosystem.js
msgid "Returns calculator for GMX and GLP"
msgstr "Calculatrice de rendements pour GMX et GLP"

#: src/pages/Stake/StakeV1.js
#: src/pages/Stake/StakeV1.js
#: src/pages/Stake/StakeV1.js
#: src/pages/Stake/StakeV1.js
#: src/pages/Stake/StakeV1.js
#: src/pages/Stake/StakeV2.js
#: src/pages/Stake/StakeV2.js
msgid "Rewards"
msgstr "Récompenses"

#: src/components/Referrals/AffiliatesStats.js
msgid "Rewards Distribution History"
msgstr "Historique de distribution des récompenses"

#: src/components/Referrals/AffiliatesStats.js
msgid "Rewards are airdropped weekly."
msgstr "Les récompenses sont AirDroppées chaque semaine."

#: src/components/Referrals/JoinReferralCode.js
msgid "Same as current active code"
msgstr "Même que le code actif actuel"

#: src/App/App.js
msgid "Save"
msgstr "Sauver"

#: src/pages/Home/Home.js
msgid "Save on Costs"
msgstr "Économiser sur les coûts"

#: src/components/Glp/GlpSwap.js
msgid "Save on Fees"
msgstr "Économisez sur les frais"

#: src/components/Exchange/TokenSelector.js
msgid "Search Token"
msgstr "Rechercher le token"

#: src/components/NetworkDropdown/LanguagePopupHome.tsx
#: src/components/NetworkDropdown/NetworkDropdown.tsx
msgid "Select Language"
msgstr "Sélectionner une langue"

#: src/components/Exchange/PositionDropdown.js
msgid "Select Market"
msgstr "Sélectionner le marché"

#: src/pages/ClaimEsGmx/ClaimEsGmx.js
msgid "Select an option"
msgstr "Sélectionner une option"

#: src/components/Exchange/SwapBox.js
#: src/components/Exchange/SwapBox.js
#: src/components/Exchange/SwapBox.js
#: src/components/Exchange/SwapBox.js
msgid "Select different tokens"
msgstr "Sélectionner des tokens différents"

#: src/pages/ClaimEsGmx/ClaimEsGmx.js
msgid "Select your vesting option below then click \"Claim\"."
msgstr "Sélectionnez votre option de vesting ci-dessous, puis cliquez sur \"Réclamation\"."

#: src/pages/BeginAccountTransfer/BeginAccountTransfer.js
msgid "Self-transfer not supported"
msgstr "Auto-transfert non supporté"

#: src/components/Glp/GlpSwap.js
#: src/components/Glp/GlpSwap.js
#: src/components/Glp/GlpSwap.js
#: src/components/Glp/GlpSwap.js
#: src/pages/Stake/StakeV2.js
msgid "Sell GLP"
msgstr "Vendre GLP"

#: src/components/Glp/GlpSwap.js
msgid "Sell failed."
msgstr "Vente échouée."

#: src/components/Glp/GlpSwap.js
#: src/components/Glp/GlpSwap.js
msgid "Sell for {0}"
msgstr "Vendre pour {0}"

#: src/components/Glp/GlpSwap.js
msgid "Sell submitted!"
msgstr "Vente soumise !"

#: src/components/Glp/GlpSwap.js
msgid "Selling..."
msgstr "Vente en cours..."

#: src/pages/BeginAccountTransfer/BeginAccountTransfer.js
msgid "Sender has withdrawn all tokens from GLP Vesting Vault"
msgstr "L'expéditeur a retiré tous les tokens du coffre de Vesting GLP."

#: src/pages/BeginAccountTransfer/BeginAccountTransfer.js
msgid "Sender has withdrawn all tokens from GMX Vesting Vault"
msgstr "L'expéditeur a retiré tous les tokens du coffre de Vesting GLP."

#: src/App/App.js
#: src/components/Header/AppHeaderLinks.tsx
#: src/components/NetworkDropdown/NetworkDropdown.tsx
#: src/components/NetworkDropdown/NetworkDropdown.tsx
msgid "Settings"
msgstr "Paramètres"

#: src/components/Exchange/PositionsList.js
msgid "Share"
msgstr "Partager"

#: src/components/Exchange/PositionDropdown.js
#: src/components/Exchange/PositionShare.js
msgid "Share Position"
msgstr "Partager la Position"

#: src/components/Exchange/ConfirmationBox.js
#: src/components/Exchange/ConfirmationBox.js
#: src/components/Exchange/ConfirmationBox.js
#: src/components/Exchange/ConfirmationBox.js
#: src/components/Exchange/ConfirmationBox.js
#: src/components/Exchange/ExchangeTVChart.js
#: src/components/Exchange/ExchangeTVChart.js
#: src/components/Exchange/OrdersList.js
#: src/components/Exchange/PositionEditor.js
#: src/components/Exchange/PositionSeller.js
#: src/components/Exchange/PositionsList.js
#: src/components/Exchange/PositionsList.js
#: src/components/Exchange/PositionsList.js
#: src/components/Exchange/SwapBox.js
#: src/components/Exchange/SwapBox.js
#: src/components/Exchange/SwapBox.js
#: src/components/Exchange/SwapBox.js
#: src/components/Exchange/SwapBox.js
#: src/components/Exchange/TradeHistory.js
#: src/components/Exchange/TradeHistory.js
#: src/components/Exchange/TradeHistory.js
#: src/pages/Actions/Actions.js
#: src/pages/Actions/Actions.js
#: src/pages/Exchange/Exchange.js
#: src/pages/Exchange/Exchange.js
#: src/pages/Exchange/Exchange.js
#: src/pages/Exchange/Exchange.js
#: src/pages/OrdersOverview/OrdersOverview.js
msgid "Short"
msgstr "Short"

#: src/pages/Dashboard/DashboardV2.js
#: src/pages/Dashboard/DashboardV2.js
msgid "Short Positions"
msgstr "Positions Shorts"

#: src/components/Exchange/SwapBox.js
msgid "Short {0}"
msgstr "Short {0}"

#: src/components/Exchange/ConfirmationBox.js
msgid "Shorting..."
msgstr "Short en cours..."

#: src/pages/Home/Home.js
msgid "Simple Swaps"
msgstr "Échanges simples"

#: src/pages/Ecosystem/Ecosystem.js
msgid "Simulate your hedge strategy"
msgstr ""

#: src/components/Exchange/PositionEditor.js
#: src/components/Exchange/PositionSeller.js
#: src/components/Exchange/PositionsList.js
#: src/components/Exchange/PositionsList.js
msgid "Size"
msgstr "Montant"

#: src/App/App.js
msgid "Slippage should be less than 5%"
msgstr "Le glissement doit être de moins de 5%."

#: src/components/Exchange/SwapBox.js
msgid "Speed up page loading"
msgstr "Accélérer le chargement de la page"

#: src/components/Exchange/ConfirmationBox.js
#: src/components/Exchange/ConfirmationBox.js
msgid "Spread"
msgstr "Marge"

#: src/pages/Ecosystem/Ecosystem.js
msgid "Spreadsheet for position calculations"
msgstr ""

#: src/pages/Dashboard/DashboardV2.js
msgid "Stablecoin Percentage"
msgstr "Pourcentage de stablecoins"

#: src/pages/Stake/StakeV1.js
#: src/pages/Stake/StakeV1.js
#: src/pages/Stake/StakeV1.js
#: src/pages/Stake/StakeV2.js
#: src/pages/Stake/StakeV2.js
#: src/pages/Stake/StakeV2.js
#: src/pages/Stake/StakeV2.js
msgid "Stake"
msgstr "Staker"

#: src/pages/Stake/StakeV2.js
msgid "Stake <0>GMX</0> and <1>GLP</1> to earn rewards."
msgstr "Staker <0>GMX</0> et <1>GLP</1> pour gagner des récompenses."

#: src/pages/Stake/StakeV2.js
msgid "Stake GMX"
msgstr "Staker GMX"

#: src/pages/Stake/StakeV2.js
msgid "Stake GMX Rewards"
msgstr "Staker les récompenses de GMX"

#: src/pages/Stake/StakeV2.js
msgid "Stake Multiplier Points"
msgstr "Staker les points multiplicateurs"

#: src/pages/Stake/StakeV2.js
msgid "Stake esGMX"
msgstr "Staker esGMX"

#: src/pages/Stake/StakeV2.js
msgid "Stake esGMX Rewards"
msgstr "Staker les récompenses en esGMX"

#: src/pages/Stake/StakeV1.js
msgid "Stake failed"
msgstr "Staking échoué"

#: src/pages/Stake/StakeV2.js
msgid "Stake failed."
msgstr "Staking échoué."

#: src/pages/Stake/StakeV2.js
msgid "Stake submitted!"
msgstr "Staking soumis !"

#: src/pages/Stake/StakeV1.js
msgid "Stake submitted! <0>View status.</0>"
msgstr "Staking soumis ! <0>Voir le statut.</0>"

#: src/components/Glp/GlpSwap.js
#: src/pages/Dashboard/DashboardV2.js
#: src/pages/Stake/StakeV1.js
#: src/pages/Stake/StakeV1.js
#: src/pages/Stake/StakeV1.js
#: src/pages/Stake/StakeV1.js
#: src/pages/Stake/StakeV1.js
#: src/pages/Stake/StakeV2.js
#: src/pages/Stake/StakeV2.js
#: src/pages/Stake/StakeV2.js
#: src/pages/Stake/StakeV2.js
msgid "Staked"
msgstr "Staker"

#: src/pages/Stake/StakeV2.js
msgid "Staked Multiplier Points"
msgstr "Points multiplicateurs stakés"

#: src/pages/Stake/StakeV2.js
#: src/pages/Stake/StakeV2.js
msgid "Staked Tokens"
msgstr "Tokens stakés"

#: src/pages/Stake/StakeV1.js
#: src/pages/Stake/StakeV2.js
msgid "Staking..."
msgstr "Staking en cours..."

#: src/pages/Dashboard/DashboardV2.js
msgid "Stats"
msgstr "Stats"

#: src/pages/Ecosystem/Ecosystem.js
msgid "Structured Products"
msgstr "Produits structurés"

#: src/components/Referrals/JoinReferralCode.js
msgid "Submit"
msgstr "Soumettre"

#: src/pages/Dashboard/DashboardV1.js
#: src/pages/Dashboard/DashboardV1.js
#: src/pages/Dashboard/DashboardV1.js
#: src/pages/Dashboard/DashboardV2.js
#: src/pages/Dashboard/DashboardV2.js
msgid "Supply"
msgstr "Donner"

#: src/components/Exchange/OrdersList.js
#: src/components/Exchange/SwapBox.js
#: src/components/Exchange/SwapBox.js
#: src/components/Exchange/SwapBox.js
#: src/pages/OrdersOverview/OrdersOverview.js
msgid "Swap"
msgstr "Échanger"

#: src/components/Exchange/PositionSeller.js
msgid "Swap Fee"
msgstr ""

#: src/components/Exchange/SwapBox.js
msgid "Swap Order created!"
msgstr "Ordre d'échange créé !"

#: src/components/Exchange/SwapBox.js
msgid "Swap Order creation failed."
msgstr "Ordre d'échange échoué."

#: src/components/Exchange/SwapBox.js
msgid "Swap Order submitted!"
msgstr "Ordre d'échange soumis !"

#: src/pages/OrdersOverview/OrdersOverview.js
msgid "Swap active: {0}, executed: {1}, cancelled: {2}"
msgstr "Échange actif: {0}, exécuté: {1}, annulé: {2}"

#: src/components/Exchange/SwapBox.js
#: src/components/Exchange/SwapBox.js
#: src/components/Exchange/SwapBox.js
msgid "Swap failed."
msgstr "échange échoué."

#: src/components/Glp/SwapErrorModal.tsx
msgid "Swap on 1inch"
msgstr "Échanger sur 1inch"

#: src/components/Exchange/SwapBox.js
msgid "Swap submitted!"
msgstr "Échange soumis !"

#: src/components/Exchange/SwapBox.js
msgid "Swap submitted."
msgstr "Échange soumis."

#: src/components/Exchange/TradeHistory.js
msgid "Swap {0} USDG for {1} {2}"
msgstr "Échanger {0} USDG pour {1} {2}"

#: src/components/Glp/GlpSwap.js
msgid "Swap {0} on 1inch"
msgstr "Échanger {0} sur 1inch"

#: src/components/Exchange/SwapBox.js
msgid "Swap {0} submitted!"
msgstr "Échanger {0} soumis!"

#: src/components/Exchange/SwapBox.js
msgid "Swap {0} to {1} Fee"
msgstr "Échanger {0} pour {1} frais"

#: src/components/Glp/SwapErrorModal.tsx
msgid "Swap {0} to {1} on 1inch"
msgstr "Échanger {0} pour {1} sur 1inch"

#: src/components/Exchange/TradeHistory.js
msgid "Swap {0} {1} for {2} USDG"
msgstr "Échanger {0} {1} pour {2} USDG"

#: src/components/Exchange/TradeHistory.js
msgid "Swap {0} {1} for {2} {3}"
msgstr "Échanger {0} {1} pour {2} {3}"

#: src/components/Exchange/SwapBox.js
#: src/components/Exchange/SwapBox.js
#: src/components/Exchange/SwapBox.js
msgid "Swapped {0} {1} for {2} {3}!"
msgstr "{0} {1} échangés pour {2} {3}!"

#: src/components/Exchange/ConfirmationBox.js
msgid "Swapping..."
msgstr "Échange en cours..."

#: src/components/Exchange/SwapBox.js
msgid "Swaps disabled, pending {0} upgrade"
msgstr "Échanges désactivés, en attente de {0} actualisations"

#: src/components/Glp/GlpSwap.js
#: src/pages/Dashboard/DashboardV2.js
msgid "TOKEN"
msgstr "TOKEN"

#: src/components/Exchange/SwapBox.js
msgid "Take-profit and stop-loss orders can be set after opening a position. <0/><1/>There will be a \"Close\" button on each position row, clicking this will display the option to set trigger orders. <2/><3/>For screenshots and more information, please see the <4>docs</4>."
msgstr "Les ordres Take-profit et Stop-loss peuvent être définis après l'ouverture d'une position. <0/><1/>Il y aura un bouton \"Fermer\"sur chaque ligne de position, en cliquant dessus, vous afficherez l'option pour définir des ordres de déclenchement. <2/><3/> Pour des captures d'écran et pour plus informations, veuillez consulter la page </4>."

#: src/pages/Dashboard/DashboardV2.js
#: src/pages/Dashboard/DashboardV2.js
msgid "Target Min Amount"
msgstr "Somme cible min"

#: src/pages/Dashboard/DashboardV2.js
msgid "Target Weight"
msgstr "Poids cible"

#: src/pages/Ecosystem/Ecosystem.js
msgid "Telegram Group"
msgstr "Groupe Telegram"

#: src/pages/Ecosystem/Ecosystem.js
msgid "Telegram Group (Chinese)"
msgstr "Groupe Telegram (langue chinoise)"

#: src/pages/Ecosystem/Ecosystem.js
msgid "Telegram Group (Portuguese)"
msgstr "Groupe Telegram (langue Portugaise)"

#: src/pages/Ecosystem/Ecosystem.js
msgid "Telegram Groups"
msgstr "Groupes Telegram"

#: src/pages/Ecosystem/Ecosystem.js
msgid "Telegram bot for GMX Swaps monitoring"
msgstr ""

#: src/pages/Ecosystem/Ecosystem.js
msgid "Telegram bot for GMX position updates"
msgstr "Bot telegram pour les mises à jour des positions sur GMX"

#: src/pages/Ecosystem/Ecosystem.js
msgid "Telegram bot for Open Interest on GMX"
msgstr "Bot Telegram pour l'intérêt ouvert sur GMX"

#: src/components/Footer/constants.ts
msgid "Terms and Conditions"
msgstr "Termes et conditions"

#: src/pages/Stake/StakeV1.js
msgid "The <0>GMX migration</0> is in progress, please migrate your GMT, xGMT, GMT-USDG and xGMT-USDG tokens.<1/>USDG tokens will continue to function as before and do not need to be migrated."
msgstr "La <0>migration GMX</0>est en cours, veuillez migrer vos tokens GMT, xGMT, GMT-USDG et xGMT-USDG.<1/>Les tokens USDG continueront à fonctionner comme avant et ne doivent pas être transférés."

#: src/components/Stake/GMXAprTooltip.tsx
msgid "The Boosted APR is from your staked Multiplier Points."
msgstr "Le Taux de Rendement Annuel boosté provient de vos points multiplicateurs misés."

#: src/pages/Stake/StakeV1.js
msgid "The Gambit protocol is in beta, please read the <0>staking details</0>before participating."
msgstr ""

#: src/pages/ClaimEsGmx/ClaimEsGmx.js
msgid "The address of the esGMX (IOU) token is {esGmxIouAddress}."
msgstr "L'adresse du token esGMX (IOU - reconnaissance de dette) est {esGmxIouAddress}."

#: src/components/Exchange/SwapBox.js
msgid "The borrow fee is calculated as (assets borrowed) / (total assets in pool) * 0.01% per hour."
msgstr "La commission d'emprunt est calculée comme (actifs empruntés) / (actifs totaux dans le pool) * 0,01% par heure."

#: src/pages/ClaimEsGmx/ClaimEsGmx.js
msgid "The esGMX (IOU) token is transferrable. You can add the token to your wallet and send it to another address to claim if you'd like."
msgstr "Le jeton esGMX (IOU - reconnaissance de dette) est transférable.  Vous pouvez ajouter le token à votre portefeuille et l'envoyer à une autre adresse pour le réclamer si vous le souhaitez."

#: src/pages/ClaimEsGmx/ClaimEsGmx.js
msgid "The esGMX tokens can be staked or vested at any time."
msgstr "Les tokens esGMX peuvent être échangés ou acquis à tout moment."

#: src/lib/contracts/callContract.tsx
msgid "The mark price has changed, consider increasing your Allowed Slippage by clicking on the \"...\" icon next to your address."
msgstr "Le prix du marché a changé, envisagez d'augmenter votre marge autorisée en cliquant sur l'icône \"...\" à côté de votre adresse."

#: src/components/Exchange/ConfirmationBox.js
msgid "The order will only execute if the price conditions are met and there is sufficient liquidity"
msgstr "L'ordre ne sera exécuté que si les conditions de prix sont remplies et si la liquidité est suffisante."

#: src/components/Exchange/PositionEditor.js
msgid "The pending borrow fee will be charged on this transaction."
msgstr ""

#: src/components/Exchange/SwapBox.js
msgid "The position will be opened at {0} USD with a max slippage of {1}%.<0/><1/>The slippage amount can be configured under Settings, found by clicking on your address at the top right of the page after connecting your wallet.<2/><3/><4>More Info</4>"
msgstr "La position sera ouverte à  {0} USD avec un glissement max. de {1}%.<0/><1/> La somme du glissement peut être configurée dans la rubrique Paramètres, que vous trouverez en cliquant sur votre adresse en haut à droite de la page après avoir connecté votre portefeuille. <2/><3/><4>Plus d'infos</4>"

#: src/components/Exchange/OrdersList.js
msgid "The price that the order can be executed at may differ slightly from the chart price as market orders can change the price while limit / trigger orders cannot."
msgstr "Le prix auquel l'ordre peut être exécuté peut différer légèrement du prix du graphique, car les ordres de la bourse peuvent modifier le prix alors que les ordres à cours limité ou à seuil de déclenchement ne le peuvent pas."

#: src/components/Referrals/referralsHelper.js
msgid "The referral code can't be more than {MAX_REFERRAL_CODE_LENGTH} characters."
msgstr "Le code de parrainage ne peut contenir plus de {MAX_REFERRAL_CODE_LENGTH} caractères."

#: src/components/Exchange/ConfirmationBox.js
msgid "The spread is > 1%, please ensure the trade details are acceptable before comfirming"
msgstr ""

#: src/components/ModalViews/RedirectModal.js
msgid "The website is a community deployed and maintained instance of the open source <0>GMX front end</0>, hosted and served on the distributed, peer-to-peer <1>IPFS network</1>."
msgstr "Le site web est une instance open source du <0>GMX front-end</0>, déployée et maintenue par la communauté, hébergé et servi sur le réseau distribué, pair-à-pair <1>Réseau IPFS</1>."

#: src/components/Exchange/SwapBox.js
msgid "There are more longs than shorts, borrow fees for shorting is currently zero"
msgstr "Il y a plus de longs que de courts, les frais d'emprunt pour les courts sont actuellement nuls."

#: src/components/Exchange/SwapBox.js
msgid "There are more shorts than longs, borrow fees for longing is currently zero"
msgstr "Il y a plus de courts que de longs, les frais d'emprunt pour les longs sont actuellement nuls."

#: src/domain/tokens/approveTokens.tsx
#: src/lib/contracts/callContract.tsx
msgid "There is not enough ETH in your account on Arbitrum to send this transaction.<0/><1/><2>Bridge ETH to Arbitrum</2>"
msgstr "Il n'y a pas assez d'ETH dans votre compte sur Arbitrum pour envoyer cette transaction.<0/><1/><2>Passez de l'ETH sur Arbitrum</2>"

#: src/components/Glp/SwapErrorModal.tsx
msgid "There is not enough liquidity in a single token for your size. Please check the Save on Fees section and consider splitting your order into several different ones"
msgstr "Il n'y a pas assez de liquidité dans un seul token pour votre grandeur. Veuillez consulter la section \"Économiser sur les frais\" et envisagez de diviser votre ordre en plusieurs ordres différents."

#: src/components/Exchange/ConfirmationBox.js
msgid "There may not be sufficient liquidity to execute your order when the price conditions are met"
msgstr "Il se peut que la liquidité soit insuffisante pour exécuter votre ordre lorsque les conditions de prix sont remplies."

#: src/components/Referrals/AffiliatesStats.js
msgid "This code has been taken by someone else on {0}, you will not receive rebates from traders using this code on {1}."
msgstr "Ce code a été utilisé par quelqu'un d'autre sur {0}, vous ne recevrez pas de remise de la part des traders utilisant ce code sur {1}."

#: src/components/Referrals/AffiliatesStats.js
msgid "This code is not yet registered on {0}, you will not receive rebates there.<0/><1/>Switch your network to create this code on {1}."
msgstr "Ce code n'est pas encore enregistré sur {0}, vous ne recevrez pas de remise dans ce cas.<0/><1/>Changez votre réseau pour créer ce code sur  {1}."

#: src/components/Exchange/ConfirmationBox.js
msgid "This is the network cost required to execute the postion. <0>More Info</0>"
msgstr ""

#: src/components/Exchange/PositionEditor.js
msgid "This is the network cost required to execute the {depositOrWithdrawalText}.<0/><1/><2>More Info</2>"
msgstr "Il s'agit du coût réseau nécessaire à l'exécution de la {depositOrWithdrawalText}. <0/><1/><2>Plus d'infos</2>"

#: src/components/Exchange/PositionSeller.js
msgid "This order will forfeit a <0>profit</0> of {deltaStr}. <1/>"
msgstr ""

#: src/components/Exchange/TradeHistory.js
msgid "This position was liquidated as the max leverage of 100x was exceeded."
msgstr "Cette position a été liquidée car le levier maximal de 100x a été dépassé."

#: src/components/Referrals/TradersStats.js
msgid "Tier {0} ({1}% discount)"
msgstr "Niveau {0} (réduction {1}%)"

#: src/components/Referrals/AffiliatesStats.js
msgid "Tier {0} ({1}% rebate)"
msgstr "Niveau {0} (Remise {1}%)"

#: src/components/Migration/Migration.js
msgid "To Receive"
msgstr "Pour recevoir"

#: src/pages/CompleteAccountTransfer/CompleteAccountTransfer.js
msgid "To complete the transfer, you must switch your connected account to {receiver}."
msgstr "Pour effectuer le transfert, vous devez passer votre compte connecté à {receiver}."

#: src/pages/BuyGMX/BuyGMX.tsx
msgid "To purchase GMX on the {0} blockchain, please <0>change your network</0>."
msgstr ""

#: src/components/Glp/GlpSwap.js
msgid "To reduce fees, select a different asset to pay with."
msgstr "Pour réduire les frais, choisissez un autre actif pour payer."

#: src/components/Glp/GlpSwap.js
msgid "To reduce fees, select a different asset to receive."
msgstr "Pour réduire les frais, sélectionnez un autre actif à recevoir."

#: src/pages/Dashboard/DashboardV2.js
msgid "Tokens"
msgstr "Tokens"

#: src/pages/Stake/StakeV2.js
msgid "Total"
msgstr "Total"

#: src/components/Migration/Migration.js
msgid "Total Assets Migrated"
msgstr "Actifs totaux migrés"

#: src/pages/Stake/StakeV1.js
msgid "Total Assets Staked"
msgstr "Actifs totaux stakés"

#: src/pages/Dashboard/DashboardV2.js
#: src/pages/Dashboard/DashboardV2.js
msgid "Total Fees"
msgstr "Frais totaux"

#: src/pages/Dashboard/DashboardV1.js
msgid "Total Fees Distributed"
msgstr "Total des frais distribués"

#: src/components/Referrals/AffiliatesStats.js
#: src/components/Referrals/AffiliatesStats.js
#: src/components/Referrals/TradersStats.js
msgid "Total Rebates"
msgstr "Remise totale"

#: src/pages/Stake/StakeV2.js
msgid "Total Rewards"
msgstr "Récompenses totales"

#: src/pages/Dashboard/DashboardV2.js
#: src/pages/Dashboard/DashboardV2.js
#: src/pages/Stake/StakeV1.js
#: src/pages/Stake/StakeV1.js
#: src/pages/Stake/StakeV1.js
#: src/pages/Stake/StakeV1.js
#: src/pages/Stake/StakeV1.js
#: src/pages/Stake/StakeV2.js
#: src/pages/Stake/StakeV2.js
#: src/pages/Stake/StakeV2.js
msgid "Total Staked"
msgstr "Total staké"

#: src/pages/Dashboard/DashboardV2.js
msgid "Total Stats"
msgstr "Stats totales"

#: src/components/Glp/GlpSwap.js
#: src/pages/Stake/StakeV1.js
#: src/pages/Stake/StakeV1.js
#: src/pages/Stake/StakeV2.js
#: src/pages/Stake/StakeV2.js
#: src/pages/Stake/StakeV2.js
msgid "Total Supply"
msgstr "Réserves Totales"

#: src/components/Referrals/AffiliatesStats.js
msgid "Total Traders Referred"
msgstr "Totales des traders parrainés"

#: src/components/Referrals/AffiliatesStats.js
#: src/components/Referrals/TradersStats.js
#: src/pages/Home/Home.js
msgid "Total Trading Volume"
msgstr "Volume total des échanges"

#: src/pages/Home/Home.js
msgid "Total Users"
msgstr "Nombre total d'utilisateurs"

#: src/components/Referrals/AffiliatesStats.js
#: src/pages/Dashboard/DashboardV2.js
#: src/pages/Dashboard/DashboardV2.js
msgid "Total Volume"
msgstr "Volume total"

#: src/pages/Dashboard/DashboardV1.js
msgid "Total Volume Since 28 April 2021"
msgstr "Volume total depuis le 28 avril 2021"

#: src/pages/OrdersOverview/OrdersOverview.js
msgid "Total active: {openTotal}, executed: {executedTotal}, cancelled: {cancelledTotal}"
msgstr "Actif total: {openTotal}, exécuté: {executedTotal}, annulé: {cancelledTotal}"

#: src/pages/Dashboard/DashboardV1.js
msgid "Total fees earned since {0}: {1} USD<0/>Fee assets: {feeText}"
msgstr "Total des frais gagnés depuis {0}: {1} USD<0/>Actifs de frais: {feeText}"

#: src/components/StatsTooltip/StatsTooltip.tsx
msgid "Total:"
msgstr "Total:"

#: src/components/Header/AppHeaderUser.tsx
#: src/components/Header/AppHeaderUser.tsx
msgid "Trade"
msgstr "Echanger"

#: src/pages/Home/Home.js
msgid "Trade BTC, ETH, AVAX and other top cryptocurrencies with up to 50x leverage directly from your wallet"
msgstr ""

#: src/components/Exchange/ExchangeBanner.js
msgid "Trade on GMX and win <0>$250.000</0> in prizes! Live until November 30th, <1>click here</1> to learn more."
msgstr "Échanger sur GMX et gagner <0>$250.000</0> de prix ! Jusqu'au 30 novembre, <1> cliquer ici</1>, pour en savoir plus.\""

#: src/pages/Referrals/Referrals.js
msgid "Traders"
msgstr "Traders"

#: src/components/Referrals/AffiliatesStats.js
msgid "Traders Referred"
msgstr "Traders parrainés"

#: src/pages/Exchange/Exchange.js
msgid "Trades"
msgstr "Opérations"

#: src/components/Exchange/SwapBox.js
msgid "Trading guide"
msgstr "Guide d'opérations"

#: src/pages/NftWallet/NftWallet.js
msgid "Tranferring..."
msgstr "Transfert en cours..."

#: src/components/Referrals/AffiliatesStats.js
#: src/components/Referrals/TradersStats.js
msgid "Transaction"
msgstr "Transaction"

#: src/lib/contracts/callContract.tsx
msgid "Transaction completed!"
msgstr "transaction effectuée !"

#: src/lib/contracts/callContract.tsx
msgid "Transaction failed"
msgstr "Transaction échouée"

#: src/lib/contracts/callContract.tsx
msgid "Transaction failed due to RPC error.<0/><1/>Please try changing the RPC url in your wallet settings. <2>More info</2>"
msgstr "La transaction a échoué en raison d'une erreur RPC.<0/><1/>Veuillez essayer de changer l'url RPC dans les paramètres de votre portefeuille. <2> Plus d'infos</2>"

#: src/lib/contracts/callContract.tsx
msgid "Transaction sent."
msgstr "Transaction envoyée."

#: src/lib/contracts/callContract.tsx
msgid "Transaction was cancelled."
msgstr "Transaction annulée."

#: src/pages/BeginAccountTransfer/BeginAccountTransfer.js
#: src/pages/Stake/StakeV2.js
msgid "Transfer Account"
msgstr "Compte de transfert"

#: src/pages/NftWallet/NftWallet.js
msgid "Transfer NFT"
msgstr "Transférer NFT"

#: src/pages/BeginAccountTransfer/BeginAccountTransfer.js
msgid "Transfer Submitted"
msgstr "Transfert soumis"

#: src/pages/BeginAccountTransfer/BeginAccountTransfer.js
msgid "Transfer already initiated"
msgstr "Transfert déjà initié"

#: src/pages/BeginAccountTransfer/BeginAccountTransfer.js
#: src/pages/CompleteAccountTransfer/CompleteAccountTransfer.js
#: src/pages/NftWallet/NftWallet.js
msgid "Transfer failed."
msgstr "Transfert échoué."

#: src/pages/BeginAccountTransfer/BeginAccountTransfer.js
#: src/pages/CompleteAccountTransfer/CompleteAccountTransfer.js
#: src/pages/NftWallet/NftWallet.js
msgid "Transfer submitted!"
msgstr "Transfert soumis !"

#: src/pages/BuyGMX/BuyGMX.tsx
msgid "Transfer {nativeTokenSymbol}"
msgstr ""

#: src/pages/BeginAccountTransfer/BeginAccountTransfer.js
msgid "Transferring"
msgstr "Transfert en cours"

#: src/components/Exchange/OrdersList.js
#: src/components/Exchange/PositionSeller.js
#: src/components/Exchange/SwapBox.js
msgid "Trigger"
msgstr "Déclencheur"

#: src/components/Exchange/PositionSeller.js
msgid "Trigger Price"
msgstr "Prix de déclenchement"

#: src/components/Exchange/PositionSeller.js
msgid "Trigger order disabled, pending {0} upgrade"
msgstr "Ordre de déclenchement désactivé, {0} actualisations en attente"

#: src/components/Exchange/TradeHistory.js
msgid "Try increasing the \"Allowed Slippage\", under the Settings menu on the top right"
msgstr "Essayez d'augmenter le \" glissement autorisé\", sous le menu Paramètres en haut à droite"

#: src/components/Exchange/TradeHistory.js
msgid "Try increasing the \"Allowed Slippage\", under the Settings menu on the top right."
msgstr "Essayez d'augmenter le \" glissement autorisé\", sous le menu Paramètres en haut à droite."

#: src/components/Exchange/PositionShare.js
msgid "Tweet"
msgstr "Tweet"

#: src/pages/Home/Home.js
msgid "Two tokens create our ecosystem"
msgstr "Deux tokens créent notre écosystème"

#: src/App/App.js
msgid "Txn failed. <0>View</0>"
msgstr "Txn échouée. <0> Voir</0>"

#: src/components/Exchange/OrdersList.js
#: src/pages/OrdersOverview/OrdersOverview.js
msgid "Type"
msgstr "Type"

#: src/pages/Dashboard/DashboardV1.js
msgid "USDG Debt"
msgstr "Dette USDG"

#: src/pages/Dashboard/DashboardV2.js
msgid "UTILIZATION"
msgstr "UTILISATION"

#: src/pages/Stake/StakeV1.js
#: src/pages/Stake/StakeV1.js
#: src/pages/Stake/StakeV1.js
#: src/pages/Stake/StakeV1.js
#: src/pages/Stake/StakeV1.js
#: src/pages/Stake/StakeV2.js
#: src/pages/Stake/StakeV2.js
#: src/pages/Stake/StakeV2.js
#: src/pages/Stake/StakeV2.js
msgid "Unstake"
msgstr "Arrêter le Staking"

#: src/pages/Stake/StakeV2.js
msgid "Unstake GMX"
msgstr "Arrêter le staking de GMX"

#: src/pages/Stake/StakeV2.js
msgid "Unstake completed!"
msgstr "Arrêt du staking complété !"

#: src/pages/Stake/StakeV2.js
msgid "Unstake esGMX"
msgstr "Arrêter le staking de esGMX"

#: src/pages/Stake/StakeV1.js
msgid "Unstake failed"
msgstr "Arrêt du staking échoué"

#: src/pages/Stake/StakeV2.js
msgid "Unstake failed."
msgstr "Arrêt du staking échoué."

#: src/pages/Stake/StakeV2.js
msgid "Unstake submitted!"
msgstr "Arrêt du staking soumis !"

#: src/pages/Stake/StakeV1.js
msgid "Unstake submitted! <0>View status.</0>"
msgstr "Arrêt du staking soumis! <0>Voir le statut.</0>"

#: src/pages/Stake/StakeV2.js
msgid "Unstaking will burn <0>{0} Multiplier Points</0>. {1}"
msgstr ""

#: src/pages/Stake/StakeV1.js
#: src/pages/Stake/StakeV2.js
msgid "Unstaking..."
msgstr "Arrêt du staking..."

#: src/lib/wallets/index.tsx
msgid "Unsupported chain. Switch to Arbitrum network on your wallet and try again"
msgstr "Chaîne non supportée. Passez au réseau Arbitrum sur votre portefeuille et réessayez"

#: src/components/Exchange/TradeHistory.js
#: src/components/Referrals/JoinReferralCode.js
msgid "Update"
msgstr "Actualiser"

#: src/components/Exchange/OrderEditor.js
msgid "Update Order"
msgstr "Actualiser l'ordre"

#: src/components/Exchange/OrderEditor.js
msgid "Updating Order..."
msgstr "Actualisation de l'ordre..."

#: src/components/Referrals/JoinReferralCode.js
msgid "Updating..."
msgstr "Actualisation..."

#: src/components/Exchange/PositionsList.js
msgid "Use the \"Close\" button to reduce your position size, or to set stop-loss / take-profit orders."
msgstr "Utiliser le bouton \"Fermer\" pour réduire la taille de votre position, ou pour définir un ordre stop-loss / take-profit."

#: src/pages/Stake/StakeV2.js
msgid "Use the \"Compound\" button to stake your Multiplier Points."
msgstr "Utiliser le bouton \"Composé\" pour staker vos points multiplicateurs."

#: src/components/Exchange/PositionsList.js
#: src/components/Exchange/PositionsList.js
msgid "Use the Edit Collateral icon to deposit or withdraw collateral."
msgstr "Utilisez l'icône Modifier Collatéral pour déposer ou retirer le collatéral."

#: src/components/Exchange/SwapBox.js
msgid "Useful Links"
msgstr "Liens utiles"

#: src/pages/Dashboard/DashboardV1.js
#: src/pages/Dashboard/DashboardV2.js
msgid "Utilization"
msgstr "Utilisation"

#: src/pages/Stake/StakeV2.js
msgid "Vault Capacity"
msgstr "Capacité du coffre"

#: src/pages/Stake/StakeV2.js
msgid "Vault Capacity for your Account:"
msgstr "Capacité du coffre de votre compte:"

#: src/pages/Stake/StakeV2.js
msgid "Vest"
msgstr "Vester"

#: src/pages/ClaimEsGmx/ClaimEsGmx.js
msgid "Vest with GLP on Arbitrum"
msgstr "Vester avec GLP sur Arbitrum"

#: src/pages/ClaimEsGmx/ClaimEsGmx.js
msgid "Vest with GLP on Avalanche"
msgstr "Vester avec GLP sur Avalanche"

#: src/pages/ClaimEsGmx/ClaimEsGmx.js
msgid "Vest with GMX on Arbitrum"
msgstr "Vester avec GMX sur Arbitrum"

#: src/pages/ClaimEsGmx/ClaimEsGmx.js
msgid "Vest with GMX on Avalanche"
msgstr "Vester avec GMX sur Avalanche"

#: src/pages/BeginAccountTransfer/BeginAccountTransfer.js
msgid "Vested GLP not withdrawn"
msgstr "GLP vesté non retiré"

#: src/pages/BeginAccountTransfer/BeginAccountTransfer.js
msgid "Vested GMX not withdrawn"
msgstr "GMX vesté non retiré"

#: src/pages/Stake/StakeV2.js
#: src/pages/Stake/StakeV2.js
msgid "Vesting Status"
msgstr "Statut du vesting"

#: src/App/App.js
#: src/pages/Exchange/Exchange.js
#: src/pages/Exchange/Exchange.js
msgid "View"
msgstr "Voir"

#: src/pages/BuyGlp/BuyGlp.js
msgid "View <0>staking</0> page."
msgstr ""

#: src/components/AddressDropdown/AddressDropdown.tsx
msgid "View in Explorer"
msgstr "Voir dans Explorer"

#: src/lib/contracts/callContract.tsx
msgid "View status."
msgstr "Voir le statut"

#: src/pages/Dashboard/DashboardV1.js
#: src/pages/Dashboard/DashboardV2.js
msgid "Volume"
msgstr "Volume"

#: src/components/Referrals/TradersStats.js
msgid "Volume traded by this account with an active referral code."
msgstr "Volume échangé par ce compte avec un code de parrainage actif."

#: src/components/Referrals/AffiliatesStats.js
msgid "Volume traded by your referred traders."
msgstr "Volume échangé par vos traders parrainés."

#: src/components/Header/HomeHeaderLinks.tsx
msgid "Voting"
msgstr ""

#: src/components/Glp/GlpSwap.js
msgid "WALLET"
msgstr "PORTEFEUILLE"

#: src/components/Glp/GlpSwap.js
msgid "WARNING: High Fees"
msgstr "AVERTISSEMENT: frais élevés"

#: src/components/Exchange/PositionsList.js
#: src/components/Exchange/PositionsList.js
msgid "WARNING: This position has a low amount of collateral after deducting borrowing fees, deposit more collateral to reduce the position's liquidation risk."
msgstr "AVERTISSEMENT: Cette position a un montant de collatéral bas après déduction des frais d'emprunt, déposez plus de collatéral pour réduire le risque de liquidation de la position."

#: src/pages/Dashboard/DashboardV2.js
msgid "WEIGHT"
msgstr "POIDS"

#: src/components/Exchange/SwapBox.js
#: src/components/Glp/GlpSwap.js
#: src/components/Migration/Migration.js
msgid "Waiting for Approval"
msgstr "En attente d'autorisation"

#: src/components/Glp/GlpSwap.js
#: src/components/Glp/GlpSwap.js
#: src/components/Migration/Migration.js
#: src/pages/Stake/StakeV1.js
#: src/pages/Stake/StakeV1.js
#: src/pages/Stake/StakeV1.js
#: src/pages/Stake/StakeV1.js
#: src/pages/Stake/StakeV1.js
#: src/pages/Stake/StakeV2.js
#: src/pages/Stake/StakeV2.js
#: src/pages/Stake/StakeV2.js
#: src/pages/Stake/StakeV2.js
msgid "Wallet"
msgstr "Portefeuille"

#: src/pages/BeginAccountTransfer/BeginAccountTransfer.js
#: src/pages/CompleteAccountTransfer/CompleteAccountTransfer.js
msgid "Wallet is not connected"
msgstr "Portefeuille non connecté"

#: src/pages/ClaimEsGmx/ClaimEsGmx.js
#: src/pages/NftWallet/NftWallet.js
msgid "Wallet not connected"
msgstr "Portefeuille non connecté"

#: src/pages/Stake/StakeV1.js
msgid "Wallet not yet connected"
msgstr "Le portefeuille n'est pas encore connecté"

#: src/App/App.js
msgid "WalletConnect"
msgstr "WalletConnect"

#: src/pages/Dashboard/DashboardV2.js
msgid "Weight"
msgstr "Poids"

#: src/components/Exchange/SwapBox.js
msgid "When closing the position, you can select which token you would like to receive the profits in."
msgstr "Lors de la clôture de la position, vous pouvez sélectionner le token avec lequel vous souhaitez recevoir vos profits."

#: src/components/Exchange/PositionEditor.js
#: src/components/Exchange/PositionEditor.js
#: src/components/Exchange/PositionEditor.js
#: src/components/Exchange/PositionEditor.js
#: src/pages/Stake/StakeV2.js
#: src/pages/Stake/StakeV2.js
msgid "Withdraw"
msgstr "Retirer"

#: src/components/Exchange/PositionEditor.js
msgid "Withdraw disabled, pending {0} upgrade"
msgstr "Retrait désactivé, {0} actualisations en attente"

#: src/pages/Stake/StakeV2.js
msgid "Withdraw failed."
msgstr "Retrait échoué."

#: src/pages/Stake/StakeV2.js
msgid "Withdraw from GLP Vault"
msgstr "Retirer du coffre GLP"

#: src/pages/Stake/StakeV2.js
msgid "Withdraw from GMX Vault"
msgstr "Retirer du coffre GMX"

#: src/pages/Stake/StakeV2.js
msgid "Withdraw submitted."
msgstr "Retrait soumis"

#: src/components/Exchange/TradeHistory.js
msgid "Withdraw {0} USD from {1} {longOrShortText}"
msgstr "Retirer {0} USD de {1} {longOrShortText}"

#: src/components/Exchange/PositionEditor.js
msgid "Withdrawal failed."
msgstr "Retrait échoué."

#: src/components/Exchange/PositionEditor.js
msgid "Withdrawal submitted."
msgstr "Retrait soumis"

#: src/components/Exchange/PositionEditor.js
msgid "Withdrawing..."
msgstr "Retrait en cours..."

#: src/pages/Stake/StakeV2.js
msgid "Withdrawn!"
msgstr "Retiré !"

#: src/pages/Exchange/Exchange.js
msgid "Withdrew {0} USD from {tokenSymbol} {longOrShortText}."
msgstr "{0} USD de {tokenSymbol} {longOrShortText} retirés."

#: src/pages/Ecosystem/Ecosystem.js
msgid "Yield Optimizer on Avalanche"
msgstr "Optimiseur de rendement sur Avalanche"

#: src/pages/Ecosystem/Ecosystem.js
msgid "Yield Vaults"
msgstr "Coffres de Rendements"

#: src/pages/Ecosystem/Ecosystem.js
msgid "Yield simulator for GMX"
msgstr "Simulateur de rendement GMX"

#: src/pages/Stake/StakeV2.js
msgid "You are earning {0}% more {nativeTokenSymbol} rewards using {1} Staked Multiplier Points."
msgstr "Vous gagnez {0}% de plus de récompenses {nativeTokenSymbol}, en utilisant {1} Points multiplicateurs sakés."

#: src/pages/Stake/StakeV2.js
msgid "You are earning {nativeTokenSymbol} rewards with {0} tokens.<0/>Tokens: {amountStr}."
msgstr "Vous gagnez des récompenses {nativeTokenSymbol} avec {0} tokens.<0/> Tokens: {amountStr}."

#: src/components/ModalViews/RedirectModal.js
msgid "You are leaving GMX.io and will be redirected to a third party, independent website."
msgstr "Vous quittez GMX.io et serez redirigé vers un site Web tiers et indépendant."

#: src/pages/BuyGMX/BuyGMX.tsx
msgid "You can buy AVAX directly on <0>Avalanche</0> using these options:"
msgstr ""

#: src/pages/BuyGMX/BuyGMX.tsx
msgid "You can buy ETH directly on <0>Arbitrum</0> using these options:"
msgstr ""

#: src/components/Exchange/SwapBox.js
msgid "You can change the \"Collateral In\" token above to find lower fees"
msgstr "Vous pouvez changer le token \"Collatéral soumis\" ci-dessus pour trouver des frais réduits"

#: src/components/Exchange/ConfirmationBox.js
#: src/components/Exchange/PositionSeller.js
msgid "You can change this in the settings menu on the top right of the page.<0/><1/>Note that a low allowed slippage, e.g. less than 0.5%, may result in failed orders if prices are volatile."
msgstr "Vous pouvez changer cela dans le menu des paramètres en haut à droite de la page.<0/><1/>Notez qu'un faible glissement autorisé, par exemple moins de 0,5 %, peut entraîner l'échec des ordres si les prix sont volatiles."

#: src/pages/ClaimEsGmx/ClaimEsGmx.js
msgid "You can check your claim history <0>here</0>."
msgstr "Vous pouvez vérifier l'historique de vos réclamations <0>ici</0>."

#: src/pages/ClaimEsGmx/ClaimEsGmx.js
msgid "You can currently vest a maximum of {0} esGMX tokens at a ratio of {1} {stakingToken} to 1 esGMX."
msgstr "Vous pouvez vester un maximum de {0} tokens esGMX à un ratio de {1} {stakingToken} vers 1 esGMX."

#: src/pages/BuyGMX/BuyGMX.tsx
msgid "You can transfer AVAX from other networks to Avalanche using any of the below options:"
msgstr ""

#: src/pages/BuyGMX/BuyGMX.tsx
msgid "You can transfer ETH from other networks to Arbitrum using any of the below options:"
msgstr "Vous pouvez transférer ETH provenant d'autres réseaux vers Arbitrum en utilisant l'une des options ci-dessous:"

#: src/pages/BeginAccountTransfer/BeginAccountTransfer.js
msgid "You have a <0>pending transfer</0> to {pendingReceiver}."
msgstr "Vous avez un <0>transfert en attente</0> à {pendingReceiver}."

#: src/pages/CompleteAccountTransfer/CompleteAccountTransfer.js
msgid "You have a pending transfer from {sender}."
msgstr "Vous avez un transfert en attente de {expéditeur}."

#: src/components/Exchange/ConfirmationBox.js
msgid "You have an active Limit Order to Increase {longOrShortText} {sizeInToken} {0} (${1}) at price ${2}"
msgstr "Vous avez un ordre limite actif à augmenter {longOrShortText} {sizeInToken} {0} (${1}) au prix ${2}"

#: src/components/Exchange/PositionSeller.js
msgid "You have an active order to decrease {longOrShortText} {sizeInToken} {0} (${1}) at {prefix} {2}"
msgstr "Vous avez un ordre actif à diminuer {longOrShortText} {sizeInToken} {0} (${1}) à {prefix} {2}"

#: src/components/Exchange/ConfirmationBox.js
msgid "You have multiple existing Increase {longOrShortText} {0} limit orders"
msgstr "Vous avez plusieurs augmentations {longOrShortText} {0} ordres limités existantes"

#: src/pages/Stake/StakeV2.js
#: src/pages/Stake/StakeV2.js
msgid "You have not deposited any tokens for vesting."
msgstr "Vous n'avez pas déposé de tokens pour vester."

#: src/pages/ClaimEsGmx/ClaimEsGmx.js
msgid "You have {0} esGMX (IOU) tokens."
msgstr "Vous avez {0} tokens esGMX (IOU - reconnaissance de dette)."

#: src/pages/Stake/StakeV2.js
msgid "You need a total of at least {0} {stakeTokenLabel} to vest {1} esGMX."
msgstr "Vous devez avoir un total d'au moins {0} {stakeTokenLabel} pour vester {1} esGMX."

#: src/components/Exchange/NoLiquidityErrorModal.tsx
msgid "You need to select {swapTokenSymbol} as the \"Pay\" token to use it for collateral to initiate this trade."
msgstr "Vous devez sélectionner {swapTokenSymbol} comme token \"Payer\" pour l'utiliser comme collatéral pour initier cette transaction."

#: src/pages/CompleteAccountTransfer/CompleteAccountTransfer.js
msgid "You will need to be on this page to accept the transfer, <0>click here</0> to copy the link to this page if needed."
msgstr "Vous devrez être sur cette page pour accepter le transfert, <0>cliquez ici</0> pour copier le lien vers cette page si nécessaire."

#: src/components/Referrals/TradersStats.js
msgid "You will receive a {0}% discount on your opening and closing fees, this discount will be airdropped to your account every Wednesday"
msgstr "Vous recevrez une réduction de {0}% sur vos frais d'ouverture et de clôture, cette réduction sera airdroppée sur votre compte chaque mercredi."

#: src/components/Exchange/OrdersList.js
msgid "You will receive at least {0} {1} if this order is executed. The exact execution price may vary depending on fees at the time the order is executed."
msgstr "Vous recevrez au moins {0} {1}, si cet ordre est exécuté. Le prix d'exécution exact peut varier en fonction des frais au moment de l'exécution de l'ordre."

#: src/components/Exchange/OrdersList.js
msgid "You will receive at least {0} {1} if this order is executed. The execution price may vary depending on swap fees at the time the order is executed."
msgstr "Vous recevrez au moins {0} {1}, si cet ordre est exécuté. Le prix d'exécution peut varier en fonction des frais d'échange au moment de l'exécution de l'ordre."

#: src/pages/ClaimEsGmx/ClaimEsGmx.js
msgid "Your esGMX (IOU) balance will decrease by your claim amount after claiming, this is expected behaviour."
msgstr "Le montant de vos esGMX (IOU - reconnaissance de dette) diminuera du montant total après la réclamation, c'est un comportement prévu."

#: src/components/Exchange/ConfirmationBox.js
msgid "Your position's collateral after deducting fees."
msgstr "Le collatéral de votre position après déduction des frais."

#: src/pages/CompleteAccountTransfer/CompleteAccountTransfer.js
msgid "Your transfer has been completed."
msgstr "Votre transfert a été effectué."

#: src/pages/BeginAccountTransfer/BeginAccountTransfer.js
msgid "Your transfer has been initiated."
msgstr "Votre transfert a été initié."

#: src/components/Migration/Migration.js
msgid "Your wallet: {0}"
msgstr "Votre portefeuille: {0}"

#: src/pages/PositionsOverview/PositionsOverview.js
msgid "account"
msgstr "compte"

#: src/pages/PositionsOverview/PositionsOverview.js
msgid "collateral"
msgstr "collatéral"

#: src/components/Exchange/PositionEditor.js
msgid "deposit"
msgstr "déposer"

#: src/pages/PositionsOverview/PositionsOverview.js
msgid "fee"
msgstr "frais"

#: src/components/Exchange/ConfirmationBox.js
msgid "hide"
msgstr "cacher"

#: src/pages/Dashboard/DashboardV2.js
msgid "in liquidity"
msgstr "en liquidité"

#: src/pages/Dashboard/DashboardV2.js
msgid "not staked"
msgstr "non staké"

#: src/pages/PositionsOverview/PositionsOverview.js
msgid "size"
msgstr "montant"

#: src/pages/Dashboard/DashboardV2.js
msgid "staked"
msgstr "staké"

#: src/pages/PositionsOverview/PositionsOverview.js
msgid "time to liq"
msgstr "temps de liquider"

#: src/components/Exchange/ConfirmationBox.js
msgid "view"
msgstr "voir"

#: src/components/Exchange/PositionEditor.js
msgid "withdrawal"
msgstr "retrait"

#: src/pages/Exchange/Exchange.js
msgid "{0, plural, one {Cancel order} other {Cancel # orders}}"
msgstr ""

#: src/domain/tokens/approveTokens.tsx
msgid "{0} Approved!"
msgstr "{0} Approuvé!"

#: src/components/Glp/SwapErrorModal.tsx
msgid "{0} Capacity Reached"
msgstr "{0} Capacité atteinte"

#: src/components/Glp/GlpSwap.js
msgid "{0} GLP (${1})"
msgstr "{0} GLP (${1})"

#: src/components/Glp/GlpSwap.js
msgid "{0} GLP bought with {1} {2}!"
msgstr "{0} GLP acheté avec {1} {2} !"

#: src/components/Glp/GlpSwap.js
msgid "{0} GLP have been reserved for vesting."
msgstr "{0} GLP ont été réservés pour le vesting."

#: src/components/Glp/GlpSwap.js
msgid "{0} GLP sold for {1} {2}!"
msgstr "{0} GLP a été vendu pour {1} {2}!"

#: src/pages/Stake/StakeV2.js
#: src/pages/Stake/StakeV2.js
msgid "{0} GMX tokens can be claimed, use the options under the Total Rewards section to claim them."
msgstr "{0} Les tokens GMX peuvent être réclamés, utilisez les options de la section Récompenses Totales pour les réclamer."

#: src/components/Exchange/NoLiquidityErrorModal.tsx
msgid "{0} Pool Capacity Reached"
msgstr "{0} Capacité du pool atteinte"

#: src/components/Exchange/ConfirmationBox.js
#: src/components/Exchange/ConfirmationBox.js
#: src/components/Exchange/SwapBox.js
#: src/components/Exchange/SwapBox.js
msgid "{0} Price"
msgstr "{0} Prix"

#: src/components/Exchange/NoLiquidityErrorModal.tsx
msgid "{0} Required"
msgstr "{0} Requis"

#: src/pages/Dashboard/DashboardV2.js
msgid "{0} is above its target weight.<0/><1/>Get lower fees to <2>swap</2> tokens for {1}."
msgstr "{0} est au-dessus de son poids cible.<0/><1/>Obtenez une réduction des frais pour <2>échanger</2> les tokens pour {1}."

#: src/pages/Dashboard/DashboardV2.js
msgid "{0} is below its target weight.<0/><1/>Get lower fees to <2>buy GLP</2> with {1}, and to <3>swap</3> {2} for other tokens."
msgstr "{0} est en dessous de son poids cible.<0/><1/>Obtenez une réduction des frais pour <2>acheter GLP</2> avec {1} et d'<3>échanger</3> {2} pour d'autres tokens."

#: src/components/Exchange/SwapBox.js
msgid "{0} is required for collateral."
msgstr "{0} est requis comme collatéral."

#: src/components/Exchange/SwapBox.js
msgid "{0} pool exceeded"
msgstr "{0} pool dépassé"

#: src/components/Exchange/PositionSeller.js
msgid "{0} pool exceeded, can only Receive {1}"
msgstr "{0} pool dépassé, peut seulement recevoir {1}"

#: src/components/Exchange/SwapBox.js
#: src/components/Exchange/SwapBox.js
#: src/components/Glp/GlpSwap.js
msgid "{0} pool exceeded, try different token"
msgstr "{0} pool dépassé, essayez un autre token"

#: src/components/Exchange/OrderEditor.js
#: src/components/Exchange/OrderEditor.js
msgid "{0} price"
msgstr "{0} prix"

#: src/components/Glp/GlpSwap.js
msgid "{0} selected in order form"
msgstr "{0} sélectionné dans le formulaire d'ordre"

#: src/pages/Stake/StakeV2.js
#: src/pages/Stake/StakeV2.js
msgid "{0} tokens have been converted to GMX from the {1} esGMX deposited for vesting."
msgstr "Les tokens {0} ont été convertis en GMX depuis les {1} esGMX déposés pour le vesting."

#: src/components/Exchange/SwapBox.js
msgid "{0} {1} not supported"
msgstr ""

#: src/components/Exchange/TradeHistory.js
msgid ""
"{0}:\n"
"{1},\n"
"Price: {priceDisplay}"
msgstr ""
"{0}:\n"
"{1},\n"
"Prix: {priceDisplay}"

#: src/components/Exchange/TradeHistory.js
msgid ""
"{0}: Swap {amountInDisplay}\n"
"{1} for {minOutDisplay} {2},\n"
"Price: {3}"
msgstr ""

#: src/components/Exchange/TradeHistory.js
msgid "{0}  {1} {longOrShortText}, -{2} USD, {3} Price: ${4} USD"
msgstr ""

#: src/components/Exchange/TradeHistory.js
msgid "{actionDisplay} Order"
msgstr "{actionDisplay} Ordre"

#: src/components/Exchange/TradeHistory.js
msgid ""
"{actionDisplay} {0} {longOrShortText},\n"
"-{1} USD,\n"
"{2} Price: {3} USD"
msgstr ""
"{actionDisplay} {0} {longOrShortText},\n"
"-{1} USD,\n"
"{2} Prix: {3} USD"

#: src/pages/Dashboard/DashboardV2.js
msgid "{chainName} Total Stats start from {totalStatsStartDate}.<0/> For detailed stats:"
msgstr "{chainName} Stats totales à partir de {totalStatsStartDate}.<0/> Pour des stats détaillées:"

#: src/components/Exchange/ConfirmationBox.js
msgid "{existingTriggerOrderLength, plural, one {You have an active trigger order that could impact this position.} other {You have # active trigger orders that could impact this position.}}"
msgstr "{existingTriggerOrderLength, plural, one {Vous avez une commande de déclenchement active qui pourrait affecter cette position.} other {Vous avez # commandes de déclenchement actives qui pourraient affecter cette position.}}"

#: src/components/Exchange/ConfirmationBox.js
msgid "{existingTriggerOrderLength, plural, one {You have an active trigger order that might execute immediately after you open this position. Please cancel the order or accept the confirmation to continue.} other {You have # active trigger orders that might execute immediately after you open this position. Please cancel the orders or accept the confirmation to continue.}}"
msgstr "{existingTriggerOrderLength, plural, one {Vous avez une commande de déclenchement active qui pourrait être exécutée immédiatement après l'ouverture de cette position. Veuillez annuler la commande ou accepter la confirmation pour continuer.} other {Vous avez # commandes de déclenchement actives qui pourraient être exécutées immédiatement après l'ouverture de cette position. Veuillez annuler les commandes ou accepter la confirmation pour continuer.}}"

#: src/components/Exchange/PositionsList.js
msgid "{longOrShortText} {0} market selected"
msgstr ""

#: src/components/Glp/GlpSwap.js
msgid "{nativeTokenSymbol} ({wrappedTokenSymbol}) APR"
msgstr "{nativeTokenSymbol} ({wrappedTokenSymbol}) APR"

#: src/components/Stake/GMXAprTooltip.tsx
msgid "{nativeTokenSymbol} APR"
msgstr ""

#: src/components/Stake/GMXAprTooltip.tsx
msgid "{nativeTokenSymbol} Base APR"
msgstr ""

#: src/components/Stake/GMXAprTooltip.tsx
msgid "{nativeTokenSymbol} Boosted APR"
msgstr ""

#: src/components/Stake/GMXAprTooltip.tsx
msgid "{nativeTokenSymbol} Total APR"
msgstr ""

#: src/components/Exchange/PositionSeller.js
msgid "{nativeTokenSymbol} can not be sent to smart contract addresses. Select another token."
msgstr ""

#: src/components/StatsTooltip/StatsTooltip.tsx
msgid "{title} on Arbitrum:"
msgstr "{title} sur Arbitrum:"

#: src/components/StatsTooltip/StatsTooltip.tsx
msgid "{title} on Avalanche:"
msgstr "{title} sur Avalanche:"

#: src/pages/Dashboard/DashboardV1.js
msgid "{volumeLabel} Volume"
msgstr "{volumeLabel} Volume"<|MERGE_RESOLUTION|>--- conflicted
+++ resolved
@@ -303,14 +303,6 @@
 msgid "Arbitrum APR:"
 msgstr "Taux de rendement annuels Arbitrum:"
 
-<<<<<<< HEAD
-=======
-#: src/pages/Dashboard/DashboardV2.js
-#: src/pages/Dashboard/DashboardV2.js
-msgid "Arbitrum Icon"
-msgstr "Icône Arbitrum"
-
->>>>>>> 14cfbade
 #: src/components/Exchange/NoLiquidityErrorModal.tsx
 msgid "As there is not enough liquidity in GLP to swap {0} to {swapTokenSymbol}, you can use the option below to do so:"
 msgstr "Comme il n'y a pas assez de liquidité dans GLP pour échanger {0} vers {swapTokenSymbol}, vous pouvez utiliser l'option ci-dessous pour le faire :"
@@ -357,14 +349,6 @@
 msgid "Avalanche APR:"
 msgstr "Taux de Rendement Annuels Avalanche:"
 
-<<<<<<< HEAD
-=======
-#: src/pages/Dashboard/DashboardV2.js
-#: src/pages/Dashboard/DashboardV2.js
-msgid "Avalanche Icon"
-msgstr "Icône Avalanche"
-
->>>>>>> 14cfbade
 #: src/components/Exchange/SwapBox.js
 msgid "Balance"
 msgstr "Balance"
@@ -436,13 +420,6 @@
 msgid "Buy GLP"
 msgstr "Acheter GLP"
 
-<<<<<<< HEAD
-=======
-#: src/pages/BuyGlp/BuyGlp.js
-msgid "Buy GLP Icon"
-msgstr "Acheter l'icône GLP"
-
->>>>>>> 14cfbade
 #: src/pages/Stake/StakeV2.js
 msgid "Buy GMX"
 msgstr "Acheter GMX"
