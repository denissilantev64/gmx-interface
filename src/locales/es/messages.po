msgid ""
msgstr ""
"POT-Creation-Date: 2022-05-06 12:02-0700\n"
"MIME-Version: 1.0\n"
"Content-Type: text/plain; charset=utf-8\n"
"Content-Transfer-Encoding: 8bit\n"
"X-Generator: @lingui/cli\n"
"Language: es\n"
"Project-Id-Version: \n"
"Report-Msgid-Bugs-To: \n"
"PO-Revision-Date: \n"
"Last-Translator: \n"
"Language-Team: \n"
"Plural-Forms: \n"

#: src/pages/AccountDashboard/generalPerformanceDetailsDebug.tsx
msgid "Unrealized Base PnL"
msgstr ""

#: src/pages/ClaimEsGmx/ClaimEsGmx.jsx
#: src/pages/NftWallet/NftWallet.jsx
msgid "Wallet not connected"
msgstr "Monedero no conectado"

#: src/components/RatingToast/RatingToast.tsx
msgid "Not likely"
msgstr ""

#: src/pages/Home/Home.tsx
msgid "Available on your preferred network"
msgstr "Disponible en su red preferida"

#: src/pages/Ecosystem/Ecosystem.jsx
msgid "Decentralized Trading Protocol"
msgstr "Protocolo de Trading Descentralizado"

#: src/pages/ClaimEsGmx/ClaimEsGmx.jsx
#: src/pages/Stake/StakeV2.tsx
msgid "Claim submitted!"
msgstr "¡Reclamación enviada!"

#: src/components/AddressDropdown/AddressDropdown.tsx
msgid "Disconnect"
msgstr "Desconectar"

#: src/components/Glp/GlpSwap.jsx
msgid "Buy GM tokens before the epoch resets in {0} to be eligible for the Bonus Rebate. Alternatively, wait for the epoch to reset to redeem GLP and buy GM within the same epoch."
msgstr ""

#: src/components/Glp/GlpSwap.jsx
#: src/components/Synthetics/ChartTokenSelector/ChartTokenSelector.tsx
#: src/components/Synthetics/GmList/GmList.tsx
#: src/components/Synthetics/MarketsList/MarketsList.tsx
#: src/pages/Dashboard/MarketsListV1.tsx
msgid "PRICE"
msgstr "PRECIO"

#: src/components/Synthetics/MarketNetFee/MarketNetFee.tsx
#: src/components/Synthetics/MarketNetFee/MarketNetFee.tsx
msgid "receive"
msgstr ""

#: src/pages/Stake/StakeV2.tsx
msgid "Stake GMX Rewards"
msgstr ""

#: src/components/Glp/SwapErrorModal.tsx
msgid "There is not enough liquidity in a single token for your size. Please check the Save on Fees section and consider splitting your order into several different ones"
msgstr "No hay suficiente liquidez en un único token para tu volumen. Por favor, revisa la sección de Ahorra en Comisiones y considera dividir tu orden en varios órdenes distintas"

#: src/components/Synthetics/PositionEditor/PositionEditor.tsx
msgid "Decrease the withdraw size to match the max. <0>Read more</0>.<1/><2/><3>Set max withdrawal</3>"
msgstr ""

#: src/domain/synthetics/userFeedback/utils.ts
msgid "What would have made your rating a 9 or 10?"
msgstr ""

#: src/components/Synthetics/StatusNotification/SubaccountNotification.tsx
msgid "Subaccount generation failed"
msgstr ""

#: src/components/Exchange/ConfirmationBox.jsx
msgid "{existingTriggerOrderLength, plural, one {You have an active trigger order that might execute immediately after you open this position. Please cancel the order or accept the confirmation to continue.} other {You have # active trigger orders that might execute immediately after you open this position. Please cancel the orders or accept the confirmation to continue.}}"
msgstr "{existingTriggerOrderLength, plural, one {Tienes activa una orden de activación que podría ejecutarse inmediatamente después de que abras esta posición. Por favor, cancela la orden o acepta la confirmación para continuar.} other {Tienes # órdenes de activación activas que podrían ejecutarse inmediatamente después de que abras la posición. Por favor, cancela las órdenes o acepta la confirmación para continuar.}}"

#: src/components/SettingsModal/SettingsModal.tsx
msgid "Show debug values"
msgstr ""

#: src/pages/Exchange/Exchange.tsx
msgid "Could not decrease {tokenSymbol} {longOrShortText} within the allowed slippage, you can adjust the allowed slippage in the settings on the top right of the page."
msgstr "No se pudo reducir {tokenSymbol} {longOrShortText} con el deslizamiento permitido, puedes ajustar el deslizamiento permitido a través de ajustes en la esquina superior derecha de la página."

#: src/components/ModalViews/RedirectModal.tsx
msgid "Agree"
msgstr "Aceptar"

#: src/pages/AccountDashboard/DailyAndCumulativePnL.tsx
msgid "Daily Loss"
msgstr ""

#: src/components/Synthetics/StatusNotification/SubaccountNotification.tsx
msgid "Subaccount activated"
msgstr ""

#: src/pages/Home/Home.tsx
msgid "GMX is currently live on Arbitrum and Avalanche."
msgstr "GMX esta actualmente en vivo en Arbitrum y Avalanche."

#: src/components/Glp/GlpSwap.jsx
msgid "Max Pool Capacity"
msgstr "Capacidad de Reserva Máx."

#: src/pages/Ecosystem/Ecosystem.jsx
msgid "Yield Optimizer on Avalanche"
msgstr "Optimizador de rendimientos en Avalanche"

#: src/components/Exchange/PositionsList.jsx
#: src/components/Synthetics/PositionItem/PositionItem.tsx
#: src/pages/Exchange/Exchange.tsx
msgid "Orders ({0})"
msgstr "Órdenes ({0})"

#: src/pages/Stake/StakeV2.tsx
#: src/pages/Stake/StakeV2.tsx
#: src/pages/Stake/StakeV2.tsx
msgid "You have not deposited any tokens for vesting."
msgstr ""

#: src/components/Exchange/OrdersList.jsx
#: src/components/Referrals/AffiliatesStats.tsx
#: src/components/Referrals/TradersStats.tsx
#: src/components/Synthetics/OrderList/filters/OrderTypeFilter.tsx
#: src/components/Synthetics/UserIncentiveDistributionList/UserIncentiveDistributionList.tsx
#: src/pages/OrdersOverview/OrdersOverview.jsx
msgid "Type"
msgstr "Tipo"

#: src/components/Synthetics/OrderItem/OrderItem.tsx
msgid "Close order"
msgstr ""

#: src/components/Exchange/PositionSeller.jsx
msgid "Order submitted!"
msgstr ""

#: src/domain/synthetics/orders/setAutoCancelOrdersTxn.ts
msgid "Updating {updateOrdersCount} TP/SL order(s)"
msgstr ""

#: src/pages/Dashboard/WeightText.tsx
msgid "{0} is above its target weight.<0/><1/>Get lower fees to <2>swap</2> tokens for {1}."
msgstr "{0} está por encima de su peso objetivo.<0/><1/>Consigue menores comisiones para <2>intercambiar</2> tokens por {1}."

#: src/domain/synthetics/markets/createGlvWithdrawalTxn.ts
#: src/domain/synthetics/markets/createWithdrawalTxn.ts
msgid "Withdrawal error."
msgstr ""

#: src/components/Synthetics/TradeHistory/keys.ts
msgid "Failed Limit"
msgstr ""

#: src/components/Synthetics/TradeBox/TradeBox.tsx
msgid "The execution price will constantly vary based on fees and price impact to guarantee that you receive the minimum receive amount."
msgstr ""

#: src/pages/Home/Home.tsx
msgid "Decentralized<0/>Perpetual Exchange"
msgstr "Exchange<0/>Perpetuo Decentralizado"

#: src/pages/Stake/StakeV2.tsx
msgid "Current Reserved"
msgstr ""

#: src/components/Synthetics/SubaccountModal/SubaccountModal.tsx
msgid "Main Account {0} Balance is used to top up Subaccount Balance on each Action up to the set Max auto top-up amount. Use the \"Сonvert {1} to {2}\" field if the Main Account {3} Balance is low."
msgstr ""

#: src/components/Referrals/AffiliatesStats.tsx
#: src/components/Referrals/AffiliatesStats.tsx
#: src/components/Referrals/TradersStats.tsx
#: src/components/Referrals/TradersStats.tsx
msgid "V2 Arbitrum"
msgstr ""

#: src/pages/Stake/StakeV2.tsx
#: src/pages/Stake/StakeV2.tsx
msgid "GMX transfers not yet enabled"
msgstr ""

#: src/domain/synthetics/common/incentivesAirdropMessages.ts
#: src/pages/LeaderboardPage/components/LeaderboardNavigation.tsx
msgid "EIP-4844, 13-20 Mar"
msgstr ""

#: src/components/Exchange/PositionSeller.jsx
#: src/components/Exchange/SwapBox.jsx
msgid "Enable leverage sent."
msgstr "Activación de apalancamiento enviado."

#: src/components/ToastifyDebug/ToastifyDebug.tsx
msgid "Show error"
msgstr ""

#: src/components/Synthetics/GmList/MintableAmount.tsx
#: src/components/Synthetics/MarketStats/MarketStatsWithComposition.tsx
msgid "{0} can be used to buy GM for this market up to the specified buying caps."
msgstr ""

#: src/components/Synthetics/TradeHistory/keys.ts
msgid "Execute Market Swap"
msgstr "Ejecutar Intercambio de Mercado"

#: src/pages/Stake/StakeV2.tsx
msgid "Deposit submitted!"
msgstr ""

#: src/pages/AccountDashboard/GeneralPerformanceDetails.tsx
#: src/pages/Dashboard/StatsCard.tsx
msgid "Volume"
msgstr ""

#: src/components/Synthetics/TradeHistory/keys.ts
msgid "Cancel Limit Swap"
msgstr "Cancelar Intercambio Límite"

#: src/pages/LeaderboardPage/components/CompetitionCountdown.tsx
msgid "{seconds}s"
msgstr ""

#: src/components/Exchange/NoLiquidityErrorModal.tsx
msgid "{0} Required"
msgstr "{0} Requerido"

#: src/components/Synthetics/UserIncentiveDistributionList/UserIncentiveDistributionList.tsx
msgid "No incentives distribution history yet."
msgstr ""

#: src/components/Exchange/ConfirmationBox.jsx
#: src/components/Exchange/ConfirmationBox.jsx
#: src/components/Exchange/ConfirmationBox.jsx
#: src/components/Exchange/PositionEditor.jsx
#: src/components/Exchange/PositionSeller.jsx
#: src/components/Exchange/SwapBox.jsx
#: src/components/Exchange/SwapBox.jsx
#: src/components/Glp/GlpSwap.jsx
#: src/components/Glp/GlpSwap.jsx
#: src/components/Glp/GlpSwap.jsx
#: src/components/Synthetics/OrderEditor/OrderEditor.tsx
#: src/components/Synthetics/TradeFeesRow/TradeFeesRow.tsx
#: src/pages/Dashboard/StatsCard.tsx
msgid "Fees"
msgstr "Comisiones"

#: src/lib/contracts/callContract.tsx
msgid "View status."
msgstr "Ver estado."

#: src/components/Synthetics/MarketStats/MarketStatsWithComposition.tsx
#: src/components/Synthetics/MarketStats/MarketStatsWithComposition.tsx
msgid "Buyable"
msgstr ""

#: src/components/Synthetics/PositionItem/PositionItem.tsx
msgid "Net Value: Initial Collateral + PnL - Borrow Fee - Negative Funding Fee - Close Fee - UI Fee"
msgstr ""

#: src/components/Exchange/ConfirmationBox.jsx
msgid "The spread is > 1%, please ensure the trade details are acceptable before confirming"
msgstr ""

#: src/components/Glp/GlpSwap.jsx
msgid "Max pool capacity reached for {0}<0/><1/>Please mint GLP using another token"
msgstr "Capacidad máxima de reserva alcanzada para {0}<0/><1/>Por favor, acuñe GLP usando otro token"

#: src/pages/Stake/StakeV1.jsx
msgid "The Gambit protocol is in beta, please read the <0>staking details</0>before participating."
msgstr "El protocolo Gambit se encuentra en beta, por favor lea los <0>detalles de staking</0>antes de participar."

#: src/components/MissedCoinsModal/MissedCoinsModal.tsx
msgid "Enter a value"
msgstr ""

#: src/pages/NftWallet/NftWallet.jsx
msgid "Enter NFT Address"
msgstr "Introduce tu dirección de NFT"

#: src/components/Glp/GlpSwap.jsx
#: src/components/Glp/GlpSwap.jsx
msgid "AVAILABLE"
msgstr "DISPONIBLE"

#: src/components/Synthetics/SettleAccruedFundingFeeModal/SettleAccruedFundingFeeModal.tsx
msgid "Confirm Settle"
msgstr ""

#: src/domain/synthetics/markets/createDepositTxn.ts
#: src/domain/synthetics/markets/createGlvDepositTxn.ts
msgid "Deposit error."
msgstr ""

#: src/pages/Exchange/Exchange.tsx
msgid "Increased {tokenSymbol} {longOrShortText}, +{0} USD."
msgstr "Incrementado {tokenSymbol} {longOrShortText}, +{0} USD."

#: src/domain/synthetics/orders/setAutoCancelOrdersTxn.ts
msgid "{updateOrdersCount} TP/SL order(s) updated"
msgstr ""

#: src/pages/Stake/StakeV2.tsx
msgid "Pending {stakingTokenSymbol} approval"
msgstr ""

#: src/components/Synthetics/TableMarketFilter/MarketFilterLongShort.tsx
msgid "Open Positions"
msgstr ""

#: src/pages/Stake/StakeV1.jsx
#: src/pages/Stake/StakeV2.tsx
msgid "Unstaking..."
msgstr "Destakeando..."

#: src/components/Exchange/SwapBox.jsx
msgid "You can change the \"Collateral In\" token above to find lower fees"
msgstr "Puedes cambiar el \"Garantía En\" token arriba para encontrar menores comisiones"

#: src/domain/synthetics/trade/utils/validation.ts
msgid "The sellable cap for the pool GM: {0} [{1}]  has been reached, as the tokens are reserved by traders. Please choose a different pool, reduce the sell size, or split your withdrawal from multiple pools."
msgstr ""

#: src/components/Exchange/SwapBox.jsx
#: src/domain/synthetics/trade/utils/validation.ts
msgid "Max {0} short exceeded"
msgstr "Superados cortos Máx. de {0}"

#: src/domain/synthetics/trade/utils/validation.ts
msgid "Insufficient GM balance"
msgstr ""

#: src/components/Synthetics/TradeHistory/keys.ts
msgid "Failed Take-Profit"
msgstr ""

#: src/domain/synthetics/trade/utils/validation.ts
#: src/domain/synthetics/trade/utils/validation.ts
msgid "Max pool USD exceeded"
msgstr ""

#: src/components/Synthetics/GmSwap/GmFees/GmFees.tsx
msgid "sell"
msgstr ""

#: src/pages/AccountDashboard/HistoricalLists.tsx
#: src/pages/Exchange/Exchange.tsx
msgid "Positions"
msgstr "Posiciones"

#: src/domain/synthetics/trade/utils/validation.ts
msgid "{0} can not be sent to smart contract addresses. Select another token."
msgstr ""

#: src/domain/synthetics/markets/claimFundingFeesTxn.ts
msgid "Funding Claimed"
msgstr ""

#: src/components/Synthetics/SubaccountModal/SubaccountModal.tsx
msgid "Subaccount Balance"
msgstr ""

#: src/components/Synthetics/SubaccountModal/SubaccountModal.tsx
msgid "Main Account Balance"
msgstr ""

#: src/components/Referrals/JoinReferralCode.jsx
msgid "Referral code added!"
msgstr "¡Código de referido añadido!"

#: src/components/Synthetics/MarketTokenSelector/MarketTokenSelector.tsx
msgid "SELLABLE"
msgstr ""

#: src/pages/Dashboard/StatsCard.tsx
msgid "Treasury"
msgstr ""

#: src/components/Synthetics/StatusNotification/SubaccountNotification.tsx
msgid "View status"
msgstr ""

#: src/components/Glp/SwapErrorModal.tsx
msgid "Swap {0} to {1} on 1inch"
msgstr "Intercambiar {0} a {1} en 1inch"

#: src/components/MarketSelector/GmPoolsSelectorForGlvMarket.tsx
#: src/components/MarketSelector/PoolSelector.tsx
#: src/components/Synthetics/GmList/GmList.tsx
#: src/components/Synthetics/MarketTokenSelector/MarketTokenSelector.tsx
msgid "No pools matched."
msgstr ""

#: src/components/Exchange/PositionsList.jsx
#: src/components/Synthetics/PositionItem/PositionItem.tsx
#: src/pages/AccountDashboard/HistoricalLists.tsx
#: src/pages/AccountDashboard/HistoricalLists.tsx
#: src/pages/Exchange/Exchange.tsx
#: src/pages/SyntheticsPage/SyntheticsPage.tsx
msgid "Orders"
msgstr "Órdenes"

#: src/components/Exchange/SwapBox.jsx
msgid "Swaps disabled, pending {0} upgrade"
msgstr "Intercambios desactivados, actualización {0} pendiente"

#: src/context/SyntheticsEvents/SyntheticsEventsProvider.tsx
msgid "Increased {positionText}, +{0}"
msgstr ""

#: src/components/Synthetics/SubaccountModal/SubaccountModal.tsx
msgid "Convert this amount of {0} to {1} in your Main Account to allow for auto top-ups, as only {2} can be automatically transferred to your Subaccount. The {3} balance of your main account is shown above."
msgstr ""

#: src/components/Synthetics/TradeFeesRow/TradeFeesRow.tsx
#: src/components/Synthetics/TradeHistory/TradeHistoryRow/utils/position.ts
msgid "Funding Fee"
msgstr "Comisión de Financiación"

#: src/components/Synthetics/TradeboxPoolWarnings/TradeboxPoolWarnings.tsx
msgid "Insufficient liquidity in the {0} market pool. Select a different pool for this market. Choosing a different pool would open a new position different from the existing one.<0><1>Switch to {1} market pool</1>.</0>"
msgstr ""

#: src/components/Exchange/ConfirmationBox.jsx
msgid "Confirm Limit Order"
msgstr ""

#: src/pages/AccountDashboard/dailyAndCumulativePnLDebug.tsx
#: src/pages/AccountDashboard/GeneralPerformanceDetails.tsx
#: src/pages/LeaderboardPage/components/LeaderboardAccountsTable.tsx
#: src/pages/LeaderboardPage/components/LeaderboardPositionsTable.tsx
msgid "Realized PnL"
msgstr ""

#: src/components/InterviewModal/InterviewModal.tsx
msgid "Discord account: <0>@gmx_feedback</0>"
msgstr ""

#: src/pages/BuyGMX/BuyGMX.tsx
msgid "You can transfer ETH from other networks to Arbitrum using any of the below options:"
msgstr "Puedes transferir ETH desde otras redes a Arbitrum usando cualquiera de las siguientes opciones:"

#: src/components/Synthetics/StatusNotification/SubaccountNotification.tsx
msgid "Subaccount deactivated"
msgstr ""

#: src/components/Exchange/SwapBox.jsx
msgid "Created limit order for {0} {1}: {2} USD!"
msgstr "Orden límite creada para {0} {1}: {2} USD!"

#: src/pages/OrdersOverview/OrdersOverview.jsx
msgid "Invalid token fromToken: \"{0}\" toToken: \"{toTokenAddress}\""
msgstr "Token inválido de token: \"{0}\" a token: \"{toTokenAddress}\""

#: src/pages/Dashboard/StatsCard.tsx
msgid "Stats"
msgstr "Estadísticas"

#: src/components/Synthetics/Claims/ClaimHistoryRow/ClaimCollateralHistoryRow.tsx
#: src/components/Synthetics/Claims/filters/ActionFilter.tsx
msgid "Claim Price Impact Rebates"
msgstr ""

#: src/pages/Stake/StakeV2.tsx
msgid "Max Capacity"
msgstr ""

#: src/domain/synthetics/orders/utils.tsx
msgid "Market Swap"
msgstr ""

#: src/components/Synthetics/TradeHistory/TradeHistory.tsx
msgid "Trade History"
msgstr "Historial de Operaciones"

#: src/components/Synthetics/PositionItem/PositionItem.tsx
msgid "Since your position's collateral is in {symbol}, with an initial value higher than the {indexName} short position size, the collateral value will increase to cover any negative PnL, so there is no liquidation price."
msgstr ""

#: src/config/bridging.tsx
msgid "Buy APE on Arbitrum with <0>Camelot</0>."
msgstr ""

#: src/pages/CompleteAccountTransfer/CompleteAccountTransfer.jsx
msgid "You will need to be on this page to accept the transfer, <0>click here</0> to copy the link to this page if needed."
msgstr "Tendrá que estar en esta página para aceptar la transferencia, <0>haga clic aquí</0> para copiar el enlace a esta página si es necesario."

#: src/components/ModalViews/RedirectModal.tsx
msgid "Don't show this message again for 30 days."
msgstr "No muestres este mensaje de nuevo en los próximos 30 días."

#: src/pages/MarketPoolsPage/MarketPoolsPage.tsx
msgid "Shift GM Tokens between eligible pools without paying buy/sell fees."
msgstr ""

#: src/components/Synthetics/SubaccountModal/SubaccountModal.tsx
msgid "This amount of {0} will be sent from your Main Account to your Subaccount to pay for transaction fees."
msgstr ""

#: src/components/Exchange/ConfirmationBox.jsx
msgid "hide"
msgstr "ocultar"

#: src/pages/Dashboard/GmxCard.tsx
msgid "in liquidity"
msgstr "en liquidez"

#: src/components/SettingsModal/SettingsModal.tsx
msgid "Max Network Fee buffer below {0}% may result in failed orders."
msgstr ""

#: src/components/Exchange/SwapBox.jsx
msgid "Exit Price"
msgstr "Precio de Salida"

#: src/components/Exchange/OrderEditor.jsx
#: src/components/Exchange/PositionSeller.jsx
msgid "Enter Price"
msgstr "Introduce Precio"

#: src/components/Referrals/AffiliatesStats.tsx
msgid "Rebates on V2"
msgstr ""

#: src/components/Synthetics/UserIncentiveDistributionList/UserIncentiveDistributionList.tsx
#: src/components/Synthetics/UserIncentiveDistributionList/UserIncentiveDistributionList.tsx
msgid "Incentives are airdropped weekly."
msgstr ""

#: src/components/Synthetics/AcceptablePriceImpactInputRow/AcceptablePriceImpactInputRow.tsx
#: src/components/Synthetics/AcceptablePriceImpactInputRow/AcceptablePriceImpactInputRow.tsx
msgid "Acceptable Price Impact"
msgstr ""

#: src/pages/Dashboard/AssetDropdown.tsx
msgid "Add to Metamask"
msgstr "Añadir a Metamask"

#: src/pages/Stake/StakeV2.tsx
msgid "Insufficient staked tokens"
msgstr ""

#: src/pages/MarketPoolsPage/MarketPoolsPage.tsx
msgid "Select a Pool"
msgstr ""

#: src/lib/wallets/connecters/binanceW3W/binanceWallet.ts
msgid "Tap [Create Wallet] to start using your Web3 Wallet."
msgstr "Toca [Crear cartera] para empezar a usar tu cartera Web3."

#: src/pages/Actions/ActionsV1/ActionsV1.tsx
msgid "GMX {versionName} {networkName} actions for all accounts."
msgstr ""

#: src/components/Exchange/ConfirmationBox.jsx
msgid "Cancel submitted"
msgstr "Cancelación enviada"

#: src/components/Exchange/PositionSeller.jsx
msgid "Please uncheck \"Keep Leverage\", or close a larger position amount."
msgstr ""

#: src/components/Exchange/PositionDropdown.tsx
#: src/components/Exchange/PositionsList.jsx
#: src/components/Synthetics/PositionItem/PositionItem.tsx
msgid "Edit Collateral"
msgstr "Editar Garantía"

#: src/components/Exchange/PositionSeller.jsx
#: src/components/Exchange/SwapBox.jsx
msgid "Enable leverage failed."
msgstr "Activación de apalancamiento falló."

#: src/lib/wallets/connecters/binanceW3W/binanceWallet.ts
msgid "Create or Import a Wallet"
msgstr "Crear o Importar un Monedero"

#: src/pages/Stake/StakeV2.tsx
msgid "Stake esGMX Rewards"
msgstr ""

#: src/components/NetworkDropdown/NetworkDropdown.tsx
msgid "Networks and Settings"
msgstr "Redes y Ajustes"

#: src/components/SettingsModal/SettingsModal.tsx
msgid "Max network fee buffer precision is 0.01%"
msgstr ""

#: src/components/Synthetics/OrderEditor/OrderEditor.tsx
msgid "Max. Leverage Exceeded"
msgstr ""

#: src/components/SearchInput/SearchInput.tsx
#: src/components/Synthetics/ChartTokenSelector/ChartTokenSelector.tsx
msgid "Search Token"
msgstr "Buscar Token"

#: src/pages/BuyGMX/BuyGMX.tsx
msgid "Buy GMX using Decentralized Exchange Aggregators:"
msgstr ""

#: src/components/Synthetics/TradeHistory/TradeHistoryRow/utils/position.ts
msgid "Min. Required Collateral"
msgstr ""

#: src/pages/Stake/StakeV2.tsx
#: src/pages/Stake/StakeV2.tsx
#: src/pages/Stake/StakeV2.tsx
msgid "{0} tokens have been converted to GMX from the {1} esGMX deposited for vesting."
msgstr ""

#: src/pages/LeaderboardPage/components/LeaderboardAccountsTable.tsx
#: src/pages/LeaderboardPage/components/LeaderboardPositionsTable.tsx
msgid "Rank"
msgstr ""

#: src/components/Synthetics/SubaccountModal/utils.ts
msgid "Allow {wrappedTokenSymbol} to be spent"
msgstr ""

#: src/pages/LeaderboardPage/components/LeaderboardAccountsTable.tsx
msgid "Average position size."
msgstr ""

#: src/components/Synthetics/TradeHistory/TradeHistoryRow/TradeHistoryRow.tsx
msgid "{0} <0/><1> to </1>{1} <2/>"
msgstr ""

#: src/components/Synthetics/ClaimablePositionPriceImpactRebateModal/ClaimablePositionPriceImpactRebateModal.tsx
msgid "Claim {totalUsd}"
msgstr ""

#: src/components/Synthetics/AccruedPositionPriceImpactRebateModal/AccruedPositionPriceImpactRebateModal.tsx
#: src/components/Synthetics/ClaimablePositionPriceImpactRebateModal/ClaimablePositionPriceImpactRebateModal.tsx
#: src/components/Synthetics/ClaimModal/ClaimModal.tsx
#: src/components/Synthetics/MarketStats/components/CompositionTable.tsx
msgid "MARKET"
msgstr "MERCADO"

#: src/domain/synthetics/userFeedback/utils.ts
msgid "What did you like the most about our service?"
msgstr ""

#: src/components/Referrals/AffiliatesStats.tsx
msgid "Claimable Rebates"
msgstr ""

#: src/domain/synthetics/trade/utils/validation.ts
#: src/domain/synthetics/trade/utils/validation.ts
msgid "Max pool amount reached"
msgstr ""

<<<<<<< HEAD
#: src/components/Synthetics/MarketCard/MarketCard.tsx
#~ msgid "Bid Price (Exit)"
#~ msgstr ""

=======
>>>>>>> 9706c907
#: src/components/Synthetics/TradeHistory/filters/ActionFilter.tsx
msgid "Market Orders"
msgstr "Órdenes de Mercado"

#: src/domain/synthetics/userFeedback/utils.ts
msgid "How can we address your concerns and improve your experience?"
msgstr ""

#: src/pages/Dashboard/OverviewCard.tsx
msgid "Total value locked takes into account:"
msgstr ""

#: src/components/Synthetics/StatusNotification/GmStatusNotification.tsx
msgid "Sending buy request"
msgstr ""

#: src/pages/ClaimEsGmx/ClaimEsGmx.jsx
msgid "You can check your claim history <0>here</0>."
msgstr "Puede consultar su historial de reclamaciones <0>aquí</0>."

#: src/components/Synthetics/SubaccountModal/utils.ts
msgid "Maximum allowed actions is required"
msgstr ""

#: src/components/Synthetics/Claims/ClaimableCard.tsx
msgid "Claimable positive funding fees.<0/><1/>They become available after modifying the position by increasing or decreasing it, depositing or withdrawing collateral, or settling the fees using the \"Settle\" button."
msgstr ""

#: src/components/Synthetics/TradeHistory/TradeHistoryRow/utils/position.ts
#: src/components/Synthetics/TradeHistory/TradeHistoryRow/utils/position.ts
#: src/components/Synthetics/TradeHistory/TradeHistoryRow/utils/position.ts
#: src/components/Synthetics/TradeHistory/TradeHistoryRow/utils/position.ts
#: src/components/Synthetics/TradeHistory/TradeHistoryRow/utils/swap.ts
#: src/components/Synthetics/TradeHistory/TradeHistoryRow/utils/swap.ts
msgid "Acceptable price for the order."
msgstr "Precio aceptable para la orden."

#: src/pages/Home/Home.tsx
msgid "Open positions through a simple swap interface. Conveniently swap from any supported asset into the position of your choice."
msgstr "Abre posiciones a través de una simple interfaz de intercambio. Intercambie desde cualquier activo soportado a la posición de su elección."

#: src/components/Synthetics/UserIncentiveDistributionList/UserIncentiveDistributionList.tsx
msgid "Incentives Distribution History"
msgstr ""

#: src/components/BuyInputSection/BuyInputSection.tsx
#: src/components/InputSection/InputSection.jsx
#: src/pages/ClaimEsGmx/ClaimEsGmx.jsx
msgid "MAX"
msgstr "MÁX"

#: src/components/Synthetics/StatusNotification/SubaccountNotification.tsx
msgid "Activating Subaccount"
msgstr ""

#: src/components/SettingsModal/SettingsModal.tsx
msgid "Invalid slippage value"
msgstr "Valor de deslizamiento no válido"

#: src/components/Exchange/OrderEditor.jsx
#: src/components/Exchange/OrderEditor.jsx
msgid "{0} price"
msgstr "{0} precio"

#: src/domain/synthetics/trade/utils/validation.ts
msgid "Max {0} buyable amount exceeded"
msgstr ""

#: src/components/Glp/GlpSwap.jsx
msgid "Sell submitted!"
msgstr "¡Venta enviada!"

#: src/components/Exchange/PositionSeller.jsx
msgid "Closing..."
msgstr ""

#: src/components/Referrals/AddAffiliateCode.jsx
msgid "Code already taken"
msgstr "Código ya cogido"

#: src/components/SettingsModal/SettingsModal.tsx
msgid "Slippage should be less than -5%"
msgstr ""

#: src/pages/AccountDashboard/dailyAndCumulativePnLDebug.tsx
#: src/pages/AccountDashboard/GeneralPerformanceDetails.tsx
#: src/pages/LeaderboardPage/components/LeaderboardAccountsTable.tsx
#: src/pages/LeaderboardPage/components/LeaderboardPositionsTable.tsx
msgid "Unrealized PnL"
msgstr ""

<<<<<<< HEAD
#: src/components/Synthetics/MarketCard/MarketCard.tsx
#~ msgid "Open Interest Balance"
#~ msgstr ""

=======
>>>>>>> 9706c907
#: src/pages/Dashboard/OverviewCard.tsx
msgid "This value may be higher on other websites due to the collateral of positions being included in the calculation."
msgstr ""

#: src/components/Referrals/ClaimAffiliatesModal/ClaimAffiliatesModal.tsx
#: src/pages/Stake/StakeV1.jsx
#: src/pages/Stake/StakeV1.jsx
#: src/pages/Stake/StakeV1.jsx
#: src/pages/Stake/StakeV1.jsx
#: src/pages/Stake/StakeV1.jsx
#: src/pages/Stake/StakeV2.tsx
#: src/pages/Stake/StakeV2.tsx
msgid "Rewards"
msgstr "Recompensas"

#: src/components/Exchange/ExchangeTVChart.jsx
msgid "Liq. {0} {longOrShortText}"
msgstr ""

#: src/components/Exchange/ConfirmationBox.jsx
#: src/components/Exchange/ConfirmationBox.jsx
#: src/components/Exchange/SwapBox.jsx
#: src/components/Exchange/SwapBox.jsx
#: src/components/Glp/GlpSwap.jsx
#: src/components/Glp/GlpSwap.jsx
#: src/components/Synthetics/GmSwap/GmSwapBox/GmDepositWithdrawalBox/GmDepositWithdrawalBox.tsx
#: src/components/Synthetics/GmSwap/GmSwapBox/GmDepositWithdrawalBox/GmDepositWithdrawalBox.tsx
#: src/components/Synthetics/GmSwap/GmSwapBox/GmDepositWithdrawalBox/GmDepositWithdrawalBox.tsx
#: src/components/Synthetics/GmSwap/GmSwapBox/GmDepositWithdrawalBox/GmDepositWithdrawalBox.tsx
#: src/components/Synthetics/GmSwap/GmSwapBox/GmShiftBox/GmShiftBox.tsx
#: src/components/Synthetics/TradeBox/TradeBox.tsx
#: src/components/Synthetics/TradeBox/TradeBox.tsx
msgid "Pay"
msgstr "Pagar"

#: src/domain/synthetics/sidecarOrders/utils.ts
#: src/domain/synthetics/sidecarOrders/utils.ts
msgid "Price above Limit Price."
msgstr ""

#: src/pages/Ecosystem/Ecosystem.jsx
msgid "GMX Governance Page"
msgstr "Página de Gobernanza GMX"

#: src/pages/Ecosystem/Ecosystem.jsx
msgid "Decentralized Money Market"
msgstr ""

#: src/components/Synthetics/OrderList/filters/OrderTypeFilter.tsx
#: src/components/Synthetics/TradeBox/TradeBoxRows/LimitAndTPSLRows.tsx
#: src/domain/synthetics/positions/utils.ts
msgid "Stop-Loss"
msgstr ""

#: src/pages/AccountDashboard/HistoricalLists.tsx
msgid "Positions ({positionsCount})"
msgstr ""

#: src/pages/Stake/StakeV2.tsx
msgid "<0>Trade GMX</0>"
msgstr ""

#: src/components/Synthetics/OrderEditor/OrderEditor.tsx
msgid "As network fees have increased, an additional network fee is needed."
msgstr ""

#: src/pages/Stake/StakeV2.tsx
msgid "Deposited"
msgstr ""

#: src/components/Glp/GlpSwap.jsx
msgid "{0} GLP have been reserved for vesting."
msgstr "{0} GLP se han reservado para adquisiciones."

#: src/components/Synthetics/GmSwap/GmSwapBox/GmDepositWithdrawalBox/useSubmitButtonState.tsx
msgid "Selling {symbol}..."
msgstr ""

#: src/components/Glp/GlpSwap.jsx
#: src/components/Glp/GlpSwap.jsx
msgid "Buy with {0}"
msgstr "Compra con {0}"

#: src/components/Referrals/JoinReferralCode.jsx
msgid "Adding..."
msgstr "Añadiendo..."

#: src/pages/Actions/SyntheticsActions.tsx
msgid "GMX {VERSION_NAME} {networkName} actions for all accounts."
msgstr ""

#: src/components/Exchange/SwapBox.jsx
msgid "Short {0}"
msgstr "Corto {0}"

#: src/components/Exchange/ConfirmationBox.jsx
msgid "There may not be sufficient liquidity to execute your order when the price conditions are met"
msgstr "Puede que no haya suficiente liquidez disponible para ejecutar tu orden cuando las condiciones de precio se alcanzen"

#: src/pages/Ecosystem/Ecosystem.jsx
msgid "GMX uses TradingView to provide real-time cryptocurrency charts, so you can easily follow <0>BTCUSD</0> price in real-time, along with other currency pair rates. The interactive charts offer advanced tools and a user-friendly interface for easier market analysis and decision-making."
msgstr ""

#: src/pages/Ecosystem/Ecosystem.jsx
msgid "Simulate your hedge strategy"
msgstr ""

#: src/components/Glp/SwapErrorModal.tsx
msgid "Swap on 1inch"
msgstr "Intercambiar en 1inch"

#: src/pages/Dashboard/AssetDropdown.tsx
msgid "Open {0} in Coingecko"
msgstr ""

#: src/components/Synthetics/GmSwap/GmSwapBox/GmDepositWithdrawalBox/useSubmitButtonState.tsx
msgid "Buy {operationTokenSymbol}"
msgstr ""

#: src/pages/Dashboard/GlpCard.tsx
#: src/pages/Dashboard/GmCard.tsx
#: src/pages/Dashboard/GmxCard.tsx
msgid "Market Cap"
msgstr "Capitalización de Mercado"

#: src/components/Synthetics/StatusNotification/FeesSettlementStatusNotification.tsx
msgid "{positionName} Fees settled"
msgstr ""

#: src/pages/LeaderboardPage/components/LeaderboardAccountsTable.tsx
msgid "Average leverage used."
msgstr ""

#: src/pages/Stake/StakeV2.tsx
#: src/pages/Stake/StakeV2.tsx
msgid "Escrowed GMX"
msgstr ""

#: src/components/Exchange/PositionSeller.jsx
#: src/components/Exchange/PositionSeller.jsx
#: src/components/Exchange/SwapBox.jsx
#: src/components/Exchange/SwapBox.jsx
#: src/components/Exchange/SwapBox.jsx
#: src/components/Exchange/SwapBox.jsx
#: src/components/Exchange/SwapBox.jsx
#: src/components/Exchange/SwapBox.jsx
#: src/components/Exchange/SwapBox.jsx
#: src/components/Exchange/SwapBox.jsx
#: src/components/Exchange/SwapBox.jsx
#: src/components/Exchange/SwapBox.jsx
msgid "Insufficient Liquidity"
msgstr ""

#: src/components/Synthetics/NetworkFeeRow/NetworkFeeRow.tsx
msgid "The max network fee is overestimated, including by the buffer set under settings. Upon execution, any excess network fee is sent back to your account."
msgstr ""

#: src/components/ModalViews/RedirectModal.tsx
msgid "Alternative links can be found in the <0>docs</0>.<1/><2/>By clicking Agree you accept the <3>T&Cs</3> and <4>Referral T&Cs</4>.<5/><6/>"
msgstr "Links alternativos pueden encontrarse en <0>docs</0>.<1/><2/>Haciendo clic aceptas el <3>T&Cs</3> y <4>Referidos T&Cs</4>.<5/><6/>"

#: src/pages/AccountDashboard/GeneralPerformanceDetails.tsx
msgid "All Time"
msgstr ""

#: src/pages/Stake/StakeV1.jsx
msgid "Total Assets Staked"
msgstr "Activos Totales Stakeados"

#: src/components/Referrals/referralsHelper.js
msgid "The referral code can't be more than {MAX_REFERRAL_CODE_LENGTH} characters."
msgstr "El código de referido no puede tener más de {MAX_REFERRAL_CODE_LENGTH} letras."

#: src/components/Synthetics/OrderList/filters/OrderTypeFilter.tsx
#: src/components/Synthetics/TradeHistory/filters/ActionFilter.tsx
msgid "Trigger Orders"
msgstr "Órdenes de Activación"

#: src/pages/Ecosystem/Ecosystem.jsx
msgid "GMX fundamentals"
msgstr "Fundamentales de GMX"

#: src/components/Referrals/AffiliatesStats.tsx
msgid "Referral Code"
msgstr "Código de Referido"

#: src/components/Footer/constants.ts
msgid "Charts by TradingView"
msgstr ""

#: src/pages/Stake/StakeV2.tsx
msgid "GMX Staked Rewards"
msgstr ""

#: src/pages/Stake/StakeV2.tsx
#: src/pages/Stake/StakeV2.tsx
msgid "Staked Tokens"
msgstr ""

#: src/pages/Stake/StakeV2.tsx
msgid "Unstake completed!"
msgstr ""

#: src/components/Exchange/ConfirmationBox.jsx
#: src/components/Synthetics/OrderEditor/OrderEditor.tsx
#: src/components/Synthetics/TradeBox/TradeBoxRows/MinReceiveRow.tsx
msgid "Min. Receive"
msgstr "Min. a Recibir"

#: src/components/Synthetics/NetworkFeeRow/NetworkFeeRow.tsx
msgid "Estimated Fee Refund"
msgstr "Reembolso de Comisión Estimado"

#: src/components/Synthetics/SubaccountModal/SubaccountModal.tsx
msgid "Deactivating..."
msgstr ""

#: src/components/Synthetics/SubaccountModal/SubaccountModal.tsx
msgid "Deactivate"
msgstr ""

#: src/components/Header/HomeHeaderLinks.tsx
msgid "Protocol"
msgstr ""

#: src/pages/Dashboard/OverviewCard.tsx
msgid "Overview"
msgstr "Resumen"

#: src/pages/BeginAccountTransfer/BeginAccountTransfer.tsx
msgid "Allow all my tokens to be transferred to a new account"
msgstr ""

#: src/components/TokenCard/TokenCard.tsx
#: src/components/TokenCard/TokenCard.tsx
msgid "Avalanche Max. APY: {0}"
msgstr ""

#: src/components/Exchange/ConfirmationBox.jsx
#: src/components/Exchange/OrdersList.jsx
#: src/components/Exchange/OrdersList.jsx
#: src/components/Exchange/OrdersList.jsx
#: src/components/Exchange/OrdersList.jsx
#: src/components/Exchange/PositionsList.jsx
#: src/components/Exchange/PositionsList.jsx
#: src/components/Synthetics/OrderItem/OrderItem.tsx
#: src/components/Synthetics/PositionItem/PositionItem.tsx
#: src/components/Synthetics/PositionList/PositionList.tsx
#: src/pages/LeaderboardPage/components/LeaderboardPositionsTable.tsx
msgid "Collateral"
msgstr "Garantía"

#: src/components/Synthetics/TradeHistory/keys.ts
msgid "Execute Limit"
msgstr ""

#: src/components/AprInfo/AprInfo.tsx
msgid "Base APY"
msgstr ""

#: src/components/Exchange/PositionsList.jsx
#: src/components/Exchange/PositionsList.jsx
msgid "WARNING: This position has a low amount of collateral after deducting borrowing fees, deposit more collateral to reduce the position's liquidation risk."
msgstr "ADVERTENCIA: Esta posición tiene una cantidad baja de garantía después de deducir las comisiones de préstamo, deposite más garantía para reducir el riesgo de liquidación de la posición."

#: src/components/Glp/GlpSwap.jsx
#: src/components/Glp/GlpSwap.jsx
#: src/components/Glp/GlpSwap.jsx
#: src/components/Glp/GlpSwap.jsx
#: src/pages/Stake/StakeV2.tsx
msgid "Sell GLP"
msgstr "Vender GLP"

#: src/pages/Stake/StakeV1.jsx
msgid "Stake submitted! <0>View status.</0>"
msgstr "Stakeo enviado! <0>Ver estado.</0>"

#: src/components/Synthetics/PositionItem/PositionItem.tsx
msgid "Since your position's collateral is in {symbol}, with an initial value higher than the {indexName} long position size, the collateral value will cover any negative PnL, so there is no liquidation price."
msgstr ""

#: src/components/Synthetics/PoolSelector2/PoolSelector2.tsx
#: src/components/Synthetics/PoolSelector2/PoolSelector2.tsx
msgid "Short Liq."
msgstr ""

#: src/components/Synthetics/MarketStats/components/MarketDescription.tsx
msgid "This token automatically accrues fees from leverage trading and swaps for the {0} market. It is also exposed to {composition} as per the composition displayed."
msgstr ""

#: src/components/Synthetics/GmSwap/GmFees/GmFees.tsx
msgid "Buy Fee"
msgstr ""

#: src/pages/Dashboard/DashboardPageTitle.tsx
msgid "Tokens"
msgstr "Tokens"

#: src/components/Synthetics/TradeHistory/keys.ts
msgid "Request Withdraw"
msgstr "Solicitar Retiro"

#: src/components/Synthetics/PositionItem/PositionItem.tsx
msgid "Click on the Position to select its market, then use the trade box to increase your Position Size, or to set Take-Profit / Stop-Loss Orders."
msgstr ""

#: src/components/ToastifyDebug/ToastifyDebug.tsx
msgid "Copied"
msgstr ""

#: src/components/Exchange/PositionEditor.jsx
msgid "Requested deposit of {0} {1} into {2} {longOrShortText}."
msgstr ""

#: src/components/SettingsModal/SettingsModal.tsx
msgid "Invalid network fee buffer value"
msgstr ""

#: src/components/Exchange/TradeHistory.jsx
msgid "Request deposit into {0} {longOrShortText}"
msgstr "Solicitar depósito en {0} {longOrShortText}"

#: src/components/Synthetics/ClaimModal/ClaimModal.tsx
#: src/components/Synthetics/SettleAccruedFundingFeeModal/SettleAccruedFundingFeeModal.tsx
msgid "FUNDING FEE"
msgstr ""

#: src/components/Synthetics/TableMarketFilter/MarketFilterLongShort.tsx
#: src/components/Synthetics/TableMarketFilter/MarketFilterLongShort.tsx
msgid "Markets"
msgstr ""

#: src/pages/LeaderboardPage/components/LeaderboardPositionsTable.tsx
msgid "The total realized and unrealized profit and loss for the period, considering price impact and fees but excluding swap fees."
msgstr ""

#: src/components/Referrals/AffiliatesStats.tsx
msgid "Volume on V2"
msgstr ""

#: src/pages/Stake/StakeV2.tsx
msgid "Vest"
msgstr ""

#: src/pages/Dashboard/OverviewCard.tsx
msgid "Total value of tokens in the GLP pools."
msgstr ""

#: src/components/Synthetics/StatusNotification/SubaccountNotification.tsx
msgid "Generating and activating Subaccount"
msgstr ""

#: src/components/SettingsModal/SettingsModal.tsx
msgid "Take-Profit and Stop-Loss orders will be automatically cancelled when the associated position is completely closed. This will only affect newly created TP/SL orders."
msgstr ""

#: src/components/Synthetics/PoolSelector2/PoolSelector2.tsx
msgid "Select pool"
msgstr "Seleccionar reserva"

#: src/pages/Dashboard/MarketsListV1.tsx
msgid "WEIGHT"
msgstr "PESO"

#: src/components/Glp/GlpSwap.jsx
#: src/pages/Stake/StakeV1.jsx
#: src/pages/Stake/StakeV1.jsx
#: src/pages/Stake/StakeV1.jsx
#: src/pages/Stake/StakeV1.jsx
#: src/pages/Stake/StakeV2.tsx
#: src/pages/Stake/StakeV2.tsx
#: src/pages/Stake/StakeV2.tsx
msgid "APR"
msgstr "APR"

#: src/pages/NftWallet/NftWallet.jsx
msgid "Tranferring..."
msgstr ""

#: src/components/Referrals/AffiliatesStats.tsx
#: src/components/Referrals/AffiliatesStats.tsx
#: src/components/Referrals/AffiliatesStats.tsx
#: src/components/Referrals/TradersStats.tsx
#: src/components/Referrals/TradersStats.tsx
#: src/pages/Dashboard/GmxCard.tsx
#: src/pages/LeaderboardPage/components/LeaderboardContainer.tsx
#: src/pages/Stake/StakeV2.tsx
msgid "Total"
msgstr "Total"

#: src/pages/OrdersOverview/OrdersOverview.jsx
msgid "Swap active: {0}, executed: {1}, cancelled: {2}"
msgstr "Intercambio activo: {0}, ejecutado: {1}, cancelado: {2}"

#: src/pages/AccountDashboard/dailyAndCumulativePnLDebug.tsx
#: src/pages/AccountDashboard/generalPerformanceDetailsDebug.tsx
#: src/pages/LeaderboardPage/components/LeaderboardAccountsTable.tsx
#: src/pages/LeaderboardPage/components/LeaderboardPositionsTable.tsx
msgid "Realized Price Impact"
msgstr ""

#: src/pages/Stake/StakeV1.jsx
msgid "Approve {stakingTokenSymbol}"
msgstr "Aprobar {stakingTokenSymbol}"

#: src/components/Synthetics/TradeHistory/keys.ts
msgid "Failed Limit Swap"
msgstr "Intercambio Límite Fallido"

#: src/pages/Ecosystem/Ecosystem.jsx
msgid "Overall protocol analytics"
msgstr ""

#: src/components/Exchange/ConfirmationBox.jsx
msgid "Longing..."
msgstr "Entrando a largo..."

#: src/components/Referrals/AffiliatesStats.tsx
msgid "Total Rebates"
msgstr "Total de Reembolsos"

#: src/components/Synthetics/MarketStats/components/MarketDescription.tsx
msgid "This token automatically accrues fees from leverage trading and swaps for the {0} market. It is also exposed to {1} and {2} as per the composition displayed."
msgstr ""

#: src/components/Synthetics/MarketStats/MarketStatsWithComposition.tsx
msgid "GLV token pricing is affected by the underlying GM tokens it is composed of and their prices."
msgstr ""

#: src/domain/synthetics/trade/utils/validation.ts
msgid "Min order: {0}"
msgstr ""

#: src/pages/BeginAccountTransfer/BeginAccountTransfer.tsx
#: src/pages/CompleteAccountTransfer/CompleteAccountTransfer.jsx
msgid "Wallet is not connected"
msgstr "El monedero no está conectado"

#: src/pages/Stake/StakeV1.jsx
msgid "No rewards to claim yet"
msgstr "No hay recompensas para reclamar todavía"

#: src/components/Synthetics/SubaccountModal/SubaccountModal.tsx
msgid "Withdrawing {0} to Main Account"
msgstr ""

#: src/components/TokenCard/TokenCard.tsx
#: src/pages/Dashboard/DashboardPageTitle.tsx
msgid "GM is the liquidity provider token for GMX V2 markets. Accrues 63% of the V2 markets generated fees."
msgstr ""

#: src/components/ToastifyDebug/ToastifyDebug.tsx
msgid "Hide error"
msgstr ""

#: src/components/Referrals/TradersStats.tsx
msgid "The owner of this Referral Code has set a custom discount of {currentTierDiscount}% instead of the standard {0}% for Tier {1}."
msgstr ""

#: src/components/Exchange/PositionSeller.jsx
msgid "Leftover position below 10 USD"
msgstr ""

#: src/components/Header/AppHeaderLinks.tsx
#: src/pages/Dashboard/DashboardV2.tsx
msgid "Dashboard"
msgstr "Panel"

#: src/config/bridging.tsx
msgid "Mint tBTC using BTC with <0>Threshold</0>."
msgstr ""

#: src/components/Synthetics/TradeFeesRow/TradeFeesRow.tsx
msgid "Swap Price Impact"
msgstr ""

#: src/domain/synthetics/userFeedback/utils.ts
msgid "What issues did you encounter that led to your rating?"
msgstr ""

#: src/components/Exchange/SwapBox.jsx
msgid "Leverage disabled, pending {0} upgrade"
msgstr "Apalancamiento desactivado, actualización {0} pendiente"

#: src/pages/NftWallet/NftWallet.jsx
msgid "NFT Address"
msgstr "Dirección NFT"

#: src/components/TokenCard/TokenCard.tsx
msgid "{avalancheLink} GLV Pools are <0>incentivized{sparkle}.</0>"
msgstr ""

#: src/components/Synthetics/OrderEditor/OrderEditor.tsx
#: src/components/Synthetics/TradeBox/TradeBox.tsx
msgid "Set Max Leverage"
msgstr ""

#: src/components/Exchange/PositionSeller.jsx
msgid "Insufficient Available Liquidity to swap to {0}:"
msgstr ""

#: src/pages/OrdersOverview/OrdersOverview.jsx
msgid "Created At"
msgstr ""

#: src/components/TokenSelector/TokenSelector.tsx
msgid "No tokens matched."
msgstr ""

#: src/components/Exchange/TradeHistory.jsx
msgid "Withdraw {0} USD from {1}{longOrShortText}"
msgstr ""

#: src/context/SyntheticsEvents/SyntheticsEventsProvider.tsx
msgid "{orderTypeLabel} {positionText}, -{0}"
msgstr ""

#: src/pages/PageNotFound/PageNotFound.jsx
#: src/pages/PageNotFound/PageNotFound.jsx
msgid "Page not found"
msgstr "Página no encontrada"

#: src/pages/Ecosystem/Ecosystem.jsx
msgid "Telegram bot for GMX position updates"
msgstr "Bot de Telegram para actualización de posiciones GMX"

#: src/pages/PositionsOverview/PositionsOverview.jsx
msgid "account"
msgstr "cuenta"

#: src/components/Synthetics/TradeBox/TradeBoxRows/AdvancedDisplayRows.tsx
msgid "Keep leverage at {0}"
msgstr ""

#: src/components/Exchange/SwapBox.jsx
msgid "If you have an existing position, the position will be closed at {0} USD.<0/><1/>This exit price will change with the price of the asset.<2/><3/><4>Read more</4>."
msgstr "Si tienes una posición existente, la posición se cerrará a {0} USD.<0/><1/>Este precio de salida cambiará con el precio del activo.<2/><3/><4>Leer más</4>."

#: src/components/Synthetics/ChartTokenSelector/ChartTokenSelector.tsx
msgid "AVAIL. LIQ."
msgstr ""

#: src/pages/BeginAccountTransfer/BeginAccountTransfer.tsx
msgid "Transfer Submitted"
msgstr "Transferencia Enviada"

#: src/components/Synthetics/GmSwap/GmSwapBox/GmShiftBox/useShiftSubmitState.tsx
#: src/components/Synthetics/GmSwap/GmSwapBox/GmSwapBox.tsx
#: src/components/Synthetics/GmSwap/GmSwapBox/GmSwapBox.tsx
msgid "Shift GM"
msgstr ""

#: src/domain/synthetics/sidecarOrders/utils.ts
msgid "Price below Liq. Price."
msgstr ""

#: src/components/Exchange/PositionEditor.jsx
msgid "Requested withdrawal of {0} USD from {1} {longOrShortText}."
msgstr ""

#: src/pages/Exchange/Exchange.tsx
msgid "Could not increase {tokenSymbol} {longOrShortText} within the allowed slippage, you can adjust the allowed slippage in the settings on the top right of the page."
msgstr "No se pudo incrementar {tokenSymbol} {longOrShortText} con el deslizamiento permitido, puedes ajustar el deslizamiento permitido a través de ajustes en la esquina superior derecha de la página."

#: src/domain/synthetics/orders/createWrapOrUnwrapTxn.ts
#: src/domain/synthetics/orders/createWrapOrUnwrapTxn.ts
msgid "Swapped {0} for {1}"
msgstr ""

#: src/components/Referrals/AffiliatesStats.tsx
msgid "Tier {0} ({currentRebatePercentage}% rebate)"
msgstr ""

#: src/components/NotifyModal/NotifyModal.tsx
msgid "Discover GMX Alerts"
msgstr ""

#: src/pages/Dashboard/GmxCard.tsx
#: src/pages/Stake/StakeV2.tsx
msgid "Price on Avalanche"
msgstr "Precio en Avalanche"

#: src/components/Exchange/SwapBox.jsx
msgid "Swap Order creation failed."
msgstr "Falló la creación de la Orden de Intercambio."

#: src/components/SettingsModal/SettingsModal.tsx
#: src/pages/Exchange/Exchange.tsx
#: src/pages/SyntheticsPage/SyntheticsPage.tsx
msgid "Chart positions"
msgstr "Posiciones en gráfca"

#: src/components/Exchange/ConfirmationBox.jsx
msgid "The order will only execute if the price conditions are met and there is sufficient liquidity"
msgstr "La orden sólo se ejecutará si las condiciones de precio se alcanzan y hay suficiente liquidez"

#: src/components/Exchange/FeesTooltip.tsx
msgid "Swap Fee"
msgstr ""

#: src/components/Glp/GlpSwap.jsx
msgid "GLP sell disabled, pending {0} upgrade"
msgstr "Venta de GLP desactivada, actualización {0} pendiente"

#: src/domain/synthetics/trade/utils/validation.ts
msgid "Insufficient receive token liquidity"
msgstr ""

#: src/pages/Ecosystem/Ecosystem.jsx
msgid "GMX Announcements and Updates"
msgstr "Anuncios y Actualizaciones de GMX"

#: src/pages/Stake/StakeV1.jsx
msgid "Claim failed"
msgstr "Reclamación fallida"

#: src/components/Synthetics/TradeHistory/keys.ts
msgid "Update Limit Swap"
msgstr "Actualizar swap límite"

#: src/pages/PositionsOverview/PositionsOverview.jsx
msgid "fee"
msgstr "comisión"

#: src/components/Referrals/AffiliatesStats.tsx
#: src/components/Referrals/AffiliatesStats.tsx
#: src/components/Referrals/TradersStats.tsx
#: src/components/Referrals/TradersStats.tsx
msgid "V2 Avalanche Fuji"
msgstr ""

#: src/components/Synthetics/StatusNotification/GmStatusNotification.tsx
msgid "Shift order cancelled"
msgstr ""

#: src/components/Synthetics/StatusNotification/OrderStatusNotification.tsx
msgid "Order executed"
msgstr ""

#: src/components/Synthetics/SettleAccruedFundingFeeModal/SettleAccruedFundingFeeModal.tsx
msgid "Select Positions"
msgstr ""

#: src/components/Synthetics/TradeBox/hooks/useCollateralInTooltipContent.tsx
msgid "You will be long {indexSymbol} from your long position, while being long {collateralSymbol} from your {collateralSymbol} collateral. The liquidation price will vary based on the price of {collateralSymbol}."
msgstr ""

#: src/domain/synthetics/orders/setAutoCancelOrdersTxn.ts
msgid "Failed to update order(s)"
msgstr ""

#: src/components/Referrals/AffiliatesStats.tsx
#: src/components/Referrals/AffiliatesStats.tsx
#: src/components/Referrals/TradersStats.tsx
#: src/components/Referrals/TradersStats.tsx
msgid "V2 Avalanche"
msgstr ""

<<<<<<< HEAD
#: src/components/Synthetics/MarketCard/MarketCard.tsx
#~ msgid "Short Open Interest"
#~ msgstr ""

=======
>>>>>>> 9706c907
#: src/components/Synthetics/TradeHistory/keys.ts
msgid "Failed Market Decrease"
msgstr "Reducción de Mercado Fallida"

#: src/components/Synthetics/TradeHistory/useDownloadAsCsv.tsx
msgid "Full market"
msgstr ""

#: src/pages/NftWallet/NftWallet.jsx
msgid "NFT Wallet"
msgstr "Monedero NFT"

#: src/pages/Ecosystem/Ecosystem.jsx
msgid "GMX Proposals Voting page"
msgstr "Página de votación de propuestas GMX"

#: src/components/Synthetics/GmSwap/GmFees/GmFees.tsx
msgid "Fees and Price Impact"
msgstr ""

#: src/pages/BuyGMX/BuyGMX.tsx
msgid "You can buy ETH directly on <0>Arbitrum</0> using these options:"
msgstr ""

#: src/pages/Ecosystem/Ecosystem.jsx
#: src/pages/Ecosystem/Ecosystem.jsx
#: src/pages/Ecosystem/Ecosystem.jsx
#: src/pages/Ecosystem/Ecosystem.jsx
#: src/pages/Ecosystem/Ecosystem.jsx
#: src/pages/Ecosystem/Ecosystem.jsx
#: src/pages/Ecosystem/Ecosystem.jsx
#: src/pages/Ecosystem/Ecosystem.jsx
msgid "DEX Aggregator"
msgstr "Agregador de DEX"

#: src/components/Synthetics/TradeHistory/TradeHistoryRow/utils/position.ts
#: src/components/Synthetics/TradeHistory/TradeHistoryRow/utils/position.ts
#: src/components/Synthetics/TradeHistory/TradeHistoryRow/utils/position.ts
#: src/components/Synthetics/TradeHistory/TradeHistoryRow/utils/position.ts
#: src/components/Synthetics/TradeHistory/TradeHistoryRow/utils/position.ts
#: src/components/Synthetics/TradeHistory/TradeHistoryRow/utils/position.ts
#: src/components/Synthetics/TradeHistory/TradeHistoryRow/utils/position.ts
#: src/components/Synthetics/TradeHistory/TradeHistoryRow/utils/position.ts
#: src/components/Synthetics/TradeHistory/TradeHistoryRow/utils/position.ts
msgid "Mark price for the order."
msgstr "Precio de referencia para la orden."

#: src/components/Exchange/PositionsList.jsx
#: src/components/Exchange/PositionsList.jsx
#: src/components/Synthetics/PositionItem/PositionItem.tsx
#: src/components/Synthetics/PositionList/PositionList.tsx
msgid "Net Value"
msgstr "Valor Neto"

#: src/pages/Ecosystem/Ecosystem.jsx
msgid "GMX staking calculator and guide"
msgstr ""

#: src/components/MarketSelector/MarketSelector.tsx
#: src/components/Synthetics/ChartTokenSelector/ChartTokenSelector.tsx
#: src/components/Synthetics/TableMarketFilter/MarketFilterBase.tsx
#: src/components/Synthetics/TableMarketFilter/MarketFilterLongShort.tsx
msgid "Search Market"
msgstr ""

#: src/components/Synthetics/ExecutionPriceRow.tsx
msgid "The order's acceptable price includes the current price impact and set allowed slippage. The execution price must meet this condition for the order to be executed."
msgstr ""

#: src/components/Synthetics/ExecutionPriceRow.tsx
msgid "Once the mark price hits the limit price, the order will attempt to execute, guaranteeing the acceptable price, which includes the set acceptable price impact. Note that if there is a negative price impact, the mark price may need to be higher than the limit price."
msgstr ""

#: src/components/Synthetics/Claims/ClaimsHistory.tsx
#: src/components/Synthetics/TradeHistory/useDownloadAsCsv.tsx
msgid "Transaction ID"
msgstr "Transacción ID"

#: src/components/Exchange/PositionsList.jsx
#: src/components/Exchange/PositionsList.jsx
msgid "Borrow Fee / Day"
msgstr "Tasa de Préstamo / Día"

#: src/components/Exchange/OrderEditor.jsx
msgid "Price is below Mark Price"
msgstr "El precio se encuentra por debajo del precio de referencia"

#: src/pages/Stake/StakeV2.tsx
msgid "Withdraw from GMX Vault"
msgstr ""

#: src/components/Exchange/PositionEditor.jsx
msgid "Withdrawal submitted."
msgstr ""

#: src/components/Synthetics/TradeFeesRow/TradeFeesRow.tsx
msgid "Referral Discount"
msgstr ""

#: src/components/Synthetics/MarketNetFee/MarketNetFee.tsx
msgid "{longOrShort} positions do not pay a funding fee or a borrow fee."
msgstr ""

#: src/pages/Dashboard/OverviewCard.tsx
msgid "Fees for the past"
msgstr ""

<<<<<<< HEAD
#: src/components/Synthetics/MarketCard/MarketCard.tsx
#~ msgid "If you have an existing position, the position will be closed at a reference price of {0}, not accounting for price impact.<0/><1/>This exit price will change with the price of the asset.<2/><3/><4>Read more</4>."
#~ msgstr "Si tienes una posición existente, la posición se cerrará a un precio de referencia de {0}, sin tener en cuenta el impacto del precio.<0/><1/>Este precio de salida cambiará con el precio del activo.<2/><3/><4>Leer más</4>."

=======
>>>>>>> 9706c907
#: src/domain/synthetics/trade/utils/validation.ts
msgid "No swap path found"
msgstr ""

#: src/pages/LeaderboardPage/components/CompetitionPrizes.tsx
#: src/pages/LeaderboardPage/components/CompetitionPrizes.tsx
msgid "4-18 Places"
msgstr ""

#: src/components/Synthetics/AcceptablePriceImpactInputRow/AcceptablePriceImpactInputRow.tsx
msgid "The current Price Impact is {0}. Consider using -0.30% Acceptable Price Impact so the order is more likely to be processed."
msgstr ""

#: src/components/Synthetics/MarketsList/MarketsList.tsx
msgid "MARKETS"
msgstr "MERCADOS"

#: src/components/Synthetics/MarketStats/MarketStatsWithComposition.tsx
#: src/components/Synthetics/MarketStats/MarketStatsWithComposition.tsx
#: src/components/Synthetics/MarketStats/MarketStatsWithComposition.tsx
#: src/components/Synthetics/MarketStats/MarketStatsWithComposition.tsx
msgid "Max {0}"
msgstr ""

#: src/domain/synthetics/sidecarOrders/utils.ts
#: src/domain/synthetics/sidecarOrders/utils.ts
#: src/domain/synthetics/sidecarOrders/utils.ts
msgid "Price above Mark Price."
msgstr ""

#: src/context/SyntheticsEvents/SyntheticsEventsProvider.tsx
msgid "Withdrew {0} from {positionText}"
msgstr ""

#: src/components/Exchange/ConfirmationBox.jsx
#: src/components/Exchange/PositionSeller.jsx
msgid "Create Order"
msgstr "Crear Orden"

#: src/pages/Dashboard/MarketsListV1.tsx
msgid "Utilization"
msgstr "Utilización"

#: src/components/Synthetics/StatusNotification/OrderStatusNotification.tsx
msgid "{orderTypeText} {0} for {1}"
msgstr ""

#: src/pages/BeginAccountTransfer/BeginAccountTransfer.tsx
msgid "Sender has withdrawn all tokens from GLP Vesting Vault"
msgstr "El remitente ha retirado todos los tokens del Baúl de Adquisición GLP"

#: src/components/Synthetics/TradeHistory/keys.ts
msgid "Update Stop-Loss"
msgstr ""

#: src/components/Synthetics/PositionItem/PositionItem.tsx
msgid "WARNING: This position has a low amount of collateral after deducting fees, deposit more collateral to reduce the position's liquidation risk."
msgstr ""

#: src/components/Exchange/SwapBox.jsx
msgid "Max {0} long capacity"
msgstr "Capacidad Máx. {0} largos"

#: src/domain/synthetics/trade/utils/validation.ts
msgid "Enter a  price"
msgstr ""

#: src/pages/OrdersOverview/OrdersOverview.jsx
msgid "Account"
msgstr "Cuenta"

#: src/components/Synthetics/SubaccountModal/SubaccountModal.tsx
msgid "For additional safety, subaccounts are only allowed to perform a specified number of actions before re-authorization from your main account is required."
msgstr ""

#: src/components/Exchange/FeesTooltip.tsx
#: src/components/Exchange/NetValueTooltip.tsx
#: src/components/Synthetics/PositionItem/PositionItem.tsx
#: src/components/Synthetics/TradeFeesRow/TradeFeesRow.tsx
#: src/components/Synthetics/TradeHistory/TradeHistoryRow/utils/position.ts
msgid "Close Fee"
msgstr ""

#: src/components/Referrals/AffiliatesStats.tsx
msgid "V1 Airdrop"
msgstr ""

#: src/pages/Stake/StakeV2.tsx
msgid "GMX"
msgstr ""

#: src/pages/BuyGMX/BuyGMX.tsx
msgid "Buy GMX from Uniswap or directly on GMX (make sure to select Arbitrum):"
msgstr ""

#: src/pages/OrdersOverview/OrdersOverview.jsx
msgid "Close to execution price"
msgstr "Cerrar al precio de ejecución"

#: src/pages/Ecosystem/Ecosystem.jsx
msgid "Open trades ranking and stats"
msgstr ""

#: src/pages/LeaderboardPage/components/LeaderboardContainer.tsx
#: src/pages/LeaderboardPage/components/LeaderboardNavigation.tsx
msgid "Global Leaderboard"
msgstr ""

#: src/pages/Home/Home.tsx
msgid "Simple Swaps"
msgstr "Intercambios Simples"

#: src/pages/LeaderboardPage/components/LeaderboardAccountsTable.tsx
#: src/pages/LeaderboardPage/components/LeaderboardPositionsTable.tsx
msgid "No results found"
msgstr ""

#: src/components/Synthetics/GmSwap/GmSwapBox/GmSwapBox.tsx
msgid "Pair"
msgstr ""

#: src/components/Exchange/PositionSeller.jsx
#: src/components/Exchange/SwapBox.jsx
#: src/components/Synthetics/SwapCard/SwapCard.tsx
msgid "Max {0} out"
msgstr "Máx. {0} fuera"

#: src/components/Synthetics/StatusNotification/SubaccountNotification.tsx
msgid "Updating Subaccount"
msgstr ""

#: src/components/Exchange/OrderEditor.jsx
#: src/components/Exchange/PositionSeller.jsx
#: src/components/Exchange/SwapBox.jsx
#: src/components/Synthetics/OrderEditor/OrderEditor.tsx
#: src/components/Synthetics/PositionSeller/PositionSeller.tsx
#: src/components/Synthetics/TradeBox/TradeBox.tsx
#: src/components/Synthetics/TradeBox/TradeBox.tsx
msgid "Mark"
msgstr ""

#: src/components/Synthetics/PositionSeller/PositionSellerAdvancedDisplayRows.tsx
msgid "Keep leverage at {keepLeverageAtValue}"
msgstr ""

#: src/domain/synthetics/orders/updateOrderTxn.ts
msgid "Update order executed"
msgstr ""

#: src/pages/Dashboard/GmxCard.tsx
msgid "not staked"
msgstr "no stakeado"

#: src/domain/synthetics/tokens/useTokensFavorites.tsx
msgid "Layer 2"
msgstr ""

#: src/components/Referrals/AffiliatesStats.tsx
#: src/components/Referrals/TradersStats.tsx
msgid "Rebates Distribution History"
msgstr "Historial de distribución de reembolsos"

#: src/components/Synthetics/PositionItem/PositionItem.tsx
#: src/components/Synthetics/PositionItem/PositionItem.tsx
msgid "Accrued Negative Funding Fee"
msgstr ""

#: src/components/Exchange/ConfirmationBox.jsx
msgid "Forfeit profit not checked"
msgstr "Renuncia de ganancias no marcada"

#: src/components/Synthetics/GmSwap/GmSwapBox/GmSwapBox.tsx
msgid "Buy GM"
msgstr ""

#: src/components/Synthetics/TradeFeesRow/TradeFeesRow.tsx
msgid "of close fee"
msgstr ""

#: src/components/Exchange/TradeHistory.jsx
msgid "Increase {0} {longOrShortText}, +{1} USD, {2} Price: {3} USD"
msgstr "Incrementar {0} {longOrShortText}, +{1} USD, {2} Precio: {3} USD"

#: src/pages/ClaimEsGmx/ClaimEsGmx.jsx
msgid "The address of the esGMX (IOU) token is {esGmxIouAddress}."
msgstr "La dirección del token esGMX (IOU) es {esGmxIouAddress}."

#: src/components/NotifyModal/NotifyModal.tsx
msgid "GMX Alerts"
msgstr ""

#: src/components/Synthetics/GmSwap/GmSwapBox/GmDepositWithdrawalBox/useSubmitButtonState.tsx
#: src/components/Synthetics/GmSwap/GmSwapBox/GmShiftBox/useShiftSubmitState.tsx
msgid "{0, plural, one {Pending {symbolsText} approval} other {Pending {symbolsText} approvals}}"
msgstr ""

#: src/components/Synthetics/TVChart/TVChart.tsx
msgid "Open {longOrShortText} {prefix}{tokenSymbol}"
msgstr ""

#: src/components/Exchange/PositionsList.jsx
msgid "Use the \"Close\" button to reduce your Position Size, or to set Take-Profit / Stop-Loss Orders."
msgstr ""

#: src/components/Synthetics/Claims/SettleAccruedCard.tsx
msgid "Show details"
msgstr ""

#: src/components/Glp/GlpSwap.jsx
#: src/components/Glp/GlpSwap.jsx
msgid "To reduce fees, select a different asset to pay with."
msgstr "Para reducir las comisiones, seleccione un activo diferente con el que pagar."

#: src/components/Synthetics/ExecutionPriceRow.tsx
msgid "Once the mark price hits the limit price, the order will attempt to execute, guaranteeing the acceptable price, which includes the set acceptable price impact. Note that if there is a negative price impact, the mark price may need to be lower than the limit price."
msgstr ""

#: src/pages/Dashboard/AssetDropdown.tsx
msgid "Buy {0}"
msgstr ""

#: src/components/Referrals/AffiliatesStats.tsx
#: src/components/Referrals/TradersStats.tsx
msgid "USD Value may not be accurate since the data does not contain prices for {0}"
msgstr ""

#: src/pages/AccountDashboard/DailyAndCumulativePnL.tsx
msgid "Cumulative PnL"
msgstr ""

#: src/components/TokenCard/TokenCard.tsx
#: src/components/TokenCard/TokenCard.tsx
msgid "Arbitrum Max. APY:"
msgstr ""

#: src/pages/Stake/StakeV2.tsx
msgid "Vault Capacity for your Account:"
msgstr ""

#: src/components/Synthetics/OrderList/OrderList.tsx
#: src/pages/Exchange/Exchange.tsx
#: src/pages/SyntheticsPage/SyntheticsPage.tsx
msgid "{0, plural, one {Cancel order} other {Cancel # orders}}"
msgstr ""

<<<<<<< HEAD
#: src/components/Synthetics/MarketCard/MarketCard.tsx
#~ msgid "Long Open Interest"
#~ msgstr ""

=======
>>>>>>> 9706c907
#: src/pages/Ecosystem/Ecosystem.jsx
msgid "Protocol risk explorer and stats"
msgstr ""

#: src/components/Exchange/PositionShareCard.tsx
msgid "Generating shareable image..."
msgstr "Generando imagen para compartir..."

#: src/components/Exchange/FeesTooltip.tsx
#: src/components/Exchange/NetValueTooltip.tsx
#: src/components/Exchange/PositionEditor.jsx
#: src/components/Exchange/PositionsList.jsx
#: src/components/Exchange/PositionsList.jsx
#: src/components/Exchange/SwapBox.jsx
#: src/components/Exchange/TradeHistory.jsx
#: src/components/Synthetics/TradeFeesRow/TradeFeesRow.tsx
#: src/components/Synthetics/TradeHistory/TradeHistoryRow/utils/position.ts
msgid "Borrow Fee"
msgstr "Tasa de Préstamo"

#: src/components/Glp/GlpSwap.jsx
msgid "Buy submitted."
msgstr "Compra enviada."

#: src/pages/Stake/StakeV2.tsx
msgid "Incentives & Prizes"
msgstr ""

#: src/components/Glp/GlpSwap.jsx
msgid "Fees may vary depending on which asset you sell GLP for. <0/>Enter the amount of GLP you want to redeem in the order form, then check here to compare fees."
msgstr "Las comisiones pueden variar dependiendo del activo por el que vendas GLP. <0/>Introduce la cantidad de GLP que quieres vender en el formulario y compara aquí las diferentes comisiones."

#: src/components/Synthetics/StatusNotification/OrderStatusNotification.tsx
msgid "{txnTypeText} {0} order for"
msgstr ""

#: src/components/Exchange/PositionEditor.jsx
#: src/components/Exchange/PositionSeller.jsx
#: src/components/Synthetics/PositionEditor/PositionEditor.tsx
#: src/components/Synthetics/PositionSeller/PositionSeller.tsx
#: src/pages/Stake/StakeV2.tsx
#: src/pages/Stake/StakeV2.tsx
#: src/pages/Stake/StakeV2.tsx
msgid "Max"
msgstr ""

#: src/components/Referrals/AddAffiliateCode.jsx
#: src/components/Referrals/JoinReferralCode.jsx
msgid "Checking code..."
msgstr "Comprobando código..."

#: src/components/Synthetics/MarketsList/MarketsList.tsx
#: src/pages/Dashboard/OverviewCard.tsx
msgid "GM Pools"
msgstr ""

#: src/components/Synthetics/TradeBox/TradeBoxRows/AvailableLiquidityRow.tsx
msgid "The order will only execute if the price conditions are met and there is sufficient liquidity."
msgstr ""

#: src/pages/Referrals/Referrals.tsx
msgid "Affiliates"
msgstr ""

#: src/components/Synthetics/SubaccountModal/SubaccountModal.tsx
msgid "Max allowed actions"
msgstr ""

#: src/pages/Stake/StakeV2.tsx
msgid "Convert esGMX tokens to GMX tokens.<0/>Please read the <1>vesting details</1> before using the vaults."
msgstr ""

#: src/lib/legacy.ts
msgid "No open position, order cannot be executed unless a position is opened"
msgstr "No hay posiciones abiertas, la orden no se puede ejecutar sino se abre una posición"

#: src/components/Synthetics/MarketNetFee/MarketNetFee.tsx
#: src/pages/Dashboard/OverviewCard.tsx
msgid "Short Positions"
msgstr "Posiciones en Corto"

#: src/components/Synthetics/GmSwap/GmSwapBox/GmDepositWithdrawalBox/useSubmitButtonState.tsx
msgid "Buying {symbol}..."
msgstr ""

#: src/components/Exchange/TradeHistory.jsx
msgid "Could not increase {0} {longOrShortText}, +{1} USD, Acceptable Price: {2}  USD"
msgstr ""

#: src/pages/BuyGMX/BuyGMX.tsx
msgid "Buy GMX on {chainName}"
msgstr ""

#: src/components/Exchange/PositionEditor.jsx
#: src/components/Exchange/PositionSeller.jsx
#: src/components/Exchange/PositionsList.jsx
#: src/components/Exchange/PositionsList.jsx
#: src/components/Synthetics/Claims/ClaimsHistory.tsx
#: src/components/Synthetics/Claims/ClaimsHistory.tsx
#: src/components/Synthetics/OrderEditor/OrderEditor.tsx
#: src/components/Synthetics/OrderItem/OrderItem.tsx
#: src/components/Synthetics/OrderList/OrderList.tsx
#: src/components/Synthetics/PositionEditor/PositionEditorAdvancedRows.tsx
#: src/components/Synthetics/PositionItem/PositionItem.tsx
#: src/components/Synthetics/PositionList/PositionList.tsx
#: src/components/Synthetics/PositionSeller/PositionSellerAdvancedDisplayRows.tsx
#: src/components/Synthetics/TradeBox/TradeBoxRows/AdvancedDisplayRows.tsx
#: src/components/Synthetics/TradeHistory/TradeHistory.tsx
#: src/components/Synthetics/TradeHistory/useDownloadAsCsv.tsx
#: src/pages/LeaderboardPage/components/LeaderboardPositionsTable.tsx
msgid "Size"
msgstr "Tamaño"

#: src/components/InterviewToast/InterviewToast.tsx
msgid "We value your experience and insights and invite you to participate in an anonymous one-on-one chat."
msgstr ""

#: src/components/Exchange/SwapBox.jsx
#: src/components/Glp/GlpSwap.jsx
#: src/components/Header/AppHeaderUser.tsx
#: src/components/Referrals/AddAffiliateCode.jsx
#: src/components/Referrals/JoinReferralCode.jsx
#: src/components/Synthetics/GmSwap/GmSwapBox/GmDepositWithdrawalBox/useSubmitButtonState.tsx
#: src/components/Synthetics/GmSwap/GmSwapBox/GmShiftBox/useShiftSubmitState.tsx
#: src/components/Synthetics/UserIncentiveDistributionList/UserIncentiveDistributionList.tsx
#: src/domain/synthetics/trade/utils/validation.ts
#: src/pages/Stake/StakeV1.jsx
#: src/pages/Stake/StakeV1.jsx
#: src/pages/Stake/StakeV1.jsx
#: src/pages/Stake/StakeV1.jsx
#: src/pages/Stake/StakeV1.jsx
#: src/pages/Stake/StakeV2.tsx
#: src/pages/Stake/StakeV2.tsx
#: src/pages/Stake/StakeV2.tsx
#: src/pages/Stake/StakeV2.tsx
#: src/pages/Stake/StakeV2.tsx
msgid "Connect Wallet"
msgstr "Conectar Monedero"

#: src/components/Exchange/OrdersToa.jsx
#: src/components/Exchange/PositionSeller.jsx
#: src/components/Exchange/PositionSeller.jsx
#: src/components/Exchange/SwapBox.jsx
#: src/components/Exchange/SwapBox.jsx
msgid "Enabling Orders..."
msgstr "Activando Órdenes..."

#: src/pages/ClaimEsGmx/ClaimEsGmx.jsx
msgid "Vest with GLP on Avalanche"
msgstr "Adquiera con GLP en Avalanche"

#: src/pages/ClaimEsGmx/ClaimEsGmx.jsx
msgid "No esGMX to claim"
msgstr "No hay esGMX para reclamar"

#: src/components/Exchange/SwapBox.jsx
msgid "<0>{0} is required for collateral.</0><1>Short amount for {1} with {2} exceeds potential profits liquidity. Reduce the \"Short Position\" size, or change the \"Collateral In\" token.</1>"
msgstr ""

#: src/components/Synthetics/GmSwap/GmSwapBox/HighPriceImpactRow.tsx
#: src/components/Synthetics/GmSwap/GmSwapBox/HighPriceImpactRow.tsx
msgid "Acknowledge high Price Impact"
msgstr ""

#: src/components/Exchange/SwapBox.jsx
msgid "Requested increase of {tokenSymbol} {longOrShortText} by {0} USD."
msgstr "Solicitar incremento de {tokenSymbol} {longOrShortText} en {0} USD."

#: src/pages/Home/Home.tsx
msgid "Enter and exit positions with minimal spread and low price impact. Get the optimal price without incurring additional costs."
msgstr ""

#: src/domain/synthetics/common/incentivesAirdropMessages.ts
msgid "STIP.b trading incentives"
msgstr ""

#: src/components/Exchange/ConfirmationBox.jsx
msgid "You can edit the default Allowed Slippage in the settings menu on the top right of the page.<0/><1/>Note that a low allowed slippage, e.g. less than {0}, may result in failed orders if prices are volatile."
msgstr ""

#: src/components/Synthetics/DateRangeSelect/DateRangeSelect.tsx
msgid "Last 365d"
msgstr ""

#: src/components/Exchange/FeesTooltip.tsx
msgid "<0>Read more</0> about fees."
msgstr "<0>Leer más</0> sobre comisiones."

#: src/components/Exchange/OrdersList.jsx
msgid "You will receive at least {0} {1} if this order is executed. The execution price may vary depending on swap fees at the time the order is executed."
msgstr "Tu recibirás al menos {0} {1} si esta orden se ejecuta. El precio de ejecución puede variar dependiendo de las comisiones de intercambio en el momento en el que la orden es ejecutada."

<<<<<<< HEAD
#: src/components/Synthetics/MarketCard/MarketCard.tsx
#~ msgid "The position will be opened at a reference price of {0}, not accounting for price impact, with a max slippage of -{1}%.<0/><1/>The slippage amount can be configured under Settings, found by clicking on your address at the top right of the page after connecting your wallet.<2/><3/><4>Read more</4>."
#~ msgstr "La posición se abrirá a un precio de referencia de {0}, sin tener en cuenta el deslizamiento, con un deslizamiento máximo de -{1}%.<0/><1/>El deslizamiento se puede configurar en Ajustes, que se encuentra haciendo clic en tu dirección en la parte superior derecha de la página después de conectar tu cartera.<2/><3/><4>Leer más</4>."

=======
>>>>>>> 9706c907
#: src/components/Exchange/SwapBox.jsx
msgid "Limit order creation failed."
msgstr "Falló la creación de la orden límite."

#: src/domain/synthetics/trade/utils/validation.ts
msgid "There isn't enough GM: {0} [{1}] liquidity in GLV to fulfill your sell request. Please choose a different pool, reduce the sell size, or split your withdrawal from multiple pools."
msgstr ""

#: src/components/Exchange/PositionEditor.jsx
#: src/components/Exchange/SwapBox.jsx
#: src/components/Glp/GlpSwap.jsx
msgid "Approving {0}..."
msgstr "Aprobando {0}..."

#: src/context/SyntheticsEvents/SyntheticsEventsProvider.tsx
msgid "Deposited {0} into {positionText}"
msgstr ""

#: src/components/Glp/GlpSwap.jsx
msgid "{nativeTokenSymbol} ({wrappedTokenSymbol}) APR"
msgstr "{nativeTokenSymbol} ({wrappedTokenSymbol}) APR"

#: src/components/Synthetics/Claims/ClaimHistoryRow/ClaimCollateralHistoryRow.tsx
#: src/components/Synthetics/Claims/filters/ActionFilter.tsx
msgid "Claim Funding Fees"
msgstr ""

#: src/components/Referrals/AffiliatesStats.tsx
msgid "Rebates are airdropped weekly."
msgstr "Los reembolsos son entregados semanalmente."

#: src/components/StatsTooltip/ChainsStatsTooltipRow.tsx
msgid "Total:"
msgstr "Total:"

#: src/domain/tokens/approveTokens.tsx
msgid "{0} Approved!"
msgstr "¡{0} Aprobado!"

#: src/components/Synthetics/PositionEditor/PositionEditorAdvancedRows.tsx
#: src/components/Synthetics/PositionSeller/PositionSellerAdvancedDisplayRows.tsx
msgid "Advanced display"
msgstr ""

#: src/pages/Stake/StakeV2.tsx
msgid "<0>Provide liquidity</0> and earn {gmxMarketApyDataText} APY"
msgstr ""

#: src/components/Exchange/SwapBox.jsx
msgid "Long {0}"
msgstr "Largo {0}"

#: src/pages/LeaderboardPage/components/LeaderboardAccountsTable.tsx
#: src/pages/LeaderboardPage/components/LeaderboardPositionsTable.tsx
msgid "Address"
msgstr ""

#: src/components/Synthetics/TradeHistory/keys.ts
msgid "Update Take-Profit"
msgstr ""

#: src/pages/LeaderboardPage/components/CompetitionPrizes.tsx
msgid "Winner:"
msgstr ""

#: src/components/Exchange/SwapBox.jsx
#: src/components/Exchange/SwapBox.jsx
msgid "Liquidity data not loaded"
msgstr "Datos de liquidez no cargados"

#: src/pages/Home/Home.tsx
msgid "Total Trading Volume"
msgstr "Volumen Total de Operaciones"

#: src/components/Exchange/ConfirmationBox.jsx
#: src/components/Synthetics/TradeBox/TradeBoxRows/CollateralSpreadRow.tsx
msgid "Collateral Spread"
msgstr ""

#: src/components/Synthetics/TradeBox/TradeBoxRows/CollateralSelectorRow.tsx
msgid "You have an existing limit order with {symbol} as collateral. <0>Switch to {symbol} collateral</0>."
msgstr ""

#: src/components/Header/Header.tsx
msgid "Trade on GMX V2 in Arbitrum and win 280,000 ARB (> $500k) in prizes in <0>two weekly</0> competitions. Live from March 13th to 27th."
msgstr ""

#: src/components/Synthetics/TradeFeesRow/TradeFeesRow.tsx
msgid "Fees {rebatedTextWithSparkle}"
msgstr ""

#: src/pages/OrdersOverview/OrdersOverview.jsx
msgid "Index"
msgstr "Índice"

#: src/pages/Ecosystem/Ecosystem.jsx
msgid "Decentralized Finance Dashboard"
msgstr "Panel de Finanzas Descentralizadas"

#: src/components/Glp/GlpSwap.jsx
msgid "GLP buy disabled, pending {0} upgrade"
msgstr "Compra de GLP desactivada, actualización {0} pendiente"

#: src/lib/contracts/transactionErrors.tsx
msgid "Transaction failed due to RPC error.<0/><1/>Please try changing the RPC url in your wallet settings with the help of <2>chainlist.org</2>.<3/><4/><5>Read more</5>."
msgstr ""

#: src/components/Exchange/PositionSeller.jsx
msgid "You have an active order to decrease {longOrShortText} {sizeInToken} {0} (${1}) at {prefix} {2}"
msgstr ""

#: src/domain/synthetics/trade/utils/validation.ts
msgid "Max {0} sellable amount exceeded"
msgstr ""

#: src/components/Glp/GlpSwap.jsx
#: src/pages/Dashboard/MarketsListV1.tsx
msgid "TOKEN"
msgstr "TOKEN"

#: src/pages/NftWallet/NftWallet.jsx
msgid "Transfer NFT"
msgstr "Transferir NFT"

#: src/components/Exchange/PositionEditor.jsx
msgid "Enable deposit failed."
msgstr ""

#: src/components/Synthetics/SubaccountModal/SubaccountModal.tsx
msgid "Expected Actions are based on the current Network Fee."
msgstr ""

#: src/pages/BeginAccountTransfer/BeginAccountTransfer.tsx
msgid "Receiver has not staked GMX tokens before"
msgstr "El receptor no ha stakeado tokens GMX antes"

#: src/pages/Ecosystem/Ecosystem.jsx
msgid "Telegram bot for GMX Swaps monitoring"
msgstr ""

#: src/components/Synthetics/MarketsList/MarketsList.tsx
msgid "LIQUIDITY"
msgstr "LIQUIDEZ"

#: src/components/Synthetics/OrderList/filters/OrderTypeFilter.tsx
#: src/components/Synthetics/TableMarketFilter/MarketFilterLongShort.tsx
#: src/components/Synthetics/TableMarketFilter/MarketFilterLongShort.tsx
#: src/components/Synthetics/TradeHistory/filters/ActionFilter.tsx
msgid "Swaps"
msgstr "Intercambios"

#: src/components/Synthetics/SubaccountModal/SubaccountModal.tsx
msgid "Initial top-up"
msgstr ""

#: src/components/ApproveTokenButton/ApproveTokenButton.tsx
msgid "Allow {0} to be spent"
msgstr ""

#: src/components/Exchange/SwapBox.jsx
msgid "Swap Order created!"
msgstr "¡Orden de Intercambio creada!"

#: src/components/Synthetics/SubaccountModal/SubaccountModal.tsx
msgid "Unknown"
msgstr ""

#: src/components/Synthetics/SettleAccruedFundingFeeModal/SettleAccruedFundingFeeModal.tsx
msgid "POSITION"
msgstr ""

#: src/components/Referrals/AffiliatesStats.tsx
#: src/components/Referrals/TradersStats.tsx
msgid "Trading Volume"
msgstr ""

#: src/components/Synthetics/TradeboxPoolWarnings/TradeboxPoolWarnings.tsx
msgid "You have an existing limit order in the {0} market pool but it lacks liquidity for this order."
msgstr ""

#: src/pages/Stake/StakeV2.tsx
#: src/pages/Stake/StakeV2.tsx
msgid "Reserved for Vesting"
msgstr ""

#: src/components/Exchange/TradeHistory.jsx
#: src/components/Referrals/JoinReferralCode.jsx
#: src/components/Synthetics/StatusNotification/OrderStatusNotification.tsx
#: src/components/Synthetics/SubaccountModal/utils.ts
#: src/components/Synthetics/SubaccountModal/utils.ts
#: src/components/Synthetics/SubaccountModal/utils.ts
#: src/components/Synthetics/TradeHistory/TradeHistoryRow/utils/shared.ts
msgid "Update"
msgstr "Actualizar"

#: src/pages/BeginAccountTransfer/BeginAccountTransfer.tsx
msgid "Your transfer has been initiated."
msgstr "Su transferencia ha sido iniciada."

#: src/components/NotifyModal/NotifyModal.tsx
msgid "Liquidation Risk Alerts"
msgstr ""

#: src/components/Synthetics/StatusNotification/FeesSettlementStatusNotification.tsx
msgid "{positionName} Fees settling"
msgstr ""

#: src/components/Exchange/ConfirmationBox.jsx
msgid "{existingTriggerOrderLength, plural, one {You have an active trigger order that could impact this position.} other {You have # active trigger orders that could impact this position.}}"
msgstr "{existingTriggerOrderLength, plural, one {Tienes activa una orden de activación que podría impactar esta posición.} other {Tienes # órdenes de activación activas que podrían impactar esta posición.}}"

#: src/components/Synthetics/TradeBox/TradeBoxRows/OneClickTrading.tsx
msgid "Reduce wallet signing popups with One-Click Trading. This option is also available through the Wallet menu in the top right. <0>Read more</0>."
msgstr "Reduce las ventanas emergentes de firma de billetera con el trading de un clic. Esta opción también está disponible a través del menú de la billetera en la parte superior derecha. <0>Leer más</0>."

#: src/components/Synthetics/SubaccountModal/SubaccountStatus.tsx
msgid "The maximum number of authorized Actions has been reached. Re-authorize a higher value using the \"<0>Max allowed actions</0>\" field."
msgstr ""

#: src/components/Synthetics/StatusNotification/GmStatusNotification.tsx
msgid "Shift order executed"
msgstr ""

#: src/pages/Stake/StakeV2.tsx
msgid "You need a total of at least {0} {stakeTokenLabel} to vest {1} esGMX."
msgstr ""

#: src/components/Exchange/TradeHistory.jsx
msgid "Swap {0} USDG for{1} {2}"
msgstr ""

#: src/components/Synthetics/OrderItem/OrderItem.tsx
msgid "{0} will be swapped to {1} on order execution."
msgstr ""

#. Button to clear the filter selection
#: src/components/Synthetics/TableOptionsFilter/TableOptionsFilter.tsx
msgid "Clear selection"
msgstr "Limpiar selección"

#: src/domain/synthetics/orders/utils.tsx
msgid "The order will not be executed as its trigger price is beyond the position's liquidation price."
msgstr ""

#: src/domain/synthetics/orders/cancelOrdersTxn.ts
msgid "Failed to cancel {ordersText}"
msgstr ""

#: src/lib/contracts/transactionErrors.tsx
msgid "The mark price has changed, consider increasing your Allowed Slippage by clicking on the \"...\" icon next to your address."
msgstr "El precio de referencia ha cambiado, considera incrementar el deslizamiento permitido haciendo clic en el icono \"...\" al lado de tu dirección."

#. Total Value Locked
#: src/components/Synthetics/MarketsList/MarketsList.tsx
#: src/components/Synthetics/MarketStats/components/CompositionTable.tsx
#: src/pages/Dashboard/OverviewCard.tsx
msgid "TVL"
msgstr "TVL"

#: src/components/Synthetics/GmSwap/GmFees/GmFees.tsx
msgid "Shift Fee"
msgstr ""

#: src/pages/Dashboard/GlpCard.tsx
#: src/pages/Dashboard/OverviewCard.tsx
msgid "GLP Pool"
msgstr "Reserva de GLP"

#: src/domain/legacy.ts
#: src/pages/Exchange/Exchange.tsx
msgid "Cancel submitted."
msgstr "Cancelación enviada."

#: src/pages/BuyGMX/BuyGMX.tsx
msgid "Buy GMX from Traderjoe:"
msgstr ""

#: src/pages/Actions/ActionsRouter.tsx
msgid "V1 is not supported on {chainName}. Please switch to Arbitrum to use V1."
msgstr ""

#: src/domain/synthetics/sidecarOrders/utils.ts
#: src/domain/synthetics/sidecarOrders/utils.ts
msgid "Price below Limit Price."
msgstr ""

#: src/components/Exchange/ConfirmationBox.jsx
#: src/components/Exchange/ConfirmationBox.jsx
#: src/components/Exchange/SwapBox.jsx
#: src/components/Exchange/SwapBox.jsx
#: src/components/Synthetics/SwapCard/SwapCard.tsx
#: src/components/Synthetics/SwapCard/SwapCard.tsx
msgid "{0} Price"
msgstr "{0} Precio"

#: src/pages/BuyGMX/BuyGMX.tsx
msgid "Buy GMX from centralized services"
msgstr ""

#: src/components/Synthetics/TradeFeesRow/TradeFeesRow.tsx
msgid "Borrow Fee Rate"
msgstr ""

#: src/components/Header/AppHeaderUser.tsx
#: src/components/Header/AppHeaderUser.tsx
#: src/components/ModalViews/RedirectModal.tsx
#: src/pages/Home/Home.tsx
msgid "Launch App"
msgstr "Abrir App"

#: src/pages/Exchange/Exchange.tsx
msgid "Deposited {0} USD into {tokenSymbol} {longOrShortText}"
msgstr "Depositado {0} USD en {tokenSymbol} {longOrShortText}"

#: src/pages/BeginAccountTransfer/BeginAccountTransfer.tsx
msgid "Receiver has staked GMX/GLP before"
msgstr ""

#: src/components/Synthetics/StatusNotification/GmStatusNotification.tsx
msgid "Fulfilling sell request"
msgstr ""

#: src/components/Exchange/TradeHistory.jsx
msgid "{actionDisplay} Order"
msgstr "{actionDisplay} Orden"

#: src/components/Exchange/SwapBox.jsx
msgid "There are more longs than shorts, borrow fees for shorting is currently zero"
msgstr "Hay más largos que cortos, la tasa de préstamo para entrar a corto es cero en estos momentos"

#: src/components/TokenCard/TokenCard.tsx
#: src/components/TokenCard/TokenCard.tsx
msgid "Avalanche APR:"
msgstr "Avalanche APR:"

#: src/components/Exchange/TradeHistory.jsx
msgid "Could not decrease {0} {longOrShortText}, +{1} USD, Acceptable Price: {2}"
msgstr ""

#: src/components/Synthetics/SubaccountModal/SubaccountModal.tsx
msgid "Top-up"
msgstr ""

#: src/components/Synthetics/MarketStats/MarketStatsWithComposition.tsx
msgid "Vault"
msgstr ""

#: src/components/Synthetics/MarketsList/MarketsList.tsx
msgid "NET RATE / 1 H"
msgstr "NETO TASA / 1 H"

#: src/pages/ClaimEsGmx/ClaimEsGmx.jsx
msgid "Vest with GMX on Avalanche"
msgstr "Adquiera con GMX en Avalanche"

#: src/components/Exchange/TradeHistory.jsx
msgid "Request decrease {0} {longOrShortText}, -{1} USD, Acceptable Price: {2} {3} USD"
msgstr "Solicitar reducción {0} {longOrShortText}, -{1} USD, Precio Aceptable: {2} {3} USD"

#: src/components/Exchange/SwapBox.jsx
msgid "You have an existing position with {0} as collateral."
msgstr ""

#: src/pages/BeginAccountTransfer/BeginAccountTransfer.tsx
#: src/pages/Stake/StakeV2.tsx
msgid "Transfer Account"
msgstr "Transferir Cuenta"

#: src/pages/Actions/ActionsRouter.tsx
#: src/pages/Actions/ActionsV1/ActionsV1.tsx
msgid "GMX V1 Actions"
msgstr ""

#: src/components/Synthetics/TradeFeesRow/TradeFeesRow.tsx
msgid "Swap Profit Fee"
msgstr ""

#: src/pages/ClaimEsGmx/ClaimEsGmx.jsx
msgid "Amount to claim"
msgstr "Cantidad a reclamar"

#: src/pages/Jobs/Jobs.jsx
msgid "Job openings at GMX."
msgstr "Publicaciones de empleo en GMX."

#: src/components/Synthetics/OrderEditor/OrderEditor.tsx
msgid "Enter a new ratio"
msgstr ""

#: src/components/Exchange/OrderEditor.jsx
#: src/components/Exchange/SwapBox.jsx
#: src/components/Exchange/SwapBox.jsx
#: src/components/Synthetics/OrderEditor/OrderEditor.tsx
#: src/components/Synthetics/OrderEditor/OrderEditor.tsx
#: src/components/Synthetics/OrderEditor/OrderEditor.tsx
#: src/components/Synthetics/OrderEditor/OrderEditor.tsx
#: src/domain/synthetics/trade/utils/validation.ts
#: src/domain/synthetics/trade/utils/validation.ts
#: src/domain/synthetics/trade/utils/validation.ts
msgid "Price below Mark Price"
msgstr "Precio inferior al Precio de Marca"

#: src/components/Stake/GMXAprTooltip.tsx
msgid "APRs are updated weekly on Wednesday and will depend on the fees collected for the week."
msgstr "Los APRs se actualizan semanalmente en Miércoles, y dependerán de las comisiones cobradas en la semana."

#: src/components/Synthetics/TradeBox/TradeBoxRows/AdvancedDisplayRows.tsx
msgid "Advanced Display"
msgstr ""

#: src/components/Synthetics/SubaccountModal/utils.ts
msgid "Generate & Activate Subaccount"
msgstr ""

#: src/components/Synthetics/TradeHistory/TradeHistoryRow/utils/swap.ts
#: src/components/Synthetics/TradeHistory/TradeHistoryRow/utils/swap.ts
msgid "{fromText} to {toMinText}"
msgstr "{fromText} a {toMinText}"

#: src/components/Exchange/OrderEditor.jsx
#: src/components/Exchange/PositionSeller.jsx
#: src/components/Synthetics/OrderEditor/OrderEditor.tsx
#: src/domain/synthetics/trade/utils/validation.ts
msgid "Price above Liq. Price"
msgstr "Precio superior al de liquidación"

#: src/domain/synthetics/orders/utils.tsx
msgid "There may not be sufficient liquidity to execute the pay token to collateral token swap when the price conditions are met."
msgstr ""

#: src/components/Glp/GlpSwap.jsx
msgid "{0} pool exceeded, try different token"
msgstr "{0} reserva superada, intente otro token"

#: src/components/Exchange/OrdersList.jsx
#: src/components/Exchange/PositionSeller.jsx
#: src/components/Exchange/SwapBox.jsx
#: src/domain/synthetics/positions/utils.ts
msgid "Trigger"
msgstr "Activador"

#: src/pages/Exchange/Exchange.tsx
msgid "Positions ({0})"
msgstr "Posiciones ({0})"

#: src/pages/Stake/StakeV2.tsx
msgid "Unstake failed."
msgstr ""

#: src/components/Exchange/ConfirmationBox.jsx
#: src/components/Synthetics/StatusNotification/OrderStatusNotification.tsx
msgid "Order cancelled"
msgstr "Orden cancelada"

#: src/components/Synthetics/TradeHistory/TradeHistoryRow/utils/shared.ts
msgid "Not enough Available Swap Liquidity to fill the Order."
msgstr "No hay suficiente liquidez de intercambio disponible para llenar la orden."

#: src/pages/Stake/StakeV2.tsx
msgid "Earn prizes by participating in GMX Trading Competitions."
msgstr "Gana premios participando en las competiciones de trading de GMX."

#: src/components/Exchange/ConfirmationBox.jsx
msgid "Confirm Long"
msgstr "Confirma orden a Largo"

#: src/components/Referrals/AffiliatesStats.tsx
msgid "Traders Referred on Arbitrum"
msgstr ""

#: src/components/Exchange/NetValueTooltip.tsx
#: src/components/Synthetics/PositionItem/PositionItem.tsx
#: src/components/Synthetics/PositionItem/PositionItem.tsx
msgid "PnL After Fees"
msgstr "GyP Después de Comisiones"

#: src/lib/contracts/callContract.tsx
#: src/lib/contracts/callContract.tsx
#: src/lib/contracts/callContract.tsx
msgid "Transaction sent."
msgstr "Transacción enviada."

#: src/components/MissedCoinsModal/MissedCoinsModal.tsx
msgid "Enter up to 10 coins"
msgstr ""

#: src/components/Referrals/AddAffiliateCode.jsx
msgid "Creating..."
msgstr "Creando..."

#: src/components/Synthetics/SubaccountModal/SubaccountModal.tsx
#: src/components/Synthetics/SubaccountModal/SubaccountModal.tsx
msgid "Withdrawing from Subaccount"
msgstr ""

#: src/components/Synthetics/StatusNotification/FeesSettlementStatusNotification.tsx
msgid "Settling Position Fees"
msgstr ""

#: src/components/Exchange/OrderEditor.jsx
msgid "Minimum received"
msgstr "Mínimo recibido"

#: src/components/Glp/GlpSwap.jsx
#: src/components/Glp/GlpSwap.jsx
msgid "Available amount to withdraw from GLP. Funds not utilized by current open positions."
msgstr "Cantidad disponible para retirar de GLP. Fondos no utilizados por posiciones activas abiertas"

#: src/components/UserFeedbackModal/UserFeedbackModal.tsx
msgid "Enter your feedback here"
msgstr ""

#: src/domain/synthetics/trade/utils/validation.ts
msgid "Insufficient GLV liquidity"
msgstr ""

#: src/components/Exchange/ConfirmationBox.jsx
#: src/components/Exchange/OrderEditor.jsx
#: src/components/Exchange/PositionSeller.jsx
msgid "Invalid price, see warning"
msgstr "Precio no válido, ver advertencia"

#: src/components/Synthetics/TradeBox/hooks/useCollateralInTooltipContent.tsx
msgid "You will be short {indexSymbol} only from your short position."
msgstr ""

#: src/components/SettingsModal/SettingsModal.tsx
msgid "Auto-Cancel TP/SL"
msgstr ""

#: src/components/Synthetics/TradeFeesRow/TradeFeesRow.tsx
msgid "Funding Fee Rate"
msgstr ""

#: src/components/Exchange/PositionSeller.jsx
msgid "Requested decrease of {0} {longOrShortText} by {sizeDeltaUsd} USD."
msgstr ""

#: src/components/Synthetics/TradeHistory/TradeHistoryRow/utils/position.ts
msgid "Returned Collateral"
msgstr ""

#: src/components/Exchange/NoLiquidityErrorModal.tsx
msgid "You need to select {swapTokenSymbol} as the \"Pay\" token to use it for collateral to initiate this trade."
msgstr "Tienes que seleccionar {swapTokenSymbol} como el token de \"Pagar\" para usar como garantía para iniciar esta operación."

#: src/components/Synthetics/TradeBox/TradeBoxRows/LimitAndTPSLRows.tsx
msgid "There are issues in the TP/SL orders."
msgstr ""

#: src/components/Glp/GlpSwap.jsx
msgid "The Bonus Rebate is an estimate and will be airdropped as ARB tokens when migrating this liquidity to GM pools within the same epoch. <0>Read more</0>."
msgstr ""

#: src/components/Glp/GlpSwap.jsx
msgid "{0} GLP sold for {1} {2}!"
msgstr "¡{0} GLP vendido por {1} {2}!"

#: src/components/Synthetics/StatusNotification/SubaccountNotification.tsx
msgid "Pending Wallet message sign"
msgstr ""

#: src/domain/synthetics/claimHistory/claimPriceImpactRebate.ts
msgid "Failed to Claim Price Impact Rebate"
msgstr ""

#: src/pages/LeaderboardPage/components/LeaderboardPositionsTable.tsx
msgid "Only positions with over {0} in \"Capital Used\" are ranked."
msgstr ""

#: src/components/Exchange/ConfirmationBox.jsx
msgid "Accept minimum and {action}"
msgstr "Acepta el mínimo y {action}"

#: src/pages/Stake/StakeV2.tsx
msgid "Withdraw from Affiliate Vault"
msgstr ""

#: src/components/Glp/GlpSwap.jsx
msgid "Current Pool Amount"
msgstr "Cantidad Actual en la Reserva"

#: src/domain/legacy.ts
#: src/pages/Exchange/Exchange.tsx
msgid "Cancel failed."
msgstr "Cancelación fallida."

#: src/components/Synthetics/TradeBox/TradeBoxRows/AvailableLiquidityRow.tsx
msgid "The order will be executed if there is sufficient liquidity and the execution price guarantees that you will receive the minimum receive amount."
msgstr ""

#: src/components/Exchange/ConfirmationBox.jsx
#: src/components/Exchange/PositionSeller.jsx
msgid "Transacting with a depegged stable coin is subject to spreads reflecting the worse of current market price or $1.00, with transactions involving multiple stablecoins may have multiple spreads."
msgstr ""

#: src/components/Synthetics/SubaccountModal/SubaccountStatus.tsx
msgid "Generate and activate a Subaccount for <0>One-Click Trading</0> to reduce signing popups."
msgstr ""

#: src/components/Synthetics/PositionItem/PositionItem.tsx
msgid "Use the \"Close\" button to reduce your Position Size."
msgstr ""

#: src/components/Exchange/PositionDropdown.tsx
msgid "Increase Size (Limit)"
msgstr ""

#: src/domain/synthetics/orders/utils.tsx
msgid "The order may not execute at the desired {priceText} as its acceptable price impact is set to {formattedOrderAcceptablePriceImpact}, which is lower than the current market price impact of {formattedCurrentAcceptablePriceImpact}. It can be edited using the \"Edit\" button."
msgstr ""

#: src/components/Exchange/TradeHistory.jsx
#: src/components/Synthetics/TradeHistory/TradeHistoryRow/utils/position.ts
msgid "Liquidation Fee"
msgstr ""

#: src/components/Synthetics/Claims/SettleAccruedCard.tsx
#: src/components/Synthetics/SettleAccruedFundingFeeModal/SettleAccruedFundingFeeModal.tsx
msgid "Settle"
msgstr ""

#: src/domain/synthetics/orders/utils.tsx
msgid "There may not be sufficient liquidity to execute the swap when the min. receive conditions are met."
msgstr ""

#: src/components/Exchange/PositionDropdown.tsx
msgid "Select Market"
msgstr "Seleccionar Idioma"

#: src/pages/PositionsOverview/PositionsOverview.jsx
msgid "Open positions: {0}<0/>Under risk: {1}"
msgstr "Posiciones Abiertas: {0}<0/>Bajo riesgo: {1}"

#: src/components/Exchange/UsefulLinks.tsx
msgid "Speed up page loading"
msgstr "Acelerar la carga de la página"

#: src/components/Exchange/TradeHistory.jsx
msgid "{0}: Swap {amountInDisplay}{1} for{minOutDisplay} {2}, Price:{3} USD"
msgstr ""

#: src/components/Synthetics/TradeBox/TradeBox.tsx
msgid "Leverage slider"
msgstr ""

#: src/components/Synthetics/TradeFeesRow/TradeFeesRow.tsx
msgid "(Rebated)"
msgstr ""

#: src/pages/BuyGMX/BuyGMX.tsx
msgid "Buy GMX from centralized exchanges:"
msgstr ""

#: src/pages/BuyGMX/BuyGMX.tsx
msgid "GMX bonds can be bought on Bond Protocol with a discount and a small vesting period:"
msgstr ""

#: src/components/Exchange/OrdersToa.jsx
msgid "Note that orders are not guaranteed to be executed.<0/><1/>This can occur in a few situations including but not exclusive to:"
msgstr "Tenga en cuenta que no se garantiza la ejecución de las órdenes.<0/><1/>Esto puede ocurrir en algunas situaciones que incluyen, pero no exclusivamente:"

#: src/components/Synthetics/TableMarketFilter/MarketFilterLongShort.tsx
msgid "Open Positions with Orders"
msgstr ""

#: src/components/Exchange/PositionSeller.jsx
msgid "{nativeTokenSymbol} can not be sent to smart contract addresses. Select another token."
msgstr ""

#: src/components/Exchange/SwapBox.jsx
msgid "Fetching token info..."
msgstr "Obteniendo información de los tokens..."

#: src/components/Synthetics/TradeFeesRow/TradeFeesRow.tsx
msgid "This swap is routed through several GM pools for the lowest possible fees and price impact."
msgstr ""

#: src/components/Synthetics/TradeHistory/TradeHistoryRow/utils/shared.ts
msgid "Not enough Available Liquidity to fill the Order. The Order will get filled when the condition is met and there is enough Available Liquidity."
msgstr "No hay suficiente liquidez disponible para llenar la orden. La orden se llenará cuando se cumpla la condición y haya suficiente liquidez disponible."

#: src/components/Exchange/OrdersToa.jsx
#: src/components/Exchange/OrdersToa.jsx
#: src/components/Exchange/PositionSeller.jsx
#: src/components/Exchange/SwapBox.jsx
msgid "Enable Orders"
msgstr "Activar Órdenes"

#: src/components/Glp/GlpSwap.jsx
msgid "Max pool capacity reached for {0}. Please mint GLP using another token"
msgstr "Capacidad máxima de reserva alcanzada para {0}. Por favor, acuñe GLP usando otro token."

#: src/components/Header/AppHeaderUser.tsx
#: src/components/Header/AppHeaderUser.tsx
msgid "Trade"
msgstr "Comercio"

#: src/components/Referrals/JoinReferralCode.jsx
msgid "Adding referral code failed."
msgstr "Fallo al añadir el código de referido."

#: src/components/Exchange/PositionEditor.jsx
msgid "Max leverage without PnL: {0}x"
msgstr ""

#: src/pages/SyntheticsFallbackPage/SyntheticsFallbackPage.tsx
msgid "V2 doesn't currently support this network"
msgstr ""

#: src/components/Referrals/AffiliatesStats.tsx
#: src/components/Referrals/AffiliatesStats.tsx
#: src/components/Referrals/TradersStats.tsx
#: src/components/Referrals/TradersStats.tsx
msgid "V1 Arbitrum"
msgstr ""

#: src/domain/synthetics/positions/utils.ts
msgid "SL"
msgstr ""

#: src/pages/Stake/StakeV1.jsx
#: src/pages/Stake/StakeV1.jsx
#: src/pages/Stake/StakeV1.jsx
#: src/pages/Stake/StakeV2.tsx
#: src/pages/Stake/StakeV2.tsx
#: src/pages/Stake/StakeV2.tsx
#: src/pages/Stake/StakeV2.tsx
msgid "Stake"
msgstr "Stake"

#: src/components/NpsModal/NpsModal.tsx
msgid "Help us improve"
msgstr ""

#: src/components/Exchange/PositionSeller.jsx
#: src/components/Exchange/PositionSeller.jsx
msgid "Invalid Liquidation Price"
msgstr ""

#: src/pages/Home/Home.tsx
msgid "An aggregate of high-quality price feeds determine when liquidations occur. This keeps positions safe from temporary wicks."
msgstr "Un conjunto de fuentes de precios de alta calidad determinan cuando se producen las liquidaciones. Esto mantiene las posiciones a salvo de altibajos temporales."

#: src/components/Exchange/PositionSeller.jsx
msgid "Swap amount from {0} to {1} exceeds {2} available liquidity. Choose a different \"Receive\" token."
msgstr ""

#: src/components/Exchange/OrderEditor.jsx
msgid "Update Order"
msgstr "Actualizar orden"

#: src/components/Synthetics/TradeHistory/TradeHistoryRow/utils/position.ts
msgid "Mark price for the liquidation."
msgstr "Precio de referencia para la liquidación."

#: src/components/Synthetics/StatusNotification/GmStatusNotification.tsx
msgid "<0>Selling {0}{1}<1>{poolName}</1></0>"
msgstr ""

#: src/components/Exchange/PositionSeller.jsx
#: src/domain/synthetics/trade/utils/validation.ts
msgid "Max close amount exceeded"
msgstr ""

#: src/components/Exchange/PositionEditor.jsx
#: src/components/Exchange/PositionSeller.jsx
#: src/components/Exchange/SwapBox.jsx
#: src/components/Synthetics/OrderEditor/OrderEditor.tsx
#: src/domain/synthetics/sidecarOrders/utils.ts
#: src/domain/synthetics/trade/utils/validation.ts
#: src/domain/synthetics/trade/utils/validation.ts
#: src/domain/synthetics/trade/utils/validation.ts
msgid "Max leverage: {0}x"
msgstr ""

#: src/domain/synthetics/positions/utils.ts
msgid "T"
msgstr ""

#: src/components/MissedCoinsModal/MissedCoinsModal.tsx
msgid "Please enter the names of the coins you'd like to see added:"
msgstr ""

#: src/components/Synthetics/StatusNotification/SubaccountNotification.tsx
msgid "Subaccount created"
msgstr ""

#: src/components/Exchange/ConfirmationBox.jsx
msgid "Forfeit profit and Short"
msgstr "Renunciar a la ganancia y entrar a corto"

#: src/pages/Dashboard/GmxCard.tsx
msgid "Staked on Arbitrum"
msgstr ""

#: src/components/Exchange/PositionSeller.jsx
msgid "Order creation failed."
msgstr ""

#: src/components/Synthetics/MissedCoinsHint/MissedCoinsHint.tsx
msgid "Can’t find the coin you need? Let us know"
msgstr ""

#: src/pages/Stake/StakeV2.tsx
msgid "Delegated to"
msgstr ""

#: src/components/Exchange/TradeHistory.jsx
msgid "Execute Order: Swap {fromAmountDisplay} {0} for {toAmountDisplay} {1}"
msgstr "Ejecutar Orden: Intercambiar {fromAmountDisplay} {0} por {toAmountDisplay} {1}"

#: src/components/Exchange/NoLiquidityErrorModal.tsx
msgid "Buy {swapTokenSymbol} on 1inch"
msgstr "Comprar {swapTokenSymbol} en 1inch"

#: src/pages/AccountDashboard/GeneralPerformanceDetails.tsx
#: src/pages/LeaderboardPage/components/LeaderboardAccountsTable.tsx
msgid "PnL (%)"
msgstr ""

#: src/domain/synthetics/userFeedback/utils.ts
msgid "How can we continue to meet your expectations?"
msgstr ""

#: src/pages/ClaimEsGmx/ClaimEsGmx.jsx
msgid "The esGMX (IOU) token is transferrable. You can add the token to your wallet and send it to another address to claim if you'd like."
msgstr "El token esGMX (IOU) es transferible. Puedes agregar el token a tu cartera y enviarlo a otra dirección para reclamarlo si lo deseas."

#: src/pages/BeginAccountTransfer/BeginAccountTransfer.tsx
msgid "Self-transfer not supported"
msgstr "No se admite la autotransferencia"

#: src/components/Synthetics/MarketStats/components/CompositionTable.tsx
msgid "{col2}"
msgstr ""

#: src/pages/Exchange/Exchange.tsx
msgid "Decreased {tokenSymbol} {longOrShortText}, -{0} USD."
msgstr "Reducido {tokenSymbol} {longOrShortText}, -{0} USD."

#: src/components/Synthetics/TVChart/TVChart.tsx
msgid "Liq. {longOrShortText} {prefix}{tokenSymbol}"
msgstr ""

#: src/components/Exchange/PositionEditor.jsx
msgid "Leave at least {0} ETH for gas"
msgstr ""

#: src/pages/Exchange/Exchange.tsx
msgid "Enable orders failed."
msgstr "Activación de órdenes falló."

#: src/pages/Dashboard/GlpCard.tsx
#: src/pages/Dashboard/GmxCard.tsx
#: src/pages/Stake/StakeV1.jsx
#: src/pages/Stake/StakeV1.jsx
#: src/pages/Stake/StakeV1.jsx
#: src/pages/Stake/StakeV1.jsx
#: src/pages/Stake/StakeV1.jsx
#: src/pages/Stake/StakeV2.tsx
#: src/pages/Stake/StakeV2.tsx
#: src/pages/Stake/StakeV2.tsx
msgid "Total Staked"
msgstr "Total Stakeado"

#: src/components/Exchange/FeesTooltip.tsx
#: src/components/Synthetics/NetworkFeeRow/NetworkFeeRow.tsx
#: src/components/Synthetics/OrderEditor/OrderEditor.tsx
msgid "Network Fee"
msgstr "Comisión de Red"

#: src/components/Synthetics/ExecutionPriceRow.tsx
msgid "Expected execution price for the order, including the current price impact."
msgstr ""

#: src/components/Exchange/ConfirmationBox.jsx
#: src/components/Exchange/PositionEditor.jsx
#: src/components/Exchange/PositionSeller.jsx
#: src/components/Exchange/SwapBox.jsx
#: src/components/Exchange/SwapBox.jsx
#: src/components/Synthetics/OrderEditor/OrderEditor.tsx
#: src/components/Synthetics/PositionEditor/PositionEditorAdvancedRows.tsx
#: src/components/Synthetics/PositionSeller/PositionSellerAdvancedDisplayRows.tsx
#: src/components/Synthetics/TradeBox/TradeBox.tsx
#: src/components/Synthetics/TradeBox/TradeBoxRows/AdvancedDisplayRows.tsx
#: src/components/Synthetics/TradeBox/TradeBoxRows/AdvancedDisplayRows.tsx
msgid "Leverage"
msgstr "Apalancamiento"

#: src/pages/Exchange/Exchange.tsx
msgid "Enable orders sent."
msgstr "Activación de órdenes enviado."

#: src/components/Synthetics/MarketStats/components/MarketDescription.tsx
msgid "This token is a vault of automatically rebalanced GM tokens that accrue fees from leverage trading and swaps from the included markets."
msgstr ""

#: src/components/Synthetics/SubaccountModal/SubaccountModal.tsx
msgid "The subaccount has no funds."
msgstr ""

#: src/components/Exchange/PositionEditor.jsx
#: src/components/Synthetics/SubaccountModal/SubaccountModal.tsx
msgid "Withdrawing..."
msgstr ""

#: src/components/Synthetics/Claims/ClaimsHistory.tsx
msgid "No claims match the selected filters"
msgstr ""

#: src/components/Exchange/PositionSeller.jsx
#: src/components/Exchange/SwapBox.jsx
#: src/components/Referrals/ClaimAffiliatesModal/ClaimAffiliatesModal.tsx
#: src/components/Synthetics/ChartTokenSelector/ChartTokenSelector.tsx
#: src/components/Synthetics/ChartTokenSelector/ChartTokenSelector.tsx
#: src/components/Synthetics/Claims/ClaimsHistory.tsx
#: src/components/Synthetics/MarketStats/MarketStatsWithComposition.tsx
#: src/components/Synthetics/OrderItem/OrderItem.tsx
#: src/components/Synthetics/PositionItem/PositionItem.tsx
#: src/components/Synthetics/PositionItem/PositionItem.tsx
#: src/components/Synthetics/PositionSeller/PositionSeller.tsx
#: src/components/Synthetics/TableMarketFilter/MarketFilterBase.tsx
#: src/components/Synthetics/TableMarketFilter/MarketFilterLongShort.tsx
#: src/components/Synthetics/TradeBox/TradeBox.tsx
#: src/components/Synthetics/TradeBox/TradeBox.tsx
#: src/components/Synthetics/TradeBox/tradeboxConstants.tsx
#: src/components/Synthetics/TradeHistory/TradeHistoryRow/TradeHistoryRow.tsx
#: src/components/Synthetics/TradeHistory/useDownloadAsCsv.tsx
msgid "Market"
msgstr "Mercado"

#: src/components/Exchange/PositionSeller.jsx
msgid "Swap amount from {0} to {1} exceeds {2} acceptable amount. Can only receive {3}."
msgstr ""

#: src/pages/Stake/StakeV2.tsx
msgid "Earn {incentivesToken} token incentives by purchasing GM tokens or trading in GMX V2."
msgstr ""

#: src/components/Exchange/PositionEditor.jsx
msgid "Withdraw disabled, pending {0} upgrade"
msgstr ""

#: src/pages/LeaderboardPage/components/LeaderboardContainer.tsx
msgid "Read the rules"
msgstr ""

#: src/pages/LeaderboardPage/components/LeaderboardPositionsTable.tsx
msgid "Lev."
msgstr ""

#: src/pages/Stake/StakeV2.tsx
msgid "Stake failed."
msgstr ""

#: src/components/NpsModal/NpsModal.tsx
#: src/components/Synthetics/GmSwap/GmSwapBox/GmShiftBox/useShiftSubmitState.tsx
#: src/components/UserFeedbackModal/UserFeedbackModal.tsx
msgid "Submitting..."
msgstr ""

#: src/components/Header/HomeHeaderLinks.tsx
msgid "App"
msgstr "Aplicación"

#: src/components/Synthetics/GmAssetDropdown/GmAssetDropdown.tsx
msgid "Add {marketName} to Wallet"
msgstr ""

#: src/components/Exchange/SwapBox.jsx
msgid "High Slippage, Swap Anyway"
msgstr "Alto Deslizamiento, Intercambiar de todos modos"

#: src/components/Synthetics/StatusNotification/FeesSettlementStatusNotification.tsx
msgid "<0>{0}</0> <1><2>{indexName}</2><3>[{poolName}]</3></1>"
msgstr ""

#: src/components/Synthetics/TradeFeesRow/TradeFeesRow.tsx
msgid "Swap {0} to {1}"
msgstr ""

#: src/components/Exchange/ConfirmationBox.jsx
msgid "Fees are high to swap from {0} to {1}."
msgstr "Las comisiones son altas para intercambiar de {0} a {1}."

#: src/pages/AccountDashboard/dailyAndCumulativePnLDebug.tsx
msgid "Debug values are not available"
msgstr ""

#: src/pages/ClaimEsGmx/ClaimEsGmx.jsx
#: src/pages/Stake/StakeV2.tsx
#: src/pages/Stake/StakeV2.tsx
msgid "Claim failed."
msgstr "Reclamación fallida."

#: src/components/Synthetics/MarketStats/components/CompositionTable.tsx
msgid "{col3}"
msgstr ""

#: src/pages/AccountDashboard/HistoricalLists.tsx
#: src/pages/SyntheticsPage/SyntheticsPage.tsx
msgid "Positions{0}"
msgstr ""

#: src/domain/synthetics/orders/simulateExecuteTxn.tsx
msgid "Unknown Error"
msgstr ""

#: src/components/Glp/GlpSwap.jsx
msgid "Buying..."
msgstr "Comprando..."

#: src/components/Synthetics/TradeFeesRow/TradeFeesRow.tsx
msgid "Swap UI Fee"
msgstr ""

#: src/components/Synthetics/StatusNotification/SubaccountNotification.tsx
msgid "Deactivating subaccount"
msgstr ""

#: src/components/Synthetics/OrderEditor/OrderEditor.tsx
#: src/components/Synthetics/TradeBox/TradeBox.tsx
msgid "Decrease the size to match the max. allowed leverage:"
msgstr ""

#: src/components/Synthetics/PositionItem/PositionItem.tsx
msgid "Accrued Positive Funding Fee"
msgstr ""

#: src/pages/BeginAccountTransfer/BeginAccountTransfer.tsx
msgid "Sender has withdrawn all tokens from Affiliate Vesting Vault"
msgstr ""

#: src/components/Exchange/TradeHistory.jsx
#: src/components/Synthetics/TradeHistory/keys.ts
#: src/context/SyntheticsEvents/SyntheticsEventsProvider.tsx
msgid "Liquidated"
msgstr "Liquidado"

<<<<<<< HEAD
#: src/components/Synthetics/MarketCard/MarketCard.tsx
#: src/components/Synthetics/MarketCard/MarketCard.tsx
#~ msgid "The ask price is used for opening longs and closing shorts."
#~ msgstr ""

=======
>>>>>>> 9706c907
#: src/components/NetworkDropdown/LanguagePopupHome.tsx
#: src/components/NetworkDropdown/NetworkDropdown.tsx
msgid "Select Language"
msgstr "Seleccionar Idioma"

#: src/components/Synthetics/TradeHistory/keys.ts
msgid "Create Stop-Loss"
msgstr ""

#: src/components/Synthetics/TableMarketFilter/MarketFilterLongShort.tsx
msgid "Direction"
msgstr ""

#: src/components/Synthetics/MarketStats/MarketStatsWithComposition.tsx
msgid "GM can be sold for {0} and {1} for this market up to the specified selling caps. The remaining tokens in the pool are reserved for currently open positions."
msgstr ""

#: src/components/Synthetics/ExecutionPriceRow.tsx
#: src/components/Synthetics/TradeHistory/TradeHistoryRow/utils/position.ts
#: src/components/Synthetics/TradeHistory/TradeHistoryRow/utils/position.ts
#: src/components/Synthetics/TradeHistory/TradeHistoryRow/utils/position.ts
#: src/components/Synthetics/TradeHistory/TradeHistoryRow/utils/position.ts
#: src/components/Synthetics/TradeHistory/TradeHistoryRow/utils/position.ts
#: src/components/Synthetics/TradeHistory/TradeHistoryRow/utils/position.ts
#: src/components/Synthetics/TradeHistory/TradeHistoryRow/utils/position.ts
#: src/components/Synthetics/TradeHistory/TradeHistoryRow/utils/position.ts
#: src/components/Synthetics/TradeHistory/TradeHistoryRow/utils/position.ts
#: src/components/Synthetics/TradeHistory/TradeHistoryRow/utils/position.ts
#: src/components/Synthetics/TradeHistory/TradeHistoryRow/utils/position.ts
#: src/components/Synthetics/TradeHistory/TradeHistoryRow/utils/swap.ts
#: src/components/Synthetics/TradeHistory/TradeHistoryRow/utils/swap.ts
#: src/components/Synthetics/TradeHistory/TradeHistoryRow/utils/swap.ts
#: src/components/Synthetics/TradeHistory/TradeHistoryRow/utils/swap.ts
msgid "Order Acceptable Price"
msgstr "Precio Aceptable de la Orden"

#: src/components/Glp/GlpSwap.jsx
msgid "Max Capacity for {0} Reached"
msgstr "Capacidad Máxima para {0} Alcanzada"

#: src/components/Synthetics/StatusNotification/GmStatusNotification.tsx
msgid "<0>Buying {0}{1}<1>{poolName}</1></0> <2>with {tokensText}</2>"
msgstr ""

#: src/components/Exchange/NetValueTooltip.tsx
#: src/components/Exchange/PositionsList.jsx
#: src/components/Exchange/PositionsList.jsx
#: src/components/Synthetics/PositionItem/PositionItem.tsx
#: src/components/Synthetics/PositionItem/PositionItem.tsx
#: src/components/Synthetics/TradeHistory/TradeHistoryRow/utils/position.ts
msgid "Initial Collateral"
msgstr "Garantía Inicial"

#: src/pages/Stake/StakeV2.tsx
msgid "<0>Delegate your undelegated {0} GMX DAO</0> voting power before staking."
msgstr ""

#: src/pages/LeaderboardPage/components/LeaderboardAccountsTable.tsx
msgid "Avg. Size"
msgstr ""

#: src/components/Referrals/AffiliatesStats.tsx
msgid "V1 esGMX"
msgstr ""

#: src/components/MissedCoinsModal/MissedCoinsModal.tsx
msgid "Let us know which coins you're missing"
msgstr ""

#: src/components/Exchange/PositionEditor.jsx
msgid "Enable withdraw sent."
msgstr ""

#: src/pages/ClaimEsGmx/ClaimEsGmx.jsx
msgid "Your esGMX (IOU) balance will decrease by your claim amount after claiming, this is expected behaviour."
msgstr "El saldo de su esGMX (IOU) disminuirá en la cantidad de su reclamación después de reclamar, este es el comportamiento esperado."

#: src/components/SettingsModal/SettingsModal.tsx
msgid "The Max Network Fee is set to a higher value to handle potential increases in gas price during order execution. Any excess network fee will be refunded to your account when the order is executed. Only applicable to GMX V2."
msgstr ""

#: src/pages/AccountDashboard/GeneralPerformanceDetails.tsx
#: src/pages/AccountDashboard/generalPerformanceDetailsDebug.tsx
#: src/pages/LeaderboardPage/components/LeaderboardAccountsTable.tsx
msgid "Start Unrealized PnL"
msgstr ""

#: src/components/Synthetics/MarketStats/components/CompositionTable.tsx
msgid "AMOUNT"
msgstr ""

#: src/components/Synthetics/StatusNotification/FeesSettlementStatusNotification.tsx
msgid "Sending settle request"
msgstr ""

#: src/lib/legacy.ts
msgid "Order cannot be executed as the remaining position would be smaller than $5.00"
msgstr "La orden no se puede ejecutar pues la posición restante sería menor de $5.00"

#: src/components/Referrals/ClaimAffiliatesModal/ClaimAffiliatesModal.tsx
#: src/components/Synthetics/ClaimablePositionPriceImpactRebateModal/ClaimablePositionPriceImpactRebateModal.tsx
#: src/components/Synthetics/ClaimModal/ClaimModal.tsx
#: src/pages/ClaimEsGmx/ClaimEsGmx.jsx
#: src/pages/Stake/StakeV2.tsx
#: src/pages/Stake/StakeV2.tsx
msgid "Claiming..."
msgstr "Reclamando..."

#. Filter option for tokens favorites
#: src/domain/synthetics/tokens/useTokensFavorites.tsx
msgid "All"
msgstr ""

#: src/domain/synthetics/sidecarOrders/utils.ts
msgid "Limit size is required."
msgstr ""

#: src/components/Synthetics/TradeHistory/keys.ts
msgid "Request Market Increase"
msgstr "Solicitar incremento del mercado"

#: src/components/Synthetics/OrderEditor/OrderEditor.tsx
msgid "Edit {0}"
msgstr ""

#: src/pages/ClaimEsGmx/ClaimEsGmx.jsx
msgid "Vest with GMX on Arbitrum"
msgstr "Adquiera con GMX en Arbitrum"

#: src/components/Synthetics/Claims/ClaimableCard.tsx
msgid "Claimable price impact rebates.<0/><1/><2>Read more</2>."
msgstr ""

#: src/components/Synthetics/MarketNetFee/MarketNetFee.tsx
msgid "{longOrShort} positions {fundingAction} a funding fee of {fundingRate} per hour and {borrowAction} a borrow fee of {borrowRate} per hour."
msgstr ""

#: src/components/Synthetics/TradeBox/TradeBoxRows/LimitAndTPSLRows.tsx
msgid "Limit / TP / SL"
msgstr ""

#: src/components/Exchange/OrderEditor.jsx
#: src/components/Synthetics/OrderEditor/OrderEditor.tsx
msgid "Updating Order..."
msgstr "Actualizando orden..."

#: src/components/Exchange/PositionSeller.jsx
msgid "Close failed."
msgstr ""

#: src/pages/Stake/StakeV2.tsx
msgid "You are earning rewards with {0} tokens.<0/>Tokens: {amountStr}."
msgstr ""

#: src/components/ModalViews/RedirectModal.tsx
msgid "The website is a community deployed and maintained instance of the open source <0>GMX front end</0>, hosted and served on the distributed, peer-to-peer <1>IPFS network</1>."
msgstr "La página web es una instancia desplegada y mantenida del código abierto <0>Interfaz de GMX</0>, alojado y recibiendo servicio de la distribuida, de usuario a usuario <1>red IPFS</1>."

#: src/components/Exchange/PositionEditor.jsx
msgid "Deposit failed."
msgstr ""

#: src/pages/BuyGlp/BuyGlp.jsx
msgid "GLP to GM migration has reduced Fees due to STIP incentives. <0>Read more</0>."
msgstr ""

#: src/components/Synthetics/AcceptablePriceImpactInputRow/AcceptablePriceImpactInputRow.tsx
msgid "<0>Set Recommended Impact: {0}</0>."
msgstr ""

#: src/pages/Exchange/Exchange.tsx
msgid "Orders cancelled."
msgstr "Órdenes canceladas."

#: src/components/Synthetics/MarketStats/MarketStatsWithComposition.tsx
msgid "Last Rebalance"
msgstr ""

#: src/components/Synthetics/TradeHistory/keys.ts
msgid "Cancel Limit"
msgstr ""

#: src/components/Referrals/AffiliatesStats.tsx
msgid "V2 Claim"
msgstr ""

#: src/components/Exchange/OrdersToa.jsx
msgid "Accept that orders are not guaranteed to execute and trigger orders may not settle at the trigger price"
msgstr "Acepta que las órdenes no tienen garantía de ejecución y que las órdenes de activación pueden no ejecutarse al precio de activación"

#: src/domain/synthetics/trade/utils/validation.ts
#: src/domain/synthetics/trade/utils/validation.ts
msgid "Select a market"
msgstr ""

#: src/domain/synthetics/trade/utils/validation.ts
msgid "The buyable cap for the pool GM: {0} in {1} [{2}] has been reached. Please choose a different pool or reduce the buy size."
msgstr ""

#: src/components/Synthetics/GmList/GmTokensTotalBalanceInfo.tsx
msgid "Wallet {daysConsidered}d accrued Fees"
msgstr ""

#: src/components/Exchange/TradeHistory.jsx
#: src/components/Synthetics/TradeHistory/TradeHistory.tsx
msgid "No trades yet"
msgstr "No hay operaciones todavía"

#: src/components/Exchange/ConfirmationBox.jsx
#: src/components/Exchange/PositionSeller.jsx
#: src/components/SettingsModal/SettingsModal.tsx
#: src/components/Synthetics/PositionSeller/rows/AllowedSlippageRow.tsx
#: src/components/Synthetics/TradeBox/TradeBoxRows/AllowedSlippageRow.tsx
msgid "Allowed Slippage"
msgstr "Deslizamiento permitido"

#: src/components/Exchange/OrderEditor.jsx
msgid "Order update failed."
msgstr "La actualización de la orden ha fallado"

#: src/components/Exchange/SwapBox.jsx
#: src/components/Glp/GlpSwap.jsx
msgid "Waiting for Approval"
msgstr "Esperando Aprobación"

#: src/components/Synthetics/MarketNetFee/MarketNetFee.tsx
msgid "{longOrShort} positions {fundingAction} a funding fee of {fundingRate} per hour and do not pay a borrow fee."
msgstr ""

#: src/pages/Ecosystem/Ecosystem.jsx
msgid "Community-led Telegram groups."
msgstr "Grupos de Telegram dirigidos por la comunidad."

#: src/components/Synthetics/TVChart/components/AvailableLiquidityTooltip.tsx
msgid "{longShortText} {0} Open Interest"
msgstr ""

#: src/components/Synthetics/StatusNotification/SubaccountNotification.tsx
msgid "Subaccount activation failed"
msgstr ""

#: src/components/Synthetics/MarketStats/components/CompositionTable.tsx
#: src/components/Synthetics/MarketStats/components/CompositionTable.tsx
msgid "COMP."
msgstr ""

#: src/pages/Stake/StakeV2.tsx
msgid "You have no GMX tokens to claim."
msgstr ""

#: src/components/Synthetics/Claims/ClaimHistoryRow/ClaimFundingFeesHistoryRow.tsx
#: src/components/Synthetics/Claims/filters/ActionFilter.tsx
msgid "Settled Funding Fees"
msgstr ""

#: src/pages/LeaderboardPage/components/CompetitionCountdown.tsx
msgid "Ends in"
msgstr ""

#: src/components/Referrals/JoinReferralCode.jsx
msgid "Please input a referral code to benefit from fee discounts."
msgstr "Por favor, introduzca un código de referido para beneficiarse de los descuentos en las comisiones."

#: src/components/Synthetics/TradeHistory/keys.ts
msgid "Failed Deposit"
msgstr "Depósito Fallido"

#: src/components/Synthetics/TradeHistory/keys.ts
msgid "Request Market Swap"
msgstr "Solicitar intercambio del mercado"

#: src/components/Synthetics/TradeboxPoolWarnings/TradeboxPoolWarnings.tsx
msgid "Insufficient liquidity in the {0} market pool. Select a different pool for this market.{1}"
msgstr ""

#: src/domain/synthetics/trade/utils/validation.ts
msgid "App disabled, pending {0} upgrade"
msgstr ""

#: src/components/Referrals/AffiliatesStats.tsx
msgid "Rebates earned by this account as an affiliate."
msgstr "Reembolsos ganados por esta cuenta como afiliado."

#: src/components/Glp/GlpSwap.jsx
msgid "Swap {0} on 1inch"
msgstr "Intercambiar {0} en 1inch"

#: src/components/Glp/GlpSwap.jsx
msgid "{0} GLP bought with {1} {2}!"
msgstr "{0} GLP comprado con {1} {2}!"

#: src/pages/Stake/StakeV1.jsx
#: src/pages/Stake/StakeV1.jsx
#: src/pages/Stake/StakeV1.jsx
#: src/pages/Stake/StakeV1.jsx
#: src/pages/Stake/StakeV1.jsx
#: src/pages/Stake/StakeV2.tsx
#: src/pages/Stake/StakeV2.tsx
#: src/pages/Stake/StakeV2.tsx
#: src/pages/Stake/StakeV2.tsx
msgid "Unstake"
msgstr "Destakear"

#: src/components/NetworkDropdown/NetworkDropdown.tsx
msgid "More Options"
msgstr "Más Opciones"

#: src/components/TokenCard/TokenCard.tsx
msgid "GLV is the liquidity provider token for GMX V2 vaults. Consist of several GM tokens and accrues fees generated by them."
msgstr ""

#: src/components/Synthetics/SubaccountModal/SubaccountStatus.tsx
msgid "There are insufficient funds in your Subaccount for One-Click Trading. Use the \"<0>Top-up</0>\" field to increase the Subaccount Balance."
msgstr ""

#: src/components/Referrals/TradersStats.tsx
msgid "For trades on V1, this discount will be airdropped to your account every Wednesday. On V2, discounts are applied automatically and will reduce your fees when you make a trade."
msgstr ""

#: src/domain/synthetics/orders/utils.tsx
msgid "Swap {fromTokenText} for {toTokenText}"
msgstr ""

#: src/components/Exchange/SwapBox.jsx
#: src/domain/synthetics/orders/createWrapOrUnwrapTxn.ts
#: src/domain/synthetics/orders/createWrapOrUnwrapTxn.ts
msgid "Swap submitted."
msgstr "Intercambio enviado."

#: src/components/Exchange/NetValueTooltip.tsx
#: src/components/Exchange/PositionSeller.jsx
#: src/components/Exchange/PositionsList.jsx
#: src/components/Exchange/TradeHistory.jsx
#: src/components/Synthetics/PositionItem/PositionItem.tsx
#: src/components/Synthetics/PositionItem/PositionItem.tsx
#: src/components/Synthetics/PositionSeller/PositionSellerAdvancedDisplayRows.tsx
#: src/components/Synthetics/PositionSeller/PositionSellerAdvancedDisplayRows.tsx
#: src/components/Synthetics/TradeBox/TradeBoxRows/AdvancedDisplayRows.tsx
#: src/components/Synthetics/TradeHistory/TradeHistoryRow/utils/position.ts
#: src/pages/AccountDashboard/DailyAndCumulativePnL.tsx
msgid "PnL"
msgstr "GyP"

#: src/components/Synthetics/TradeHistory/keys.ts
msgid "Execute Take-Profit"
msgstr ""

#: src/components/Synthetics/TradeHistory/keys.ts
#: src/domain/synthetics/orders/utils.tsx
msgid "Market Increase"
msgstr "Aumento del mercado"

#: src/components/SettingsModal/SettingsModal.tsx
msgid "Include PnL in leverage display"
msgstr "Incluir GyP en la visualización de apalancamiento"

#: src/components/Synthetics/Claims/ClaimsHistory.tsx
msgid "No claims yet"
msgstr ""

#: src/components/Exchange/PositionEditor.jsx
#: src/components/Exchange/PositionEditor.jsx
#: src/components/Exchange/PositionEditor.jsx
#: src/components/Synthetics/PositionEditor/PositionEditor.tsx
#: src/components/Synthetics/PositionEditor/types.ts
#: src/components/Synthetics/SubaccountModal/SubaccountModal.tsx
#: src/components/Synthetics/TradeHistory/keys.ts
#: src/pages/Stake/StakeV2.tsx
#: src/pages/Stake/StakeV2.tsx
#: src/pages/Stake/StakeV2.tsx
msgid "Withdraw"
msgstr "Retirar"

#: src/pages/Stake/StakeV2.tsx
msgid "Vested Claimable GMX"
msgstr ""

#: src/pages/BuyGMX/BuyGMX.tsx
msgid "Buy {nativeTokenSymbol}"
msgstr ""

#: src/components/TokenCard/TokenCard.tsx
#: src/components/TokenCard/TokenCard.tsx
#: src/components/TokenCard/TokenCard.tsx
#: src/components/TokenCard/TokenCard.tsx
msgid "View on Avalanche"
msgstr ""

#: src/components/AddressDropdown/AddressDropdown.tsx
msgid "View in Explorer"
msgstr "Ver en el Explorador"

#: src/components/AprInfo/AprInfo.tsx
msgid "Bonus APR"
msgstr ""

#: src/components/Synthetics/StatusNotification/GmStatusNotification.tsx
msgid "Shift request sent"
msgstr ""

#: src/pages/Jobs/Jobs.jsx
msgid "GMX is not actively looking for new hires at the moment. However, if you think you can contribute to the project, please email <0>jobs@gmx.io</0>."
msgstr "GMX no se encuentra contratando en este momento. Sin embargo, si crees que puedes contribuir al proyecto, manda un email por favor <0>jobs@gmx.io</0>."

#: src/components/Exchange/ConfirmationBox.jsx
msgid "You have multiple existing Increase {longOrShortText} {0} limit orders"
msgstr "Tienes múltiples órdenes límites para incrementar {longOrShortText} {0}"

#: src/lib/wallets/connecters/binanceW3W/binanceWallet.ts
msgid "After you scan, a connection prompt will appear for you to connect your wallet."
msgstr "Después de escanear, aparecerá un mensaje de conexión para que conecte su billetera."

#: src/pages/BuyGMX/BuyGMX.tsx
msgid "You can transfer AVAX from other networks to Avalanche using any of the below options:"
msgstr ""

#: src/pages/Stake/StakeV2.tsx
msgid "Unsupported network"
msgstr ""

#: src/components/Synthetics/GmList/GmList.tsx
msgid "Shift"
msgstr ""

#: src/components/Exchange/PositionsList.jsx
#: src/components/Synthetics/PositionItem/PositionItem.tsx
#: src/components/Synthetics/PositionItem/PositionItem.tsx
msgid "Opening..."
msgstr "Abriendo..."

#: src/components/Referrals/AffiliatesStats.tsx
msgid "Traders Referred on Avalanche"
msgstr ""

#: src/components/Exchange/PositionSeller.jsx
msgid "Trigger order disabled, pending {0} upgrade"
msgstr ""

#: src/components/Synthetics/Claims/filters/ActionFilter.tsx
msgid "Funding Fees"
msgstr "Comisiones de Financiación"

#: src/domain/tokens/approveTokens.tsx
msgid "Approval failed"
msgstr "Aprobación fallida"

#: src/components/Synthetics/TVChart/TVChartHeader.tsx
#: src/components/Synthetics/TVChart/TVChartHeader.tsx
#: src/pages/Dashboard/OverviewCard.tsx
#: src/pages/Home/Home.tsx
msgid "Open Interest"
msgstr "Interés Abierto"

#: src/components/Exchange/SwapBox.jsx
msgid "The position will be opened at {0} USD with a max slippage of {1}%.<0/><1/>The slippage amount can be configured under Settings, found by clicking on your address at the top right of the page after connecting your wallet.<2/><3/><4>Read more</4>."
msgstr "La posición se abrirá a {0} USD con un deslizamiento máximo de {1}%.<0/><1/>La cantidad de deslizamiento se puede configurar desde Ajustes, que se encuentra haciendo clic en tu dirección en la esquina superior derecha de la página después de conectar tu monedero.<2/><3/><4>Leer más</4>."

#: src/components/Referrals/TradersStats.tsx
msgid "Active Referral Code"
msgstr "Código de Referido Activo"

#: src/components/Synthetics/PositionEditor/PositionEditor.tsx
#: src/components/Synthetics/TradeBox/hooks/useTradeWarningsRows.tsx
msgid "Pending {0} approval"
msgstr ""

#: src/pages/ClaimEsGmx/ClaimEsGmx.jsx
msgid "Please switch your network to Arbitrum."
msgstr "Por favor, cambie su red a Arbitrum."

#: src/components/Synthetics/TradeBox/TradeBox.tsx
msgid "The position would be immediately liquidated upon order execution. Try reducing the size."
msgstr ""

#: src/components/Synthetics/TradeBox/TradeBoxRows/OneClickTrading.tsx
msgid "Enable"
msgstr ""

#: src/components/Synthetics/GmList/GmList.tsx
#: src/components/Synthetics/MarketTokenSelector/MarketTokenSelector.tsx
msgid "BUYABLE"
msgstr ""

#: src/components/Exchange/PositionEditor.jsx
msgid "Enabling Leverage"
msgstr ""

#: src/pages/BeginAccountTransfer/BeginAccountTransfer.tsx
#: src/pages/NftWallet/NftWallet.jsx
msgid "Invalid Receiver Address"
msgstr "Dirección del Receptor Inválida"

#: src/components/Exchange/PositionSeller.jsx
msgid "Collateral is not enough to cover pending Fees. Please uncheck \"Keep Leverage\" to pay the Fees with the realized PnL."
msgstr ""

#: src/pages/LeaderboardPage/components/LeaderboardAccountsTable.tsx
#: src/pages/LeaderboardPage/components/LeaderboardPositionsTable.tsx
msgid "You have yet to reach the minimum \"Capital Used\" of {0} to qualify for the rankings."
msgstr ""

#: src/components/Synthetics/TradeBox/TradeBoxRows/LimitPriceRow.tsx
msgid "The execution price for the limit order updates in real-time on the orders tab after order creation to guarantee that you receive the minimum receive amount."
msgstr ""

#: src/components/Exchange/SwapBox.jsx
msgid "Swap amount exceeds Available Liquidity."
msgstr ""

#: src/components/Synthetics/TradeBox/TradeBox.tsx
msgid "Decrease the leverage to match the max. allowed leverage."
msgstr ""

#: src/components/Synthetics/TableMarketFilter/MarketFilterLongShort.tsx
#: src/components/Synthetics/TableMarketFilter/MarketFilterLongShort.tsx
msgid "Shorts"
msgstr ""

#: src/pages/PriceImpactRebatesStats/PriceImpactRebatesStats.tsx
msgid "Prev"
msgstr "Prev"

#: src/components/Synthetics/StatusNotification/GmStatusNotification.tsx
msgid "Unknown buy GM order"
msgstr ""

#: src/components/Synthetics/PositionSeller/rows/AllowedSlippageRow.tsx
#: src/components/Synthetics/TradeBox/TradeBoxRows/AllowedSlippageRow.tsx
msgid "You can edit the default Allowed Slippage in the settings menu on the top right of the page.<0/><1/>Note that a low allowed slippage, e.g. less than -{0}, may result in failed orders if prices are volatile."
msgstr ""

#: src/components/Synthetics/TradeHistory/TradeHistory.tsx
msgid "RPnL ($)"
msgstr ""

#: src/domain/synthetics/orders/updateOrderTxn.ts
msgid "Updating order"
msgstr ""

#: src/pages/ClaimEsGmx/ClaimEsGmx.jsx
msgid "After claiming, the esGMX tokens will be airdropped to your account on the selected network within 7 days."
msgstr "Tras reclamar, los tokens esGMX serán enviados a su cuenta en la red seleccionada dentro de 7 días."

#: src/components/Synthetics/GmSwap/GmSwapBox/GmSwapBox.tsx
msgid "Buy GLV"
msgstr ""

#: src/pages/Ecosystem/Ecosystem.jsx
msgid "Financial reports and protocol analytics"
msgstr "Reportes financieros y análisis de datos del protocolo"

#: src/components/Exchange/TradeHistory.jsx
msgid "Request increase {0} {longOrShortText}, +{1} USD, Acceptable Price: {2} {3} USD"
msgstr "Solicitar incremento {0} {longOrShortText}, +{1} USD, Precio Aceptable: {2} {3} USD"

#: src/components/Header/AppHeaderLinks.tsx
#: src/pages/Stake/StakeV2.tsx
#: src/pages/Stake/StakeV2.tsx
msgid "Earn"
msgstr "Ganar"

#: src/components/Exchange/SwapBox.jsx
#: src/components/Exchange/SwapBox.jsx
#: src/components/Exchange/SwapBox.jsx
#: src/components/Exchange/SwapBox.jsx
#: src/components/Synthetics/CollateralSelector/CollateralSelector.tsx
#: src/components/Synthetics/TradeBox/TradeBoxRows/CollateralSelectorRow.tsx
msgid "Collateral In"
msgstr "Garantía En"

#: src/pages/Dashboard/GmCard.tsx
msgid "GM Markets"
msgstr ""

#: src/components/UserFeedbackModal/UserFeedbackModal.tsx
msgid "Your opinions and experiences matter to us. Your feedback helps us understand what we are doing well and where we can make enhancements."
msgstr ""

#: src/pages/Stake/StakeV2.tsx
msgid "Stake <0>GMX</0> and buy <1>GM</1> or <2>GLP</2> to earn rewards."
msgstr ""

#: src/components/Exchange/UsefulLinks.tsx
msgid "Trading guide"
msgstr "Guía de Trading"

#: src/domain/synthetics/common/incentivesAirdropMessages.ts
msgid "TRADING Airdrop"
msgstr ""

#: src/components/Synthetics/TradeBox/hooks/useCollateralInTooltipContent.tsx
msgid "You will be short {indexSymbol} from your short position, while being long {collateralSymbol} from your {collateralSymbol} collateral. This can be useful for delta-neutral strategies to earn funding fees."
msgstr ""

#: src/components/Referrals/TradersStats.tsx
msgid "Rebates earned by this account as a trader."
msgstr "Reembolsos ganados por esta cuenta como trader."

#: src/components/Exchange/SwapBox.jsx
#: src/components/Synthetics/ExecutionPriceRow.tsx
#: src/components/Synthetics/NetworkFeeRow/NetworkFeeRow.tsx
#: src/components/TokenCard/TokenCard.tsx
#: src/components/TokenCard/TokenCard.tsx
#: src/components/TokenCard/TokenCard.tsx
#: src/components/TokenCard/TokenCard.tsx
#: src/pages/Dashboard/WeightText.tsx
msgid "Read more"
msgstr "Leer más"

#: src/pages/AccountDashboard/GeneralPerformanceDetails.tsx
msgid "This Year"
msgstr ""

#: src/components/Exchange/TradeHistory.jsx
msgid ""
"{actionDisplay} {0} {longOrShortText},\n"
"-{1} USD,\n"
"{2} Price: {3} USD"
msgstr ""

#: src/pages/Stake/StakeV2.tsx
#: src/pages/Stake/StakeV2.tsx
#: src/pages/Stake/StakeV2.tsx
msgid "Vesting Status"
msgstr ""

#: src/components/Exchange/ConfirmationBox.jsx
msgid "You have an active Limit Order to Increase {longOrShortText} {sizeInToken} {0} (${1}) at price ${2}"
msgstr "Tienes una Orden Límite para Incrementar {longOrShortText} {sizeInToken} {0} (${1}) al precio ${2}"

#: src/domain/synthetics/claimHistory/claimPriceImpactRebate.ts
msgid "Claiming Price Impact Rebate..."
msgstr ""

#: src/components/Synthetics/PositionItem/PositionItem.tsx
msgid "Negative funding fees are automatically settled against the collateral and impact the liquidation price. Positive funding fees can be claimed under the claims tab."
msgstr ""

#: src/pages/Stake/StakeV2.tsx
msgid "Unstake esGMX"
msgstr ""

#: src/components/Exchange/PositionDropdown.tsx
msgid "Set TP/SL"
msgstr ""

#: src/components/Synthetics/TradeHistory/TradeHistoryRow/utils/shared.ts
msgid "The Execution Price didn't meet the Acceptable Price condition. The Order will get filled when the condition is met."
msgstr "El precio de ejecución no cumplió la condición de precio aceptable. La orden se llenará cuando se cumpla la condición."

#: src/components/Synthetics/PositionEditor/PositionEditorAdvancedRows.tsx
#: src/components/Synthetics/PositionSeller/PositionSellerAdvancedDisplayRows.tsx
msgid "Initial Collateral (Collateral excluding Borrow and Funding Fee)."
msgstr ""

#: src/components/Synthetics/TVChart/TVChartHeader.tsx
#: src/components/Synthetics/TVChart/TVChartHeader.tsx
msgid "Net Rate / 1h"
msgstr "Tasa Neta / 1h"

#: src/pages/Stake/StakeV2.tsx
msgid "Claim esGMX Rewards"
msgstr ""

#: src/components/Synthetics/HighPriceImpactWarning/HighPriceImpactWarning.tsx
msgid "High price impact. Review execution price"
msgstr ""

#: src/pages/Stake/StakeV2.tsx
msgid "Trading incentives program is live on {avalancheLink}."
msgstr ""

#: src/components/Synthetics/StatusNotification/GmStatusNotification.tsx
msgid "Sending sell request"
msgstr ""

#: src/pages/Ecosystem/Ecosystem.jsx
msgid "Structured Products"
msgstr "Productos Estructurados"

#: src/components/AprInfo/AprInfo.tsx
#: src/components/AprInfo/AprInfo.tsx
#: src/components/Synthetics/AcceptablePriceImpactInputRow/AcceptablePriceImpactInputRow.tsx
#: src/components/Synthetics/PositionSeller/PositionSellerAdvancedDisplayRows.tsx
#: src/components/Synthetics/TradeBox/TradeBoxRows/AdvancedDisplayRows.tsx
#: src/pages/LeaderboardPage/components/LeaderboardAccountsTable.tsx
#: src/pages/LeaderboardPage/components/LeaderboardPositionsTable.tsx
#: src/pages/LeaderboardPage/components/LeaderboardPositionsTable.tsx
msgid "NA"
msgstr ""

#: src/components/Synthetics/TradeBox/TradeBoxRows/CollateralSelectorRow.tsx
msgid "You have an existing position with {0} as collateral. This action will not apply for that position. <0>Switch to {1} collateral</0>."
msgstr ""

#: src/components/Synthetics/TradeHistory/TradeHistoryRow/utils/position.ts
#: src/components/Synthetics/TradeHistory/TradeHistoryRow/utils/position.ts
#: src/components/Synthetics/TradeHistory/TradeHistoryRow/utils/position.ts
#: src/components/Synthetics/TradeHistory/TradeHistoryRow/utils/position.ts
msgid "Trigger price for the order."
msgstr "Precio de activación para la orden."

#: src/components/Exchange/ConfirmationBox.jsx
#: src/components/Exchange/ConfirmationBox.jsx
#: src/components/Exchange/ConfirmationBox.jsx
#: src/components/Exchange/ConfirmationBox.jsx
#: src/components/Exchange/ConfirmationBox.jsx
#: src/components/Exchange/ExchangeTVChart.jsx
#: src/components/Exchange/ExchangeTVChart.jsx
#: src/components/Exchange/OrdersList.jsx
#: src/components/Exchange/PositionEditor.jsx
#: src/components/Exchange/PositionSeller.jsx
#: src/components/Exchange/PositionsList.jsx
#: src/components/Exchange/PositionsList.jsx
#: src/components/Exchange/PositionsList.jsx
#: src/components/Exchange/SwapBox.jsx
#: src/components/Exchange/SwapBox.jsx
#: src/components/Exchange/SwapBox.jsx
#: src/components/Exchange/SwapBox.jsx
#: src/components/Exchange/SwapBox.jsx
#: src/components/Exchange/TradeHistory.jsx
#: src/components/Exchange/TradeHistory.jsx
#: src/components/Exchange/TradeHistory.jsx
#: src/components/MarketWithDirectionLabel/MarketWithDirectionLabel.tsx
#: src/components/Synthetics/ChartTokenSelector/ChartTokenSelector.tsx
#: src/components/Synthetics/Claims/ClaimHistoryRow/ClaimFundingFeesHistoryRow.tsx
#: src/components/Synthetics/Claims/ClaimHistoryRow/ClaimFundingFeesHistoryRow.tsx
#: src/components/Synthetics/Claims/ClaimsHistory.tsx
#: src/components/Synthetics/MarketNetFee/MarketNetFee.tsx
#: src/components/Synthetics/PositionEditor/PositionEditor.tsx
#: src/components/Synthetics/PositionItem/PositionItem.tsx
#: src/components/Synthetics/PositionItem/PositionItem.tsx
#: src/components/Synthetics/PositionSeller/PositionSeller.tsx
#: src/components/Synthetics/SettleAccruedFundingFeeModal/SettleAccruedFundingFeeRow.tsx
#: src/components/Synthetics/StatusNotification/FeesSettlementStatusNotification.tsx
#: src/components/Synthetics/StatusNotification/OrderStatusNotification.tsx
#: src/components/Synthetics/TableMarketFilter/MarketFilterLongShort.tsx
#: src/components/Synthetics/TradeBox/tradeboxConstants.tsx
#: src/components/Synthetics/TradeHistory/TradeHistoryRow/utils/position.ts
#: src/components/Synthetics/TVChart/components/AvailableLiquidityTooltip.tsx
#: src/components/Synthetics/TVChart/TVChart.tsx
#: src/components/Synthetics/TVChart/TVChart.tsx
#: src/context/SyntheticsEvents/SyntheticsEventsProvider.tsx
#: src/context/SyntheticsEvents/SyntheticsEventsProvider.tsx
#: src/domain/synthetics/orders/utils.tsx
#: src/pages/Exchange/Exchange.tsx
#: src/pages/Exchange/Exchange.tsx
#: src/pages/Exchange/Exchange.tsx
#: src/pages/Exchange/Exchange.tsx
#: src/pages/LeaderboardPage/components/LeaderboardPositionsTable.tsx
#: src/pages/LeaderboardPage/components/LeaderboardPositionsTable.tsx
#: src/pages/OrdersOverview/OrdersOverview.jsx
msgid "Short"
msgstr "Corto"

#: src/components/Synthetics/TradeHistory/useDownloadAsCsv.tsx
#: src/pages/AccountDashboard/GeneralPerformanceDetails.tsx
#: src/pages/LeaderboardPage/components/LeaderboardAccountsTable.tsx
#: src/pages/LeaderboardPage/components/LeaderboardPositionsTable.tsx
msgid "PnL ($)"
msgstr ""

#: src/components/Synthetics/MarketTokenSelector/MarketTokenSelector.tsx
msgid "GMX Market Tokens"
msgstr ""

#: src/pages/Stake/StakeV2.tsx
#: src/pages/Stake/StakeV2.tsx
msgid "Affiliate Vault"
msgstr ""

#: src/components/Exchange/SwapBox.jsx
#: src/components/Exchange/SwapBox.jsx
#: src/components/Synthetics/OrderEditor/OrderEditor.tsx
#: src/domain/synthetics/trade/utils/validation.ts
msgid "Enter a price"
msgstr "Introduce un precio"

#: src/components/Referrals/JoinReferralCode.jsx
msgid "Updating..."
msgstr "Actualizando"

#: src/components/Synthetics/TradeHistory/keys.ts
msgid "Failed Market Increase"
msgstr "Aumento de Mercado Fallido"

#: src/pages/LeaderboardPage/components/LeaderboardContainer.tsx
#: src/pages/LeaderboardPage/components/LeaderboardContainer.tsx
msgid "EIP-4844 Competition"
msgstr ""

#: src/components/Exchange/ConfirmationBox.jsx
#: src/components/Exchange/OrderEditor.jsx
#: src/components/Exchange/PositionEditor.jsx
#: src/components/Exchange/PositionSeller.jsx
#: src/components/Exchange/PositionsList.jsx
#: src/components/Exchange/PositionsList.jsx
#: src/components/Exchange/SwapBox.jsx
#: src/components/Synthetics/OrderEditor/OrderEditor.tsx
#: src/components/Synthetics/PositionEditor/PositionEditor.tsx
#: src/components/Synthetics/PositionItem/PositionItem.tsx
#: src/components/Synthetics/PositionList/PositionList.tsx
#: src/components/Synthetics/PositionSeller/PositionSeller.tsx
#: src/components/Synthetics/TradeBox/TradeBox.tsx
#: src/components/Synthetics/TradeBox/TradeBox.tsx
#: src/pages/LeaderboardPage/components/LeaderboardPositionsTable.tsx
msgid "Liq. Price"
msgstr "Precio de Liq."

#: src/components/NotifyModal/NotifyModal.tsx
msgid "Trading Pair Price Alerts"
msgstr ""

#: src/components/Synthetics/ChartTokenSelector/ChartTokenSelector.tsx
msgid "<0>{0}</0> <1><2>{indexName}</2><3>[{poolName}]</3></1> <4>market selected</4>"
msgstr ""

#: src/components/Exchange/OrdersList.jsx
msgid "You will receive at least {0} {1} if this order is executed. The exact execution price may vary depending on fees at the time the order is executed."
msgstr "Tu recibirás al menos {0} {1} si esta orden se ejecuta. El precio exacto de ejecución puede variar en función de las comisiones en el momento en el que la orden es ejecutada."

#: src/components/Common/SEO.tsx
msgid "GMX | Decentralized Perpetual Exchange"
msgstr ""

#: src/pages/OrdersOverview/OrdersOverview.jsx
msgid "No position"
msgstr "No hay posición"

#: src/components/Glp/GlpSwap.jsx
#: src/components/Glp/GlpSwap.jsx
#: src/components/Glp/GlpSwap.jsx
#: src/pages/Stake/StakeV2.tsx
msgid "Buy GLP"
msgstr "Comprar GLP"

#: src/components/Exchange/ConfirmationBox.jsx
msgid "Cancel failed"
msgstr "Cancelación fallida"

#: src/components/Synthetics/StatusNotification/OrderStatusNotification.tsx
msgid "Fulfilling order request"
msgstr ""

#: src/pages/ClaimEsGmx/ClaimEsGmx.jsx
msgid "You can currently vest a maximum of {0} esGMX tokens at a ratio of {1} {stakingToken} to 1 esGMX."
msgstr "Actualmente puede adquirir un máximo de {0} tokens esGMX a razón de {1} {stakingToken} por 1 esGMX\"."

#: src/pages/BuyGMX/BuyGMX.tsx
msgid "Buy AVAX directly to Avalanche or transfer it there."
msgstr ""

#: src/components/Synthetics/GmSwap/GmSwapBox/GmSwapBox.tsx
msgid "Single"
msgstr ""

#: src/domain/synthetics/orders/prepareOrderTxn.ts
msgid "Error preparing transaction. Provider is not defined"
msgstr ""

#: src/components/Synthetics/Claims/ClaimableCardUI.tsx
msgid "Funding fees"
msgstr "Comisiones de financiación"

#: src/domain/synthetics/trade/utils/validation.ts
msgid "Insufficient liquidity in GM Pool"
msgstr ""

#: src/components/Synthetics/TradeHistory/keys.ts
msgid "Failed Stop-Loss"
msgstr ""

#: src/components/Exchange/ExchangeBanner.jsx
msgid "Trade on GMX and win <0>$250.000</0> in prizes! Live until November 30th, <1>click here</1> to learn more."
msgstr "Opere en GMX y gane <0>$250.000</0> en premios! Activo hasta el 30 de Noviembre, <1>haz click aquí</1> para aprender más."

#: src/domain/synthetics/common/incentivesAirdropMessages.ts
msgid "tBTC LP incentives"
msgstr ""

#: src/components/ModalViews/RedirectModal.tsx
msgid "You are leaving GMX.io and will be redirected to a third party, independent website."
msgstr "Estas dejando GMX.io y serás redirigido a una página independiente y gestionada por terceras partes."

#: src/components/Synthetics/PositionItem/PositionItem.tsx
#: src/components/Synthetics/PositionItem/PositionItem.tsx
msgid "Accrued Borrow Fee"
msgstr ""

#: src/domain/synthetics/trade/useMaxAutoCancelOrdersState.tsx
msgid "Read more."
msgstr ""

#: src/components/AddressDropdown/AddressDropdown.tsx
#: src/components/Synthetics/TradeHistory/TradeHistory.tsx
msgid "PnL Analysis"
msgstr ""

#: src/components/Synthetics/TableMarketFilter/MarketFilterLongShort.tsx
#: src/components/Synthetics/TableMarketFilter/MarketFilterLongShort.tsx
msgid "Longs"
msgstr ""

#: src/components/Exchange/PositionEditor.jsx
msgid "Deposit submitted."
msgstr ""

#: src/components/Exchange/SwapBox.jsx
msgid "<0>{0} is required for collateral.</0><1>Swap amount from {1} to {2} exceeds {3} available liquidity. Reduce the \"Pay\" size, or change the \"Collateral In\" token.</1>"
msgstr ""

#: src/components/Synthetics/StatusNotification/GmStatusNotification.tsx
msgid "Unknown sell GM order"
msgstr ""

#: src/components/NotifyModal/NotifyModal.tsx
msgid "<0>Notifications are provided by Notifi and not affiliated with GMX. By subscribing, you agree that info you provide to Notifi will be governed by its </0><1>Privacy Policy</1><2> and </2><3>Terms of Use</3>."
msgstr ""

#: src/components/TokenCard/TokenCard.tsx
msgid "{arbitrumLink} and {avalancheLink} GLV Pools are <0>incentivized{sparkle}.</0>"
msgstr ""

#: src/components/Synthetics/GmSwap/GmSwapBox/GmDepositWithdrawalBox/useSubmitButtonState.tsx
#: src/components/Synthetics/GmSwap/GmSwapBox/GmShiftBox/useShiftSubmitState.tsx
#: src/components/Synthetics/PositionEditor/PositionEditor.tsx
#: src/components/Synthetics/PositionSeller/PositionSeller.tsx
#: src/components/Synthetics/TradeBox/hooks/useTradeWarningsRows.tsx
msgid "High Network Fee not yet acknowledged"
msgstr ""

#: src/domain/synthetics/sidecarOrders/utils.ts
msgid "Price below lowest Limit Price."
msgstr ""

#: src/components/Synthetics/TradeBox/TradeBox.tsx
msgid "{0} is required for collateral.<0/><1/>There is no swap path found for {1} to {2} within GMX.<2/><3/><4>You can buy {3} on 1inch.</4>"
msgstr ""

#: src/components/Synthetics/TradeboxPoolWarnings/TradeboxPoolWarnings.tsx
msgid "You have an existing position in the {0} market pool.<0><1>Switch to {1} market pool</1>.</0>"
msgstr ""

#: src/pages/AccountDashboard/GeneralPerformanceDetails.tsx
#: src/pages/LeaderboardPage/components/LeaderboardAccountsTable.tsx
msgid "Capital Used"
msgstr ""

#: src/components/MissedCoinsModal/MissedCoinsModal.tsx
msgid "Max 10 symbols in name"
msgstr ""

#: src/pages/Dashboard/StatsCard.tsx
msgid "Users"
msgstr ""

#: src/components/Synthetics/Claims/filters/ActionFilter.tsx
#: src/components/Synthetics/ExecutionPriceRow.tsx
#: src/components/Synthetics/GmSwap/GmFees/GmFees.tsx
#: src/components/Synthetics/TradeHistory/TradeHistoryRow/utils/position.ts
#: src/components/Synthetics/TradeHistory/TradeHistoryRow/utils/position.ts
#: src/components/Synthetics/TradeHistory/TradeHistoryRow/utils/position.ts
#: src/components/Synthetics/TradeHistory/TradeHistoryRow/utils/position.ts
#: src/components/Synthetics/TradeHistory/TradeHistoryRow/utils/position.ts
#: src/components/Synthetics/TradeHistory/TradeHistoryRow/utils/position.ts
#: src/components/Synthetics/TradeHistory/useDownloadAsCsv.tsx
msgid "Price Impact"
msgstr "Impacto de Precio"

#: src/domain/synthetics/trade/utils/validation.ts
msgid "Select a token"
msgstr ""

#: src/components/Synthetics/GmSwap/GmFees/GmFees.tsx
#: src/components/Synthetics/PositionItem/PositionItem.tsx
#: src/components/Synthetics/TradeFeesRow/TradeFeesRow.tsx
#: src/components/Synthetics/TradeFeesRow/TradeFeesRow.tsx
msgid "UI Fee"
msgstr ""

#: src/domain/synthetics/orders/simulateExecuteTxn.tsx
#: src/domain/synthetics/orders/simulateExecuteTxn.tsx
msgid "Execute order simulation failed."
msgstr ""

#: src/pages/CompleteAccountTransfer/CompleteAccountTransfer.jsx
msgid "Invalid Transfer Addresses: Please check the url."
msgstr ""

#: src/pages/Dashboard/MarketsListV1.tsx
#: src/pages/Dashboard/MarketsListV1.tsx
msgid "GLP Index Composition"
msgstr "Composición Índice GLP"

#: src/domain/synthetics/positions/utils.ts
msgid "TP"
msgstr ""

#: src/components/Synthetics/ClaimModal/ClaimModal.tsx
msgid "<0>Claimable Funding Fee.</0>"
msgstr ""

#: src/lib/wallets/connecters/binanceW3W/binanceWallet.ts
msgid "Log in to your Binance app and tap [Wallets]. Go to [Web3]."
msgstr "Inicia sesión en tu app de Binance y toca [Wallets]. Ve a [Web3]."

#: src/components/Synthetics/Claims/ClaimableCard.tsx
#: src/pages/Stake/StakeV2.tsx
#: src/pages/Stake/StakeV2.tsx
#: src/pages/Stake/StakeV2.tsx
msgid "Claimable"
msgstr "Reclamable"

#: src/components/Exchange/OrdersToa.jsx
msgid "Additionally, trigger orders are market orders and are not guaranteed to settle at the trigger price."
msgstr "Además, las órdenes de activación son órdenes de mercado y no se garantiza que se ejecuten al precio de activación."

#: src/components/Header/AppHeaderLinks.tsx
#: src/components/Header/HomeHeaderLinks.tsx
msgid "Docs"
msgstr "Documentos"

#: src/components/Exchange/ConfirmationBox.jsx
#: src/components/Exchange/PositionSeller.jsx
#: src/components/Synthetics/PositionEditor/PositionEditor.tsx
#: src/components/Synthetics/PositionSeller/PositionSeller.tsx
#: src/components/Synthetics/TradeBox/hooks/useTradeButtonState.tsx
#: src/components/Synthetics/TradeBox/TradeBox.tsx
msgid "Creating Order..."
msgstr "Creando Order..."

#: src/components/Exchange/PositionEditor.jsx
msgid "Deposit disabled, pending {0} upgrade"
msgstr ""

#: src/pages/Jobs/Jobs.jsx
msgid "Jobs"
msgstr "Trabajos"

#: src/pages/Ecosystem/Ecosystem.jsx
msgid "Decentralized Options Strategies"
msgstr "Estrategias de Opciones Descentralizadas"

#: src/components/AddressDropdown/AddressDropdown.tsx
#: src/components/Synthetics/SubaccountModal/SubaccountModal.tsx
msgid "Address copied to your clipboard"
msgstr ""

#: src/components/Header/AppHeaderLinks.tsx
#: src/components/NetworkDropdown/NetworkDropdown.tsx
#: src/components/NetworkDropdown/NetworkDropdown.tsx
#: src/components/SettingsModal/SettingsModal.tsx
msgid "Settings"
msgstr "Ajustes"

#: src/components/Referrals/AffiliatesStats.tsx
msgid "Amount of traders you referred."
msgstr "Cantidad de traders que ha referido."

#: src/components/Exchange/PositionSeller.jsx
msgid "Close submitted!"
msgstr ""

#: src/domain/synthetics/trade/utils/validation.ts
#: src/domain/synthetics/trade/utils/validation.ts
msgid "Insufficient {0} liquidity"
msgstr ""

#: src/pages/Ecosystem/Ecosystem.jsx
#: src/pages/Ecosystem/Ecosystem.jsx
msgid "Creator"
msgstr "Creador"

#: src/components/Synthetics/TradeHistory/keys.ts
msgid "Create Limit"
msgstr ""

#: src/pages/BeginAccountTransfer/BeginAccountTransfer.tsx
msgid "Transfer already initiated"
msgstr "Transferencia ya iniciada"

#: src/pages/Stake/StakeV2.tsx
#: src/pages/Stake/StakeV2.tsx
msgid "Withdraw submitted."
msgstr ""

#: src/components/Referrals/AddAffiliateCode.jsx
#: src/components/Referrals/AddAffiliateCode.jsx
msgid "Enter a code"
msgstr "Introduzca un código"

#: src/components/Synthetics/StatusNotification/SubaccountNotification.tsx
msgid "Subaccount is updated"
msgstr ""

#: src/components/Exchange/OrdersList.jsx
#: src/pages/OrdersOverview/OrdersOverview.jsx
msgid "Order"
msgstr "Orden"

#: src/pages/Dashboard/GmxCard.tsx
msgid "Staked on Avalanche"
msgstr ""

#: src/components/Footer/constants.ts
#: src/components/Footer/constants.ts
msgid "Media Kit"
msgstr "Kit de Medios"

#: src/pages/Home/Home.tsx
msgid "Reduce Liquidation Risks"
msgstr "Reducir Riesgos de Liquidación"

#: src/pages/PositionsOverview/PositionsOverview.jsx
msgid "collateral"
msgstr "garantía"

#: src/pages/Stake/StakeV1.jsx
msgid "Stake failed"
msgstr "Stakeo fallido"

#: src/components/Glp/GlpSwap.jsx
#: src/components/Synthetics/GmList/GmList.tsx
msgid "WALLET"
msgstr "MONEDERO"

#: src/components/Exchange/OrdersList.jsx
#: src/components/Exchange/OrdersList.jsx
#: src/components/Synthetics/OrderList/OrderList.tsx
#: src/components/Synthetics/OrderList/OrderList.tsx
msgid "No open orders"
msgstr "No hay ordenes abiertas."

#: src/components/Referrals/AffiliatesStats.tsx
msgid "Traders Referred on Avalanche Fuji"
msgstr ""

#: src/components/Referrals/AffiliatesStats.tsx
msgid "Claim V2 Rebates from your referred Traders."
msgstr ""

#: src/pages/Dashboard/OverviewCard.tsx
msgid "Total value of tokens in GM Pools."
msgstr ""

#: src/components/Glp/GlpSwap.jsx
msgid "Reserved"
msgstr "Reservado"

#: src/components/Synthetics/GmList/GmList.tsx
msgid "Available amount to deposit into the specific GM pool."
msgstr ""

#: src/components/Exchange/OrderEditor.jsx
#: src/components/Exchange/PositionSeller.jsx
#: src/components/Synthetics/OrderEditor/OrderEditor.tsx
#: src/domain/synthetics/trade/utils/validation.ts
msgid "Price below Liq. Price"
msgstr "Precio inferior al de liquidación"

#: src/domain/tokens/approveTokens.tsx
msgid "There is not enough {0} in your account on {networkName} to send this transaction.<0/><1/><2>Buy or Transfer {1} to {networkName}</2>"
msgstr ""

#: src/components/Synthetics/UserIncentiveDistributionList/UserIncentiveDistributionList.tsx
msgid "Airdrop"
msgstr ""

#: src/pages/Stake/StakeV2.tsx
msgid "Unstake submitted!"
msgstr ""

#: src/pages/LeaderboardPage/components/LeaderboardContainer.tsx
msgid "This competition is held on the {0} network. <0>Change your network</0> to participate."
msgstr ""

#: src/pages/LeaderboardPage/components/CompetitionCountdown.tsx
msgid "This competition has ended."
msgstr ""

#: src/components/Synthetics/MarketsList/NetFeeTooltip.tsx
#: src/components/Synthetics/MarketsList/NetFeeTooltip.tsx
msgid "Shorts Net Rate / 1h"
msgstr "Tasa Neta de Cortos / 1h"

#: src/pages/MarketPoolsPage/MarketPoolsPage.tsx
msgid "Purchase <0>GM Tokens</0> to earn fees from swaps and leverage trading."
msgstr ""

#: src/components/Synthetics/GmList/GmTokensTotalBalanceInfo.tsx
msgid "Expected 365d Fees are projected based on past {daysConsidered}d base APY."
msgstr ""

#: src/pages/Stake/StakeV2.tsx
msgid "<0>Stake GMX</0> and earn {gmxAvgAprText} APR"
msgstr ""

#: src/pages/Exchange/Exchange.tsx
msgid "Withdrew {0} USD from {tokenSymbol} {longOrShortText}."
msgstr "Se retiró {0} USD de {tokenSymbol} {longOrShortText}."

#: src/components/Synthetics/SettleAccruedFundingFeeModal/SettleAccruedFundingFeeModal.tsx
msgid "Accrued Funding Fee."
msgstr ""

#: src/pages/Stake/StakeV2.tsx
#: src/pages/Stake/StakeV2.tsx
msgid "Withdraw failed."
msgstr ""

#: src/pages/Stake/StakeV2.tsx
msgid "Pending GMX approval"
msgstr ""

#: src/components/Synthetics/MarketsList/MarketsList.tsx
msgid "No markets found."
msgstr ""

#: src/components/Referrals/TradersStats.tsx
msgid "Edit Referral Code"
msgstr "Editar Código de Referido"

#: src/components/Stake/GMXAprTooltip.tsx
msgid "GMX APR"
msgstr ""

#: src/pages/AccountDashboard/VersionNetworkSwitcherRow.tsx
msgid "Switch to:"
msgstr ""

#: src/components/Synthetics/StatusNotification/OrderStatusNotification.tsx
msgid "{orderTypeText} {visualMultiplierPrefix}{0} {longShortText}: {sign}{1}"
msgstr ""

#: src/components/Synthetics/StatusNotification/OrderStatusNotification.tsx
msgid "{txnTypeText} limit order for"
msgstr ""

#: src/components/Synthetics/TradeboxPoolWarnings/TradeboxPoolWarnings.tsx
msgid "You have an existing limit order in the {0} market pool.<0><1>Switch to {1} market pool</1>.</0>"
msgstr ""

#: src/components/Synthetics/StatusNotification/OrderStatusNotification.tsx
msgid "Decreasing"
msgstr ""

#: src/components/Referrals/AffiliatesStats.tsx
msgid "Create Referral Code"
msgstr "Crear Código de Referido"

#: src/components/NetworkDropdown/NetworkDropdown.tsx
#: src/components/NetworkDropdown/NetworkDropdown.tsx
msgid "Networks"
msgstr "Redes"

#: src/components/Exchange/TradeHistory.jsx
msgid "{0}: {1}, Price: {priceDisplay}"
msgstr ""

#: src/components/Synthetics/GmList/GmList.tsx
#: src/components/Synthetics/MarketTokenSelector/MarketTokenSelector.tsx
#: src/pages/Dashboard/MarketsListV1.tsx
msgid "POOL"
msgstr "RESERVA"

#: src/components/Header/HomeHeaderLinks.tsx
msgid "Voting"
msgstr ""

#: src/components/Exchange/TradeHistory.jsx
msgid "This position was liquidated as the max leverage of 100x was exceeded."
msgstr "Esta posición fue liquidada debido a que el apalancamiento máximo de 100x fue superado"

#: src/pages/SyntheticsFallbackPage/SyntheticsFallbackPage.tsx
msgid "<0>Switch to:</0>"
msgstr ""

#: src/components/Synthetics/AcceptablePriceImpactInputRow/AcceptablePriceImpactInputRow.tsx
msgid "The Current Price Impact is {0}. Consider adding a buffer of 0.30% to it so the order is more likely to be processed."
msgstr ""

#: src/components/Synthetics/TradeHistory/TradeHistory.tsx
msgid "No trades match the selected filters"
msgstr "No hay operaciones que coincidan con los filtros seleccionados"

#: src/components/Exchange/TradeHistory.jsx
#: src/context/SyntheticsEvents/SyntheticsEventsProvider.tsx
msgid "Decreased"
msgstr "Reducido"

#: src/components/Exchange/ConfirmationBox.jsx
#: src/components/Exchange/ConfirmationBox.jsx
#: src/components/Exchange/OrdersList.jsx
#: src/components/Exchange/TradeHistory.jsx
#: src/components/Exchange/TradeHistory.jsx
#: src/domain/synthetics/orders/utils.tsx
#: src/pages/OrdersOverview/OrdersOverview.jsx
msgid "Decrease"
msgstr "Reducir"

#: src/components/Exchange/PositionSeller.jsx
msgid "Leftover collateral below 5 USD"
msgstr ""

#: src/lib/legacy.ts
msgid "Order cannot be executed as it would reduce the position's leverage below 1"
msgstr "La orden no se puede ejecutar pues reduciría el apalancamiento de la posición por debajo de 1"

#: src/pages/Dashboard/MarketsListV1.tsx
msgid "Weight"
msgstr "Peso"

#: src/components/Exchange/PositionShare.tsx
msgid "Link copied to clipboard."
msgstr "Enlace copiado al portapapeles."

#: src/components/SettingsModal/SettingsModal.tsx
msgid "Max slippage precision is -0.01%"
msgstr ""

#: src/components/Exchange/ExchangeTVChart.jsx
#: src/components/Synthetics/TVChart/TVChart.tsx
msgid "Dec."
msgstr "Dic."

#: src/pages/Ecosystem/Ecosystem.jsx
msgid "GMX Weekly Updates"
msgstr "Actualizaciones semanales de GMX"

#: src/components/Synthetics/TradeBox/hooks/useCollateralInTooltipContent.tsx
msgid "You will be long {indexSymbol} only from your long position."
msgstr ""

#: src/pages/OrdersOverview/OrdersOverview.jsx
msgid "Total active: {openTotal}, executed: {executedTotal}, cancelled: {cancelledTotal}"
msgstr "Total activo: {openTotal}, ejecutado: {executedTotal}, cancelado: {cancelledTotal}"

#: src/components/Synthetics/TVChart/TVChartHeader.tsx
#: src/components/Synthetics/TVChart/TVChartHeader.tsx
msgid "24h Low"
msgstr ""

#: src/pages/LeaderboardPage/components/LeaderboardContainer.tsx
#: src/pages/LeaderboardPage/components/LeaderboardNavigation.tsx
msgid "Chain Icon"
msgstr ""

#: src/components/Synthetics/StatusNotification/FeesSettlementStatusNotification.tsx
msgid "Settle request for {0, plural, one {# position} other {# positions}} sent"
msgstr ""

#: src/pages/Dashboard/GmxCard.tsx
#: src/pages/Stake/StakeV2.tsx
msgid "Price on Arbitrum"
msgstr "Precio en Arbitrum"

#: src/pages/Ecosystem/Ecosystem.jsx
msgid "Fees generated by GMX"
msgstr "Comisiones generadas por GMX"

#: src/components/Synthetics/MarketStats/MarketStatsWithComposition.tsx
msgid "GM can be sold for {0} for this market up to the specified selling caps. The remaining tokens in the pool are reserved for currently open positions."
msgstr ""

#: src/components/Synthetics/AccruedPositionPriceImpactRebateModal/AccruedPositionPriceImpactRebateModal.tsx
#: src/components/Synthetics/ClaimablePositionPriceImpactRebateModal/ClaimablePositionPriceImpactRebateModal.tsx
msgid "REBATE"
msgstr ""

#: src/pages/Ecosystem/Ecosystem.jsx
msgid "Yield simulator for GMX"
msgstr "Simulador de rendimientos para GMX"

#: src/components/Synthetics/TradeBox/TradeBoxRows/AvailableLiquidityRow.tsx
msgid "There may not be sufficient liquidity to execute your order when the Min. Receive are met."
msgstr ""

#: src/pages/AccountDashboard/GeneralPerformanceDetails.tsx
#: src/pages/LeaderboardPage/components/LeaderboardAccountsTable.tsx
msgid "Total Trades"
msgstr ""

#: src/components/NpsModal/NpsModal.tsx
msgid "Enter your answer here"
msgstr ""

#: src/pages/Stake/StakeV2.tsx
msgid "Stake GMX"
msgstr ""

#: src/components/Synthetics/StatusNotification/GmStatusNotification.tsx
msgid "Shifting from <0><1>GM: {fromIndexName}</1><2>{fromPoolName}</2></0> to <3><4>GM: {toIndexName}</4><5>{toPoolName}</5></3>"
msgstr ""

#: src/components/Referrals/JoinReferralCode.jsx
msgid "Referral code updated!"
msgstr "¡Código de referido actualizado!"

#: src/domain/synthetics/tokens/useTokensFavorites.tsx
msgid "Favorites"
msgstr ""

#: src/components/Exchange/SwapBox.jsx
msgid "Max {0} short capacity"
msgstr "Capacidad Máx. {0} cortos"

#: src/components/Synthetics/TradeHistory/TradeHistoryRow/utils/shared.ts
msgid "The Execution Price didn't meet the Acceptable Price condition."
msgstr "El precio de ejecución no cumplió la condición de precio aceptable."

#: src/pages/Stake/StakeV2.tsx
msgid "Reserve Amount"
msgstr ""

#: src/components/Synthetics/StatusNotification/GmStatusNotification.tsx
msgid "Fulfilling buy request"
msgstr ""

#: src/components/Synthetics/TradeHistory/TradeHistoryRow/utils/shared.ts
msgid "Reason: {0}"
msgstr "Razón: {0}"

#: src/components/Synthetics/GmList/GmTokensTotalBalanceInfo.tsx
msgid "Wallet total accrued Fees"
msgstr ""

#: src/components/Exchange/ConfirmationBox.jsx
#: src/components/Exchange/SwapBox.jsx
#: src/components/Exchange/SwapBox.jsx
#: src/components/Exchange/SwapBox.jsx
#: src/components/Synthetics/SwapCard/SwapCard.tsx
#: src/components/Synthetics/TradeBox/TradeBoxRows/AvailableLiquidityRow.tsx
#: src/components/Synthetics/TVChart/TVChartHeader.tsx
#: src/components/Synthetics/TVChart/TVChartHeader.tsx
msgid "Available Liquidity"
msgstr "Liquidez Disponible"

#: src/components/Exchange/SwapBox.jsx
msgid "A snapshot of the USD value of your {0} collateral is taken when the position is opened."
msgstr "Se registra el valor en USD de tu {0} garantía en el momento que la posición se abre."

#: src/components/Synthetics/DateRangeSelect/DateRangeSelect.tsx
#: src/components/Synthetics/DateRangeSelect/DateRangeSelect.tsx
#: src/components/Synthetics/DateRangeSelect/DateRangeSelect.tsx
msgid "All time"
msgstr "Todo el tiempo"

#: src/pages/ClaimEsGmx/ClaimEsGmx.jsx
msgid "Select your vesting option below then click \"Claim\"."
msgstr "Seleccione su opción de adquisición a continuación y haga clic en \"Reclamar\"."

#: src/pages/Home/Home.tsx
msgid "Save on Costs"
msgstr "Ahorrar en Costes"

#: src/components/Synthetics/StatusNotification/GmStatusNotification.tsx
msgid "Buy order cancelled"
msgstr ""

#: src/components/Synthetics/TVChart/components/AvailableLiquidityTooltip.tsx
msgid "{longShortText} {0} Reserve"
msgstr ""

#: src/components/Synthetics/StatusNotification/OrderStatusNotification.tsx
msgid "Cancel newly created orders"
msgstr ""

#: src/pages/Stake/StakeV2.tsx
msgid "Delegate"
msgstr ""

#: src/pages/NftWallet/NftWallet.jsx
msgid "Invalid NFT Address"
msgstr "Dirección NFT inválida"

#: src/pages/Ecosystem/Ecosystem.jsx
msgid "GLP and GMX autocompounding vaults"
msgstr ""

#: src/pages/Ecosystem/Ecosystem.jsx
msgid "esGMX OTC Market"
msgstr ""

#: src/pages/Ecosystem/Ecosystem.jsx
msgid "Leverage Trading Terminal"
msgstr ""

#: src/components/Synthetics/TradeFeesRow/TradeFeesRow.tsx
msgid "The bonus rebate is an estimate and can be up to {0}% of the open fee. It will be airdropped as {incentivesTokenTitle} tokens on a pro-rata basis. <0><1>Read more</1>.</0>"
msgstr ""

#: src/components/Synthetics/OrderItem/OrderItem.tsx
msgid "<0>The order will be executed when the oracle price is {0} {1}.</0><1/><2>Note that there may be rare cases where the order cannot be executed, for example, if the chain is down and no oracle reports are produced or if the price impact exceeds your acceptable price.</2>"
msgstr ""

#: src/components/Exchange/SwapBox.jsx
msgid "Swap submitted!"
msgstr "¡Intercambio Enviado!"

#: src/pages/Ecosystem/Ecosystem.jsx
msgid "GBC NFTs APR tracker and rewards"
msgstr "Rastreador de GBC NFTs APR y recompensas"

#: src/components/Synthetics/StatusNotification/SubaccountNotification.tsx
#: src/components/Synthetics/StatusNotification/SubaccountNotification.tsx
msgid "Pending Wallet transaction sign"
msgstr ""

#: src/components/Referrals/AffiliatesStats.tsx
#: src/components/Referrals/AffiliatesStats.tsx
#: src/components/Referrals/TradersStats.tsx
#: src/components/Referrals/TradersStats.tsx
msgid "V1 Avalanche"
msgstr ""

#: src/components/Exchange/ConfirmationBox.jsx
#: src/components/Exchange/PositionEditor.jsx
#: src/components/Exchange/PositionSeller.jsx
#: src/components/Synthetics/PositionEditor/PositionEditorAdvancedRows.tsx
#: src/components/Synthetics/PositionSeller/PositionSellerAdvancedDisplayRows.tsx
#: src/components/Synthetics/TradeBox/TradeBoxRows/AdvancedDisplayRows.tsx
msgid "Collateral ({0})"
msgstr "Garantía ({0})"

#: src/pages/Stake/StakeV2.tsx
msgid "You will earn {0}% more rewards with this action."
msgstr ""

#: src/components/SettingsModal/SettingsModal.tsx
msgid "Max Network Fee Buffer"
msgstr ""

#: src/components/Exchange/OrderEditor.jsx
msgid "Order updated!"
msgstr "¡Orden actualizada!"

#: src/components/Synthetics/TradeBox/hooks/useCollateralInTooltipContent.tsx
msgid "You will be short {indexSymbol} from your short position, while being long {collateralSymbol} from your {collateralSymbol} collateral. The liquidation price will vary based on the price of {collateralSymbol}."
msgstr ""

#: src/components/Synthetics/TradeBox/TradeBoxRows/OneClickTrading.tsx
msgid "The previously authorized maximum number of actions has been reached for One-Click Trading."
msgstr ""

#: src/components/Synthetics/CollateralSelector/CollateralSelector.tsx
#: src/components/Synthetics/CollateralSelector/CollateralSelector.tsx
msgid "Select a pool containing {0} to use it as collateral."
msgstr "Selecciona una reserva que contenga {0} para usarla como garantía."

#: src/lib/contracts/callContract.tsx
msgid "Transaction completed!"
msgstr "¡Transacción completada!"

#: src/pages/BeginAccountTransfer/BeginAccountTransfer.tsx
msgid "Approving..."
msgstr "Aprobando..."

#: src/components/Exchange/PositionSeller.jsx
msgid "Neither Collateral nor realized PnL is enough to cover pending Fees. Please close a larger position amount."
msgstr ""

#: src/components/Synthetics/MarketsList/MarketsList.tsx
#: src/pages/Dashboard/MarketsListV1.tsx
msgid "UTILIZATION"
msgstr "UTILIZACIÓN"

#: src/components/NotifyModal/NotifyModal.tsx
msgid "GMX Announcements"
msgstr ""

#: src/components/Header/AppHeaderLinks.tsx
#: src/pages/Referrals/Referrals.tsx
#: src/pages/Referrals/Referrals.tsx
msgid "Referrals"
msgstr "Referidos"

#: src/pages/MarketPoolsPage/MarketPoolsPage.tsx
msgid "<0>GLV Vaults</0> include multiple GM Tokens and are automatically rebalanced."
msgstr ""

#: src/components/Exchange/PositionSeller.jsx
msgid "Max Leverage without PnL: 100x"
msgstr ""

#: src/components/Exchange/ConfirmationBox.jsx
msgid "Confirm Short"
msgstr "Confirma orden a Corto"

#: src/pages/Stake/StakeV1.jsx
msgid "The <0>GMX migration</0> is in progress, please migrate your GMT, xGMT, GMT-USDG and xGMT-USDG tokens.<1/>USDG tokens will continue to function as before and do not need to be migrated."
msgstr "La <0>migración de GMX</0> está en marcha, por favor migra tus GMT, xGMT, GMT-USDG y xGMT-USDG tokens.<1/>Los USDG tokens continuarán funcionando como antes y no necesitan ser migrados."

#: src/components/Exchange/ChartTokenSelector.tsx
msgid "Short Liquidity"
msgstr ""

#: src/components/Synthetics/OrderItem/OrderItem.tsx
msgid "Order Type"
msgstr ""

#: src/components/Synthetics/StatusNotification/GmStatusNotification.tsx
msgid "Sell order executed"
msgstr ""

#: src/domain/synthetics/referrals/claimAffiliateRewardsTxn.ts
msgid "Affiliate Rewards Claimed"
msgstr ""

#: src/components/Exchange/ConfirmationBox.jsx
#: src/components/Exchange/PositionSeller.jsx
#: src/components/Synthetics/TradeBox/TradeBoxRows/SwapSpreadRow.tsx
msgid "Spread"
msgstr "Deslizamiento"

#: src/components/Synthetics/TradeHistory/TradeHistoryRow/utils/position.ts
msgid "This position was liquidated as the max. leverage of {formattedMaxLeverage} was exceeded when taking into account fees."
msgstr "Esta posición fue liquidada debido a que el apalancamiento máximo de {formattedMaxLeverage} fue superado al tener en cuenta las comisiones."

#: src/components/Synthetics/TradeBox/TradeBox.tsx
msgid "Swap {0}"
msgstr ""

#: src/components/Exchange/SwapBox.jsx
msgid "Swap Order submitted!"
msgstr "¡Orden de Intercambio enviada!"

#: src/App/MainRoutes.tsx
#: src/components/Exchange/PositionsList.jsx
#: src/components/Exchange/PositionsList.jsx
#: src/components/Exchange/TradeHistory.jsx
#: src/components/Synthetics/Claims/Claims.tsx
#: src/components/Synthetics/GmSwap/GmSwapBox/GmDepositWithdrawalBox/useSubmitButtonState.tsx
#: src/components/Synthetics/OrderEditor/OrderEditor.tsx
#: src/components/Synthetics/OrderEditor/OrderEditor.tsx
#: src/components/Synthetics/OrderList/OrderList.tsx
#: src/components/Synthetics/OrderList/OrderList.tsx
#: src/components/Synthetics/PositionList/PositionList.tsx
#: src/components/Synthetics/PositionList/PositionList.tsx
#: src/domain/synthetics/trade/utils/validation.ts
#: src/domain/synthetics/trade/utils/validation.ts
#: src/domain/synthetics/trade/utils/validation.ts
#: src/domain/synthetics/trade/utils/validation.ts
msgid "Loading..."
msgstr "Cargando..."

#: src/pages/Ecosystem/Ecosystem.jsx
msgid "Leaderboard for GMX traders"
msgstr "Tabla de clasificación para los traders de GMX"

#: src/components/Synthetics/TradeBox/TradeBoxRows/OneClickTrading.tsx
msgid "There are insufficient funds in your subaccount for One-Click Trading"
msgstr ""

#: src/components/Exchange/PositionsList.jsx
msgid "Share"
msgstr "Compartir"

#: src/components/Synthetics/TradeHistory/TradeHistoryRow/utils/shared.ts
#: src/pages/OrdersOverview/OrdersOverview.jsx
msgid "Execute"
msgstr "Ejecutar"

#: src/pages/AccountDashboard/HistoricalLists.tsx
#: src/pages/AccountDashboard/HistoricalLists.tsx
#: src/pages/Exchange/Exchange.tsx
#: src/pages/SyntheticsPage/SyntheticsPage.tsx
msgid "Trades"
msgstr "Operaciones"

#: src/pages/Ecosystem/Ecosystem.jsx
msgid "Telegram Groups"
msgstr "Grupos de Telegram"

#: src/components/Synthetics/Claims/filters/ActionFilter.tsx
#: src/components/Synthetics/TradeHistory/filters/ActionFilter.tsx
msgid "Search Action"
msgstr ""

#: src/pages/LeaderboardPage/components/LeaderboardNavigation.tsx
msgid "CONCLUDED"
msgstr ""

#: src/components/Synthetics/OrderItem/OrderItem.tsx
msgid "Collateral Delta"
msgstr ""

#: src/components/Synthetics/TradeHistory/TradeHistory.tsx
msgid "Realized PnL after fees and price impact."
msgstr ""

#: src/components/Exchange/ChartTokenSelector.tsx
msgid "Long Liquidity"
msgstr ""

#: src/components/Synthetics/TradeHistory/TradeHistoryRow/utils/swap.ts
#: src/components/Synthetics/TradeHistory/TradeHistoryRow/utils/swap.ts
#: src/components/Synthetics/TradeHistory/TradeHistoryRow/utils/swap.ts
#: src/components/Synthetics/TradeHistory/TradeHistoryRow/utils/swap.ts
msgid "Execution price for the order."
msgstr "Precio de ejecución para la orden."

#: src/components/AprInfo/AprInfo.tsx
msgid "wstETH APR"
msgstr ""

#: src/pages/Ecosystem/Ecosystem.jsx
msgid "Telegram Group"
msgstr "Grupo de Telegram"

#: src/components/Exchange/SwapBox.jsx
msgid "Open a position"
msgstr "Abre una posición"

#: src/components/Synthetics/TradeboxPoolWarnings/TradeboxPoolWarnings.tsx
msgid "Insufficient liquidity in any {0}/USD market pools for your order."
msgstr "Insuficiente liquidez en cualquier {0}/USD mercado de pools para tu orden."

#: src/pages/LeaderboardPage/components/LeaderboardAccountsTable.tsx
#: src/pages/LeaderboardPage/components/LeaderboardPositionsTable.tsx
msgid "You have not traded during the selected period."
msgstr ""

#: src/components/Synthetics/TradeHistory/TradeHistoryRow/utils/swap.ts
msgid "The trigger price for this order is based on the swap fees and price impact to guarantee that you will receive at least {toMinText} on order execution."
msgstr ""

#: src/components/Referrals/JoinReferralCode.jsx
msgid "Referral code updated failed."
msgstr "Falló la actualización del código de referido."

#: src/components/Exchange/OrderEditor.jsx
#: src/components/Exchange/OrderEditor.jsx
#: src/components/Exchange/OrderEditor.jsx
#: src/components/Exchange/OrderEditor.jsx
#: src/components/Exchange/OrdersList.jsx
#: src/components/Exchange/OrdersList.jsx
#: src/components/Exchange/OrdersList.jsx
#: src/components/Exchange/PositionSeller.jsx
#: src/components/Exchange/SwapBox.jsx
#: src/components/Exchange/SwapBox.jsx
#: src/components/Exchange/SwapBox.jsx
#: src/components/Glp/GlpSwap.jsx
#: src/components/Glp/GlpSwap.jsx
#: src/components/Synthetics/MarketStats/MarketStatsWithComposition.tsx
#: src/components/Synthetics/OrderEditor/OrderEditor.tsx
#: src/components/Synthetics/OrderEditor/OrderEditor.tsx
#: src/components/Synthetics/PositionSeller/PositionSeller.tsx
#: src/components/Synthetics/SwapCard/SwapCard.tsx
#: src/components/Synthetics/TradeBox/TradeBox.tsx
#: src/components/Synthetics/TradeBox/TradeBox.tsx
#: src/components/Synthetics/TradeHistory/TradeHistory.tsx
#: src/pages/Dashboard/GlpCard.tsx
#: src/pages/Dashboard/GmxCard.tsx
#: src/pages/Dashboard/MarketsListV1.tsx
#: src/pages/OrdersOverview/OrdersOverview.jsx
#: src/pages/Stake/StakeV2.tsx
#: src/pages/Stake/StakeV2.tsx
#: src/pages/Stake/StakeV2.tsx
msgid "Price"
msgstr "Precio"

#: src/components/Exchange/PositionSeller.jsx
msgid "Realized PnL insufficient for Fees"
msgstr ""

#: src/components/Synthetics/StatusNotification/GmStatusNotification.tsx
msgid "Sending shift request"
msgstr ""

#: src/components/Exchange/SwapBox.jsx
#: src/pages/Stake/StakeV1.jsx
msgid "Incorrect Network"
msgstr "Red Incorrecta"

#: src/pages/CompleteAccountTransfer/CompleteAccountTransfer.jsx
msgid "Incorrect Account"
msgstr "Cantidad Incorrecta"

#: src/components/Exchange/PositionEditor.jsx
msgid "Min residual collateral: 10 USD"
msgstr ""

#: src/pages/Stake/StakeV2.tsx
msgid "GMX & Voting Power"
msgstr ""

#: src/components/TokenCard/TokenCard.tsx
#: src/pages/Dashboard/DashboardPageTitle.tsx
#: src/pages/Dashboard/DashboardPageTitle.tsx
msgid "GMX is the utility and governance token. Accrues 30% and 27% of V1 and V2 markets generated fees, respectively."
msgstr ""

#: src/pages/BeginAccountTransfer/BeginAccountTransfer.tsx
msgid "Transferring"
msgstr "Transfiriendo"

#: src/pages/Stake/StakeV2.tsx
#: src/pages/Stake/StakeV2.tsx
msgid "{0} GMX tokens can be claimed, use the options under the Total Rewards section to claim them."
msgstr ""

#: src/pages/Ecosystem/Ecosystem.jsx
msgid "GLP autocompounding vaults"
msgstr ""

#: src/components/Synthetics/TradeBox/hooks/useTradeButtonState.tsx
msgid "TP/SL orders exceed the position"
msgstr ""

#: src/components/Glp/GlpSwap.jsx
msgid "Buy failed."
msgstr "Compra fallida."

#: src/components/Synthetics/MarketNetFee/MarketNetFee.tsx
#: src/components/Synthetics/MarketNetFee/MarketNetFee.tsx
msgid "pay"
msgstr ""

#: src/pages/Dashboard/GmxCard.tsx
msgid "Total circulating supply of GMX tokens."
msgstr ""

#: src/pages/Dashboard/WeightText.tsx
msgid "Target Weight"
msgstr "Peso Objetivo"

#: src/pages/LeaderboardPage/components/CompetitionPrizes.tsx
msgid "Winners:"
msgstr ""

#: src/components/Exchange/SwapBox.jsx
msgid "When closing the position, you can select which token you would like to receive the profits in."
msgstr "Al cerrar la posición, puedes seleccionar en que token deseas recibir las ganancias."

#: src/domain/synthetics/trade/useMaxAutoCancelOrdersState.tsx
msgid "You can have up to {allowedAutoCancelOrdersNumber} active auto-cancelable TP/SL orders. Additional orders must be canceled manually, while existing ones will still close automatically with their related position."
msgstr ""

#: src/pages/LeaderboardPage/components/LeaderboardContainer.tsx
msgid "Top PnL (%)"
msgstr ""

#: src/components/Synthetics/TradeBox/TradeBoxRows/AvailableLiquidityRow.tsx
#: src/domain/synthetics/orders/utils.tsx
msgid "There may not be sufficient liquidity to execute your order when the price conditions are met."
msgstr ""

#: src/components/MissedCoinsModal/MissedCoinsModal.tsx
msgid "Error submitting coins"
msgstr ""

#: src/components/Glp/GlpSwap.jsx
msgid "WARNING: High Fees"
msgstr "ADVERTENCIA: Altas Comisiones"

#: src/components/AprInfo/AprInfo.tsx
msgid "You will earn a 20x Ethena sats multiplier per dollar of GM value. Check your earned sats on the<0>Ethena dashboard</0>."
msgstr ""

#: src/components/Synthetics/TradeHistory/TradeHistoryRow/utils/shared.ts
msgid "Not enough Available Swap Liquidity to fill the Order. The Order will get filled when the condition is met and there is enough Available Swap Liquidity."
msgstr "No hay suficiente liquidez de intercambio disponible para llenar la orden. La orden se llenará cuando se cumpla la condición y haya suficiente liquidez de intercambio disponible."

#: src/components/Referrals/AffiliatesStats.tsx
#: src/components/Referrals/TradersStats.tsx
#: src/components/Synthetics/UserIncentiveDistributionList/UserIncentiveDistributionList.tsx
msgid "Transaction"
msgstr "Transacción"

#: src/components/Exchange/PositionEditor.jsx
#: src/components/Exchange/PositionEditor.jsx
#: src/components/Exchange/PositionEditor.jsx
#: src/domain/synthetics/trade/utils/validation.ts
#: src/domain/synthetics/trade/utils/validation.ts
#: src/domain/synthetics/trade/utils/validation.ts
#: src/domain/synthetics/trade/utils/validation.ts
msgid "Invalid liq. price"
msgstr "Precio de liquidación inválido"

#: src/components/Synthetics/GmSwap/GmFees/GmFees.tsx
msgid "buy"
msgstr ""

#: src/components/Synthetics/ChartTokenSelector/ChartTokenSelector.tsx
msgid "AVAILABLE LIQ."
msgstr ""

#: src/pages/AccountDashboard/dailyAndCumulativePnLDebug.tsx
msgid "Start unrealized pnl"
msgstr ""

#: src/domain/tokens/approveTokens.tsx
msgid "Approval submitted! <0>View status.</0>"
msgstr "¡Aprobación enviada! <0>Ver estado.</0>"

#: src/pages/OrdersOverview/OrdersOverview.jsx
msgid "Order size is 0"
msgstr "El tamaño de la orden es 0"

#: src/domain/synthetics/trade/utils/validation.ts
msgid "The buyable cap for the pool GM: {0} in {1} [{2}] has been reached. Please reduce the buy size, pick a different GM token, or shift the GM tokens to a different pool and try again."
msgstr ""

#: src/components/Synthetics/HighPriceImpactWarning/HighPriceImpactWarning.tsx
msgid "Acknowledge high Swap Price Impact"
msgstr ""

#: src/components/Exchange/PositionSeller.jsx
msgid "Close {longOrShortText} {0}"
msgstr ""

#: src/pages/Stake/StakeV2.tsx
msgid "Deposited!"
msgstr ""

#: src/components/Synthetics/PositionItem/PositionItem.tsx
#: src/components/Synthetics/PositionSeller/PositionSeller.tsx
#: src/components/Synthetics/TradeBox/tradeboxConstants.tsx
msgid "TP/SL"
msgstr ""

#: src/components/Exchange/PositionSeller.jsx
#: src/components/Exchange/SwapBox.jsx
msgid "Max {0} in"
msgstr "Máx. {0} dentro"

#: src/domain/synthetics/orders/utils.tsx
msgid "Stop Loss Decrease"
msgstr ""

#: src/components/SettingsModal/SettingsModal.tsx
msgid "Allowed Slippage below {0}% may result in failed orders."
msgstr ""

#: src/pages/OrdersOverview/OrdersOverview.jsx
msgid "Diff"
msgstr "Dif"

#: src/pages/Ecosystem/Ecosystem.jsx
msgid "Dashboard for GMX referral stats"
msgstr "Panel de estadísticas programa de referidos GMX"

#: src/components/Synthetics/Claims/ClaimsHistory.tsx
#: src/components/Synthetics/Claims/filters/ActionFilter.tsx
#: src/components/Synthetics/TradeHistory/filters/ActionFilter.tsx
#: src/components/Synthetics/TradeHistory/useDownloadAsCsv.tsx
msgid "Action"
msgstr "Acción"

#: src/pages/Dashboard/GlpCard.tsx
#: src/pages/Dashboard/GmCard.tsx
msgid "Supply"
msgstr "Suministros"

#: src/components/Exchange/PositionsList.jsx
#: src/components/Exchange/PositionsList.jsx
#: src/components/Synthetics/PositionList/PositionList.tsx
#: src/components/Synthetics/PositionList/PositionList.tsx
msgid "No open positions"
msgstr "No hay posiciones abiertas"

#: src/components/Synthetics/PositionSeller/PositionSeller.tsx
msgid "Close {0} {1}{2}"
msgstr ""

#: src/components/Synthetics/GmSwap/GmSwapBox/GmSwapBox.tsx
msgid "Sell GLV"
msgstr ""

#: src/domain/synthetics/common/incentivesAirdropMessages.ts
msgid "STIP.b Retroactive Bonus"
msgstr ""

#: src/components/Exchange/TradeHistory.jsx
msgid "Try increasing the \"Allowed Slippage\", under the Settings menu on the top right."
msgstr "Prueba a incrementar el \"Deslizamiento Permitido\", debajo del menú de Ajustes en la esquina superior derecha"

#: src/pages/BuyGMX/BuyGMX.tsx
msgid "You can buy AVAX directly on <0>Avalanche</0> using these options:"
msgstr ""

#: src/components/Exchange/NetValueTooltip.tsx
msgid "Net Value: Initial Collateral + PnL - Borrow Fee - Close Fee"
msgstr ""

#: src/pages/Stake/StakeV2.tsx
msgid "Claim Affiliate Vault Rewards"
msgstr ""

#: src/components/Exchange/SwapBox.jsx
#: src/components/Exchange/SwapBox.jsx
#: src/components/Exchange/SwapBox.jsx
#: src/components/Exchange/SwapBox.jsx
#: src/domain/synthetics/trade/utils/validation.ts
msgid "Select different tokens"
msgstr "Selecciona tokens diferentes"

#: src/domain/synthetics/fees/utils/executionFee.ts
msgid "The network fees are very high currently, which may be due to a temporary increase in transactions on the {chainName} network."
msgstr "Las tasas de red son muy altas actualmente, lo que puede deberse a un aumento temporal en las transacciones en la red {chainName}."

#: src/components/Exchange/SwapBox.jsx
msgid "There are more shorts than longs, borrow fees for longing is currently zero"
msgstr "Hay más cortos que largos, la tasa de préstamo para entrar a largo es cero en estos momentos"

#: src/components/Synthetics/DateRangeSelect/DateRangeSelect.tsx
msgid "Last 90d"
msgstr ""

#: src/pages/LeaderboardPage/components/LeaderboardPositionsTable.tsx
msgid "There is no liquidation price, as the position's collateral value will increase to cover any negative PnL."
msgstr ""

#: src/components/MarketSelector/GmPoolsSelectorForGlvMarket.tsx
#: src/components/MarketSelector/PoolSelector.tsx
msgid "Search Pool"
msgstr ""

#: src/components/Synthetics/ChartTokenSelector/ChartTokenSelector.tsx
msgid "24H%"
msgstr ""

#: src/components/Exchange/UsefulLinks.tsx
msgid "Useful Links"
msgstr "Enlaces Útiles"

#: src/components/NotifyModal/NotifyModal.tsx
msgid "Trade Confirmations"
msgstr ""

#: src/components/Glp/GlpSwap.jsx
#: src/components/Glp/GlpSwap.jsx
#: src/components/Glp/GlpSwap.jsx
msgid "Available"
msgstr "Disponible"

#: src/pages/LeaderboardPage/components/LeaderboardContainer.tsx
msgid "Last 7 days"
msgstr ""

#: src/pages/BeginAccountTransfer/BeginAccountTransfer.tsx
msgid "Begin Transfer"
msgstr "Comenzar Transferencia"

#: src/components/Synthetics/TradeBox/TradeBoxRows/OneClickTrading.tsx
msgid "One-Click Trading is not available for wrapping or unwrapping native token {0}."
msgstr ""

#: src/components/RatingToast/RatingToast.tsx
msgid "How likely are you to recommend our service to a friend or colleague?"
msgstr ""

#: src/domain/synthetics/trade/utils/validation.ts
msgid "Insufficient liquidity to swap collateral"
msgstr ""

#: src/components/Synthetics/TradeHistory/keys.ts
#: src/domain/synthetics/orders/utils.tsx
msgid "Market Decrease"
msgstr "Disminución del mercado"

#: src/components/Synthetics/GmList/GmTokensTotalBalanceInfo.tsx
msgid "Wallet 365d expected Fees"
msgstr ""

#: src/components/NotifyModal/NotifyModal.tsx
msgid "Governance Alerts"
msgstr ""

#: src/components/Exchange/TradeHistory.jsx
msgid "Swap {0} {1} for{2} USDG"
msgstr ""

#: src/components/Header/HomeHeaderLinks.tsx
msgid "Governance"
msgstr "Gobernanza"

#: src/components/Exchange/ConfirmationBox.jsx
#: src/components/Exchange/ConfirmationBox.jsx
#: src/components/Exchange/OrdersList.jsx
#: src/components/Exchange/OrdersList.jsx
#: src/components/Exchange/OrdersList.jsx
#: src/components/Exchange/TradeHistory.jsx
#: src/components/Synthetics/OrderItem/OrderItem.tsx
#: src/components/Synthetics/StatusNotification/OrderStatusNotification.tsx
#: src/components/Synthetics/TradeHistory/TradeHistoryRow/utils/shared.ts
msgid "Cancel"
msgstr "Cancelar"

<<<<<<< HEAD
#: src/components/Synthetics/MarketCard/MarketCard.tsx
#~ msgid "Bid Price (Entry)"
#~ msgstr ""

=======
>>>>>>> 9706c907
#: src/components/Glp/GlpSwap.jsx
msgid "Redemption time not yet reached"
msgstr "Tiempo de redención aún no alcanzado"

#: src/components/Exchange/SwapBox.jsx
#: src/components/Glp/GlpSwap.jsx
#: src/domain/synthetics/trade/utils/validation.ts
msgid "Insufficient liquidity"
msgstr "Insuficiente liquidez"

#: src/domain/legacy.ts
msgid "Order cancelled."
msgstr "Orden cancelada."

#: src/pages/BuyGMX/BuyGMX.tsx
msgid "Buy or Transfer AVAX to Avalanche"
msgstr ""

#: src/pages/Ecosystem/Ecosystem.jsx
msgid "Telegram bot for Open Interest on GMX"
msgstr "Bot de Telegram para Interés Abierto en GMX "

#: src/components/Glp/GlpSwap.jsx
#: src/components/Glp/GlpSwap.jsx
msgid "Check the \"Save on Fees\" section below to get the lowest fee percentages."
msgstr "Comprueba la sección \"Ahorrar en comisiones\" para obtener los porcentajes de comisiones más bajos."

#: src/components/SettingsModal/SettingsModal.tsx
msgid "Display PnL after fees"
msgstr "Mostrar GyP después de comisiones"

#: src/pages/AccountDashboard/GeneralPerformanceDetails.tsx
#: src/pages/LeaderboardPage/components/LeaderboardAccountsTable.tsx
msgid "The total realized and unrealized profit and loss for the period, including fees and price impact."
msgstr ""

#: src/domain/legacy.ts
msgid "The network Fees are very high currently, which may be due to a temporary increase in transactions on the {0} network."
msgstr "Las tasas de red son muy altas actualmente, lo que puede deberse a un aumento temporal en las transacciones en la red {0}."

#: src/components/Exchange/SwapBox.jsx
msgid "Current {0} long"
msgstr "Actual {0} a largo "

#: src/domain/synthetics/orders/setAutoCancelOrdersTxn.ts
msgid "{0} orders were not updated as max order limit reached"
msgstr ""

#: src/components/Exchange/PositionSeller.jsx
msgid "Order created!"
msgstr ""

#: src/components/Synthetics/TradeHistory/filters/ActionFilter.tsx
msgid "Liquidation"
msgstr "Liquidación"

#: src/pages/BeginAccountTransfer/BeginAccountTransfer.tsx
msgid "Receiver has not staked GLP tokens before"
msgstr "El receptor no ha stakeado tokens GLP antes"

#: src/domain/synthetics/trade/utils/validation.ts
msgid "Min collateral: {0}"
msgstr ""

#: src/pages/Ecosystem/Ecosystem.jsx
msgid "Spreadsheet for position calculations"
msgstr ""

#: src/components/Synthetics/OrderEditor/OrderEditor.tsx
msgid "Enter new amount or price"
msgstr ""

#: src/components/Synthetics/TradeBox/TradeBoxRows/LimitAndTPSLRows.tsx
msgid "Stop-Loss PnL"
msgstr ""

#: src/pages/LeaderboardPage/components/LeaderboardAccountsTable.tsx
msgid "Wins and losses for fully closed positions."
msgstr ""

#: src/components/Synthetics/TradeHistory/keys.ts
msgid "Cancel Stop-Loss"
msgstr ""

#: src/lib/wallets/connecters/binanceW3W/binanceWallet.ts
msgid "Open Binance app"
msgstr "Abrir la app de Binance"

#: src/components/Glp/GlpSwap.jsx
msgid "{0} selected in order form"
msgstr "{0} seleccionado en el formulario de órden"

#: src/pages/Stake/StakeV1.jsx
#: src/pages/Stake/StakeV1.jsx
#: src/pages/Stake/StakeV2.tsx
#: src/pages/Stake/StakeV2.tsx
#: src/pages/Stake/StakeV2.tsx
msgid "Max amount exceeded"
msgstr "Superado el importe máximo"

#: src/components/Exchange/SwapBox.jsx
msgid "Current {0} shorts"
msgstr "Actual {0} a corto "

#: src/pages/CompleteAccountTransfer/CompleteAccountTransfer.jsx
msgid "To complete the transfer, you must switch your connected account to {receiver}."
msgstr "Para completar la transferencia, debes cambiar tu cuenta conectada a {receiver}."

#: src/components/Synthetics/MarketsList/NetFeeTooltip.tsx
#: src/components/Synthetics/MarketsList/NetFeeTooltip.tsx
msgid "Longs Net Rate / 1h"
msgstr "Largos Tasa Neta / 1h"

#: src/components/Exchange/OrdersList.jsx
#: src/components/Exchange/OrdersList.jsx
#: src/components/Exchange/OrdersList.jsx
#: src/components/Synthetics/OrderItem/OrderItem.tsx
msgid "Edit"
msgstr "Editar"

#: src/components/Synthetics/OrderEditor/OrderEditor.tsx
#: src/components/Synthetics/TradeBox/TradeBox.tsx
msgid "No available leverage found"
msgstr ""

#: src/pages/LeaderboardPage/components/LeaderboardAccountsTable.tsx
msgid "Only addresses with over {0} in \"Capital Used\" are ranked."
msgstr ""

#: src/components/Exchange/ConfirmationBox.jsx
msgid "Shorting..."
msgstr "Entrando a corto..."

#: src/pages/BeginAccountTransfer/BeginAccountTransfer.tsx
msgid "You have a <0>pending transfer</0> to {pendingReceiver}."
msgstr "Tienes una transferencia <0>pendiente</0> a {pendingReceiver}."

#: src/components/Exchange/SwapBox.jsx
msgid "{0} {1} not supported"
msgstr ""

#: src/pages/Buy/Buy.tsx
#: src/pages/Home/Home.tsx
msgid "Protocol Tokens"
msgstr ""

#: src/components/Synthetics/TradeHistory/TradeHistoryRow/utils/position.ts
msgid "Collateral at Liquidation"
msgstr ""

#: src/pages/ClaimEsGmx/ClaimEsGmx.jsx
msgid "After claiming you will be able to vest a maximum of {0} esGMX at a ratio of {1} {stakingToken} to 1 esGMX."
msgstr "Tras reclamar podrás adquirir un máximo de {0} esGMX en una relación de {1} {stakingToken} por 1 esGMX"

#: src/pages/AccountDashboard/GeneralPerformanceDetails.tsx
msgid "Today"
msgstr ""

#: src/pages/BeginAccountTransfer/BeginAccountTransfer.tsx
#: src/pages/NftWallet/NftWallet.jsx
msgid "Receiver Address"
msgstr "Dirección del receptor"

#: src/pages/AccountDashboard/AccountDashboard.tsx
msgid "GMX {versionName} {networkName} information for account:"
msgstr ""

#: src/pages/AccountDashboard/DailyAndCumulativePnL.tsx
msgid "From"
msgstr ""

#: src/components/Synthetics/TradeHistory/TradeHistoryRow/utils/position.ts
#: src/components/Synthetics/TradeHistory/TradeHistoryRow/utils/position.ts
#: src/components/Synthetics/TradeHistory/TradeHistoryRow/utils/position.ts
#: src/components/Synthetics/TradeHistory/TradeHistoryRow/utils/position.ts
#: src/components/Synthetics/TradeHistory/TradeHistoryRow/utils/position.ts
#: src/components/Synthetics/TradeHistory/TradeHistoryRow/utils/position.ts
msgid "Order Trigger Price"
msgstr "Precio de Disparo de la Orden"

#: src/components/Glp/GlpSwap.jsx
msgid "Epoch ending is not acknowledged"
msgstr ""

#: src/components/Synthetics/StatusNotification/SubaccountNotification.tsx
msgid "Subaccount deactivation failed"
msgstr ""

#: src/domain/synthetics/sidecarOrders/utils.ts
msgid "Price above lowest Limit Price."
msgstr ""

#: src/domain/synthetics/orders/utils.tsx
msgid "Limit Increase"
msgstr ""

#: src/components/Exchange/PositionsList.jsx
#: src/components/Exchange/PositionsList.jsx
#: src/components/Synthetics/PositionItem/PositionItem.tsx
msgid "Use the edit collateral icon to deposit or withdraw collateral."
msgstr "Usa el icono de editar garantía para depositar o retirar garantía."

#: src/pages/BuyGMX/BuyGMX.tsx
msgid "Buy GMX using any token from any network:"
msgstr ""

#: src/components/Referrals/AffiliatesStats.tsx
msgid "Volume traded by your referred traders."
msgstr "Volumen negociado por sus traders referidos."

#: src/pages/Dashboard/GlpCard.tsx
msgid "Stablecoin Percentage"
msgstr "Porcentaje de Stablecoin"

#: src/components/Synthetics/TradeBox/TradeBoxRows/CollateralSelectorRow.tsx
msgid "You have an existing position with {0} as collateral. This Order will not be valid for that Position. <0>Switch to {1} collateral</0>."
msgstr ""

#: src/pages/BeginAccountTransfer/BeginAccountTransfer.tsx
msgid "Please only use this for full account transfers.<0/>This will transfer all your GMX, esGMX, GLP, Multiplier Points and voting power to your new account.<1/>Transfers are only supported if the receiving account has not staked GMX or GLP tokens before.<2/>Transfers are one-way, you will not be able to transfer staked tokens back to the sending account."
msgstr ""

#: src/components/Referrals/TradersStats.tsx
msgid "Tier {0} ({currentTierDiscount}% discount)"
msgstr ""

#: src/domain/synthetics/orders/utils.tsx
msgid "This order using {collateralSymbol} as collateral will not be valid for the existing {longText} position using {symbol} as collateral."
msgstr ""

#: src/components/Synthetics/StatusNotification/OrderStatusNotification.tsx
msgid "Order request sent"
msgstr ""

#: src/components/Exchange/NoLiquidityErrorModal.tsx
msgid "Alternatively, you can select a different \"Collateral In\" token."
msgstr "Alternativamente, puedes seleccionar \"Garantía En\" un token distinto."

#: src/components/NotifyModal/NotifyModal.tsx
msgid "Get alerts and announcements from GMX to stay on top of your trades, liquidation risk, and more."
msgstr ""

#: src/components/Exchange/SwapBox.jsx
#: src/components/Exchange/SwapBox.jsx
msgid "<0>{0} is required for collateral.</0><1>Swap amount from {1} to {2} exceeds {3} acceptable amount. Reduce the \"Pay\" size, or use {4} as the \"Pay\" token to use it for collateral.</1><2>You can buy {5} on 1inch.</2>"
msgstr ""

#: src/pages/PageNotFound/PageNotFound.jsx
msgid "<0>Return to </0><1>Homepage</1> <2>or </2> <3>Trade</3>"
msgstr "<0>Volver a </0><1>Página inicial</1> <2>o </2> <3>Operar</3>"

#: src/components/Synthetics/BridgingInfo/BridgingInfo.tsx
msgid "Bridge {tokenSymbol} to {chainName} with"
msgstr ""

#: src/components/Exchange/SwapBox.jsx
#: src/components/Exchange/SwapBox.jsx
#: src/components/Exchange/SwapBox.jsx
msgid "Swapped {0} {1} for {2} {3}!"
msgstr "Intercambiar {0} {1} por {2} {3}!"

#: src/pages/AccountDashboard/dailyAndCumulativePnLDebug.tsx
#: src/pages/AccountDashboard/generalPerformanceDetailsDebug.tsx
#: src/pages/LeaderboardPage/components/LeaderboardAccountsTable.tsx
#: src/pages/LeaderboardPage/components/LeaderboardPositionsTable.tsx
msgid "Unrealized Fees"
msgstr ""

#: src/components/Referrals/AffiliatesStats.tsx
#: src/components/Referrals/AffiliatesStats.tsx
msgid "Traders Referred"
msgstr "Traders Referidos"

#: src/pages/Stake/StakeV2.tsx
msgid "Stake submitted!"
msgstr ""

#: src/components/Exchange/PositionDropdown.tsx
msgid "Increase Size (Market)"
msgstr ""

#: src/domain/synthetics/trade/utils/validation.ts
msgid "Couldn't find a swap path with enough liquidity"
msgstr ""

#: src/pages/Stake/StakeV2.tsx
#: src/pages/Stake/StakeV2.tsx
msgid "Withdrawn!"
msgstr ""

#: src/pages/Ecosystem/Ecosystem.jsx
msgid "Yield Trading"
msgstr ""

#: src/pages/LeaderboardPage/components/CompetitionPrizes.tsx
#: src/pages/LeaderboardPage/components/CompetitionPrizes.tsx
msgid "3rd Place"
msgstr ""

#: src/domain/synthetics/markets/claimFundingFeesTxn.ts
#: src/domain/synthetics/referrals/claimAffiliateRewardsTxn.ts
msgid "Claiming failed"
msgstr ""

#: src/components/AprInfo/AprInfo.tsx
msgid "The base APY estimate will be available {0} to ensure accurate data display."
msgstr ""

#: src/components/Exchange/PositionEditor.jsx
#: src/components/Exchange/SwapBox.jsx
#: src/components/Glp/GlpSwap.jsx
msgid "Approve {0}"
msgstr "Aprobar {0}"

#: src/components/Exchange/SwapBox.jsx
#: src/domain/synthetics/trade/utils/validation.ts
msgid "Max {0} long exceeded"
msgstr "Superados largos Máx. de {0}"

#: src/components/Exchange/PositionEditor.jsx
#: src/domain/synthetics/trade/utils/validation.ts
#: src/domain/synthetics/trade/utils/validation.ts
msgid "Amount should be greater than zero"
msgstr ""

#: src/pages/LeaderboardPage/components/LeaderboardNavigation.tsx
msgid "LIVE"
msgstr ""

#: src/components/Synthetics/PoolSelector2/PoolSelector2.tsx
msgid "{formattedNetRate} / 1h"
msgstr "{formattedNetRate} / 1h"

#: src/components/Exchange/SwapBox.jsx
#: src/components/Exchange/SwapBox.jsx
#: src/components/Glp/GlpSwap.jsx
#: src/components/Glp/GlpSwap.jsx
#: src/components/Glp/GlpSwap.jsx
#: src/components/Synthetics/GmSwap/GmSwapBox/GmDepositWithdrawalBox/GmDepositWithdrawalBox.tsx
#: src/components/Synthetics/GmSwap/GmSwapBox/GmDepositWithdrawalBox/GmDepositWithdrawalBox.tsx
#: src/components/Synthetics/GmSwap/GmSwapBox/GmDepositWithdrawalBox/GmDepositWithdrawalBox.tsx
#: src/components/Synthetics/GmSwap/GmSwapBox/GmShiftBox/GmShiftBox.tsx
#: src/components/Synthetics/GmSwap/GmSwapBox/GmShiftBox/GmShiftBox.tsx
#: src/components/Synthetics/TradeBox/TradeBox.tsx
#: src/components/Synthetics/TradeBox/TradeBox.tsx
msgid "Balance"
msgstr "Balance"

#: src/pages/Stake/StakeV2.tsx
msgid "Liquidity and trading incentives programs are live on {avalancheLink}."
msgstr ""

#: src/pages/BeginAccountTransfer/BeginAccountTransfer.tsx
msgid "I do not want to transfer the Affiliate esGMX tokens"
msgstr ""

#: src/components/Exchange/ConfirmationBox.jsx
msgid "Forfeit profit and {action}"
msgstr "Renunciar a la ganancia y {action}"

#: src/pages/LeaderboardPage/components/LeaderboardAccountsTable.tsx
msgid "Win/Loss"
msgstr ""

#: src/components/Synthetics/TradeHistory/keys.ts
msgid "Execute Stop-Loss"
msgstr ""

#: src/components/MissedCoinsModal/MissedCoinsModal.tsx
msgid "Names could be separated by commas or spaces"
msgstr ""

#: src/pages/BuyGMX/BuyGMX.tsx
msgid "Buy GMX from decentralized exchanges"
msgstr ""

#: src/components/NotifyModal/NotifyModal.tsx
msgid "Powered by"
msgstr ""

#: src/components/Synthetics/StatusNotification/GmStatusNotification.tsx
msgid "Buy order executed"
msgstr ""

#: src/components/Synthetics/ExecutionPriceRow.tsx
msgid "The order's acceptable price includes the set acceptable price impact. The execution price must meet this condition for the order to be executed."
msgstr ""

#: src/components/Exchange/SwapBox.jsx
msgid "Min order: 10 USD"
msgstr "Orden Mín. 10 USD"

#: src/pages/Stake/StakeV2.tsx
msgid "Claim submitted."
msgstr ""

#: src/components/Synthetics/ChartTokenSelector/ChartTokenSelector.tsx
msgid "OPEN INTEREST"
msgstr ""

#: src/components/Synthetics/TradeHistory/useDownloadAsCsv.tsx
msgid "Failed to download trade history CSV."
msgstr ""

#: src/components/Referrals/JoinReferralCode.jsx
msgid "Same as current active code"
msgstr "Igual que el código activo actual"

#: src/pages/AccountDashboard/GeneralPerformanceDetails.tsx
msgid "Win / Loss"
msgstr ""

#: src/components/Referrals/TradersStats.tsx
#: src/components/Referrals/TradersStats.tsx
msgid "V1 rebates are airdropped weekly. V2 rebates are automatically applied as fee discounts on each trade and do not show on this table."
msgstr ""

#: src/pages/Stake/StakeV2.tsx
msgid "<0>This will claim {0} GMX.<1/><2/>After claiming, you can stake these GMX tokens by using the \"Stake\" button in the GMX section of this Earn page.<3/><4/></0>"
msgstr ""

#: src/pages/Stake/StakeV2.tsx
msgid "No delegate found"
msgstr ""

#: src/pages/Stake/StakeV1.jsx
msgid "Wallet not yet connected"
msgstr "Monedero no conectado todavía"

#: src/components/NotifyModal/NotifyModal.tsx
msgid "Liquidation Confirmations"
msgstr ""

#: src/domain/synthetics/sidecarOrders/utils.ts
msgid "Price above highest Limit Price."
msgstr ""

#: src/components/Glp/GlpSwap.jsx
msgid "Acknowledge epoch is ending in {minutes} minutes"
msgstr ""

#: src/components/InterviewModal/InterviewModal.tsx
msgid "We want your insights to help improve GMX. For security reasons, we won't contact you first. Please send the message \"I have feedback\" to any of our official accounts:"
msgstr ""

#: src/pages/ClaimEsGmx/ClaimEsGmx.jsx
msgid "Claim esGMX"
msgstr "Reclamar esGMX"

#: src/components/Synthetics/TradeBox/TradeBoxRows/OneClickTrading.tsx
msgid "Re-authorize"
msgstr ""

#: src/pages/BuyGMX/BuyGMX.tsx
msgid "Buy or Transfer ETH to Arbitrum"
msgstr ""

#: src/components/Synthetics/ExecutionPriceRow.tsx
msgid "Expected execution price for the order, including the current price impact, once the limit order executes."
msgstr ""

#: src/components/Synthetics/TradeFeesRow/TradeFeesRow.tsx
msgid "of open fee"
msgstr ""

#: src/pages/Dashboard/MarketsListV1.tsx
#: src/pages/Dashboard/MarketsListV1.tsx
msgid "Pool Amount"
msgstr "Cantidad de Reserva"

#: src/pages/BeginAccountTransfer/BeginAccountTransfer.tsx
msgid "Approve GMX"
msgstr "Aprobar GMX"

#: src/components/Glp/SwapErrorModal.tsx
msgid "{0} Capacity Reached"
msgstr "{0} Capacidad Alcanzada"

#: src/components/Synthetics/TradeHistory/TradeHistoryRow/utils/swap.ts
#: src/components/Synthetics/TradeHistory/TradeHistoryRow/utils/swap.ts
#: src/components/Synthetics/TradeHistory/TradeHistoryRow/utils/swap.ts
#: src/components/Synthetics/TradeHistory/TradeHistoryRow/utils/swap.ts
msgid "{fromText} to {toExecutionText}"
msgstr "{fromText} a {toExecutionText}"

#: src/components/Exchange/SwapBox.jsx
#: src/components/Synthetics/PositionSeller/PositionSeller.tsx
#: src/components/Synthetics/TradeBox/TradeBox.tsx
msgid "Create {0} Order"
msgstr "Crear {0} Orden"

#: src/components/Synthetics/TradeBox/TradeBox.tsx
msgid "Create Limit order"
msgstr ""

#: src/components/Synthetics/TradeHistory/keys.ts
msgid "Execute Limit Swap"
msgstr "Ejecutar Intercambio Límite"

#: src/pages/BuyGMX/BuyGMX.tsx
msgid "To purchase GMX on the {0} blockchain, please <0>change your network</0>."
msgstr ""

#: src/components/Synthetics/GmList/GmTokensTotalBalanceInfo.tsx
msgid "{daysConsidered}d accrued Fees"
msgstr ""

#: src/components/MissedCoinsModal/MissedCoinsModal.tsx
#: src/components/NpsModal/NpsModal.tsx
#: src/components/Referrals/JoinReferralCode.jsx
#: src/components/UserFeedbackModal/UserFeedbackModal.tsx
msgid "Submit"
msgstr "Enviar"

#: src/components/Exchange/TradeHistory.jsx
msgid "Request withdrawal from {0} {longOrShortText}"
msgstr "Solicitar retiro de {0} {longOrShortText}"

#: src/pages/ClaimEsGmx/ClaimEsGmx.jsx
msgid "Select an option"
msgstr "Seleccionar una opción"

#: src/components/Header/AppHeaderLinks.tsx
msgid "Ecosystem"
msgstr "Ecosistema"

#: src/components/Exchange/SwapBox.jsx
msgid "High USDG Slippage, Long Anyway"
msgstr "Alto Deslizamiento de USDG, ir Largo de todas formas"

#: src/components/Synthetics/GmList/GmTokensTotalBalanceInfo.tsx
msgid "Wallet total"
msgstr ""

#: src/components/Synthetics/ExecutionPriceRow.tsx
msgid "Acceptable price does not apply to stop-loss orders, as they will be executed regardless of any price impact."
msgstr ""

#: src/components/Synthetics/StatusNotification/SubaccountNotification.tsx
#: src/components/Synthetics/StatusNotification/SubaccountNotification.tsx
#: src/components/Synthetics/StatusNotification/SubaccountNotification.tsx
msgid "Deactivation"
msgstr ""

#: src/pages/PriceImpactRebatesStats/PriceImpactRebatesStats.tsx
msgid "Next"
msgstr "Siguiente"

#: src/components/Exchange/TradeHistory.jsx
#: src/components/Referrals/AddAffiliateCode.jsx
#: src/components/Referrals/AffiliatesStats.tsx
#: src/components/Synthetics/StatusNotification/OrderStatusNotification.tsx
#: src/components/Synthetics/TradeHistory/TradeHistoryRow/utils/shared.ts
#: src/pages/Stake/StakeV1.jsx
#: src/pages/Stake/StakeV1.jsx
#: src/pages/Stake/StakeV1.jsx
msgid "Create"
msgstr "Crear"

#: src/components/Exchange/SwapBox.jsx
msgid "Limit order submitted!"
msgstr "¡Orden limite enviada!"

#: src/components/Synthetics/DateRangeSelect/DateRangeSelect.tsx
#: src/pages/AccountDashboard/GeneralPerformanceDetails.tsx
msgid "Last 7d"
msgstr ""

#: src/components/Exchange/PositionShare.tsx
msgid "Copy"
msgstr "Copiar"

#: src/components/Referrals/AffiliatesStats.tsx
#: src/components/Referrals/TradersStats.tsx
#: src/components/Synthetics/UserIncentiveDistributionList/UserIncentiveDistributionList.tsx
msgid "Amount"
msgstr "Cantidad"

#: src/components/Exchange/SwapBox.jsx
msgid "<0>{0} is required for collateral.</0><1>Swap amount from {1} to {2} exceeds {3} Available Liquidity. Reduce the \"Pay\" size, or use {4} as the \"Pay\" token to use it for collateral.</1><2>You can buy {5} on 1inch.</2>"
msgstr ""

#: src/components/Synthetics/PositionEditor/PositionEditor.tsx
msgid "Edit {0} {1}{2}"
msgstr ""

#: src/components/Referrals/AffiliatesStats.tsx
#: src/components/Referrals/TradersStats.tsx
msgid "No rebates distribution history yet."
msgstr "Aún no hay historial de distribución de reembolsos."

#: src/domain/synthetics/orders/utils.tsx
msgid "trigger price"
msgstr ""

#: src/components/Referrals/ClaimAffiliatesModal/ClaimAffiliatesModal.tsx
#: src/components/Synthetics/ClaimablePositionPriceImpactRebateModal/ClaimablePositionPriceImpactRebateModal.tsx
#: src/components/Synthetics/ClaimModal/ClaimModal.tsx
#: src/components/Synthetics/Claims/ClaimableCard.tsx
#: src/pages/ClaimEsGmx/ClaimEsGmx.jsx
#: src/pages/Stake/StakeV1.jsx
#: src/pages/Stake/StakeV1.jsx
#: src/pages/Stake/StakeV1.jsx
#: src/pages/Stake/StakeV1.jsx
#: src/pages/Stake/StakeV1.jsx
#: src/pages/Stake/StakeV2.tsx
#: src/pages/Stake/StakeV2.tsx
#: src/pages/Stake/StakeV2.tsx
#: src/pages/Stake/StakeV2.tsx
msgid "Claim"
msgstr "Reclamar"

#: src/pages/AccountDashboard/AccountDashboard.tsx
#: src/pages/AccountDashboard/AccountDashboard.tsx
msgid "GMX {versionName} Account"
msgstr ""

#: src/components/Synthetics/TradeHistory/TradeHistoryRow/utils/position.ts
#: src/components/Synthetics/TradeHistory/TradeHistoryRow/utils/position.ts
#: src/components/Synthetics/TradeHistory/TradeHistoryRow/utils/position.ts
#: src/components/Synthetics/TradeHistory/TradeHistoryRow/utils/position.ts
#: src/components/Synthetics/TradeHistory/TradeHistoryRow/utils/position.ts
#: src/components/Synthetics/TradeHistory/TradeHistoryRow/utils/position.ts
msgid "Order execution price takes into account price impact."
msgstr "El precio de ejecución de la orden tiene en cuenta el impacto del precio."

#: src/pages/Buy/Buy.tsx
msgid "Buy GLP or GMX"
msgstr ""

#: src/components/Synthetics/PoolSelector2/PoolSelector2.tsx
#: src/components/Synthetics/PoolSelector2/PoolSelector2.tsx
msgid "Open Cost"
msgstr ""

#: src/components/Exchange/ChartTokenSelector.tsx
msgid "Max Out"
msgstr ""

#: src/components/Exchange/PositionEditor.jsx
#: src/components/Exchange/PositionSeller.jsx
#: src/components/Exchange/PositionSeller.jsx
#: src/components/Exchange/SwapBox.jsx
#: src/components/Exchange/SwapBox.jsx
#: src/components/Exchange/SwapBox.jsx
#: src/components/Exchange/SwapBox.jsx
#: src/components/Glp/GlpSwap.jsx
#: src/components/Glp/GlpSwap.jsx
#: src/components/Synthetics/OrderEditor/OrderEditor.tsx
#: src/domain/synthetics/trade/utils/validation.ts
#: src/domain/synthetics/trade/utils/validation.ts
#: src/domain/synthetics/trade/utils/validation.ts
#: src/domain/synthetics/trade/utils/validation.ts
#: src/domain/synthetics/trade/utils/validation.ts
#: src/domain/synthetics/trade/utils/validation.ts
#: src/domain/synthetics/trade/utils/validation.ts
#: src/pages/ClaimEsGmx/ClaimEsGmx.jsx
#: src/pages/Stake/StakeV1.jsx
#: src/pages/Stake/StakeV1.jsx
#: src/pages/Stake/StakeV2.tsx
#: src/pages/Stake/StakeV2.tsx
#: src/pages/Stake/StakeV2.tsx
msgid "Enter an amount"
msgstr "Introduzca una cantidad"

#: src/components/Exchange/PositionsList.jsx
msgid "{longOrShortText} {0} market selected"
msgstr ""

#: src/components/Header/AppHeaderUser.tsx
msgid "Connect"
msgstr "Conectar"

#: src/components/Referrals/AffiliatesStats.tsx
#: src/components/Referrals/AffiliatesStats.tsx
#: src/components/Referrals/TradersStats.tsx
#: src/components/Referrals/TradersStats.tsx
msgid "V1 Avalanche Fuji"
msgstr ""

#: src/pages/LeaderboardPage/components/CompetitionPrizes.tsx
#: src/pages/LeaderboardPage/components/CompetitionPrizes.tsx
msgid "1st Place"
msgstr ""

#: src/pages/LeaderboardPage/components/CompetitionCountdown.tsx
msgid "Starts in"
msgstr ""

#: src/domain/synthetics/fees/utils/executionFee.ts
msgid "The network fees are high currently, which may be due to a temporary increase in transactions on the {chainName} network."
msgstr "Las tasas de red son altas actualmente, lo que puede deberse a un aumento temporal en las transacciones en la red {chainName}."

#: src/lib/wallets/connecters/binanceW3W/binanceWallet.ts
msgid "Scan the QR code"
msgstr "Escanear el código QR"

#: src/pages/SyntheticsPage/SyntheticsPage.tsx
msgid "Claims ({totalClaimables})"
msgstr ""

#: src/components/Synthetics/StatusNotification/GmStatusNotification.tsx
msgid "Unknown shift GM order"
msgstr ""

#: src/components/Exchange/TradeHistory.jsx
msgid "Max leverage of 100x was exceeded, the remaining collateral after deducting losses and fees have been sent back to your account:"
msgstr "El apalancamiento máximo de 100x ha sido superado, la garantía restante después de restar las pérdidas y comisiones ha sido enviada de vuelta a tu cuenta:"

#: src/components/Synthetics/GmSwap/GmSwapBox/GmDepositWithdrawalBox/useSubmitButtonState.tsx
msgid "Shifting {symbol}..."
msgstr ""

#: src/components/Synthetics/TradeHistory/TradeHistoryRow/utils/shared.ts
msgid "Not enough Available Liquidity to fill the Order."
msgstr "No hay suficiente liquidez disponible para llenar la orden."

#: src/pages/OrdersOverview/OrdersOverview.jsx
msgid "Order size exceeds position"
msgstr "El tamaño de la orden supera la posición"

#: src/components/Exchange/OrderEditor.jsx
msgid "Order update submitted!"
msgstr "La actualización de la orden se ha enviado"

#: src/components/Exchange/PositionEditor.jsx
msgid "Enable withdraw failed."
msgstr ""

#: src/pages/Ecosystem/Ecosystem.jsx
msgid "Explore, analyze, and copy on-chain traders"
msgstr ""

#: src/components/Exchange/ConfirmationBox.jsx
msgid "Forfeit profit"
msgstr "Renunciar a la ganancia"

#: src/components/Synthetics/GmSwap/GmFees/GmFees.tsx
msgid "Sell Fee"
msgstr ""

#: src/domain/synthetics/common/incentivesAirdropMessages.ts
msgid "GM Airdrop"
msgstr ""

#: src/components/Glp/GlpSwap.jsx
msgid "Save on Fees"
msgstr "Ahorrar en Comisiones"

#: src/domain/synthetics/sidecarOrders/utils.ts
#: src/domain/synthetics/sidecarOrders/utils.ts
#: src/domain/synthetics/sidecarOrders/utils.ts
msgid "Price below Mark Price."
msgstr ""

#: src/pages/Ecosystem/Ecosystem.jsx
msgid "GMX staking rewards updates and insights"
msgstr "Actualizaciones e info adicional sobre las recompensas de stakear GMX"

#: src/components/Exchange/PositionsList.jsx
#: src/components/Synthetics/PositionItem/PositionItem.tsx
msgid "Active Orders"
msgstr "Órdenes Activas"

#: src/domain/synthetics/trade/useHighExecutionFeeConsent.tsx
msgid "Acknowledge very high network Fees"
msgstr ""

#: src/components/Exchange/SwapBox.jsx
msgid "Switch to {0} collateral."
msgstr ""

#: src/pages/Stake/StakeV2.tsx
#: src/pages/Stake/StakeV2.tsx
msgid "GMX Vault"
msgstr ""

#: src/components/Exchange/TradeHistory.jsx
msgid "Partially Liquidated"
msgstr "Parcialmente Liquidado"

#: src/components/Glp/GlpSwap.jsx
msgid "Insufficient GLP balance"
msgstr "Balance GLP insuficiente"

#: src/pages/AccountDashboard/generalPerformanceDetailsDebug.tsx
#: src/pages/LeaderboardPage/components/LeaderboardAccountsTable.tsx
msgid "Start Unrealized Fees"
msgstr ""

#: src/components/Exchange/ConfirmationBox.jsx
msgid "view"
msgstr "vista"

#: src/components/Exchange/OrdersToa.jsx
msgid "Accept terms to enable orders"
msgstr "Acepta las condiciones para habilitar las órdenes"

#: src/pages/Ecosystem/Ecosystem.jsx
#: src/pages/Ecosystem/Ecosystem.jsx
msgid "Protocol analytics"
msgstr "Análisis de datos del protocolo"

#: src/pages/BeginAccountTransfer/BeginAccountTransfer.tsx
#: src/pages/CompleteAccountTransfer/CompleteAccountTransfer.jsx
#: src/pages/NftWallet/NftWallet.jsx
msgid "Transfer submitted!"
msgstr "¡Transferencia enviada!"

#: src/components/Exchange/TradeHistory.jsx
msgid ""
"Liquidated {0} {longOrShortText},\n"
"-{1} USD,\n"
"{2} Price: {3} USD"
msgstr ""

#: src/components/Exchange/ExchangeTVChart.jsx
#: src/components/Synthetics/TVChart/TVChart.tsx
msgid "Inc."
msgstr "Inc."

#: src/domain/synthetics/trade/utils/validation.ts
msgid "Fees exceed amount"
msgstr ""

#: src/components/Synthetics/OrderList/filters/OrderTypeFilter.tsx
msgid "Search Type"
msgstr ""

#: src/pages/Dashboard/WeightText.tsx
msgid "{0} is below its target weight.<0/><1/>Get lower fees to <2>buy GLP</2> with {1}, and to <3>swap</3> {2} for other tokens."
msgstr "{0} está por debajo de su peso objetivo.<0/><1/>Consigue menores comisiones <2>comprar GLP</2> con {1}, y para <3>intercambiar</3> {2} por otros tokens."

#: src/pages/AccountDashboard/GeneralPerformanceDetails.tsx
#: src/pages/LeaderboardPage/components/LeaderboardAccountsTable.tsx
msgid "Win Rate"
msgstr ""

#: src/pages/BeginAccountTransfer/BeginAccountTransfer.tsx
msgid "You have esGMX tokens in the Affiliate Vault, you need to withdraw these tokens if you want to transfer them to the new account"
msgstr ""

#: src/components/Synthetics/SubaccountModal/utils.ts
msgid "Maximum auto top-up amount is required"
msgstr ""

#: src/pages/BuyGlp/BuyGlp.jsx
msgid "Buy / Sell GLP"
msgstr "Comprar / Vender GLP"

#: src/pages/Dashboard/AssetDropdown.tsx
msgid "Open {0} in Explorer"
msgstr ""

#: src/components/Synthetics/GmList/MintableAmount.tsx
#: src/components/Synthetics/MarketStats/MarketStatsWithComposition.tsx
msgid "{0} and {1} can be used to buy GM for this market up to the specified buying caps."
msgstr ""

#: src/components/Synthetics/TradeBox/TradeBoxRows/OneClickTrading.tsx
msgid "One-Click Trading is not available using network's native token {0}. Consider using {1} instead."
msgstr ""

#: src/App/App.tsx
#: src/components/Synthetics/StatusNotification/OrderStatusNotification.tsx
#: src/lib/contracts/notifications.tsx
#: src/lib/contracts/notifications.tsx
#: src/pages/Exchange/Exchange.tsx
#: src/pages/Exchange/Exchange.tsx
msgid "View"
msgstr "Ver"

#: src/App/App.tsx
msgid "Txn failed. <0>View</0>"
msgstr "Transacción fallida. <0>Ver</0>"

#: src/components/Referrals/TradersStats.tsx
msgid "Volume traded by this account with an active referral code."
msgstr "Volumen negociado por esta cuenta con un código de referido activo."

#: src/pages/Stake/StakeV1.jsx
msgid "Unstake failed"
msgstr "Destakeo fallido"

#: src/pages/AccountDashboard/dailyAndCumulativePnLDebug.tsx
msgid "Start unrealized fees"
msgstr ""

#: src/components/Referrals/AffiliatesStats.tsx
msgid "Referral Codes"
msgstr "Códigos de referido"

#: src/pages/SyntheticsPage/SyntheticsPage.tsx
msgid "{0} <0><1>{indexName}</1><2>[{poolName}]</2></0> <3>market selected</3>."
msgstr ""

#: src/pages/BeginAccountTransfer/BeginAccountTransfer.tsx
#: src/pages/BeginAccountTransfer/BeginAccountTransfer.tsx
msgid "Vested GMX not withdrawn"
msgstr "GMX adquirido no retirado"

#: src/components/Glp/GlpSwap.jsx
msgid "FEES"
msgstr "COMISIONES"

#: src/components/Synthetics/GmList/GmList.tsx
msgid "TOTAL SUPPLY"
msgstr ""

#: src/components/Exchange/FeesTooltip.tsx
#: src/components/Exchange/NetValueTooltip.tsx
#: src/components/Synthetics/TradeFeesRow/TradeFeesRow.tsx
msgid "Open Fee"
msgstr ""

#: src/components/Referrals/AddAffiliateCode.jsx
msgid "Looks like you don't have a referral code to share. <0/> Create one now and start earning rebates!"
msgstr "Parece que no tienes un código de referido para compartir. <0/> ¡Crea uno ahora y empieza a ganar reembolsos!"

#: src/pages/NftWallet/NftWallet.jsx
msgid "Enter NFT ID"
msgstr "Introduce tu ID de NFT"

#: src/components/Exchange/PositionEditor.jsx
msgid "Withdrawal failed."
msgstr ""

#: src/components/Exchange/ConfirmationBox.jsx
#: src/components/Exchange/ConfirmationBox.jsx
#: src/components/Synthetics/TradeBox/TradeBoxRows/LimitPriceRow.tsx
msgid "Limit Price"
msgstr "Precio límite"

#: src/components/AddressView/AddressView.tsx
msgid "You"
msgstr ""

#: src/pages/Stake/StakeV2.tsx
msgid "APRs are updated weekly on Wednesday and will depend on the fees collected for the week. <0/><1/>Historical GLP APRs can be checked in this <2>community dashboard</2>."
msgstr ""

#: src/components/Exchange/TradeHistory.jsx
msgid "Could not execute deposit into {0} {longOrShortText}"
msgstr "No se pudo ejecutar el depósito en {0} {longOrShortText}"

#: src/components/Exchange/PositionEditor.jsx
#: src/components/Exchange/PositionEditor.jsx
#: src/components/Exchange/PositionEditor.jsx
#: src/components/Synthetics/PositionEditor/PositionEditor.tsx
#: src/components/Synthetics/PositionEditor/types.ts
#: src/components/Synthetics/TradeHistory/keys.ts
#: src/pages/Stake/StakeV2.tsx
#: src/pages/Stake/StakeV2.tsx
#: src/pages/Stake/StakeV2.tsx
#: src/pages/Stake/StakeV2.tsx
#: src/pages/Stake/StakeV2.tsx
msgid "Deposit"
msgstr "Depositar"

#: src/components/Synthetics/OrderEditor/OrderEditor.tsx
#: src/components/Synthetics/OrderItem/OrderItem.tsx
#: src/components/Synthetics/TradeHistory/useDownloadAsCsv.tsx
msgid "Acceptable Price"
msgstr "Precio Aceptable"

#: src/components/Synthetics/StatusNotification/GmStatusNotification.tsx
msgid "Sell request sent"
msgstr ""

#: src/components/Exchange/PositionEditor.jsx
#: src/components/Exchange/PositionSeller.jsx
#: src/components/Exchange/PositionSeller.jsx
#: src/components/Exchange/SwapBox.jsx
#: src/components/Exchange/SwapBox.jsx
msgid "Enabling Leverage..."
msgstr "Activando Apalancamiento..."

#: src/domain/synthetics/orders/utils.tsx
msgid "There may not be sufficient liquidity to execute the swap to the receive token when the price conditions are met."
msgstr ""

#: src/components/Synthetics/TradeHistory/keys.ts
msgid "Create Take-Profit"
msgstr ""

#: src/components/NotifyModal/NotifyModal.tsx
msgid "Trade Errors"
msgstr ""

#: src/components/Synthetics/SettleAccruedFundingFeeModal/SettleAccruedFundingFeeModal.tsx
msgid "Consider selecting only positions where the accrued funding fee exceeds the {0} gas cost to settle each position."
msgstr ""

#: src/domain/synthetics/trade/utils/validation.ts
msgid "The buyable cap for the pool GM: {0} using the pay token selected is reached. Please choose a different pool, reduce the buy size, or pick a different composition of tokens."
msgstr ""

#: src/components/Glp/GlpSwap.jsx
msgid "Fees may vary depending on which asset you use to buy GLP. <0/>Enter the amount of GLP you want to purchase in the order form, then check here to compare fees."
msgstr "Las comisiones pueden variar dependiendo del activo que uses para comprar GLP. <0/>Introduce la cantidad de GLP que quieres comprar en el formulario y compara aquí las diferentes comisiones."

#: src/components/Synthetics/ClaimModal/ClaimModal.tsx
msgid "Claim <0>{0}</0>"
msgstr ""

#: src/components/Exchange/ConfirmationBox.jsx
#: src/components/Exchange/PositionSeller.jsx
#: src/components/Exchange/PositionSeller.jsx
#: src/components/Exchange/SwapBox.jsx
#: src/components/Exchange/SwapBox.jsx
#: src/components/Glp/GlpSwap.jsx
#: src/components/Glp/GlpSwap.jsx
#: src/components/Synthetics/GmSwap/GmSwapBox/GmDepositWithdrawalBox/GmDepositWithdrawalBox.tsx
#: src/components/Synthetics/GmSwap/GmSwapBox/GmDepositWithdrawalBox/GmDepositWithdrawalBox.tsx
#: src/components/Synthetics/GmSwap/GmSwapBox/GmDepositWithdrawalBox/GmDepositWithdrawalBox.tsx
#: src/components/Synthetics/GmSwap/GmSwapBox/GmDepositWithdrawalBox/GmDepositWithdrawalBox.tsx
#: src/components/Synthetics/GmSwap/GmSwapBox/GmShiftBox/GmShiftBox.tsx
#: src/components/Synthetics/PositionEditor/PositionEditor.tsx
#: src/components/Synthetics/PositionSeller/PositionSeller.tsx
#: src/components/Synthetics/PositionSeller/PositionSeller.tsx
#: src/components/Synthetics/PositionSeller/PositionSeller.tsx
#: src/components/Synthetics/TradeBox/TradeBox.tsx
#: src/components/Synthetics/TradeBox/TradeBox.tsx
#: src/components/Synthetics/TradeBox/TradeBox.tsx
msgid "Receive"
msgstr "Recibir"

#: src/pages/Ecosystem/Ecosystem.jsx
msgid "Returns calculator for GMX and GLP"
msgstr "Calculadora de retorno para GMX y GLP"

#: src/pages/PositionsOverview/PositionsOverview.jsx
msgid "time to liq"
msgstr "tiempo para liq."

#: src/pages/AccountDashboard/dailyAndCumulativePnLDebug.tsx
#: src/pages/AccountDashboard/generalPerformanceDetailsDebug.tsx
#: src/pages/LeaderboardPage/components/LeaderboardAccountsTable.tsx
#: src/pages/LeaderboardPage/components/LeaderboardPositionsTable.tsx
msgid "Realized Fees"
msgstr ""

#: src/pages/Ecosystem/Ecosystem.jsx
msgid "GMX Perpetuals Data"
msgstr "Datos de Perpetuos GMX"

#: src/pages/LeaderboardPage/components/LeaderboardContainer.tsx
msgid "Top Positions"
msgstr ""

#: src/components/Synthetics/GmList/GmList.tsx
msgid "Pools"
msgstr ""

#: src/components/Exchange/TradeHistory.jsx
msgid "Could not execute withdrawal from {0} {longOrShortText}"
msgstr "No se pudo ejecutar la retirada desde {0} {longOrShortText}"

#: src/components/Glp/GlpSwap.jsx
msgid "Fees (Rebated)"
msgstr ""

#: src/pages/CompleteAccountTransfer/CompleteAccountTransfer.jsx
msgid "Your transfer has been completed."
msgstr "Su transferencia ha sido completada."

#: src/components/UserFeedbackModal/UserFeedbackModal.tsx
msgid "We Value Your Feedback"
msgstr ""

#: src/pages/Stake/StakeV2.tsx
msgid "Liquidity incentives program is live on {avalancheLink}."
msgstr ""

#: src/components/Synthetics/PositionItem/PositionItem.tsx
msgid "This position could still be liquidated, excluding any price movement, due to funding and borrowing fee rates reducing the position's collateral over time."
msgstr ""

#: src/pages/BuyGMX/BuyGMX.tsx
msgid "Transfer {nativeTokenSymbol}"
msgstr ""

#: src/context/SubaccountContext/SubaccountContext.tsx
msgid "There are insufficient funds in your Subaccount for One-Click Trading. <0>Click here</0> to top-up."
msgstr ""

#: src/domain/synthetics/tokens/useTokensFavorites.tsx
msgid "Meme"
msgstr ""

#: src/components/Synthetics/GmSwap/GmSwapBox/GmDepositWithdrawalBox/useDepositWithdrawalTransactions.tsx
#: src/components/Synthetics/GmSwap/GmSwapBox/GmDepositWithdrawalBox/useDepositWithdrawalTransactions.tsx
#: src/components/Synthetics/GmSwap/GmSwapBox/GmShiftBox/useShiftTransactions.tsx
#: src/components/Synthetics/PositionEditor/PositionEditor.tsx
#: src/components/Synthetics/PositionSeller/PositionSeller.tsx
#: src/components/Synthetics/TradeBox/hooks/useTradeboxTransactions.tsx
#: src/components/Synthetics/TradeBox/hooks/useTradeboxTransactions.tsx
#: src/components/Synthetics/TradeBox/hooks/useTradeboxTransactions.tsx
msgid "Error submitting order"
msgstr ""

#: src/components/Referrals/AffiliatesStats.tsx
msgid "V1 Rebates and V1/V2 esGMX are airdropped weekly. V2 Rebates are claimed manually."
msgstr ""

#: src/components/Common/SEO.tsx
msgid "Trade spot or perpetual BTC, ETH, AVAX and other top cryptocurrencies with up to 100x leverage directly from your wallet on Arbitrum and Avalanche."
msgstr ""

#: src/components/Exchange/ChartTokenSelector.tsx
msgid "Max In"
msgstr ""

#: src/pages/Stake/StakeV2.tsx
msgid "Myself"
msgstr ""

#: src/pages/LeaderboardPage/components/LeaderboardAccountsTable.tsx
#: src/pages/LeaderboardPage/components/LeaderboardPositionsTable.tsx
msgid "Search Address"
msgstr ""

#: src/domain/synthetics/trade/utils/validation.ts
msgid "Max GM buyable amount reached"
msgstr ""

#: src/pages/Stake/StakeV2.tsx
msgid "Buy GMX"
msgstr ""

#: src/pages/Dashboard/MarketsListV1.tsx
#: src/pages/Dashboard/MarketsListV1.tsx
msgid "Max {0} Capacity"
msgstr "Capacidad {0} máxima"

#: src/components/ToastifyDebug/ToastifyDebug.tsx
msgid "Copy error"
msgstr ""

#: src/pages/Ecosystem/Ecosystem.jsx
msgid "Projects developed by the GMX community. <0/>Please exercise caution when interacting with any app, apps are fully maintained by community developers."
msgstr ""

#: src/domain/synthetics/userFeedback/utils.ts
msgid "What areas can we improve to make your experience better?"
msgstr ""

#: src/domain/synthetics/trade/utils/validation.ts
msgid "Select a collateral"
msgstr ""

#: src/components/Exchange/SwapBox.jsx
#: src/components/Exchange/SwapBox.jsx
#: src/components/Glp/GlpSwap.jsx
#: src/domain/synthetics/trade/utils/validation.ts
#: src/domain/synthetics/trade/utils/validation.ts
#: src/domain/synthetics/trade/utils/validation.ts
#: src/domain/synthetics/trade/utils/validation.ts
#: src/domain/synthetics/trade/utils/validation.ts
#: src/domain/synthetics/trade/utils/validation.ts
#: src/domain/synthetics/trade/utils/validation.ts
#: src/domain/synthetics/trade/utils/validation.ts
#: src/domain/synthetics/trade/utils/validation.ts
msgid "Insufficient {0} balance"
msgstr "Balance {0} insuficiente"

#: src/domain/synthetics/orders/utils.tsx
msgid "limit price"
msgstr ""

#: src/components/Synthetics/ExecutionPriceRow.tsx
msgid "Price impact rebates for closing trades are claimable under the claims tab. <0>Read more</0>."
msgstr ""

#: src/components/Synthetics/StatusNotification/OrderStatusNotification.tsx
msgid "Sending order request"
msgstr ""

#: src/pages/Ecosystem/Ecosystem.jsx
msgid "GMX Stats Page"
msgstr "Página de estadísticas de GMX"

#: src/pages/OrdersOverview/OrdersOverview.jsx
msgid "Can't execute because of an error"
msgstr "No se puede ejecutar debido a un error"

#: src/components/Exchange/PositionSeller.jsx
msgid "Keep Leverage is not possible"
msgstr ""

#: src/components/Synthetics/NetworkFeeRow/NetworkFeeRow.tsx
msgid "Max Network Fee includes fees for additional orders. It will be sent back in full to your account if they don't trigger and are cancelled. <0>Read more</0>."
msgstr ""

#: src/components/Synthetics/StatusNotification/FeesSettlementStatusNotification.tsx
msgid "{positionName} Failed to settle"
msgstr ""

#: src/components/Referrals/AffiliatesStats.tsx
#: src/components/Referrals/TradersStats.tsx
msgid "Rebates"
msgstr ""

#: src/components/Glp/GlpSwap.jsx
msgid "Sell failed."
msgstr "Venta fallida."

#: src/components/Synthetics/SubaccountModal/utils.ts
msgid "Insufficient {nativeTokenSymbol} balance"
msgstr ""

#: src/domain/synthetics/sidecarOrders/utils.ts
msgid "Price above Liq. Price."
msgstr ""

#: src/components/Synthetics/TradeHistory/keys.ts
msgid "Update Limit"
msgstr ""

#: src/components/Exchange/OrderEditor.jsx
#: src/components/Exchange/OrderEditor.jsx
#: src/components/Synthetics/OrderItem/OrderItem.tsx
msgid "Edit order"
msgstr "Editar orden"

#: src/pages/AccountDashboard/HistoricalLists.tsx
#: src/pages/SyntheticsPage/SyntheticsPage.tsx
msgid "Claims"
msgstr ""

#: src/components/Referrals/AffiliatesStats.tsx
#: src/components/Referrals/TradersStats.tsx
#: src/components/Synthetics/Claims/ClaimsHistory.tsx
#: src/components/Synthetics/TradeHistory/useDownloadAsCsv.tsx
#: src/components/Synthetics/UserIncentiveDistributionList/UserIncentiveDistributionList.tsx
#: src/pages/AccountDashboard/DailyAndCumulativePnL.tsx
#: src/pages/AccountDashboard/GeneralPerformanceDetails.tsx
msgid "Date"
msgstr "Fecha"

#: src/components/Synthetics/TradeBox/hooks/useTradeWarningsRows.tsx
#: src/domain/synthetics/trade/utils/validation.ts
#: src/domain/synthetics/trade/utils/validation.ts
#: src/domain/synthetics/trade/utils/validation.ts
#: src/domain/synthetics/trade/utils/validation.ts
#: src/domain/synthetics/trade/utils/validation.ts
msgid "Price Impact not yet acknowledged"
msgstr ""

#: src/pages/BuyGMX/BuyGMX.tsx
msgid "Buy GMX using FIAT gateways:"
msgstr ""

#: src/domain/synthetics/orders/createDecreaseOrderTxn.ts
#: src/domain/synthetics/orders/createIncreaseOrderTxn.ts
#: src/domain/synthetics/orders/createSwapOrderTxn.ts
msgid "Order error."
msgstr ""

#: src/components/Referrals/AddAffiliateCode.jsx
msgid "Referral code created!"
msgstr "Código de referido creado"

#: src/components/Exchange/OrderEditor.jsx
#: src/components/Exchange/SwapBox.jsx
#: src/components/Exchange/SwapBox.jsx
#: src/components/Synthetics/OrderEditor/OrderEditor.tsx
#: src/components/Synthetics/OrderEditor/OrderEditor.tsx
#: src/components/Synthetics/OrderEditor/OrderEditor.tsx
#: src/components/Synthetics/OrderEditor/OrderEditor.tsx
#: src/domain/synthetics/trade/utils/validation.ts
#: src/domain/synthetics/trade/utils/validation.ts
#: src/domain/synthetics/trade/utils/validation.ts
msgid "Price above Mark Price"
msgstr "Precio superior al Precio de Referencia"

#: src/components/Exchange/PositionSeller.jsx
#: src/components/Synthetics/OrderItem/OrderItem.tsx
#: src/components/Synthetics/OrderList/OrderList.tsx
#: src/components/Synthetics/PositionSeller/PositionSeller.tsx
#: src/components/Synthetics/TradeBox/TradeBox.tsx
#: src/components/Synthetics/TradeHistory/useDownloadAsCsv.tsx
msgid "Trigger Price"
msgstr "Precio de Activación"

#: src/components/Synthetics/MarketStats/MarketStatsWithComposition.tsx
#: src/components/Synthetics/MarketStats/MarketStatsWithComposition.tsx
msgid "Sellable"
msgstr ""

#: src/components/Exchange/PositionSeller.jsx
msgid "Initial Collateral (Collateral excluding Borrow Fee)."
msgstr ""

#: src/components/Synthetics/UserIncentiveDistributionList/UserIncentiveDistributionList.tsx
msgid "COMPETITION Airdrop"
msgstr ""

#: src/pages/BeginAccountTransfer/BeginAccountTransfer.tsx
#: src/pages/NftWallet/NftWallet.jsx
msgid "Enter Receiver Address"
msgstr "Introduzca la Dirección del Receptor"

#: src/pages/Stake/StakeV2.tsx
msgid "Additional reserve required"
msgstr ""

#: src/components/Footer/constants.ts
#: src/pages/TermsAndConditions/TermsAndConditions.jsx
msgid "Terms and Conditions"
msgstr "Términos y Condiciones"

#: src/pages/Stake/StakeV2.tsx
msgid "Convert {wrappedTokenSymbol} to {nativeTokenSymbol}"
msgstr ""

#: src/components/Glp/GlpSwap.jsx
#: src/components/Glp/GlpSwap.jsx
msgid "Available amount to deposit into GLP."
msgstr "Cantidad disponible para depositar en GLP."

#: src/components/Exchange/PositionShare.tsx
msgid "Download"
msgstr "Descargar"

#: src/components/Synthetics/MarketStats/components/CompositionTable.tsx
msgid "{col1}"
msgstr ""

#: src/components/Synthetics/SubaccountModal/SubaccountModal.tsx
msgid "Max auto top-up amount"
msgstr ""

#: src/pages/Stake/StakeV2.tsx
msgid "Vault Capacity"
msgstr ""

#: src/pages/OrdersOverview/OrdersOverview.jsx
msgid "Decrease active: {0}, executed: {1}, cancelled: {2}"
msgstr "Reducción activa: {0}, ejecutada: {1}, cancelada: {2}"

#: src/domain/synthetics/tokens/useTokensFavorites.tsx
msgid "Layer 1"
msgstr ""

#: src/components/Exchange/TradeHistory.jsx
msgid "{0}  {1} {longOrShortText}, -{2} USD, {3} Price: ${4} USD"
msgstr ""

#: src/components/Exchange/PositionSeller.jsx
msgid "Keep leverage at {0}x"
msgstr ""

#: src/components/Synthetics/SubaccountModal/SubaccountModal.tsx
msgid "The amount left in the subaccount is not enough to cover network gas costs."
msgstr ""

#: src/components/Synthetics/TradeBox/TradeBoxRows/LimitAndTPSLRows.tsx
msgid "Take-Profit PnL"
msgstr ""

#: src/pages/Stake/StakeV1.jsx
#: src/pages/Stake/StakeV2.tsx
msgid "Staking..."
msgstr "Stakeando..."

#: src/components/Synthetics/StatusNotification/GmStatusNotification.tsx
msgid "Buy request sent"
msgstr ""

#: src/domain/synthetics/trade/utils/validation.ts
#: src/domain/synthetics/trade/utils/validation.ts
msgid "Max {0} amount exceeded"
msgstr ""

#: src/components/Exchange/PositionSeller.jsx
msgid "Position close disabled, pending {0} upgrade"
msgstr ""

#: src/components/Exchange/ConfirmationBox.jsx
msgid "Swapping..."
msgstr "Intercambiando..."

#: src/pages/AccountDashboard/generalPerformanceDetailsDebug.tsx
msgid "Realized Base PnL"
msgstr ""

#: src/components/Exchange/SwapBox.jsx
#: src/components/Exchange/SwapBox.jsx
#: src/components/Exchange/SwapBox.jsx
#: src/domain/synthetics/orders/createWrapOrUnwrapTxn.ts
#: src/domain/synthetics/orders/createWrapOrUnwrapTxn.ts
msgid "Swap failed."
msgstr "Falló el Intercambio."

#: src/components/Synthetics/MarketStats/components/MarketDescription.tsx
msgid "This token automatically accrues fees from swaps for the {0}/{1} market. It is also exposed to {2} and {3} as per the composition displayed."
msgstr ""

#: src/components/Exchange/PositionSeller.jsx
#: src/components/Exchange/SwapBox.jsx
#: src/domain/synthetics/trade/utils/validation.ts
msgid "Page outdated, please refresh"
msgstr "Página obsoleta, por favor actualice"

#: src/components/Synthetics/MarketTokenSelector/MarketTokenSelector.tsx
msgid "BUY…"
msgstr ""

#: src/pages/ClaimEsGmx/ClaimEsGmx.jsx
msgid "Vest with GLP on Arbitrum"
msgstr "Adquiera con GLP en Arbitrum"

#: src/components/InterviewModal/InterviewModal.tsx
msgid "Telegram account"
msgstr ""

#: src/pages/LeaderboardPage/components/LeaderboardNavigation.tsx
msgid "SOON"
msgstr ""

#: src/components/Synthetics/GmSwap/GmSwapBox/GmDepositWithdrawalBox/useSubmitButtonState.tsx
msgid "Sell {operationTokenSymbol}"
msgstr ""

#: src/components/Exchange/PositionEditor.jsx
msgid "Liquidation price would cross mark price."
msgstr ""

#: src/pages/LeaderboardPage/components/LeaderboardContainer.tsx
msgid "Leaderboard for traders on GMX V2."
msgstr ""

#: src/components/Synthetics/TradeHistory/keys.ts
msgid "Failed Withdraw"
msgstr "Retirada Fallida"

#: src/pages/Referrals/Referrals.tsx
msgid "Get fee discounts and earn rebates through the GMX referral program.<0/>For more information, please read the <1>referral program details</1>."
msgstr ""

#: src/components/Synthetics/TradeHistory/TradeHistoryRow/utils/shared.ts
msgid "Freeze"
msgstr ""

#: src/pages/Stake/StakeV1.jsx
msgid "Claim submitted! <0>View status.</0>"
msgstr "¡Reclamación enviada! <0>Ver estado.</0>"

#: src/components/Exchange/NoLiquidityErrorModal.tsx
msgid "As there is not enough liquidity in GLP to swap {0} to {swapTokenSymbol}, you can use the option below to do so:"
msgstr "Como no hay liquidez suficiente en GLP para intercambiar {0} a {swapTokenSymbol}, puedes usar la opción a continuación para hacerlo:"

#: src/pages/ClaimEsGmx/ClaimEsGmx.jsx
#: src/pages/Stake/StakeV2.tsx
#: src/pages/Stake/StakeV2.tsx
msgid "Claim completed!"
msgstr "¡Reclamación completada!"

#: src/components/Exchange/PositionSeller.jsx
msgid "You can change this in the settings menu on the top right of the page.<0/><1/>Note that a low allowed slippage, e.g. less than {0}, may result in failed orders if prices are volatile."
msgstr ""

#: src/components/Synthetics/Claims/ClaimHistoryRow/ClaimFundingFeesHistoryRow.tsx
#: src/components/Synthetics/Claims/filters/ActionFilter.tsx
msgid "Request Settlement of Funding Fees"
msgstr "Solicitar liquidación de comisiones de financiación"

#: src/components/Glp/GlpSwap.jsx
msgid "{0} GLP (${1})"
msgstr "{0} GLP (${1})"

#: src/pages/Stake/StakeV1.jsx
msgid "Approving {stakingTokenSymbol}..."
msgstr "Aprobando {stakingTokenSymbol}..."

#: src/pages/Dashboard/WeightText.tsx
msgid "Current Weight"
msgstr "Actual peso"

#: src/pages/Ecosystem/Ecosystem.jsx
msgid "Partnerships and Integrations"
msgstr "Asociaciones e Integraciones"

#: src/components/Exchange/PositionEditor.jsx
msgid "Leftover Collateral not enough to cover fees"
msgstr ""

#: src/components/InterviewToast/InterviewToast.tsx
msgid "As a token of our appreciation, you'll receive a reward of <0>100 <1/></0>."
msgstr ""

#: src/domain/synthetics/trade/utils/validation.ts
msgid "Select a Pay token"
msgstr ""

#: src/components/Exchange/SwapBox.jsx
msgid "Swap {0} submitted!"
msgstr "¡Intercambio {0} enviado!"

#: src/components/Synthetics/TVChart/components/AvailableLiquidityTooltip.tsx
msgid "The available liquidity will be the lesser of the difference between the maximum value and the current value for both the reserve and open interest."
msgstr ""

#: src/components/Referrals/JoinReferralCode.jsx
msgid "Referral Code does not exist"
msgstr "El Código de Referido no existe"

#: src/components/Synthetics/GmSwap/GmFees/GmFees.tsx
msgid "shift"
msgstr ""

#: src/pages/Ecosystem/Ecosystem.jsx
msgid "GMX staking calculator"
msgstr "Calculadora de GMX stakeado"

#: src/components/Synthetics/AcceptablePriceImpactInputRow/AcceptablePriceImpactInputRow.tsx
msgid "You have set a high Acceptable Price Impact. The current Price Impact is {0}."
msgstr ""

#: src/domain/synthetics/common/incentivesAirdropMessages.ts
msgid "GLP to GM Airdrop"
msgstr ""

#: src/components/Synthetics/MarketStats/MarketStatsWithComposition.tsx
msgid "GM token pricing includes price impact pool amounts, the pending PnL of open positions, and borrowing fees. It excludes funding fees, which are exchanged between traders.<0/><1/><2>Read more about GM token pricing</2>."
msgstr ""

#: src/pages/Ecosystem/Ecosystem.jsx
msgid "Yield Vaults"
msgstr "Cajas de rendimientos"

#: src/pages/Ecosystem/Ecosystem.jsx
msgid "Telegram Group (Portuguese)"
msgstr "Grupo de Telegram (Portugués)"

#: src/components/Synthetics/SubaccountModal/SubaccountModal.tsx
msgid "Withdrawn {0} to Main Account"
msgstr ""

#: src/pages/Actions/SyntheticsActions.tsx
msgid "GMX V2 Actions"
msgstr ""

#: src/components/Referrals/ReferralCodeWarnings.tsx
msgid "This code has been taken by someone else on {takenNetworkNames}, you will not receive rebates from traders using this code on {takenNetworkNames}."
msgstr "Este código ha sido tomado por otra persona en {takenNetworkNames}, no recibirás reembolsos de traders que usen este código en {takenNetworkNames}."

#: src/components/Referrals/ClaimAffiliatesModal/ClaimAffiliatesModal.tsx
#: src/components/Synthetics/ClaimablePositionPriceImpactRebateModal/ClaimablePositionPriceImpactRebateModal.tsx
#: src/components/Synthetics/ClaimModal/ClaimModal.tsx
msgid "Confirm Claim"
msgstr ""

#: src/pages/Ecosystem/Ecosystem.jsx
msgid "GMX community discussion"
msgstr "Debate comunitario de GMX"

#: src/components/TokenCard/TokenCard.tsx
msgid "{arbitrumLink} GLV Pools are <0>incentivized{sparkle}.</0>"
msgstr ""

#: src/components/Synthetics/GmSwap/GmSwapBox/GmSwapBox.tsx
msgid "Sell GM"
msgstr ""

#: src/components/TokenCard/TokenCard.tsx
#: src/components/TokenCard/TokenCard.tsx
#: src/components/TokenCard/TokenCard.tsx
#: src/components/TokenCard/TokenCard.tsx
msgid "View on Arbitrum"
msgstr ""

#: src/pages/Stake/StakeV2.tsx
msgid "<0>Delegate your undelegated {0} GMX DAO</0> voting power."
msgstr ""

#: src/domain/synthetics/markets/createShiftTxn.ts
msgid "Shift error."
msgstr ""

#: src/components/Exchange/ConfirmationBox.jsx
#: src/components/Exchange/ConfirmationBox.jsx
#: src/components/Exchange/ConfirmationBox.jsx
#: src/components/Exchange/ConfirmationBox.jsx
#: src/components/Exchange/ConfirmationBox.jsx
#: src/components/Exchange/ExchangeTVChart.jsx
#: src/components/Exchange/ExchangeTVChart.jsx
#: src/components/Exchange/OrdersList.jsx
#: src/components/Exchange/PositionEditor.jsx
#: src/components/Exchange/PositionSeller.jsx
#: src/components/Exchange/PositionsList.jsx
#: src/components/Exchange/PositionsList.jsx
#: src/components/Exchange/PositionsList.jsx
#: src/components/Exchange/SwapBox.jsx
#: src/components/Exchange/SwapBox.jsx
#: src/components/Exchange/SwapBox.jsx
#: src/components/Exchange/SwapBox.jsx
#: src/components/Exchange/SwapBox.jsx
#: src/components/Exchange/TradeHistory.jsx
#: src/components/Exchange/TradeHistory.jsx
#: src/components/Exchange/TradeHistory.jsx
#: src/components/MarketWithDirectionLabel/MarketWithDirectionLabel.tsx
#: src/components/Synthetics/ChartTokenSelector/ChartTokenSelector.tsx
#: src/components/Synthetics/Claims/ClaimHistoryRow/ClaimFundingFeesHistoryRow.tsx
#: src/components/Synthetics/Claims/ClaimHistoryRow/ClaimFundingFeesHistoryRow.tsx
#: src/components/Synthetics/Claims/ClaimsHistory.tsx
#: src/components/Synthetics/MarketNetFee/MarketNetFee.tsx
#: src/components/Synthetics/PositionEditor/PositionEditor.tsx
#: src/components/Synthetics/PositionItem/PositionItem.tsx
#: src/components/Synthetics/PositionItem/PositionItem.tsx
#: src/components/Synthetics/PositionSeller/PositionSeller.tsx
#: src/components/Synthetics/SettleAccruedFundingFeeModal/SettleAccruedFundingFeeRow.tsx
#: src/components/Synthetics/StatusNotification/FeesSettlementStatusNotification.tsx
#: src/components/Synthetics/StatusNotification/OrderStatusNotification.tsx
#: src/components/Synthetics/TableMarketFilter/MarketFilterLongShort.tsx
#: src/components/Synthetics/TradeBox/tradeboxConstants.tsx
#: src/components/Synthetics/TradeHistory/TradeHistoryRow/utils/position.ts
#: src/components/Synthetics/TVChart/components/AvailableLiquidityTooltip.tsx
#: src/components/Synthetics/TVChart/TVChart.tsx
#: src/components/Synthetics/TVChart/TVChart.tsx
#: src/context/SyntheticsEvents/SyntheticsEventsProvider.tsx
#: src/context/SyntheticsEvents/SyntheticsEventsProvider.tsx
#: src/domain/synthetics/orders/utils.tsx
#: src/pages/Exchange/Exchange.tsx
#: src/pages/Exchange/Exchange.tsx
#: src/pages/Exchange/Exchange.tsx
#: src/pages/Exchange/Exchange.tsx
#: src/pages/LeaderboardPage/components/LeaderboardPositionsTable.tsx
#: src/pages/LeaderboardPage/components/LeaderboardPositionsTable.tsx
#: src/pages/OrdersOverview/OrdersOverview.jsx
msgid "Long"
msgstr "Largo"

#: src/components/Synthetics/GmSwap/GmSwapBox/GmDepositWithdrawalBox/GmDepositWithdrawalBox.tsx
#: src/components/Synthetics/GmSwap/GmSwapBox/GmDepositWithdrawalBox/InfoRows.tsx
#: src/components/Synthetics/GmSwap/GmSwapBox/GmDepositWithdrawalBox/InfoRows.tsx
#: src/components/Synthetics/GmSwap/GmSwapBox/GmDepositWithdrawalBox/InfoRows.tsx
#: src/components/Synthetics/MarketsList/NetFeeTooltip.tsx
#: src/components/Synthetics/PoolSelector2/PoolSelector2.tsx
#: src/components/Synthetics/TradeBox/MarketPoolSelectorRow.tsx
#: src/pages/Dashboard/MarketsListV1.tsx
msgid "Pool"
msgstr "Reserva"

#: src/pages/Referrals/Referrals.tsx
msgid "Referral code creation failed."
msgstr ""

#: src/components/Glp/SwapErrorModal.tsx
msgid "<0>The pool's capacity has been reached for {0}. Please use another token to buy GLP.</0><1>Check the \"Save on Fees\" section for tokens with the lowest fees.</1>"
msgstr "<0>La capacidad de la reserva ha sido alcanzada para {0}. Por favor use otro token para comprar GLP.</0><1>Comprueba la sección \"Ahorrar en Comisiones\" para tokens con las menores comisiones.</1>"

#: src/pages/Ecosystem/Ecosystem.jsx
msgid "GMX dashboards and analytics."
msgstr "Paneles y análisis de GMX."

#: src/components/Exchange/PositionsList.jsx
#: src/components/Synthetics/PositionList/PositionList.tsx
#: src/pages/LeaderboardPage/components/LeaderboardPositionsTable.tsx
msgid "Position"
msgstr "Posición"

#: src/components/Synthetics/TradeFeesRow/TradeFeesRow.tsx
msgid "Bonus Rebate"
msgstr ""

#: src/pages/Stake/StakeV2.tsx
msgid "Purchase Insurance"
msgstr ""

#: src/pages/Stake/StakeV1.jsx
msgid "Unstake submitted! <0>View status.</0>"
msgstr "¡Destakeo enviado! <0>Ver estado.</0>"

#: src/components/Synthetics/TradeboxPoolWarnings/TradeboxPoolWarnings.tsx
msgid "You have an existing position in the {0} market pool, but it lacks liquidity for this order."
msgstr ""

#: src/components/Exchange/PositionEditor.jsx
#: src/components/Exchange/PositionSeller.jsx
#: src/components/Exchange/SwapBox.jsx
msgid "Enable Leverage"
msgstr "Habilitar Apalancamiento"

#: src/components/Exchange/PositionSeller.jsx
msgid "Close without profit"
msgstr ""

#: src/components/StatsTooltip/ChainsStatsTooltipRow.tsx
msgid "{title}"
msgstr ""

#: src/components/Synthetics/StatusNotification/OrderStatusNotification.tsx
msgid "Increasing"
msgstr ""

#: src/pages/LeaderboardPage/components/LeaderboardAccountsTable.tsx
msgid "Avg. Lev."
msgstr ""

#: src/domain/synthetics/common/incentivesAirdropMessages.ts
msgid "Avalanche LP incentives"
msgstr ""

#: src/components/Stake/GMXAprTooltip.tsx
msgid "{nativeTokenSymbol} APR"
msgstr ""

#: src/pages/Ecosystem/Ecosystem.jsx
msgid "Telegram Group (Chinese)"
msgstr "Grupo de Telegram (Chino)"

#: src/components/Exchange/TradeHistory.jsx
msgid "Swap {0} {1} for {2} {3}"
msgstr ""

#: src/pages/Stake/StakeV2.tsx
msgid "<0>This will withdraw all esGMX tokens as well as pause vesting.<1/><2/>esGMX tokens that have been converted to GMX will be claimed and remain as GMX tokens.<3/><4/>To claim GMX tokens without withdrawing, use the \"Claim\" button.<5/><6/></0>"
msgstr ""

#: src/domain/synthetics/tokens/useTokensFavorites.tsx
msgid "DeFi"
msgstr ""

#: src/pages/Stake/StakeV2.tsx
msgid "Voting Power"
msgstr ""

#: src/components/Synthetics/TVChart/components/AvailableLiquidityTooltip.tsx
msgid "The long reserve accounts for the PnL of open positions, while the open interest does not."
msgstr ""

#: src/pages/LeaderboardPage/components/LeaderboardContainer.tsx
msgid "Top PnL ($)"
msgstr ""

#: src/pages/AccountDashboard/AccountDashboard.tsx
msgid "Invalid address. Please make sure you have entered a valid Ethereum address"
msgstr ""

#: src/pages/BeginAccountTransfer/BeginAccountTransfer.tsx
msgid "Sender has withdrawn all tokens from GMX Vesting Vault"
msgstr "El remitente ha retirado todos los tokens del Cajas de Adquisición GMX"

#: src/components/Exchange/SwapBox.jsx
msgid "Incorrect network"
msgstr "Red incorrecta"

#: src/components/Synthetics/Claims/ClaimHistoryRow/ClaimFundingFeesHistoryRow.tsx
#: src/components/Synthetics/Claims/filters/ActionFilter.tsx
msgid "Failed Settlement of Funding Fees"
msgstr ""

#: src/components/Exchange/ConfirmationBox.jsx
msgid "Pay Amount"
msgstr "Importe a pagar"

#: src/components/TokenCard/TokenCard.tsx
#: src/pages/Dashboard/DashboardPageTitle.tsx
msgid "GLP is the liquidity provider token for GMX V1 markets. Accrues 70% of the V1 markets generated fees."
msgstr ""

#: src/domain/synthetics/orders/utils.tsx
msgid "{increaseOrDecreaseText} {tokenText} by {sizeText}"
msgstr ""

#: src/pages/Stake/StakeV2.tsx
msgid "{0}<0>You will earn {1}% less rewards with this action.</0>"
msgstr ""

#: src/components/Exchange/ConfirmationBox.jsx
#: src/components/Exchange/ConfirmationBox.jsx
#: src/components/Exchange/OrdersList.jsx
#: src/components/Exchange/TradeHistory.jsx
#: src/components/Exchange/TradeHistory.jsx
#: src/domain/synthetics/orders/utils.tsx
#: src/pages/OrdersOverview/OrdersOverview.jsx
msgid "Increase"
msgstr "Incrementar"

#: src/pages/Stake/StakeV2.tsx
msgid "Claim {wrappedTokenSymbol} Rewards"
msgstr ""

#: src/components/Glp/GlpSwap.jsx
#: src/components/Synthetics/MarketStats/MarketStatsWithComposition.tsx
#: src/pages/Dashboard/GmxCard.tsx
#: src/pages/Stake/StakeV1.jsx
#: src/pages/Stake/StakeV1.jsx
#: src/pages/Stake/StakeV2.tsx
#: src/pages/Stake/StakeV2.tsx
#: src/pages/Stake/StakeV2.tsx
msgid "Total Supply"
msgstr "Suministro Total"

#: src/components/Exchange/NoLiquidityErrorModal.tsx
msgid "{0} Pool Capacity Reached"
msgstr "{0} Capacidad de la Reserva Alcanzada"

#: src/components/SettingsModal/SettingsModal.tsx
msgid "Disable order validations"
msgstr "Deshabilitar validación de órdenes"

#: src/components/Glp/GlpSwap.jsx
#: src/pages/Stake/StakeV1.jsx
#: src/pages/Stake/StakeV1.jsx
#: src/pages/Stake/StakeV1.jsx
#: src/pages/Stake/StakeV1.jsx
#: src/pages/Stake/StakeV1.jsx
#: src/pages/Stake/StakeV2.tsx
#: src/pages/Stake/StakeV2.tsx
#: src/pages/Stake/StakeV2.tsx
msgid "Staked"
msgstr "Stakeado"

#: src/components/Footer/Footer.tsx
msgid "Leave feedback"
msgstr ""

#: src/pages/Referrals/Referrals.tsx
msgid "Traders"
msgstr ""

#: src/domain/synthetics/orders/cancelOrdersTxn.ts
msgid "{ordersText} cancelled"
msgstr ""

#: src/components/Synthetics/TradeBox/hooks/useTradeButtonState.tsx
msgid "Limit price below Mark Price"
msgstr ""

#: src/components/Exchange/ConfirmationBox.jsx
msgid "Fees are high to swap from {0} to {1}. <0/>{2} is needed for collateral."
msgstr "Las comisiones son altas para intercambiar de {0} a {1}. <0/>{2} se requiere de garantía."

#: src/pages/PositionsOverview/PositionsOverview.jsx
msgid "size"
msgstr "tamaño"

#: src/components/Synthetics/TradeHistory/keys.ts
msgid "Create Limit Swap"
msgstr "Crear Intercambio Límite"

#: src/lib/contracts/transactionErrors.tsx
msgid "<0>Your wallet is not connected to {0}.</0><1/><2>Switch to {1}</2>"
msgstr ""

#: src/lib/contracts/transactionErrors.tsx
msgid "Transaction was cancelled."
msgstr "La transacción fue cancelada."

#: src/components/Exchange/ConfirmationBox.jsx
#: src/components/Synthetics/TradeBox/hooks/useTradeButtonState.tsx
msgid "Accept confirmation of trigger orders"
msgstr "Acepta la confirmación de las órdenes de activación"

#: src/pages/BuyGMX/BuyGMX.tsx
msgid "Choose to buy from decentralized or centralized exchanges."
msgstr ""

#: src/components/Exchange/TradeHistory.jsx
msgid "Min required collateral"
msgstr "Garantía mínima requerida"

#: src/components/Exchange/TradeHistory.jsx
msgid "Try increasing the \"Allowed Slippage\", under the Settings menu on the top right"
msgstr "Prueba a incrementar el \"Deslizamiento Permitido\", debajo del menú de Ajustes en la esquina superior derecha"

#: src/pages/Ecosystem/Ecosystem.jsx
msgid "GMX ecosystem pages."
msgstr "Páginas del ecosistema GMX."

#: src/components/TokenCard/TokenCard.tsx
msgid "{avalancheLink} GM Pools are <0>incentivized{sparkle}.</0>"
msgstr ""

#: src/components/Exchange/PositionsList.jsx
#: src/lib/legacy.ts
msgid "Order size is bigger than position, will only be executable if position increases"
msgstr "El tamaño de la orden es mayor que la posición, sólo se ejecutará si la posición se incrementa"

#: src/components/Header/AppHeaderLinks.tsx
#: src/components/Synthetics/GmList/GmList.tsx
msgid "Buy"
msgstr "Comprar"

#: src/config/events.tsx
msgid "Incentives are live for <0>Arbitrum</0> and <1>Avalanche</1> GM pools and V2 trading."
msgstr ""

#: src/pages/Stake/StakeV2.tsx
msgid "Total Rewards"
msgstr ""

#: src/pages/NftWallet/NftWallet.jsx
msgid "NFT ID"
msgstr "NFT ID"

#: src/domain/synthetics/markets/claimFundingFeesTxn.ts
#: src/domain/synthetics/referrals/claimAffiliateRewardsTxn.ts
msgid "Success claimings"
msgstr ""

#: src/lib/legacy.ts
msgid "Decentralized Perpetual Exchange | GMX"
msgstr ""

#: src/components/Exchange/PositionEditor.jsx
msgid "The pending borrow fee will be charged on this transaction."
msgstr ""

#: src/components/Glp/GlpSwap.jsx
#: src/components/Glp/GlpSwap.jsx
#: src/components/Glp/GlpSwap.jsx
#: src/components/Glp/GlpSwap.jsx
msgid "Fees will be shown once you have entered an amount in the order form."
msgstr "Las comisiones se mostrarán una vez que haya introducido una cantidad en el formulario de pedido."

#: src/pages/Stake/StakeV2.tsx
#: src/pages/Stake/StakeV2.tsx
msgid "GLP Vault"
msgstr ""

#: src/components/Synthetics/TradeHistory/keys.ts
msgid "Cancel Take-Profit"
msgstr ""

#: src/components/Footer/constants.ts
#: src/pages/ReferralTerms/ReferralTerms.jsx
msgid "Referral Terms"
msgstr "Términos de Referido"

#: src/components/MissedCoinsModal/MissedCoinsModal.tsx
msgid "Enter unique coins"
msgstr ""

#: src/components/MarketSelector/MarketSelector.tsx
#: src/components/Synthetics/ChartTokenSelector/ChartTokenSelector.tsx
msgid "No markets matched."
msgstr ""

#: src/components/Synthetics/GmList/GmList.tsx
msgid "Shifting from GLV to another pool is not possible, as GLV can only be sold into the backing tokens. However, you can buy GLV tokens without incurring buying fees by using eligible GM pool tokens."
msgstr ""

#: src/pages/Stake/StakeV2.tsx
msgid "Stake esGMX"
msgstr ""

#: src/pages/Dashboard/MarketsListV1.tsx
#: src/pages/Dashboard/MarketsListV1.tsx
msgid "Target Min Amount"
msgstr "Cantidad Mínima Objetivo"

#: src/domain/synthetics/trade/utils/validation.ts
#: src/domain/synthetics/trade/utils/validation.ts
#: src/domain/synthetics/trade/utils/validation.ts
#: src/domain/synthetics/trade/utils/validation.ts
msgid "Fees exceed Pay amount"
msgstr ""

#: src/components/Synthetics/TradeHistory/keys.ts
msgid "Failed Market Swap"
msgstr "Intercambio de Mercado Fallido"

#: src/components/NpsModal/NpsModal.tsx
#: src/components/UserFeedbackModal/UserFeedbackModal.tsx
msgid "Error occurred. Please try again"
msgstr ""

#: src/components/Referrals/referralsHelper.js
msgid "Only letters, numbers and underscores are allowed."
msgstr "Solo letras, números y guiones bajos están permitidos"

#: src/components/Synthetics/StatusNotification/GmStatusNotification.tsx
msgid "Fulfilling shift request"
msgstr ""

#: src/pages/Referrals/Referrals.tsx
msgid "Referral code submitted!"
msgstr ""

#: src/components/Synthetics/GmList/GmList.tsx
#: src/components/Synthetics/MarketStats/MarketStatsWithComposition.tsx
#: src/components/Synthetics/MarketTokenSelector/MarketTokenSelector.tsx
msgid "APY"
msgstr ""

#: src/components/Synthetics/DateRangeSelect/DateRangeSelect.tsx
msgid "Last month"
msgstr "El mes pasado"

#: src/components/Exchange/SwapBox.jsx
#: src/components/Exchange/SwapBox.jsx
msgid "Leave at least {0} {1} for gas"
msgstr "Deja al menos {0} {1} para el gas"

#: src/pages/Dashboard/GmxCard.tsx
msgid "staked"
msgstr "stakeado"

#: src/lib/contracts/transactionErrors.tsx
msgid "There is not enough {0} in your account on {1} to send this transaction.<0/><1/><2>Buy or Transfer {2} to {3}</2>"
msgstr ""

#: src/components/Referrals/AffiliatesStats.tsx
msgid "Total Volume"
msgstr "Volumen Total"

#: src/components/Synthetics/SubaccountModal/SubaccountModal.tsx
msgid "Subaccount:"
msgstr ""

#: src/pages/Ecosystem/Ecosystem.jsx
msgid "GMX Blueberry NFTs"
msgstr "GMX Blueberry NFTs"

#: src/components/Exchange/OrderEditor.jsx
#: src/components/Exchange/OrderEditor.jsx
msgid "Enter new Price"
msgstr "Introduce el nuevo Precio"

#: src/pages/Stake/StakeV2.tsx
msgid "Withdraw from GLP Vault"
msgstr ""

#: src/components/Exchange/PositionShare.tsx
msgid "Image generation error, please refresh and try again."
msgstr "Error de generación de imagen, por favor actualice e intente de nuevo"

#: src/components/Synthetics/Claims/ClaimableCardUI.tsx
#: src/components/Synthetics/ExecutionPriceRow.tsx
msgid "Price Impact Rebates"
msgstr ""

#: src/domain/synthetics/orders/updateOrderTxn.ts
msgid "Failed to update order"
msgstr ""

#: src/components/Exchange/ExchangeTVChart.jsx
msgid "Open {0} {longOrShortText}"
msgstr ""

#: src/components/InterviewToast/InterviewToast.tsx
msgid "Give us your feedback on GMX."
msgstr ""

#: src/components/Synthetics/PositionItem/PositionItem.tsx
msgid "Current Borrow Fee / Day"
msgstr ""

#: src/components/Referrals/AffiliatesStats.tsx
msgid "Rebates on V1"
msgstr ""

#: src/pages/OrdersOverview/OrdersOverview.jsx
msgid "Invalid token indexToken: \"{0}\" collateralToken: \"{1}\""
msgstr "Token inválido índice del token: \"{0}\" Garantía del token: \"{1}\""

#: src/components/Header/AppHeaderLinks.tsx
msgid "Alerts"
msgstr ""

#: src/components/Exchange/OrdersList.jsx
msgid "<0>The price that orders can be executed at may differ slightly from the chart price, as market orders update oracle prices, while limit/trigger orders do not.</0><1>This can also cause limit/triggers to not be executed if the price is not reached for long enough. <2>Read more</2>.</1>"
msgstr ""

#: src/pages/Ecosystem/Ecosystem.jsx
msgid "DeFi Portfolio Tracker"
msgstr "Rastreador de la artera DeFi"

#: src/components/Synthetics/PositionItem/PositionItem.tsx
msgid "Current Funding Fee / Day"
msgstr ""

#: src/components/TokenCard/TokenCard.tsx
#: src/components/TokenCard/TokenCard.tsx
msgid "Arbitrum APR:"
msgstr "Arbitrum APR:"

#: src/pages/Jobs/Jobs.jsx
msgid "Job Openings"
msgstr ""

#: src/pages/Ecosystem/Ecosystem.jsx
msgid "Projects integrated with GMX."
msgstr "Proyectos integrados con GMX."

#: src/components/Glp/GlpSwap.jsx
#: src/components/Stake/GMXAprTooltip.tsx
msgid "Escrowed GMX APR"
msgstr "Escrowed GMX APR"

#: src/components/Exchange/TradeHistory.jsx
msgid "Initial collateral"
msgstr "Garantía inicial"

#: src/components/AprInfo/AprInfo.tsx
msgid "The Bonus APR will be airdropped as {airdropTokenTitle} tokens. <0>Read more</0>."
msgstr ""

#: src/components/Glp/GlpSwap.jsx
#: src/components/Glp/GlpSwap.jsx
#: src/components/Synthetics/MarketStats/MarketStatsWithComposition.tsx
#: src/pages/Stake/StakeV1.jsx
#: src/pages/Stake/StakeV1.jsx
#: src/pages/Stake/StakeV1.jsx
#: src/pages/Stake/StakeV1.jsx
#: src/pages/Stake/StakeV1.jsx
#: src/pages/Stake/StakeV2.tsx
#: src/pages/Stake/StakeV2.tsx
#: src/pages/Stake/StakeV2.tsx
#: src/pages/Stake/StakeV2.tsx
msgid "Wallet"
msgstr "Monedero"

#: src/pages/CompleteAccountTransfer/CompleteAccountTransfer.jsx
msgid "You have a pending transfer from {sender}."
msgstr "Tiene una transferencia pendiente de {sender}."

#: src/domain/synthetics/trade/utils/validation.ts
msgid "Enter a trigger price"
msgstr ""

#: src/pages/BeginAccountTransfer/BeginAccountTransfer.tsx
msgid "Vested GLP not withdrawn"
msgstr "GLP adquirido no retirado"

#: src/components/Exchange/ConfirmationBox.jsx
#: src/components/Exchange/PositionEditor.jsx
#: src/components/Exchange/PositionSeller.jsx
#: src/components/Exchange/PositionsList.jsx
#: src/components/Exchange/PositionsList.jsx
#: src/components/Exchange/SwapBox.jsx
#: src/components/Exchange/SwapBox.jsx
#: src/components/Synthetics/PositionItem/PositionItem.tsx
#: src/components/Synthetics/PositionList/PositionList.tsx
#: src/components/Synthetics/TradeBox/TradeBoxRows/EntryPriceRow.tsx
#: src/pages/LeaderboardPage/components/LeaderboardPositionsTable.tsx
msgid "Entry Price"
msgstr "Precio de Entrada"

#: src/pages/LeaderboardPage/components/LeaderboardPositionsTable.tsx
msgid "Price change to Liq."
msgstr ""

#: src/domain/synthetics/common/incentivesAirdropMessages.ts
msgid "STIP.b LP incentives"
msgstr ""

#: src/components/Exchange/PositionsList.jsx
msgid "Click on the Position to select its market, then use the trade box to increase your Position Size if needed."
msgstr ""

#: src/domain/synthetics/orders/utils.tsx
msgid "Limit Decrease"
msgstr ""

#: src/components/MissedCoinsModal/MissedCoinsModal.tsx
msgid "Enter a valid coin names"
msgstr ""

#: src/components/AddressDropdown/AddressDropdown.tsx
#: src/components/Synthetics/SubaccountModal/SubaccountModal.tsx
#: src/components/Synthetics/TradeBox/TradeBoxRows/OneClickTrading.tsx
msgid "One-Click Trading"
msgstr ""

#: src/pages/AccountDashboard/DailyAndCumulativePnL.tsx
msgid "Cumulative PnL: <0>{0}</0>"
msgstr ""

#: src/components/Synthetics/PoolSelector2/PoolSelector2.tsx
#: src/components/Synthetics/PoolSelector2/PoolSelector2.tsx
msgid "Long Liq."
msgstr ""

#: src/pages/ClaimEsGmx/ClaimEsGmx.jsx
msgid "You have {0} esGMX (IOU) tokens."
msgstr "Tienes {0} tokens esGMX (IOU)."

#: src/domain/synthetics/orders/utils.tsx
msgid "There is currently a high swap price impact for the order swap path."
msgstr ""

#: src/domain/synthetics/sidecarOrders/utils.ts
msgid "Price below highest Limit Price."
msgstr ""

#: src/components/Synthetics/SettleAccruedFundingFeeModal/SettleAccruedFundingFeeModal.tsx
msgid "Settling..."
msgstr ""

#: src/components/Exchange/UsefulLinks.tsx
#: src/components/Header/AppHeaderLinks.tsx
msgid "Leaderboard"
msgstr "Tabla de clasificación"

#: src/pages/AccountDashboard/GeneralPerformanceDetails.tsx
#: src/pages/LeaderboardPage/components/LeaderboardAccountsTable.tsx
msgid "The PnL ($) compared to the capital used.<0/><1/>The capital used is calculated as the highest value of [<2>sum of collateral of open positions - realized PnL + period start pending PnL</2>]."
msgstr ""

#: src/components/Synthetics/Claims/SettleAccruedCard.tsx
msgid "Accrued"
msgstr ""

#: src/components/Synthetics/PositionItem/PositionItem.tsx
msgid "Liquidation price is influenced by fees and collateral value."
msgstr ""

#: src/pages/AccountDashboard/DailyAndCumulativePnL.tsx
msgid "No data available"
msgstr ""

#: src/components/Synthetics/SubaccountModal/utils.ts
msgid "{nativeTokenSymbol} is not available"
msgstr ""

#: src/pages/LeaderboardPage/components/CompetitionCountdown.tsx
msgid "{prefix} <0>{text}</0>"
msgstr ""

#: src/components/Exchange/PositionShare.tsx
msgid "Tweet"
msgstr "Tweet"

#: src/components/Synthetics/MarketTokenSelector/MarketTokenSelector.tsx
msgid "SELL…"
msgstr ""

#: src/components/Exchange/ConfirmationBox.jsx
msgid "Confirm Swap"
msgstr "Confirma Intercambio"

#: src/components/Synthetics/PositionSeller/PositionSellerAdvancedDisplayRows.tsx
msgid "Keep leverage is not available as Position exceeds max. allowed leverage. <0>Read more</0>."
msgstr ""

#: src/pages/Dashboard/AssetDropdown.tsx
msgid "Add {0} to Metamask"
msgstr ""

#: src/components/SettingsModal/SettingsModal.tsx
msgid "Save"
msgstr "Guardar"

#: src/pages/AccountDashboard/DailyAndCumulativePnL.tsx
msgid "Daily Profit"
msgstr ""

#: src/pages/ClaimEsGmx/ClaimEsGmx.jsx
msgid "The esGMX tokens can be staked or vested at any time."
msgstr "Los tokens esGMX pueden ser stakeados o adquiridos en cualquier momento."

#: src/pages/Stake/StakeV1.jsx
#: src/pages/Stake/StakeV1.jsx
msgid "Max: {0}"
msgstr "Máx: {0}"

#: src/pages/BuyGMX/BuyGMX.tsx
msgid "Buy ETH directly on Arbitrum or transfer it there."
msgstr ""

#: src/components/MissedCoinsModal/MissedCoinsModal.tsx
msgid "Max 110 symbols exceeded"
msgstr ""

#: src/lib/contracts/transactionErrors.tsx
msgid "Transaction failed"
msgstr "Transacción fallida"

#: src/components/Synthetics/MarketStats/components/CompositionTable.tsx
msgid "COLLATERAL"
msgstr ""

#: src/components/Synthetics/Claims/SettleAccruedCard.tsx
msgid "Accrued price impact rebates. They will become claimable after approximately ten days.<0/><1/><2>Read more</2>."
msgstr ""

#: src/components/Exchange/PositionEditor.jsx
#: src/pages/Stake/StakeV2.tsx
msgid "Depositing..."
msgstr "Depositando..."

#: src/components/Synthetics/SubaccountModal/SubaccountModal.tsx
msgid "Expected Available Actions"
msgstr ""

#: src/components/Synthetics/MarketNetFee/MarketNetFee.tsx
#: src/components/Synthetics/PoolSelector2/PoolSelector2.tsx
#: src/components/Synthetics/PoolSelector2/PoolSelector2.tsx
msgid "Net Rate"
msgstr "Tasa Neta"

#: src/pages/LeaderboardPage/components/CompetitionPrizes.tsx
#: src/pages/LeaderboardPage/components/CompetitionPrizes.tsx
msgid "2nd Place"
msgstr ""

#: src/components/Synthetics/GmList/ApyTooltipContent.tsx
msgid "<0>The APY is an estimate based on the fees collected for the past seven days, extrapolating the current borrowing fee. It excludes:</0><1><2>price changes of the underlying token(s)</2><3>traders' PnL, which is expected to be neutral in the long term</3><4>funding fees, which are exchanged between traders</4></1><5><6>Read more about GM token pricing</6>.</5><7>Check GM pools' performance against other LP Positions in the <8>GMX Dune Dashboard</8>.</7>"
msgstr ""

#: src/components/Synthetics/TradeBox/TradeBoxRows/OneClickTrading.tsx
msgid "Top-Up"
msgstr ""

#: src/components/Synthetics/ChartTokenSelector/ChartTokenSelector.tsx
msgid "LAST PRICE"
msgstr ""

<<<<<<< HEAD
#: src/components/Synthetics/MarketCard/MarketCard.tsx
#~ msgid "Ask Price (Exit)"
#~ msgstr ""

=======
>>>>>>> 9706c907
#: src/components/Synthetics/GmList/GmList.tsx
msgid "Shift is only applicable to GM pools when there are other pools with the same backing tokens, allowing liquidity to be moved without incurring buy or sell fees."
msgstr ""

#: src/components/Synthetics/SubaccountModal/SubaccountStatus.tsx
msgid "Not enough {0} on your Main Account. Use the \"<0>Convert {1} to {2}</0>\" field to increase the Main Account {3} balance."
msgstr ""

#: src/pages/AccountDashboard/HistoricalLists.tsx
#: src/pages/AccountDashboard/HistoricalLists.tsx
#: src/pages/SyntheticsPage/SyntheticsPage.tsx
msgid "Orders ({ordersCount})"
msgstr ""

#: src/pages/Stake/StakeV2.tsx
msgid "<0>Delegate your undelegated {0} GMX DAO</0>voting power before claiming."
msgstr ""

#: src/components/Synthetics/TradeBox/hooks/useCollateralInTooltipContent.tsx
msgid "You will be long {indexSymbol} from your long position, as well as from your {collateralSymbol} collateral. The liquidation price is higher compared to using a stablecoin as collateral since the worth of the collateral will change with its price."
msgstr ""

#: src/pages/Ecosystem/Ecosystem.jsx
msgid "GMX explorer for stats and traders"
msgstr "Explorador de GMX para estadísticas y traders"

#: src/components/Synthetics/StatusNotification/GmStatusNotification.tsx
msgid "Sell order cancelled"
msgstr ""

#: src/pages/LeaderboardPage/components/LeaderboardContainer.tsx
msgid "Last 30 days"
msgstr ""

#: src/components/Synthetics/ExecutionPriceRow.tsx
#: src/components/Synthetics/TradeHistory/useDownloadAsCsv.tsx
msgid "Execution Price"
msgstr "Precio de Ejecución"

#: src/components/Synthetics/SubaccountModal/SubaccountModal.tsx
msgid "Subaccount {0} Balance is used to pay for the Network Fees. Use the \"Top-up\" field if you need to transfer {1} to your Subaccount."
msgstr ""

#: src/components/Exchange/OrdersList.jsx
msgid "The price that the order can be executed at may differ slightly from the chart price as market orders can change the price while limit / trigger orders cannot."
msgstr "El precio al que se puede ejecutar la orden puede diferir ligeramente del precio del gráfico, ya que las órdenes de mercado pueden cambiar el precio mientras que las órdenes de límite/activación no."

#: src/components/Synthetics/Claims/ClaimsHistory.tsx
msgid "Claims History"
msgstr ""

#: src/pages/Ecosystem/Ecosystem.jsx
#: src/pages/Ecosystem/Ecosystem.jsx
#: src/pages/Ecosystem/Ecosystem.jsx
#: src/pages/Ecosystem/Ecosystem.jsx
#: src/pages/Ecosystem/Ecosystem.jsx
msgid "About"
msgstr "Sobre"

#: src/components/Synthetics/GmList/GmTokensTotalBalanceInfo.tsx
msgid "Total accrued Fees"
msgstr ""

#: src/components/Synthetics/Claims/SettleAccruedCard.tsx
msgid "Accrued positive funding fees in positions not yet claimable.<0/><1/>They become available after modifying the position by increasing or decreasing it, depositing or withdrawing collateral, or settling the fees using the \"Settle\" button."
msgstr ""

#: src/components/Synthetics/GmList/GmTokensTotalBalanceInfo.tsx
msgid "Fee values do not include incentives."
msgstr ""

#: src/components/Synthetics/TradeBox/hooks/useTradeButtonState.tsx
msgid "Limit price above Mark Price"
msgstr ""

#: src/components/Referrals/AddAffiliateCode.jsx
msgid "Generate Referral Code"
msgstr "Generar Código de Referido"

#: src/components/Synthetics/SubaccountModal/utils.ts
msgid "Activate Subaccount"
msgstr ""

#: src/components/Exchange/OrdersList.jsx
#: src/components/Exchange/SwapBox.jsx
#: src/components/Exchange/SwapBox.jsx
#: src/components/Exchange/SwapBox.jsx
#: src/components/Synthetics/OrderList/filters/OrderTypeFilter.tsx
#: src/components/Synthetics/StatusNotification/OrderStatusNotification.tsx
#: src/components/Synthetics/SwapCard/SwapCard.tsx
#: src/components/Synthetics/TradeBox/tradeboxConstants.tsx
#: src/pages/OrdersOverview/OrdersOverview.jsx
msgid "Swap"
msgstr "Intercambiar"

#: src/domain/synthetics/orders/utils.tsx
msgid "long"
msgstr ""

#: src/components/Synthetics/TVChart/TVChartHeader.tsx
#: src/components/Synthetics/TVChart/TVChartHeader.tsx
msgid "24h High"
msgstr ""

#: src/components/Referrals/ReferralCodeWarnings.tsx
msgid "This code is not yet registered on {nonTakenNetworkNames}, you will not receive rebates there.<0/><1/>Switch your network to create this code on {nonTakenNetworkNames}."
msgstr "Este código aún no está registrado en {nonTakenNetworkNames}, no recibirás reembolsos allí.<0/><1/>Cambia tu red para crear este código en {nonTakenNetworkNames}."

#: src/components/Exchange/TradeHistory.jsx
msgid "Deposit {0} USD into {1} {longOrShortText}"
msgstr "Deposita {0} USD en {1} {longOrShortText}"

#: src/pages/Dashboard/GmxCard.tsx
msgid "Distribution"
msgstr ""

#: src/domain/synthetics/sidecarOrders/utils.ts
msgid "A Size percentage is required."
msgstr ""

#: src/components/NetworkDropdown/NetworkDropdown.tsx
msgid "Language"
msgstr "Idioma"

#: src/pages/CompleteAccountTransfer/CompleteAccountTransfer.jsx
msgid "Complete Transfer"
msgstr "Transferencia Completa"

#: src/pages/Home/Home.tsx
msgid "Total Users"
msgstr "Usuarios Totales"

#: src/components/Synthetics/PositionItem/PositionItem.tsx
msgid "Net Value: Initial Collateral + PnL - Borrow Fee - Negative Funding Fee - Close Fee"
msgstr ""

#: src/components/Exchange/PositionDropdown.tsx
#: src/components/Exchange/PositionShare.tsx
msgid "Share Position"
msgstr "Compartir Posición"

#: src/components/Exchange/PositionEditor.jsx
#: src/components/Exchange/PositionSeller.jsx
#: src/components/Exchange/SwapBox.jsx
msgid "Min leverage: 1.1x"
msgstr "Apalancamiento Mín.: 1.1x"

#: src/components/Exchange/FeesTooltip.tsx
msgid "Deposit Fee"
msgstr ""

#: src/components/Synthetics/OrderEditor/OrderEditor.tsx
msgid "Enter a new size or price"
msgstr ""

#: src/domain/synthetics/trade/utils/validation.ts
#: src/domain/synthetics/trade/utils/validation.ts
msgid "Max pool amount exceeded"
msgstr ""

#: src/components/Exchange/SwapBox.jsx
msgid "The borrow fee is calculated as (assets borrowed) / (total assets in pool) * 0.01% per hour."
msgstr "La tasa de préstamo es calculada como (activos prestados) / (total de activos en la reserva) * 0.01% por hora."

#: src/components/Synthetics/StatusNotification/OrderStatusNotification.tsx
msgid "Unknown order"
msgstr ""

#: src/pages/Jobs/Jobs.jsx
msgid "No open positions at GMX currently"
msgstr "No hay posiciones abiertas en GMX en este momento"

<<<<<<< HEAD
#: src/components/Synthetics/MarketCard/MarketCard.tsx
#~ msgid "Ask Price (Entry)"
#~ msgstr ""

=======
>>>>>>> 9706c907
#: src/context/SubaccountContext/SubaccountContext.tsx
msgid "Max Action Count Reached. <0>Click here</0> to update."
msgstr ""

#: src/components/Exchange/TradeHistory.jsx
msgid "Execute Order: {orderTypeText} {0} {longShortDisplay} {sizeDeltaDisplay} USD, Price: {executionPriceDisplay} USD"
msgstr ""

#: src/pages/LeaderboardPage/components/LeaderboardAccountsTable.tsx
#: src/pages/LeaderboardPage/components/LeaderboardPositionsTable.tsx
msgid "You do not have any eligible trade during the competition window."
msgstr ""

#: src/components/Synthetics/DateRangeSelect/DateRangeSelect.tsx
#: src/pages/AccountDashboard/GeneralPerformanceDetails.tsx
msgid "Last 30d"
msgstr ""

#: src/components/Synthetics/GmList/GmTokensTotalBalanceInfo.tsx
msgid "The fees' USD value is calculated at the time they are accrued and does not include incentives."
msgstr ""

#: src/pages/Ecosystem/Ecosystem.jsx
msgid "Dashboards"
msgstr "Paneles"

#: src/domain/synthetics/trade/utils/validation.ts
msgid "Leftover collateral below {0} USD"
msgstr ""

#: src/pages/Home/Home.tsx
msgid "Trade BTC, ETH, AVAX and other top cryptocurrencies with up to 100x leverage directly from your wallet"
msgstr ""

#: src/pages/Stake/StakeV2.tsx
msgid "Claim GMX Rewards"
msgstr ""

#: src/components/Referrals/JoinReferralCode.jsx
#: src/components/Referrals/JoinReferralCode.jsx
msgid "Enter Referral Code"
msgstr "Introduza el Código de Referido"

#: src/domain/synthetics/common/incentivesAirdropMessages.ts
#: src/pages/LeaderboardPage/components/LeaderboardNavigation.tsx
msgid "EIP-4844, 20-27 Mar"
msgstr ""

#: src/pages/BeginAccountTransfer/BeginAccountTransfer.tsx
#: src/pages/CompleteAccountTransfer/CompleteAccountTransfer.jsx
#: src/pages/NftWallet/NftWallet.jsx
msgid "Transfer failed."
msgstr "La transferencia ha fallado."

#: src/components/Exchange/PositionEditor.jsx
msgid "Deposit amount is insufficient to bring leverage below the max allowed leverage of 100x"
msgstr ""

#: src/components/Exchange/ConfirmationBox.jsx
#: src/components/Exchange/ConfirmationBox.jsx
#: src/components/Exchange/OrderEditor.jsx
#: src/components/Exchange/OrdersList.jsx
#: src/components/Exchange/OrdersList.jsx
#: src/components/Exchange/OrdersList.jsx
#: src/components/Exchange/PositionEditor.jsx
#: src/components/Exchange/PositionSeller.jsx
#: src/components/Exchange/PositionsList.jsx
#: src/components/Exchange/PositionsList.jsx
#: src/components/Synthetics/OrderItem/OrderItem.tsx
#: src/components/Synthetics/OrderList/OrderList.tsx
#: src/components/Synthetics/PositionItem/PositionItem.tsx
#: src/components/Synthetics/PositionList/PositionList.tsx
#: src/components/Synthetics/TradeHistory/useDownloadAsCsv.tsx
#: src/pages/LeaderboardPage/components/LeaderboardPositionsTable.tsx
#: src/pages/OrdersOverview/OrdersOverview.jsx
msgid "Mark Price"
msgstr "Precio de Referencia"

#: src/components/Synthetics/GmAssetDropdown/GmAssetDropdown.tsx
msgid "Open {marketName} in Explorer"
msgstr ""

#: src/components/Exchange/SwapBox.jsx
msgid "Take-profit and stop-loss orders can be set after opening a position. <0/><1/>There will be a \"Close\" button on each position row, clicking this will display the option to set trigger orders. <2/><3/>For screenshots and more information, please see the <4>docs</4>."
msgstr "Las órdenes de take-profit y stop-loss se pueden poner después de abrir una posición. <0/><1/>Habrá un botón de \"Cerrar\" en cada fila de posiciones, hacer clic mostrará la opción para establecer las órdenes de activación. <2/><3/>Para capturas de pantalla y más información, por favor mira los <4>docs</4>."

#: src/components/Exchange/TradeHistory.jsx
msgid "Partial Liquidation"
msgstr "Liquidación Parcial"

#: src/components/Synthetics/TVChart/TVChartHeader.tsx
#: src/pages/Dashboard/OverviewCard.tsx
msgid "24h Volume"
msgstr "24h Volumen"

#: src/pages/Dashboard/DashboardV2.tsx
msgid "Total Stats"
msgstr ""

#: src/components/Synthetics/OrderItem/OrderItem.tsx
msgid "<0>{fromTokenText} </0>{fromTokenIcon}<1> to </1><2>{toTokenText} </2>{toTokenIcon}"
msgstr ""

#: src/components/Exchange/PositionEditor.jsx
msgid "Enable deposit sent."
msgstr ""

#: src/components/Synthetics/StatusNotification/OrderStatusNotification.tsx
msgid "Withdrawing {0} from {positionText}"
msgstr ""

#: src/pages/Ecosystem/Ecosystem.jsx
msgid "Community Projects"
msgstr "Proyectos Comunitarios"

#: src/components/Synthetics/StatusNotification/OrderStatusNotification.tsx
#: src/domain/synthetics/orders/utils.tsx
msgid "Limit Swap"
msgstr ""

#: src/components/Synthetics/ChartTokenSelector/ChartTokenSelector.tsx
msgid "24H VOL."
msgstr ""

#: src/components/Synthetics/GmSwap/GmSwapBox/showMarketToast.tsx
#: src/components/Synthetics/GmSwap/GmSwapBox/useUpdateByQueryParams.tsx
msgid "<0>{titlePrefix}{0}<1>[{poolName}]</1></0> <2>selected in order form</2>"
msgstr ""

#: src/components/Glp/GlpSwap.jsx
#: src/components/Glp/GlpSwap.jsx
msgid "Sell for {0}"
msgstr "Vender por {0}"

#: src/components/Exchange/PositionSeller.jsx
msgid "Fees are higher than Collateral"
msgstr ""

#: src/components/Referrals/TradersStats.tsx
msgid "You will receive a {currentTierDiscount}% discount on opening and closing fees."
msgstr ""

#: src/pages/LeaderboardPage/components/LeaderboardContainer.tsx
msgid "Top Addresses"
msgstr ""

#: src/pages/BeginAccountTransfer/BeginAccountTransfer.tsx
#: src/pages/CompleteAccountTransfer/CompleteAccountTransfer.jsx
msgid "Continue"
msgstr "Continuar"

#: src/components/Synthetics/TradeboxPoolWarnings/TradeboxPoolWarnings.tsx
msgid "You can get {0} better open cost in the {1} market pool.<0><1>Switch to {2} market pool</1>.</0>"
msgstr ""

#: src/pages/AccountDashboard/DailyAndCumulativePnL.tsx
msgid "Daily and Cumulative PnL"
msgstr ""

#: src/components/Exchange/PositionEditor.jsx
msgid "Edit {longOrShortText} {0}"
msgstr ""

#: src/components/Synthetics/GmList/GmList.tsx
msgid "Sell"
msgstr ""

#: src/components/Synthetics/SubaccountModal/SubaccountModal.tsx
msgid "Сonvert {0} to {1}"
msgstr ""

#: src/domain/synthetics/orders/utils.tsx
msgid "short"
msgstr ""

#: src/components/RatingToast/RatingToast.tsx
msgid "Very likely"
msgstr ""

#: src/components/Exchange/ConfirmationBox.jsx
#: src/components/Synthetics/TradeBox/hooks/useTriggerOrdersConsent.tsx
msgid "I am aware of the trigger orders"
msgstr "Soy consciente de las órdenes de activación"

#: src/domain/synthetics/orders/cancelOrdersTxn.ts
msgid "{count, plural, one {Order} other {# Orders}}"
msgstr ""

#: src/components/Referrals/AffiliatesStats.tsx
msgid "Volume on V1"
msgstr ""

#: src/domain/synthetics/common/incentivesAirdropMessages.ts
msgid "Avalanche trading incentives"
msgstr ""

#: src/components/Synthetics/TradeHistory/keys.ts
msgid "Request Market Decrease"
msgstr "Solicitar disminución del mercado"

#: src/domain/synthetics/trade/utils/validation.ts
#: src/domain/synthetics/trade/utils/validation.ts
msgid "Max. Leverage exceeded"
msgstr ""

#: src/components/Exchange/OrderEditor.jsx
msgid "Price is above Mark Price"
msgstr "El precio se encuentra por encima del precio de referencia"

#: src/components/Synthetics/PositionItem/PositionItem.tsx
msgid "This position could be liquidated, excluding any price movement, due to funding and borrowing fee rates reducing the position's collateral over time."
msgstr ""

#: src/components/Synthetics/TradeHistory/TradeHistoryRow/utils/position.ts
#: src/components/Synthetics/TradeHistory/TradeHistoryRow/utils/position.ts
#: src/components/Synthetics/TradeHistory/TradeHistoryRow/utils/position.ts
#: src/components/Synthetics/TradeHistory/TradeHistoryRow/utils/position.ts
#: src/components/Synthetics/TradeHistory/TradeHistoryRow/utils/position.ts
#: src/components/Synthetics/TradeHistory/TradeHistoryRow/utils/position.ts
#: src/components/Synthetics/TradeHistory/TradeHistoryRow/utils/position.ts
#: src/components/Synthetics/TradeHistory/TradeHistoryRow/utils/position.ts
#: src/components/Synthetics/TradeHistory/TradeHistoryRow/utils/position.ts
#: src/components/Synthetics/TradeHistory/TradeHistoryRow/utils/position.ts
#: src/components/Synthetics/TradeHistory/TradeHistoryRow/utils/position.ts
msgid "Order Execution Price"
msgstr "Precio de ejecución de la orden"

#: src/components/Exchange/ConfirmationBox.jsx
#: src/components/Exchange/PositionSeller.jsx
#: src/components/Synthetics/PositionSeller/rows/AllowedSlippageRow.tsx
#: src/components/Synthetics/TradeBox/TradeBoxRows/AllowedSlippageRow.tsx
msgid "Slippage is too high"
msgstr ""

#: src/components/Synthetics/MarketsList/NetFeeHeaderTooltipContent.tsx
msgid "Net rate combines funding and borrowing fees but excludes open, swap or impact fees.<0/><1/>Funding fees help to balance longs and shorts and are exchanged between both sides. <2>Read more</2>.<3/><4/>Borrowing fees help ensure available liquidity. <5>Read more</5>."
msgstr "La tasa neta combina las comisiones de financiación y préstamo, pero excluye las comisiones de apertura, intercambio o impacto.<0/><1/>Las comisiones de financiación ayudan a equilibrar largos y cortos y se intercambian entre ambos lados. <2>Leer más</2>.<3/><4/>Las comisiones de préstamo ayudan a garantizar la liquidez disponible. <5>Leer más</5>."

#: src/components/Synthetics/AccruedPositionPriceImpactRebateModal/AccruedPositionPriceImpactRebateModal.tsx
msgid "Accrued Price Impact Rebates"
msgstr ""

#: src/pages/AccountDashboard/GeneralPerformanceDetails.tsx
msgid "Yesterday"
msgstr ""

#: src/components/Synthetics/TradeHistory/keys.ts
msgid "Request Deposit"
msgstr "Solicitar Depósito"

#: src/components/Exchange/PositionEditor.jsx
msgid "Deposit not enough to cover fees"
msgstr ""

#: src/pages/Stake/StakeV1.jsx
#: src/pages/Stake/StakeV1.jsx
#: src/pages/Stake/StakeV1.jsx
msgid "Migrate"
msgstr "Migrar"

#: src/domain/synthetics/orders/cancelOrdersTxn.ts
msgid "Cancelling {ordersText}"
msgstr ""

#: src/pages/Ecosystem/Ecosystem.jsx
msgid "Ecosystem Projects"
msgstr ""

#: src/domain/synthetics/claimHistory/claimPriceImpactRebate.ts
msgid "Price Impact Rebate Claimed"
msgstr ""

#: src/components/Synthetics/GmSwap/GmSwapBox/HighPriceImpactRow.tsx
msgid "Consider selecting and using the \"Pair\" option to reduce the Price Impact."
msgstr ""

#: src/components/InterviewModal/InterviewModal.tsx
msgid "Anonymous chat with GMX"
msgstr ""

#: src/components/Exchange/OrdersList.jsx
#: src/components/Exchange/OrdersList.jsx
#: src/components/Exchange/SwapBox.jsx
#: src/components/Synthetics/OrderEditor/OrderEditor.tsx
#: src/components/Synthetics/OrderItem/OrderItem.tsx
#: src/components/Synthetics/OrderList/filters/OrderTypeFilter.tsx
#: src/components/Synthetics/PositionItem/PositionItem.tsx
#: src/components/Synthetics/TradeBox/tradeboxConstants.tsx
#: src/components/Synthetics/TradeBox/TradeBoxRows/LimitAndTPSLRows.tsx
#: src/components/Synthetics/TradeHistory/keys.ts
msgid "Limit"
msgstr "Límite"

#: src/components/Synthetics/OrderItem/OrderItem.tsx
msgid "You will receive at least {toAmountText} if this order is executed. This price is being updated in real time based on swap fees and price impact."
msgstr ""

#: src/components/Synthetics/SubaccountModal/SubaccountModal.tsx
msgid "This is the maximum top-up amount that will be sent from your Main account to your Subaccount after each transaction. The actual amount sent will depend on the final transaction fee."
msgstr ""

<<<<<<< HEAD
#: src/components/Synthetics/MarketCard/MarketCard.tsx
#: src/components/Synthetics/MarketCard/MarketCard.tsx
#~ msgid "The bid price is used for opening shorts and closing longs."
#~ msgstr ""

=======
>>>>>>> 9706c907
#: src/components/Exchange/OrdersToa.jsx
msgid "<0>Insufficient liquidity to execute the order</0><1>The mark price which is an aggregate of exchange prices did not reach the specified price</1><2>The specified price was reached but not long enough for it to be executed</2><3>No keeper picked up the order for execution</3>"
msgstr "<0>Liquidez insuficiente para ejecutar la orden</0><1>El precio de referencia, que es un agregado de precios de mercado, no alcanzó el precio especificado</1><2>Se alcanzó el precio especificado pero no lo suficiente como para ejecutarlo</2><3>Ningún guardián recogió la orden para ejecutarla</3>"

#: src/components/Exchange/ConfirmationBox.jsx
msgid "Your position's collateral after deducting fees:"
msgstr "La garantía de tu posición después de descontar las comisiones:"

#: src/components/Glp/GlpSwap.jsx
msgid "Selling..."
msgstr "Vendiendo..."

#: src/domain/synthetics/orders/utils.tsx
msgid "The order may not execute as the max. allowed leverage is exceeded. Consider decreasing the order's leverage by editing and decreasing its size. <0>Read more</0>."
msgstr ""

#: src/components/Exchange/PositionSeller.jsx
#: src/components/Exchange/PositionSeller.jsx
#: src/components/Exchange/PositionsList.jsx
#: src/components/Exchange/PositionsList.jsx
#: src/components/Synthetics/OrderEditor/OrderEditor.tsx
#: src/components/Synthetics/PositionItem/PositionItem.tsx
#: src/components/Synthetics/PositionItem/PositionItem.tsx
#: src/components/Synthetics/PositionSeller/PositionSeller.tsx
#: src/components/Synthetics/PositionSeller/PositionSeller.tsx
#: src/components/Synthetics/TradeBox/TradeBox.tsx
msgid "Close"
msgstr "Cerrar"

#: src/pages/Ecosystem/Ecosystem.jsx
#: src/pages/Ecosystem/Ecosystem.jsx
#: src/pages/Ecosystem/Ecosystem.jsx
#: src/pages/Ecosystem/Ecosystem.jsx
#: src/pages/Ecosystem/Ecosystem.jsx
msgid "Link"
msgstr "Enlace"

#: src/components/Synthetics/MarketNetFee/MarketNetFee.tsx
#: src/pages/Dashboard/OverviewCard.tsx
msgid "Long Positions"
msgstr "Posiciones largas"

#: src/components/Synthetics/StatusNotification/OrderStatusNotification.tsx
msgid "Depositing {0} to {positionText}"
msgstr ""

#: src/components/Synthetics/NetworkFeeRow/NetworkFeeRow.tsx
msgid "Max Network Fee"
msgstr ""

#: src/components/Synthetics/OrderList/filters/OrderTypeFilter.tsx
#: src/components/Synthetics/TradeBox/TradeBoxRows/LimitAndTPSLRows.tsx
#: src/domain/synthetics/positions/utils.ts
msgid "Take-Profit"
msgstr ""

#: src/domain/tokens/approveTokens.tsx
msgid "Approval was cancelled"
msgstr "Aprobación cancelada"

#: src/components/Synthetics/MarketNetFee/MarketNetFee.tsx
msgid "{longOrShort} positions do not pay a funding fee and pay a borrow fee of {borrowRate} per hour."
msgstr ""

#: src/pages/OrdersOverview/OrdersOverview.jsx
msgid "Increase active: {0}, executed: {1}, cancelled: {2}"
msgstr "Incrementar activo: {0}, ejecutado: {1}, cancelado: {2}"

#: src/components/Synthetics/NetworkFeeRow/NetworkFeeRow.tsx
msgid "Maximum network fee paid to the network. This fee is a blockchain cost not specific to GMX, and it does not impact your collateral."
msgstr ""

#: src/pages/Ecosystem/Ecosystem.jsx
msgid "GMX Pages"
msgstr "Páginas GMX"

#: src/components/Exchange/SwapBox.jsx
msgid "{0} is required for collateral."
msgstr "{0} es requerido como garantía."

#: src/pages/Ecosystem/Ecosystem.jsx
msgid "Decentralized Options Protocol"
msgstr "Protocolo de Opciones Descentralizadas"

#: src/pages/CompleteAccountTransfer/CompleteAccountTransfer.jsx
#: src/pages/CompleteAccountTransfer/CompleteAccountTransfer.jsx
msgid "Complete Account Transfer"
msgstr "Transferencia de Cuenta Completa"

#: src/pages/Stake/StakeV2.tsx
msgid "Claim Rewards"
msgstr ""

#: src/components/AddressDropdown/AddressDropdown.tsx
msgid "Copy Address"
msgstr "Copiar Dirección"

#: src/pages/BeginAccountTransfer/BeginAccountTransfer.tsx
msgid "Pending Transfer Approval"
msgstr ""

#: src/pages/Dashboard/DashboardV2.tsx
msgid "For detailed stats:"
msgstr ""

#: src/pages/BuyGlp/BuyGlp.jsx
msgid "Purchase <0>GLP tokens</0> to earn {nativeTokenSymbol} fees from swaps and leverage trading."
msgstr ""

#: src/components/Synthetics/OrderEditor/OrderEditor.tsx
msgid "Enter a ratio"
msgstr ""

#: src/pages/Dashboard/AssetDropdown.tsx
msgid "Proof of Reserves"
msgstr "Prueba de reservas"

#: src/pages/AccountDashboard/GeneralPerformanceDetails.tsx
msgid "General Performance Details"
msgstr ""

#: src/pages/Stake/StakeV2.tsx
msgid "<0>This will withdraw and unreserve all tokens as well as pause vesting.<1/><2/>esGMX tokens that have been converted to GMX will be claimed and remain as GMX tokens.<3/><4/>To claim GMX tokens without withdrawing, use the \"Claim\" button under the Total Rewards section.<5/><6/></0>"
msgstr ""

#: src/pages/OrdersOverview/OrdersOverview.jsx
msgid "Price conditions are met"
msgstr "Las condiciones de precio se cumplen"

#: src/pages/Stake/StakeV2.tsx
msgid "Unstake GMX"
msgstr ""

#: src/pages/Stake/StakeV2.tsx
msgid "Deposit failed!"
msgstr ""<|MERGE_RESOLUTION|>--- conflicted
+++ resolved
@@ -660,13 +660,6 @@
 msgid "Max pool amount reached"
 msgstr ""
 
-<<<<<<< HEAD
-#: src/components/Synthetics/MarketCard/MarketCard.tsx
-#~ msgid "Bid Price (Exit)"
-#~ msgstr ""
-
-=======
->>>>>>> 9706c907
 #: src/components/Synthetics/TradeHistory/filters/ActionFilter.tsx
 msgid "Market Orders"
 msgstr "Órdenes de Mercado"
@@ -758,13 +751,6 @@
 msgid "Unrealized PnL"
 msgstr ""
 
-<<<<<<< HEAD
-#: src/components/Synthetics/MarketCard/MarketCard.tsx
-#~ msgid "Open Interest Balance"
-#~ msgstr ""
-
-=======
->>>>>>> 9706c907
 #: src/pages/Dashboard/OverviewCard.tsx
 msgid "This value may be higher on other websites due to the collateral of positions being included in the calculation."
 msgstr ""
@@ -1423,13 +1409,6 @@
 msgid "V2 Avalanche"
 msgstr ""
 
-<<<<<<< HEAD
-#: src/components/Synthetics/MarketCard/MarketCard.tsx
-#~ msgid "Short Open Interest"
-#~ msgstr ""
-
-=======
->>>>>>> 9706c907
 #: src/components/Synthetics/TradeHistory/keys.ts
 msgid "Failed Market Decrease"
 msgstr "Reducción de Mercado Fallida"
@@ -1537,13 +1516,6 @@
 msgid "Fees for the past"
 msgstr ""
 
-<<<<<<< HEAD
-#: src/components/Synthetics/MarketCard/MarketCard.tsx
-#~ msgid "If you have an existing position, the position will be closed at a reference price of {0}, not accounting for price impact.<0/><1/>This exit price will change with the price of the asset.<2/><3/><4>Read more</4>."
-#~ msgstr "Si tienes una posición existente, la posición se cerrará a un precio de referencia de {0}, sin tener en cuenta el impacto del precio.<0/><1/>Este precio de salida cambiará con el precio del activo.<2/><3/><4>Leer más</4>."
-
-=======
->>>>>>> 9706c907
 #: src/domain/synthetics/trade/utils/validation.ts
 msgid "No swap path found"
 msgstr ""
@@ -1789,13 +1761,6 @@
 msgid "{0, plural, one {Cancel order} other {Cancel # orders}}"
 msgstr ""
 
-<<<<<<< HEAD
-#: src/components/Synthetics/MarketCard/MarketCard.tsx
-#~ msgid "Long Open Interest"
-#~ msgstr ""
-
-=======
->>>>>>> 9706c907
 #: src/pages/Ecosystem/Ecosystem.jsx
 msgid "Protocol risk explorer and stats"
 msgstr ""
@@ -1988,13 +1953,6 @@
 msgid "You will receive at least {0} {1} if this order is executed. The execution price may vary depending on swap fees at the time the order is executed."
 msgstr "Tu recibirás al menos {0} {1} si esta orden se ejecuta. El precio de ejecución puede variar dependiendo de las comisiones de intercambio en el momento en el que la orden es ejecutada."
 
-<<<<<<< HEAD
-#: src/components/Synthetics/MarketCard/MarketCard.tsx
-#~ msgid "The position will be opened at a reference price of {0}, not accounting for price impact, with a max slippage of -{1}%.<0/><1/>The slippage amount can be configured under Settings, found by clicking on your address at the top right of the page after connecting your wallet.<2/><3/><4>Read more</4>."
-#~ msgstr "La posición se abrirá a un precio de referencia de {0}, sin tener en cuenta el deslizamiento, con un deslizamiento máximo de -{1}%.<0/><1/>El deslizamiento se puede configurar en Ajustes, que se encuentra haciendo clic en tu dirección en la parte superior derecha de la página después de conectar tu cartera.<2/><3/><4>Leer más</4>."
-
-=======
->>>>>>> 9706c907
 #: src/components/Exchange/SwapBox.jsx
 msgid "Limit order creation failed."
 msgstr "Falló la creación de la orden límite."
@@ -3035,14 +2993,6 @@
 msgid "Liquidated"
 msgstr "Liquidado"
 
-<<<<<<< HEAD
-#: src/components/Synthetics/MarketCard/MarketCard.tsx
-#: src/components/Synthetics/MarketCard/MarketCard.tsx
-#~ msgid "The ask price is used for opening longs and closing shorts."
-#~ msgstr ""
-
-=======
->>>>>>> 9706c907
 #: src/components/NetworkDropdown/LanguagePopupHome.tsx
 #: src/components/NetworkDropdown/NetworkDropdown.tsx
 msgid "Select Language"
@@ -5132,13 +5082,6 @@
 msgid "Cancel"
 msgstr "Cancelar"
 
-<<<<<<< HEAD
-#: src/components/Synthetics/MarketCard/MarketCard.tsx
-#~ msgid "Bid Price (Entry)"
-#~ msgstr ""
-
-=======
->>>>>>> 9706c907
 #: src/components/Glp/GlpSwap.jsx
 msgid "Redemption time not yet reached"
 msgstr "Tiempo de redención aún no alcanzado"
@@ -7452,13 +7395,6 @@
 msgid "LAST PRICE"
 msgstr ""
 
-<<<<<<< HEAD
-#: src/components/Synthetics/MarketCard/MarketCard.tsx
-#~ msgid "Ask Price (Exit)"
-#~ msgstr ""
-
-=======
->>>>>>> 9706c907
 #: src/components/Synthetics/GmList/GmList.tsx
 msgid "Shift is only applicable to GM pools when there are other pools with the same backing tokens, allowing liquidity to be moved without incurring buy or sell fees."
 msgstr ""
@@ -7631,13 +7567,6 @@
 msgid "No open positions at GMX currently"
 msgstr "No hay posiciones abiertas en GMX en este momento"
 
-<<<<<<< HEAD
-#: src/components/Synthetics/MarketCard/MarketCard.tsx
-#~ msgid "Ask Price (Entry)"
-#~ msgstr ""
-
-=======
->>>>>>> 9706c907
 #: src/context/SubaccountContext/SubaccountContext.tsx
 msgid "Max Action Count Reached. <0>Click here</0> to update."
 msgstr ""
@@ -7939,14 +7868,6 @@
 msgid "This is the maximum top-up amount that will be sent from your Main account to your Subaccount after each transaction. The actual amount sent will depend on the final transaction fee."
 msgstr ""
 
-<<<<<<< HEAD
-#: src/components/Synthetics/MarketCard/MarketCard.tsx
-#: src/components/Synthetics/MarketCard/MarketCard.tsx
-#~ msgid "The bid price is used for opening shorts and closing longs."
-#~ msgstr ""
-
-=======
->>>>>>> 9706c907
 #: src/components/Exchange/OrdersToa.jsx
 msgid "<0>Insufficient liquidity to execute the order</0><1>The mark price which is an aggregate of exchange prices did not reach the specified price</1><2>The specified price was reached but not long enough for it to be executed</2><3>No keeper picked up the order for execution</3>"
 msgstr "<0>Liquidez insuficiente para ejecutar la orden</0><1>El precio de referencia, que es un agregado de precios de mercado, no alcanzó el precio especificado</1><2>Se alcanzó el precio especificado pero no lo suficiente como para ejecutarlo</2><3>Ningún guardián recogió la orden para ejecutarla</3>"
