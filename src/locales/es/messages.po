--- conflicted
+++ resolved
@@ -29,29 +29,10 @@
 msgid "24h Volume"
 msgstr "24h Volumen"
 
-<<<<<<< HEAD
-=======
 #: src/pages/Dashboard/DashboardV2.js
 msgid "<0>GM Pools total value ({chainName}).</0>"
 msgstr ""
 
-#: src/App/App.js
-msgid "<0>Install Coinbase Wallet</0> to start using GMX."
-msgstr ""
-
-#: src/App/App.js
-msgid "<0>Install Coinbase Wallet</0>, and use GMX with its built-in browser."
-msgstr ""
-
-#: src/App/App.js
-msgid "<0>Install MetaMask</0> to start using GMX."
-msgstr ""
-
-#: src/App/App.js
-msgid "<0>Install MetaMask</0>, and use GMX with its built-in browser."
-msgstr ""
-
->>>>>>> a5a3f2ae
 #: src/components/Exchange/OrdersToa.js
 msgid "<0>Insufficient liquidity to execute the order</0><1>The mark price which is an aggregate of exchange prices did not reach the specified price</1><2>The specified price was reached but not long enough for it to be executed</2><3>No keeper picked up the order for execution</3>"
 msgstr "<0>Liquidez insuficiente para ejecutar la orden</0><1>El precio de referencia, que es un agregado de precios de mercado, no alcanzó el precio especificado</1><2>Se alcanzó el precio especificado pero no lo suficiente como para ejecutarlo</2><3>Ningún guardián recogió la orden para ejecutarla</3>"
