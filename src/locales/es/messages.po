msgid ""
msgstr ""
"POT-Creation-Date: 2022-05-06 12:02-0700\n"
"MIME-Version: 1.0\n"
"Content-Type: text/plain; charset=utf-8\n"
"Content-Transfer-Encoding: 8bit\n"
"X-Generator: @lingui/cli\n"
"Language: es\n"
"Project-Id-Version: \n"
"Report-Msgid-Bugs-To: \n"
"PO-Revision-Date: \n"
"Last-Translator: \n"
"Language-Team: \n"
"Plural-Forms: \n"

#: src/pages/Dashboard/DashboardV2.js
msgid "01 Sep 2021"
msgstr "01 Sep 2021"

#: src/pages/Dashboard/DashboardV2.js
msgid "06 Jan 2022"
msgstr "06 Ene 2022"

#: src/components/Exchange/ExchangeTVChart.js
msgid "24h Change"
msgstr "24h Cambio"

#: src/components/Exchange/ExchangeTVChart.js
msgid "24h High"
msgstr "24h Máximo"

#: src/components/Exchange/ExchangeTVChart.js
msgid "24h Low"
msgstr "24h Mínimo"

#: src/pages/Dashboard/DashboardV2.js
msgid "24h Volume"
msgstr "24h Volumen"

#: src/components/Exchange/PositionSeller.js
msgid "<0/>Profit price: {0} ${1}. This rule applies for the next {2}, until {3}."
msgstr "<0/>Precio ganancia: {0} ${1}. Esta regla aplica para el próximo {2}, hasta {3}."

#: src/App/App.js
msgid "<0>Install Coinbase Wallet</0> to start using GMX."
msgstr ""

#: src/App/App.js
msgid "<0>Install Coinbase Wallet</0>, and use GMX with its built-in browser."
msgstr ""

#: src/App/App.js
msgid "<0>Install MetaMask</0> to start using GMX."
msgstr ""

#: src/App/App.js
msgid "<0>Install MetaMask</0>, and use GMX with its built-in browser."
msgstr ""

#: src/components/Exchange/OrdersToa.js
msgid "<0>Insufficient liquidity to execute the order</0><1>The mark price which is an aggregate of exchange prices did not reach the specified price</1><2>The specified price was reached but not long enough for it to be executed</2><3>No keeper picked up the order for execution</3>"
msgstr "<0>Liquidez insuficiente para ejecutar la orden</0><1>El precio de referencia, que es un agregado de precios de mercado, no alcanzó el precio especificado</1><2>Se alcanzó el precio especificado pero no lo suficiente como para ejecutarlo</2><3>Ningún guardián recogió la orden para ejecutarla</3>"

#: src/components/Exchange/PositionSeller.js
msgid "<0>More Info</0> about fees."
msgstr "<0>Más Info</0> acerca de las comisiones."

#: src/pages/PageNotFound/PageNotFound.js
msgid "<0>Return to </0><1>Homepage</1> <2>or </2> <3>Trade</3>"
msgstr "<0>Volver a </0><1>Página inicial</1> <2>o </2> <3>Operar</3>"

#: src/components/Glp/SwapErrorModal.tsx
msgid "<0>The pool's capacity has been reached for {0}. Please use another token to buy GLP.</0><1>Check the \"Save on Fees\" section for tokens with the lowest fees.</1>"
msgstr "<0>La capacidad de la reserva ha sido alcanzada para {0}. Por favor use otro token para comprar GLP.</0><1>Comprueba la sección \"Ahorrar en Comisiones\" para tokens con las menores comisiones.</1>"

#: src/components/Exchange/OrdersList.js
msgid "<0>The price that orders can be executed at may differ slightly from the chart price, as market orders update oracle prices, while limit/trigger orders do not.</0><1>This can also cause limit/triggers to not be executed if the price is not reached for long enough. <2>Read more</2>.</1>"
msgstr ""

#: src/pages/Stake/StakeV2.js
msgid "<0>This will withdraw and unreserve all tokens as well as pause vesting.<1/><2/>esGMX tokens that have been converted to GMX will remain as GMX tokens.<3/><4/>To claim GMX tokens without withdrawing, use the \"Claim\" button under the Total Rewards section.<5/><6/></0>"
msgstr "<0>Esto retirará y desreservará todos los tokens y pausará la adquisición.<1/><2/>Los tokens de esGMX que han sido convertidos a GMX permanecerán como tokens de GMX.<3/><4/>Para reclamar tokens de GMX sin retirarlos, utilice el botón \"Reclamar\" bajo la sección de Recompensas Totales.<5/><6/></0>"

#: src/pages/Dashboard/DashboardV2.js
msgid "<0>Total value of tokens in GLP pool ({chainName}).</0><1>Other websites may show a higher value as they add positions' collaterals to the GLP pool.</1>"
msgstr ""

#: src/lib/contracts/callContract.tsx
#: src/lib/wallets/index.tsx
msgid "<0>Your wallet is not connected to {0}.</0><1/><2>Switch to {1}</2>"
msgstr ""

#: src/components/Exchange/SwapBox.js
msgid "A snapshot of the USD value of your {0} collateral is taken when the position is opened."
msgstr "Se registra el valor en USD de tu {0} garantía en el momento que la posición se abre."

#: src/components/Glp/GlpSwap.js
#: src/pages/Stake/StakeV1.js
#: src/pages/Stake/StakeV1.js
#: src/pages/Stake/StakeV1.js
#: src/pages/Stake/StakeV1.js
#: src/pages/Stake/StakeV2.js
#: src/pages/Stake/StakeV2.js
#: src/pages/Stake/StakeV2.js
msgid "APR"
msgstr "APR"

#: src/components/Stake/GMXAprTooltip.tsx
#: src/pages/Stake/StakeV2.js
msgid "APRs are updated weekly on Wednesday and will depend on the fees collected for the week."
msgstr "Los APRs se actualizan semanalmente en Miércoles, y dependerán de las comisiones cobradas en la semana."

#: src/pages/Dashboard/DashboardV2.js
msgid "AUM"
msgstr "AUM"

#: src/components/Glp/GlpSwap.js
#: src/components/Glp/GlpSwap.js
msgid "AVAILABLE"
msgstr "DISPONIBLE"

#: src/pages/Ecosystem/Ecosystem.js
#: src/pages/Ecosystem/Ecosystem.js
#: src/pages/Ecosystem/Ecosystem.js
#: src/pages/Ecosystem/Ecosystem.js
#: src/pages/Ecosystem/Ecosystem.js
msgid "About"
msgstr "Sobre"

#: src/components/Exchange/ConfirmationBox.js
msgid "Accept confirmation of trigger orders"
msgstr "Acepta la confirmación de las órdenes de activación"

#: src/components/Exchange/ConfirmationBox.js
msgid "Accept minimum and {action}"
msgstr "Acepta el mínimo y {action}"

#: src/components/Exchange/OrdersToa.js
msgid "Accept terms to enable orders"
msgstr "Acepta las condiciones para habilitar las órdenes"

#: src/components/Exchange/OrdersToa.js
msgid "Accept that orders are not guaranteed to execute and trigger orders may not settle at the trigger price"
msgstr "Acepta que las órdenes no tienen garantía de ejecución y que las órdenes de activación pueden no ejecutarse al precio de activación"

#: src/pages/Actions/Actions.js
#: src/pages/OrdersOverview/OrdersOverview.js
msgid "Account"
msgstr "Cuenta"

#: src/pages/Actions/Actions.js
msgid "Actions"
msgstr "Acciones"

#: src/components/Exchange/PositionsList.js
msgid "Active Orders"
msgstr "Órdenes Activas"

#: src/components/Referrals/TradersStats.js
msgid "Active Referral Code"
msgstr "Código de Referido Activo"

#: src/pages/Dashboard/AssetDropdown.tsx
#: src/pages/Dashboard/AssetDropdown.tsx
msgid "Add to Metamask"
msgstr "Añadir a Metamask"

#: src/components/Referrals/JoinReferralCode.js
msgid "Adding referral code failed."
msgstr "Fallo al añadir el código de referido."

#: src/components/Referrals/JoinReferralCode.js
msgid "Adding..."
msgstr "Añadiendo..."

#: src/pages/Stake/StakeV2.js
msgid "Additional reserve required"
msgstr "Reserva adicional requerida"

#: src/components/Exchange/OrdersToa.js
msgid "Additionally, trigger orders are market orders and are not guaranteed to settle at the trigger price."
msgstr "Además, las órdenes de activación son órdenes de mercado y no se garantiza que se ejecuten al precio de activación."

#: src/components/AddressDropdown/AddressDropdown.tsx
msgid "Address copied to your clipboard"
msgstr ""

#: src/pages/Referrals/Referrals.js
msgid "Affiliates"
msgstr "Afiliados"

#: src/pages/ClaimEsGmx/ClaimEsGmx.js
msgid "After claiming you will be able to vest a maximum of {0} esGMX at a ratio of {1} {stakingToken} to 1 esGMX."
msgstr "Tras reclamar podrás adquirir un máximo de {0} esGMX en una relación de {1} {stakingToken} por 1 esGMX"

#: src/pages/ClaimEsGmx/ClaimEsGmx.js
msgid "After claiming, the esGMX tokens will be airdropped to your account on the selected network within 7 days."
msgstr "Tras reclamar, los tokens esGMX serán enviados a su cuenta en la red seleccionada dentro de 7 días."

#: src/components/ModalViews/RedirectModal.js
msgid "Agree"
msgstr "Aceptar"

#: src/components/Exchange/ConfirmationBox.js
#: src/components/Exchange/PositionSeller.js
msgid "Allow up to 1% slippage"
msgstr "Permitir hasta un 1% de deslizamiento"

#: src/App/App.js
#: src/components/Exchange/ConfirmationBox.js
#: src/components/Exchange/PositionSeller.js
msgid "Allowed Slippage"
msgstr "Deslizamiento permitido"

#: src/components/ModalViews/RedirectModal.js
msgid "Alternative links can be found in the <0>docs</0>.<1/><2/>By clicking Agree you accept the <3>T&Cs</3> and <4>Referral T&Cs</4>.<5/><6/>"
msgstr "Links alternativos pueden encontrarse en <0>docs</0>.<1/><2/>Haciendo clic aceptas el <3>T&Cs</3> y <4>Referidos T&Cs</4>.<5/><6/>"

#: src/components/Exchange/NoLiquidityErrorModal.tsx
msgid "Alternatively, you can select a different \"Collateral In\" token."
msgstr "Alternativamente, puedes seleccionar \"Garantía En\" un token distinto."

#: src/components/Referrals/AffiliatesStats.js
#: src/components/Referrals/TradersStats.js
msgid "Amount"
msgstr "Cantidad"

#: src/components/Referrals/AffiliatesStats.js
msgid "Amount of traders you referred."
msgstr "Cantidad de traders que ha referido."

#: src/components/Exchange/PositionEditor.js
msgid "Amount should be greater than zero"
msgstr ""

#: src/pages/ClaimEsGmx/ClaimEsGmx.js
msgid "Amount to claim"
msgstr "Cantidad a reclamar"

#: src/pages/Home/Home.js
msgid "An aggregate of high-quality price feeds determine when liquidations occur. This keeps positions safe from temporary wicks."
msgstr "Un conjunto de fuentes de precios de alta calidad determinan cuando se producen las liquidaciones. Esto mantiene las posiciones a salvo de altibajos temporales."

#: src/pages/Ecosystem/Ecosystem.js
msgid "Announcement"
msgstr "Anuncio"

#: src/components/Header/HomeHeaderLinks.tsx
msgid "App"
msgstr ""

#: src/domain/tokens/approveTokens.tsx
msgid "Approval failed"
msgstr "Aprobación fallida"

#: src/domain/tokens/approveTokens.tsx
msgid "Approval submitted! <0>View status.</0>"
msgstr "¡Aprobación enviada! <0>Ver estado.</0>"

#: src/domain/tokens/approveTokens.tsx
msgid "Approval was cancelled"
msgstr "Aprobación cancelada"

#: src/pages/BeginAccountTransfer/BeginAccountTransfer.js
#: src/pages/Stake/StakeV2.js
msgid "Approve GMX"
msgstr "Aprobar GMX"

#: src/components/Exchange/PositionEditor.js
#: src/components/Exchange/SwapBox.js
#: src/components/Glp/GlpSwap.js
#: src/components/Migration/Migration.js
msgid "Approve {0}"
msgstr "Aprobar {0}"

#: src/pages/Stake/StakeV1.js
#: src/pages/Stake/StakeV2.js
msgid "Approve {stakingTokenSymbol}"
msgstr "Aprobar {stakingTokenSymbol}"

#: src/pages/Stake/StakeV2.js
msgid "Approving GMX..."
msgstr "Aprobando GMX..."

#: src/components/Exchange/PositionEditor.js
#: src/components/Exchange/SwapBox.js
#: src/components/Glp/GlpSwap.js
msgid "Approving {0}..."
msgstr "Aprobando {0}..."

#: src/pages/Stake/StakeV1.js
#: src/pages/Stake/StakeV2.js
msgid "Approving {stakingTokenSymbol}..."
msgstr "Aprobando {stakingTokenSymbol}..."

#: src/components/Migration/Migration.js
#: src/pages/BeginAccountTransfer/BeginAccountTransfer.js
msgid "Approving..."
msgstr "Aprobando..."

#: src/components/TokenCard/TokenCard.js
#: src/components/TokenCard/TokenCard.js
msgid "Arbitrum APR:"
msgstr "Arbitrum APR:"

<<<<<<< HEAD
=======
#: src/pages/Dashboard/DashboardV2.js
#: src/pages/Dashboard/DashboardV2.js
msgid "Arbitrum Icon"
msgstr "Icono de Arbitrum"

>>>>>>> 14cfbade
#: src/components/Exchange/NoLiquidityErrorModal.tsx
msgid "As there is not enough liquidity in GLP to swap {0} to {swapTokenSymbol}, you can use the option below to do so:"
msgstr "Como no hay liquidez suficiente en GLP para intercambiar {0} a {swapTokenSymbol}, puedes usar la opción a continuación para hacerlo:"

#: src/pages/Dashboard/DashboardV1.js
msgid "Assets Under Management"
msgstr "Activos Bajo Gestión"

#: src/pages/Dashboard/DashboardV2.js
msgid "Assets Under Management: GMX staked (All chains) + GLP pool ({chainName})."
msgstr "Activos bajo gestión: GMX stakeados (Todas las cadenas) + Reserva GLP ({chainName})."

#: src/components/Glp/GlpSwap.js
msgid "Available"
msgstr "Disponible"

#: src/components/Exchange/ConfirmationBox.js
#: src/components/Exchange/SwapBox.js
#: src/components/Exchange/SwapBox.js
#: src/components/Exchange/SwapBox.js
msgid "Available Liquidity"
msgstr "Liquidez Disponible"

#: src/components/Glp/GlpSwap.js
#: src/components/Glp/GlpSwap.js
msgid "Available amount to deposit into GLP."
msgstr "Cantidad disponible para depositar en GLP."

#: src/components/Glp/GlpSwap.js
#: src/components/Glp/GlpSwap.js
msgid "Available amount to withdraw from GLP. Funds not utilized by current open positions."
msgstr "Cantidad disponible para retirar de GLP. Fondos no utilizados por posiciones activas abiertas"

#: src/pages/Home/Home.js
msgid "Available on your preferred network"
msgstr "Disponible en su red preferida"

#: src/components/Glp/GlpSwap.js
msgid "Available:"
msgstr "Disponible:"

#: src/components/TokenCard/TokenCard.js
#: src/components/TokenCard/TokenCard.js
msgid "Avalanche APR:"
msgstr "Avalanche APR"

<<<<<<< HEAD
=======
#: src/pages/Dashboard/DashboardV2.js
#: src/pages/Dashboard/DashboardV2.js
msgid "Avalanche Icon"
msgstr "Icono de Avalanche"

>>>>>>> 14cfbade
#: src/components/Exchange/SwapBox.js
msgid "Balance"
msgstr "Balance"

#: src/components/Glp/GlpSwap.js
#: src/components/Glp/GlpSwap.js
#: src/components/Glp/GlpSwap.js
msgid "Balance:"
msgstr "Balance:"

#: src/components/Exchange/SwapBox.js
msgid "Balance: {0}"
msgstr "Balance: {0}"

#: src/pages/BeginAccountTransfer/BeginAccountTransfer.js
msgid "Begin Transfer"
msgstr "Comenzar Transferencia"

#: src/components/Migration/Migration.js
#: src/components/Migration/Migration.js
msgid "Bonus Tokens"
msgstr "Tokens adicionales"

#: src/pages/Stake/StakeV2.js
msgid "Boost Percentage"
msgstr "Porcentaje de Aumento"

#: src/pages/Stake/StakeV2.js
msgid "Boost your rewards with Multiplier Points. <0>More info</0>."
msgstr "Aumenta tus recompensas con los Puntos Multiplicadores. <0>Más información</0>."

#: src/components/Exchange/ConfirmationBox.js
#: src/components/Exchange/PositionEditor.js
#: src/components/Exchange/PositionSeller.js
#: src/components/Exchange/PositionsList.js
#: src/components/Exchange/PositionsList.js
#: src/components/Exchange/PositionsList.js
#: src/components/Exchange/PositionsList.js
#: src/components/Exchange/SwapBox.js
#: src/components/Exchange/TradeHistory.js
msgid "Borrow Fee"
msgstr "Tasa de Préstamo"

#: src/components/Exchange/PositionsList.js
#: src/components/Exchange/PositionsList.js
msgid "Borrow Fee / Day"
msgstr "Tasa de Préstamo / Día"

#: src/components/Header/AppHeaderLinks.tsx
msgid "Buy"
msgstr "Comprar"

#: src/pages/BuyGlp/BuyGlp.js
msgid "Buy / Sell GLP"
msgstr "Comprar / Vender GLP"

#: src/pages/BuyGMX/BuyGMX.tsx
msgid "Buy AVAX directly to Avalanche or transfer it there."
msgstr ""

#: src/pages/BuyGMX/BuyGMX.tsx
msgid "Buy ETH directly to Arbitrum or transfer it there."
msgstr ""

#: src/components/Glp/GlpSwap.js
#: src/components/Glp/GlpSwap.js
#: src/components/Glp/GlpSwap.js
#: src/pages/Stake/StakeV2.js
msgid "Buy GLP"
msgstr "Comprar GLP"

<<<<<<< HEAD
=======
#: src/pages/BuyGlp/BuyGlp.js
msgid "Buy GLP Icon"
msgstr "Icono comprar GLP"

>>>>>>> 14cfbade
#: src/pages/Stake/StakeV2.js
msgid "Buy GMX"
msgstr "Comprar GMX"

#: src/pages/BuyGMX/BuyGMX.tsx
msgid "Buy GMX from Traderjoe:"
msgstr ""

#: src/pages/BuyGMX/BuyGMX.tsx
msgid "Buy GMX from Uniswap (make sure to select Arbitrum):"
msgstr ""

#: src/pages/BuyGMX/BuyGMX.tsx
msgid "Buy GMX from a Decentralized Exchange"
msgstr ""

#: src/pages/BuyGMX/BuyGMX.tsx
msgid "Buy GMX from centralized exchanges:"
msgstr ""

#: src/pages/BuyGMX/BuyGMX.tsx
msgid "Buy GMX from centralized services"
msgstr ""

#: src/pages/BuyGMX/BuyGMX.tsx
msgid "Buy GMX on {0}"
msgstr ""

#: src/pages/Buy/Buy.js
msgid "Buy GMX or GLP"
msgstr "Comprar GMX o GLP"

#: src/pages/BuyGMX/BuyGMX.tsx
msgid "Buy GMX using Decentralized Exchange Aggregators:"
msgstr ""

#: src/pages/BuyGMX/BuyGMX.tsx
msgid "Buy GMX using FIAT gateways:"
msgstr ""

#: src/pages/BuyGMX/BuyGMX.tsx
msgid "Buy GMX using any token from any network:"
msgstr ""

#: src/components/Glp/GlpSwap.js
msgid "Buy failed."
msgstr "Compra fallida."

#: src/components/TokenCard/TokenCard.js
#: src/components/TokenCard/TokenCard.js
msgid "Buy on Arbitrum"
msgstr "Comprar en Arbitrum"

#: src/components/TokenCard/TokenCard.js
#: src/components/TokenCard/TokenCard.js
msgid "Buy on Avalanche"
msgstr "Comprar en Avalanche"

#: src/pages/BuyGMX/BuyGMX.tsx
msgid "Buy or Transfer AVAX to Avalanche"
msgstr ""

#: src/pages/BuyGMX/BuyGMX.tsx
msgid "Buy or Transfer ETH to Arbitrum"
msgstr ""

#: src/components/Glp/GlpSwap.js
msgid "Buy submitted."
msgstr "Compra enviada."

#: src/components/Glp/GlpSwap.js
#: src/components/Glp/GlpSwap.js
msgid "Buy with {0}"
msgstr "Compra con {0}"

#: src/pages/BuyGMX/BuyGMX.tsx
msgid "Buy {nativeTokenSymbol}"
msgstr ""

#: src/components/Exchange/NoLiquidityErrorModal.tsx
msgid "Buy {swapTokenSymbol} on 1inch"
msgstr "Comprar {swapTokenSymbol} en 1inch"

#: src/components/Glp/GlpSwap.js
msgid "Buying..."
msgstr "Comprando..."

#: src/pages/OrdersOverview/OrdersOverview.js
msgid "Can't execute because of an error"
msgstr "No se puede ejecutar debido a un error"

#: src/components/Exchange/ConfirmationBox.js
#: src/components/Exchange/ConfirmationBox.js
#: src/components/Exchange/OrdersList.js
#: src/components/Exchange/OrdersList.js
#: src/components/Exchange/OrdersList.js
#: src/components/Exchange/TradeHistory.js
msgid "Cancel"
msgstr "Cancelar"

#: src/components/Exchange/ConfirmationBox.js
msgid "Cancel failed"
msgstr "Cancelación fallida"

#: src/domain/legacy.ts
#: src/pages/Exchange/Exchange.js
msgid "Cancel failed."
msgstr "Cancelación fallida."

#: src/components/Exchange/ConfirmationBox.js
msgid "Cancel submitted"
msgstr "Cancelación enviada"

#: src/domain/legacy.ts
#: src/pages/Exchange/Exchange.js
msgid "Cancel submitted."
msgstr "Cancelación enviada."

#: src/pages/Exchange/Exchange.js
msgid "Chart positions"
msgstr "Posiciones en gráfca"

#: src/components/Glp/GlpSwap.js
#: src/components/Glp/GlpSwap.js
msgid "Check the \"Save on Fees\" section below to get the lowest fee percentages."
msgstr "Comprueba la sección \"Ahorrar en comisiones\" para obtener los porcentajes de comisiones más bajos."

#: src/components/Referrals/AddAffiliateCode.js
#: src/components/Referrals/JoinReferralCode.js
msgid "Checking code..."
msgstr "Comprobando código..."

#: src/pages/BuyGMX/BuyGMX.tsx
msgid "Choose to buy from decentralized or centralized exchanges."
msgstr ""

#: src/pages/ClaimEsGmx/ClaimEsGmx.js
#: src/pages/Stake/StakeV1.js
#: src/pages/Stake/StakeV1.js
#: src/pages/Stake/StakeV1.js
#: src/pages/Stake/StakeV1.js
#: src/pages/Stake/StakeV1.js
#: src/pages/Stake/StakeV2.js
#: src/pages/Stake/StakeV2.js
#: src/pages/Stake/StakeV2.js
msgid "Claim"
msgstr "Reclamar"

#: src/pages/Stake/StakeV2.js
#: src/pages/Stake/StakeV2.js
msgid "Claim GMX Rewards"
msgstr "Reclamar Recompensas GMX"

#: src/pages/Stake/StakeV2.js
msgid "Claim Rewards"
msgstr "Reclamar Recompensas"

#: src/pages/ClaimEsGmx/ClaimEsGmx.js
#: src/pages/Stake/StakeV2.js
msgid "Claim completed!"
msgstr "¡Reclamación completada!"

#: src/pages/ClaimEsGmx/ClaimEsGmx.js
msgid "Claim esGMX"
msgstr "Reclamar esGMX"

#: src/pages/Stake/StakeV2.js
#: src/pages/Stake/StakeV2.js
msgid "Claim esGMX Rewards"
msgstr "Reclamar Recompensas esGMX"

#: src/pages/Stake/StakeV1.js
msgid "Claim failed"
msgstr "Reclamación fallida"

#: src/pages/ClaimEsGmx/ClaimEsGmx.js
#: src/pages/Stake/StakeV2.js
msgid "Claim failed."
msgstr "Reclamación fallida."

#: src/pages/ClaimEsGmx/ClaimEsGmx.js
msgid "Claim submitted!"
msgstr "¡Reclamación enviada!"

#: src/pages/Stake/StakeV1.js
msgid "Claim submitted! <0>View status.</0>"
msgstr "¡Reclamación enviada! <0>Ver estado.</0>"

#: src/pages/Stake/StakeV2.js
msgid "Claim submitted."
msgstr "Reclamación enviada."

#: src/pages/Stake/StakeV2.js
#: src/pages/Stake/StakeV2.js
msgid "Claim {wrappedTokenSymbol} Rewards"
msgstr "Reclamar Recompensas {wrappedTokenSymbol}"

#: src/pages/Stake/StakeV2.js
#: src/pages/Stake/StakeV2.js
msgid "Claimable"
msgstr "Reclamable"

#: src/pages/ClaimEsGmx/ClaimEsGmx.js
#: src/pages/Stake/StakeV2.js
msgid "Claiming..."
msgstr "Reclamando..."

#: src/components/Exchange/PositionsList.js
msgid "Click on a row to select the position's market, then use the swap box to increase your position size if needed."
msgstr "Hacer clic en una fila para seleccionar el mercado de la posición, luego use la caja de intercambio para incrementar su posición si fuera necesario"

#: src/components/Exchange/PositionSeller.js
#: src/components/Exchange/PositionSeller.js
#: src/components/Exchange/PositionsList.js
#: src/components/Exchange/PositionsList.js
msgid "Close"
msgstr "Cerrar"

#: src/components/Exchange/PositionSeller.js
msgid "Close failed."
msgstr "Cierre fallido."

#: src/components/Exchange/PositionSeller.js
msgid "Close submitted!"
msgstr "¡Cierre enviado!"

#: src/pages/OrdersOverview/OrdersOverview.js
msgid "Close to execution price"
msgstr "Cerrar al precio de ejecución"

#: src/components/Exchange/PositionSeller.js
msgid "Close without profit"
msgstr "Cerrar sin ganancia"

#: src/components/Exchange/PositionSeller.js
msgid "Close {longOrShortText} {0}"
msgstr "Cerrar {longOrShortText} {0}"

#: src/components/Exchange/PositionSeller.js
msgid "Close: {convertedAmountFormatted} {0}"
msgstr "Cerrar: {convertedAmountFormatted} {0}"

#: src/components/Exchange/PositionSeller.js
msgid "Closing Fee"
msgstr ""

#: src/components/Exchange/PositionSeller.js
msgid "Closing..."
msgstr "Cerrando..."

#: src/components/Referrals/AddAffiliateCode.js
msgid "Code already taken"
msgstr "Código ya cogido"

#: src/App/App.js
msgid "Coinbase Wallet"
msgstr "Coinbase Wallet"

#: src/App/App.js
msgid "Coinbase Wallet not detected."
msgstr "Coinbase Wallet no detectada."

#: src/components/Exchange/ConfirmationBox.js
#: src/components/Exchange/ConfirmationBox.js
#: src/components/Exchange/OrdersList.js
#: src/components/Exchange/OrdersList.js
#: src/components/Exchange/PositionEditor.js
#: src/components/Exchange/PositionsList.js
#: src/components/Exchange/PositionsList.js
msgid "Collateral"
msgstr "Garantía"

#: src/components/Exchange/PositionSeller.js
msgid "Collateral ({0})"
msgstr "Garantía ({0})"

#: src/components/Exchange/ConfirmationBox.js
#: src/components/Exchange/ConfirmationBox.js
#: src/components/Exchange/SwapBox.js
#: src/components/Exchange/SwapBox.js
#: src/components/Exchange/SwapBox.js
msgid "Collateral In"
msgstr "Garantía En"

#: src/pages/Ecosystem/Ecosystem.js
msgid "Community Projects"
msgstr "Proyectos Comunitarios"

#: src/pages/Ecosystem/Ecosystem.js
msgid "Community curated tweet collection"
msgstr "Colección de tweets seleccionada por la comunidad"

#: src/pages/Ecosystem/Ecosystem.js
msgid "Community-led Telegram groups."
msgstr "Grupos de Telegram dirigidos por la comunidad."

#: src/pages/CompleteAccountTransfer/CompleteAccountTransfer.js
msgid "Complete Account Transfer"
msgstr "Transferencia de Cuenta Completa"

#: src/pages/CompleteAccountTransfer/CompleteAccountTransfer.js
msgid "Complete Transfer"
msgstr "Transferencia Completa"

#: src/pages/Stake/StakeV2.js
#: src/pages/Stake/StakeV2.js
#: src/pages/Stake/StakeV2.js
msgid "Compound"
msgstr "Componer"

#: src/pages/Stake/StakeV2.js
msgid "Compound Rewards"
msgstr "Componer Recompensas"

#: src/pages/Stake/StakeV2.js
msgid "Compound completed!"
msgstr "¡Componer completado!"

#: src/pages/Stake/StakeV2.js
msgid "Compound failed."
msgstr "Componer fallido."

#: src/pages/Stake/StakeV2.js
msgid "Compound submitted!"
msgstr "¡Componer enviado!"

#: src/pages/Stake/StakeV2.js
msgid "Compounding..."
msgstr "Componiendo..."

#: src/components/Exchange/ConfirmationBox.js
msgid "Confirm Limit Order"
msgstr "Confirma la Órden Límite"

#: src/components/Exchange/ConfirmationBox.js
msgid "Confirm Long"
msgstr "Confirma orden a Largo"

#: src/components/Exchange/ConfirmationBox.js
msgid "Confirm Short"
msgstr "Confirma orden a Corto"

#: src/components/Exchange/ConfirmationBox.js
msgid "Confirm Swap"
msgstr "Confirma Intercambio"

#: src/components/Header/AppHeaderUser.tsx
msgid "Connect"
msgstr "Conectar"

#: src/App/App.js
#: src/components/Exchange/SwapBox.js
#: src/components/Glp/GlpSwap.js
#: src/components/Header/AppHeaderUser.tsx
#: src/components/Migration/Migration.js
#: src/components/Referrals/AddAffiliateCode.js
#: src/components/Referrals/JoinReferralCode.js
#: src/pages/Stake/StakeV1.js
#: src/pages/Stake/StakeV1.js
#: src/pages/Stake/StakeV1.js
#: src/pages/Stake/StakeV1.js
#: src/pages/Stake/StakeV1.js
#: src/pages/Stake/StakeV2.js
#: src/pages/Stake/StakeV2.js
#: src/pages/Stake/StakeV2.js
#: src/pages/Stake/StakeV2.js
msgid "Connect Wallet"
msgstr "Conectar Monedero"

#: src/lib/wallets/index.tsx
msgid "Connected to {0}"
msgstr "Conectado a {0}"

#: src/pages/BeginAccountTransfer/BeginAccountTransfer.js
#: src/pages/CompleteAccountTransfer/CompleteAccountTransfer.js
msgid "Continue"
msgstr "Continuar"

#: src/pages/Stake/StakeV2.js
msgid "Convert esGMX tokens to GMX tokens.<0/>Please read the <1>vesting details</1> before using the vaults."
msgstr "Convertir los tokens esGMX en tokens GMX.<0/>Por favor, lea los <1>detalles de adquisición</1> antes de utilizar las cajas."

#: src/pages/Stake/StakeV2.js
#: src/pages/Stake/StakeV2.js
msgid "Convert {wrappedTokenSymbol} to {nativeTokenSymbol}"
msgstr "Convertir {wrappedTokenSymbol} a {nativeTokenSymbol}"

#: src/components/Exchange/PositionShare.js
msgid "Copy"
msgstr "Copiar"

#: src/components/AddressDropdown/AddressDropdown.tsx
msgid "Copy Address"
msgstr "Copiar Dirección"

#: src/pages/Dashboard/DashboardV1.js
#: src/pages/Dashboard/DashboardV1.js
msgid "Could not add token to MetaMask"
msgstr "No se pudo añadir el token a MetaMask"

#: src/components/Exchange/TradeHistory.js
msgid "Could not decrease {0} {longOrShortText}, +{1} USD, Acceptable Price: {2}"
msgstr ""

#: src/pages/Exchange/Exchange.js
msgid "Could not decrease {tokenSymbol} {longOrShortText} within the allowed slippage, you can adjust the allowed slippage in the settings on the top right of the page."
msgstr "No se pudo reducir {tokenSymbol} {longOrShortText} con el deslizamiento permitido, puedes ajustar el deslizamiento permitido a través de ajustes en la esquina superior derecha de la página."

#: src/components/Exchange/TradeHistory.js
msgid "Could not execute deposit into {0} {longOrShortText}"
msgstr "No se pudo ejecutar el depósito en {0} {longOrShortText}"

#: src/components/Exchange/TradeHistory.js
msgid "Could not execute withdrawal from {0} {longOrShortText}"
msgstr "No se pudo ejecutar la retirada desde {0} {longOrShortText}"

#: src/components/Exchange/TradeHistory.js
msgid "Could not increase {0} {longOrShortText}, +{1} USD, Acceptable Price: {2}"
msgstr "No se pudo incrementar {0} {longOrShortText}, +{1} USD, Precio Aceptable: {2}"

#: src/pages/Exchange/Exchange.js
msgid "Could not increase {tokenSymbol} {longOrShortText} within the allowed slippage, you can adjust the allowed slippage in the settings on the top right of the page."
msgstr "No se pudo incrementar {tokenSymbol} {longOrShortText} con el deslizamiento permitido, puedes ajustar el deslizamiento permitido a través de ajustes en la esquina superior derecha de la página."

#: src/components/Exchange/TradeHistory.js
#: src/components/Referrals/AddAffiliateCode.js
#: src/components/Referrals/AffiliatesStats.js
#: src/pages/Stake/StakeV1.js
#: src/pages/Stake/StakeV1.js
#: src/pages/Stake/StakeV1.js
msgid "Create"
msgstr "Crear"

#: src/components/Exchange/ConfirmationBox.js
#: src/components/Exchange/PositionSeller.js
msgid "Create Order"
msgstr "Crear Orden"

#: src/components/Referrals/AffiliatesStats.js
msgid "Create Referral Code"
msgstr "Crear Código de Referido"

#: src/components/Exchange/SwapBox.js
msgid "Create {0} Order"
msgstr "Crear {0} Orden"

#: src/pages/OrdersOverview/OrdersOverview.js
msgid "Created At"
msgstr ""

#: src/components/Exchange/SwapBox.js
msgid "Created limit order for {0} {1}: {2} USD!"
msgstr "Orden límite creada para {0} {1}: {2} USD!"

#: src/components/Exchange/ConfirmationBox.js
#: src/components/Exchange/PositionSeller.js
msgid "Creating Order..."
msgstr "Creando Order..."

#: src/components/Referrals/AddAffiliateCode.js
msgid "Creating..."
msgstr "Creando..."

#: src/pages/Ecosystem/Ecosystem.js
#: src/pages/Ecosystem/Ecosystem.js
msgid "Creator"
msgstr "Creador"

#: src/components/Glp/GlpSwap.js
msgid "Current Pool Amount"
msgstr "Cantidad Actual en la Reserva"

#: src/pages/Stake/StakeV2.js
msgid "Current Reserved"
msgstr "Actualmente Reservado"

#: src/pages/Dashboard/DashboardV2.js
msgid "Current Weight"
msgstr "Actual peso"

#: src/components/Exchange/SwapBox.js
msgid "Current {0} long"
msgstr "Actual {0} a largo "

#: src/components/Exchange/SwapBox.js
msgid "Current {0} shorts"
msgstr "Actual {0} a corto "

#: src/pages/Ecosystem/Ecosystem.js
#: src/pages/Ecosystem/Ecosystem.js
#: src/pages/Ecosystem/Ecosystem.js
#: src/pages/Ecosystem/Ecosystem.js
#: src/pages/Ecosystem/Ecosystem.js
msgid "DEX Aggregator"
msgstr "Agregador de DEX"

#: src/components/Header/AppHeaderLinks.tsx
msgid "Dashboard"
msgstr "Panel"

#: src/pages/Ecosystem/Ecosystem.js
msgid "Dashboard for GMX referral stats"
msgstr "Panel de estadísticas programa de referidos GMX"

#: src/pages/Ecosystem/Ecosystem.js
msgid "Dashboards"
msgstr "Paneles"

#: src/components/Referrals/AffiliatesStats.js
#: src/components/Referrals/TradersStats.js
msgid "Date"
msgstr "Fecha"

#: src/pages/Ecosystem/Ecosystem.js
msgid "DeFi Portfolio Tracker"
msgstr "Rastreador de la artera DeFi"

#: src/components/Exchange/ExchangeTVChart.js
msgid "Dec."
msgstr "Dic."

#: src/pages/Ecosystem/Ecosystem.js
msgid "Decentralized Finance Dashboard"
msgstr "Panel de Finanzas Descentralizadas"

#: src/pages/Ecosystem/Ecosystem.js
msgid "Decentralized Options Protocol"
msgstr "Protocolo de Opciones Descentralizadas"

#: src/pages/Ecosystem/Ecosystem.js
msgid "Decentralized Options Strategies"
msgstr "Estrategias de Opciones Descentralizadas"

#: src/pages/Ecosystem/Ecosystem.js
msgid "Decentralized Trading Protocol"
msgstr "Protocolo de Trading Descentralizado"

#: src/pages/Home/Home.js
msgid "Decentralized<0/>Perpetual Exchange"
msgstr "Exchange<0/>Perpetuo Decentralizado"

#: src/components/Exchange/ConfirmationBox.js
#: src/components/Exchange/ConfirmationBox.js
#: src/components/Exchange/OrdersList.js
#: src/components/Exchange/TradeHistory.js
#: src/components/Exchange/TradeHistory.js
#: src/pages/OrdersOverview/OrdersOverview.js
msgid "Decrease"
msgstr "Reducir"

#: src/pages/OrdersOverview/OrdersOverview.js
msgid "Decrease active: {0}, executed: {1}, cancelled: {2}"
msgstr "Reducción activa: {0}, ejecutada: {1}, cancelada: {2}"

#: src/components/Exchange/TradeHistory.js
msgid "Decreased"
msgstr "Reducido"

#: src/pages/Exchange/Exchange.js
msgid "Decreased {tokenSymbol} {longOrShortText}, -{0} USD."
msgstr "Reducido {tokenSymbol} {longOrShortText}, -{0} USD."

#: src/components/Exchange/PositionEditor.js
#: src/components/Exchange/PositionEditor.js
#: src/components/Exchange/PositionEditor.js
#: src/components/Exchange/PositionEditor.js
#: src/pages/Stake/StakeV2.js
#: src/pages/Stake/StakeV2.js
#: src/pages/Stake/StakeV2.js
#: src/pages/Stake/StakeV2.js
msgid "Deposit"
msgstr "Depositar"

#: src/components/Exchange/PositionEditor.js
msgid "Deposit disabled, pending {0} upgrade"
msgstr "Depósitos desactivados, actualización {0} pendiente"

#: src/pages/Stake/StakeV2.js
msgid "Deposit failed!"
msgstr "¡Depósito fallido!"

#: src/components/Exchange/PositionEditor.js
msgid "Deposit failed."
msgstr "Depósito fallido."

#: src/pages/Stake/StakeV2.js
msgid "Deposit submitted!"
msgstr "¡Depósito enviado!"

#: src/components/Exchange/PositionEditor.js
msgid "Deposit submitted."
msgstr "Depósito enviado."

#: src/components/Exchange/TradeHistory.js
msgid "Deposit {0} USD into {1} {longOrShortText}"
msgstr "Deposita {0} USD en {1} {longOrShortText}"

#: src/pages/Stake/StakeV2.js
msgid "Deposited"
msgstr "Depositado"

#: src/pages/Exchange/Exchange.js
msgid "Deposited {0} USD into {tokenSymbol} {longOrShortText}"
msgstr "Depositado {0} USD en {tokenSymbol} {longOrShortText}"

#: src/pages/Stake/StakeV2.js
msgid "Deposited!"
msgstr "¡Depositado!"

#: src/components/Exchange/PositionEditor.js
#: src/pages/Stake/StakeV2.js
msgid "Depositing..."
msgstr "Depositando..."

#: src/pages/OrdersOverview/OrdersOverview.js
msgid "Diff"
msgstr "Dif"

#: src/App/App.js
msgid "Disable order validations"
msgstr "Deshabilitar validación de órdenes"

#: src/components/AddressDropdown/AddressDropdown.tsx
msgid "Disconnect"
msgstr "Desconectar"

#: src/App/App.js
msgid "Display PnL after fees"
msgstr "Mostrar GyP después de comisiones"

#: src/pages/Dashboard/DashboardV2.js
msgid "Distribution"
msgstr "Distribución"

#: src/components/Header/AppHeaderLinks.tsx
#: src/components/Header/HomeHeaderLinks.tsx
msgid "Docs"
msgstr ""

#: src/components/ModalViews/RedirectModal.js
msgid "Don't show this message again for 30 days."
msgstr "No muestres este mensaje de nuevo en los próximos 30 días."

#: src/components/Exchange/PositionShare.js
msgid "Download"
msgstr "Descargar"

#: src/components/Header/AppHeaderLinks.tsx
#: src/pages/Stake/StakeV2.js
msgid "Earn"
msgstr "Ganar"

#: src/components/Header/AppHeaderLinks.tsx
msgid "Ecosystem"
msgstr "Ecosistema"

#: src/components/Exchange/OrdersList.js
#: src/components/Exchange/OrdersList.js
#: src/components/Exchange/OrdersList.js
msgid "Edit"
msgstr "Editar"

#: src/components/Exchange/PositionDropdown.js
#: src/components/Exchange/PositionsList.js
msgid "Edit Collateral"
msgstr "Editar Garantía"

#: src/components/Referrals/TradersStats.js
msgid "Edit Referral Code"
msgstr "Editar Código de Referido"

#: src/components/Exchange/OrderEditor.js
#: src/components/Exchange/OrderEditor.js
msgid "Edit order"
msgstr "Editar orden"

#: src/components/Exchange/PositionEditor.js
msgid "Edit {longOrShortText} {0}"
msgstr "Editar {longOrShortText} {0}"

#: src/components/Exchange/PositionEditor.js
#: src/components/Exchange/PositionSeller.js
#: src/components/Exchange/SwapBox.js
msgid "Enable Leverage"
msgstr "Habilitar Apalancamiento"

#: src/components/Exchange/OrdersToa.js
#: src/components/Exchange/OrdersToa.js
#: src/components/Exchange/PositionSeller.js
#: src/components/Exchange/SwapBox.js
msgid "Enable Orders"
msgstr "Activar Órdenes"

#: src/components/Exchange/PositionEditor.js
msgid "Enable deposit failed."
msgstr "Activación de depósitos falló."

#: src/components/Exchange/PositionEditor.js
msgid "Enable deposit sent."
msgstr "Activación de depósitos enviado."

#: src/components/Exchange/PositionSeller.js
#: src/components/Exchange/SwapBox.js
msgid "Enable leverage failed."
msgstr "Activación de apalancamiento falló."

#: src/components/Exchange/PositionSeller.js
#: src/components/Exchange/SwapBox.js
msgid "Enable leverage sent."
msgstr "Activación de apalancamiento enviado."

#: src/pages/Exchange/Exchange.js
msgid "Enable orders failed."
msgstr "Activación de órdenes falló."

#: src/pages/Exchange/Exchange.js
msgid "Enable orders sent."
msgstr "Activación de órdenes enviado."

#: src/components/Exchange/PositionEditor.js
msgid "Enable withdraw failed."
msgstr "Activación de retiros falló."

#: src/components/Exchange/PositionEditor.js
msgid "Enable withdraw sent."
msgstr "Activación de retiros enviado."

#: src/components/Exchange/PositionEditor.js
msgid "Enabling Leverage"
msgstr "Activando Apalancamiento"

#: src/components/Exchange/PositionEditor.js
#: src/components/Exchange/PositionSeller.js
#: src/components/Exchange/PositionSeller.js
#: src/components/Exchange/SwapBox.js
#: src/components/Exchange/SwapBox.js
msgid "Enabling Leverage..."
msgstr "Activando Apalancamiento..."

#: src/components/Exchange/OrdersToa.js
#: src/components/Exchange/PositionSeller.js
#: src/components/Exchange/PositionSeller.js
#: src/components/Exchange/SwapBox.js
#: src/components/Exchange/SwapBox.js
msgid "Enabling Orders..."
msgstr "Activando Órdenes..."

#: src/pages/NftWallet/NftWallet.js
msgid "Enter NFT Address"
msgstr "Introduce tu dirección de NFT"

#: src/pages/NftWallet/NftWallet.js
msgid "Enter NFT ID"
msgstr "Introduce tu ID de NFT"

#: src/components/Exchange/OrderEditor.js
#: src/components/Exchange/PositionSeller.js
msgid "Enter Price"
msgstr "Introduce Precio"

#: src/pages/BeginAccountTransfer/BeginAccountTransfer.js
#: src/pages/NftWallet/NftWallet.js
msgid "Enter Receiver Address"
msgstr "Introduzca la Dirección del Receptor"

#: src/components/Referrals/JoinReferralCode.js
#: src/components/Referrals/JoinReferralCode.js
msgid "Enter Referral Code"
msgstr "Introduza el Código de Referido"

#: src/components/Referrals/AddAffiliateCode.js
#: src/components/Referrals/AddAffiliateCode.js
msgid "Enter a code"
msgstr "Introduzca un código"

#: src/components/Exchange/SwapBox.js
#: src/components/Exchange/SwapBox.js
msgid "Enter a price"
msgstr "Introduce un precio"

#: src/components/Exchange/PositionEditor.js
#: src/components/Exchange/PositionSeller.js
#: src/components/Exchange/PositionSeller.js
#: src/components/Exchange/SwapBox.js
#: src/components/Exchange/SwapBox.js
#: src/components/Exchange/SwapBox.js
#: src/components/Exchange/SwapBox.js
#: src/components/Glp/GlpSwap.js
#: src/components/Glp/GlpSwap.js
#: src/components/Migration/Migration.js
#: src/pages/ClaimEsGmx/ClaimEsGmx.js
#: src/pages/Stake/StakeV1.js
#: src/pages/Stake/StakeV1.js
#: src/pages/Stake/StakeV2.js
#: src/pages/Stake/StakeV2.js
#: src/pages/Stake/StakeV2.js
msgid "Enter an amount"
msgstr "Introduzca una cantidad"

#: src/pages/Home/Home.js
msgid "Enter and exit positions with minimal spread and zero price impact. Get the optimal price without incurring additional costs."
msgstr "Entre y salga de posiciones con un deslizamiento mínimo y sin impacto de precio. Obtenga el precio óptimo sin incurrir en costes adicionales."

#: src/components/Exchange/OrderEditor.js
#: src/components/Exchange/OrderEditor.js
msgid "Enter new Price"
msgstr "Introduce el nuevo Precio"

#: src/components/Exchange/ConfirmationBox.js
#: src/components/Exchange/PositionSeller.js
#: src/components/Exchange/PositionsList.js
#: src/components/Exchange/PositionsList.js
#: src/components/Exchange/SwapBox.js
#: src/components/Exchange/SwapBox.js
msgid "Entry Price"
msgstr "Precio de Entrada"

#: src/pages/Stake/StakeV2.js
#: src/pages/Stake/StakeV2.js
msgid "Escrowed GMX"
msgstr "Escrowed GMX"

#: src/components/Glp/GlpSwap.js
#: src/components/Stake/GMXAprTooltip.tsx
msgid "Escrowed GMX APR"
msgstr "Escrowed GMX APR"

#: src/pages/OrdersOverview/OrdersOverview.js
msgid "Execute"
msgstr "Ejecutar"

#: src/components/Exchange/TradeHistory.js
msgid "Execute Order: Swap {fromAmountDisplay} {0} for {toAmountDisplay} {1}"
msgstr "Ejecutar Orden: Intercambiar {fromAmountDisplay} {0} por {toAmountDisplay} {1}"

#: src/components/Exchange/TradeHistory.js
msgid "Execute Order: {orderTypeText} {0} {longShortDisplay} {sizeDeltaDisplay} USD, Price: {executionPriceDisplay} USD"
msgstr ""

#: src/components/Exchange/ConfirmationBox.js
#: src/components/Exchange/ConfirmationBox.js
#: src/components/Exchange/PositionEditor.js
#: src/components/Exchange/PositionSeller.js
msgid "Execution Fee"
msgstr "Comisión de Ejecución"

#: src/components/Exchange/SwapBox.js
msgid "Exit Price"
msgstr "Precio de Salida"

#: src/components/Glp/GlpSwap.js
msgid "FEES"
msgstr "COMISIONES"

#: src/components/Exchange/ConfirmationBox.js
#: src/components/Exchange/ConfirmationBox.js
#: src/components/Exchange/ConfirmationBox.js
#: src/components/Exchange/PositionSeller.js
#: src/components/Exchange/SwapBox.js
#: src/components/Exchange/SwapBox.js
#: src/components/Glp/GlpSwap.js
#: src/components/Glp/GlpSwap.js
#: src/pages/Dashboard/DashboardV1.js
#: src/pages/Dashboard/DashboardV2.js
msgid "Fees"
msgstr "Comisiones"

#: src/components/Exchange/ConfirmationBox.js
msgid "Fees are high to swap from {0} to {1}."
msgstr "Las comisiones son altas para intercambiar de {0} a {1}."

#: src/components/Exchange/ConfirmationBox.js
msgid "Fees are high to swap from {0} to {1}. <0/>{2} is needed for collateral."
msgstr "Las comisiones son altas para intercambiar de {0} a {1}. <0/>{2} se requiere de garantía."

#: src/pages/Ecosystem/Ecosystem.js
msgid "Fees generated by GMX"
msgstr "Comisiones generadas por GMX"

#: src/components/Glp/GlpSwap.js
msgid "Fees may vary depending on which asset you sell GLP for. <0/>Enter the amount of GLP you want to redeem in the order form, then check here to compare fees."
msgstr "Las comisiones pueden variar dependiendo del activo por el que vendas GLP. <0/>Introduce la cantidad de GLP que quieres vender en el formulario y compara aquí las diferentes comisiones."

#: src/components/Glp/GlpSwap.js
msgid "Fees may vary depending on which asset you use to buy GLP. <0/>Enter the amount of GLP you want to purchase in the order form, then check here to compare fees."
msgstr "Las comisiones pueden variar dependiendo del activo que uses para comprar GLP. <0/>Introduce la cantidad de GLP que quieres comprar en el formulario y compara aquí las diferentes comisiones."

#: src/pages/Dashboard/DashboardV2.js
msgid "Fees since"
msgstr "Comisiones desde"

#: src/components/Glp/GlpSwap.js
#: src/components/Glp/GlpSwap.js
#: src/components/Glp/GlpSwap.js
#: src/components/Glp/GlpSwap.js
msgid "Fees will be shown once you have entered an amount in the order form."
msgstr "Las comisiones se mostrarán una vez que haya introducido una cantidad en el formulario de pedido."

#: src/components/Exchange/SwapBox.js
msgid "Fetching token info..."
msgstr "Obteniendo información de los tokens..."

#: src/pages/Ecosystem/Ecosystem.js
msgid "Financial reports and protocol analytics"
msgstr "Reportes financieros y análisis de datos del protocolo"

#: src/pages/Dashboard/DashboardV2.js
msgid "Floor Price Fund"
msgstr "Fondo de Precio Mínimo"

#: src/components/Exchange/ConfirmationBox.js
msgid "Forfeit profit"
msgstr "Renunciar a la ganancia"

#: src/components/Exchange/ConfirmationBox.js
msgid "Forfeit profit and Short"
msgstr "Renunciar a la ganancia y entrar a corto"

#: src/components/Exchange/ConfirmationBox.js
msgid "Forfeit profit and {action}"
msgstr "Renunciar a la ganancia y {action}"

#: src/components/Exchange/ConfirmationBox.js
#: src/components/Exchange/PositionSeller.js
msgid "Forfeit profit not checked"
msgstr "Renuncia de ganancias no marcada"

#: src/pages/Ecosystem/Ecosystem.js
msgid "GBC NFTs APR tracker and rewards"
msgstr "Rastreador de GBC NFTs APR y recompensas"

#: src/pages/Dashboard/DashboardV2.js
msgid "GLP Index Composition"
msgstr "Composición Índice GLP"

#: src/pages/Dashboard/DashboardV2.js
msgid "GLP Pool"
msgstr "Reserva de GLP"

#: src/pages/Stake/StakeV2.js
#: src/pages/Stake/StakeV2.js
msgid "GLP Vault"
msgstr "Baúl de GLP"

#: src/pages/Ecosystem/Ecosystem.js
msgid "GLP and GMX autocompounding vaults"
msgstr ""

#: src/pages/Ecosystem/Ecosystem.js
msgid "GLP autocompounding vaults"
msgstr ""

#: src/components/Glp/GlpSwap.js
msgid "GLP buy disabled, pending {0} upgrade"
msgstr "Compra de GLP desactivada, actualización {0} pendiente"

#: src/components/Exchange/SwapBox.js
msgid "GLP doesn't accept this amount of {0}."
msgstr ""

#: src/components/TokenCard/TokenCard.js
msgid "GLP is the liquidity provider token. Accrues 70% of the platform's generated fees."
msgstr "GLP es el token proveedor de liquidez. Acumula el 70% de las comisiones generadas por la plataforma."

#: src/components/Glp/GlpSwap.js
msgid "GLP sell disabled, pending {0} upgrade"
msgstr "Venta de GLP desactivada, actualización {0} pendiente"

#: src/pages/Ecosystem/Ecosystem.js
msgid "GMX Announcements and Updates"
msgstr "Anuncios y Actualizaciones de GMX"

#: src/pages/Ecosystem/Ecosystem.js
msgid "GMX Blueberry NFTs"
msgstr "GMX Blueberry NFTs"

#: src/pages/Ecosystem/Ecosystem.js
msgid "GMX Governance Page"
msgstr "Página de Gobernanza GMX"

#: src/pages/Ecosystem/Ecosystem.js
msgid "GMX Pages"
msgstr "Páginas GMX"

#: src/pages/Ecosystem/Ecosystem.js
msgid "GMX Perpetuals Data"
msgstr "Datos de Perpetuos GMX"

#: src/pages/Ecosystem/Ecosystem.js
msgid "GMX Proposals Voting page"
msgstr "Página de votación de propuestas GMX"

#: src/pages/Ecosystem/Ecosystem.js
msgid "GMX Stats Page"
msgstr "Página de estadísticas de GMX"

#: src/pages/Stake/StakeV2.js
#: src/pages/Stake/StakeV2.js
msgid "GMX Vault"
msgstr "Baúl de GMX"

#: src/pages/Ecosystem/Ecosystem.js
msgid "GMX Weekly Updates"
msgstr "Actualizaciones semanales de GMX"

#: src/pages/BuyGMX/BuyGMX.tsx
msgid "GMX bonds can be bought on Bond Protocol with a discount and a small vesting period:"
msgstr ""

#: src/pages/Ecosystem/Ecosystem.js
msgid "GMX community discussion"
msgstr "Debate comunitario de GMX"

#: src/pages/Ecosystem/Ecosystem.js
msgid "GMX dashboards and analytics."
msgstr "Paneles y análisis de GMX."

#: src/pages/Ecosystem/Ecosystem.js
msgid "GMX ecosystem pages."
msgstr "Páginas del ecosistema GMX."

#: src/pages/Ecosystem/Ecosystem.js
msgid "GMX explorer for stats and traders"
msgstr "Explorador de GMX para estadísticas y traders"

#: src/pages/Ecosystem/Ecosystem.js
msgid "GMX fundamentals"
msgstr "Fundamentales de GMX"

#: src/pages/Home/Home.js
msgid "GMX is currently live on Arbitrum and Avalanche."
msgstr "GMX esta actualmente en vivo en Arbitrum y Avalanche."

#: src/pages/Jobs/Jobs.js
msgid "GMX is not actively looking for new hires at the moment. However, if you think you can contribute to the project, please email <0>jobs@gmx.io</0>."
msgstr "GMX no se encuentra contratando en este momento. Sin embargo, si crees que puedes contribuir al proyecto, manda un email por favor <0>jobs@gmx.io</0>."

#: src/components/TokenCard/TokenCard.js
msgid "GMX is the utility and governance token. Accrues 30% of the platform's generated fees."
msgstr "GMX es el token de utilidad y gobierno, y también acumula el 30% de las comisiones generadas por la plataforma."

#: src/pages/Ecosystem/Ecosystem.js
msgid "GMX staking calculator"
msgstr "Calculadora de GMX stakeado"

#: src/pages/Ecosystem/Ecosystem.js
msgid "GMX staking rewards updates and insights"
msgstr "Actualizaciones e info adicional sobre las recompensas de stakear GMX"

#: src/pages/Stake/StakeV2.js
#: src/pages/Stake/StakeV2.js
msgid "GMX transfers not yet enabled"
msgstr "Las transferencias de GMX aún no están habilitadas"

#: src/components/Referrals/AddAffiliateCode.js
msgid "Generate Referral Code"
msgstr "Generar Código de Referido"

#: src/components/Exchange/PositionShare.js
msgid "Generating shareable image..."
msgstr "Generando imagen para compartir..."

#: src/pages/Referrals/Referrals.js
msgid "Get fee discounts and earn rebates through the GMX referral program.<0/>For more information, please read the <1>referral program details</1>."
msgstr "Obtenga descuentos en las comisiones y gane reembolsos a través del programa de referidos de GMX.<0/>Para más información, por favor lea los <1>detalles del programa de referidos</1>."

#: src/components/Header/HomeHeaderLinks.tsx
msgid "Governance"
msgstr ""

#: src/components/Exchange/SwapBox.js
msgid "High Slippage, Swap Anyway"
msgstr "Alto Deslizamiento, Intercambiar de todos modos"

#: src/components/Exchange/SwapBox.js
msgid "High USDG Slippage, Long Anyway"
msgstr "Alto Deslizamiento de USDG, ir Largo de todas formas"

#: src/components/Exchange/ConfirmationBox.js
msgid "I am aware of the trigger orders"
msgstr "Soy consciente de las órdenes de activación"

#: src/components/Exchange/SwapBox.js
msgid "If you have an existing position, the position will be closed at {0} USD.<0/><1/>This exit price will change with the price of the asset.<2/><3/><4>More Info</4>"
msgstr "Si tienes una posicion existente, la posicion se cerrará a {0} USD.<0/><1/>Este precio de salida cambiará con el precio del activo.<2/><3/><4>Más Info</4>"

#: src/components/Exchange/PositionShare.js
msgid "Image generation error, please refresh and try again."
msgstr "Error de generación de imagen, por favor actualice e intente de nuevo"

#: src/components/Exchange/ExchangeTVChart.js
msgid "Inc."
msgstr "Inc."

#: src/App/App.js
msgid "Include PnL in leverage display"
msgstr "Incluir GyP en la visualización de apalancamiento"

#: src/pages/CompleteAccountTransfer/CompleteAccountTransfer.js
msgid "Incorrect Account"
msgstr "Cantidad Incorrecta"

#: src/components/Exchange/SwapBox.js
#: src/pages/Stake/StakeV1.js
msgid "Incorrect Network"
msgstr "Red Incorrecta"

#: src/components/Exchange/SwapBox.js
msgid "Incorrect network"
msgstr "Red incorrecta"

#: src/components/Exchange/ConfirmationBox.js
#: src/components/Exchange/ConfirmationBox.js
#: src/components/Exchange/OrdersList.js
#: src/components/Exchange/TradeHistory.js
#: src/components/Exchange/TradeHistory.js
#: src/pages/OrdersOverview/OrdersOverview.js
msgid "Increase"
msgstr "Incrementar"

#: src/pages/OrdersOverview/OrdersOverview.js
msgid "Increase active: {0}, executed: {1}, cancelled: {2}"
msgstr "Incrementar activo: {0}, ejecutado: {1}, cancelado: {2}"

#: src/components/Exchange/TradeHistory.js
msgid "Increase {0} {longOrShortText}, +{1} USD, {2} Price: {3} USD"
msgstr "Incrementar {0} {longOrShortText}, +{1} USD, {2} Precio: {3} USD"

#: src/pages/Exchange/Exchange.js
msgid "Increased {tokenSymbol} {longOrShortText}, +{0} USD."
msgstr "Incrementado {tokenSymbol} {longOrShortText}, +{0} USD."

#: src/pages/OrdersOverview/OrdersOverview.js
msgid "Index"
msgstr "Índice"

#: src/components/Exchange/PositionsList.js
#: src/components/Exchange/PositionsList.js
#: src/components/Exchange/PositionsList.js
#: src/components/Exchange/PositionsList.js
msgid "Initial Collateral"
msgstr "Garantía Inicial"

#: src/components/Exchange/TradeHistory.js
msgid "Initial collateral"
msgstr "Garantía inicial"

#: src/components/Exchange/PositionSeller.js
msgid "Insufficient Available Liquidity to swap to {0}:"
msgstr "Insuficiente liquidez disponible para intercambiar a {0}:"

#: src/components/Glp/GlpSwap.js
msgid "Insufficient GLP balance"
msgstr "Balance GLP insuficiente"

#: src/components/Exchange/SwapBox.js
#: src/components/Exchange/SwapBox.js
#: src/components/Exchange/SwapBox.js
#: src/components/Exchange/SwapBox.js
#: src/components/Exchange/SwapBox.js
#: src/components/Glp/GlpSwap.js
msgid "Insufficient liquidity"
msgstr "Insuficiente liquidez"

#: src/components/Exchange/SwapBox.js
#: src/components/Exchange/SwapBox.js
#: src/components/Exchange/SwapBox.js
msgid "Insufficient liquidity, change \"Collateral In\""
msgstr "Liquidez insuficiente, cambiar \"Garantía En\""

#: src/components/Exchange/PositionSeller.js
msgid "Insufficient receive token liquidity"
msgstr "Insuficiente liquidez del token a recibir"

#: src/pages/Stake/StakeV2.js
msgid "Insufficient staked tokens"
msgstr "Insuficientes tokens stakeados"

#: src/components/Exchange/SwapBox.js
#: src/components/Exchange/SwapBox.js
#: src/components/Glp/GlpSwap.js
msgid "Insufficient {0} balance"
msgstr "Balance {0} insuficiente"

#: src/pages/NftWallet/NftWallet.js
msgid "Invalid NFT Address"
msgstr "Dirección NFT inválida"

#: src/pages/BeginAccountTransfer/BeginAccountTransfer.js
msgid "Invalid Receiver"
msgstr "Receptor Inválido"

#: src/pages/BeginAccountTransfer/BeginAccountTransfer.js
#: src/pages/NftWallet/NftWallet.js
msgid "Invalid Receiver Address"
msgstr "Dirección del Receptor Inválida"

#: src/components/Exchange/PositionEditor.js
#: src/components/Exchange/PositionEditor.js
msgid "Invalid liq. price"
msgstr "Precio de liquidación inválido"

#: src/components/Exchange/ConfirmationBox.js
#: src/components/Exchange/OrderEditor.js
#: src/components/Exchange/PositionSeller.js
msgid "Invalid price, see warning"
msgstr "Precio no válido, ver advertencia"

#: src/App/App.js
msgid "Invalid slippage value"
msgstr "Valor de deslizamiento no válido"

#: src/pages/OrdersOverview/OrdersOverview.js
msgid "Invalid token fromToken: \"{0}\" toToken: \"{toTokenAddress}\""
msgstr "Token inválido de token: \"{0}\" a token: \"{toTokenAddress}\""

#: src/pages/OrdersOverview/OrdersOverview.js
msgid "Invalid token indexToken: \"{0}\" collateralToken: \"{1}\""
msgstr "Token inválido índice del token: \"{0}\" Garantía del token: \"{1}\""

#: src/pages/Jobs/Jobs.js
msgid "Job openings at GMX."
msgstr "Publicaciones de empleo en GMX."

#: src/pages/Jobs/Jobs.js
msgid "Jobs"
msgstr "Trabajos"

#: src/components/Exchange/PositionSeller.js
msgid "Keep leverage at {0}x"
msgstr "Mantener el apalancamiento a {0}x"

#: src/components/NetworkDropdown/NetworkDropdown.tsx
msgid "Language"
msgstr "Idioma"

#: src/components/Header/AppHeaderUser.tsx
#: src/components/ModalViews/RedirectModal.js
#: src/pages/Home/Home.js
msgid "Launch App"
msgstr "Abrir App"

#: src/components/Exchange/SwapBox.js
msgid "Leaderboard"
msgstr "Tabla de clasificación"

#: src/pages/Ecosystem/Ecosystem.js
msgid "Leaderboard for GMX traders"
msgstr "Tabla de clasificación para los traders de GMX"

#: src/components/Exchange/PositionEditor.js
msgid "Leave at least {0} ETH for gas"
msgstr "Deja al menos {0} ETH para el gas"

#: src/components/Exchange/SwapBox.js
#: src/components/Exchange/SwapBox.js
msgid "Leave at least {0} {1} for gas"
msgstr "Deja al menos {0} {1} para el gas"

#: src/components/Exchange/PositionSeller.js
msgid "Leftover collateral below 5 USD"
msgstr "Garantía restante inferior a 5 USD"

#: src/components/Exchange/PositionSeller.js
msgid "Leftover position below 10 USD"
msgstr "Posición restante por debajo de 10 USD"

#: src/components/Exchange/ConfirmationBox.js
#: src/components/Exchange/PositionEditor.js
#: src/components/Exchange/PositionSeller.js
#: src/components/Exchange/PositionsList.js
#: src/components/Exchange/SwapBox.js
#: src/components/Exchange/SwapBox.js
msgid "Leverage"
msgstr "Apalancamiento"

#: src/components/Exchange/SwapBox.js
msgid "Leverage disabled, pending {0} upgrade"
msgstr "Apalancamiento desactivado, actualización {0} pendiente"

#: src/components/Exchange/OrdersList.js
#: src/components/Exchange/OrdersList.js
#: src/components/Exchange/SwapBox.js
msgid "Limit"
msgstr "Límite"

#: src/components/Exchange/ConfirmationBox.js
#: src/components/Exchange/ConfirmationBox.js
msgid "Limit Price"
msgstr "Precio límite"

#: src/components/Exchange/SwapBox.js
msgid "Limit order creation failed."
msgstr "Falló la creación de la orden límite."

#: src/components/Exchange/SwapBox.js
msgid "Limit order submitted!"
msgstr "¡Orden limite enviada!"

#: src/pages/Ecosystem/Ecosystem.js
#: src/pages/Ecosystem/Ecosystem.js
#: src/pages/Ecosystem/Ecosystem.js
#: src/pages/Ecosystem/Ecosystem.js
#: src/pages/Ecosystem/Ecosystem.js
msgid "Link"
msgstr "Enlace"

#: src/components/Exchange/PositionShare.js
msgid "Link copied to clipboard."
msgstr "Enlace copiado al portapapeles."

#: src/components/Exchange/ConfirmationBox.js
#: src/components/Exchange/OrderEditor.js
#: src/components/Exchange/PositionEditor.js
#: src/components/Exchange/PositionSeller.js
#: src/components/Exchange/PositionsList.js
#: src/components/Exchange/PositionsList.js
#: src/components/Exchange/SwapBox.js
msgid "Liq. Price"
msgstr "Precio de Liq."

#: src/components/Exchange/ExchangeTVChart.js
msgid "Liq. {0} {longOrShortText}"
msgstr "Liq. {0} {longOrShortText}"

#: src/components/Exchange/TradeHistory.js
msgid "Liquidated"
msgstr "Liquidado"

#: src/components/Exchange/TradeHistory.js
msgid ""
"Liquidated {0} {longOrShortText},\n"
"-{1} USD,\n"
"{2} Price: {3} USD"
msgstr ""
"Liquidado {0} {longOrShortText},\n"
"-{1} USD,\n"
"{2} Precio: {3} USD"

#: src/components/Exchange/TradeHistory.js
msgid "Liquidation Fee"
msgstr ""

#: src/components/Exchange/PositionEditor.js
msgid "Liquidation price would cross mark price."
msgstr ""

#: src/components/Exchange/SwapBox.js
#: src/components/Exchange/SwapBox.js
msgid "Liquidity data not loaded"
msgstr "Datos de liquidez no cargados"

#: src/components/Exchange/PositionsList.js
msgid "Loading..."
msgstr "Cargando..."

#: src/components/Exchange/ConfirmationBox.js
#: src/components/Exchange/ConfirmationBox.js
#: src/components/Exchange/ConfirmationBox.js
#: src/components/Exchange/ConfirmationBox.js
#: src/components/Exchange/ConfirmationBox.js
#: src/components/Exchange/ExchangeTVChart.js
#: src/components/Exchange/ExchangeTVChart.js
#: src/components/Exchange/OrdersList.js
#: src/components/Exchange/PositionEditor.js
#: src/components/Exchange/PositionSeller.js
#: src/components/Exchange/PositionsList.js
#: src/components/Exchange/PositionsList.js
#: src/components/Exchange/PositionsList.js
#: src/components/Exchange/SwapBox.js
#: src/components/Exchange/SwapBox.js
#: src/components/Exchange/SwapBox.js
#: src/components/Exchange/SwapBox.js
#: src/components/Exchange/SwapBox.js
#: src/components/Exchange/TradeHistory.js
#: src/components/Exchange/TradeHistory.js
#: src/components/Exchange/TradeHistory.js
#: src/pages/Actions/Actions.js
#: src/pages/Actions/Actions.js
#: src/pages/Exchange/Exchange.js
#: src/pages/Exchange/Exchange.js
#: src/pages/Exchange/Exchange.js
#: src/pages/Exchange/Exchange.js
#: src/pages/OrdersOverview/OrdersOverview.js
msgid "Long"
msgstr "Largo"

#: src/pages/Dashboard/DashboardV2.js
#: src/pages/Dashboard/DashboardV2.js
msgid "Long Positions"
msgstr "Posiciones largas"

#: src/pages/Dashboard/DashboardV1.js
msgid "Long positions: {0} USD, Short positions: {1} USD, {volumeLabel} volume: {2} USD"
msgstr "Posiciones largas: {0} USD, Posiciones cortas: {1} USD, {volumeLabel} volumen: {2} USD"

#: src/components/Exchange/SwapBox.js
msgid "Long {0}"
msgstr "Largo {0}"

#: src/components/Exchange/ConfirmationBox.js
msgid "Longing..."
msgstr "Entrando a largo..."

#: src/components/Referrals/AddAffiliateCode.js
msgid "Looks like you don't have a referral code to share. <0/> Create one now and start earning rebates!"
msgstr "Parece que no tienes un código de referido para compartir. <0/> ¡Crea uno ahora y empieza a ganar reembolsos!"

#: src/pages/Actions/Actions.js
msgid "Loss"
msgstr "Pérdida"

#: src/components/BuyInputSection/BuyInputSection.js
#: src/components/Exchange/PositionEditor.js
#: src/components/Exchange/PositionSeller.js
#: src/components/Exchange/SwapBox.js
#: src/components/InputSection/InputSection.js
#: src/pages/ClaimEsGmx/ClaimEsGmx.js
msgid "MAX"
msgstr "MÁX"

#: src/pages/Ecosystem/Ecosystem.js
msgid "MEV Optimizer"
msgstr "Optimizador de MEV"

#: src/components/Exchange/OrdersList.js
#: src/components/Exchange/OrdersList.js
#: src/components/Exchange/OrdersList.js
#: src/components/Exchange/PositionEditor.js
#: src/components/Exchange/PositionSeller.js
#: src/components/Exchange/PositionsList.js
#: src/components/Exchange/PositionsList.js
#: src/pages/OrdersOverview/OrdersOverview.js
msgid "Mark Price"
msgstr "Precio de Referencia"

#: src/components/Exchange/OrderEditor.js
msgid "Mark Price:"
msgstr "Precio de Referencia:"

#: src/components/Exchange/OrderEditor.js
#: src/components/Exchange/PositionSeller.js
#: src/components/Exchange/SwapBox.js
msgid "Mark: {0}"
msgstr "Referencia: {0}"

#: src/components/Exchange/PositionSeller.js
#: src/components/Exchange/SwapBox.js
msgid "Market"
msgstr "Mercado"

#: src/pages/Dashboard/DashboardV1.js
#: src/pages/Dashboard/DashboardV1.js
#: src/pages/Dashboard/DashboardV1.js
#: src/pages/Dashboard/DashboardV2.js
#: src/pages/Dashboard/DashboardV2.js
msgid "Market Cap"
msgstr "Capitalización de Mercado"

#: src/pages/Stake/StakeV2.js
msgid "Max Capacity"
msgstr "Capacidad Máxima"

#: src/components/Glp/GlpSwap.js
msgid "Max Capacity for {0} Reached"
msgstr "Capacidad Máxima para {0} Alcanzada"

#: src/components/Glp/GlpSwap.js
msgid "Max Pool Capacity"
msgstr "Capacidad de Reserva Máx."

#: src/components/Migration/Migration.js
#: src/pages/Stake/StakeV1.js
#: src/pages/Stake/StakeV1.js
#: src/pages/Stake/StakeV2.js
#: src/pages/Stake/StakeV2.js
#: src/pages/Stake/StakeV2.js
msgid "Max amount exceeded"
msgstr "Superado el importe máximo"

#: src/components/Exchange/PositionSeller.js
msgid "Max close amount exceeded"
msgstr "Superado importe máximo de cierre"

#: src/components/Exchange/TradeHistory.js
msgid "Max leverage of 100x was exceeded, the remaining collateral after deducting losses and fees have been sent back to your account"
msgstr "El apalancamiento máximo de 100x ha sido superado, la garantía restante después de restar las pérdidas y comisiones ha sido enviada de vuelta a tu cuenta"

#: src/components/Exchange/PositionEditor.js
#: src/components/Exchange/PositionSeller.js
#: src/components/Exchange/SwapBox.js
msgid "Max leverage: {0}x"
msgstr ""

#: src/components/Glp/GlpSwap.js
msgid "Max pool capacity reached for {0}. Please mint GLP using another token"
msgstr "Capacidad máxima de reserva alcanzada para {0}. Por favor, acuñe GLP usando otro token."

#: src/components/Glp/GlpSwap.js
msgid "Max pool capacity reached for {0}<0/><1/>Please mint GLP using another token"
msgstr "Capacidad máxima de reserva alcanzada para {0}<0/><1/>Por favor, acuñe GLP usando otro token"

#: src/App/App.js
msgid "Max slippage precision is 0.01%"
msgstr "La precisión máxima del deslizamiento es de 0.01%"

#: src/pages/Dashboard/DashboardV2.js
#: src/pages/Dashboard/DashboardV2.js
msgid "Max {0} Capacity"
msgstr "Capacidad {0} máxima"

#: src/components/Exchange/PositionSeller.js
#: src/components/Exchange/SwapBox.js
msgid "Max {0} in"
msgstr "Máx. {0} dentro"

#: src/components/Exchange/SwapBox.js
msgid "Max {0} long capacity"
msgstr "Capacidad Máx. {0} largos"

#: src/components/Exchange/SwapBox.js
msgid "Max {0} long exceeded"
msgstr "Superados largos Máx. de {0}"

#: src/components/Exchange/PositionSeller.js
#: src/components/Exchange/SwapBox.js
msgid "Max {0} out"
msgstr "Máx. {0} fuera"

#: src/components/Exchange/SwapBox.js
msgid "Max {0} short capacity"
msgstr "Capacidad Máx. {0} cortos"

#: src/components/Exchange/SwapBox.js
msgid "Max {0} short exceeded"
msgstr "Superados cortos Máx. de {0}"

#: src/components/Migration/Migration.js
#: src/pages/Stake/StakeV1.js
#: src/pages/Stake/StakeV1.js
#: src/pages/Stake/StakeV2.js
#: src/pages/Stake/StakeV2.js
#: src/pages/Stake/StakeV2.js
msgid "Max: {0}"
msgstr "Máx: {0}"

#: src/components/Exchange/PositionEditor.js
#: src/components/Exchange/PositionSeller.js
msgid "Max: {maxAmountFormatted}"
msgstr "Máx: {maxAmountFormatted}"

#: src/components/Footer/constants.ts
#: src/components/Footer/constants.ts
msgid "Media Kit"
msgstr "Kit de Medios"

#: src/App/App.js
msgid "MetaMask"
msgstr "MetaMask"

#: src/App/App.js
msgid "MetaMask not detected."
msgstr "MetaMask no detectado."

#: src/components/Migration/Migration.js
#: src/components/Migration/Migration.js
#: src/pages/Stake/StakeV1.js
#: src/pages/Stake/StakeV1.js
#: src/pages/Stake/StakeV1.js
msgid "Migrate"
msgstr "Migrar"

#: src/components/Migration/Migration.js
msgid "Migrated"
msgstr "Migrado"

#: src/components/Migration/Migration.js
msgid "Migrating..."
msgstr "Migrando"

#: src/components/Migration/Migration.js
msgid "Migration Price"
msgstr "Precio de Migración"

#: src/components/Migration/Migration.js
msgid "Migration failed"
msgstr "Migración fallida"

#: src/components/Migration/Migration.js
msgid "Migration submitted! <0>View status.</0>"
msgstr "¡Migración enviada! <0>Ver estado.</0>"

#: src/components/Exchange/PositionEditor.js
#: src/components/Exchange/PositionSeller.js
#: src/components/Exchange/SwapBox.js
msgid "Min leverage: 1.1x"
msgstr "Apalancamiento Mín.: 1.1x"

#: src/components/Exchange/SwapBox.js
msgid "Min order: 10 USD"
msgstr "Orden Mín. 10 USD"

#: src/components/Exchange/TradeHistory.js
msgid "Min required collateral"
msgstr "Garantía mínima requerida"

#: src/components/Exchange/PositionEditor.js
msgid "Min residual collateral: 10 USD"
msgstr ""

#: src/components/Exchange/ConfirmationBox.js
msgid "Min. Receive"
msgstr "Min. a Recibir"

#: src/components/Exchange/OrderEditor.js
msgid "Minimum received"
msgstr "Mínimo recibido"

#: src/components/Exchange/SwapBox.js
#: src/pages/Dashboard/DashboardV2.js
msgid "More Info"
msgstr "Más Info"

#: src/components/NetworkDropdown/NetworkDropdown.tsx
msgid "More Options"
msgstr "Más Opciones"

#: src/pages/Stake/StakeV2.js
msgid "Multiplier Points"
msgstr "Puntos Multiplicadores"

#: src/pages/Stake/StakeV2.js
msgid "Multiplier Points APR"
msgstr "APR de Puntos Multiplicadores"

#: src/pages/NftWallet/NftWallet.js
msgid "NFT Address"
msgstr "Dirección NFT"

#: src/pages/NftWallet/NftWallet.js
msgid "NFT ID"
msgstr "NFT ID"

#: src/pages/NftWallet/NftWallet.js
msgid "NFT Wallet"
msgstr "Monedero NFT"

#: src/components/Exchange/PositionsList.js
#: src/components/Exchange/PositionsList.js
msgid "Net Value"
msgstr "Valor Neto"

#: src/components/Exchange/PositionsList.js
#: src/components/Exchange/PositionsList.js
msgid "Net Value: Initial Collateral + PnL - Borrow Fee"
msgstr ""

#: src/components/Exchange/PositionsList.js
#: src/components/Exchange/PositionsList.js
msgid "Net Value: Initial Collateral + PnL - Fees"
msgstr ""

#: src/components/Exchange/ConfirmationBox.js
#: src/components/Exchange/PositionEditor.js
msgid "Network Fee"
msgstr ""

#: src/components/NetworkDropdown/NetworkDropdown.tsx
#: src/components/NetworkDropdown/NetworkDropdown.tsx
msgid "Networks"
msgstr "Redes"

#: src/components/NetworkDropdown/NetworkDropdown.tsx
msgid "Networks and Settings"
msgstr "Redes y Ajustes"

#: src/components/Exchange/TradeHistory.js
msgid "Next"
msgstr "Siguiente"

#: src/pages/Actions/Actions.js
msgid "No PnLs found"
msgstr "No se han encontrado GyPs"

#: src/pages/ClaimEsGmx/ClaimEsGmx.js
msgid "No esGMX to claim"
msgstr "No hay esGMX para reclamar"

#: src/components/Exchange/OrdersList.js
#: src/components/Exchange/OrdersList.js
msgid "No open orders"
msgstr "No hay ordenes abiertas."

#: src/lib/legacy.ts
msgid "No open position, order cannot be executed unless a position is opened"
msgstr "No hay posiciones abiertas, la orden no se puede ejecutar sino se abre una posición"

#: src/components/Exchange/PositionsList.js
#: src/components/Exchange/PositionsList.js
msgid "No open positions"
msgstr "No hay posiciones abiertas"

#: src/pages/Jobs/Jobs.js
msgid "No open positions at GMX currently"
msgstr "No hay posiciones abiertas en GMX en este momento"

#: src/pages/OrdersOverview/OrdersOverview.js
msgid "No position"
msgstr "No hay posición"

#: src/components/Referrals/AffiliatesStats.js
#: src/components/Referrals/TradersStats.js
msgid "No rebates distribution history yet."
msgstr "Aún no hay historial de distribución de reembolsos."

#: src/pages/Stake/StakeV1.js
msgid "No rewards to claim yet"
msgstr "No hay recompensas para reclamar todavía"

#: src/components/Exchange/TradeHistory.js
msgid "No trades yet"
msgstr "No hay operaciones todavía"

#: src/components/Exchange/OrdersToa.js
msgid "Note that orders are not guaranteed to be executed.<0/><1/>This can occur in a few situations including but not exclusive to:"
msgstr "Tenga en cuenta que no se garantiza la ejecución de las órdenes.<0/><1/>Esto puede ocurrir en algunas situaciones que incluyen, pero no exclusivamente:"

#: src/components/Referrals/referralsHelper.js
msgid "Only letters, numbers and underscores are allowed."
msgstr "Solo letras, números y guiones bajos están permitidos"

#: src/components/Exchange/PositionsList.js
#: src/components/Exchange/PositionsList.js
msgid "Open + Close Fees"
msgstr ""

#: src/pages/Home/Home.js
msgid "Open Interest"
msgstr "Interés Abierto"

#: src/components/Exchange/SwapBox.js
msgid "Open a position"
msgstr "Abre una posición"

#: src/pages/Dashboard/AssetDropdown.tsx
msgid "Open in Coingecko"
msgstr "Abrir en Coingecko"

#: src/pages/Dashboard/AssetDropdown.tsx
#: src/pages/Dashboard/AssetDropdown.tsx
msgid "Open in Explorer"
msgstr "Abrir en el Explorador"

#: src/pages/Home/Home.js
msgid "Open positions through a simple swap interface. Conveniently swap from any supported asset into the position of your choice."
msgstr "Abre posiciones a través de una simple interfaz de intercambio. Intercambie desde cualquier activo soportado a la posición de su elección."

#: src/pages/PositionsOverview/PositionsOverview.js
msgid "Open positions: {0}<0/>Under risk: {1}"
msgstr "Posiciones Abiertas: {0}<0/>Bajo riesgo: {1}"

#: src/pages/Ecosystem/Ecosystem.js
msgid "Open trades ranking and stats"
msgstr ""

#: src/components/Exchange/ExchangeTVChart.js
msgid "Open {0} {longOrShortText}"
msgstr "Abrir {0} {longOrShortText}"

#: src/components/Exchange/PositionsList.js
msgid "Opening..."
msgstr "Abriendo..."

#: src/components/Exchange/OrdersList.js
#: src/pages/OrdersOverview/OrdersOverview.js
msgid "Order"
msgstr "Orden"

#: src/components/Exchange/ConfirmationBox.js
msgid "Order cancelled"
msgstr "Orden cancelada"

#: src/domain/legacy.ts
msgid "Order cancelled."
msgstr "Orden cancelada."

#: src/lib/legacy.ts
msgid "Order cannot be executed as it would reduce the position's leverage below 1"
msgstr "La orden no se puede ejecutar pues reduciría el apalancamiento de la posición por debajo de 1"

#: src/lib/legacy.ts
msgid "Order cannot be executed as the remaining position would be smaller than $5.00"
msgstr "La orden no se puede ejecutar pues la posición restante sería menor de $5.00"

#: src/components/Exchange/PositionSeller.js
msgid "Order created!"
msgstr "¡Orden creada!"

#: src/components/Exchange/PositionSeller.js
msgid "Order creation failed."
msgstr "Falló la creación de la orden"

#: src/pages/OrdersOverview/OrdersOverview.js
msgid "Order size exceeds position"
msgstr "El tamaño de la orden supera la posición"

#: src/pages/OrdersOverview/OrdersOverview.js
msgid "Order size is 0"
msgstr "El tamaño de la orden es 0"

#: src/components/Exchange/PositionsList.js
#: src/lib/legacy.ts
msgid "Order size is bigger than position, will only be executable if position increases"
msgstr "El tamaño de la orden es mayor que la posición, sólo se ejecutará si la posición se incrementa"

#: src/components/Exchange/PositionSeller.js
msgid "Order submitted!"
msgstr "¡Orden enviada!"

#: src/components/Exchange/OrderEditor.js
msgid "Order update failed."
msgstr "La actualización de la orden ha fallado"

#: src/components/Exchange/OrderEditor.js
msgid "Order update submitted!"
msgstr "La actualización de la orden se ha enviado"

#: src/components/Exchange/OrderEditor.js
msgid "Order updated!"
msgstr "¡Orden actualizada!"

#: src/components/Exchange/PositionsList.js
#: src/pages/Actions/Actions.js
#: src/pages/Exchange/Exchange.js
msgid "Orders"
msgstr "Órdenes"

#: src/components/Exchange/PositionsList.js
#: src/pages/Exchange/Exchange.js
msgid "Orders ({0})"
msgstr "Órdenes ({0})"

#: src/pages/Exchange/Exchange.js
msgid "Orders cancelled."
msgstr "Órdenes canceladas."

#: src/pages/Ecosystem/Ecosystem.js
msgid "Overall protocol analytics"
msgstr ""

#: src/pages/Dashboard/DashboardV2.js
msgid "Overview"
msgstr "Resumen"

#: src/pages/Dashboard/DashboardV2.js
msgid "POOL"
msgstr "RESERVA"

#: src/components/Glp/GlpSwap.js
#: src/pages/Dashboard/DashboardV2.js
msgid "PRICE"
msgstr "PRECIO"

#: src/pages/PageNotFound/PageNotFound.js
msgid "Page not found"
msgstr "Página no encontrada"

#: src/components/Exchange/PositionSeller.js
#: src/components/Exchange/SwapBox.js
msgid "Page outdated, please refresh"
msgstr "Página obsoleta, por favor actualice"

#: src/components/Exchange/TradeHistory.js
msgid "Partial Liquidation"
msgstr "Liquidación Parcial"

#: src/components/Exchange/TradeHistory.js
msgid "Partially Liquidated"
msgstr "Parcialmente Liquidado"

#: src/pages/Ecosystem/Ecosystem.js
msgid "Partnerships and Integrations"
msgstr "Asociaciones e Integraciones"

#: src/components/Exchange/ConfirmationBox.js
#: src/components/Exchange/ConfirmationBox.js
#: src/components/Exchange/SwapBox.js
#: src/components/Exchange/SwapBox.js
#: src/components/Glp/GlpSwap.js
#: src/components/Glp/GlpSwap.js
msgid "Pay"
msgstr "Pagar"

#: src/components/Exchange/ConfirmationBox.js
msgid "Pay Amount"
msgstr "Importe a pagar"

#: src/components/Exchange/SwapBox.js
msgid "Pay: {0} USD"
msgstr "Paga: {0} USD"

#: src/pages/Dashboard/DashboardV2.js
msgid "Platform and GLP index tokens."
msgstr "Plataforma y tokens del índice GLP"

#: src/components/Referrals/JoinReferralCode.js
msgid "Please input a referral code to benefit from fee discounts."
msgstr "Por favor, introduzca un código de referido para beneficiarse de los descuentos en las comisiones."

#: src/pages/BeginAccountTransfer/BeginAccountTransfer.js
msgid "Please only use this for full account transfers.<0/>This will transfer all your GMX, esGMX, GLP and Multiplier Points to your new account.<1/>Transfers are only supported if the receiving account has not staked GMX or GLP tokens before.<2/>Transfers are one-way, you will not be able to transfer staked tokens back to the sending account."
msgstr "Por favor usa sólo esto para transferencia completas de cuenta.<0/>Esto transferirá todo tu GMX, esGMX, GLP y Puntos Multiplicadores a tu nueva cuenta.<1/>Las transferencias sólo se permiten si la cuenta receptora no ha stakeado GMX o GLP tokens anteriormente.<2/>Las transferencias son de sentido único, no podrás transferir de vuelta tus tokens transferidos de vuelta a la cuenta de partida."

#: src/components/Migration/Migration.js
msgid "Please read the <0>Medium post</0> before migrating."
msgstr "Por favor lea el <0>artículo de Medium</0> antes de migrar."

#: src/pages/ClaimEsGmx/ClaimEsGmx.js
msgid "Please switch your network to Arbitrum."
msgstr "Por favor, cambie su red a Arbitrum."

#: src/components/Exchange/PositionSeller.js
#: src/components/Exchange/PositionsList.js
#: src/components/Exchange/PositionsList.js
#: src/components/Exchange/PositionsList.js
#: src/components/Exchange/TradeHistory.js
#: src/pages/Actions/Actions.js
msgid "PnL"
msgstr "GyP"

#: src/components/Exchange/PositionsList.js
#: src/components/Exchange/PositionsList.js
msgid "PnL After Fees"
msgstr "GyP Después de Comisiones"

#: src/pages/Dashboard/DashboardV1.js
#: src/pages/Dashboard/DashboardV2.js
msgid "Pool"
msgstr "Reserva"

#: src/pages/Dashboard/DashboardV2.js
#: src/pages/Dashboard/DashboardV2.js
msgid "Pool Amount"
msgstr "Cantidad de Reserva"

#: src/components/Exchange/PositionsList.js
msgid "Position"
msgstr "Posición"

#: src/components/Exchange/SwapBox.js
msgid "Position Fee (0.1% of position size)"
msgstr "Comisión de Posición (0.1% del tamaño de la posición)"

#: src/components/Exchange/PositionSeller.js
msgid "Position close disabled, pending {0} upgrade"
msgstr "Cierre de posición desactivado, actualización {0} pendiente"

#: src/pages/Actions/Actions.js
#: src/pages/Exchange/Exchange.js
msgid "Positions"
msgstr "Posiciones"

#: src/pages/Exchange/Exchange.js
msgid "Positions ({0})"
msgstr "Posiciones ({0})"

#: src/components/Exchange/TradeHistory.js
msgid "Prev"
msgstr "Prev"

#: src/components/Exchange/ConfirmationBox.js
#: src/components/Exchange/OrderEditor.js
#: src/components/Exchange/OrderEditor.js
#: src/components/Exchange/OrderEditor.js
#: src/components/Exchange/OrderEditor.js
#: src/components/Exchange/OrdersList.js
#: src/components/Exchange/OrdersList.js
#: src/components/Exchange/OrdersList.js
#: src/components/Exchange/PositionSeller.js
#: src/components/Exchange/SwapBox.js
#: src/components/Exchange/SwapBox.js
#: src/components/Exchange/SwapBox.js
#: src/components/Glp/GlpSwap.js
#: src/components/Glp/GlpSwap.js
#: src/pages/Dashboard/DashboardV1.js
#: src/pages/Dashboard/DashboardV1.js
#: src/pages/Dashboard/DashboardV1.js
#: src/pages/Dashboard/DashboardV2.js
#: src/pages/Dashboard/DashboardV2.js
#: src/pages/Dashboard/DashboardV2.js
#: src/pages/OrdersOverview/OrdersOverview.js
#: src/pages/Stake/StakeV2.js
#: src/pages/Stake/StakeV2.js
#: src/pages/Stake/StakeV2.js
msgid "Price"
msgstr "Precio"

#: src/components/Exchange/OrderEditor.js
#: src/components/Exchange/PositionSeller.js
msgid "Price above Liq. Price"
msgstr "Precio superior al de liquidación"

#: src/components/Exchange/OrderEditor.js
#: src/components/Exchange/SwapBox.js
#: src/components/Exchange/SwapBox.js
msgid "Price above Mark Price"
msgstr "Precio superior al Precio de Referencia"

#: src/components/Exchange/OrderEditor.js
#: src/components/Exchange/PositionSeller.js
msgid "Price below Liq. Price"
msgstr "Precio inferior al de liquidación"

#: src/components/Exchange/OrderEditor.js
#: src/components/Exchange/SwapBox.js
#: src/components/Exchange/SwapBox.js
msgid "Price below Mark Price"
msgstr "Precio inferior al Precio de Marca"

#: src/pages/OrdersOverview/OrdersOverview.js
msgid "Price conditions are met"
msgstr "Las condiciones de precio se cumplen"

#: src/components/Exchange/OrderEditor.js
msgid "Price is above Mark Price"
msgstr "El precio se encuentra por encima del precio de referencia"

#: src/components/Exchange/OrderEditor.js
msgid "Price is below Mark Price"
msgstr "El precio se encuentra por debajo del precio de referencia"

#: src/pages/Dashboard/DashboardV2.js
#: src/pages/Stake/StakeV2.js
msgid "Price on Arbitrum"
msgstr "Precio en Arbitrum"

#: src/pages/Dashboard/DashboardV2.js
#: src/pages/Stake/StakeV2.js
msgid "Price on Avalanche"
msgstr "Precio en Avalanche"

#: src/pages/Actions/Actions.js
msgid "Profit"
msgstr "Ganancia"

#: src/components/Exchange/PositionSeller.js
msgid "Profit price: {0} ${1}. This rule applies for the next {2}, until {3}."
msgstr "Precio ganancia: {0} ${1}. Esta regla aplica para la siguiente {2}, hasta {3}."

#: src/pages/Ecosystem/Ecosystem.js
msgid "Projects developed by the GMX community. <0/>Please exercise caution when interacting with any app, apps are fully maintained by community developers."
msgstr ""

#: src/pages/Ecosystem/Ecosystem.js
msgid "Projects integrated with GMX."
msgstr "Proyectos integrados con GMX."

#: src/pages/Dashboard/AssetDropdown.tsx
msgid "Proof of Reserves"
msgstr "Prueba de reservas"

#: src/components/Header/HomeHeaderLinks.tsx
msgid "Protocol"
msgstr ""

#: src/pages/Ecosystem/Ecosystem.js
#: src/pages/Ecosystem/Ecosystem.js
msgid "Protocol analytics"
msgstr "Análisis de datos del protocolo"

#: src/pages/BuyGlp/BuyGlp.js
msgid "Purchase <0>GLP tokens</0> to earn {nativeTokenSymbol} fees from swaps and leverages trading."
msgstr "Comprar <0>GLP tokens</0> para ganar {nativeTokenSymbol} recompensas de intercambios y operaciones con apalancamiento."

#: src/pages/Stake/StakeV2.js
msgid "Purchase Insurance"
msgstr "Comprar Seguro"

#: src/components/TokenCard/TokenCard.js
#: src/components/TokenCard/TokenCard.js
msgid "Read more"
msgstr "Leer más"

#: src/components/Referrals/TradersStats.js
msgid "Rebates Distribution History"
msgstr "Historial de distribución de reembolsos"

#: src/components/Referrals/AffiliatesStats.js
#: src/components/Referrals/TradersStats.js
#: src/components/Referrals/TradersStats.js
msgid "Rebates are airdropped weekly."
msgstr "Los reembolsos son entregados semanalmente."

#: src/components/Referrals/TradersStats.js
msgid "Rebates earned by this account as a trader."
msgstr "Reembolsos ganados por esta cuenta como trader."

#: src/components/Referrals/AffiliatesStats.js
msgid "Rebates earned by this account as an affiliate."
msgstr "Reembolsos ganados por esta cuenta como afiliado."

#: src/components/Exchange/ConfirmationBox.js
#: src/components/Exchange/PositionSeller.js
#: src/components/Exchange/PositionSeller.js
#: src/components/Exchange/SwapBox.js
#: src/components/Exchange/SwapBox.js
#: src/components/Glp/GlpSwap.js
#: src/components/Glp/GlpSwap.js
msgid "Receive"
msgstr "Recibir"

#: src/pages/BeginAccountTransfer/BeginAccountTransfer.js
#: src/pages/NftWallet/NftWallet.js
msgid "Receiver Address"
msgstr "Dirección del receptor"

#: src/pages/BeginAccountTransfer/BeginAccountTransfer.js
msgid "Receiver has not staked GLP tokens before"
msgstr "El receptor no ha stakeado tokens GLP antes"

#: src/pages/BeginAccountTransfer/BeginAccountTransfer.js
msgid "Receiver has not staked GMX tokens before"
msgstr "El receptor no ha stakeado tokens GMX antes"

#: src/components/Glp/GlpSwap.js
msgid "Redemption time not yet reached"
msgstr "Tiempo de redención aún no alcanzado"

#: src/pages/Home/Home.js
msgid "Reduce Liquidation Risks"
msgstr "Reducir Riesgos de Liquidación"

#: src/components/Exchange/PositionSeller.js
msgid "Reducing the position at the current price will forfeit a <0>pending profit</0> of {deltaStr}. <1/>"
msgstr "Reducir la posición al precio actual renunciará a <0>ganancia pendiente</0> de {deltaStr}. <1/>"

#: src/components/Referrals/AffiliatesStats.js
msgid "Referral Code"
msgstr "Código de Referido"

#: src/components/Referrals/JoinReferralCode.js
msgid "Referral Code does not exist"
msgstr "El Código de Referido no existe"

#: src/components/Referrals/AffiliatesStats.js
msgid "Referral Codes"
msgstr "Códigos de referido"

#: src/components/Footer/constants.ts
msgid "Referral Terms"
msgstr "Términos de Referido"

#: src/components/Referrals/JoinReferralCode.js
msgid "Referral code added!"
msgstr "¡Código de referido añadido!"

#: src/components/Referrals/AddAffiliateCode.js
msgid "Referral code created!"
msgstr "Código de referido creado"

#: src/pages/Referrals/Referrals.js
msgid "Referral code creation failed."
msgstr "Falló la creación del código de referido."

#: src/pages/Referrals/Referrals.js
msgid "Referral code submitted!"
msgstr "¡Código de referido enviado!"

#: src/components/Referrals/JoinReferralCode.js
msgid "Referral code updated failed."
msgstr "Falló la actualización del código de referido."

#: src/components/Referrals/JoinReferralCode.js
msgid "Referral code updated!"
msgstr "¡Código de referido actualizado!"

#: src/components/Header/AppHeaderLinks.tsx
msgid "Referrals"
msgstr "Referidos"

#: src/pages/Referrals/Referrals.js
msgid "Referrals <0/>"
msgstr ""

#: src/components/Exchange/TradeHistory.js
msgid "Request decrease {0} {longOrShortText}, -{1} USD, Acceptable Price: {2} {3} USD"
msgstr "Solicitar reducción {0} {longOrShortText}, -{1} USD, Precio Aceptable: {2} {3} USD"

#: src/components/Exchange/TradeHistory.js
msgid "Request deposit into {0} {longOrShortText}"
msgstr "Solicitar depósito en {0} {longOrShortText}"

#: src/components/Exchange/TradeHistory.js
msgid "Request increase {0} {longOrShortText}, +{1} USD, Acceptable Price: {2} {3} USD"
msgstr "Solicitar incremento {0} {longOrShortText}, +{1} USD, Precio Aceptable: {2} {3} USD"

#: src/components/Exchange/TradeHistory.js
msgid "Request withdrawal from {0} {longOrShortText}"
msgstr "Solicitar retiro de {0} {longOrShortText}"

#: src/components/Exchange/PositionSeller.js
msgid "Requested decrease of {0} {longOrShortText} by {sizeDeltaUsd} USD."
msgstr "Solicitar reducción de {0} {longOrShortText} en {sizeDeltaUsd} USD."

#: src/components/Exchange/PositionEditor.js
msgid "Requested deposit of {0} {1} into {2} {longOrShortText}."
msgstr "Solicitar depósito de {0} {1} en {2} {longOrShortText}."

#: src/components/Exchange/SwapBox.js
msgid "Requested increase of {tokenSymbol} {longOrShortText} by {0} USD."
msgstr "Solicitar incremento de {tokenSymbol} {longOrShortText} en {0} USD."

#: src/components/Exchange/PositionEditor.js
msgid "Requested withdrawal of {0} USD from {1} {longOrShortText}."
msgstr "Solicitar retiro de {0} USD de {1} {longOrShortText}."

#: src/pages/Stake/StakeV2.js
msgid "Reserve Amount"
msgstr "Cantidad de Reserva"

#: src/components/Glp/GlpSwap.js
msgid "Reserved"
msgstr "Reservado"

#: src/pages/Stake/StakeV2.js
#: src/pages/Stake/StakeV2.js
msgid "Reserved for Vesting"
msgstr "Reservado para Adquisición"

#: src/pages/Ecosystem/Ecosystem.js
msgid "Returns calculator for GMX and GLP"
msgstr "Calculadora de retorno para GMX y GLP"

#: src/pages/Stake/StakeV1.js
#: src/pages/Stake/StakeV1.js
#: src/pages/Stake/StakeV1.js
#: src/pages/Stake/StakeV1.js
#: src/pages/Stake/StakeV1.js
#: src/pages/Stake/StakeV2.js
#: src/pages/Stake/StakeV2.js
msgid "Rewards"
msgstr "Recompensas"

#: src/components/Referrals/AffiliatesStats.js
msgid "Rewards Distribution History"
msgstr "Historial de Distribución de Recompensas"

#: src/components/Referrals/AffiliatesStats.js
msgid "Rewards are airdropped weekly."
msgstr "Las recompensas son enviadas semanalmente."

#: src/components/Referrals/JoinReferralCode.js
msgid "Same as current active code"
msgstr "Igual que el código activo actual"

#: src/App/App.js
msgid "Save"
msgstr "Guardar"

#: src/pages/Home/Home.js
msgid "Save on Costs"
msgstr "Ahorrar en Costes"

#: src/components/Glp/GlpSwap.js
msgid "Save on Fees"
msgstr "Ahorrar en Comisiones"

#: src/components/Exchange/TokenSelector.js
msgid "Search Token"
msgstr "Buscar Token"

#: src/components/NetworkDropdown/LanguagePopupHome.tsx
#: src/components/NetworkDropdown/NetworkDropdown.tsx
msgid "Select Language"
msgstr "Seleccionar Idioma"

#: src/components/Exchange/PositionDropdown.js
msgid "Select Market"
msgstr "Seleccionar Idioma"

#: src/pages/ClaimEsGmx/ClaimEsGmx.js
msgid "Select an option"
msgstr "Seleccionar una opción"

#: src/components/Exchange/SwapBox.js
#: src/components/Exchange/SwapBox.js
#: src/components/Exchange/SwapBox.js
#: src/components/Exchange/SwapBox.js
msgid "Select different tokens"
msgstr "Selecciona tokens diferentes"

#: src/pages/ClaimEsGmx/ClaimEsGmx.js
msgid "Select your vesting option below then click \"Claim\"."
msgstr "Seleccione su opción de adquisición a continuación y haga clic en \"Reclamar\"."

#: src/pages/BeginAccountTransfer/BeginAccountTransfer.js
msgid "Self-transfer not supported"
msgstr "No se admite la autotransferencia"

#: src/components/Glp/GlpSwap.js
#: src/components/Glp/GlpSwap.js
#: src/components/Glp/GlpSwap.js
#: src/components/Glp/GlpSwap.js
#: src/pages/Stake/StakeV2.js
msgid "Sell GLP"
msgstr "Vender GLP"

#: src/components/Glp/GlpSwap.js
msgid "Sell failed."
msgstr "Venta fallida."

#: src/components/Glp/GlpSwap.js
#: src/components/Glp/GlpSwap.js
msgid "Sell for {0}"
msgstr "Vender por {0}"

#: src/components/Glp/GlpSwap.js
msgid "Sell submitted!"
msgstr "¡Venta enviada!"

#: src/components/Glp/GlpSwap.js
msgid "Selling..."
msgstr "Vendiendo..."

#: src/pages/BeginAccountTransfer/BeginAccountTransfer.js
msgid "Sender has withdrawn all tokens from GLP Vesting Vault"
msgstr "El remitente ha retirado todos los tokens del Baúl de Adquisición GLP"

#: src/pages/BeginAccountTransfer/BeginAccountTransfer.js
msgid "Sender has withdrawn all tokens from GMX Vesting Vault"
msgstr "El remitente ha retirado todos los tokens del Cajas de Adquisición GMX"

#: src/App/App.js
#: src/components/Header/AppHeaderLinks.tsx
#: src/components/NetworkDropdown/NetworkDropdown.tsx
#: src/components/NetworkDropdown/NetworkDropdown.tsx
msgid "Settings"
msgstr "Ajustes"

#: src/components/Exchange/PositionsList.js
msgid "Share"
msgstr "Compartir"

#: src/components/Exchange/PositionDropdown.js
#: src/components/Exchange/PositionShare.js
msgid "Share Position"
msgstr "Compartir Posición"

#: src/components/Exchange/ConfirmationBox.js
#: src/components/Exchange/ConfirmationBox.js
#: src/components/Exchange/ConfirmationBox.js
#: src/components/Exchange/ConfirmationBox.js
#: src/components/Exchange/ConfirmationBox.js
#: src/components/Exchange/ExchangeTVChart.js
#: src/components/Exchange/ExchangeTVChart.js
#: src/components/Exchange/OrdersList.js
#: src/components/Exchange/PositionEditor.js
#: src/components/Exchange/PositionSeller.js
#: src/components/Exchange/PositionsList.js
#: src/components/Exchange/PositionsList.js
#: src/components/Exchange/PositionsList.js
#: src/components/Exchange/SwapBox.js
#: src/components/Exchange/SwapBox.js
#: src/components/Exchange/SwapBox.js
#: src/components/Exchange/SwapBox.js
#: src/components/Exchange/SwapBox.js
#: src/components/Exchange/TradeHistory.js
#: src/components/Exchange/TradeHistory.js
#: src/components/Exchange/TradeHistory.js
#: src/pages/Actions/Actions.js
#: src/pages/Actions/Actions.js
#: src/pages/Exchange/Exchange.js
#: src/pages/Exchange/Exchange.js
#: src/pages/Exchange/Exchange.js
#: src/pages/Exchange/Exchange.js
#: src/pages/OrdersOverview/OrdersOverview.js
msgid "Short"
msgstr "Corto"

#: src/pages/Dashboard/DashboardV2.js
#: src/pages/Dashboard/DashboardV2.js
msgid "Short Positions"
msgstr "Posiciones en Corto"

#: src/components/Exchange/SwapBox.js
msgid "Short {0}"
msgstr "Corto {0}"

#: src/components/Exchange/ConfirmationBox.js
msgid "Shorting..."
msgstr "Entrando a corto..."

#: src/pages/Home/Home.js
msgid "Simple Swaps"
msgstr "Intercambios Simples"

#: src/pages/Ecosystem/Ecosystem.js
msgid "Simulate your hedge strategy"
msgstr ""

#: src/components/Exchange/PositionEditor.js
#: src/components/Exchange/PositionSeller.js
#: src/components/Exchange/PositionsList.js
#: src/components/Exchange/PositionsList.js
msgid "Size"
msgstr "Tamaño"

#: src/App/App.js
msgid "Slippage should be less than 5%"
msgstr "El deslizamiento debe ser inferior al 5%"

#: src/components/Exchange/SwapBox.js
msgid "Speed up page loading"
msgstr "Acelerar la carga de la página"

#: src/components/Exchange/ConfirmationBox.js
#: src/components/Exchange/ConfirmationBox.js
msgid "Spread"
msgstr "Deslizamiento"

#: src/pages/Ecosystem/Ecosystem.js
msgid "Spreadsheet for position calculations"
msgstr ""

#: src/pages/Dashboard/DashboardV2.js
msgid "Stablecoin Percentage"
msgstr "Porcentaje de Stablecoin"

#: src/pages/Stake/StakeV1.js
#: src/pages/Stake/StakeV1.js
#: src/pages/Stake/StakeV1.js
#: src/pages/Stake/StakeV2.js
#: src/pages/Stake/StakeV2.js
#: src/pages/Stake/StakeV2.js
#: src/pages/Stake/StakeV2.js
msgid "Stake"
msgstr "Stake"

#: src/pages/Stake/StakeV2.js
msgid "Stake <0>GMX</0> and <1>GLP</1> to earn rewards."
msgstr "Stakea <0>GMX</0> y <1>GLP</1> para ganar recompensas."

#: src/pages/Stake/StakeV2.js
msgid "Stake GMX"
msgstr "Stakea GMX"

#: src/pages/Stake/StakeV2.js
msgid "Stake GMX Rewards"
msgstr "Stakea Recompensas GMX"

#: src/pages/Stake/StakeV2.js
msgid "Stake Multiplier Points"
msgstr "Stakea Puntos Multiplicadores"

#: src/pages/Stake/StakeV2.js
msgid "Stake esGMX"
msgstr "Stakea esGMX"

#: src/pages/Stake/StakeV2.js
msgid "Stake esGMX Rewards"
msgstr "Stakea Recompensas esGMX"

#: src/pages/Stake/StakeV1.js
msgid "Stake failed"
msgstr "Stakeo fallido"

#: src/pages/Stake/StakeV2.js
msgid "Stake failed."
msgstr "Stake fallido."

#: src/pages/Stake/StakeV2.js
msgid "Stake submitted!"
msgstr "¡Stake enviado!"

#: src/pages/Stake/StakeV1.js
msgid "Stake submitted! <0>View status.</0>"
msgstr "Stakeo enviado! <0>Ver estado.</0>"

#: src/components/Glp/GlpSwap.js
#: src/pages/Dashboard/DashboardV2.js
#: src/pages/Stake/StakeV1.js
#: src/pages/Stake/StakeV1.js
#: src/pages/Stake/StakeV1.js
#: src/pages/Stake/StakeV1.js
#: src/pages/Stake/StakeV1.js
#: src/pages/Stake/StakeV2.js
#: src/pages/Stake/StakeV2.js
#: src/pages/Stake/StakeV2.js
#: src/pages/Stake/StakeV2.js
msgid "Staked"
msgstr "Stakeado"

#: src/pages/Stake/StakeV2.js
msgid "Staked Multiplier Points"
msgstr "Puntos Multiplicadores Stakeados"

#: src/pages/Stake/StakeV2.js
#: src/pages/Stake/StakeV2.js
msgid "Staked Tokens"
msgstr "Tokens Stakeados"

#: src/pages/Stake/StakeV1.js
#: src/pages/Stake/StakeV2.js
msgid "Staking..."
msgstr "Stakeando..."

#: src/pages/Dashboard/DashboardV2.js
msgid "Stats"
msgstr "Estadísticas"

#: src/pages/Ecosystem/Ecosystem.js
msgid "Structured Products"
msgstr "Productos Estructurados"

#: src/components/Referrals/JoinReferralCode.js
msgid "Submit"
msgstr "Enviar"

#: src/pages/Dashboard/DashboardV1.js
#: src/pages/Dashboard/DashboardV1.js
#: src/pages/Dashboard/DashboardV1.js
#: src/pages/Dashboard/DashboardV2.js
#: src/pages/Dashboard/DashboardV2.js
msgid "Supply"
msgstr "Suministros"

#: src/components/Exchange/OrdersList.js
#: src/components/Exchange/SwapBox.js
#: src/components/Exchange/SwapBox.js
#: src/components/Exchange/SwapBox.js
#: src/pages/OrdersOverview/OrdersOverview.js
msgid "Swap"
msgstr "Intercambiar"

#: src/components/Exchange/PositionSeller.js
msgid "Swap Fee"
msgstr ""

#: src/components/Exchange/SwapBox.js
msgid "Swap Order created!"
msgstr "¡Orden de Intercambio creada!"

#: src/components/Exchange/SwapBox.js
msgid "Swap Order creation failed."
msgstr "Falló la creación de la Orden de Intercambio."

#: src/components/Exchange/SwapBox.js
msgid "Swap Order submitted!"
msgstr "¡Orden de Intercambio enviada!"

#: src/pages/OrdersOverview/OrdersOverview.js
msgid "Swap active: {0}, executed: {1}, cancelled: {2}"
msgstr "Intercambio activo: {0}, ejecutado: {1}, cancelado: {2}"

#: src/components/Exchange/SwapBox.js
#: src/components/Exchange/SwapBox.js
#: src/components/Exchange/SwapBox.js
msgid "Swap failed."
msgstr "Falló el Intercambio."

#: src/components/Glp/SwapErrorModal.tsx
msgid "Swap on 1inch"
msgstr "Intercambiar en 1inch"

#: src/components/Exchange/SwapBox.js
msgid "Swap submitted!"
msgstr "¡Intercambio Enviado!"

#: src/components/Exchange/SwapBox.js
msgid "Swap submitted."
msgstr "Intercambio enviado."

#: src/components/Exchange/TradeHistory.js
msgid "Swap {0} USDG for {1} {2}"
msgstr "Intercambiar {0} USDG por {1} {2}"

#: src/components/Glp/GlpSwap.js
msgid "Swap {0} on 1inch"
msgstr "Intercambiar {0} en 1inch"

#: src/components/Exchange/SwapBox.js
msgid "Swap {0} submitted!"
msgstr "¡Intercambio {0} enviado!"

#: src/components/Exchange/SwapBox.js
msgid "Swap {0} to {1} Fee"
msgstr "Intercambiar {0} a {1} Comisión"

#: src/components/Glp/SwapErrorModal.tsx
msgid "Swap {0} to {1} on 1inch"
msgstr "Intercambiar {0} a {1} en 1inch"

#: src/components/Exchange/TradeHistory.js
msgid "Swap {0} {1} for {2} USDG"
msgstr "Intercambiar {0} {1} por {2} USDG"

#: src/components/Exchange/TradeHistory.js
msgid "Swap {0} {1} for {2} {3}"
msgstr "Intercambiar {0} {1} por {2} {3}"

#: src/components/Exchange/SwapBox.js
#: src/components/Exchange/SwapBox.js
#: src/components/Exchange/SwapBox.js
msgid "Swapped {0} {1} for {2} {3}!"
msgstr "Intercambiar {0} {1} por {2} {3}!"

#: src/components/Exchange/ConfirmationBox.js
msgid "Swapping..."
msgstr "Intercambiando..."

#: src/components/Exchange/SwapBox.js
msgid "Swaps disabled, pending {0} upgrade"
msgstr "Intercambios desactivados, actualización {0} pendiente"

#: src/components/Glp/GlpSwap.js
#: src/pages/Dashboard/DashboardV2.js
msgid "TOKEN"
msgstr "TOKEN"

#: src/components/Exchange/SwapBox.js
msgid "Take-profit and stop-loss orders can be set after opening a position. <0/><1/>There will be a \"Close\" button on each position row, clicking this will display the option to set trigger orders. <2/><3/>For screenshots and more information, please see the <4>docs</4>."
msgstr "Las órdenes de take-profit y stop-loss se pueden poner después de abrir una posición. <0/><1/>Habrá un botón de \"Cerrar\" en cada fila de posiciones, hacer clic mostrará la opción para establecer las órdenes de activación. <2/><3/>Para capturas de pantalla y más información, por favor mira los <4>docs</4>."

#: src/pages/Dashboard/DashboardV2.js
#: src/pages/Dashboard/DashboardV2.js
msgid "Target Min Amount"
msgstr "Cantidad Mínima Objetivo"

#: src/pages/Dashboard/DashboardV2.js
msgid "Target Weight"
msgstr "Peso Objetivo"

#: src/pages/Ecosystem/Ecosystem.js
msgid "Telegram Group"
msgstr "Grupo de Telegram"

#: src/pages/Ecosystem/Ecosystem.js
msgid "Telegram Group (Chinese)"
msgstr "Grupo de Telegram (Chino)"

#: src/pages/Ecosystem/Ecosystem.js
msgid "Telegram Group (Portuguese)"
msgstr "Grupo de Telegram (Portugués)"

#: src/pages/Ecosystem/Ecosystem.js
msgid "Telegram Groups"
msgstr "Grupos de Telegram"

#: src/pages/Ecosystem/Ecosystem.js
msgid "Telegram bot for GMX Swaps monitoring"
msgstr ""

#: src/pages/Ecosystem/Ecosystem.js
msgid "Telegram bot for GMX position updates"
msgstr "Bot de Telegram para actualización de posiciones GMX"

#: src/pages/Ecosystem/Ecosystem.js
msgid "Telegram bot for Open Interest on GMX"
msgstr "Bot de Telegram para Interés Abierto en GMX "

#: src/components/Footer/constants.ts
msgid "Terms and Conditions"
msgstr "Términos y Condiciones"

#: src/pages/Stake/StakeV1.js
msgid "The <0>GMX migration</0> is in progress, please migrate your GMT, xGMT, GMT-USDG and xGMT-USDG tokens.<1/>USDG tokens will continue to function as before and do not need to be migrated."
msgstr "La <0>migración de GMX</0> está en marcha, por favor migra tus GMT, xGMT, GMT-USDG y xGMT-USDG tokens.<1/>Los USDG tokens continuarán funcionando como antes y no necesitan ser migrados."

#: src/components/Stake/GMXAprTooltip.tsx
msgid "The Boosted APR is from your staked Multiplier Points."
msgstr "El APR aumentado es de sus Puntos Multiplicadores stakeados."

#: src/pages/Stake/StakeV1.js
msgid "The Gambit protocol is in beta, please read the <0>staking details</0>before participating."
msgstr "El protocolo Gambit se encuentra en beta, por favor lea los <0>detalles de staking</0>antes de participar."

#: src/pages/ClaimEsGmx/ClaimEsGmx.js
msgid "The address of the esGMX (IOU) token is {esGmxIouAddress}."
msgstr "La dirección del token esGMX (IOU) es {esGmxIouAddress}."

#: src/components/Exchange/SwapBox.js
msgid "The borrow fee is calculated as (assets borrowed) / (total assets in pool) * 0.01% per hour."
msgstr "La tasa de préstamo es calculada como (activos prestados) / (total de activos en la reserva) * 0.01% por hora."

#: src/pages/ClaimEsGmx/ClaimEsGmx.js
msgid "The esGMX (IOU) token is transferrable. You can add the token to your wallet and send it to another address to claim if you'd like."
msgstr "El token esGMX (IOU) es transferible. Puedes agregar el token a tu cartera y enviarlo a otra dirección para reclamarlo si lo deseas."

#: src/pages/ClaimEsGmx/ClaimEsGmx.js
msgid "The esGMX tokens can be staked or vested at any time."
msgstr "Los tokens esGMX pueden ser stakeados o adquiridos en cualquier momento."

#: src/lib/contracts/callContract.tsx
msgid "The mark price has changed, consider increasing your Allowed Slippage by clicking on the \"...\" icon next to your address."
msgstr "El precio de referencia ha cambiado, considera incrementar el deslizamiento permitido haciendo clic en el icono \"...\" al lado de tu dirección."

#: src/components/Exchange/ConfirmationBox.js
msgid "The order will only execute if the price conditions are met and there is sufficient liquidity"
msgstr "La orden sólo se ejecutará si las condiciones de precio se alcanzan y hay suficiente liquidez"

#: src/components/Exchange/PositionEditor.js
msgid "The pending borrow fee will be charged on this transaction."
msgstr ""

#: src/components/Exchange/SwapBox.js
msgid "The position will be opened at {0} USD with a max slippage of {1}%.<0/><1/>The slippage amount can be configured under Settings, found by clicking on your address at the top right of the page after connecting your wallet.<2/><3/><4>More Info</4>"
msgstr "La posición se abrirá a {0} USD con un deslizamiento máximo de {1}%.<0/><1/>La cantidad de deslizamiento se puede configurar desde Ajustes, que se encuentra haciendo clic en tu dirección en la esquina superior derecha de la página después de conectar tu monedero.<2/><3/><4>Más Info</4>"

#: src/components/Exchange/OrdersList.js
msgid "The price that the order can be executed at may differ slightly from the chart price as market orders can change the price while limit / trigger orders cannot."
msgstr "El precio al que se puede ejecutar la orden puede diferir ligeramente del precio del gráfico, ya que las órdenes de mercado pueden cambiar el precio mientras que las órdenes de límite/activación no."

#: src/components/Referrals/referralsHelper.js
msgid "The referral code can't be more than {MAX_REFERRAL_CODE_LENGTH} characters."
msgstr "El código de referido no puede tener más de {MAX_REFERRAL_CODE_LENGTH} letras."

#: src/components/Exchange/ConfirmationBox.js
msgid "The spread is > 1%, please ensure the trade details are acceptable before comfirming"
msgstr ""

#: src/components/ModalViews/RedirectModal.js
msgid "The website is a community deployed and maintained instance of the open source <0>GMX front end</0>, hosted and served on the distributed, peer-to-peer <1>IPFS network</1>."
msgstr "La página web es una instancia desplegada y mantenida del código abierto <0>Interfaz de GMX</0>, alojado y recibiendo servicio de la distribuida, de usuario a usuario <1>red IPFS</1>."

#: src/components/Exchange/SwapBox.js
msgid "There are more longs than shorts, borrow fees for shorting is currently zero"
msgstr "Hay más largos que cortos, la tasa de préstamo para entrar a corto es cero en estos momentos"

#: src/components/Exchange/SwapBox.js
msgid "There are more shorts than longs, borrow fees for longing is currently zero"
msgstr "Hay más cortos que largos, la tasa de préstamo para entrar a largo es cero en estos momentos"

#: src/domain/tokens/approveTokens.tsx
#: src/lib/contracts/callContract.tsx
msgid "There is not enough ETH in your account on Arbitrum to send this transaction.<0/><1/><2>Bridge ETH to Arbitrum</2>"
msgstr "No hay suficiente ETH en tu cuenta de Arbitrum para enviar esta transacción.<0/><1/><2>Envía ETH a Arbitrum desde otra red</2>"

#: src/components/Glp/SwapErrorModal.tsx
msgid "There is not enough liquidity in a single token for your size. Please check the Save on Fees section and consider splitting your order into several different ones"
msgstr "No hay suficiente liquidez en un único token para tu volumen. Por favor, revisa la sección de Ahorra en Comisiones y considera dividir tu orden en varios órdenes distintas"

#: src/components/Exchange/ConfirmationBox.js
msgid "There may not be sufficient liquidity to execute your order when the price conditions are met"
msgstr "Puede que no haya suficiente liquidez disponible para ejecutar tu orden cuando las condiciones de precio se alcanzen"

#: src/components/Referrals/AffiliatesStats.js
msgid "This code has been taken by someone else on {0}, you will not receive rebates from traders using this code on {1}."
msgstr "Este código ya ha sido cogido por alguien más en {0}, no recibirás reembolsos de traders por usar este código en {1}."

#: src/components/Referrals/AffiliatesStats.js
msgid "This code is not yet registered on {0}, you will not receive rebates there.<0/><1/>Switch your network to create this code on {1}."
msgstr "Este código no está registrado en {0}, por lo que no recibirás reembolsos ahí.<0/><1/>Cambia de red para crear este código en {1}."

#: src/components/Exchange/ConfirmationBox.js
msgid "This is the network cost required to execute the postion. <0>More Info</0>"
msgstr "Este es el coste de red requerido para ejecutar una posición. <0>Más Info</0>"

#: src/components/Exchange/PositionEditor.js
msgid "This is the network cost required to execute the {depositOrWithdrawalText}.<0/><1/><2>More Info</2>"
msgstr "Este es el coste de red requerido para ejecutar la orden {depositOrWithdrawalText}.<0/><1/><2>Más Info</2>"

#: src/components/Exchange/PositionSeller.js
msgid "This order will forfeit a <0>profit</0> of {deltaStr}. <1/>"
msgstr ""

#: src/components/Exchange/TradeHistory.js
msgid "This position was liquidated as the max leverage of 100x was exceeded."
msgstr "Esta posición fue liquidada debido a que el apalancamiento máximo de 100x fue superado"

#: src/components/Referrals/TradersStats.js
msgid "Tier {0} ({1}% discount)"
msgstr "Nivel {0} ({1}% de descuento)"

#: src/components/Referrals/AffiliatesStats.js
msgid "Tier {0} ({1}% rebate)"
msgstr "Tier {0} ({1}% reembolso)"

#: src/components/Migration/Migration.js
msgid "To Receive"
msgstr "Para Recibir"

#: src/pages/CompleteAccountTransfer/CompleteAccountTransfer.js
msgid "To complete the transfer, you must switch your connected account to {receiver}."
msgstr "Para completar la transferencia, debes cambiar tu cuenta conectada a {receiver}."

#: src/pages/BuyGMX/BuyGMX.tsx
msgid "To purchase GMX on the {0} blockchain, please <0>change your network</0>."
msgstr ""

#: src/components/Glp/GlpSwap.js
msgid "To reduce fees, select a different asset to pay with."
msgstr "Para reducir las comisiones, seleccione un activo diferente con el que pagar."

#: src/components/Glp/GlpSwap.js
msgid "To reduce fees, select a different asset to receive."
msgstr "Para reducir las comisiones, seleccione un activo diferente para recibir."

#: src/pages/Dashboard/DashboardV2.js
msgid "Tokens"
msgstr "Tokens"

#: src/pages/Stake/StakeV2.js
msgid "Total"
msgstr "Total"

#: src/components/Migration/Migration.js
msgid "Total Assets Migrated"
msgstr "Activos Totales Migrados"

#: src/pages/Stake/StakeV1.js
msgid "Total Assets Staked"
msgstr "Activos Totales Stakeados"

#: src/pages/Dashboard/DashboardV2.js
#: src/pages/Dashboard/DashboardV2.js
msgid "Total Fees"
msgstr "Comisiones Totales"

#: src/pages/Dashboard/DashboardV1.js
msgid "Total Fees Distributed"
msgstr "Comisiones Totales Distribuidas"

#: src/components/Referrals/AffiliatesStats.js
#: src/components/Referrals/AffiliatesStats.js
#: src/components/Referrals/TradersStats.js
msgid "Total Rebates"
msgstr "Total de Reembolsos"

#: src/pages/Stake/StakeV2.js
msgid "Total Rewards"
msgstr "Recompensas Totales"

#: src/pages/Dashboard/DashboardV2.js
#: src/pages/Dashboard/DashboardV2.js
#: src/pages/Stake/StakeV1.js
#: src/pages/Stake/StakeV1.js
#: src/pages/Stake/StakeV1.js
#: src/pages/Stake/StakeV1.js
#: src/pages/Stake/StakeV1.js
#: src/pages/Stake/StakeV2.js
#: src/pages/Stake/StakeV2.js
#: src/pages/Stake/StakeV2.js
msgid "Total Staked"
msgstr "Total Stakeado"

#: src/pages/Dashboard/DashboardV2.js
msgid "Total Stats"
msgstr "Estadísticas Totales"

#: src/components/Glp/GlpSwap.js
#: src/pages/Stake/StakeV1.js
#: src/pages/Stake/StakeV1.js
#: src/pages/Stake/StakeV2.js
#: src/pages/Stake/StakeV2.js
#: src/pages/Stake/StakeV2.js
msgid "Total Supply"
msgstr "Suministro Total"

#: src/components/Referrals/AffiliatesStats.js
msgid "Total Traders Referred"
msgstr "Total de Traders Referidos"

#: src/components/Referrals/AffiliatesStats.js
#: src/components/Referrals/TradersStats.js
#: src/pages/Home/Home.js
msgid "Total Trading Volume"
msgstr "Volumen Total de Operaciones"

#: src/pages/Home/Home.js
msgid "Total Users"
msgstr "Usuarios Totales"

#: src/components/Referrals/AffiliatesStats.js
#: src/pages/Dashboard/DashboardV2.js
#: src/pages/Dashboard/DashboardV2.js
msgid "Total Volume"
msgstr "Volumen Total"

#: src/pages/Dashboard/DashboardV1.js
msgid "Total Volume Since 28 April 2021"
msgstr "Volumen Total desde 28 de Abril 2021"

#: src/pages/OrdersOverview/OrdersOverview.js
msgid "Total active: {openTotal}, executed: {executedTotal}, cancelled: {cancelledTotal}"
msgstr "Total activo: {openTotal}, ejecutado: {executedTotal}, cancelado: {cancelledTotal}"

#: src/pages/Dashboard/DashboardV1.js
msgid "Total fees earned since {0}: {1} USD<0/>Fee assets: {feeText}"
msgstr "Comisiones totales desde {0}: {1} USD<0/>Activos de las comisiones: {feeText}"

#: src/components/StatsTooltip/StatsTooltip.tsx
msgid "Total:"
msgstr "Total:"

#: src/components/Header/AppHeaderUser.tsx
#: src/components/Header/AppHeaderUser.tsx
msgid "Trade"
msgstr "Comercio"

#: src/pages/Home/Home.js
msgid "Trade BTC, ETH, AVAX and other top cryptocurrencies with up to 50x leverage directly from your wallet"
msgstr ""

#: src/components/Exchange/ExchangeBanner.js
msgid "Trade on GMX and win <0>$250.000</0> in prizes! Live until November 30th, <1>click here</1> to learn more."
msgstr "Opere en GMX y gane <0>$250.000</0> en premios! Activo hasta el 30 de Noviembre, <1>haz click aquí</1> para aprender más."

#: src/pages/Referrals/Referrals.js
msgid "Traders"
msgstr "Traders"

#: src/components/Referrals/AffiliatesStats.js
msgid "Traders Referred"
msgstr "Traders Referidos"

#: src/pages/Exchange/Exchange.js
msgid "Trades"
msgstr "Operaciones"

#: src/components/Exchange/SwapBox.js
msgid "Trading guide"
msgstr "Guía de Trading"

#: src/pages/NftWallet/NftWallet.js
msgid "Tranferring..."
msgstr ""

#: src/components/Referrals/AffiliatesStats.js
#: src/components/Referrals/TradersStats.js
msgid "Transaction"
msgstr "Transacción"

#: src/lib/contracts/callContract.tsx
msgid "Transaction completed!"
msgstr "¡Transacción completada!"

#: src/lib/contracts/callContract.tsx
msgid "Transaction failed"
msgstr "Transacción fallida"

#: src/lib/contracts/callContract.tsx
msgid "Transaction failed due to RPC error.<0/><1/>Please try changing the RPC url in your wallet settings. <2>More info</2>"
msgstr "La transacción falló debido a un error de RPC.<0/><1/>Por favor, prueba a cambiar la RPC url en los ajustes de tu monedero. <2>Más info</2>"

#: src/lib/contracts/callContract.tsx
msgid "Transaction sent."
msgstr "Transacción enviada."

#: src/lib/contracts/callContract.tsx
msgid "Transaction was cancelled."
msgstr "La transacción fue cancelada."

#: src/pages/BeginAccountTransfer/BeginAccountTransfer.js
#: src/pages/Stake/StakeV2.js
msgid "Transfer Account"
msgstr "Transferir Cuenta"

#: src/pages/NftWallet/NftWallet.js
msgid "Transfer NFT"
msgstr "Transferir NFT"

#: src/pages/BeginAccountTransfer/BeginAccountTransfer.js
msgid "Transfer Submitted"
msgstr "Transferencia Enviada"

#: src/pages/BeginAccountTransfer/BeginAccountTransfer.js
msgid "Transfer already initiated"
msgstr "Transferencia ya iniciada"

#: src/pages/BeginAccountTransfer/BeginAccountTransfer.js
#: src/pages/CompleteAccountTransfer/CompleteAccountTransfer.js
#: src/pages/NftWallet/NftWallet.js
msgid "Transfer failed."
msgstr "La transferencia ha fallado."

#: src/pages/BeginAccountTransfer/BeginAccountTransfer.js
#: src/pages/CompleteAccountTransfer/CompleteAccountTransfer.js
#: src/pages/NftWallet/NftWallet.js
msgid "Transfer submitted!"
msgstr "¡Transferencia enviada!"

#: src/pages/BuyGMX/BuyGMX.tsx
msgid "Transfer {nativeTokenSymbol}"
msgstr ""

#: src/pages/BeginAccountTransfer/BeginAccountTransfer.js
msgid "Transferring"
msgstr "Transfiriendo"

#: src/components/Exchange/OrdersList.js
#: src/components/Exchange/PositionSeller.js
#: src/components/Exchange/SwapBox.js
msgid "Trigger"
msgstr "Activador"

#: src/components/Exchange/PositionSeller.js
msgid "Trigger Price"
msgstr "Precio de Activación"

#: src/components/Exchange/PositionSeller.js
msgid "Trigger order disabled, pending {0} upgrade"
msgstr "Orden de Activación desactivada, actualización {0} pendiente"

#: src/components/Exchange/TradeHistory.js
msgid "Try increasing the \"Allowed Slippage\", under the Settings menu on the top right"
msgstr "Prueba a incrementar el \"Deslizamiento Permitido\", debajo del menú de Ajustes en la esquina superior derecha"

#: src/components/Exchange/TradeHistory.js
msgid "Try increasing the \"Allowed Slippage\", under the Settings menu on the top right."
msgstr "Prueba a incrementar el \"Deslizamiento Permitido\", debajo del menú de Ajustes en la esquina superior derecha"

#: src/components/Exchange/PositionShare.js
msgid "Tweet"
msgstr "Tweet"

#: src/pages/Home/Home.js
msgid "Two tokens create our ecosystem"
msgstr "Dos tokens crean nuestro ecosistema"

#: src/App/App.js
msgid "Txn failed. <0>View</0>"
msgstr "Transacción fallida. <0>Ver</0>"

#: src/components/Exchange/OrdersList.js
#: src/pages/OrdersOverview/OrdersOverview.js
msgid "Type"
msgstr "Tipo"

#: src/pages/Dashboard/DashboardV1.js
msgid "USDG Debt"
msgstr "Deuda USDG"

#: src/pages/Dashboard/DashboardV2.js
msgid "UTILIZATION"
msgstr "UTILIZACIÓN"

#: src/pages/Stake/StakeV1.js
#: src/pages/Stake/StakeV1.js
#: src/pages/Stake/StakeV1.js
#: src/pages/Stake/StakeV1.js
#: src/pages/Stake/StakeV1.js
#: src/pages/Stake/StakeV2.js
#: src/pages/Stake/StakeV2.js
#: src/pages/Stake/StakeV2.js
#: src/pages/Stake/StakeV2.js
msgid "Unstake"
msgstr "Destakear"

#: src/pages/Stake/StakeV2.js
msgid "Unstake GMX"
msgstr "Destakear GMX"

#: src/pages/Stake/StakeV2.js
msgid "Unstake completed!"
msgstr "¡Destakeo completado!"

#: src/pages/Stake/StakeV2.js
msgid "Unstake esGMX"
msgstr "Destakear esGMX"

#: src/pages/Stake/StakeV1.js
msgid "Unstake failed"
msgstr "Destakeo fallido"

#: src/pages/Stake/StakeV2.js
msgid "Unstake failed."
msgstr "Falló el Destakeo."

#: src/pages/Stake/StakeV2.js
msgid "Unstake submitted!"
msgstr "¡Destakeo enviado!"

#: src/pages/Stake/StakeV1.js
msgid "Unstake submitted! <0>View status.</0>"
msgstr "¡Destakeo enviado! <0>Ver estado.</0>"

#: src/pages/Stake/StakeV2.js
msgid "Unstaking will burn <0>{0} Multiplier Points</0>. {1}"
msgstr ""

#: src/pages/Stake/StakeV1.js
#: src/pages/Stake/StakeV2.js
msgid "Unstaking..."
msgstr "Destakeando..."

#: src/lib/wallets/index.tsx
msgid "Unsupported chain. Switch to Arbitrum network on your wallet and try again"
msgstr "Cadena no soportada. Cambia a la red de Arbitrum en tu monedero y vuelve a intentarlo"

#: src/components/Exchange/TradeHistory.js
#: src/components/Referrals/JoinReferralCode.js
msgid "Update"
msgstr "Actualizar"

#: src/components/Exchange/OrderEditor.js
msgid "Update Order"
msgstr "Actualizar orden"

#: src/components/Exchange/OrderEditor.js
msgid "Updating Order..."
msgstr "Actualizando orden..."

#: src/components/Referrals/JoinReferralCode.js
msgid "Updating..."
msgstr "Actualizando"

#: src/components/Exchange/PositionsList.js
msgid "Use the \"Close\" button to reduce your position size, or to set stop-loss / take-profit orders."
msgstr "Usa el botón de \"Cerrar\" para reducir el tamaño de tu posición, o para situar órdenes de stop-loss / take-profit."

#: src/pages/Stake/StakeV2.js
msgid "Use the \"Compound\" button to stake your Multiplier Points."
msgstr "Usa el botón de \"Componer\" para stakear tus Puntos Multiplicadores"

#: src/components/Exchange/PositionsList.js
#: src/components/Exchange/PositionsList.js
msgid "Use the Edit Collateral icon to deposit or withdraw collateral."
msgstr "Usa el icono de Editar Garantía para depositar o retirar garantía"

#: src/components/Exchange/SwapBox.js
msgid "Useful Links"
msgstr "Enlaces Útiles"

#: src/pages/Dashboard/DashboardV1.js
#: src/pages/Dashboard/DashboardV2.js
msgid "Utilization"
msgstr "Utilización"

#: src/pages/Stake/StakeV2.js
msgid "Vault Capacity"
msgstr "Capacidad del Baúl"

#: src/pages/Stake/StakeV2.js
msgid "Vault Capacity for your Account:"
msgstr "Capacidad del Baúl para tu cuenta:"

#: src/pages/Stake/StakeV2.js
msgid "Vest"
msgstr "Adquirir"

#: src/pages/ClaimEsGmx/ClaimEsGmx.js
msgid "Vest with GLP on Arbitrum"
msgstr "Adquiera con GLP en Arbitrum"

#: src/pages/ClaimEsGmx/ClaimEsGmx.js
msgid "Vest with GLP on Avalanche"
msgstr "Adquiera con GLP en Avalanche"

#: src/pages/ClaimEsGmx/ClaimEsGmx.js
msgid "Vest with GMX on Arbitrum"
msgstr "Adquiera con GMX en Arbitrum"

#: src/pages/ClaimEsGmx/ClaimEsGmx.js
msgid "Vest with GMX on Avalanche"
msgstr "Adquiera con GMX en Avalanche"

#: src/pages/BeginAccountTransfer/BeginAccountTransfer.js
msgid "Vested GLP not withdrawn"
msgstr "GLP adquirido no retirado"

#: src/pages/BeginAccountTransfer/BeginAccountTransfer.js
msgid "Vested GMX not withdrawn"
msgstr "GMX adquirido no retirado"

#: src/pages/Stake/StakeV2.js
#: src/pages/Stake/StakeV2.js
msgid "Vesting Status"
msgstr "Estado de Adquisición"

#: src/App/App.js
#: src/pages/Exchange/Exchange.js
#: src/pages/Exchange/Exchange.js
msgid "View"
msgstr "Ver"

#: src/pages/BuyGlp/BuyGlp.js
msgid "View <0>staking</0> page."
msgstr ""

#: src/components/AddressDropdown/AddressDropdown.tsx
msgid "View in Explorer"
msgstr "Ver en el Explorador"

#: src/lib/contracts/callContract.tsx
msgid "View status."
msgstr "Ver estado."

#: src/pages/Dashboard/DashboardV1.js
#: src/pages/Dashboard/DashboardV2.js
msgid "Volume"
msgstr "Volumen"

#: src/components/Referrals/TradersStats.js
msgid "Volume traded by this account with an active referral code."
msgstr "Volumen negociado por esta cuenta con un código de referido activo."

#: src/components/Referrals/AffiliatesStats.js
msgid "Volume traded by your referred traders."
msgstr "Volumen negociado por sus traders referidos."

#: src/components/Header/HomeHeaderLinks.tsx
msgid "Voting"
msgstr ""

#: src/components/Glp/GlpSwap.js
msgid "WALLET"
msgstr "MONEDERO"

#: src/components/Glp/GlpSwap.js
msgid "WARNING: High Fees"
msgstr "ADVERTENCIA: Altas Comisiones"

#: src/components/Exchange/PositionsList.js
#: src/components/Exchange/PositionsList.js
msgid "WARNING: This position has a low amount of collateral after deducting borrowing fees, deposit more collateral to reduce the position's liquidation risk."
msgstr "ADVERTENCIA: Esta posición tiene una cantidad baja de garantía después de deducir las comisiones de préstamo, deposite más garantía para reducir el riesgo de liquidación de la posición."

#: src/pages/Dashboard/DashboardV2.js
msgid "WEIGHT"
msgstr "PESO"

#: src/components/Exchange/SwapBox.js
#: src/components/Glp/GlpSwap.js
#: src/components/Migration/Migration.js
msgid "Waiting for Approval"
msgstr "Esperando Aprobación"

#: src/components/Glp/GlpSwap.js
#: src/components/Glp/GlpSwap.js
#: src/components/Migration/Migration.js
#: src/pages/Stake/StakeV1.js
#: src/pages/Stake/StakeV1.js
#: src/pages/Stake/StakeV1.js
#: src/pages/Stake/StakeV1.js
#: src/pages/Stake/StakeV1.js
#: src/pages/Stake/StakeV2.js
#: src/pages/Stake/StakeV2.js
#: src/pages/Stake/StakeV2.js
#: src/pages/Stake/StakeV2.js
msgid "Wallet"
msgstr "Monedero"

#: src/pages/BeginAccountTransfer/BeginAccountTransfer.js
#: src/pages/CompleteAccountTransfer/CompleteAccountTransfer.js
msgid "Wallet is not connected"
msgstr "El monedero no está conectado"

#: src/pages/ClaimEsGmx/ClaimEsGmx.js
#: src/pages/NftWallet/NftWallet.js
msgid "Wallet not connected"
msgstr "Monedero no conectado"

#: src/pages/Stake/StakeV1.js
msgid "Wallet not yet connected"
msgstr "Monedero no conectado todavía"

#: src/App/App.js
msgid "WalletConnect"
msgstr "WalletConnect"

#: src/pages/Dashboard/DashboardV2.js
msgid "Weight"
msgstr "Peso"

#: src/components/Exchange/SwapBox.js
msgid "When closing the position, you can select which token you would like to receive the profits in."
msgstr "Al cerrar la posición, puedes seleccionar en que token deseas recibir las ganancias."

#: src/components/Exchange/PositionEditor.js
#: src/components/Exchange/PositionEditor.js
#: src/components/Exchange/PositionEditor.js
#: src/components/Exchange/PositionEditor.js
#: src/pages/Stake/StakeV2.js
#: src/pages/Stake/StakeV2.js
msgid "Withdraw"
msgstr "Retirar"

#: src/components/Exchange/PositionEditor.js
msgid "Withdraw disabled, pending {0} upgrade"
msgstr "Retiros desactivados, actualización {0} pendiente"

#: src/pages/Stake/StakeV2.js
msgid "Withdraw failed."
msgstr "Retiro fallido."

#: src/pages/Stake/StakeV2.js
msgid "Withdraw from GLP Vault"
msgstr "Retirar del Baúl GLP"

#: src/pages/Stake/StakeV2.js
msgid "Withdraw from GMX Vault"
msgstr "Retirar del Baúl GMX"

#: src/pages/Stake/StakeV2.js
msgid "Withdraw submitted."
msgstr "Retiro enviado."

#: src/components/Exchange/TradeHistory.js
msgid "Withdraw {0} USD from {1} {longOrShortText}"
msgstr "Retirar {0} USD de {1} {longOrShortText}"

#: src/components/Exchange/PositionEditor.js
msgid "Withdrawal failed."
msgstr "Retiro fallido."

#: src/components/Exchange/PositionEditor.js
msgid "Withdrawal submitted."
msgstr "Retiro enviado."

#: src/components/Exchange/PositionEditor.js
msgid "Withdrawing..."
msgstr "Retirando..."

#: src/pages/Stake/StakeV2.js
msgid "Withdrawn!"
msgstr "¡Retirado!"

#: src/pages/Exchange/Exchange.js
msgid "Withdrew {0} USD from {tokenSymbol} {longOrShortText}."
msgstr "Se retiró {0} USD de {tokenSymbol} {longOrShortText}."

#: src/pages/Ecosystem/Ecosystem.js
msgid "Yield Optimizer on Avalanche"
msgstr "Optimizador de rendimientos en Avalanche"

#: src/pages/Ecosystem/Ecosystem.js
msgid "Yield Vaults"
msgstr "Cajas de rendimientos"

#: src/pages/Ecosystem/Ecosystem.js
msgid "Yield simulator for GMX"
msgstr "Simulador de rendimientos para GMX"

#: src/pages/Stake/StakeV2.js
msgid "You are earning {0}% more {nativeTokenSymbol} rewards using {1} Staked Multiplier Points."
msgstr "Estas ganando {0}% más {nativeTokenSymbol} recompensas usando {1} Puntos Multiplicadores Stakeados."

#: src/pages/Stake/StakeV2.js
msgid "You are earning {nativeTokenSymbol} rewards with {0} tokens.<0/>Tokens: {amountStr}."
msgstr "Estás ganando {nativeTokenSymbol} recompensas con {0} tokens.<0/>Tokens: {amountStr}."

#: src/components/ModalViews/RedirectModal.js
msgid "You are leaving GMX.io and will be redirected to a third party, independent website."
msgstr "Estas dejando GMX.io y serás redirigido a una página independiente y gestionada por terceras partes."

#: src/pages/BuyGMX/BuyGMX.tsx
msgid "You can buy AVAX directly on <0>Avalanche</0> using these options:"
msgstr ""

#: src/pages/BuyGMX/BuyGMX.tsx
msgid "You can buy ETH directly on <0>Arbitrum</0> using these options:"
msgstr ""

#: src/components/Exchange/SwapBox.js
msgid "You can change the \"Collateral In\" token above to find lower fees"
msgstr "Puedes cambiar el \"Garantía En\" token arriba para encontrar menores comisiones"

#: src/components/Exchange/ConfirmationBox.js
#: src/components/Exchange/PositionSeller.js
msgid "You can change this in the settings menu on the top right of the page.<0/><1/>Note that a low allowed slippage, e.g. less than 0.5%, may result in failed orders if prices are volatile."
msgstr "Puedes cambiar esto en el menú de ajustes en la esquina superior derecha.<0/><1/>Nótese que un bajo deslizamiento permitido, p.e. menor de 0.5%, puede resultar en órdenes fallidas si los precios son volátiles."

#: src/pages/ClaimEsGmx/ClaimEsGmx.js
msgid "You can check your claim history <0>here</0>."
msgstr "Puede consultar su historial de reclamaciones <0>aquí</0>."

#: src/pages/ClaimEsGmx/ClaimEsGmx.js
msgid "You can currently vest a maximum of {0} esGMX tokens at a ratio of {1} {stakingToken} to 1 esGMX."
msgstr "Actualmente puede adquirir un máximo de {0} tokens esGMX a razón de {1} {stakingToken} por 1 esGMX\"."

#: src/pages/BuyGMX/BuyGMX.tsx
msgid "You can transfer AVAX from other networks to Avalanche using any of the below options:"
msgstr ""

#: src/pages/BuyGMX/BuyGMX.tsx
msgid "You can transfer ETH from other networks to Arbitrum using any of the below options:"
msgstr "Puedes transferir ETH desde otras redes a Arbitrum usando cualquiera de las siguientes opciones:"

#: src/pages/BeginAccountTransfer/BeginAccountTransfer.js
msgid "You have a <0>pending transfer</0> to {pendingReceiver}."
msgstr "Tienes una transferencia <0>pendiente</0> a {pendingReceiver}."

#: src/pages/CompleteAccountTransfer/CompleteAccountTransfer.js
msgid "You have a pending transfer from {sender}."
msgstr "Tiene una transferencia pendiente de {sender}."

#: src/components/Exchange/ConfirmationBox.js
msgid "You have an active Limit Order to Increase {longOrShortText} {sizeInToken} {0} (${1}) at price ${2}"
msgstr "Tienes una Orden Límite para Incrementar {longOrShortText} {sizeInToken} {0} (${1}) al precio ${2}"

#: src/components/Exchange/PositionSeller.js
msgid "You have an active order to decrease {longOrShortText} {sizeInToken} {0} (${1}) at {prefix} {2}"
msgstr "Tienes activa una orden para reducir {longOrShortText} {sizeInToken} {0} (${1}) a {prefix} {2}"

#: src/components/Exchange/ConfirmationBox.js
msgid "You have multiple existing Increase {longOrShortText} {0} limit orders"
msgstr "Tienes múltiples órdenes límites para incrementar {longOrShortText} {0}"

#: src/pages/Stake/StakeV2.js
#: src/pages/Stake/StakeV2.js
msgid "You have not deposited any tokens for vesting."
msgstr "No has depositado ningún token para su adquisición."

#: src/pages/ClaimEsGmx/ClaimEsGmx.js
msgid "You have {0} esGMX (IOU) tokens."
msgstr "Tienes {0} tokens esGMX (IOU)."

#: src/pages/Stake/StakeV2.js
msgid "You need a total of at least {0} {stakeTokenLabel} to vest {1} esGMX."
msgstr "Necesitas al menos un total de {0} {stakeTokenLabel} para adquirir {1} esGMX."

#: src/components/Exchange/NoLiquidityErrorModal.tsx
msgid "You need to select {swapTokenSymbol} as the \"Pay\" token to use it for collateral to initiate this trade."
msgstr "Tienes que seleccionar {swapTokenSymbol} como el token de \"Pagar\" para usar como garantía para iniciar esta operación."

#: src/pages/CompleteAccountTransfer/CompleteAccountTransfer.js
msgid "You will need to be on this page to accept the transfer, <0>click here</0> to copy the link to this page if needed."
msgstr "Tendrá que estar en esta página para aceptar la transferencia, <0>haga clic aquí</0> para copiar el enlace a esta página si es necesario."

#: src/components/Referrals/TradersStats.js
msgid "You will receive a {0}% discount on your opening and closing fees, this discount will be airdropped to your account every Wednesday"
msgstr "Recibirá un descuento del {0}% en sus comisiones de apertura y cierre, este descuento será enviado a su cuenta cada miércoles"

#: src/components/Exchange/OrdersList.js
msgid "You will receive at least {0} {1} if this order is executed. The exact execution price may vary depending on fees at the time the order is executed."
msgstr "Tu recibirás al menos {0} {1} si esta orden se ejecuta. El precio exacto de ejecución puede variar en función de las comisiones en el momento en el que la orden es ejecutada."

#: src/components/Exchange/OrdersList.js
msgid "You will receive at least {0} {1} if this order is executed. The execution price may vary depending on swap fees at the time the order is executed."
msgstr "Tu recibirás al menos {0} {1} si esta orden se ejecuta. El precio de ejecución puede variar dependiendo de las comisiones de intercambio en el momento en el que la orden es ejecutada."

#: src/pages/ClaimEsGmx/ClaimEsGmx.js
msgid "Your esGMX (IOU) balance will decrease by your claim amount after claiming, this is expected behaviour."
msgstr "El saldo de su esGMX (IOU) disminuirá en la cantidad de su reclamación después de reclamar, este es el comportamiento esperado."

#: src/components/Exchange/ConfirmationBox.js
msgid "Your position's collateral after deducting fees."
msgstr "La garantía de tu posición después de descontar las comisiones."

#: src/pages/CompleteAccountTransfer/CompleteAccountTransfer.js
msgid "Your transfer has been completed."
msgstr "Su transferencia ha sido completada."

#: src/pages/BeginAccountTransfer/BeginAccountTransfer.js
msgid "Your transfer has been initiated."
msgstr "Su transferencia ha sido iniciada."

#: src/components/Migration/Migration.js
msgid "Your wallet: {0}"
msgstr "Tu monedero: {0}"

#: src/pages/PositionsOverview/PositionsOverview.js
msgid "account"
msgstr "cuenta"

#: src/pages/PositionsOverview/PositionsOverview.js
msgid "collateral"
msgstr "garantía"

#: src/components/Exchange/PositionEditor.js
msgid "deposit"
msgstr "depósito"

#: src/pages/PositionsOverview/PositionsOverview.js
msgid "fee"
msgstr "comisión"

#: src/components/Exchange/ConfirmationBox.js
msgid "hide"
msgstr "ocultar"

#: src/pages/Dashboard/DashboardV2.js
msgid "in liquidity"
msgstr "en liquidez"

#: src/pages/Dashboard/DashboardV2.js
msgid "not staked"
msgstr "no stakeado"

#: src/pages/PositionsOverview/PositionsOverview.js
msgid "size"
msgstr "tamaño"

#: src/pages/Dashboard/DashboardV2.js
msgid "staked"
msgstr "stakeado"

#: src/pages/PositionsOverview/PositionsOverview.js
msgid "time to liq"
msgstr "tiempo para liq."

#: src/components/Exchange/ConfirmationBox.js
msgid "view"
msgstr "vista"

#: src/components/Exchange/PositionEditor.js
msgid "withdrawal"
msgstr "retirada"

#: src/pages/Exchange/Exchange.js
msgid "{0, plural, one {Cancel order} other {Cancel # orders}}"
msgstr ""

#: src/domain/tokens/approveTokens.tsx
msgid "{0} Approved!"
msgstr "¡{0} Aprobado!"

#: src/components/Glp/SwapErrorModal.tsx
msgid "{0} Capacity Reached"
msgstr "{0} Capacidad Alcanzada"

#: src/components/Glp/GlpSwap.js
msgid "{0} GLP (${1})"
msgstr "{0} GLP (${1})"

#: src/components/Glp/GlpSwap.js
msgid "{0} GLP bought with {1} {2}!"
msgstr "{0} GLP comprado con {1} {2}!"

#: src/components/Glp/GlpSwap.js
msgid "{0} GLP have been reserved for vesting."
msgstr "{0} GLP se han reservado para adquisiciones."

#: src/components/Glp/GlpSwap.js
msgid "{0} GLP sold for {1} {2}!"
msgstr "¡{0} GLP vendido por {1} {2}!"

#: src/pages/Stake/StakeV2.js
#: src/pages/Stake/StakeV2.js
msgid "{0} GMX tokens can be claimed, use the options under the Total Rewards section to claim them."
msgstr "{0} tokens de GMX pueden ser reclamados, usa las opciones debajo de la sección Recompensas Totales para reclamarlas."

#: src/components/Exchange/NoLiquidityErrorModal.tsx
msgid "{0} Pool Capacity Reached"
msgstr "{0} Capacidad de la Reserva Alcanzada"

#: src/components/Exchange/ConfirmationBox.js
#: src/components/Exchange/ConfirmationBox.js
#: src/components/Exchange/SwapBox.js
#: src/components/Exchange/SwapBox.js
msgid "{0} Price"
msgstr "{0} Precio"

#: src/components/Exchange/NoLiquidityErrorModal.tsx
msgid "{0} Required"
msgstr "{0} Requerido"

#: src/pages/Dashboard/DashboardV2.js
msgid "{0} is above its target weight.<0/><1/>Get lower fees to <2>swap</2> tokens for {1}."
msgstr "{0} está por encima de su peso objetivo.<0/><1/>Consigue menores comisiones para <2>intercambiar</2> tokens por {1}."

#: src/pages/Dashboard/DashboardV2.js
msgid "{0} is below its target weight.<0/><1/>Get lower fees to <2>buy GLP</2> with {1}, and to <3>swap</3> {2} for other tokens."
msgstr "{0} está por debajo de su peso objetivo.<0/><1/>Consigue menores comisiones <2>comprar GLP</2> con {1}, y para <3>intercambiar</3> {2} por otros tokens."

#: src/components/Exchange/SwapBox.js
msgid "{0} is required for collateral."
msgstr "{0} es requerido como garantía."

#: src/components/Exchange/SwapBox.js
msgid "{0} pool exceeded"
msgstr "{0} reserva superada"

#: src/components/Exchange/PositionSeller.js
msgid "{0} pool exceeded, can only Receive {1}"
msgstr "{0} reserva superada, puedes sólo Recibir {1}"

#: src/components/Exchange/SwapBox.js
#: src/components/Exchange/SwapBox.js
#: src/components/Glp/GlpSwap.js
msgid "{0} pool exceeded, try different token"
msgstr "{0} reserva superada, intente otro token"

#: src/components/Exchange/OrderEditor.js
#: src/components/Exchange/OrderEditor.js
msgid "{0} price"
msgstr "{0} precio"

#: src/components/Glp/GlpSwap.js
msgid "{0} selected in order form"
msgstr "{0} seleccionado en el formulario de órden"

#: src/pages/Stake/StakeV2.js
#: src/pages/Stake/StakeV2.js
msgid "{0} tokens have been converted to GMX from the {1} esGMX deposited for vesting."
msgstr "{0} tokens han sido convertidos a GMX desde {1} esGMX depositados para adquisición."

#: src/components/Exchange/SwapBox.js
msgid "{0} {1} not supported"
msgstr ""

#: src/components/Exchange/TradeHistory.js
msgid ""
"{0}:\n"
"{1},\n"
"Price: {priceDisplay}"
msgstr ""
"{0}:\n"
"{1},\n"
"Precio: {priceDisplay}"

#: src/components/Exchange/TradeHistory.js
msgid ""
"{0}: Swap {amountInDisplay}\n"
"{1} for {minOutDisplay} {2},\n"
"Price: {3}"
msgstr ""

#: src/components/Exchange/TradeHistory.js
msgid "{0}  {1} {longOrShortText}, -{2} USD, {3} Price: ${4} USD"
msgstr ""

#: src/components/Exchange/TradeHistory.js
msgid "{actionDisplay} Order"
msgstr "{actionDisplay} Orden"

#: src/components/Exchange/TradeHistory.js
msgid ""
"{actionDisplay} {0} {longOrShortText},\n"
"-{1} USD,\n"
"{2} Price: {3} USD"
msgstr ""
"{actionDisplay} {0} {longOrShortText},\n"
"-{1} USD,\n"
"{2} Precio: {3} USD"

#: src/pages/Dashboard/DashboardV2.js
msgid "{chainName} Total Stats start from {totalStatsStartDate}.<0/> For detailed stats:"
msgstr "{chainName} Las estadísticas totales comienzan a partir de {totalStatsStartDate}.<0/> Para obtener estadísticas detalladas:"

#: src/components/Exchange/ConfirmationBox.js
msgid "{existingTriggerOrderLength, plural, one {You have an active trigger order that could impact this position.} other {You have # active trigger orders that could impact this position.}}"
msgstr "{existingTriggerOrderLength, plural, one {Tienes activa una orden de activación que podría impactar esta posición.} other {Tienes # órdenes de activación activas que podrían impactar esta posición.}}"

#: src/components/Exchange/ConfirmationBox.js
msgid "{existingTriggerOrderLength, plural, one {You have an active trigger order that might execute immediately after you open this position. Please cancel the order or accept the confirmation to continue.} other {You have # active trigger orders that might execute immediately after you open this position. Please cancel the orders or accept the confirmation to continue.}}"
msgstr "{existingTriggerOrderLength, plural, one {Tienes activa una orden de activación que podría ejecutarse inmediatamente después de que abras esta posición. Por favor, cancela la orden o acepta la confirmación para continuar.} other {Tienes # órdenes de activación activas que podrían ejecutarse inmediatamente después de que abras la posición. Por favor, cancela las órdenes o acepta la confirmación para continuar.}}"

#: src/components/Exchange/PositionsList.js
msgid "{longOrShortText} {0} market selected"
msgstr ""

#: src/components/Glp/GlpSwap.js
msgid "{nativeTokenSymbol} ({wrappedTokenSymbol}) APR"
msgstr "{nativeTokenSymbol} ({wrappedTokenSymbol}) APR"

#: src/components/Stake/GMXAprTooltip.tsx
msgid "{nativeTokenSymbol} APR"
msgstr ""

#: src/components/Stake/GMXAprTooltip.tsx
msgid "{nativeTokenSymbol} Base APR"
msgstr ""

#: src/components/Stake/GMXAprTooltip.tsx
msgid "{nativeTokenSymbol} Boosted APR"
msgstr ""

#: src/components/Stake/GMXAprTooltip.tsx
msgid "{nativeTokenSymbol} Total APR"
msgstr ""

#: src/components/Exchange/PositionSeller.js
msgid "{nativeTokenSymbol} can not be sent to smart contract addresses. Select another token."
msgstr ""

#: src/components/StatsTooltip/StatsTooltip.tsx
msgid "{title} on Arbitrum:"
msgstr "{title} en Arbitrum:"

#: src/components/StatsTooltip/StatsTooltip.tsx
msgid "{title} on Avalanche:"
msgstr "{title} en Avalanche:"

#: src/pages/Dashboard/DashboardV1.js
msgid "{volumeLabel} Volume"
msgstr "{volumeLabel} Volumen"<|MERGE_RESOLUTION|>--- conflicted
+++ resolved
@@ -303,14 +303,6 @@
 msgid "Arbitrum APR:"
 msgstr "Arbitrum APR:"
 
-<<<<<<< HEAD
-=======
-#: src/pages/Dashboard/DashboardV2.js
-#: src/pages/Dashboard/DashboardV2.js
-msgid "Arbitrum Icon"
-msgstr "Icono de Arbitrum"
-
->>>>>>> 14cfbade
 #: src/components/Exchange/NoLiquidityErrorModal.tsx
 msgid "As there is not enough liquidity in GLP to swap {0} to {swapTokenSymbol}, you can use the option below to do so:"
 msgstr "Como no hay liquidez suficiente en GLP para intercambiar {0} a {swapTokenSymbol}, puedes usar la opción a continuación para hacerlo:"
@@ -357,14 +349,6 @@
 msgid "Avalanche APR:"
 msgstr "Avalanche APR"
 
-<<<<<<< HEAD
-=======
-#: src/pages/Dashboard/DashboardV2.js
-#: src/pages/Dashboard/DashboardV2.js
-msgid "Avalanche Icon"
-msgstr "Icono de Avalanche"
-
->>>>>>> 14cfbade
 #: src/components/Exchange/SwapBox.js
 msgid "Balance"
 msgstr "Balance"
@@ -436,13 +420,6 @@
 msgid "Buy GLP"
 msgstr "Comprar GLP"
 
-<<<<<<< HEAD
-=======
-#: src/pages/BuyGlp/BuyGlp.js
-msgid "Buy GLP Icon"
-msgstr "Icono comprar GLP"
-
->>>>>>> 14cfbade
 #: src/pages/Stake/StakeV2.js
 msgid "Buy GMX"
 msgstr "Comprar GMX"
