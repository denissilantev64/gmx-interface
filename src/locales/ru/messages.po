--- conflicted
+++ resolved
@@ -418,17 +418,12 @@
 
 #: src/pages/BuyGlp/BuyGlp.js
 msgid "Buy GLP Icon"
-msgstr ""
-
-<<<<<<< HEAD
+msgstr "<<<<<<< HEAD"
+
 #: src/components/GM/GMSwapBox/GMSwapBox.tsx
 msgid "Buy GM"
 msgstr ""
 
-#: src/pages/BuyGMX/BuyGMX.js
-#: src/pages/BuyGMX/BuyGMX.js
-=======
->>>>>>> 907bbbb1
 #: src/pages/Stake/StakeV2.js
 msgid "Buy GMX"
 msgstr ""
@@ -2333,10 +2328,6 @@
 msgid "Pay: {0} USD"
 msgstr ""
 
-#: src/components/GMSwap/GMSwapBox/SellGM.tsx
-#~ msgid "Pay: {0}$"
-#~ msgstr ""
-
 #: src/components/GM/GMStats/GMStats.tsx
 msgid "Perp"
 msgstr ""
@@ -2515,26 +2506,14 @@
 msgid "Protocol analytics"
 msgstr ""
 
-#: src/pages/PoolsPage/PoolsPage.tsx
-#~ msgid "Purchase <0>GD tokens</0>"
-#~ msgstr ""
-
 #: src/pages/BuyGlp/BuyGlp.js
 msgid "Purchase <0>GLP tokens</0> to earn {nativeTokenSymbol} fees from swaps and leverages trading."
-msgstr ""
-
-<<<<<<< HEAD
+msgstr "<<<<<<< HEAD"
+
 #: src/pages/PoolsPage/PoolsPage.tsx
 msgid "Purchase <0>GM tokens</0>"
 msgstr ""
 
-#: src/pages/BuyGMX/BuyGMX.js
-#: src/pages/BuyGMX/BuyGMX.js
-msgid "Purchase GMX"
-msgstr ""
-
-=======
->>>>>>> 907bbbb1
 #: src/pages/Stake/StakeV2.js
 msgid "Purchase Insurance"
 msgstr ""
@@ -2574,10 +2553,6 @@
 #: src/components/Glp/GlpSwap.js
 msgid "Receive"
 msgstr ""
-
-#: src/components/GMSwap/GMSwapBox/SellGM.tsx
-#~ msgid "Receive: {0}$"
-#~ msgstr ""
 
 #: src/pages/BeginAccountTransfer/BeginAccountTransfer.js
 #: src/pages/NftWallet/NftWallet.js
@@ -3081,20 +3056,12 @@
 
 #: src/components/Exchange/SwapBox.js
 msgid "Swaps disabled, pending {0} upgrade"
-msgstr ""
-
-<<<<<<< HEAD
-#: src/pages/BuyGMX/BuyGMX.js
-#: src/pages/BuyGMX/BuyGMX.js
-msgid "Synapse"
-msgstr ""
+msgstr "<<<<<<< HEAD"
 
 #: src/pages/PoolsPage/PoolsPage.tsx
 msgid "Synthetics Pools"
-msgstr ""
-
-=======
->>>>>>> 907bbbb1
+msgstr "=======>>>>>>> 907bbbb178fc0e7556c0e7c1a3cf01353c0fff40"
+
 #: src/components/Glp/GlpSwap.js
 #: src/pages/Dashboard/DashboardV2.js
 msgid "TOKEN"
@@ -4003,10 +3970,6 @@
 msgid "{0} Capacity Reached"
 msgstr ""
 
-#: src/components/GDSwap/GDMarketInfo/GDMarketInfo.tsx
-#~ msgid "{0} GD (${1})"
-#~ msgstr ""
-
 #: src/components/Glp/GlpSwap.js
 msgid "{0} GLP (${1})"
 msgstr ""
