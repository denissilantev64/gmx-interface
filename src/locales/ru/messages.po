msgid ""
msgstr ""
"POT-Creation-Date: 2022-08-06 13:30+0530\n"
"MIME-Version: 1.0\n"
"Content-Type: text/plain; charset=utf-8\n"
"Content-Transfer-Encoding: 8bit\n"
"X-Generator: @lingui/cli\n"
"Language: ru\n"
"Project-Id-Version: \n"
"Report-Msgid-Bugs-To: \n"
"PO-Revision-Date: \n"
"Last-Translator: \n"
"Language-Team: \n"
"Plural-Forms: \n"

#: src/pages/Dashboard/DashboardV2.js
msgid "01 Sep 2021"
msgstr "01 Сен 2021"

#: src/pages/Dashboard/DashboardV2.js
msgid "06 Jan 2022"
msgstr "6 Янв 2022"

#: src/components/Exchange/ExchangeTVChart.js
msgid "24h Change"
msgstr "24ч Изменение"

#: src/components/Exchange/ExchangeTVChart.js
msgid "24h High"
msgstr "24ч Рост"

#: src/components/Exchange/ExchangeTVChart.js
msgid "24h Low"
msgstr "24ч Падение"

#: src/pages/Dashboard/DashboardV2.js
msgid "24h Volume"
msgstr "24ч Объём"

#: src/components/Exchange/PositionSeller.js
msgid "<0/>Profit price: {0} ${1}. This rule applies for the next {2}, until {3}."
msgstr "<0/>Прибыль: {0} ${1}. Это правило применяется для {2}, до {3}."

#: src/App/App.js
msgid "<0>Install Coinbase Wallet</0> to start using GMX."
msgstr ""

#: src/App/App.js
msgid "<0>Install Coinbase Wallet</0>, and use GMX with its built-in browser."
msgstr ""

#: src/App/App.js
msgid "<0>Install MetaMask</0> to start using GMX."
msgstr ""

#: src/App/App.js
msgid "<0>Install MetaMask</0>, and use GMX with its built-in browser."
msgstr ""

#: src/components/Exchange/OrdersToa.js
msgid "<0>Insufficient liquidity to execute the order</0><1>The mark price which is an aggregate of exchange prices did not reach the specified price</1><2>The specified price was reached but not long enough for it to be executed</2><3>No keeper picked up the order for execution</3>"
msgstr "<0>Недостаточная ликвидность для выполнения заказа</0><1>Цена маркировки, которая представляет собой средневзвешенную биржевую стоимость, не достигла указанной цены</1><2>Указанная цена была достигнута, но недостаточно долго для ее выполнения</2><3>Ни один держатель не взял заказ для исполнения</3>"

#: src/components/Exchange/PositionSeller.js
msgid "<0>More Info</0> about fees."
msgstr "<0>Больше информации</0> о комиссии."

#: src/pages/PageNotFound/PageNotFound.js
msgid "<0>Return to </0><1>Homepage</1> <2>or </2> <3>Trade</3>"
msgstr "<0>Вернуться к </0><1>Домашняя страница</1> <2>или </2> <3> Торговля</3>"

#: src/components/Glp/SwapErrorModal.tsx
msgid "<0>The pool's capacity has been reached for {0}. Please use another token to buy GLP.</0><1>Check the \"Save on Fees\" section for tokens with the lowest fees.</1>"
msgstr "<0>Вместимость пула достигла {0}. Пожалуйста, используйте другой токен для покупки GLP.</0><1>Проверьте раздел \"Сэкономьте на комиссии\" для токенов с самыми низкими комиссиями.</1>"

#: src/pages/Stake/StakeV2.js
msgid "<0>This will withdraw and unreserve all tokens as well as pause vesting.<1/><2/>esGMX tokens that have been converted to GMX will remain as GMX tokens.<3/><4/>To claim GMX tokens without withdrawing, use the \"Claim\" button under the Total Rewards section.<5/><6/></0>"
msgstr "<0>Это приведет к выводу и снятию с резерва всех токенов, а также приостановит вестниг.<1/><2/>токены esGMX, которые были конвертированы в GMX, останутся токенами GMX.<3/><4/>Чтобы получить токены GMX без вывода средств, используйте кнопку \"Заявка\" под разделом Общие Вознаграждения.<5/><6/></0>\""

#: src/pages/Dashboard/DashboardV2.js
msgid "<0>Total value of tokens in GLP pool ({chainName}).</0><1>Other websites may show a higher value as they add positions' collaterals to the GLP pool.</1>"
msgstr ""

#: src/lib/contracts/callContract.tsx
#: src/lib/wallets/index.tsx
msgid "<0>Your wallet is not connected to {0}.</0><1/><2>Switch to {1}</2>"
msgstr "<0>Ваш кошелек не подключен к {0}.</0><1/><2>Перейти на {1}</2>"

#: src/components/Exchange/SwapBox.js
msgid "A snapshot of the USD value of your {0} collateral is taken when the position is opened."
msgstr "Снимок долларовой стоимости вашего залога {0} делается в момент открытия позиции."

#: src/components/Glp/GlpSwap.js
#: src/pages/Stake/StakeV1.js
#: src/pages/Stake/StakeV1.js
#: src/pages/Stake/StakeV1.js
#: src/pages/Stake/StakeV1.js
#: src/pages/Stake/StakeV2.js
#: src/pages/Stake/StakeV2.js
#: src/pages/Stake/StakeV2.js
msgid "APR"
msgstr "Годовая Процентная Ставка"

#: src/components/Stake/GMXAprTooltip.tsx
#: src/pages/Stake/StakeV2.js
msgid "APRs are updated weekly on Wednesday and will depend on the fees collected for the week."
msgstr "Годовая Процентная Ставка обновляется еженедельно в среду и зависит от сборов, собранных за неделю."

#: src/pages/Dashboard/DashboardV2.js
msgid "AUM"
msgstr "Активы под Управлением"

#: src/components/Glp/GlpSwap.js
#: src/components/Glp/GlpSwap.js
msgid "AVAILABLE"
msgstr "ДОСТУПНО"

#: src/components/Header/AppHeaderLinks.tsx
#: src/pages/Ecosystem/Ecosystem.js
#: src/pages/Ecosystem/Ecosystem.js
#: src/pages/Ecosystem/Ecosystem.js
#: src/pages/Ecosystem/Ecosystem.js
#: src/pages/Ecosystem/Ecosystem.js
msgid "About"
msgstr "О компании"

#: src/components/Exchange/ConfirmationBox.js
msgid "Accept confirmation of trigger orders"
msgstr "Принять подтверждение триггерного ордера"

#: src/components/Exchange/ConfirmationBox.js
msgid "Accept minimum and {action}"
msgstr "Принять минимум и {action}"

#: src/components/Exchange/OrdersToa.js
msgid "Accept terms to enable orders"
msgstr "Принять условия, чтобы разрешить ордера"

#: src/components/Exchange/OrdersToa.js
msgid "Accept that orders are not guaranteed to execute and trigger orders may not settle at the trigger price"
msgstr "Принять, что исполнение ордеров не гарантировано, а триггерные ордера могут не исполниться по триггерной цене"

#: src/pages/Actions/Actions.js
#: src/pages/OrdersOverview/OrdersOverview.js
msgid "Account"
msgstr "Учётная запись"

#: src/pages/Actions/Actions.js
msgid "Actions"
msgstr "Действия"

#: src/components/Exchange/PositionsList.js
msgid "Active Orders"
msgstr "Действующие Ордера"

#: src/components/Referrals/TradersStats.js
msgid "Active Referral Code"
msgstr "Действующий реферальный код"

#: src/pages/Dashboard/AssetDropdown.tsx
#: src/pages/Dashboard/AssetDropdown.tsx
msgid "Add to Metamask"
msgstr "Добавить в MetaMask"

#: src/components/Referrals/JoinReferralCode.js
msgid "Adding referral code failed."
msgstr "Добавить реферальный код не удалось."

#: src/components/Referrals/JoinReferralCode.js
msgid "Adding..."
msgstr "Добавление..."

#: src/pages/Stake/StakeV2.js
msgid "Additional reserve required"
msgstr "Требуется дополнительный резерв"

#: src/components/Exchange/OrdersToa.js
msgid "Additionally, trigger orders are market orders and are not guaranteed to settle at the trigger price."
msgstr "Кроме того, триггерные ордера являются рыночными и не гарантируют расчет по триггерной цене."

#: src/components/AddressDropdown/AddressDropdown.tsx
msgid "Address copied to your clipboard"
msgstr ""

#: src/pages/Referrals/Referrals.js
msgid "Affiliates"
msgstr "Аффилированные лица"

#: src/pages/ClaimEsGmx/ClaimEsGmx.js
msgid "After claiming you will be able to vest a maximum of {0} esGMX at a ratio of {1} {stakingToken} to 1 esGMX."
msgstr "После подачи заявки вы сможете получить максимум {0} esGMX в соотношении {1} {stakingToken} к 1 esGMX."

#: src/pages/ClaimEsGmx/ClaimEsGmx.js
msgid "After claiming, the esGMX tokens will be airdropped to your account on the selected network within 7 days."
msgstr "После подачи заявки токены esGMX будут перечислены на ваш счет в выбранной сети в течение 7 дней."

#: src/components/ModalViews/RedirectModal.js
msgid "Agree"
msgstr "Согласен"

#: src/components/Exchange/ConfirmationBox.js
#: src/components/Exchange/PositionSeller.js
msgid "Allow up to 1% slippage"
msgstr "Допускается скольжение до 1%"

#: src/App/App.js
#: src/components/Exchange/ConfirmationBox.js
#: src/components/Exchange/PositionSeller.js
msgid "Allowed Slippage"
msgstr "Допустимое Скольжение"

#: src/components/ModalViews/RedirectModal.js
msgid "Alternative links can be found in the <0>docs</0>.<1/><2/>By clicking Agree you accept the <3>T&Cs</3> and <4>Referral T&Cs</4>.<5/><6/>"
msgstr "Альтернативные ссылки можно найти в <0>документах</0>.<1/><2/>Нажав кнопку Согласен, вы принимаете <3>T&Cs</3> и <4>Referral T&Cs</4>.<5/><6/>"

#: src/components/Exchange/NoLiquidityErrorModal.tsx
msgid "Alternatively, you can select a different \"Collateral In\" token."
msgstr "В качестве альтернативы вы можете выбрать другой токен \"Collateral In\"."

#: src/components/Referrals/AffiliatesStats.js
#: src/components/Referrals/TradersStats.js
msgid "Amount"
msgstr "Сумма"

#: src/components/Referrals/AffiliatesStats.js
msgid "Amount of traders you referred."
msgstr "Количество привлеченных вами трейдеров."

#: src/components/Exchange/PositionEditor.js
msgid "Amount should be greater than zero"
msgstr ""

#: src/pages/ClaimEsGmx/ClaimEsGmx.js
msgid "Amount to claim"
msgstr "Сумма к оплате"

#: src/pages/Home/Home.js
msgid "An aggregate of high-quality price feeds determine when liquidations occur. This keeps positions safe from temporary wicks."
msgstr "Совокупность высококачественных ценовых сигналов определяет, когда происходит ликвидация. Это позволяет обезопасить позиции от временных колебаний."

#: src/pages/Ecosystem/Ecosystem.js
msgid "Announcement"
msgstr "Объявление"

#: src/components/Header/HomeHeaderLinks.tsx
msgid "App"
msgstr ""

#: src/domain/tokens/approveTokens.tsx
msgid "Approval failed"
msgstr "Не одобрено"

#: src/domain/tokens/approveTokens.tsx
msgid "Approval submitted! <0>View status.</0>"
msgstr "Одобрение получено! <0>View status.</0>"

#: src/domain/tokens/approveTokens.tsx
msgid "Approval was cancelled"
msgstr "Одобрение было отменено"

#: src/pages/BeginAccountTransfer/BeginAccountTransfer.js
#: src/pages/Stake/StakeV2.js
msgid "Approve GMX"
msgstr "Одобрить GMX"

#: src/components/Exchange/PositionEditor.js
#: src/components/Exchange/SwapBox.js
#: src/components/Glp/GlpSwap.js
#: src/components/Migration/Migration.js
msgid "Approve {0}"
msgstr "Одобрить {0}"

#: src/pages/Stake/StakeV1.js
#: src/pages/Stake/StakeV2.js
msgid "Approve {stakingTokenSymbol}"
msgstr "Одобрить {stakingTokenSymbol}"

#: src/pages/Stake/StakeV2.js
msgid "Approving GMX..."
msgstr "Одобрение GMX..."

#: src/components/Exchange/PositionEditor.js
#: src/components/Exchange/SwapBox.js
#: src/components/Glp/GlpSwap.js
msgid "Approving {0}..."
msgstr "Одобрение {0}..."

#: src/pages/Stake/StakeV1.js
#: src/pages/Stake/StakeV2.js
msgid "Approving {stakingTokenSymbol}..."
msgstr "Одобрение {stakingTokenSymbol}..."

#: src/components/Migration/Migration.js
#: src/pages/BeginAccountTransfer/BeginAccountTransfer.js
msgid "Approving..."
msgstr "Одобрение..."

#: src/components/TokenCard/TokenCard.js
#: src/components/TokenCard/TokenCard.js
msgid "Arbitrum APR:"
msgstr "Годовой Процентный Отчет Arbitrum:"

#: src/pages/Dashboard/DashboardV2.js
#: src/pages/Dashboard/DashboardV2.js
msgid "Arbitrum Icon"
msgstr "Икона Arbitrum"

#: src/components/Exchange/NoLiquidityErrorModal.tsx
msgid "As there is not enough liquidity in GLP to swap {0} to {swapTokenSymbol}, you can use the option below to do so:"
msgstr "Поскольку в GLP недостаточно ликвидности для обмена {0} на {swapTokenSymbol}, вы можете воспользоваться приведенной ниже опцией, чтобы сделать это:"

#: src/pages/Dashboard/DashboardV1.js
msgid "Assets Under Management"
msgstr "Активы под управлением"

#: src/pages/Dashboard/DashboardV2.js
msgid "Assets Under Management: GMX staked (All chains) + GLP pool ({chainName})."
msgstr "Активы под управлением: Ставка GMX (все цепи) + GLP пул ({chainName})."

#: src/components/Glp/GlpSwap.js
msgid "Available"
msgstr "Доступно"

#: src/components/Exchange/ConfirmationBox.js
#: src/components/Exchange/SwapBox.js
#: src/components/Exchange/SwapBox.js
#: src/components/Exchange/SwapBox.js
msgid "Available Liquidity"
msgstr "Доступная ликвидность"

#: src/components/Glp/GlpSwap.js
#: src/components/Glp/GlpSwap.js
msgid "Available amount to deposit into GLP."
msgstr "Доступная сумма для пополнения GLP."

#: src/components/Glp/GlpSwap.js
#: src/components/Glp/GlpSwap.js
msgid "Available amount to withdraw from GLP. Funds not utilized by current open positions."
msgstr "Доступная сумма для вывода средств из GLP. Средства, не использованные текущими открытыми позициями."

#: src/pages/Home/Home.js
msgid "Available on your preferred network"
msgstr "Доступно в предпочитаемой сети"

#: src/components/Glp/GlpSwap.js
msgid "Available:"
msgstr "Доступно:"

#: src/components/TokenCard/TokenCard.js
#: src/components/TokenCard/TokenCard.js
msgid "Avalanche APR:"
msgstr "Годовой Процентный Отчет Avalanche:"

#: src/pages/Dashboard/DashboardV2.js
#: src/pages/Dashboard/DashboardV2.js
msgid "Avalanche Icon"
msgstr "Икона Avalanche"

#: src/components/Exchange/SwapBox.js
msgid "Balance"
msgstr "Баланс"

#: src/components/Glp/GlpSwap.js
#: src/components/Glp/GlpSwap.js
#: src/components/Glp/GlpSwap.js
msgid "Balance:"
msgstr "Баланс:"

#: src/components/Exchange/SwapBox.js
msgid "Balance: {0}"
msgstr "Баланс: {0}"

#: src/pages/BeginAccountTransfer/BeginAccountTransfer.js
msgid "Begin Transfer"
msgstr "Начать перевод"

#: src/components/Migration/Migration.js
#: src/components/Migration/Migration.js
msgid "Bonus Tokens"
msgstr "Бонусные токены"

#: src/pages/Stake/StakeV2.js
msgid "Boost Percentage"
msgstr "Процент повышения"

#: src/pages/Stake/StakeV2.js
msgid "Boost your rewards with Multiplier Points. <0>More info</0>."
msgstr "Повышайте свои вознаграждения с помощью Множительных Баллов. <0>More info</0>."

#: src/components/Exchange/ConfirmationBox.js
#: src/components/Exchange/PositionEditor.js
#: src/components/Exchange/PositionsList.js
#: src/components/Exchange/PositionsList.js
#: src/components/Exchange/PositionsList.js
#: src/components/Exchange/PositionsList.js
#: src/components/Exchange/SwapBox.js
msgid "Borrow Fee"
msgstr "Комиссия за Пользование Кредитом"

#: src/components/Exchange/PositionsList.js
#: src/components/Exchange/PositionsList.js
msgid "Borrow Fee / Day"
msgstr "Комиссия за пользование кредитом / день"

#: src/components/Exchange/PositionSeller.js
#: src/components/Exchange/TradeHistory.js
msgid "Borrow fee"
msgstr "Комиссия за пользование кредитом"

#: src/components/Header/AppHeaderLinks.tsx
msgid "Buy"
msgstr "Купить"

#: src/pages/BuyGlp/BuyGlp.js
msgid "Buy / Sell GLP"
msgstr "Купить / Продать GLP"

#: src/pages/BuyGMX/BuyGMX.tsx
msgid "Buy AVAX directly to Avalanche or transfer it there."
msgstr ""

#: src/pages/BuyGMX/BuyGMX.tsx
msgid "Buy ETH directly to Arbitrum or transfer it there."
msgstr ""

#: src/components/Glp/GlpSwap.js
#: src/components/Glp/GlpSwap.js
#: src/components/Glp/GlpSwap.js
#: src/pages/Stake/StakeV2.js
msgid "Buy GLP"
msgstr "Купить GLP"

#: src/pages/BuyGlp/BuyGlp.js
msgid "Buy GLP Icon"
msgstr "Купить Икону GLP"

#: src/pages/Stake/StakeV2.js
msgid "Buy GMX"
msgstr "Купить GMX"

#: src/pages/BuyGMX/BuyGMX.tsx
msgid "Buy GMX from Traderjoe:"
msgstr ""

#: src/pages/BuyGMX/BuyGMX.tsx
msgid "Buy GMX from Uniswap (make sure to select Arbitrum):"
msgstr ""

#: src/pages/BuyGMX/BuyGMX.tsx
msgid "Buy GMX from a Decentralized Exchange"
msgstr ""

#: src/pages/BuyGMX/BuyGMX.tsx
msgid "Buy GMX from centralized exchanges:"
msgstr ""

#: src/pages/BuyGMX/BuyGMX.tsx
msgid "Buy GMX from centralized services"
msgstr ""

#: src/pages/BuyGMX/BuyGMX.tsx
msgid "Buy GMX on {0}"
msgstr ""

#: src/pages/Buy/Buy.js
msgid "Buy GMX or GLP"
msgstr "Купить GMX или GLP"

#: src/pages/BuyGMX/BuyGMX.tsx
msgid "Buy GMX using Decentralized Exchange Aggregators:"
msgstr ""

#: src/pages/BuyGMX/BuyGMX.tsx
msgid "Buy GMX using FIAT gateways:"
msgstr ""

#: src/pages/BuyGMX/BuyGMX.tsx
msgid "Buy GMX using any token from any network:"
msgstr ""

#: src/components/Glp/GlpSwap.js
msgid "Buy failed."
msgstr "Покупка не удалась."

#: src/components/TokenCard/TokenCard.js
#: src/components/TokenCard/TokenCard.js
msgid "Buy on Arbitrum"
msgstr "Купить на Arbitrum"

#: src/components/TokenCard/TokenCard.js
#: src/components/TokenCard/TokenCard.js
msgid "Buy on Avalanche"
msgstr "Купить на Avalanche"

#: src/pages/BuyGMX/BuyGMX.tsx
msgid "Buy or Transfer AVAX to Avalanche"
msgstr ""

#: src/pages/BuyGMX/BuyGMX.tsx
msgid "Buy or Transfer ETH to Arbitrum"
msgstr ""

#: src/components/Glp/GlpSwap.js
msgid "Buy submitted."
msgstr "Покупка подано."

#: src/components/Glp/GlpSwap.js
#: src/components/Glp/GlpSwap.js
msgid "Buy with {0}"
msgstr "Купить с {0}"

#: src/pages/BuyGMX/BuyGMX.tsx
msgid "Buy {nativeTokenSymbol}"
msgstr ""

#: src/components/Exchange/NoLiquidityErrorModal.tsx
msgid "Buy {swapTokenSymbol} on 1inch"
msgstr "Купить {swapTokenSymbol} на 1 дюйм"

#: src/components/Glp/GlpSwap.js
msgid "Buying..."
msgstr "Покупает..."

#: src/pages/OrdersOverview/OrdersOverview.js
msgid "Can't execute because of an error"
msgstr "Невозможно выполнить из-за ошибки"

#: src/components/Exchange/ConfirmationBox.js
#: src/components/Exchange/ConfirmationBox.js
#: src/components/Exchange/OrdersList.js
#: src/components/Exchange/OrdersList.js
#: src/components/Exchange/OrdersList.js
#: src/components/Exchange/TradeHistory.js
msgid "Cancel"
msgstr "Отменить"

#: src/components/Exchange/ConfirmationBox.js
msgid "Cancel failed"
msgstr "Отменить не удалось"

#: src/domain/legacy.ts
#: src/pages/Exchange/Exchange.js
msgid "Cancel failed."
msgstr "Отменить не удалось."

#: src/components/Exchange/ConfirmationBox.js
msgid "Cancel submitted"
msgstr "Отмена завершена"

#: src/domain/legacy.ts
#: src/pages/Exchange/Exchange.js
msgid "Cancel submitted."
msgstr "Отмена завершена."

#: src/pages/Exchange/Exchange.js
msgid "Chart positions"
msgstr "Позиции в чартах"

#: src/components/Glp/GlpSwap.js
#: src/components/Glp/GlpSwap.js
msgid "Check the \"Save on Fees\" section below to get the lowest fee percentages."
msgstr "Проверьте раздел \"Экономия на Комиссиях\" ниже, чтобы получить самые низкие проценты комиссионных."

#: src/components/Referrals/AddAffiliateCode.js
#: src/components/Referrals/JoinReferralCode.js
msgid "Checking code..."
msgstr "Проверка кода..."

#: src/pages/BuyGMX/BuyGMX.tsx
msgid "Choose to buy from decentralized or centralized exchanges."
msgstr ""

#: src/pages/ClaimEsGmx/ClaimEsGmx.js
#: src/pages/Stake/StakeV1.js
#: src/pages/Stake/StakeV1.js
#: src/pages/Stake/StakeV1.js
#: src/pages/Stake/StakeV1.js
#: src/pages/Stake/StakeV1.js
#: src/pages/Stake/StakeV2.js
#: src/pages/Stake/StakeV2.js
#: src/pages/Stake/StakeV2.js
msgid "Claim"
msgstr "Запрос"

#: src/pages/Stake/StakeV2.js
#: src/pages/Stake/StakeV2.js
msgid "Claim GMX Rewards"
msgstr "Запрос на получение Вознаграждения GMX"

#: src/pages/Stake/StakeV2.js
msgid "Claim Rewards"
msgstr "Запрос на получение Вознаграждения"

#: src/pages/ClaimEsGmx/ClaimEsGmx.js
#: src/pages/Stake/StakeV2.js
msgid "Claim completed!"
msgstr "Запрос выполнен!"

#: src/pages/ClaimEsGmx/ClaimEsGmx.js
msgid "Claim esGMX"
msgstr "Запрос esGMX"

#: src/pages/Stake/StakeV2.js
#: src/pages/Stake/StakeV2.js
msgid "Claim esGMX Rewards"
msgstr "Запрос на получение Вознаграждения esGMX"

#: src/pages/Stake/StakeV1.js
msgid "Claim failed"
msgstr "Запрос не прошел"

#: src/pages/ClaimEsGmx/ClaimEsGmx.js
#: src/pages/Stake/StakeV2.js
msgid "Claim failed."
msgstr "Запрос не прошел."

#: src/pages/ClaimEsGmx/ClaimEsGmx.js
msgid "Claim submitted!"
msgstr "Запрос завершен!"

#: src/pages/Stake/StakeV1.js
msgid "Claim submitted! <0>View status.</0>"
msgstr "Запрос завершен! <0>Увидеть статус.</0>"

#: src/pages/Stake/StakeV2.js
msgid "Claim submitted."
msgstr "Запрос завершен."

#: src/pages/Stake/StakeV2.js
#: src/pages/Stake/StakeV2.js
msgid "Claim {wrappedTokenSymbol} Rewards"
msgstr "Запрос на получение {wrappedTokenSymbol} Вознаграждения"

#: src/pages/Stake/StakeV2.js
#: src/pages/Stake/StakeV2.js
msgid "Claimable"
msgstr "Заявленный"

#: src/pages/ClaimEsGmx/ClaimEsGmx.js
#: src/pages/Stake/StakeV2.js
msgid "Claiming..."
msgstr "Утверждение..."

#: src/components/Exchange/PositionsList.js
msgid "Click on a row to select the position's market, then use the swap box to increase your position size if needed."
msgstr "Нажмите на строку, чтобы выбрать позицию на рынке, а затем используйте окно swap, чтобы увеличить размер позиции, если это необходимо."

#: src/components/Exchange/PositionSeller.js
#: src/components/Exchange/PositionSeller.js
#: src/components/Exchange/PositionsList.js
#: src/components/Exchange/PositionsList.js
msgid "Close"
msgstr "Закрыть"

#: src/components/Exchange/PositionSeller.js
msgid "Close failed."
msgstr "Закрыть не удалось."

#: src/components/Exchange/PositionSeller.js
msgid "Close submitted!"
msgstr "Закрытие завершено!"

#: src/pages/OrdersOverview/OrdersOverview.js
msgid "Close to execution price"
msgstr "Близко к цене исполнения"

#: src/components/Exchange/PositionSeller.js
msgid "Close without profit"
msgstr "Закрыть без прибыли"

#: src/components/Exchange/PositionSeller.js
msgid "Close {longOrShortText} {0}"
msgstr "Закрыть {longOrShortText} {0}"

#: src/components/Exchange/PositionSeller.js
msgid "Close: {convertedAmountFormatted} {0}"
msgstr "Закрыть: {convertedAmountFormatted} {0}"

#: src/components/Exchange/PositionSeller.js
msgid "Closing fee"
msgstr "Комиссия за закрытие"

#: src/components/Exchange/PositionSeller.js
msgid "Closing..."
msgstr "Закрытие..."

#: src/components/Referrals/AddAffiliateCode.js
msgid "Code already taken"
msgstr "Код уже занят"

#: src/App/App.js
msgid "Coinbase Wallet"
msgstr "Кошелек Coinbase"

#: src/App/App.js
msgid "Coinbase Wallet not detected."
msgstr "Кошелек Coinbase не обнаружен."

#: src/components/Exchange/ConfirmationBox.js
#: src/components/Exchange/ConfirmationBox.js
#: src/components/Exchange/OrdersList.js
#: src/components/Exchange/OrdersList.js
#: src/components/Exchange/PositionEditor.js
#: src/components/Exchange/PositionsList.js
#: src/components/Exchange/PositionsList.js
msgid "Collateral"
msgstr "Залог"

#: src/components/Exchange/PositionSeller.js
msgid "Collateral ({0})"
msgstr "Залог ({0})"

#: src/components/Exchange/ConfirmationBox.js
#: src/components/Exchange/ConfirmationBox.js
#: src/components/Exchange/SwapBox.js
#: src/components/Exchange/SwapBox.js
#: src/components/Exchange/SwapBox.js
msgid "Collateral In"
msgstr "Залог Внесён"

#: src/pages/Ecosystem/Ecosystem.js
msgid "Community Projects"
msgstr "Общественные Проекты"

#: src/pages/Ecosystem/Ecosystem.js
msgid "Community curated tweet collection"
msgstr "Курируемая сообществом коллекция твитов"

#: src/pages/Ecosystem/Ecosystem.js
msgid "Community-led Telegram groups."
msgstr "Группы Telegram под руководством сообщества."

#: src/pages/CompleteAccountTransfer/CompleteAccountTransfer.js
msgid "Complete Account Transfer"
msgstr "Завершить Перевод по Счету"

#: src/pages/CompleteAccountTransfer/CompleteAccountTransfer.js
msgid "Complete Transfer"
msgstr "Завершить Перевод"

#: src/pages/Stake/StakeV2.js
#: src/pages/Stake/StakeV2.js
#: src/pages/Stake/StakeV2.js
msgid "Compound"
msgstr "Компаунд"

#: src/pages/Stake/StakeV2.js
msgid "Compound Rewards"
msgstr "Компаунд вознаграждения"

#: src/pages/Stake/StakeV2.js
msgid "Compound completed!"
msgstr "Компаунд завершено!"

#: src/pages/Stake/StakeV2.js
msgid "Compound failed."
msgstr "Компаунд не удалось."

#: src/pages/Stake/StakeV2.js
msgid "Compound submitted!"
msgstr "Компаунд представлено!"

#: src/pages/Stake/StakeV2.js
msgid "Compounding..."
msgstr "Компаунд..."

#: src/components/Exchange/ConfirmationBox.js
msgid "Confirm Limit Order"
msgstr "Подтверждение Лимитного Ордера"

#: src/components/Exchange/ConfirmationBox.js
msgid "Confirm Long"
msgstr "Подтвердить Лонг"

#: src/components/Exchange/ConfirmationBox.js
msgid "Confirm Short"
msgstr "Подтвердить Шорт"

#: src/components/Exchange/ConfirmationBox.js
msgid "Confirm Swap"
msgstr "Подтвердить Обмен"

#: src/components/Header/AppHeaderUser.tsx
msgid "Connect"
msgstr "Подключение"

#: src/App/App.js
#: src/components/Exchange/SwapBox.js
#: src/components/Glp/GlpSwap.js
#: src/components/Header/AppHeaderUser.tsx
#: src/components/Migration/Migration.js
#: src/components/Referrals/AddAffiliateCode.js
#: src/components/Referrals/JoinReferralCode.js
#: src/pages/Stake/StakeV1.js
#: src/pages/Stake/StakeV1.js
#: src/pages/Stake/StakeV1.js
#: src/pages/Stake/StakeV1.js
#: src/pages/Stake/StakeV1.js
#: src/pages/Stake/StakeV2.js
#: src/pages/Stake/StakeV2.js
#: src/pages/Stake/StakeV2.js
#: src/pages/Stake/StakeV2.js
msgid "Connect Wallet"
msgstr "Подключить Кошелек"

#: src/lib/wallets/index.tsx
msgid "Connected to {0}"
msgstr "Подключение к {0}"

#: src/pages/BeginAccountTransfer/BeginAccountTransfer.js
#: src/pages/CompleteAccountTransfer/CompleteAccountTransfer.js
msgid "Continue"
msgstr "Продолжить"

#: src/pages/Stake/StakeV2.js
msgid "Convert esGMX tokens to GMX tokens.<0/>Please read the <1>vesting details</1> before using the vaults."
msgstr "Конвертируйте токены esGMX в токены GMX.<0/>Пожалуйста, ознакомьтесь с <1>деталями инвестирования</1> перед использованием хранилищ."

#: src/pages/Stake/StakeV2.js
#: src/pages/Stake/StakeV2.js
msgid "Convert {wrappedTokenSymbol} to {nativeTokenSymbol}"
msgstr "Конвертировать {wrappedTokenSymbol} в {nativeTokenSymbol}"

#: src/components/Exchange/PositionShare.js
msgid "Copy"
msgstr "Копировать"

#: src/components/AddressDropdown/AddressDropdown.tsx
msgid "Copy Address"
msgstr "Копировать Адрес"

#: src/pages/Dashboard/DashboardV1.js
#: src/pages/Dashboard/DashboardV1.js
msgid "Could not add token to MetaMask"
msgstr "Невозможно добавить Токен в MetaMask"

#: src/components/Exchange/TradeHistory.js
msgid "Could not decrease {0} {longOrShortText}, +{1} USD, Acceptable Price: {2}"
msgstr "Не удалось уменьшить {0} {longOrShortText}, +{1} USD, Приемлемая Цена: {2}"

#: src/pages/Exchange/Exchange.js
msgid "Could not decrease {tokenSymbol} {longOrShortText} within the allowed slippage, you can adjust the allowed slippage in the settings on the top right of the page."
msgstr "Не удалось уменьшить {tokenSymbol} {longOrShortText} в пределах допустимого уровня скольжения, вы можете настроить допустимое скольжение в настройках в правом верхнем углу страницы."

#: src/components/Exchange/TradeHistory.js
msgid "Could not execute deposit into {0} {longOrShortText}"
msgstr "Не удалось выполнить пополнение счета в {0} {longOrShortText}"

#: src/components/Exchange/TradeHistory.js
msgid "Could not execute withdrawal from {0} {longOrShortText}"
msgstr "Не удалось выполнить вывод из {0} {longOrShortText}"

#: src/components/Exchange/TradeHistory.js
msgid "Could not increase {0} {longOrShortText}, +{1} USD, Acceptable Price: {2}"
msgstr "Не удалось увеличить {0} {longOrShortText}, +{1} USD, Приемлемая Цена: {2}"

#: src/pages/Exchange/Exchange.js
msgid "Could not increase {tokenSymbol} {longOrShortText} within the allowed slippage, you can adjust the allowed slippage in the settings on the top right of the page."
msgstr "Не удалось увеличить  {tokenSymbol} {longOrShortText} в пределах допустимого уровня скольжения, вы можете настроить допустимое скольжение в настройках в правом верхнем углу страницы."

#: src/components/Exchange/TradeHistory.js
#: src/components/Referrals/AddAffiliateCode.js
#: src/components/Referrals/AffiliatesStats.js
#: src/pages/Stake/StakeV1.js
#: src/pages/Stake/StakeV1.js
#: src/pages/Stake/StakeV1.js
msgid "Create"
msgstr "Создать"

#: src/components/Exchange/ConfirmationBox.js
#: src/components/Exchange/PositionSeller.js
msgid "Create Order"
msgstr "Создать Ордер"

#: src/components/Referrals/AffiliatesStats.js
msgid "Create Referral Code"
msgstr "Создать Реферальный Код"

#: src/components/Exchange/SwapBox.js
msgid "Create {0} Order"
msgstr "Создать {0} Ордер"

#: src/pages/OrdersOverview/OrdersOverview.js
msgid "Created At"
msgstr ""

#: src/components/Exchange/SwapBox.js
msgid "Created limit order for {0} {1}: {2} USD!"
msgstr "Создан лимитный ордер на {0} {1}: {2} USD!"

#: src/components/Exchange/ConfirmationBox.js
#: src/components/Exchange/PositionSeller.js
msgid "Creating Order..."
msgstr "Создание Ордера..."

#: src/components/Referrals/AddAffiliateCode.js
msgid "Creating..."
msgstr "Создание..."

#: src/pages/Ecosystem/Ecosystem.js
#: src/pages/Ecosystem/Ecosystem.js
msgid "Creator"
msgstr "Создатель"

#: src/components/Glp/GlpSwap.js
msgid "Current Pool Amount"
msgstr "Текущая Сумма Пула"

#: src/pages/Stake/StakeV2.js
msgid "Current Reserved"
msgstr "Текущее Резервирование"

#: src/pages/Dashboard/DashboardV2.js
msgid "Current Weight"
msgstr "Текущая Масса"

#: src/components/Exchange/SwapBox.js
msgid "Current {0} long"
msgstr "Текущий {0} лонгшезам"

#: src/components/Exchange/SwapBox.js
msgid "Current {0} shorts"
msgstr "Текущий {0} Шорт"

#: src/pages/Ecosystem/Ecosystem.js
#: src/pages/Ecosystem/Ecosystem.js
#: src/pages/Ecosystem/Ecosystem.js
#: src/pages/Ecosystem/Ecosystem.js
#: src/pages/Ecosystem/Ecosystem.js
msgid "DEX Aggregator"
msgstr "Агрегатор DEX"

#: src/components/Header/AppHeaderLinks.tsx
msgid "Dashboard"
msgstr "Панель"

#: src/pages/Ecosystem/Ecosystem.js
msgid "Dashboard for GMX referral stats"
msgstr "Панель для статистики рефералов GMX"

#: src/pages/Ecosystem/Ecosystem.js
msgid "Dashboards"
msgstr "Панели"

#: src/components/Referrals/AffiliatesStats.js
#: src/components/Referrals/TradersStats.js
msgid "Date"
msgstr "Дата"

#: src/pages/Ecosystem/Ecosystem.js
msgid "DeFi Portfolio Tracker"
msgstr "Отслеживание Портфеля DeFi"

#: src/components/Exchange/ExchangeTVChart.js
msgid "Dec."
msgstr "Дец."

#: src/pages/Ecosystem/Ecosystem.js
msgid "Decentralized Finance Dashboard"
msgstr "Децентрализованная Финансовая Панель"

#: src/pages/Ecosystem/Ecosystem.js
msgid "Decentralized Options Protocol"
msgstr "Децентрализованный Протокол Опционов"

#: src/pages/Ecosystem/Ecosystem.js
msgid "Decentralized Options Strategies"
msgstr "Децентрализованные Опционные Стратегии"

#: src/pages/Ecosystem/Ecosystem.js
msgid "Decentralized Trading Protocol"
msgstr "Децентрализованный Торговый Протокол"

#: src/pages/Home/Home.js
msgid "Decentralized<0/>Perpetual Exchange"
msgstr "Децентрализованная<0/>Бессрочная Биржа"

#: src/components/Exchange/ConfirmationBox.js
#: src/components/Exchange/ConfirmationBox.js
#: src/components/Exchange/OrdersList.js
#: src/components/Exchange/TradeHistory.js
#: src/components/Exchange/TradeHistory.js
#: src/pages/OrdersOverview/OrdersOverview.js
msgid "Decrease"
msgstr "Уменьшить"

#: src/pages/OrdersOverview/OrdersOverview.js
msgid "Decrease active: {0}, executed: {1}, cancelled: {2}"
msgstr "Снижение актива: {0}, выполнено: {1}, отменено: {2}"

#: src/components/Exchange/TradeHistory.js
msgid "Decreased"
msgstr "Уменьшено"

#: src/pages/Exchange/Exchange.js
msgid "Decreased {tokenSymbol} {longOrShortText}, -{0} USD."
msgstr "Уменьшено {tokenSymbol} {longOrShortText}, -{0} USD."

#: src/components/Exchange/PositionEditor.js
#: src/components/Exchange/PositionEditor.js
#: src/components/Exchange/PositionEditor.js
#: src/components/Exchange/PositionEditor.js
#: src/pages/Stake/StakeV2.js
#: src/pages/Stake/StakeV2.js
#: src/pages/Stake/StakeV2.js
#: src/pages/Stake/StakeV2.js
msgid "Deposit"
msgstr "Пополнение"

#: src/components/Exchange/PositionEditor.js
msgid "Deposit disabled, pending {0} upgrade"
msgstr "Пополнение невозможно, ожидается {0} обновление"

#: src/pages/Stake/StakeV2.js
msgid "Deposit failed!"
msgstr "Пополнение не состоялось!"

#: src/components/Exchange/PositionEditor.js
msgid "Deposit failed."
msgstr "Пополнение не состоялось."

#: src/pages/Stake/StakeV2.js
msgid "Deposit submitted!"
msgstr "Пополнение внесено!"

#: src/components/Exchange/PositionEditor.js
msgid "Deposit submitted."
msgstr "Пополнение внесено."

#: src/components/Exchange/TradeHistory.js
msgid "Deposit {0} USD into {1} {longOrShortText}"
msgstr "Внести {0} USD на {1} {longOrShortText}"

#: src/pages/Stake/StakeV2.js
msgid "Deposited"
msgstr "Внесено"

#: src/pages/Exchange/Exchange.js
msgid "Deposited {0} USD into {tokenSymbol} {longOrShortText}"
msgstr "Внесено {0} USD на {tokenSymbol} {longOrShortText}"

#: src/pages/Stake/StakeV2.js
msgid "Deposited!"
msgstr "Внесено!"

#: src/components/Exchange/PositionEditor.js
#: src/pages/Stake/StakeV2.js
msgid "Depositing..."
msgstr "Пополнение..."

#: src/pages/OrdersOverview/OrdersOverview.js
msgid "Diff"
msgstr "Раз"

#: src/App/App.js
msgid "Disable order validations"
msgstr "Отключить проверку ордеров"

#: src/components/AddressDropdown/AddressDropdown.tsx
msgid "Disconnect"
msgstr "Разъединить"

#: src/App/App.js
msgid "Display PnL after fees"
msgstr "Отображение PnL после комиссии"

#: src/pages/Dashboard/DashboardV2.js
msgid "Distribution"
msgstr "Рассылка"

#: src/components/Header/HomeHeaderLinks.tsx
msgid "Docs"
msgstr ""

#: src/components/ModalViews/RedirectModal.js
msgid "Don't show this message again for 30 days."
msgstr "Не показывайте это сообщение снова в течение 30 дней."

#: src/components/Exchange/PositionShare.js
msgid "Download"
msgstr "Загрузить"

#: src/components/Header/AppHeaderLinks.tsx
#: src/pages/Stake/StakeV2.js
msgid "Earn"
msgstr "Зарабатывать"

#: src/components/Header/AppHeaderLinks.tsx
msgid "Ecosystem"
msgstr "Экосистема"

#: src/components/Exchange/OrdersList.js
#: src/components/Exchange/OrdersList.js
#: src/components/Exchange/OrdersList.js
msgid "Edit"
msgstr "Редактировать"

#: src/components/Exchange/PositionDropdown.js
#: src/components/Exchange/PositionsList.js
msgid "Edit Collateral"
msgstr "Редактирование залога"

#: src/components/Referrals/TradersStats.js
msgid "Edit Referral Code"
msgstr "Редактирование Реферального Кода"

#: src/components/Exchange/OrderEditor.js
#: src/components/Exchange/OrderEditor.js
msgid "Edit order"
msgstr "Редактирование ордера"

#: src/components/Exchange/PositionEditor.js
msgid "Edit {longOrShortText} {0}"
msgstr "Редактирование {longOrShortText} {0}"

#: src/components/Exchange/PositionEditor.js
#: src/components/Exchange/PositionSeller.js
#: src/components/Exchange/SwapBox.js
msgid "Enable Leverage"
msgstr "Активировать Леверидж"

#: src/components/Exchange/OrdersToa.js
#: src/components/Exchange/OrdersToa.js
#: src/components/Exchange/PositionSeller.js
#: src/components/Exchange/SwapBox.js
msgid "Enable Orders"
msgstr "Активировать ордера"

#: src/components/Exchange/PositionEditor.js
msgid "Enable deposit failed."
msgstr "Не удалось осуществить пополнение счета."

#: src/components/Exchange/PositionEditor.js
msgid "Enable deposit sent."
msgstr "Разрешить отправку пополнения счета."

#: src/components/Exchange/PositionSeller.js
#: src/components/Exchange/SwapBox.js
msgid "Enable leverage failed."
msgstr "Не удалось активировать леверидж."

#: src/components/Exchange/PositionSeller.js
#: src/components/Exchange/SwapBox.js
msgid "Enable leverage sent."
msgstr "Активировать отправку рычага."

#: src/pages/Exchange/Exchange.js
msgid "Enable orders failed."
msgstr "Не удалось активировать ордер"

#: src/pages/Exchange/Exchange.js
msgid "Enable orders sent."
msgstr "Активировать отправку ордера."

#: src/components/Exchange/PositionEditor.js
msgid "Enable withdraw failed."
msgstr "Не удалось активировать вывод."

#: src/components/Exchange/PositionEditor.js
msgid "Enable withdraw sent."
msgstr "Активировать отправку вывода."

#: src/components/Exchange/PositionEditor.js
msgid "Enabling Leverage"
msgstr "Создание Рычага"

#: src/components/Exchange/PositionEditor.js
#: src/components/Exchange/PositionSeller.js
#: src/components/Exchange/PositionSeller.js
#: src/components/Exchange/SwapBox.js
#: src/components/Exchange/SwapBox.js
msgid "Enabling Leverage..."
msgstr "Создание Леверидж..."

#: src/components/Exchange/OrdersToa.js
#: src/components/Exchange/PositionSeller.js
#: src/components/Exchange/PositionSeller.js
#: src/components/Exchange/SwapBox.js
#: src/components/Exchange/SwapBox.js
msgid "Enabling Orders..."
msgstr "Создание Ордеров..."

#: src/pages/NftWallet/NftWallet.js
msgid "Enter NFT Address"
msgstr "Введите Адрес NFT"

#: src/pages/NftWallet/NftWallet.js
msgid "Enter NFT ID"
msgstr "Введите NFT ID"

#: src/components/Exchange/OrderEditor.js
#: src/components/Exchange/PositionSeller.js
msgid "Enter Price"
msgstr "Введите Цену"

#: src/pages/BeginAccountTransfer/BeginAccountTransfer.js
#: src/pages/NftWallet/NftWallet.js
msgid "Enter Receiver Address"
msgstr "Введите Адрес Получателя"

#: src/components/Referrals/JoinReferralCode.js
#: src/components/Referrals/JoinReferralCode.js
msgid "Enter Referral Code"
msgstr "Введите Реферальный Код"

#: src/components/Referrals/AddAffiliateCode.js
#: src/components/Referrals/AddAffiliateCode.js
msgid "Enter a code"
msgstr "Введите код"

#: src/components/Exchange/SwapBox.js
#: src/components/Exchange/SwapBox.js
msgid "Enter a price"
msgstr "Введите цену"

#: src/components/Exchange/PositionEditor.js
#: src/components/Exchange/PositionSeller.js
#: src/components/Exchange/PositionSeller.js
#: src/components/Exchange/SwapBox.js
#: src/components/Exchange/SwapBox.js
#: src/components/Exchange/SwapBox.js
#: src/components/Exchange/SwapBox.js
#: src/components/Glp/GlpSwap.js
#: src/components/Glp/GlpSwap.js
#: src/components/Migration/Migration.js
#: src/pages/ClaimEsGmx/ClaimEsGmx.js
#: src/pages/Stake/StakeV1.js
#: src/pages/Stake/StakeV1.js
#: src/pages/Stake/StakeV2.js
#: src/pages/Stake/StakeV2.js
#: src/pages/Stake/StakeV2.js
msgid "Enter an amount"
msgstr "Введите сумму"

#: src/pages/Home/Home.js
msgid "Enter and exit positions with minimal spread and zero price impact. Get the optimal price without incurring additional costs."
msgstr "Вход и выход из позиций с минимальным спредом и нулевым влиянием на цену. Получайте оптимальную цену без дополнительных затрат."

#: src/components/Exchange/OrderEditor.js
#: src/components/Exchange/OrderEditor.js
msgid "Enter new Price"
msgstr "Введите новую Цену"

#: src/components/Exchange/ConfirmationBox.js
#: src/components/Exchange/PositionSeller.js
#: src/components/Exchange/PositionsList.js
#: src/components/Exchange/PositionsList.js
#: src/components/Exchange/SwapBox.js
#: src/components/Exchange/SwapBox.js
msgid "Entry Price"
msgstr "Входная Цена"

#: src/pages/Stake/StakeV2.js
#: src/pages/Stake/StakeV2.js
msgid "Escrowed GMX"
msgstr "Эскроуированный GMX"

#: src/components/Glp/GlpSwap.js
#: src/components/Stake/GMXAprTooltip.tsx
msgid "Escrowed GMX APR"
msgstr "Эскроуированный GMX APR"

#: src/pages/OrdersOverview/OrdersOverview.js
msgid "Execute"
msgstr "Выполнить"

#: src/components/Exchange/TradeHistory.js
msgid "Execute Order: Swap {fromAmountDisplay} {0} for {toAmountDisplay} {1}"
msgstr "Выполнить Ордер: Поменять {fromAmountDisplay} {0} на {toAmountDisplay} {1}"

#: src/components/Exchange/TradeHistory.js
msgid "Execute Order: {0} {1} {longShortDisplay} {sizeDeltaDisplay} USD, Price: {executionPriceDisplay} USD"
msgstr ""

#: src/components/Exchange/ConfirmationBox.js
#: src/components/Exchange/ConfirmationBox.js
#: src/components/Exchange/PositionEditor.js
msgid "Execution Fee"
msgstr "Комиссия за Исполнение"

#: src/components/Exchange/PositionSeller.js
msgid "Execution fee"
msgstr "Комиссия за исполнение"

#: src/components/Exchange/SwapBox.js
msgid "Exit Price"
msgstr "Цена на выходе"

#: src/components/Glp/GlpSwap.js
msgid "FEES"
msgstr "СБОРЫ"

#: src/components/Exchange/ConfirmationBox.js
#: src/components/Exchange/ConfirmationBox.js
#: src/components/Exchange/ConfirmationBox.js
#: src/components/Exchange/PositionSeller.js
#: src/components/Exchange/SwapBox.js
#: src/components/Exchange/SwapBox.js
#: src/components/Glp/GlpSwap.js
#: src/components/Glp/GlpSwap.js
#: src/pages/Dashboard/DashboardV1.js
#: src/pages/Dashboard/DashboardV2.js
msgid "Fees"
msgstr "Сборы"

#: src/components/Exchange/ConfirmationBox.js
msgid "Fees are high to swap from {0} to {1}."
msgstr "При обмене с {0} на {1} взимается высокая комиссия."

#: src/components/Exchange/ConfirmationBox.js
msgid "Fees are high to swap from {0} to {1}. <0/>{2} is needed for collateral."
msgstr "При обмене с {0} на {1} взимается высокая комиссия. <0/>{2} требуется для обеспечения."

#: src/pages/Ecosystem/Ecosystem.js
msgid "Fees generated by GMX"
msgstr "Комиссионные, сгенерированные GMX"

#: src/components/Glp/GlpSwap.js
msgid "Fees may vary depending on which asset you sell GLP for. <0/>Enter the amount of GLP you want to redeem in the order form, then check here to compare fees."
msgstr "Комиссионные могут отличаться в зависимости от того, за какой актив вы продаете GLP. <0/>Укажите сумму GLP, которую вы хотите обменять, в форме ордера, а затем проверьте здесь, чтобы узнать размер комиссионных."

#: src/components/Glp/GlpSwap.js
msgid "Fees may vary depending on which asset you use to buy GLP. <0/>Enter the amount of GLP you want to purchase in the order form, then check here to compare fees."
msgstr "Комиссионные могут отличаться в зависимости от того, какой актив вы используете для покупки GLP. <0/>Укажите сумму GLP, которую вы хотите приобрести, в форме ордера, а затем проверьте здесь, чтобы узнать размер комиссионных."

#: src/pages/Dashboard/DashboardV2.js
msgid "Fees since"
msgstr "Комиссионные с момента"

#: src/components/Glp/GlpSwap.js
#: src/components/Glp/GlpSwap.js
#: src/components/Glp/GlpSwap.js
#: src/components/Glp/GlpSwap.js
msgid "Fees will be shown once you have entered an amount in the order form."
msgstr "Комиссионные будут показаны после того, как вы введете сумму в форму ордера."

#: src/components/Exchange/SwapBox.js
msgid "Fetching token info..."
msgstr "Получение информации о токенах..."

#: src/pages/Ecosystem/Ecosystem.js
msgid "Financial reports and protocol analytics"
msgstr "Финансовые отчеты и аналитика протоколов"

#: src/pages/Dashboard/DashboardV2.js
msgid "Floor Price Fund"
msgstr "Фонд Минимальной Цены"

#: src/components/Exchange/ConfirmationBox.js
msgid "Forfeit profit"
msgstr "Утрата прибыли"

#: src/components/Exchange/ConfirmationBox.js
msgid "Forfeit profit and Short"
msgstr "Утрата прибыли и Шорта"

#: src/components/Exchange/ConfirmationBox.js
msgid "Forfeit profit and {action}"
msgstr "Утрата прибыли и {action}"

#: src/components/Exchange/ConfirmationBox.js
#: src/components/Exchange/PositionSeller.js
msgid "Forfeit profit not checked"
msgstr "Неустойка за непроверенную прибыль"

#: src/pages/Ecosystem/Ecosystem.js
msgid "GBC NFTs APR tracker and rewards"
msgstr "GBC NFTs APR отслеживание и вознаграждения"

#: src/pages/Dashboard/DashboardV2.js
msgid "GLP Index Composition"
msgstr "Состав Индекса GLP"

#: src/pages/Dashboard/DashboardV2.js
msgid "GLP Pool"
msgstr "GLP Пул"

#: src/pages/Stake/StakeV2.js
#: src/pages/Stake/StakeV2.js
msgid "GLP Vault"
msgstr "Хранилище GLP"

#: src/components/Glp/GlpSwap.js
msgid "GLP buy disabled, pending {0} upgrade"
msgstr "Покупка GLP приостановлена, ожидается {0} обновление"

#: src/components/TokenCard/TokenCard.js
msgid "GLP is the liquidity provider token. Accrues 70% of the platform's generated fees."
msgstr "GLP это токен предоставляющий ликвидность. Обеспечивает 70% генерируемых платформой комиссий."

#: src/components/Glp/GlpSwap.js
msgid "GLP sell disabled, pending {0} upgrade"
msgstr "Продажа GLP приостановлена, ожидается {0} обновление"

#: src/pages/Ecosystem/Ecosystem.js
msgid "GMX Announcements and Updates"
msgstr "Анонсы и Обновления GMX"

#: src/pages/Ecosystem/Ecosystem.js
msgid "GMX Blueberry NFTs"
msgstr "GMX Blueberry NFTs"

#: src/pages/Ecosystem/Ecosystem.js
msgid "GMX Governance Page"
msgstr "Страница Управления GMX"

#: src/pages/Ecosystem/Ecosystem.js
msgid "GMX Pages"
msgstr "Страницы GMX"

#: src/pages/Ecosystem/Ecosystem.js
msgid "GMX Perpetuals Data"
msgstr "Данные по Бессрочным контрактам GMX"

#: src/pages/Ecosystem/Ecosystem.js
msgid "GMX Proposals Voting page"
msgstr "Страница Голосования по предложениям GMX"

#: src/pages/Ecosystem/Ecosystem.js
msgid "GMX Stats Page"
msgstr "Страница Статистики GMX"

#: src/pages/Stake/StakeV2.js
#: src/pages/Stake/StakeV2.js
msgid "GMX Vault"
msgstr "Хранилище GMX"

#: src/pages/Ecosystem/Ecosystem.js
msgid "GMX Weekly Updates"
msgstr "Еженедельные Обновления MX"

#: src/pages/BuyGMX/BuyGMX.tsx
<<<<<<< HEAD
msgid "GMX bonds can be bought on Olympus Pro with a discount and a small vesting period:"
msgstr "Облигации GMX можно купить на Olympus Pro со скидкой и небольшим периодом перехода прав владения:"
=======
msgid "GMX bonds can be bought on Bond Protocol with a discount and a small vesting period:"
msgstr ""
>>>>>>> 69b9f51c

#: src/pages/Ecosystem/Ecosystem.js
msgid "GMX community discussion"
msgstr "Обсуждения в сообществе GMX"

#: src/pages/Ecosystem/Ecosystem.js
msgid "GMX dashboards and analytics."
msgstr "Панели управления GMX и аналитика."

#: src/pages/Ecosystem/Ecosystem.js
msgid "GMX ecosystem pages."
msgstr "Страницы экосистемы GMX."

#: src/pages/Ecosystem/Ecosystem.js
msgid "GMX explorer for stats and traders"
msgstr "Проводник GMX для статистики и трейдеров"

#: src/pages/Ecosystem/Ecosystem.js
msgid "GMX fundamentals"
msgstr "Фундаментальные показатели GMX"

#: src/pages/Home/Home.js
msgid "GMX is currently live on Arbitrum and Avalanche."
msgstr "В настоящее время GMX работает на Arbitrum и Avalanche."

#: src/pages/Jobs/Jobs.js
msgid "GMX is not actively looking for new hires at the moment. However, if you think you can contribute to the project, please email <0>jobs@gmx.io</0>."
msgstr "В настоящее время GMX не ведет активного поиска новых сотрудников. Однако, если вы считаете, что можете внести свой вклад в проект, пожалуйста, напишите <0>jobs@gmx.io</0>."

#: src/components/TokenCard/TokenCard.js
msgid "GMX is the utility and governance token. Accrues 30% of the platform's generated fees."
msgstr "GMX это токен утилиты и управления. Обеспечивает 30% генерируемых платформой комиссий."

#: src/pages/Ecosystem/Ecosystem.js
msgid "GMX staking calculator"
msgstr "Калькулятор ставки GMX"

#: src/pages/Ecosystem/Ecosystem.js
msgid "GMX staking rewards updates and insights"
msgstr "Обновления и информация о вознаграждениях за ставку GMX"

#: src/pages/Stake/StakeV2.js
#: src/pages/Stake/StakeV2.js
msgid "GMX transfers not yet enabled"
msgstr "Перевод GMX еще не активирован"

#: src/components/Referrals/AddAffiliateCode.js
msgid "Generate Referral Code"
msgstr "Сгенерировать Реферальный Код"

#: src/components/Exchange/PositionShare.js
msgid "Generating shareable image..."
msgstr "Создание изображения, доступного для совместного использования..."

#: src/pages/Referrals/Referrals.js
msgid "Get fee discounts and earn rebates through the GMX referral program.<0/>For more information, please read the <1>referral program details</1>."
msgstr "Получайте скидки на оплату и получайте возвраты благодаря реферальной программе GMX.<0/>Для получения дополнительной информации, пожалуйста, ознакомьтесь с <1>деталями реферальной программы</1>."

#: src/components/Header/HomeHeaderLinks.tsx
msgid "Governance"
msgstr ""

#: src/components/Exchange/SwapBox.js
msgid "High Slippage, Swap Anyway"
msgstr "Высокий уровень Скольжения, Обмен в Любом случае"

#: src/components/Exchange/SwapBox.js
msgid "High USDG Slippage, Long Anyway"
msgstr "Высокое Скольжение USDG, Лонг в Любом случае"

#: src/components/Exchange/ConfirmationBox.js
msgid "I am aware of the trigger orders"
msgstr "Я осведомлён о запуске ордера"

#: src/components/Exchange/SwapBox.js
msgid "If you have an existing position, the position will be closed at {0} USD.<0/><1/>This exit price will change with the price of the asset.<2/><3/><4>More Info</4>"
msgstr "Если у вас есть существующая позиция, позиция будет закрыта по цене {0} USD.<0/><1/>Цена выхода будет меняться в зависимости от цены актива.<2/><3/><4>Более подробная Информация</4>"

#: src/components/Exchange/PositionShare.js
msgid "Image generation error, please refresh and try again."
msgstr "Ошибка генерации изображения, пожалуйста, обновите и попробуйте снова."

#: src/components/Exchange/ExchangeTVChart.js
msgid "Inc."
msgstr "Инк."

#: src/App/App.js
msgid "Include PnL in leverage display"
msgstr "Включить PnL в индикатор рычага"

#: src/pages/CompleteAccountTransfer/CompleteAccountTransfer.js
msgid "Incorrect Account"
msgstr "Неверный Счет"

#: src/components/Exchange/SwapBox.js
#: src/pages/Stake/StakeV1.js
msgid "Incorrect Network"
msgstr "Неправильная Сеть"

#: src/components/Exchange/SwapBox.js
msgid "Incorrect network"
msgstr "Неправильная сеть"

#: src/components/Exchange/ConfirmationBox.js
#: src/components/Exchange/ConfirmationBox.js
#: src/components/Exchange/OrdersList.js
#: src/components/Exchange/TradeHistory.js
#: src/components/Exchange/TradeHistory.js
#: src/pages/OrdersOverview/OrdersOverview.js
msgid "Increase"
msgstr "Увеличить"

#: src/pages/OrdersOverview/OrdersOverview.js
msgid "Increase active: {0}, executed: {1}, cancelled: {2}"
msgstr "Увеличение активно: {0}, выполнено: {1}, отменено: {2}"

#: src/components/Exchange/TradeHistory.js
msgid "Increase {0} {longOrShortText}, +{1} USD, {2} Price: {3} USD"
msgstr "Увеличить {0} {longOrShortText}, +{1} USD, {2} Цена: {3} USD"

#: src/pages/Exchange/Exchange.js
msgid "Increased {tokenSymbol} {longOrShortText}, +{0} USD."
msgstr "Увеличено {tokenSymbol} {longOrShortText}, +{0} USD."

#: src/pages/OrdersOverview/OrdersOverview.js
msgid "Index"
msgstr "Индекс"

#: src/components/Exchange/PositionsList.js
#: src/components/Exchange/PositionsList.js
#: src/components/Exchange/PositionsList.js
#: src/components/Exchange/PositionsList.js
msgid "Initial Collateral"
msgstr "Первоначальный Залог"

#: src/components/Exchange/TradeHistory.js
msgid "Initial collateral"
msgstr "Первоначальный залог"

#: src/components/Exchange/PositionSeller.js
msgid "Insufficient Available Liquidity to swap to {0}:"
msgstr "Недостаточно Доступной Ликвидности для обмена на {0}:"

#: src/components/Glp/GlpSwap.js
msgid "Insufficient GLP balance"
msgstr "Недостаточный баланс GLP"

#: src/components/Exchange/SwapBox.js
#: src/components/Exchange/SwapBox.js
#: src/components/Exchange/SwapBox.js
#: src/components/Exchange/SwapBox.js
#: src/components/Exchange/SwapBox.js
#: src/components/Glp/GlpSwap.js
msgid "Insufficient liquidity"
msgstr "Недостаточная ликвидность"

#: src/components/Exchange/SwapBox.js
#: src/components/Exchange/SwapBox.js
#: src/components/Exchange/SwapBox.js
msgid "Insufficient liquidity, change \"Collateral In\""
msgstr "Недостаточная ликвидность, смена \" Залог В\""

#: src/components/Exchange/PositionSeller.js
msgid "Insufficient receive token liquidity"
msgstr "Недостаточная ликвидность токенов для приема"

#: src/pages/Stake/StakeV2.js
msgid "Insufficient staked tokens"
msgstr "Недостаточное количество поставленных токенов"

#: src/components/Exchange/SwapBox.js
#: src/components/Exchange/SwapBox.js
#: src/components/Glp/GlpSwap.js
msgid "Insufficient {0} balance"
msgstr "Недостаточный {0} баланс"

#: src/pages/NftWallet/NftWallet.js
msgid "Invalid NFT Address"
msgstr "Неверный адрес NFT"

#: src/pages/BeginAccountTransfer/BeginAccountTransfer.js
msgid "Invalid Receiver"
msgstr "Неверный получатель"

#: src/pages/BeginAccountTransfer/BeginAccountTransfer.js
#: src/pages/NftWallet/NftWallet.js
msgid "Invalid Receiver Address"
msgstr "Неверный адрес получателя"

#: src/components/Exchange/PositionEditor.js
#: src/components/Exchange/PositionEditor.js
msgid "Invalid liq. price"
msgstr "Неверная цена лик."

#: src/components/Exchange/ConfirmationBox.js
#: src/components/Exchange/OrderEditor.js
#: src/components/Exchange/PositionSeller.js
msgid "Invalid price, see warning"
msgstr "Недопустимая цена, смотрите предупреждение"

#: src/App/App.js
msgid "Invalid slippage value"
msgstr "Недопустимое значение скольжения"

#: src/pages/OrdersOverview/OrdersOverview.js
msgid "Invalid token fromToken: \"{0}\" toToken: \"{toTokenAddress}\""
msgstr "Неверный токен отТокен:: \"{0}\" кТокен: \"{toTokenAddress}\""

#: src/pages/OrdersOverview/OrdersOverview.js
msgid "Invalid token indexToken: \"{0}\" collateralToken: \"{1}\""
msgstr "Неверный токен индексТокен: \"{0}\" займТокен: \"{1}\""

#: src/pages/Jobs/Jobs.js
msgid "Job openings at GMX."
msgstr "Вакансии в GMX."

#: src/pages/Jobs/Jobs.js
msgid "Jobs"
msgstr "Вакансии"

#: src/components/Exchange/PositionSeller.js
msgid "Keep leverage at {0}x"
msgstr "Поддерживайте рычаг на уровне {0}x"

#: src/components/NetworkDropdown/NetworkDropdown.tsx
msgid "Language"
msgstr "Язык"

#: src/components/Header/AppHeaderUser.tsx
#: src/components/ModalViews/RedirectModal.js
#: src/pages/Home/Home.js
msgid "Launch App"
msgstr "Запустить Приложение"

#: src/components/Exchange/SwapBox.js
msgid "Leaderboard"
msgstr "Таблица лидеров"

#: src/pages/Ecosystem/Ecosystem.js
msgid "Leaderboard for GMX traders"
msgstr "Таблица лидеров для трейдеров GMX"

#: src/components/Exchange/PositionEditor.js
msgid "Leave at least {0} ETH for gas"
msgstr "Оставьте не менее {0} ETH для заправки "

#: src/components/Exchange/SwapBox.js
#: src/components/Exchange/SwapBox.js
msgid "Leave at least {0} {1} for gas"
msgstr "Оставьте не менее {0} {1} для заправки"

#: src/components/Exchange/PositionSeller.js
msgid "Leftover collateral below 5 USD"
msgstr "Остатки залога ниже 5 USD"

#: src/components/Exchange/PositionSeller.js
msgid "Leftover position below 10 USD"
msgstr "Оставшаяся позиция ниже 10 USD"

#: src/components/Exchange/ConfirmationBox.js
#: src/components/Exchange/PositionEditor.js
#: src/components/Exchange/PositionSeller.js
#: src/components/Exchange/PositionsList.js
#: src/components/Exchange/SwapBox.js
#: src/components/Exchange/SwapBox.js
msgid "Leverage"
msgstr "Леверидж"

#: src/components/Exchange/SwapBox.js
msgid "Leverage disabled, pending {0} upgrade"
msgstr "Леверидж отключен, ожидается {0} обновление"

#: src/components/Exchange/OrdersList.js
#: src/components/Exchange/OrdersList.js
#: src/components/Exchange/SwapBox.js
msgid "Limit"
msgstr "Ограничение"

#: src/components/Exchange/ConfirmationBox.js
#: src/components/Exchange/ConfirmationBox.js
msgid "Limit Price"
msgstr "Предельная Цена"

#: src/components/Exchange/SwapBox.js
msgid "Limit order creation failed."
msgstr "Не удалось создать лимитный ордер."

#: src/components/Exchange/SwapBox.js
msgid "Limit order submitted!"
msgstr "Лимитный ордер представлен!"

#: src/pages/Ecosystem/Ecosystem.js
#: src/pages/Ecosystem/Ecosystem.js
#: src/pages/Ecosystem/Ecosystem.js
#: src/pages/Ecosystem/Ecosystem.js
#: src/pages/Ecosystem/Ecosystem.js
msgid "Link"
msgstr "Ссылка"

#: src/components/Exchange/PositionShare.js
msgid "Link copied to clipboard."
msgstr "Ссылка копируется в буфер обмена."

#: src/components/Exchange/ConfirmationBox.js
#: src/components/Exchange/OrderEditor.js
#: src/components/Exchange/PositionEditor.js
#: src/components/Exchange/PositionSeller.js
#: src/components/Exchange/PositionsList.js
#: src/components/Exchange/PositionsList.js
#: src/components/Exchange/SwapBox.js
msgid "Liq. Price"
msgstr "Лик. Цена"

#: src/components/Exchange/ExchangeTVChart.js
msgid "Liq. {0} {longOrShortText}"
msgstr "Лик. {0} {longOrShortText}"

#: src/components/Exchange/TradeHistory.js
msgid "Liquidated"
msgstr "Ликвидировано"

#: src/components/Exchange/TradeHistory.js
msgid ""
"Liquidated {0} {longOrShortText},\n"
"-{1} USD,\n"
"{2} Price: {3} USD"
msgstr ""
"Ликвидировано {0} {longOrShortText},\n"
"-{1} USD,\n"
"{2} Цена: {3} USD"

#: src/components/Exchange/TradeHistory.js
msgid "Liquidation fee"
msgstr "Ликвидационная комиссия"

#: src/components/Exchange/SwapBox.js
#: src/components/Exchange/SwapBox.js
msgid "Liquidity data not loaded"
msgstr "Данные о ликвидности не загружены"

#: src/components/Exchange/PositionsList.js
msgid "Loading..."
msgstr "Загрузка..."

#: src/components/Exchange/ConfirmationBox.js
#: src/components/Exchange/ConfirmationBox.js
#: src/components/Exchange/ConfirmationBox.js
#: src/components/Exchange/ConfirmationBox.js
#: src/components/Exchange/ConfirmationBox.js
#: src/components/Exchange/ExchangeTVChart.js
#: src/components/Exchange/ExchangeTVChart.js
#: src/components/Exchange/OrdersList.js
#: src/components/Exchange/PositionEditor.js
#: src/components/Exchange/PositionSeller.js
#: src/components/Exchange/PositionsList.js
#: src/components/Exchange/PositionsList.js
#: src/components/Exchange/PositionsList.js
#: src/components/Exchange/SwapBox.js
#: src/components/Exchange/SwapBox.js
#: src/components/Exchange/SwapBox.js
#: src/components/Exchange/SwapBox.js
#: src/components/Exchange/SwapBox.js
#: src/components/Exchange/TradeHistory.js
#: src/components/Exchange/TradeHistory.js
#: src/components/Exchange/TradeHistory.js
#: src/pages/Actions/Actions.js
#: src/pages/Actions/Actions.js
#: src/pages/Exchange/Exchange.js
#: src/pages/Exchange/Exchange.js
#: src/pages/Exchange/Exchange.js
#: src/pages/Exchange/Exchange.js
#: src/pages/OrdersOverview/OrdersOverview.js
msgid "Long"
msgstr "Лонг"

#: src/pages/Dashboard/DashboardV2.js
#: src/pages/Dashboard/DashboardV2.js
msgid "Long Positions"
msgstr "Лонг позиции"

#: src/pages/Dashboard/DashboardV1.js
msgid "Long positions: {0} USD, Short positions: {1} USD, {volumeLabel} volume: {2} USD"
msgstr "Лонг позиции: {0} USD, Шорт позиции: {1} USD, {volumeLabel} объем: {2} USD"

#: src/components/Exchange/SwapBox.js
msgid "Long {0}"
msgstr "Лонг {0}"

#: src/components/Exchange/ConfirmationBox.js
msgid "Longing..."
msgstr "Лонгин..."

#: src/components/Referrals/AddAffiliateCode.js
msgid "Looks like you don't have a referral code to share. <0/> Create one now and start earning rebates!"
msgstr "Похоже, у вас нет реферального кода, которым можно поделиться. <0/> Создайте его сейчас и начните получать возвраты!"

#: src/pages/Actions/Actions.js
msgid "Loss"
msgstr "Потери"

#: src/components/BuyInputSection/BuyInputSection.js
#: src/components/Exchange/PositionEditor.js
#: src/components/Exchange/PositionSeller.js
#: src/components/Exchange/SwapBox.js
#: src/components/InputSection/InputSection.js
#: src/pages/ClaimEsGmx/ClaimEsGmx.js
msgid "MAX"
msgstr "МАКСИМУМ"

#: src/pages/Ecosystem/Ecosystem.js
msgid "MEV Optimizer"
msgstr "Оптимизатор MEV"

#: src/components/Exchange/OrdersList.js
#: src/components/Exchange/OrdersList.js
#: src/components/Exchange/OrdersList.js
#: src/components/Exchange/PositionEditor.js
#: src/components/Exchange/PositionSeller.js
#: src/components/Exchange/PositionsList.js
#: src/components/Exchange/PositionsList.js
#: src/pages/OrdersOverview/OrdersOverview.js
msgid "Mark Price"
msgstr "Отмеченная Цена"

#: src/components/Exchange/OrderEditor.js
msgid "Mark Price:"
msgstr "Отмеченная Цена:"

#: src/components/Exchange/OrderEditor.js
#: src/components/Exchange/PositionSeller.js
#: src/components/Exchange/SwapBox.js
msgid "Mark: {0}"
msgstr "Отметка: {0}"

#: src/components/Exchange/PositionSeller.js
#: src/components/Exchange/SwapBox.js
msgid "Market"
msgstr "Рынок"

#: src/pages/Dashboard/DashboardV1.js
#: src/pages/Dashboard/DashboardV1.js
#: src/pages/Dashboard/DashboardV1.js
#: src/pages/Dashboard/DashboardV2.js
#: src/pages/Dashboard/DashboardV2.js
msgid "Market Cap"
msgstr "Рыночная капитализация"

#: src/pages/Stake/StakeV2.js
msgid "Max Capacity"
msgstr "Максимальная Вместимость"

#: src/components/Glp/GlpSwap.js
msgid "Max Capacity for {0} Reached"
msgstr "Максимальная Вместимость для {0} Достигнута"

#: src/components/Glp/GlpSwap.js
msgid "Max Pool Capacity"
msgstr "Максимальная Вместимость Пула"

#: src/components/Migration/Migration.js
#: src/pages/Stake/StakeV1.js
#: src/pages/Stake/StakeV1.js
#: src/pages/Stake/StakeV2.js
#: src/pages/Stake/StakeV2.js
#: src/pages/Stake/StakeV2.js
msgid "Max amount exceeded"
msgstr "Максимальная сумма превышена"

#: src/components/Exchange/PositionSeller.js
msgid "Max close amount exceeded"
msgstr "Превышена максимальная сумма закрытия"

#: src/components/Exchange/TradeHistory.js
msgid "Max leverage of 100x was exceeded, the remaining collateral after deducting losses and fees have been sent back to your account"
msgstr "Максимальное кредитное плечо 100x было превышено, оставшийся залог после вычета убытков и комиссий был отправлен обратно на ваш счет"

#: src/components/Exchange/PositionEditor.js
#: src/components/Exchange/PositionSeller.js
#: src/components/Exchange/SwapBox.js
msgid "Max leverage: {0}x"
msgstr ""

#: src/components/Glp/GlpSwap.js
msgid "Max pool capacity reached for {0}. Please mint GLP using another token"
msgstr "Достигнута максимальная вместимость пула для {0}. Пожалуйста, монетизируйте GLP, используя другой токен"

#: src/components/Glp/GlpSwap.js
msgid "Max pool capacity reached for {0}<0/><1/>Please mint GLP using another token"
msgstr "Достигнута максимальная вместимость пула для {0}<0/><1/>Пожалуйста, монетизируйте GLP, используя другой токен"

#: src/App/App.js
msgid "Max slippage precision is 0.01%"
msgstr "Максимальная точность скольжения составляет 0,01%"

#: src/pages/Dashboard/DashboardV2.js
#: src/pages/Dashboard/DashboardV2.js
msgid "Max {0} Capacity"
msgstr "Максимальная {0} вместимость"

#: src/components/Exchange/PositionSeller.js
#: src/components/Exchange/SwapBox.js
msgid "Max {0} in"
msgstr "Максимум {0} в"

#: src/components/Exchange/SwapBox.js
msgid "Max {0} long capacity"
msgstr "Максимальная {0} вместимость лонга"

#: src/components/Exchange/SwapBox.js
msgid "Max {0} long exceeded"
msgstr "Максимальное {0} превышение лонга"

#: src/components/Exchange/PositionSeller.js
#: src/components/Exchange/SwapBox.js
msgid "Max {0} out"
msgstr "Максимальный {0} выход"

#: src/components/Exchange/SwapBox.js
msgid "Max {0} short capacity"
msgstr "Максимальная {0} вместимость шорта"

#: src/components/Exchange/SwapBox.js
msgid "Max {0} short exceeded"
msgstr "Максимальное {0} превышение шорта"

#: src/components/Migration/Migration.js
#: src/pages/Stake/StakeV1.js
#: src/pages/Stake/StakeV1.js
#: src/pages/Stake/StakeV2.js
#: src/pages/Stake/StakeV2.js
#: src/pages/Stake/StakeV2.js
msgid "Max: {0}"
msgstr "Максимально: {0}"

#: src/components/Exchange/PositionEditor.js
#: src/components/Exchange/PositionSeller.js
msgid "Max: {maxAmountFormatted}"
msgstr "Максимально: {maxAmountFormatted}"

#: src/components/Footer/constants.ts
#: src/components/Footer/constants.ts
msgid "Media Kit"
msgstr "Медиа-Кит"

#: src/App/App.js
msgid "MetaMask"
msgstr "MetaMask"

#: src/App/App.js
msgid "MetaMask not detected."
msgstr "MetaMask не обнаружена."

#: src/components/Migration/Migration.js
#: src/components/Migration/Migration.js
#: src/pages/Stake/StakeV1.js
#: src/pages/Stake/StakeV1.js
#: src/pages/Stake/StakeV1.js
msgid "Migrate"
msgstr "Перенести"

#: src/components/Migration/Migration.js
msgid "Migrated"
msgstr "Перенесено"

#: src/components/Migration/Migration.js
msgid "Migrating..."
msgstr "Перенесение..."

#: src/components/Migration/Migration.js
msgid "Migration Price"
msgstr "Цена Переноса"

#: src/components/Migration/Migration.js
msgid "Migration failed"
msgstr "Перенос не удался"

#: src/components/Migration/Migration.js
msgid "Migration submitted! <0>View status.</0>"
msgstr "Перенос завершен! <0> Просмотр статуса.</0>"

#: src/components/Exchange/PositionEditor.js
#: src/components/Exchange/PositionSeller.js
#: src/components/Exchange/SwapBox.js
msgid "Min leverage: 1.1x"
msgstr "Минимальное кредитное плечо: 1.1x"

#: src/components/Exchange/SwapBox.js
msgid "Min order: 10 USD"
msgstr "Минимальный ордер: 10 USD"

#: src/components/Exchange/TradeHistory.js
msgid "Min required collateral"
msgstr "Минимально необходимый залог"

#: src/components/Exchange/PositionEditor.js
msgid "Min residual collateral: 10 USD"
msgstr ""

#: src/components/Exchange/ConfirmationBox.js
msgid "Min. Receive"
msgstr "Мин. Приём"

#: src/components/Exchange/OrderEditor.js
msgid "Minimum received"
msgstr "Минимум получен"

#: src/components/Exchange/SwapBox.js
#: src/pages/Dashboard/DashboardV2.js
msgid "More Info"
msgstr "Больше Информации"

#: src/components/NetworkDropdown/NetworkDropdown.tsx
msgid "More Options"
msgstr "Больше вариантов"

#: src/pages/Stake/StakeV2.js
msgid "Multiplier Points"
msgstr "Множители баллов"

#: src/pages/Stake/StakeV2.js
msgid "Multiplier Points APR"
msgstr "Множитель баллов APR"

#: src/pages/NftWallet/NftWallet.js
msgid "NFT Address"
msgstr "Адрес NFT"

#: src/pages/NftWallet/NftWallet.js
msgid "NFT ID"
msgstr "NFT ID"

#: src/pages/NftWallet/NftWallet.js
msgid "NFT Wallet"
msgstr "NFT Кошелёк"

#: src/components/Exchange/PositionsList.js
#: src/components/Exchange/PositionsList.js
msgid "Net Value"
msgstr "Чистая Прибыль"

#: src/components/Exchange/PositionsList.js
#: src/components/Exchange/PositionsList.js
msgid "Net Value: Initial Collateral + PnL - Borrow Fee"
msgstr ""

#: src/components/Exchange/PositionsList.js
#: src/components/Exchange/PositionsList.js
msgid "Net Value: Initial Collateral + PnL - Fees"
msgstr ""

#: src/components/Exchange/ConfirmationBox.js
#: src/components/Exchange/PositionEditor.js
msgid "Network fee"
msgstr "Комиссия за пользование сетью"

#: src/components/NetworkDropdown/NetworkDropdown.tsx
#: src/components/NetworkDropdown/NetworkDropdown.tsx
msgid "Networks"
msgstr "Сети"

#: src/components/NetworkDropdown/NetworkDropdown.tsx
msgid "Networks and Settings"
msgstr "Сети и Настройки"

#: src/components/Exchange/TradeHistory.js
msgid "Next"
msgstr "Далее"

#: src/pages/Actions/Actions.js
msgid "No PnLs found"
msgstr "PnLs не найдены"

#: src/pages/ClaimEsGmx/ClaimEsGmx.js
msgid "No esGMX to claim"
msgstr "Нет esGMX для получения компенсации"

#: src/components/Exchange/OrdersList.js
#: src/components/Exchange/OrdersList.js
msgid "No open orders"
msgstr "Нет открытых ордеров"

#: src/lib/legacy.ts
msgid "No open position, order cannot be executed unless a position is opened"
msgstr "Нет открытой позиции, ордер не может быть выполнен, пока не открыта позиция"

#: src/components/Exchange/PositionsList.js
#: src/components/Exchange/PositionsList.js
msgid "No open positions"
msgstr "Нет открытых позиций"

#: src/pages/Jobs/Jobs.js
msgid "No open positions at GMX currently"
msgstr "На данный момент на GMX нет открытых позиций"

#: src/pages/OrdersOverview/OrdersOverview.js
msgid "No position"
msgstr "Нет позиции"

#: src/components/Referrals/AffiliatesStats.js
#: src/components/Referrals/TradersStats.js
msgid "No rebates distribution history yet."
msgstr "История распределения возвратов пока отсутствует."

#: src/pages/Stake/StakeV1.js
msgid "No rewards to claim yet"
msgstr "Вознаграждений пока нет"

#: src/components/Exchange/TradeHistory.js
msgid "No trades yet"
msgstr "Пока нет сделок"

#: src/components/Exchange/OrdersToa.js
msgid "Note that orders are not guaranteed to be executed.<0/><1/>This can occur in a few situations including but not exclusive to:"
msgstr "Обратите внимание, что исполнение ордеров не гарантировано.<0/><1/>Это может произойти в нескольких ситуациях, включая, но не исключая:"

<<<<<<< HEAD
#: src/pages/BuyGlp/BuyGlp.js
msgid "Note that there is a minimum holding time of 15 minutes after a purchase.<0/>View <1>staking</1> page."
msgstr "Обратите внимание, что минимальное время удержания после покупки составляет 15 минут.<0/> Просмотр <1>ставки</1> страница."

=======
>>>>>>> 69b9f51c
#: src/components/Referrals/referralsHelper.js
msgid "Only letters, numbers and underscores are allowed."
msgstr "Допускаются только буквы, цифры и знаки подчеркивания."

#: src/components/Exchange/PositionsList.js
#: src/components/Exchange/PositionsList.js
msgid "Open + Close fee"
msgstr "Комиссия за открытие + закрытие"

#: src/pages/Home/Home.js
msgid "Open Interest"
msgstr "Открытый Интерес"

#: src/components/Exchange/SwapBox.js
msgid "Open a position"
msgstr "Открыть позицию"

#: src/pages/Dashboard/AssetDropdown.tsx
msgid "Open in Coingecko"
msgstr "Открыть в Coingecko"

#: src/pages/Dashboard/AssetDropdown.tsx
#: src/pages/Dashboard/AssetDropdown.tsx
msgid "Open in Explorer"
msgstr "Открыть в Explorer"

#: src/pages/Home/Home.js
msgid "Open positions through a simple swap interface. Conveniently swap from any supported asset into the position of your choice."
msgstr "Открывайте позиции с помощью простого интерфейса обменник. Удобный обмен из любого поддерживаемого актива в выбранную вами позицию."

#: src/pages/PositionsOverview/PositionsOverview.js
msgid "Open positions: {0}<0/>Under risk: {1}"
msgstr "Открытие позиций: {0}<0/>Под риском: {1}"

#: src/components/Exchange/ExchangeTVChart.js
msgid "Open {0} {longOrShortText}"
msgstr "Открыть {0} {longOrShortText}"

#: src/components/Exchange/PositionsList.js
msgid "Opening..."
msgstr "Открытие..."

<<<<<<< HEAD
#: src/pages/Ecosystem/Ecosystem.js
msgid "Optimal compound interval calculator"
msgstr "Калькулятор оптимального суммарного интервала"

=======
>>>>>>> 69b9f51c
#: src/components/Exchange/OrdersList.js
#: src/pages/OrdersOverview/OrdersOverview.js
msgid "Order"
msgstr "Ордер"

#: src/components/Exchange/ConfirmationBox.js
msgid "Order cancelled"
msgstr "Ордер закрыт"

#: src/domain/legacy.ts
msgid "Order cancelled."
msgstr "Ордер закрыт."

#: src/lib/legacy.ts
msgid "Order cannot be executed as it would reduce the position's leverage below 1"
msgstr "Ордер не может быть выполнен, так как это уменьшит позицию кредитного плеча ниже 1"

#: src/lib/legacy.ts
msgid "Order cannot be executed as the remaining position would be smaller than $5.00"
msgstr "Ордер не может быть выполнен, так как оставшаяся позиция будет меньше $5.00"

#: src/components/Exchange/PositionSeller.js
msgid "Order created!"
msgstr "Ордер создан!"

#: src/components/Exchange/PositionSeller.js
msgid "Order creation failed."
msgstr "Не удалось создать ордер."

#: src/pages/OrdersOverview/OrdersOverview.js
msgid "Order size exceeds position"
msgstr "Размер ордера превышает позицию"

#: src/pages/OrdersOverview/OrdersOverview.js
msgid "Order size is 0"
msgstr "Размер ордера равен 0"

#: src/components/Exchange/PositionsList.js
#: src/lib/legacy.ts
msgid "Order size is bigger than position, will only be executable if position increases"
msgstr "Размер ордера больше позиции, будет исполнен только при увеличении позиции."

#: src/components/Exchange/PositionSeller.js
msgid "Order submitted!"
msgstr "Ордер принят!"

#: src/components/Exchange/OrderEditor.js
msgid "Order update failed."
msgstr "Не удалось обновить ордер."

#: src/components/Exchange/OrderEditor.js
msgid "Order update submitted!"
msgstr "Обновление ордера принято!"

#: src/components/Exchange/OrderEditor.js
msgid "Order updated!"
msgstr "Ордер обновлён!"

#: src/components/Exchange/PositionsList.js
#: src/pages/Actions/Actions.js
#: src/pages/Exchange/Exchange.js
msgid "Orders"
msgstr "Ордера"

#: src/components/Exchange/PositionsList.js
#: src/pages/Exchange/Exchange.js
msgid "Orders ({0})"
msgstr "Ордера ({0})"

#: src/pages/Exchange/Exchange.js
msgid "Orders cancelled."
msgstr "Ордера отменены"

#: src/pages/Dashboard/DashboardV2.js
msgid "Overview"
msgstr "Аннотация"

#: src/pages/Dashboard/DashboardV2.js
msgid "POOL"
msgstr "ПУЛ"

#: src/components/Glp/GlpSwap.js
#: src/pages/Dashboard/DashboardV2.js
msgid "PRICE"
msgstr "ЦЕНА"

#: src/pages/PageNotFound/PageNotFound.js
msgid "Page not found"
msgstr "Страница не найдена"

#: src/components/Exchange/PositionSeller.js
#: src/components/Exchange/SwapBox.js
msgid "Page outdated, please refresh"
msgstr "Страница устарела, пожалуйста, обновите"

#: src/components/Exchange/TradeHistory.js
msgid "Partial Liquidation"
msgstr "Частичная Ликвидация"

#: src/components/Exchange/TradeHistory.js
msgid "Partially Liquidated"
msgstr "Частично Ликвидировано"

#: src/pages/Ecosystem/Ecosystem.js
msgid "Partnerships and Integrations"
msgstr "Партнерство и Объединения"

#: src/components/Exchange/ConfirmationBox.js
#: src/components/Exchange/ConfirmationBox.js
#: src/components/Exchange/SwapBox.js
#: src/components/Exchange/SwapBox.js
#: src/components/Glp/GlpSwap.js
#: src/components/Glp/GlpSwap.js
msgid "Pay"
msgstr "Оплатит"

#: src/components/Exchange/ConfirmationBox.js
msgid "Pay Amount"
msgstr "Оплата Суммы"

#: src/components/Exchange/SwapBox.js
msgid "Pay: {0} USD"
msgstr "Оплата: {0} USD"

#: src/pages/Dashboard/DashboardV2.js
msgid "Platform and GLP index tokens."
msgstr "Платформа и индексные токены GLP."

#: src/components/Referrals/JoinReferralCode.js
msgid "Please input a referral code to benefit from fee discounts."
msgstr "Пожалуйста, введите реферальный код, чтобы воспользоваться скидками на комиссию."

#: src/pages/BeginAccountTransfer/BeginAccountTransfer.js
msgid "Please only use this for full account transfers.<0/>This will transfer all your GMX, esGMX, GLP and Multiplier Points to your new account.<1/>Transfers are only supported if the receiving account has not staked GMX or GLP tokens before.<2/>Transfers are one-way, you will not be able to transfer staked tokens back to the sending account."
msgstr "Пожалуйста, используйте это только для полного перевода аккаунта.<0/>Это переведет все ваши GMX, esGMX, GLP и Множительные Баллы на новый аккаунт.<1/>Переводы поддерживаются только в том случае, если принимающий аккаунт не размещал токены GMX или GLP ранее.<2/>Переводы являются односторонними, вы не сможете перевести размещенные токены обратно на отправляющий аккаунт."

#: src/components/Migration/Migration.js
msgid "Please read the <0>Medium post</0> before migrating."
msgstr "Пожалуйста, прочитайте <0>Средний пост</0> перед переносом."

#: src/pages/ClaimEsGmx/ClaimEsGmx.js
msgid "Please switch your network to Arbitrum."
msgstr "Пожалуйста, переключите свою сеть на Arbitrum."

#: src/components/Exchange/PositionSeller.js
#: src/components/Exchange/PositionsList.js
#: src/components/Exchange/PositionsList.js
#: src/components/Exchange/PositionsList.js
#: src/components/Exchange/TradeHistory.js
#: src/pages/Actions/Actions.js
msgid "PnL"
msgstr "PnL"

#: src/components/Exchange/PositionsList.js
#: src/components/Exchange/PositionsList.js
msgid "PnL After Fees"
msgstr "PnL После уплаты Комиссии"

#: src/pages/Dashboard/DashboardV1.js
#: src/pages/Dashboard/DashboardV2.js
msgid "Pool"
msgstr "Пул"

#: src/pages/Dashboard/DashboardV2.js
#: src/pages/Dashboard/DashboardV2.js
msgid "Pool Amount"
msgstr "Сумма Пула"

#: src/components/Exchange/PositionsList.js
msgid "Position"
msgstr "Позиция"

#: src/components/Exchange/SwapBox.js
msgid "Position Fee (0.1% of position size)"
msgstr "Комиссия за позицию (0,1% от размера позиции)"

#: src/components/Exchange/PositionSeller.js
msgid "Position close disabled, pending {0} upgrade"
msgstr "Закрытие позиции не доступно, ожидается {0} обновление"

#: src/pages/Actions/Actions.js
#: src/pages/Exchange/Exchange.js
msgid "Positions"
msgstr "Позиции"

#: src/pages/Exchange/Exchange.js
msgid "Positions ({0})"
msgstr "Позиции ({0})"

#: src/components/Exchange/TradeHistory.js
msgid "Prev"
msgstr "Предыдущий"

#: src/components/Exchange/ConfirmationBox.js
#: src/components/Exchange/OrderEditor.js
#: src/components/Exchange/OrderEditor.js
#: src/components/Exchange/OrderEditor.js
#: src/components/Exchange/OrderEditor.js
#: src/components/Exchange/OrdersList.js
#: src/components/Exchange/OrdersList.js
#: src/components/Exchange/OrdersList.js
#: src/components/Exchange/PositionSeller.js
#: src/components/Exchange/SwapBox.js
#: src/components/Exchange/SwapBox.js
#: src/components/Exchange/SwapBox.js
#: src/components/Glp/GlpSwap.js
#: src/components/Glp/GlpSwap.js
#: src/pages/Dashboard/DashboardV1.js
#: src/pages/Dashboard/DashboardV1.js
#: src/pages/Dashboard/DashboardV1.js
#: src/pages/Dashboard/DashboardV2.js
#: src/pages/Dashboard/DashboardV2.js
#: src/pages/Dashboard/DashboardV2.js
#: src/pages/OrdersOverview/OrdersOverview.js
#: src/pages/Stake/StakeV2.js
#: src/pages/Stake/StakeV2.js
#: src/pages/Stake/StakeV2.js
msgid "Price"
msgstr "Цена"

#: src/components/Exchange/OrderEditor.js
#: src/components/Exchange/PositionSeller.js
msgid "Price above Liq. Price"
msgstr "Цена выше Ликв. Цены"

#: src/components/Exchange/OrderEditor.js
#: src/components/Exchange/SwapBox.js
#: src/components/Exchange/SwapBox.js
msgid "Price above Mark Price"
msgstr "Цена выше Маркированной Цены"

#: src/components/Exchange/OrderEditor.js
#: src/components/Exchange/PositionSeller.js
msgid "Price below Liq. Price"
msgstr "Цена ниже Ликв. Цены"

#: src/components/Exchange/OrderEditor.js
#: src/components/Exchange/SwapBox.js
#: src/components/Exchange/SwapBox.js
msgid "Price below Mark Price"
msgstr "Цена ниже Маркированной Цены"

#: src/pages/OrdersOverview/OrdersOverview.js
msgid "Price conditions are met"
msgstr "Ценовые условия выполнены"

#: src/components/Exchange/OrderEditor.js
msgid "Price is above Mark Price"
msgstr "Цена выше Маркированной Цены"

#: src/components/Exchange/OrderEditor.js
msgid "Price is below Mark Price"
msgstr "Цена ниже Маркированной Цены"

#: src/pages/Dashboard/DashboardV2.js
#: src/pages/Stake/StakeV2.js
msgid "Price on Arbitrum"
msgstr "Цена на Arbitrum"

#: src/pages/Dashboard/DashboardV2.js
#: src/pages/Stake/StakeV2.js
msgid "Price on Avalanche"
msgstr "Цена на Avalanche"

#: src/pages/Actions/Actions.js
msgid "Profit"
msgstr "Прибыль"

#: src/components/Exchange/PositionSeller.js
msgid "Profit price: {0} ${1}. This rule applies for the next {2}, until {3}."
msgstr "Цена прибыли: {0} ${1}. Это правило действует для следующих {2}, до {3}."

#: src/pages/Ecosystem/Ecosystem.js
<<<<<<< HEAD
msgid "Projects developed by the GMX community."
msgstr "Проекты, разработанные сообществом GMX."
=======
msgid "Projects developed by the GMX community. Please exercise caution in interacting with any site, the project's are fully maintained by community developers."
msgstr ""
>>>>>>> 69b9f51c

#: src/pages/Ecosystem/Ecosystem.js
msgid "Projects integrated with GMX."
msgstr "Проекты, интегрированные с GMX."

#: src/pages/Dashboard/AssetDropdown.tsx
msgid "Proof of Reserves"
msgstr "Доказательство резервов"

#: src/components/Header/HomeHeaderLinks.tsx
msgid "Protocol"
msgstr ""

#: src/pages/Ecosystem/Ecosystem.js
#: src/pages/Ecosystem/Ecosystem.js
msgid "Protocol analytics"
msgstr "Аналитика протоколов"

#: src/pages/BuyGlp/BuyGlp.js
msgid "Purchase <0>GLP tokens</0> to earn {nativeTokenSymbol} fees from swaps and leverages trading."
msgstr "Покупайте <0>токенов GLP</0>, чтобы получить {nativeTokenSymbol} комиссионные от торговли с применением свопов и кредитного плеча."

#: src/pages/Stake/StakeV2.js
msgid "Purchase Insurance"
msgstr "Приобрести Страховку"

#: src/components/TokenCard/TokenCard.js
#: src/components/TokenCard/TokenCard.js
msgid "Read more"
msgstr "Читать больше"

#: src/components/Referrals/TradersStats.js
msgid "Rebates Distribution History"
msgstr "История Распределения Рибейтов"

#: src/components/Referrals/AffiliatesStats.js
#: src/components/Referrals/TradersStats.js
#: src/components/Referrals/TradersStats.js
msgid "Rebates are airdropped weekly."
msgstr "Рибейты Рассылаются Еженедельно."

#: src/components/Referrals/TradersStats.js
msgid "Rebates earned by this account as a trader."
msgstr "Рибейты, заработанные этим аккаунтом в качестве трейдера."

#: src/components/Referrals/AffiliatesStats.js
msgid "Rebates earned by this account as an affiliate."
msgstr "Рибейты, заработанные этим аккаунтом в качестве аффилированного лица."

#: src/components/Exchange/ConfirmationBox.js
#: src/components/Exchange/PositionSeller.js
#: src/components/Exchange/PositionSeller.js
#: src/components/Exchange/SwapBox.js
#: src/components/Exchange/SwapBox.js
#: src/components/Glp/GlpSwap.js
#: src/components/Glp/GlpSwap.js
msgid "Receive"
msgstr "Получить"

#: src/pages/BeginAccountTransfer/BeginAccountTransfer.js
#: src/pages/NftWallet/NftWallet.js
msgid "Receiver Address"
msgstr "Адрес Получателя"

#: src/pages/BeginAccountTransfer/BeginAccountTransfer.js
msgid "Receiver has not staked GLP tokens before"
msgstr "Получатель не размещал токены GLP ранее"

#: src/pages/BeginAccountTransfer/BeginAccountTransfer.js
msgid "Receiver has not staked GMX tokens before"
msgstr "Получатель не размещал токены GLP ранее"

#: src/components/Glp/GlpSwap.js
msgid "Redemption time not yet reached"
msgstr "Срок выкупа еще не наступил"

#: src/pages/Home/Home.js
msgid "Reduce Liquidation Risks"
msgstr "Снизить Риски Ликвидации"

#: src/components/Exchange/PositionSeller.js
msgid "Reducing the position at the current price will forfeit a <0>pending profit</0> of {deltaStr}. <1/>"
msgstr "Сокращение позиции по текущей цене приведет к потере <0>отложенной прибыли</0> в размере {deltaStr}. <1/>"

#: src/components/Referrals/AffiliatesStats.js
msgid "Referral Code"
msgstr "Реферальный Код"

#: src/components/Referrals/JoinReferralCode.js
msgid "Referral Code does not exist"
msgstr "Реферальный Код не существует"

#: src/components/Referrals/AffiliatesStats.js
msgid "Referral Codes"
msgstr "Реферальные Коды"

#: src/components/Footer/constants.ts
msgid "Referral Terms"
msgstr "Реферальные Условия"

#: src/components/Referrals/JoinReferralCode.js
msgid "Referral code added!"
msgstr "Реферальный код добавлен!"

#: src/components/Referrals/AddAffiliateCode.js
msgid "Referral code created!"
msgstr "Реферальный код создан!"

#: src/pages/Referrals/Referrals.js
msgid "Referral code creation failed."
msgstr "Создание реферального кода не прошло."

#: src/pages/Referrals/Referrals.js
msgid "Referral code submitted!"
msgstr "Реферальный код предоставлен!"

#: src/components/Referrals/JoinReferralCode.js
msgid "Referral code updated failed."
msgstr "Обновление реферального кода не прошло"

#: src/components/Referrals/JoinReferralCode.js
msgid "Referral code updated!"
msgstr "Реферальный код обновлен!"

#: src/components/Header/AppHeaderLinks.tsx
#: src/pages/Referrals/Referrals.js
msgid "Referrals"
msgstr "Рефералы"

#: src/components/Exchange/TradeHistory.js
msgid "Request decrease {0} {longOrShortText}, -{1} USD, Acceptable Price: {2} {3} USD"
msgstr "Уменьшение запроса {0} {longOrShortText}, -{1} USD, Приемлемая Цена: {2} {3} USD"

#: src/components/Exchange/TradeHistory.js
msgid "Request deposit into {0} {longOrShortText}"
msgstr "Запросить пополнение счета на {0} {longOrShortText}\""

#: src/components/Exchange/TradeHistory.js
msgid "Request increase {0} {longOrShortText}, +{1} USD, Acceptable Price: {2} {3} USD"
msgstr "Увеличение запроса {0} {longOrShortText}, +{1} USD, Приемлемая Цена: {2} {3} USD"

#: src/components/Exchange/TradeHistory.js
msgid "Request withdrawal from {0} {longOrShortText}"
msgstr "Запрос на вывод из {0} {longOrShortText}"

#: src/components/Exchange/PositionSeller.js
msgid "Requested decrease of {0} {longOrShortText} by {sizeDeltaUsd} USD."
msgstr "Запрошенное снижение {0} {longOrShortText} на {sizeDeltaUsd} USD."

#: src/components/Exchange/PositionEditor.js
msgid "Requested deposit of {0} {1} into {2} {longOrShortText}."
msgstr "Запрошено пополнение счета на {0} {1} в {2} {longOrShortText}."

#: src/components/Exchange/SwapBox.js
msgid "Requested increase of {tokenSymbol} {longOrShortText} by {0} USD."
msgstr "Запрошено увеличение {tokenSymbol} {longOrShortText} на {0} USD."

#: src/components/Exchange/PositionEditor.js
msgid "Requested withdrawal of {0} USD from {1} {longOrShortText}."
msgstr "Запрошен вывод {0} USD с {1} {longOrShortText}."

#: src/pages/Stake/StakeV2.js
msgid "Reserve Amount"
msgstr "Сумма Резерва"

#: src/components/Glp/GlpSwap.js
msgid "Reserved"
msgstr "Зарезервировано"

#: src/pages/Stake/StakeV2.js
#: src/pages/Stake/StakeV2.js
msgid "Reserved for Vesting"
msgstr "Зарезервировано для Вестинга"

#: src/pages/Ecosystem/Ecosystem.js
msgid "Returns calculator for GMX and GLP"
msgstr "Калькулятор возвратов для GMX и GLP"

#: src/pages/Stake/StakeV1.js
#: src/pages/Stake/StakeV1.js
#: src/pages/Stake/StakeV1.js
#: src/pages/Stake/StakeV1.js
#: src/pages/Stake/StakeV1.js
#: src/pages/Stake/StakeV2.js
#: src/pages/Stake/StakeV2.js
msgid "Rewards"
msgstr "Вознаграждения"

#: src/components/Referrals/AffiliatesStats.js
msgid "Rewards Distribution History"
msgstr "История Распределения Вознаграждений"

#: src/components/Referrals/AffiliatesStats.js
msgid "Rewards are airdropped weekly."
msgstr "Вознаграждения Рассылаются Еженедельно"

#: src/components/Referrals/JoinReferralCode.js
msgid "Same as current active code"
msgstr "Такой же, как и текущий действующий код"

#: src/App/App.js
msgid "Save"
msgstr "Сохранить"

#: src/pages/Home/Home.js
msgid "Save on Costs"
msgstr "Сэкономь на Расходах"

#: src/components/Glp/GlpSwap.js
msgid "Save on Fees"
msgstr "Сэкономь на Комиссиях"

#: src/components/Exchange/TokenSelector.js
msgid "Search Token"
msgstr "Искать Токен"

#: src/components/NetworkDropdown/LanguagePopupHome.tsx
#: src/components/NetworkDropdown/NetworkDropdown.tsx
msgid "Select Language"
msgstr "Выбрать Язык"

#: src/components/Exchange/PositionDropdown.js
msgid "Select Market"
msgstr "Выбрать Рынок"

#: src/pages/ClaimEsGmx/ClaimEsGmx.js
msgid "Select an option"
msgstr "Выбрать опцию"

#: src/components/Exchange/SwapBox.js
#: src/components/Exchange/SwapBox.js
#: src/components/Exchange/SwapBox.js
#: src/components/Exchange/SwapBox.js
msgid "Select different tokens"
msgstr "Выбрать разные токены"

#: src/pages/ClaimEsGmx/ClaimEsGmx.js
msgid "Select your vesting option below then click \"Claim\"."
msgstr "Выберите свой вариант вестинга ниже и нажмите \"Утвердить\"."

#: src/pages/BeginAccountTransfer/BeginAccountTransfer.js
msgid "Self-transfer not supported"
msgstr "Самостоятельный перевод не поддерживается"

#: src/components/Glp/GlpSwap.js
#: src/components/Glp/GlpSwap.js
#: src/components/Glp/GlpSwap.js
#: src/components/Glp/GlpSwap.js
#: src/pages/Stake/StakeV2.js
msgid "Sell GLP"
msgstr "Продать GLP"

#: src/components/Glp/GlpSwap.js
msgid "Sell failed."
msgstr "Не удалось продать."

#: src/components/Glp/GlpSwap.js
#: src/components/Glp/GlpSwap.js
msgid "Sell for {0}"
msgstr "Продать за {0}"

#: src/components/Glp/GlpSwap.js
msgid "Sell submitted!"
msgstr "Продажа подтверждена!"

#: src/components/Glp/GlpSwap.js
msgid "Selling..."
msgstr "Продажа..."

#: src/pages/BeginAccountTransfer/BeginAccountTransfer.js
msgid "Sender has withdrawn all tokens from GLP Vesting Vault"
msgstr "Отправитель вывел все токены из Хранилища GLP Vault"

#: src/pages/BeginAccountTransfer/BeginAccountTransfer.js
msgid "Sender has withdrawn all tokens from GMX Vesting Vault"
msgstr "Отправитель вывел все токены из Хранилища GMX Vault"

#: src/App/App.js
#: src/components/Header/AppHeaderLinks.tsx
#: src/components/NetworkDropdown/NetworkDropdown.tsx
#: src/components/NetworkDropdown/NetworkDropdown.tsx
msgid "Settings"
msgstr "Настройки"

#: src/components/Exchange/PositionsList.js
msgid "Share"
msgstr "Акции"

#: src/components/Exchange/PositionDropdown.js
#: src/components/Exchange/PositionShare.js
msgid "Share Position"
msgstr "Позиция Акции"

#: src/components/Exchange/ConfirmationBox.js
#: src/components/Exchange/ConfirmationBox.js
#: src/components/Exchange/ConfirmationBox.js
#: src/components/Exchange/ConfirmationBox.js
#: src/components/Exchange/ConfirmationBox.js
#: src/components/Exchange/ExchangeTVChart.js
#: src/components/Exchange/ExchangeTVChart.js
#: src/components/Exchange/OrdersList.js
#: src/components/Exchange/PositionEditor.js
#: src/components/Exchange/PositionSeller.js
#: src/components/Exchange/PositionsList.js
#: src/components/Exchange/PositionsList.js
#: src/components/Exchange/PositionsList.js
#: src/components/Exchange/SwapBox.js
#: src/components/Exchange/SwapBox.js
#: src/components/Exchange/SwapBox.js
#: src/components/Exchange/SwapBox.js
#: src/components/Exchange/SwapBox.js
#: src/components/Exchange/TradeHistory.js
#: src/components/Exchange/TradeHistory.js
#: src/components/Exchange/TradeHistory.js
#: src/pages/Actions/Actions.js
#: src/pages/Actions/Actions.js
#: src/pages/Exchange/Exchange.js
#: src/pages/Exchange/Exchange.js
#: src/pages/Exchange/Exchange.js
#: src/pages/Exchange/Exchange.js
#: src/pages/OrdersOverview/OrdersOverview.js
msgid "Short"
msgstr "Шорт"

#: src/pages/Dashboard/DashboardV2.js
#: src/pages/Dashboard/DashboardV2.js
msgid "Short Positions"
msgstr "Позиция Шорта"

#: src/components/Exchange/SwapBox.js
msgid "Short {0}"
msgstr "Шорт {0}"

#: src/components/Exchange/ConfirmationBox.js
msgid "Shorting..."
msgstr "Шортинг..."

#: src/pages/Home/Home.js
msgid "Simple Swaps"
msgstr "Простые Обмены"

#: src/components/Exchange/PositionEditor.js
#: src/components/Exchange/PositionSeller.js
#: src/components/Exchange/PositionsList.js
#: src/components/Exchange/PositionsList.js
msgid "Size"
msgstr "Размер"

#: src/App/App.js
msgid "Slippage should be less than 5%"
msgstr "Скольжение должно составлять менее 5%"

#: src/components/Exchange/SwapBox.js
msgid "Speed up page loading"
msgstr "Ускорить загрузку страницы"

#: src/components/Exchange/ConfirmationBox.js
#: src/components/Exchange/ConfirmationBox.js
msgid "Spread"
msgstr "Спред"

#: src/pages/Dashboard/DashboardV2.js
msgid "Stablecoin Percentage"
msgstr "Процент Стабильной монеты"

#: src/pages/Stake/StakeV1.js
#: src/pages/Stake/StakeV1.js
#: src/pages/Stake/StakeV1.js
#: src/pages/Stake/StakeV2.js
#: src/pages/Stake/StakeV2.js
#: src/pages/Stake/StakeV2.js
#: src/pages/Stake/StakeV2.js
msgid "Stake"
msgstr "Стакинг"

#: src/pages/Stake/StakeV2.js
msgid "Stake <0>GMX</0> and <1>GLP</1> to earn rewards."
msgstr "Стакинг <0>GMX</0> и <1>GLP</1>, чтобы получить вознаграждения."

#: src/pages/Stake/StakeV2.js
msgid "Stake GMX"
msgstr "Стакинг GMX"

#: src/pages/Stake/StakeV2.js
msgid "Stake GMX Rewards"
msgstr "Вознаграждения Стакинг GMX"

#: src/pages/Stake/StakeV2.js
msgid "Stake Multiplier Points"
msgstr "Стакинг Множителя Баллов"

#: src/pages/Stake/StakeV2.js
msgid "Stake esGMX"
msgstr "Стакинг esGMX"

#: src/pages/Stake/StakeV2.js
msgid "Stake esGMX Rewards"
msgstr "Вознаграждения Стакинг esGMX"

#: src/pages/Stake/StakeV1.js
msgid "Stake failed"
msgstr "Стакинг не прошла"

#: src/pages/Stake/StakeV2.js
msgid "Stake failed."
msgstr "Стакинг не прошла."

#: src/pages/Stake/StakeV2.js
msgid "Stake submitted!"
msgstr "Стакинг принята!"

#: src/pages/Stake/StakeV1.js
msgid "Stake submitted! <0>View status.</0>"
msgstr "Стакинг принята! <0>Смотреть статус.</0>"

#: src/components/Glp/GlpSwap.js
#: src/pages/Dashboard/DashboardV2.js
#: src/pages/Stake/StakeV1.js
#: src/pages/Stake/StakeV1.js
#: src/pages/Stake/StakeV1.js
#: src/pages/Stake/StakeV1.js
#: src/pages/Stake/StakeV1.js
#: src/pages/Stake/StakeV2.js
#: src/pages/Stake/StakeV2.js
#: src/pages/Stake/StakeV2.js
#: src/pages/Stake/StakeV2.js
msgid "Staked"
msgstr "Стакинг"

#: src/pages/Stake/StakeV2.js
msgid "Staked Multiplier Points"
msgstr "Стакинг Множителя Баллов"

#: src/pages/Stake/StakeV2.js
#: src/pages/Stake/StakeV2.js
msgid "Staked Tokens"
msgstr "Стакинг Токенов"

#: src/pages/Stake/StakeV1.js
#: src/pages/Stake/StakeV2.js
msgid "Staking..."
msgstr "Размещение стакинга..."

#: src/pages/Dashboard/DashboardV2.js
msgid "Stats"
msgstr "Статистика"

#: src/pages/Ecosystem/Ecosystem.js
msgid "Structured Products"
msgstr "Структурированные продукты"

#: src/components/Referrals/JoinReferralCode.js
msgid "Submit"
msgstr "Подать"

#: src/pages/Dashboard/DashboardV1.js
#: src/pages/Dashboard/DashboardV1.js
#: src/pages/Dashboard/DashboardV1.js
#: src/pages/Dashboard/DashboardV2.js
#: src/pages/Dashboard/DashboardV2.js
msgid "Supply"
msgstr "Обеспечение"

#: src/components/Exchange/OrdersList.js
#: src/components/Exchange/SwapBox.js
#: src/components/Exchange/SwapBox.js
#: src/components/Exchange/SwapBox.js
#: src/components/Exchange/TradeHistory.js
#: src/pages/OrdersOverview/OrdersOverview.js
msgid "Swap"
msgstr "Обмен"

#: src/components/Exchange/SwapBox.js
msgid "Swap Order created!"
msgstr "Создан Обменный Ордер"

#: src/components/Exchange/SwapBox.js
msgid "Swap Order creation failed."
msgstr "Обменный Ордер не создан"

#: src/components/Exchange/SwapBox.js
msgid "Swap Order submitted!"
msgstr "Обменный Ордер подан!"

#: src/pages/OrdersOverview/OrdersOverview.js
msgid "Swap active: {0}, executed: {1}, cancelled: {2}"
msgstr "Обмен активен: {0}, выполнен: {1}, отменен: {2}"

#: src/components/Exchange/SwapBox.js
#: src/components/Exchange/SwapBox.js
#: src/components/Exchange/SwapBox.js
msgid "Swap failed."
msgstr "Обмен не выполнен"

#: src/components/Exchange/PositionSeller.js
msgid "Swap fee"
msgstr "Комиссия за обмен"

#: src/components/Glp/SwapErrorModal.tsx
msgid "Swap on 1inch"
msgstr "Обмен на 1inch"

#: src/components/Exchange/SwapBox.js
msgid "Swap submitted!"
msgstr "Обмен подан!"

#: src/components/Exchange/SwapBox.js
msgid "Swap submitted."
msgstr "Обмен подан."

#: src/components/Exchange/TradeHistory.js
msgid "Swap {0} USDG for {1} {2}"
msgstr "Обмен {0} USDG на {1} {2}"

#: src/components/Glp/GlpSwap.js
msgid "Swap {0} on 1inch"
msgstr "Обмен {0} на 1inch"

#: src/components/Exchange/SwapBox.js
msgid "Swap {0} submitted!"
msgstr "Обмен {0} подан!"

#: src/components/Exchange/SwapBox.js
msgid "Swap {0} to {1} Fee"
msgstr "Комиссия за Обмен {0} на {1}"

#: src/components/Glp/SwapErrorModal.tsx
msgid "Swap {0} to {1} on 1inch"
msgstr "Обмен {0} на {1} на 1 дюйм"

#: src/components/Exchange/TradeHistory.js
msgid "Swap {0} {1} for {2} USDG"
msgstr "Обмен {0} {1} на {2} USDG"

#: src/components/Exchange/TradeHistory.js
msgid "Swap {0} {1} for {2} {3}"
msgstr "Обмен {0} {1} на {2} {3}"

#: src/components/Exchange/SwapBox.js
#: src/components/Exchange/SwapBox.js
#: src/components/Exchange/SwapBox.js
msgid "Swapped {0} {1} for {2} {3}!"
msgstr "Обмененно {0} {1} на {2} {3}!"

#: src/components/Exchange/ConfirmationBox.js
msgid "Swapping..."
msgstr "Обмен идет..."

#: src/components/Exchange/SwapBox.js
msgid "Swaps disabled, pending {0} upgrade"
msgstr "Обмен неактивен, ожидается {0} обновление"

#: src/components/Glp/GlpSwap.js
#: src/pages/Dashboard/DashboardV2.js
msgid "TOKEN"
msgstr "ТОКЕН"

#: src/components/Exchange/SwapBox.js
msgid "Take-profit and stop-loss orders can be set after opening a position. <0/><1/>There will be a \"Close\" button on each position row, clicking this will display the option to set trigger orders. <2/><3/>For screenshots and more information, please see the <4>docs</4>."
msgstr "Ордера тейк-профит и стоп-лосс могут быть установлены после открытия позиции. <0/><1/>В каждой строке позиции будет кнопка \"Закрыть\", нажав на которую, можно установить триггерные ордера. <2/><3/> Для получения скриншотов и дополнительной информации, пожалуйста, смотрите <4>документы</4>."

#: src/pages/Dashboard/DashboardV2.js
#: src/pages/Dashboard/DashboardV2.js
msgid "Target Min Amount"
msgstr "Целевой показатель Мин Суммы"

#: src/pages/Dashboard/DashboardV2.js
msgid "Target Weight"
msgstr "Целевой Вес"

#: src/pages/Ecosystem/Ecosystem.js
msgid "Telegram Group"
msgstr "Группа в Телеграмме"

#: src/pages/Ecosystem/Ecosystem.js
msgid "Telegram Group (Chinese)"
msgstr "Группа в Телеграмме (Китайский язык)"

#: src/pages/Ecosystem/Ecosystem.js
msgid "Telegram Group (Portuguese)"
msgstr "Группа в Телеграмме (Португальский язык)"

#: src/pages/Ecosystem/Ecosystem.js
msgid "Telegram Groups"
msgstr "Группы в Телеграмме "

#: src/pages/Ecosystem/Ecosystem.js
msgid "Telegram bot for GMX position updates"
msgstr "Телеграмм-бот для обновления позиции GMX"

#: src/pages/Ecosystem/Ecosystem.js
msgid "Telegram bot for Open Interest on GMX"
msgstr "Telegram бот для Открытого Процента на GMX"

#: src/components/Footer/constants.ts
msgid "Terms and Conditions"
msgstr "Правила и Условия"

#: src/pages/Stake/StakeV1.js
msgid "The <0>GMX migration</0> is in progress, please migrate your GMT, xGMT, GMT-USDG and xGMT-USDG tokens.<1/>USDG tokens will continue to function as before and do not need to be migrated."
msgstr "Идет <0>GMX перенос</0>, пожалуйста, перенесите ваши токены GMT, xGMT, GMT-USDG и xGMT-USDG.<1/>Токены USDG будут продолжать функционировать как прежде и не нуждаются в переносе."

#: src/components/Stake/GMXAprTooltip.tsx
msgid "The Boosted APR is from your staked Multiplier Points."
msgstr "Повышенный APR рассчитывается из поставленных вами Баллов Множителя."

#: src/pages/Stake/StakeV1.js
msgid "The Gambit protocol is in beta, please read the <0>staking details</0>before participating."
msgstr "Протокол Gambit находится в стадии бета-тестирования, пожалуйста, прочитайте <0>детали стакинга</0>перед участием."

#: src/pages/ClaimEsGmx/ClaimEsGmx.js
msgid "The address of the esGMX (IOU) token is {esGmxIouAddress}."
msgstr "Адрес токена esGMX называется {esGmxIouAddress}."

#: src/components/Exchange/SwapBox.js
msgid "The borrow fee is calculated as (assets borrowed) / (total assets in pool) * 0.01% per hour."
msgstr "Комиссия за заем рассчитывается как (заемные активы) / (общая сумма активов в пуле) * 0,01% в час."

#: src/pages/ClaimEsGmx/ClaimEsGmx.js
msgid "The esGMX (IOU) token is transferrable. You can add the token to your wallet and send it to another address to claim if you'd like."
msgstr "Токен esGMX является переводимым. При желании вы можете добавить токен в свой кошелек и отправить его на другой адрес для предъявления заявки."

#: src/pages/ClaimEsGmx/ClaimEsGmx.js
msgid "The esGMX tokens can be staked or vested at any time."
msgstr "Токены esGMX могут быть размещены или наделены правами в любое время."

#: src/lib/contracts/callContract.tsx
msgid "The mark price has changed, consider increasing your Allowed Slippage by clicking on the \"...\" icon next to your address."
msgstr "Цена отметки изменилась, подумайте об увеличении Допустимого Скольжения, нажав на значок \"...\" рядом с вашим адресом."

#: src/components/Exchange/ConfirmationBox.js
msgid "The order will only execute if the price conditions are met and there is sufficient liquidity"
msgstr "Ордер будет выполнен только при соблюдении ценовых условий и достаточной ликвидности."

#: src/components/Exchange/PositionEditor.js
msgid "The pending borrow fee will be charged on this transaction."
msgstr ""

#: src/components/Exchange/SwapBox.js
msgid "The position will be opened at {0} USD with a max slippage of {1}%.<0/><1/>The slippage amount can be configured under Settings, found by clicking on your address at the top right of the page after connecting your wallet.<2/><3/><4>More Info</4>"
msgstr "Позиция будет открыта на {0} USD с максимальным скольжением в {1}%.<0/><1/>Сумма скольжения может быть настроена в разделе Настройки, который можно найти, нажав на свой адрес в правом верхнем углу страницы после подключения кошелька.<2/><3/><4>Более подробная информация</4>"

#: src/components/Exchange/OrdersList.js
msgid "The price that orders can be executed at may differ slightly from the chart price, as market orders update oracle prices, while limit/trigger orders do not."
msgstr "Цена, по которой могут быть исполнены ордера, может немного отличаться от цены графика, поскольку рыночные ордера обновляют оракулы цен, а лимитные/триггерные ордера - нет."

#: src/components/Exchange/OrdersList.js
msgid "The price that the order can be executed at may differ slightly from the chart price as market orders can change the price while limit / trigger orders cannot."
msgstr "Цена, по которой может быть исполнен ордер, может немного отличаться от цены на графике, поскольку рыночные ордера могут изменять цену, а лимитные/триггерные ордера - нет."

#: src/components/Referrals/referralsHelper.js
msgid "The referral code can't be more than {MAX_REFERRAL_CODE_LENGTH} characters."
msgstr "Реферальный код не может быть больше {MAX_REFERRAL_CODE_LENGTH} символов."

#: src/components/Exchange/ConfirmationBox.js
msgid "The spread is > 1%, please ensure the trade details are acceptable before comfirming"
msgstr ""

#: src/components/ModalViews/RedirectModal.js
msgid "The website is a community deployed and maintained instance of the open source <0>GMX front end</0>, hosted and served on the distributed, peer-to-peer <1>IPFS network</1>."
msgstr "Сайт представляет собой развернутый и поддерживаемый сообществом экземпляр открытого источника <0>GMX фронт-энда</0>, размещенный и обслуживаемый в распределенной, peer-to-peer <1>IPFS сети</1>."

#: src/components/Exchange/SwapBox.js
msgid "There are more longs than shorts, borrow fees for shorting is currently zero"
msgstr "Лонгов больше, чем шортов, комиссия за шорт в настоящее время равна нулю."

#: src/components/Exchange/SwapBox.js
msgid "There are more shorts than longs, borrow fees for longing is currently zero"
msgstr "Шортов больше, чем лонгов, комиссия за лонг в настоящее время равна нулю."

#: src/domain/tokens/approveTokens.tsx
#: src/lib/contracts/callContract.tsx
msgid "There is not enough ETH in your account on Arbitrum to send this transaction.<0/><1/><2>Bridge ETH to Arbitrum</2>"
msgstr "На вашем счету на Arbitrum недостаточно ETH для отправки этой транзакции.<0/><1/><2>Перевести ETH на Arbitrum</2>"

#: src/components/Glp/SwapErrorModal.tsx
msgid "There is not enough liquidity in a single token for your size. Please check the Save on Fees section and consider splitting your order into several different ones"
msgstr "В одном токене недостаточно ликвидности для вашего размера. Пожалуйста, проверьте раздел Экономия на Комиссиях и рассмотрите возможность разделения вашего ордера на несколько разных ордеров"

#: src/components/Exchange/ConfirmationBox.js
msgid "There may not be sufficient liquidity to execute your order when the price conditions are met"
msgstr "Может не хватить ликвидности для выполнения вашего ордера при соблюдении ценовых условий"

#: src/components/Referrals/AffiliatesStats.js
msgid "This code has been taken by someone else on {0}, you will not receive rebates from traders using this code on {1}."
msgstr "Этот код был взят кем-то другим на {0}, вы не будете получать рибейты от трейдеров, использующих этот код на {1}."

#: src/components/Referrals/AffiliatesStats.js
msgid "This code is not yet registered on {0}, you will not receive rebates there.<0/><1/>Switch your network to create this code on {1}."
msgstr "Этот код еще не зарегистрирован на {0}, вы не будете получать рибейты там.<0/><1/>Переключите свою сеть, чтобы создать этот код на {1}."

#: src/components/Exchange/ConfirmationBox.js
msgid "This is the network cost required to execute the postion. <0>More Info</0>"
msgstr ""

#: src/components/Exchange/PositionEditor.js
msgid "This is the network cost required to execute the {depositOrWithdrawalText}.<0/><1/><2>More Info</2>"
msgstr "Это затраты на сеть, необходимые для выполнения {depositOrWithdrawalText}. <0/><1/><2>Более подробная информация</2>"

#: src/components/Exchange/PositionSeller.js
msgid "This order will forfeit a <0>profit</0> of {deltaStr}. <1/>"
msgstr "Этот ордер принесет <0>прибыль</0> в размере {deltaStr}. <1/>"

#: src/components/Exchange/TradeHistory.js
msgid "This position was liquidated as the max leverage of 100x was exceeded."
msgstr "Эта позиция была ликвидирована, так как было превышено максимальное кредитное плечо 100x."

#: src/components/Referrals/TradersStats.js
msgid "Tier {0} ({1}% discount)"
msgstr "Уровень {0} (скидка {1}%)"

#: src/components/Referrals/AffiliatesStats.js
msgid "Tier {0} ({1}% rebate)"
msgstr "Уровень {0} (рибейт {1}%)"

#: src/components/Migration/Migration.js
msgid "To Receive"
msgstr "Получить"

#: src/pages/CompleteAccountTransfer/CompleteAccountTransfer.js
msgid "To complete the transfer, you must switch your connected account to {receiver}."
msgstr "Для завершения перевода необходимо переключить подключенный аккаунт на {receiver}."

#: src/pages/BuyGMX/BuyGMX.tsx
msgid "To purchase GMX on the {0} blockchain, please <0>change your network</0>."
msgstr "msgstr"

#: src/components/Glp/GlpSwap.js
msgid "To reduce fees, select a different asset to pay with."
msgstr "Чтобы уменьшить комиссию, выберите другой способ оплаты."

#: src/components/Glp/GlpSwap.js
msgid "To reduce fees, select a different asset to receive."
msgstr "Чтобы уменьшить комиссию, выберите другой способ получения."

#: src/pages/Dashboard/DashboardV2.js
msgid "Tokens"
msgstr "Токены"

#: src/pages/Stake/StakeV2.js
msgid "Total"
msgstr "Итого"

#: src/components/Migration/Migration.js
msgid "Total Assets Migrated"
msgstr "Общая сумма Перенесенных Активов"

#: src/pages/Stake/StakeV1.js
msgid "Total Assets Staked"
msgstr "Общая сумма Размещенных Активов"

#: src/pages/Dashboard/DashboardV2.js
#: src/pages/Dashboard/DashboardV2.js
msgid "Total Fees"
msgstr "Общая сумма Комиссии"

#: src/pages/Dashboard/DashboardV1.js
msgid "Total Fees Distributed"
msgstr "Итого Распределено Комиссионных"

#: src/components/Referrals/AffiliatesStats.js
#: src/components/Referrals/AffiliatesStats.js
#: src/components/Referrals/TradersStats.js
msgid "Total Rebates"
msgstr "Всего Ребайтов"

#: src/pages/Stake/StakeV2.js
msgid "Total Rewards"
msgstr "Общее Вознаграждение"

#: src/pages/Dashboard/DashboardV2.js
#: src/pages/Dashboard/DashboardV2.js
#: src/pages/Stake/StakeV1.js
#: src/pages/Stake/StakeV1.js
#: src/pages/Stake/StakeV1.js
#: src/pages/Stake/StakeV1.js
#: src/pages/Stake/StakeV1.js
#: src/pages/Stake/StakeV2.js
#: src/pages/Stake/StakeV2.js
#: src/pages/Stake/StakeV2.js
msgid "Total Staked"
msgstr "Всего Ставок"

#: src/pages/Dashboard/DashboardV2.js
msgid "Total Stats"
msgstr "Общая Статистика"

#: src/components/Glp/GlpSwap.js
#: src/pages/Stake/StakeV1.js
#: src/pages/Stake/StakeV1.js
#: src/pages/Stake/StakeV2.js
#: src/pages/Stake/StakeV2.js
#: src/pages/Stake/StakeV2.js
msgid "Total Supply"
msgstr "Общее количество снабжения"

#: src/components/Referrals/AffiliatesStats.js
msgid "Total Traders Referred"
msgstr "Всего Привлеченных Трейдеров"

#: src/components/Referrals/AffiliatesStats.js
#: src/components/Referrals/TradersStats.js
#: src/pages/Home/Home.js
msgid "Total Trading Volume"
msgstr "Общий Объем Торгов"

#: src/pages/Home/Home.js
msgid "Total Users"
msgstr "Всего Пользователей"

#: src/components/Referrals/AffiliatesStats.js
#: src/pages/Dashboard/DashboardV2.js
#: src/pages/Dashboard/DashboardV2.js
msgid "Total Volume"
msgstr "Общий Объем"

#: src/pages/Dashboard/DashboardV1.js
msgid "Total Volume Since 28 April 2021"
msgstr "Общий Объем с 28 Апреля 2021"

#: src/pages/OrdersOverview/OrdersOverview.js
msgid "Total active: {openTotal}, executed: {executedTotal}, cancelled: {cancelledTotal}"
msgstr "Всего активных: {openTotal}, выполненных: {executedTotal}, отмененных: {cancelledTotal}"

#: src/pages/Dashboard/DashboardV1.js
msgid "Total fees earned since {0}: {1} USD<0/>Fee assets: {feeText}"
msgstr "Общая сумма комиссионных, заработанных с {0}: {1} USD<0/>Комиссионные средства: {feeText}"

#: src/components/StatsTooltip/StatsTooltip.tsx
msgid "Total:"
msgstr "Всего:"

#: src/components/Header/AppHeaderUser.tsx
#: src/components/Header/AppHeaderUser.tsx
msgid "Trade"
msgstr "Торговля"

#: src/pages/Home/Home.js
msgid "Trade BTC, ETH, AVAX and other top cryptocurrencies with up to 50x leverage directly from your wallet"
msgstr "Торгуйте BTC, ETH, AVAX и другими популярными криптовалютами с кредитным плечом до 50x прямо из вашего кошелька."

#: src/components/Exchange/ExchangeBanner.js
msgid "Trade on GMX and win <0>$250.000</0> in prizes! Live until November 30th, <1>click here</1> to learn more."
msgstr "Торгуйте на GMX и выиграйте <0>$250.000</0> в качестве призов! Действует до 30 ноября, <1> нажмите здесь</1>, чтобы узнать больше.\""

#: src/pages/Referrals/Referrals.js
msgid "Traders"
msgstr "Трейдеры"

#: src/components/Referrals/AffiliatesStats.js
msgid "Traders Referred"
msgstr "Привлеченные Трейдеров"

#: src/pages/Exchange/Exchange.js
msgid "Trades"
msgstr "Торги"

#: src/components/Exchange/SwapBox.js
msgid "Trading guide"
msgstr "Руководство по трейдингу"

#: src/pages/NftWallet/NftWallet.js
msgid "Tranferring..."
msgstr "Переводим..."

#: src/components/Referrals/AffiliatesStats.js
#: src/components/Referrals/TradersStats.js
msgid "Transaction"
msgstr "Транзакция"

#: src/lib/contracts/callContract.tsx
msgid "Transaction completed!"
msgstr "Транзакция завершена!"

#: src/lib/contracts/callContract.tsx
msgid "Transaction failed"
msgstr "Транзакция не прошла"

#: src/lib/contracts/callContract.tsx
msgid "Transaction failed due to RPC error.<0/><1/>Please try changing the RPC url in your wallet settings. <2>More info</2>"
msgstr "Транзакция не прошла из-за ошибки RPC.<0/><1/>Попробуйте изменить RPC url в настройках вашего кошелька. <2> Дополнительная информация</2>"

#: src/lib/contracts/callContract.tsx
msgid "Transaction sent."
msgstr "Транзакция отправлена."

#: src/lib/contracts/callContract.tsx
msgid "Transaction was cancelled."
msgstr "Транзакция отменена."

#: src/pages/BeginAccountTransfer/BeginAccountTransfer.js
#: src/pages/Stake/StakeV2.js
msgid "Transfer Account"
msgstr "Счет для Перевода"

#: src/pages/NftWallet/NftWallet.js
msgid "Transfer NFT"
msgstr "Перевод NFT"

#: src/pages/BeginAccountTransfer/BeginAccountTransfer.js
msgid "Transfer Submitted"
msgstr "Перевод Подтверждён"

#: src/pages/BeginAccountTransfer/BeginAccountTransfer.js
msgid "Transfer already initiated"
msgstr "Перевод уже начат"

#: src/pages/BeginAccountTransfer/BeginAccountTransfer.js
#: src/pages/CompleteAccountTransfer/CompleteAccountTransfer.js
#: src/pages/NftWallet/NftWallet.js
msgid "Transfer failed."
msgstr "Перевод не удался."

#: src/pages/BeginAccountTransfer/BeginAccountTransfer.js
#: src/pages/CompleteAccountTransfer/CompleteAccountTransfer.js
#: src/pages/NftWallet/NftWallet.js
msgid "Transfer submitted!"
msgstr "Перевод подтверждён!"

#: src/pages/BuyGMX/BuyGMX.tsx
msgid "Transfer {nativeTokenSymbol}"
msgstr ""

#: src/pages/BeginAccountTransfer/BeginAccountTransfer.js
msgid "Transferring"
msgstr "Передим"

#: src/components/Exchange/OrdersList.js
#: src/components/Exchange/PositionSeller.js
#: src/components/Exchange/SwapBox.js
msgid "Trigger"
msgstr "Триггер"

#: src/components/Exchange/PositionSeller.js
msgid "Trigger Price"
msgstr "Триггерная Цена"

#: src/components/Exchange/PositionSeller.js
msgid "Trigger order disabled, pending {0} upgrade"
msgstr "Триггерный ордер недействителен, ожидается {0} обновление"

#: src/components/Exchange/TradeHistory.js
msgid "Try increasing the \"Allowed Slippage\", under the Settings menu on the top right"
msgstr "Попробуйте увеличить \" Допустимое Скольжение\", под меню Настройки в правом верхнем углу"

#: src/components/Exchange/TradeHistory.js
msgid "Try increasing the \"Allowed Slippage\", under the Settings menu on the top right."
msgstr "Попробуйте увеличить \" Допустимое Скольжение\", под меню Настройки в правом верхнем углу"

#: src/components/Exchange/PositionShare.js
msgid "Tweet"
msgstr "Твитнуть"

#: src/pages/Home/Home.js
msgid "Two tokens create our ecosystem"
msgstr "Два токена создают нашу экосистему"

#: src/App/App.js
msgid "Txn failed. <0>View</0>"
msgstr "Txn не удался. <0> Просмотр</0>"

#: src/components/Exchange/OrdersList.js
#: src/pages/OrdersOverview/OrdersOverview.js
msgid "Type"
msgstr "Вид"

#: src/pages/Dashboard/DashboardV1.js
msgid "USDG Debt"
msgstr "USDG Долг"

#: src/pages/Dashboard/DashboardV2.js
msgid "UTILIZATION"
msgstr "УТИЛИЗАЦИЯ"

#: src/pages/Stake/StakeV1.js
#: src/pages/Stake/StakeV1.js
#: src/pages/Stake/StakeV1.js
#: src/pages/Stake/StakeV1.js
#: src/pages/Stake/StakeV1.js
#: src/pages/Stake/StakeV2.js
#: src/pages/Stake/StakeV2.js
#: src/pages/Stake/StakeV2.js
#: src/pages/Stake/StakeV2.js
msgid "Unstake"
msgstr "Снять стакинг"

#: src/pages/Stake/StakeV2.js
msgid "Unstake GMX"
msgstr "Снять стакинга с GMX"

#: src/pages/Stake/StakeV2.js
msgid "Unstake completed!"
msgstr "Снятие стакинга завершено!"

#: src/pages/Stake/StakeV2.js
msgid "Unstake esGMX"
msgstr "Снять стакинга с esGMX"

#: src/pages/Stake/StakeV1.js
msgid "Unstake failed"
msgstr "Снятие стакинга не прошло"

#: src/pages/Stake/StakeV2.js
msgid "Unstake failed."
msgstr "Снятие стакинга не прошло."

#: src/pages/Stake/StakeV2.js
msgid "Unstake submitted!"
msgstr "Снятие стакинга подтверждено!"

#: src/pages/Stake/StakeV1.js
msgid "Unstake submitted! <0>View status.</0>"
msgstr "Снятие стакинга подтверждено! <0>Посмотреть статус.</0>"

#: src/pages/Stake/StakeV2.js
msgid "Unstaking will burn <0>{0} Multiplier Points</0>. {1}"
msgstr ""

#: src/pages/Stake/StakeV1.js
#: src/pages/Stake/StakeV2.js
msgid "Unstaking..."
msgstr "Снятие стакинга..."

#: src/lib/wallets/index.tsx
msgid "Unsupported chain. Switch to Arbitrum network on your wallet and try again"
msgstr "Неподдерживаемая цепочка. Переключитесь на сеть Arbitrum на вашем кошельке и повторите попытку"

#: src/components/Exchange/TradeHistory.js
#: src/components/Referrals/JoinReferralCode.js
msgid "Update"
msgstr "Обновление"

#: src/components/Exchange/OrderEditor.js
msgid "Update Order"
msgstr "Обновление ордера"

#: src/components/Exchange/OrderEditor.js
msgid "Updating Order..."
msgstr "Обновление ордера..."

#: src/components/Referrals/JoinReferralCode.js
msgid "Updating..."
msgstr "Обновление..."

#: src/components/Exchange/PositionsList.js
msgid "Use the \"Close\" button to reduce your position size, or to set stop-loss / take-profit orders."
msgstr "Используйте кнопку \"Закрыть\", чтобы уменьшить размер позиции или установить ордера стоп-лосс / тейк-профит."

#: src/pages/Stake/StakeV2.js
msgid "Use the \"Compound\" button to stake your Multiplier Points."
msgstr "Используйте кнопку \"Сложить\", чтобы проставить Баллы Множителя."

#: src/components/Exchange/PositionsList.js
#: src/components/Exchange/PositionsList.js
msgid "Use the Edit Collateral icon to deposit or withdraw collateral."
msgstr "Используйте значок Редактировать Залог, чтобы внести или вывести залог."

#: src/components/Exchange/SwapBox.js
msgid "Useful Links"
msgstr "Полезные Ссылки"

#: src/pages/Dashboard/DashboardV1.js
#: src/pages/Dashboard/DashboardV2.js
msgid "Utilization"
msgstr "Утилизация"

#: src/pages/Stake/StakeV2.js
msgid "Vault Capacity"
msgstr "Вместимость Хранилища"

#: src/pages/Stake/StakeV2.js
msgid "Vault Capacity for your Account:"
msgstr "Вместимость Хранилища для вашего Счета:"

#: src/pages/Stake/StakeV2.js
msgid "Vest"
msgstr "Вестинг"

#: src/pages/ClaimEsGmx/ClaimEsGmx.js
msgid "Vest with GLP on Arbitrum"
msgstr "Вестинг GLP на Arbitrum"

#: src/pages/ClaimEsGmx/ClaimEsGmx.js
msgid "Vest with GLP on Avalanche"
msgstr "Вестинг GLP на Avalanche"

#: src/pages/ClaimEsGmx/ClaimEsGmx.js
msgid "Vest with GMX on Arbitrum"
msgstr "Вестинг GMX на Arbitrum"

#: src/pages/ClaimEsGmx/ClaimEsGmx.js
msgid "Vest with GMX on Avalanche"
msgstr "Вестинг GMX на Avalanche"

#: src/pages/BeginAccountTransfer/BeginAccountTransfer.js
msgid "Vested GLP not withdrawn"
msgstr "Вестинг GLP не выведен"

#: src/pages/BeginAccountTransfer/BeginAccountTransfer.js
msgid "Vested GMX not withdrawn"
msgstr "Вестинг GMX не выведен"

#: src/pages/Stake/StakeV2.js
#: src/pages/Stake/StakeV2.js
msgid "Vesting Status"
msgstr "Вестинг Статус"

#: src/App/App.js
#: src/pages/Exchange/Exchange.js
#: src/pages/Exchange/Exchange.js
msgid "View"
msgstr "Просмотр"

#: src/pages/BuyGlp/BuyGlp.js
msgid "View <0>staking</0> page."
msgstr ""

#: src/components/AddressDropdown/AddressDropdown.tsx
msgid "View in Explorer"
msgstr "Просмотреть в Проводнике"

#: src/lib/contracts/callContract.tsx
msgid "View status."
msgstr "Посмотреть статус"

#: src/pages/Dashboard/DashboardV1.js
#: src/pages/Dashboard/DashboardV2.js
msgid "Volume"
msgstr "Объём"

#: src/components/Referrals/TradersStats.js
msgid "Volume traded by this account with an active referral code."
msgstr "Объем, торгуемый данным счетом с активным реферальным кодом."

#: src/components/Referrals/AffiliatesStats.js
msgid "Volume traded by your referred traders."
msgstr "Объем сделок, совершенных привлеченными вами трейдерами."

#: src/components/Header/HomeHeaderLinks.tsx
msgid "Voting"
msgstr ""

#: src/components/Glp/GlpSwap.js
msgid "WALLET"
msgstr "КОШЕЛЁК"

#: src/components/Glp/GlpSwap.js
msgid "WARNING: High Fees"
msgstr "ВНИМАНИЕ: высокие тарифы"

#: src/components/Exchange/PositionsList.js
#: src/components/Exchange/PositionsList.js
msgid "WARNING: This position has a low amount of collateral after deducting borrowing fees, deposit more collateral to reduce the position's liquidation risk."
msgstr "ВНИМАНИЕ: Данная позиция имеет низкую сумму залога после вычета комиссий за заимствование, внесите больше залога, чтобы снизить риск ликвидации позиции."

#: src/pages/Dashboard/DashboardV2.js
msgid "WEIGHT"
msgstr "ВЕС"

#: src/components/Exchange/SwapBox.js
#: src/components/Glp/GlpSwap.js
#: src/components/Migration/Migration.js
msgid "Waiting for Approval"
msgstr "Ожидайте одобрения"

#: src/components/Glp/GlpSwap.js
#: src/components/Glp/GlpSwap.js
#: src/components/Migration/Migration.js
#: src/pages/Stake/StakeV1.js
#: src/pages/Stake/StakeV1.js
#: src/pages/Stake/StakeV1.js
#: src/pages/Stake/StakeV1.js
#: src/pages/Stake/StakeV1.js
#: src/pages/Stake/StakeV2.js
#: src/pages/Stake/StakeV2.js
#: src/pages/Stake/StakeV2.js
#: src/pages/Stake/StakeV2.js
msgid "Wallet"
msgstr "Кошелёк"

#: src/pages/BeginAccountTransfer/BeginAccountTransfer.js
#: src/pages/CompleteAccountTransfer/CompleteAccountTransfer.js
msgid "Wallet is not connected"
msgstr "Кошелёк не подключен"

#: src/pages/ClaimEsGmx/ClaimEsGmx.js
#: src/pages/NftWallet/NftWallet.js
msgid "Wallet not connected"
msgstr "Кошелёк не подключен"

#: src/pages/Stake/StakeV1.js
msgid "Wallet not yet connected"
msgstr "Кошелёк ещё не подключен"

#: src/App/App.js
msgid "WalletConnect"
msgstr "WalletConnect"

#: src/pages/Dashboard/DashboardV2.js
msgid "Weight"
msgstr "Вес"

#: src/components/Exchange/SwapBox.js
msgid "When closing the position, you can select which token you would like to receive the profits in."
msgstr "При закрытии позиции вы можете выбрать, в каком токене вы хотели бы получить прибыль."

#: src/components/Exchange/PositionEditor.js
#: src/components/Exchange/PositionEditor.js
#: src/components/Exchange/PositionEditor.js
#: src/components/Exchange/PositionEditor.js
#: src/pages/Stake/StakeV2.js
#: src/pages/Stake/StakeV2.js
msgid "Withdraw"
msgstr "Вывод"

#: src/components/Exchange/PositionEditor.js
msgid "Withdraw disabled, pending {0} upgrade"
msgstr "Вывод приостановлен, ожидается {0} обновление"

#: src/pages/Stake/StakeV2.js
msgid "Withdraw failed."
msgstr "Вывод не прошёл."

#: src/pages/Stake/StakeV2.js
msgid "Withdraw from GLP Vault"
msgstr "Вывод из хранилища GLP"

#: src/pages/Stake/StakeV2.js
msgid "Withdraw from GMX Vault"
msgstr "Вывод из хранилища GMX"

#: src/pages/Stake/StakeV2.js
msgid "Withdraw submitted."
msgstr "Вывод подтверждён"

#: src/components/Exchange/TradeHistory.js
msgid "Withdraw {0} USD from {1} {longOrShortText}"
msgstr "Вывести {0} USD с {1} {longOrShortText}"

#: src/components/Exchange/PositionEditor.js
msgid "Withdrawal failed."
msgstr "Вывод не состоялся."

#: src/components/Exchange/PositionEditor.js
msgid "Withdrawal submitted."
msgstr "Вывод подано"

#: src/components/Exchange/PositionEditor.js
msgid "Withdrawing..."
msgstr "Выводим..."

#: src/pages/Stake/StakeV2.js
msgid "Withdrawn!"
msgstr "Выведено!"

#: src/pages/Exchange/Exchange.js
msgid "Withdrew {0} USD from {tokenSymbol} {longOrShortText}."
msgstr "Снял {0} USD с {tokenSymbol} {longOrShortText}."

#: src/pages/Ecosystem/Ecosystem.js
msgid "Yield Optimizer on Avalanche"
msgstr "Оптимизатор доходности xранилища на Avalanche"

#: src/pages/Ecosystem/Ecosystem.js
msgid "Yield Vaults"
msgstr "Доходные Хранилища"

#: src/pages/Ecosystem/Ecosystem.js
msgid "Yield simulator for GMX"
msgstr "Симулятор доходности для GMX"

#: src/pages/Stake/StakeV2.js
msgid "You are earning {0}% more {nativeTokenSymbol} rewards using {1} Staked Multiplier Points."
msgstr "Вы зарабатываете {0}% больше {nativeTokenSymbol} вознаграждений, используя {1} Ставку Множителя Бонусов."

#: src/pages/Stake/StakeV2.js
msgid "You are earning {nativeTokenSymbol} rewards with {0} tokens.<0/>Tokens: {amountStr}."
msgstr "Вы зарабатываете {nativeTokenSymbol} вознаграждения с {0} токенами.<0/> Токены: {amountStr}."

#: src/components/ModalViews/RedirectModal.js
msgid "You are leaving GMX.io and will be redirected to a third party, independent website."
msgstr "Вы покидаете сайт GMX.io и будете перенаправлены на сторонний, независимый сайт."

#: src/pages/BuyGMX/BuyGMX.tsx
msgid "You can buy AVAX directly on <0>Avalanche</0> using these options:"
msgstr ""

#: src/pages/BuyGMX/BuyGMX.tsx
msgid "You can buy ETH directly on <0>Arbitrum</0> using these options:"
msgstr ""

#: src/components/Exchange/SwapBox.js
msgid "You can change the \"Collateral In\" token above to find lower fees"
msgstr "Вы можете изменить \"Залоговый вход\", указанный выше, чтобы найти более низкие комиссии"

#: src/components/Exchange/ConfirmationBox.js
#: src/components/Exchange/PositionSeller.js
msgid "You can change this in the settings menu on the top right of the page.<0/><1/>Note that a low allowed slippage, e.g. less than 0.5%, may result in failed orders if prices are volatile."
msgstr "Вы можете изменить это в настройках в правом верхнем углу страницы.<0/><1/>Обратите внимание, что низкое допустимое скольжение, например, менее 0,5%, может привести к неудачным ордерам, если цены нестабильны."

#: src/pages/ClaimEsGmx/ClaimEsGmx.js
msgid "You can check your claim history <0>here</0>."
msgstr "Вы можете проверить историю своих обращений <0>здесь</0>."

#: src/pages/ClaimEsGmx/ClaimEsGmx.js
msgid "You can currently vest a maximum of {0} esGMX tokens at a ratio of {1} {stakingToken} to 1 esGMX."
msgstr "В настоящее время вы можете вестить максимум {0} токенов esGMX в соотношении {1} {stakingToken} к 1 esGMX."

#: src/pages/BuyGMX/BuyGMX.tsx
msgid "You can transfer AVAX from other networks to Avalanche using any of the below options:"
msgstr ""

#: src/pages/BuyGMX/BuyGMX.tsx
msgid "You can transfer ETH from other networks to Arbitrum using any of the below options:"
msgstr "Вы можете перевести ETH в Arbitrum, используя любой из приведенных ниже вариантов."

#: src/pages/BeginAccountTransfer/BeginAccountTransfer.js
msgid "You have a <0>pending transfer</0> to {pendingReceiver}."
msgstr "У вас есть <0>ожидающий переводах</0> на {pendingReceiver}."

#: src/pages/CompleteAccountTransfer/CompleteAccountTransfer.js
msgid "You have a pending transfer from {sender}."
msgstr "У вас есть незавершенный перевод от {отправителя}."

#: src/components/Exchange/ConfirmationBox.js
msgid "You have an active Limit Order to Increase {longOrShortText} {sizeInToken} {0} (${1}) at price ${2}"
msgstr "У вас есть активный Лимитный Ордер на увеличение {longOrShortText} {sizeInToken} {0} (${1}) по цене ${2}"

#: src/components/Exchange/PositionSeller.js
msgid "You have an active order to decrease {longOrShortText} {sizeInToken} {0} (${1}) at {prefix} {2}"
msgstr "У вас есть активный заказ на уменьшение  {longOrShortText} {sizeInToken} {0} (${1}) по {prefix} {2}"

#: src/components/Exchange/ConfirmationBox.js
msgid "You have multiple existing Increase {longOrShortText} {0} limit orders"
msgstr "У вас есть несколько существующих на увеличение {longOrShortText} {0} лимитных ордеров"

#: src/pages/Stake/StakeV2.js
#: src/pages/Stake/StakeV2.js
msgid "You have not deposited any tokens for vesting."
msgstr "Вы не внесли ни одного токена для вестнига."

#: src/pages/ClaimEsGmx/ClaimEsGmx.js
msgid "You have {0} esGMX (IOU) tokens."
msgstr "У вас есть {0} токенов esGMX."

#: src/pages/Stake/StakeV2.js
msgid "You need a total of at least {0} {stakeTokenLabel} to vest {1} esGMX."
msgstr "Чтобы вестить {1} esGMX, вам нужно в общей сложности не менее {0} {stakeTokenLabel}."

#: src/components/Exchange/NoLiquidityErrorModal.tsx
msgid "You need to select {swapTokenSymbol} as the \"Pay\" token to use it for collateral to initiate this trade."
msgstr "Вам необходимо выбрать {swapTokenSymbol} в качестве \"Оплата\" токена, чтобы использовать его в качестве залога для инициирования этой сделки."

#: src/pages/CompleteAccountTransfer/CompleteAccountTransfer.js
msgid "You will need to be on this page to accept the transfer, <0>click here</0> to copy the link to this page if needed."
msgstr "Вам нужно будет находиться на этой странице, чтобы принять перевод, <0>нажмите сюда</0>, чтобы скопировать ссылку на эту страницу, если это необходимо."

#: src/components/Referrals/TradersStats.js
msgid "You will receive a {0}% discount on your opening and closing fees, this discount will be airdropped to your account every Wednesday"
msgstr "Вы получите скидку {0}% на комиссию за открытие и закрытие счета, эта скидка будет перечисляться на ваш счет каждую Среду"

#: src/components/Exchange/OrdersList.js
msgid "You will receive at least {0} {1} if this order is executed. The exact execution price may vary depending on fees at the time the order is executed."
msgstr "Вы получите не менее {0} {1}, если этот ордер будет выполнен. Точная цена исполнения может варьироваться в зависимости от комиссионных сборов на момент исполнения ордера."

#: src/components/Exchange/OrdersList.js
msgid "You will receive at least {0} {1} if this order is executed. The execution price may vary depending on swap fees at the time the order is executed."
msgstr "Вы получите не менее {0} {1}, если этот ордер будет исполнен. Цена исполнения может варьироваться в зависимости от комиссии обмена на момент исполнения ордера."

#: src/pages/ClaimEsGmx/ClaimEsGmx.js
msgid "Your esGMX (IOU) balance will decrease by your claim amount after claiming, this is expected behaviour."
msgstr "После подачи требования ваш баланс esGMX уменьшится на сумму вашего требования, это ожидаемое поведение."

#: src/components/Exchange/ConfirmationBox.js
msgid "Your position's collateral after deducting fees."
msgstr "Обеспечение вашей позиции после вычета комиссий."

#: src/pages/CompleteAccountTransfer/CompleteAccountTransfer.js
msgid "Your transfer has been completed."
msgstr "Ваш перевод был завершен."

#: src/pages/BeginAccountTransfer/BeginAccountTransfer.js
msgid "Your transfer has been initiated."
msgstr "Ваш перевод был начат."

#: src/components/Migration/Migration.js
msgid "Your wallet: {0}"
msgstr "Ваш кошелёк: {0}"

#: src/pages/PositionsOverview/PositionsOverview.js
msgid "account"
msgstr "счёт"

#: src/pages/PositionsOverview/PositionsOverview.js
msgid "collateral"
msgstr "залог"

#: src/components/Exchange/PositionEditor.js
msgid "deposit"
msgstr "вклад"

#: src/pages/PositionsOverview/PositionsOverview.js
msgid "fee"
msgstr "комиссия"

#: src/components/Exchange/ConfirmationBox.js
msgid "hide"
msgstr "скрыть"

#: src/pages/Dashboard/DashboardV2.js
msgid "in liquidity"
msgstr "используется для обеспечения ликвидности"

#: src/pages/Dashboard/DashboardV2.js
msgid "not staked"
msgstr "без стейкинга"

#: src/pages/PositionsOverview/PositionsOverview.js
msgid "size"
msgstr "размер"

#: src/pages/Dashboard/DashboardV2.js
msgid "staked"
msgstr "в стейкинги"

#: src/pages/PositionsOverview/PositionsOverview.js
msgid "time to liq"
msgstr "время ликвидировать"

#: src/components/Exchange/ConfirmationBox.js
msgid "view"
msgstr "смотреть"

#: src/components/Exchange/PositionEditor.js
msgid "withdrawal"
msgstr "вывод"

#: src/pages/Exchange/Exchange.js
msgid "{0, plural, one {Cancel order} other {Cancel # orders}}"
msgstr "{0, plural, one {Отменить заказ} other {Отменить # заказов}}"

#: src/domain/tokens/approveTokens.tsx
msgid "{0} Approved!"
msgstr "{0} Одобрено!"

#: src/components/Glp/SwapErrorModal.tsx
msgid "{0} Capacity Reached"
msgstr "{0} Мощность достигнута"

#: src/components/Glp/GlpSwap.js
msgid "{0} GLP (${1})"
msgstr "{0} GLP (${1})"

#: src/components/Glp/GlpSwap.js
msgid "{0} GLP bought with {1} {2}!"
msgstr "{0} GLP куплен с {1} {2}!"

#: src/components/Glp/GlpSwap.js
msgid "{0} GLP have been reserved for vesting."
msgstr "{0} GLP были зарезервированы для вестинга."

#: src/components/Glp/GlpSwap.js
msgid "{0} GLP sold for {1} {2}!"
msgstr "{0} GLP проданы для {1} {2}!"

#: src/pages/Stake/StakeV2.js
#: src/pages/Stake/StakeV2.js
msgid "{0} GMX tokens can be claimed, use the options under the Total Rewards section to claim them."
msgstr "{0} токены GMX можно получить, используя опции в разделе Общие Вознаграждения, чтобы получить их."

#: src/components/Exchange/NoLiquidityErrorModal.tsx
msgid "{0} Pool Capacity Reached"
msgstr "{0} Достигнута Емкость Пула"

#: src/components/Exchange/ConfirmationBox.js
#: src/components/Exchange/ConfirmationBox.js
#: src/components/Exchange/SwapBox.js
#: src/components/Exchange/SwapBox.js
msgid "{0} Price"
msgstr "{0} Цена"

#: src/components/Exchange/NoLiquidityErrorModal.tsx
msgid "{0} Required"
msgstr "{0} Требуется"

#: src/pages/Dashboard/DashboardV2.js
msgid "{0} is above its target weight.<0/><1/>Get lower fees to <2>swap</2> tokens for {1}."
msgstr "{0} превышает целевой вес.<0/><1/>Получите меньшую комиссию, чтобы <2>обменять</2> токены на {1}."

#: src/pages/Dashboard/DashboardV2.js
msgid "{0} is below its target weight.<0/><1/>Get lower fees to <2>buy GLP</2> with {1}, and to <3>swap</3> {2} for other tokens."
msgstr "{0} liegt unter der Zielgewichtung.<0/><1/>Erhalte niedrigere Gebühren, um <2>GLP</2> mit {1} zu kaufen und <3>zu tauschen</3> {2} für andere Token."

#: src/components/Exchange/SwapBox.js
msgid "{0} is required for collateral."
msgstr "{0} требуется для обеспечения залога."

#: src/components/Exchange/SwapBox.js
msgid "{0} pool exceeded"
msgstr "{0} пул превышен"

#: src/components/Exchange/PositionSeller.js
msgid "{0} pool exceeded, can only Receive {1}"
msgstr "{0} пул превышен, можно Получить только {1}"

#: src/components/Exchange/SwapBox.js
#: src/components/Exchange/SwapBox.js
#: src/components/Glp/GlpSwap.js
msgid "{0} pool exceeded, try different token"
msgstr "{0} пул превышен, попробуйте другой токен"

#: src/components/Exchange/OrderEditor.js
#: src/components/Exchange/OrderEditor.js
msgid "{0} price"
msgstr "{0} цена"

#: src/components/Glp/GlpSwap.js
msgid "{0} selected in order form"
msgstr "{0} выбран в форме ордера"

#: src/pages/Stake/StakeV2.js
#: src/pages/Stake/StakeV2.js
msgid "{0} tokens have been converted to GMX from the {1} esGMX deposited for vesting."
msgstr "{0} токены были конвертированы в GMX из {1} esGMX внесенные для вестинга."

#: src/components/Exchange/TradeHistory.js
msgid ""
"{0}:\n"
"{1},\n"
"Price: {priceDisplay}"
msgstr ""
"{0}:\n"
"{1},\n"
"Цена: {priceDisplay}"

#: src/components/Exchange/TradeHistory.js
msgid ""
"{0}: Swap {amountInDisplay}\n"
"{1} for {minOutDisplay} {2},\n"
"Price: {3}"
msgstr ""

#: src/components/Exchange/TradeHistory.js
msgid "{0}  {1} {longOrShortText}, -{2} USD, {3} Price: ${4} USD"
msgstr ""

#: src/components/Exchange/TradeHistory.js
msgid "{actionDisplay} Order"
msgstr "{actionDisplay} Ордер"

#: src/components/Exchange/TradeHistory.js
msgid ""
"{actionDisplay} {0} {longOrShortText},\n"
"-{1} USD,\n"
"{2} Price: {3} USD"
msgstr ""

#: src/pages/Dashboard/DashboardV2.js
msgid "{chainName} Total Stats start from {totalStatsStartDate}.<0/> For detailed stats:"
msgstr "{chainName} Общая Статистика начинается с {totalStatsStartDate}.<0/> Для получения подробной статистики:"

#: src/components/Exchange/ConfirmationBox.js
msgid "{existingTriggerOrderLength, plural, one {You have an active trigger order that could impact this position.} other {You have # active trigger orders that could impact this position.}}"
msgstr "{existingTriggerOrderLength, plural, one {You have an active trigger order that could impact this position.} other {You have # active trigger orders that could impact this position.}}"

#: src/components/Exchange/ConfirmationBox.js
msgid "{existingTriggerOrderLength, plural, one {You have an active trigger order that might execute immediately after you open this position. Please cancel the order or accept the confirmation to continue.} other {You have # active trigger orders that might execute immediately after you open this position. Please cancel the orders or accept the confirmation to continue.}}"
msgstr "{existingTriggerOrderLength, plural, one {You have an active trigger order that might execute immediately after you open this position. Please cancel the order or accept the confirmation to continue.} other {You have # active trigger orders that might execute immediately after you open this position. Please cancel the orders or accept the confirmation to continue.}}"

#: src/components/Exchange/PositionsList.js
msgid "{longOrShortText} {0} market selected"
msgstr "{longOrShortText} {0} рынок выбран"

#: src/components/Glp/GlpSwap.js
msgid "{nativeTokenSymbol} ({wrappedTokenSymbol}) APR"
msgstr "{nativeTokenSymbol} ({wrappedTokenSymbol}) APR"

#: src/components/Stake/GMXAprTooltip.tsx
msgid "{nativeTokenSymbol} APR"
msgstr ""

#: src/components/Stake/GMXAprTooltip.tsx
msgid "{nativeTokenSymbol} Base APR"
msgstr ""

#: src/components/Stake/GMXAprTooltip.tsx
msgid "{nativeTokenSymbol} Boosted APR"
msgstr ""

#: src/components/Stake/GMXAprTooltip.tsx
msgid "{nativeTokenSymbol} Total APR"
msgstr ""

#: src/components/Exchange/PositionSeller.js
msgid "{nativeTokenSymbol} can not be sent to smart contract addresses. Select another token."
msgstr ""

#: src/components/Exchange/SwapBox.js
msgid "{swapOption, select, LONG {Longing} SHORT {Shorting}} {0} not supported"
msgstr "{swapOption, select, LONG {Longing} ШОРТ {Shorting}} {0} не поддерживается"

#: src/components/StatsTooltip/StatsTooltip.tsx
msgid "{title} on Arbitrum:"
msgstr "{title} на Arbitrum:"

#: src/components/StatsTooltip/StatsTooltip.tsx
msgid "{title} on Avalanche:"
msgstr "{title} на Avalanche:"

#: src/pages/Dashboard/DashboardV1.js
msgid "{volumeLabel} Volume"
msgstr "{volumeLabel} Объем"<|MERGE_RESOLUTION|>--- conflicted
+++ resolved
@@ -224,7 +224,7 @@
 
 #: src/components/Referrals/AffiliatesStats.js
 msgid "Amount of traders you referred."
-msgstr "Количество привлеченных вами трейдеров."
+msgstr ""
 
 #: src/components/Exchange/PositionEditor.js
 msgid "Amount should be greater than zero"
@@ -1430,13 +1430,8 @@
 msgstr "Еженедельные Обновления MX"
 
 #: src/pages/BuyGMX/BuyGMX.tsx
-<<<<<<< HEAD
-msgid "GMX bonds can be bought on Olympus Pro with a discount and a small vesting period:"
-msgstr "Облигации GMX можно купить на Olympus Pro со скидкой и небольшим периодом перехода прав владения:"
-=======
 msgid "GMX bonds can be bought on Bond Protocol with a discount and a small vesting period:"
 msgstr ""
->>>>>>> 69b9f51c
 
 #: src/pages/Ecosystem/Ecosystem.js
 msgid "GMX community discussion"
@@ -2029,7 +2024,7 @@
 
 #: src/components/Exchange/TradeHistory.js
 msgid "Min required collateral"
-msgstr "Минимально необходимый залог"
+msgstr ""
 
 #: src/components/Exchange/PositionEditor.js
 msgid "Min residual collateral: 10 USD"
@@ -2150,15 +2145,8 @@
 
 #: src/components/Exchange/OrdersToa.js
 msgid "Note that orders are not guaranteed to be executed.<0/><1/>This can occur in a few situations including but not exclusive to:"
-msgstr "Обратите внимание, что исполнение ордеров не гарантировано.<0/><1/>Это может произойти в нескольких ситуациях, включая, но не исключая:"
-
-<<<<<<< HEAD
-#: src/pages/BuyGlp/BuyGlp.js
-msgid "Note that there is a minimum holding time of 15 minutes after a purchase.<0/>View <1>staking</1> page."
-msgstr "Обратите внимание, что минимальное время удержания после покупки составляет 15 минут.<0/> Просмотр <1>ставки</1> страница."
-
-=======
->>>>>>> 69b9f51c
+msgstr ""
+
 #: src/components/Referrals/referralsHelper.js
 msgid "Only letters, numbers and underscores are allowed."
 msgstr "Допускаются только буквы, цифры и знаки подчеркивания."
@@ -2199,15 +2187,8 @@
 
 #: src/components/Exchange/PositionsList.js
 msgid "Opening..."
-msgstr "Открытие..."
-
-<<<<<<< HEAD
-#: src/pages/Ecosystem/Ecosystem.js
-msgid "Optimal compound interval calculator"
-msgstr "Калькулятор оптимального суммарного интервала"
-
-=======
->>>>>>> 69b9f51c
+msgstr ""
+
 #: src/components/Exchange/OrdersList.js
 #: src/pages/OrdersOverview/OrdersOverview.js
 msgid "Order"
@@ -2481,13 +2462,8 @@
 msgstr "Цена прибыли: {0} ${1}. Это правило действует для следующих {2}, до {3}."
 
 #: src/pages/Ecosystem/Ecosystem.js
-<<<<<<< HEAD
-msgid "Projects developed by the GMX community."
-msgstr "Проекты, разработанные сообществом GMX."
-=======
-msgid "Projects developed by the GMX community. Please exercise caution in interacting with any site, the project's are fully maintained by community developers."
-msgstr ""
->>>>>>> 69b9f51c
+msgid "Projects developed by the GMX community. <0/>Please exercise caution when interacting with any app, apps are fully maintained by community developers."
+msgstr ""
 
 #: src/pages/Ecosystem/Ecosystem.js
 msgid "Projects integrated with GMX."
@@ -3120,7 +3096,7 @@
 
 #: src/components/Exchange/ConfirmationBox.js
 msgid "The order will only execute if the price conditions are met and there is sufficient liquidity"
-msgstr "Ордер будет выполнен только при соблюдении ценовых условий и достаточной ликвидности."
+msgstr ""
 
 #: src/components/Exchange/PositionEditor.js
 msgid "The pending borrow fee will be charged on this transaction."
@@ -3599,7 +3575,7 @@
 #: src/pages/Exchange/Exchange.js
 #: src/pages/Exchange/Exchange.js
 msgid "View"
-msgstr "Просмотр"
+msgstr ""
 
 #: src/pages/BuyGlp/BuyGlp.js
 msgid "View <0>staking</0> page."
