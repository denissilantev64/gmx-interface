--- conflicted
+++ resolved
@@ -2118,8 +2118,6 @@
 msgid "Insufficient liquidity"
 msgstr "Недостаточная ликвидность"
 
-<<<<<<< HEAD
-=======
 #: src/components/Synthetics/Trade/TradeBox/TradeBox.tsx
 msgid "Insufficient liquidity in any {0}/USD market pools for your order."
 msgstr ""
@@ -2147,7 +2145,6 @@
 msgid "Insufficient receive token liquidity"
 msgstr "Недостаточная ликвидность токенов для приема"
 
->>>>>>> 3de9d3f7
 #: src/pages/Stake/StakeV2.js
 msgid "Insufficient staked tokens"
 msgstr "Недостаточное количество поставленных токенов"
