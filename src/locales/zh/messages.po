--- conflicted
+++ resolved
@@ -2145,15 +2145,8 @@
 
 #: src/components/Exchange/OrdersToa.js
 msgid "Note that orders are not guaranteed to be executed.<0/><1/>This can occur in a few situations including but not exclusive to:"
-msgstr "请注意，订单不保证被执行。<0/><1/>可能发生在几种情况下，包括但不限于:"
-
-<<<<<<< HEAD
-#: src/pages/BuyGlp/BuyGlp.js
-msgid "Note that there is a minimum holding time of 15 minutes after a purchase.<0/>View <1>staking</1> page."
-msgstr "请注意，购买后至少有15分钟的保留时间。<0/>查看<1>抵押</1>页"
-
-=======
->>>>>>> 69b9f51c
+msgstr "请注意，订单不保证被执行。<0/><1/>可能发生在几种情况下，包括但不限于:<<<<<<< HEAD"
+
 #: src/components/Referrals/referralsHelper.js
 msgid "Only letters, numbers and underscores are allowed."
 msgstr "只允许使用字母、数字和下底线"
@@ -2196,13 +2189,6 @@
 msgid "Opening..."
 msgstr "开仓中"
 
-<<<<<<< HEAD
-#: src/pages/Ecosystem/Ecosystem.js
-msgid "Optimal compound interval calculator"
-msgstr "最优化复合区间计算器"
-
-=======
->>>>>>> 69b9f51c
 #: src/components/Exchange/OrdersList.js
 #: src/pages/OrdersOverview/OrdersOverview.js
 msgid "Order"
@@ -2476,7 +2462,7 @@
 msgstr "盈利价格：{0}美元{1}此规则适用于接下来的{2}，直到{3}"
 
 #: src/pages/Ecosystem/Ecosystem.js
-msgid "Projects developed by the GMX community. Please exercise caution in interacting with any site, the project's are fully maintained by community developers."
+msgid "Projects developed by the GMX community. <0/>Please exercise caution when interacting with any app, apps are fully maintained by community developers."
 msgstr ""
 
 #: src/pages/Ecosystem/Ecosystem.js
