msgid ""
msgstr ""
"POT-Creation-Date: 2022-08-06 13:30+0530\n"
"MIME-Version: 1.0\n"
"Content-Type: text/plain; charset=utf-8\n"
"Content-Transfer-Encoding: 8bit\n"
"X-Generator: @lingui/cli\n"
"Language: zh\n"
"Project-Id-Version: \n"
"Report-Msgid-Bugs-To: \n"
"PO-Revision-Date: \n"
"Last-Translator: \n"
"Language-Team: \n"
"Plural-Forms: \n"

#: src/pages/Dashboard/DashboardV2.js
msgid "01 Sep 2021"
msgstr ""

#: src/pages/Dashboard/DashboardV2.js
msgid "06 Jan 2022"
msgstr ""

#: src/components/Exchange/ExchangeTVChart.js
msgid "24h Change"
msgstr ""

#: src/components/Exchange/ExchangeTVChart.js
msgid "24h High"
msgstr ""

#: src/components/Exchange/ExchangeTVChart.js
msgid "24h Low"
msgstr ""

#: src/pages/Dashboard/DashboardV2.js
msgid "24h Volume"
msgstr ""

#: src/components/Exchange/PositionSeller.js
msgid "<0/>Profit price: {0} ${1}. This rule applies for the next {2}, until {3}."
msgstr ""

#: src/App/App.js
msgid "<0>Install Coinbase Wallet</0> to start using GMX"
msgstr ""

#: src/App/App.js
msgid "<0>Install Coinbase Wallet</0>, and use GMX with its built-in browser"
msgstr ""

#: src/App/App.js
msgid "<0>Install MetaMask</0> to start using GMX"
msgstr ""

#: src/App/App.js
msgid "<0>Install MetaMask</0>, and use GMX with its built-in browser"
msgstr ""

#: src/components/Exchange/OrdersToa.js
msgid "<0>Insufficient liquidity to execute the order</0><1>The mark price which is an aggregate of exchange prices did not reach the specified price</1><2>The specified price was reached but not long enough for it to be executed</2><3>No keeper picked up the order for execution</3>"
msgstr ""

#: src/components/Exchange/PositionSeller.js
msgid "<0>More Info</0> about fees."
msgstr ""

#: src/pages/PageNotFound/PageNotFound.js
msgid "<0>Return to </0><1>Homepage</1> <2>or </2> <3>Trade</3>"
msgstr ""

#: src/components/Glp/SwapErrorModal.tsx
msgid "<0>The pool's capacity has been reached for {0}. Please use another token to buy GLP.</0><1>Check the \"Save on Fees\" section for tokens with the lowest fees.</1>"
msgstr ""

#: src/pages/Stake/StakeV2.js
msgid "<0>This will withdraw and unreserve all tokens as well as pause vesting.<1/><2/>esGMX tokens that have been converted to GMX will remain as GMX tokens.<3/><4/>To claim GMX tokens without withdrawing, use the \"Claim\" button under the Total Rewards section.<5/><6/></0>"
msgstr ""

#: src/lib/wallets/index.js
msgid "<0>Your wallet is not connected to {0}.</0><1/><2>Switch to {1}</2><3>Add {2}</3>"
msgstr ""

#: src/components/Exchange/SwapBox.js
msgid "A snapshot of the USD value of your {0} collateral is taken when the position is opened."
msgstr ""

#: src/components/Glp/GlpSwap.js
#: src/pages/Stake/StakeV1.js
#: src/pages/Stake/StakeV1.js
#: src/pages/Stake/StakeV1.js
#: src/pages/Stake/StakeV1.js
#: src/pages/Stake/StakeV2.js
#: src/pages/Stake/StakeV2.js
#: src/pages/Stake/StakeV2.js
msgid "APR"
msgstr ""

#: src/pages/Stake/StakeV2.js
#: src/pages/Stake/StakeV2.js
msgid "APRs are updated weekly on Wednesday and will depend on the fees collected for the week."
msgstr ""

#: src/pages/Dashboard/DashboardV2.js
msgid "AUM"
msgstr ""

#: src/components/Glp/GlpSwap.js
#: src/components/Glp/GlpSwap.js
msgid "AVAILABLE"
msgstr ""

#: src/components/Header/AppHeaderLinks.tsx
#: src/pages/Ecosystem/Ecosystem.js
#: src/pages/Ecosystem/Ecosystem.js
#: src/pages/Ecosystem/Ecosystem.js
#: src/pages/Ecosystem/Ecosystem.js
#: src/pages/Ecosystem/Ecosystem.js
msgid "About"
msgstr "关于"

#: src/components/Exchange/ConfirmationBox.js
msgid "Accept confirmation of trigger orders"
msgstr ""

#: src/components/Exchange/ConfirmationBox.js
msgid "Accept minimum and {action}"
msgstr ""

#: src/components/Exchange/OrdersToa.js
msgid "Accept terms to enable orders"
msgstr ""

#: src/components/Exchange/OrdersToa.js
msgid "Accept that orders are not guaranteed to execute and trigger orders may not settle at the trigger price"
msgstr ""

#: src/pages/Actions/Actions.js
#: src/pages/OrdersOverview/OrdersOverview.js
msgid "Account"
msgstr ""

#: src/pages/Actions/Actions.js
msgid "Actions"
msgstr ""

#: src/components/Exchange/PositionsList.js
msgid "Active Orders"
msgstr ""

#: src/components/Referrals/TradersStats.js
msgid "Active Referral Code"
msgstr ""

#: src/pages/Dashboard/AssetDropdown.js
#: src/pages/Dashboard/AssetDropdown.js
msgid "Add to Metamask"
msgstr ""

#: src/components/Referrals/JoinReferralCode.js
msgid "Adding referral code failed."
msgstr ""

#: src/components/Referrals/JoinReferralCode.js
msgid "Adding..."
msgstr ""

#: src/pages/Stake/StakeV2.js
msgid "Additional reserve required"
msgstr ""

#: src/components/Exchange/OrdersToa.js
msgid "Additionally, trigger orders are market orders and are not guaranteed to settle at the trigger price."
msgstr ""

#: src/pages/Referrals/Referrals.js
msgid "Affiliates"
msgstr ""

#: src/pages/ClaimEsGmx/ClaimEsGmx.js
msgid "After claiming you will be able to vest a maximum of {0} esGMX at a ratio of {1} {stakingToken} to 1 esGMX."
msgstr ""

#: src/pages/ClaimEsGmx/ClaimEsGmx.js
msgid "After claiming, the esGMX tokens will be airdropped to your account on the selected network within 7 days."
msgstr ""

#: src/pages/BuyGMX/BuyGMX.js
#: src/pages/BuyGMX/BuyGMX.js
msgid "After you have ETH, set your network to <0>Arbitrum</0> then click the button below:"
msgstr ""

#: src/components/ModalViews/RedirectModal.js
msgid "Agree"
msgstr ""

#: src/components/Exchange/ConfirmationBox.js
#: src/components/Exchange/PositionSeller.js
msgid "Allow up to 1% slippage"
msgstr ""

#: src/App/App.js
#: src/components/Exchange/ConfirmationBox.js
#: src/components/Exchange/PositionSeller.js
msgid "Allowed Slippage"
msgstr ""

#: src/components/ModalViews/RedirectModal.js
msgid "Alternative links can be found in the <0>docs</0>.<1/><2/>By clicking Agree you accept the <3>T&Cs</3> and <4>Referral T&Cs</4>.<5/><6/>"
msgstr ""

#: src/components/Exchange/NoLiquidityErrorModal.tsx
msgid "Alternatively you can select a different \"Collateral In\" token."
msgstr ""

#: src/components/Referrals/AffiliatesStats.js
#: src/components/Referrals/TradersStats.js
msgid "Amount"
msgstr ""

#: src/components/Referrals/AffiliatesStats.js
msgid "Amount of traders you referred."
msgstr ""

#: src/pages/ClaimEsGmx/ClaimEsGmx.js
msgid "Amount to claim"
msgstr ""

#: src/pages/Home/Home.js
msgid "An aggregate of high-quality price feeds determine when liquidations occur. This keeps positions safe from temporary wicks."
msgstr ""

#: src/pages/Ecosystem/Ecosystem.js
msgid "Announcement"
msgstr ""

#: src/domain/tokens/approveTokens.tsx
msgid "Approval failed"
msgstr ""

#: src/domain/tokens/approveTokens.tsx
msgid "Approval submitted! <0>View status.</0>"
msgstr ""

#: src/domain/tokens/approveTokens.tsx
msgid "Approval was cancelled"
msgstr ""

#: src/pages/BeginAccountTransfer/BeginAccountTransfer.js
#: src/pages/Stake/StakeV2.js
msgid "Approve GMX"
msgstr ""

#: src/components/Exchange/PositionEditor.js
#: src/components/Exchange/SwapBox.js
#: src/components/Glp/GlpSwap.js
#: src/components/Migration/Migration.js
msgid "Approve {0}"
msgstr ""

#: src/pages/Stake/StakeV1.js
#: src/pages/Stake/StakeV2.js
msgid "Approve {stakingTokenSymbol}"
msgstr ""

#: src/pages/Stake/StakeV2.js
msgid "Approving GMX..."
msgstr ""

#: src/components/Exchange/PositionEditor.js
#: src/components/Exchange/SwapBox.js
#: src/components/Glp/GlpSwap.js
msgid "Approving {0}..."
msgstr ""

#: src/pages/Stake/StakeV1.js
#: src/pages/Stake/StakeV2.js
msgid "Approving {stakingTokenSymbol}..."
msgstr ""

#: src/components/Migration/Migration.js
#: src/pages/BeginAccountTransfer/BeginAccountTransfer.js
msgid "Approving..."
msgstr ""

#: src/components/TokenCard/TokenCard.js
#: src/components/TokenCard/TokenCard.js
msgid "Arbitrum APR:"
msgstr ""

#: src/pages/Dashboard/DashboardV2.js
#: src/pages/Dashboard/DashboardV2.js
msgid "Arbitrum Icon"
msgstr ""

#: src/components/Exchange/NoLiquidityErrorModal.tsx
msgid "As there is not enough liquidity in GLP to swap {0} to {swapTokenSymbol}, you can use the option below to do so:"
msgstr ""

#: src/pages/Dashboard/DashboardV1.js
msgid "Assets Under Management"
msgstr ""

#: src/pages/Dashboard/DashboardV2.js
msgid "Assets Under Management: GMX staked (All chains) + GLP pool ({chainName})"
msgstr ""

#: src/components/Glp/GlpSwap.js
msgid "Available"
msgstr ""

#: src/components/Exchange/ConfirmationBox.js
#: src/components/Exchange/SwapBox.js
#: src/components/Exchange/SwapBox.js
#: src/components/Exchange/SwapBox.js
msgid "Available Liquidity"
msgstr ""

#: src/components/Glp/GlpSwap.js
#: src/components/Glp/GlpSwap.js
msgid "Available amount to deposit into GLP."
msgstr ""

#: src/components/Glp/GlpSwap.js
#: src/components/Glp/GlpSwap.js
msgid "Available amount to withdraw from GLP. Funds not utilized by current open positions."
msgstr ""

#: src/pages/Home/Home.js
msgid "Available on your preferred network"
msgstr ""

#: src/components/Glp/GlpSwap.js
msgid "Available:"
msgstr ""

#: src/pages/BuyGMX/BuyGMX.js
msgid "Avalanche"
msgstr ""

#: src/components/TokenCard/TokenCard.js
#: src/components/TokenCard/TokenCard.js
msgid "Avalanche APR:"
msgstr ""

#: src/pages/Dashboard/DashboardV2.js
#: src/pages/Dashboard/DashboardV2.js
msgid "Avalanche Icon"
msgstr ""

#: src/pages/BuyGMX/BuyGMX.js
msgid "Avax is needed on Avalanche to purchase GMX."
msgstr ""

#: src/components/Exchange/SwapBox.js
msgid "Balance"
msgstr ""

#: src/components/Glp/GlpSwap.js
#: src/components/Glp/GlpSwap.js
#: src/components/Glp/GlpSwap.js
msgid "Balance:"
msgstr ""

#: src/components/Exchange/SwapBox.js
msgid "Balance: {0}"
msgstr ""

#: src/pages/BuyGMX/BuyGMX.js
#: src/pages/BuyGMX/BuyGMX.js
msgid "Banxa"
msgstr ""

#: src/pages/BeginAccountTransfer/BeginAccountTransfer.js
msgid "Begin Transfer"
msgstr ""

#: src/pages/BuyGMX/BuyGMX.js
#: src/pages/BuyGMX/BuyGMX.js
msgid "Binance"
msgstr ""

#: src/components/Migration/Migration.js
#: src/components/Migration/Migration.js
msgid "Bonus Tokens"
msgstr ""

#: src/pages/Stake/StakeV2.js
msgid "Boost Percentage"
msgstr ""

#: src/pages/Stake/StakeV2.js
msgid "Boost your rewards with Multiplier Points. <0>More info</0>."
msgstr ""

#: src/components/Exchange/ConfirmationBox.js
#: src/components/Exchange/PositionsList.js
#: src/components/Exchange/PositionsList.js
#: src/components/Exchange/PositionsList.js
#: src/components/Exchange/PositionsList.js
#: src/components/Exchange/SwapBox.js
msgid "Borrow Fee"
msgstr ""

#: src/components/Exchange/PositionsList.js
#: src/components/Exchange/PositionsList.js
msgid "Borrow Fee / Day"
msgstr ""

#: src/components/Exchange/PositionSeller.js
#: src/components/Exchange/TradeHistory.js
msgid "Borrow fee"
msgstr ""

#: src/components/Header/AppHeaderLinks.tsx
msgid "Buy"
msgstr "买"

#: src/pages/BuyGlp/BuyGlp.js
msgid "Buy / Sell GLP"
msgstr ""

#: src/pages/BuyGMX/BuyGMX.js
msgid "Buy / Transfer AVAX"
msgstr ""

#: src/pages/BuyGMX/BuyGMX.js
msgid "Buy / Transfer ETH"
msgstr ""

#: src/pages/BuyGMX/BuyGMX.js
msgid "Buy AVAX"
msgstr ""

#: src/pages/BuyGMX/BuyGMX.js
msgid "Buy ETH"
msgstr ""

#: src/components/Glp/GlpSwap.js
#: src/components/Glp/GlpSwap.js
#: src/components/Glp/GlpSwap.js
#: src/pages/Stake/StakeV2.js
msgid "Buy GLP"
msgstr ""

#: src/pages/BuyGlp/BuyGlp.js
msgid "Buy GLP Icon"
msgstr ""

#: src/pages/BuyGMX/BuyGMX.js
#: src/pages/BuyGMX/BuyGMX.js
#: src/pages/Stake/StakeV2.js
msgid "Buy GMX"
msgstr ""

#: src/pages/BuyGMX/BuyGMX.js
msgid "Buy GMX Bonds"
msgstr ""

#: src/pages/Buy/Buy.js
msgid "Buy GMX or GLP"
msgstr ""

#: src/components/Glp/GlpSwap.js
msgid "Buy failed."
msgstr ""

#: src/components/TokenCard/TokenCard.js
#: src/components/TokenCard/TokenCard.js
msgid "Buy on Arbitrum"
msgstr ""

#: src/components/TokenCard/TokenCard.js
#: src/components/TokenCard/TokenCard.js
msgid "Buy on Avalanche"
msgstr ""

#: src/components/Glp/GlpSwap.js
msgid "Buy submitted."
msgstr ""

#: src/components/Glp/GlpSwap.js
#: src/components/Glp/GlpSwap.js
msgid "Buy with {0}"
msgstr ""

#: src/components/Exchange/NoLiquidityErrorModal.tsx
msgid "Buy {swapTokenSymbol} on 1inch"
msgstr ""

#: src/components/Glp/GlpSwap.js
msgid "Buying..."
msgstr ""

#: src/pages/OrdersOverview/OrdersOverview.js
msgid "Can't execute because of an error"
msgstr ""

#: src/components/Exchange/ConfirmationBox.js
#: src/components/Exchange/ConfirmationBox.js
#: src/components/Exchange/OrdersList.js
#: src/components/Exchange/OrdersList.js
#: src/components/Exchange/OrdersList.js
#: src/components/Exchange/TradeHistory.js
msgid "Cancel"
msgstr ""

#: src/components/Exchange/ConfirmationBox.js
msgid "Cancel failed"
msgstr ""

#: src/domain/legacy.js
#: src/pages/Exchange/Exchange.js
msgid "Cancel failed."
msgstr ""

#: src/components/Exchange/ConfirmationBox.js
msgid "Cancel submitted"
msgstr ""

#: src/domain/legacy.js
#: src/pages/Exchange/Exchange.js
msgid "Cancel submitted."
msgstr ""

#: src/pages/Exchange/Exchange.js
msgid "Chart positions"
msgstr ""

#: src/components/Glp/GlpSwap.js
#: src/components/Glp/GlpSwap.js
msgid "Check the \"Save on Fees\" section below to get the lowest fee percentages."
msgstr ""

#: src/components/Referrals/AddAffiliateCode.js
#: src/components/Referrals/JoinReferralCode.js
msgid "Checking code..."
msgstr ""

#: src/pages/ClaimEsGmx/ClaimEsGmx.js
#: src/pages/Stake/StakeV1.js
#: src/pages/Stake/StakeV1.js
#: src/pages/Stake/StakeV1.js
#: src/pages/Stake/StakeV1.js
#: src/pages/Stake/StakeV1.js
#: src/pages/Stake/StakeV2.js
#: src/pages/Stake/StakeV2.js
#: src/pages/Stake/StakeV2.js
msgid "Claim"
msgstr ""

#: src/pages/Stake/StakeV2.js
#: src/pages/Stake/StakeV2.js
msgid "Claim GMX Rewards"
msgstr ""

#: src/pages/Stake/StakeV2.js
msgid "Claim Rewards"
msgstr ""

#: src/pages/ClaimEsGmx/ClaimEsGmx.js
#: src/pages/Stake/StakeV2.js
msgid "Claim completed!"
msgstr ""

#: src/pages/ClaimEsGmx/ClaimEsGmx.js
msgid "Claim esGMX"
msgstr ""

#: src/pages/Stake/StakeV2.js
#: src/pages/Stake/StakeV2.js
msgid "Claim esGMX Rewards"
msgstr ""

#: src/pages/Stake/StakeV1.js
msgid "Claim failed"
msgstr ""

#: src/pages/ClaimEsGmx/ClaimEsGmx.js
#: src/pages/Stake/StakeV2.js
msgid "Claim failed."
msgstr ""

#: src/pages/ClaimEsGmx/ClaimEsGmx.js
msgid "Claim submitted!"
msgstr ""

#: src/pages/Stake/StakeV1.js
msgid "Claim submitted! <0>View status.</0>"
msgstr ""

#: src/pages/Stake/StakeV2.js
msgid "Claim submitted."
msgstr ""

#: src/pages/Stake/StakeV2.js
#: src/pages/Stake/StakeV2.js
msgid "Claim {wrappedTokenSymbol} Rewards"
msgstr ""

#: src/pages/Stake/StakeV2.js
#: src/pages/Stake/StakeV2.js
msgid "Claimable"
msgstr ""

#: src/pages/ClaimEsGmx/ClaimEsGmx.js
#: src/pages/Stake/StakeV2.js
msgid "Claiming..."
msgstr ""

#: src/components/Exchange/PositionsList.js
msgid "Click on a row to select the position's market, then use the swap box to increase your position size if needed."
msgstr ""

#: src/components/Exchange/PositionSeller.js
#: src/components/Exchange/PositionSeller.js
#: src/components/Exchange/PositionsList.js
#: src/components/Exchange/PositionsList.js
msgid "Close"
msgstr ""

#: src/components/Exchange/PositionSeller.js
msgid "Close failed."
msgstr ""

#: src/components/Exchange/PositionSeller.js
msgid "Close submitted!"
msgstr ""

#: src/pages/OrdersOverview/OrdersOverview.js
msgid "Close to execution price"
msgstr ""

#: src/components/Exchange/PositionSeller.js
msgid "Close without profit"
msgstr ""

#: src/components/Exchange/PositionSeller.js
msgid "Close {longOrShortText} {0}"
msgstr ""

#: src/components/Exchange/PositionSeller.js
msgid "Close: {convertedAmountFormatted} {0}"
msgstr ""

#: src/components/Exchange/PositionSeller.js
msgid "Closing fee"
msgstr ""

#: src/components/Exchange/PositionSeller.js
msgid "Closing..."
msgstr ""

#: src/components/Referrals/AddAffiliateCode.js
msgid "Code already taken"
msgstr ""

#: src/App/App.js
msgid "Coinbase Wallet"
msgstr ""

#: src/App/App.js
msgid "Coinbase Wallet not detected."
msgstr ""

#: src/components/Exchange/ConfirmationBox.js
#: src/components/Exchange/ConfirmationBox.js
#: src/components/Exchange/OrdersList.js
#: src/components/Exchange/OrdersList.js
#: src/components/Exchange/PositionEditor.js
#: src/components/Exchange/PositionsList.js
#: src/components/Exchange/PositionsList.js
msgid "Collateral"
msgstr ""

#: src/components/Exchange/PositionSeller.js
msgid "Collateral ({0})"
msgstr ""

#: src/components/Exchange/ConfirmationBox.js
#: src/components/Exchange/ConfirmationBox.js
#: src/components/Exchange/SwapBox.js
#: src/components/Exchange/SwapBox.js
#: src/components/Exchange/SwapBox.js
msgid "Collateral In"
msgstr ""

#: src/pages/Ecosystem/Ecosystem.js
msgid "Community Projects"
msgstr ""

#: src/pages/Ecosystem/Ecosystem.js
msgid "Community curated tweet collection"
msgstr ""

#: src/pages/Ecosystem/Ecosystem.js
msgid "Community-led Telegram groups."
msgstr ""

#: src/pages/CompleteAccountTransfer/CompleteAccountTransfer.js
msgid "Complete Account Transfer"
msgstr ""

#: src/pages/CompleteAccountTransfer/CompleteAccountTransfer.js
msgid "Complete Transfer"
msgstr ""

#: src/pages/Stake/StakeV2.js
#: src/pages/Stake/StakeV2.js
#: src/pages/Stake/StakeV2.js
msgid "Compound"
msgstr ""

#: src/pages/Stake/StakeV2.js
msgid "Compound Rewards"
msgstr ""

#: src/pages/Stake/StakeV2.js
msgid "Compound completed!"
msgstr ""

#: src/pages/Stake/StakeV2.js
msgid "Compound failed."
msgstr ""

#: src/pages/Stake/StakeV2.js
msgid "Compound submitted!"
msgstr ""

#: src/pages/Stake/StakeV2.js
msgid "Compounding..."
msgstr ""

#: src/components/Exchange/ConfirmationBox.js
msgid "Confirm Limit Order"
msgstr ""

#: src/components/Exchange/ConfirmationBox.js
msgid "Confirm Long"
msgstr ""

#: src/components/Exchange/ConfirmationBox.js
msgid "Confirm Short"
msgstr ""

#: src/components/Exchange/ConfirmationBox.js
msgid "Confirm Swap"
msgstr ""

#: src/components/Header/AppHeaderUser.tsx
msgid "Connect"
msgstr ""

#: src/App/App.js
#: src/components/Exchange/SwapBox.js
#: src/components/Glp/GlpSwap.js
#: src/components/Header/AppHeaderUser.tsx
#: src/components/Migration/Migration.js
#: src/components/Referrals/AddAffiliateCode.js
#: src/components/Referrals/JoinReferralCode.js
#: src/pages/Stake/StakeV1.js
#: src/pages/Stake/StakeV1.js
#: src/pages/Stake/StakeV1.js
#: src/pages/Stake/StakeV1.js
#: src/pages/Stake/StakeV1.js
#: src/pages/Stake/StakeV2.js
#: src/pages/Stake/StakeV2.js
#: src/pages/Stake/StakeV2.js
#: src/pages/Stake/StakeV2.js
msgid "Connect Wallet"
msgstr ""

#: src/lib/wallets/index.js
msgid "Connected to {0}"
msgstr ""

#: src/pages/BeginAccountTransfer/BeginAccountTransfer.js
#: src/pages/CompleteAccountTransfer/CompleteAccountTransfer.js
msgid "Continue"
msgstr ""

#: src/pages/Stake/StakeV2.js
msgid "Convert esGMX tokens to GMX tokens.<0/>Please read the <1>vesting details</1> before using the vaults."
msgstr ""

#: src/pages/Stake/StakeV2.js
#: src/pages/Stake/StakeV2.js
msgid "Convert {wrappedTokenSymbol} to {nativeTokenSymbol}"
msgstr ""

#: src/components/Exchange/PositionShare.js
msgid "Copy"
msgstr ""

#: src/components/AddressDropdown/AddressDropdown.js
msgid "Copy Address"
msgstr ""

#: src/pages/Dashboard/DashboardV1.js
#: src/pages/Dashboard/DashboardV1.js
msgid "Could not add token to MetaMask"
msgstr ""

#: src/components/Exchange/TradeHistory.js
msgid "Could not decrease {0} {longOrShortText}, +{1} USD, Acceptable Price: {2}"
msgstr ""

#: src/pages/Exchange/Exchange.js
msgid "Could not decrease {tokenSymbol} {longOrShortText} within the allowed slippage, you can adjust the allowed slippage in the settings on the top right of the page."
msgstr ""

#: src/components/Exchange/TradeHistory.js
msgid "Could not execute deposit into {0} {longOrShortText}"
msgstr ""

#: src/components/Exchange/TradeHistory.js
msgid "Could not execute withdrawal from {0} {longOrShortText}"
msgstr ""

#: src/components/Exchange/TradeHistory.js
msgid "Could not increase {0} {longOrShortText}, +{1} USD, Acceptable Price: {2}"
msgstr ""

#: src/pages/Exchange/Exchange.js
msgid "Could not increase {tokenSymbol} {longOrShortText} within the allowed slippage, you can adjust the allowed slippage in the settings on the top right of the page."
msgstr ""

#: src/components/Exchange/TradeHistory.js
#: src/components/Referrals/AddAffiliateCode.js
#: src/components/Referrals/AffiliatesStats.js
#: src/pages/Stake/StakeV1.js
#: src/pages/Stake/StakeV1.js
#: src/pages/Stake/StakeV1.js
msgid "Create"
msgstr ""

#: src/components/Exchange/ConfirmationBox.js
#: src/components/Exchange/PositionSeller.js
msgid "Create Order"
msgstr ""

#: src/components/Referrals/AffiliatesStats.js
msgid "Create Referral Code"
msgstr ""

#: src/components/Exchange/SwapBox.js
msgid "Create {0} Order"
msgstr ""

#: src/pages/OrdersOverview/OrdersOverview.js
msgid "Created"
msgstr ""

#: src/components/Exchange/SwapBox.js
msgid "Created limit order for {0} {1}: {2} USD!"
msgstr ""

#: src/components/Exchange/ConfirmationBox.js
#: src/components/Exchange/PositionSeller.js
msgid "Creating Order..."
msgstr ""

#: src/components/Referrals/AddAffiliateCode.js
msgid "Creating..."
msgstr ""

#: src/pages/Ecosystem/Ecosystem.js
#: src/pages/Ecosystem/Ecosystem.js
msgid "Creator"
msgstr ""

#: src/components/Glp/GlpSwap.js
msgid "Current Pool Amount"
msgstr ""

#: src/pages/Stake/StakeV2.js
msgid "Current Reserved"
msgstr ""

#: src/pages/Dashboard/DashboardV2.js
msgid "Current Weight"
msgstr ""

#: src/components/Exchange/SwapBox.js
msgid "Current {0} long"
msgstr ""

#: src/components/Exchange/SwapBox.js
msgid "Current {0} shorts"
msgstr ""

#: src/pages/Ecosystem/Ecosystem.js
#: src/pages/Ecosystem/Ecosystem.js
#: src/pages/Ecosystem/Ecosystem.js
#: src/pages/Ecosystem/Ecosystem.js
#: src/pages/Ecosystem/Ecosystem.js
msgid "DEX Aggregator"
msgstr ""

#: src/components/Header/AppHeaderLinks.tsx
msgid "Dashboard"
msgstr "仪表板"

#: src/pages/Ecosystem/Ecosystem.js
msgid "Dashboard for GMX referral stats"
msgstr ""

#: src/pages/Ecosystem/Ecosystem.js
msgid "Dashboards"
msgstr ""

#: src/components/Referrals/AffiliatesStats.js
#: src/components/Referrals/TradersStats.js
msgid "Date"
msgstr ""

#: src/pages/Ecosystem/Ecosystem.js
msgid "DeFi Portfolio Tracker"
msgstr ""

#: src/components/Exchange/ExchangeTVChart.js
msgid "Dec."
msgstr ""

#: src/pages/Ecosystem/Ecosystem.js
msgid "Decentralized Finance Dashboard"
msgstr ""

#: src/pages/Ecosystem/Ecosystem.js
msgid "Decentralized Options Protocol"
msgstr ""

#: src/pages/Ecosystem/Ecosystem.js
msgid "Decentralized Options Strategies"
msgstr ""

#: src/pages/Ecosystem/Ecosystem.js
msgid "Decentralized Trading Protocol"
msgstr ""

#: src/pages/Home/Home.js
msgid "Decentralized<0/>Perpetual Exchange"
msgstr ""

#: src/components/Exchange/ConfirmationBox.js
#: src/components/Exchange/ConfirmationBox.js
#: src/components/Exchange/OrdersList.js
#: src/components/Exchange/OrdersList.js
#: src/components/Exchange/TradeHistory.js
msgid "Decrease"
msgstr ""

#: src/pages/OrdersOverview/OrdersOverview.js
msgid "Decrease active: {0}, executed: {1}, cancelled: {2}"
msgstr ""

#: src/components/Exchange/TradeHistory.js
msgid "Decreased"
msgstr ""

#: src/pages/Exchange/Exchange.js
msgid "Decreased {tokenSymbol} {longOrShortText}, -{0} USD."
msgstr ""

#: src/components/Exchange/PositionEditor.js
#: src/components/Exchange/PositionEditor.js
#: src/components/Exchange/PositionEditor.js
#: src/components/Exchange/PositionEditor.js
#: src/pages/Stake/StakeV2.js
#: src/pages/Stake/StakeV2.js
#: src/pages/Stake/StakeV2.js
#: src/pages/Stake/StakeV2.js
msgid "Deposit"
msgstr ""

#: src/components/Exchange/PositionEditor.js
msgid "Deposit disabled, pending {0} upgrade"
msgstr ""

#: src/pages/Stake/StakeV2.js
msgid "Deposit failed!"
msgstr ""

#: src/components/Exchange/PositionEditor.js
msgid "Deposit failed."
msgstr ""

#: src/pages/Stake/StakeV2.js
msgid "Deposit submitted!"
msgstr ""

#: src/components/Exchange/PositionEditor.js
msgid "Deposit submitted."
msgstr ""

#: src/components/Exchange/TradeHistory.js
msgid "Deposit {0} USD into {1} {longOrShortText}"
msgstr ""

#: src/pages/Stake/StakeV2.js
msgid "Deposited"
msgstr ""

#: src/pages/Exchange/Exchange.js
msgid "Deposited {0} USD into {tokenSymbol} {longOrShortText}"
msgstr ""

#: src/pages/Stake/StakeV2.js
msgid "Deposited!"
msgstr ""

#: src/components/Exchange/PositionEditor.js
#: src/pages/Stake/StakeV2.js
msgid "Depositing..."
msgstr ""

#: src/pages/OrdersOverview/OrdersOverview.js
msgid "Diff"
msgstr ""

#: src/App/App.js
msgid "Disable order validations"
msgstr ""

#: src/components/AddressDropdown/AddressDropdown.js
msgid "Disconnect"
msgstr ""

#: src/App/App.js
msgid "Display PnL after fees"
msgstr ""

#: src/pages/Dashboard/DashboardV2.js
msgid "Distribution"
msgstr ""

#: src/components/ModalViews/RedirectModal.js
msgid "Don't show this message again for 30 days."
msgstr ""

#: src/components/Exchange/PositionShare.js
msgid "Download"
msgstr ""

#: src/pages/BuyGMX/BuyGMX.js
msgid "ETH is needed on Arbitrum to purchase GMX."
msgstr ""

#: src/components/Header/AppHeaderLinks.tsx
#: src/pages/Stake/StakeV2.js
msgid "Earn"
msgstr "赚"

#: src/components/Header/AppHeaderLinks.tsx
msgid "Ecosystem"
msgstr "生态系统"

#: src/components/Exchange/OrdersList.js
#: src/components/Exchange/OrdersList.js
#: src/components/Exchange/OrdersList.js
msgid "Edit"
msgstr ""

#: src/components/Exchange/PositionDropdown.js
#: src/components/Exchange/PositionsList.js
msgid "Edit Collateral"
msgstr ""

#: src/components/Referrals/TradersStats.js
msgid "Edit Referral Code"
msgstr ""

#: src/components/Exchange/OrderEditor.js
#: src/components/Exchange/OrderEditor.js
msgid "Edit order"
msgstr ""

#: src/components/Exchange/PositionEditor.js
msgid "Edit {longOrShortText} {0}"
msgstr ""

#: src/components/Exchange/PositionEditor.js
#: src/components/Exchange/PositionSeller.js
#: src/components/Exchange/SwapBox.js
msgid "Enable Leverage"
msgstr ""

#: src/components/Exchange/OrdersToa.js
#: src/components/Exchange/OrdersToa.js
#: src/components/Exchange/PositionSeller.js
#: src/components/Exchange/SwapBox.js
msgid "Enable Orders"
msgstr ""

#: src/components/Exchange/PositionEditor.js
msgid "Enable deposit failed."
msgstr ""

#: src/components/Exchange/PositionEditor.js
msgid "Enable deposit sent."
msgstr ""

#: src/components/Exchange/PositionSeller.js
#: src/components/Exchange/SwapBox.js
msgid "Enable leverage failed."
msgstr ""

#: src/components/Exchange/PositionSeller.js
#: src/components/Exchange/SwapBox.js
msgid "Enable leverage sent."
msgstr ""

#: src/pages/Exchange/Exchange.js
msgid "Enable orders failed."
msgstr ""

#: src/pages/Exchange/Exchange.js
msgid "Enable orders sent."
msgstr ""

#: src/components/Exchange/PositionEditor.js
msgid "Enable withdraw failed."
msgstr ""

#: src/components/Exchange/PositionEditor.js
msgid "Enable withdraw sent."
msgstr ""

#: src/components/Exchange/PositionEditor.js
msgid "Enabling Leverage"
msgstr ""

#: src/components/Exchange/PositionEditor.js
#: src/components/Exchange/PositionSeller.js
#: src/components/Exchange/PositionSeller.js
#: src/components/Exchange/SwapBox.js
#: src/components/Exchange/SwapBox.js
msgid "Enabling Leverage..."
msgstr ""

#: src/components/Exchange/OrdersToa.js
#: src/components/Exchange/PositionSeller.js
#: src/components/Exchange/PositionSeller.js
#: src/components/Exchange/SwapBox.js
#: src/components/Exchange/SwapBox.js
msgid "Enabling Orders..."
msgstr ""

#: src/pages/NftWallet/NftWallet.js
msgid "Enter NFT Address"
msgstr ""

#: src/pages/NftWallet/NftWallet.js
msgid "Enter NFT ID"
msgstr ""

#: src/components/Exchange/OrderEditor.js
#: src/components/Exchange/PositionSeller.js
msgid "Enter Price"
msgstr ""

#: src/pages/BeginAccountTransfer/BeginAccountTransfer.js
#: src/pages/NftWallet/NftWallet.js
msgid "Enter Receiver Address"
msgstr ""

#: src/components/Referrals/JoinReferralCode.js
#: src/components/Referrals/JoinReferralCode.js
msgid "Enter Referral Code"
msgstr ""

#: src/components/Referrals/AddAffiliateCode.js
#: src/components/Referrals/AddAffiliateCode.js
msgid "Enter a code"
msgstr ""

#: src/components/Exchange/SwapBox.js
#: src/components/Exchange/SwapBox.js
msgid "Enter a price"
msgstr ""

#: src/components/Exchange/PositionEditor.js
#: src/components/Exchange/PositionEditor.js
#: src/components/Exchange/PositionSeller.js
#: src/components/Exchange/PositionSeller.js
#: src/components/Exchange/SwapBox.js
#: src/components/Exchange/SwapBox.js
#: src/components/Exchange/SwapBox.js
#: src/components/Exchange/SwapBox.js
#: src/components/Glp/GlpSwap.js
#: src/components/Glp/GlpSwap.js
#: src/components/Migration/Migration.js
#: src/pages/ClaimEsGmx/ClaimEsGmx.js
#: src/pages/Stake/StakeV1.js
#: src/pages/Stake/StakeV1.js
#: src/pages/Stake/StakeV2.js
#: src/pages/Stake/StakeV2.js
#: src/pages/Stake/StakeV2.js
msgid "Enter an amount"
msgstr ""

#: src/pages/Home/Home.js
msgid "Enter and exit positions with minimal spread and zero price impact. Get the optimal price without incurring additional costs."
msgstr ""

#: src/components/Exchange/OrderEditor.js
#: src/components/Exchange/OrderEditor.js
msgid "Enter new Price"
msgstr ""

#: src/components/Exchange/ConfirmationBox.js
#: src/components/Exchange/PositionSeller.js
#: src/components/Exchange/PositionsList.js
#: src/components/Exchange/PositionsList.js
#: src/components/Exchange/SwapBox.js
#: src/components/Exchange/SwapBox.js
msgid "Entry Price"
msgstr ""

#: src/pages/Stake/StakeV2.js
#: src/pages/Stake/StakeV2.js
msgid "Escrowed GMX"
msgstr ""

#: src/components/Glp/GlpSwap.js
msgid "Escrowed GMX APR"
msgstr ""

#: src/pages/OrdersOverview/OrdersOverview.js
msgid "Execute"
msgstr ""

#: src/components/Exchange/TradeHistory.js
msgid "Execute Order: Swap {fromAmountDisplay} {0} for {toAmountDisplay} {1}"
msgstr ""

#: src/components/Exchange/TradeHistory.js
msgid "Execute Order: {0, select, Increase {Increase} Decrease {Decrease}} {1} {longShortDisplay} {sizeDeltaDisplay} USD, Price: {executionPriceDisplay} USD"
msgstr ""

#: src/components/Exchange/ConfirmationBox.js
#: src/components/Exchange/ConfirmationBox.js
#: src/components/Exchange/PositionEditor.js
msgid "Execution Fee"
msgstr ""

#: src/components/Exchange/PositionSeller.js
msgid "Execution fee"
msgstr ""

#: src/components/Exchange/SwapBox.js
msgid "Exit Price"
msgstr ""

#: src/components/Glp/GlpSwap.js
msgid "FEES"
msgstr ""

#: src/components/Exchange/ConfirmationBox.js
#: src/components/Exchange/ConfirmationBox.js
#: src/components/Exchange/ConfirmationBox.js
#: src/components/Exchange/PositionSeller.js
#: src/components/Exchange/SwapBox.js
#: src/components/Exchange/SwapBox.js
#: src/components/Glp/GlpSwap.js
#: src/components/Glp/GlpSwap.js
#: src/pages/Dashboard/DashboardV1.js
#: src/pages/Dashboard/DashboardV2.js
msgid "Fees"
msgstr ""

#: src/components/Exchange/ConfirmationBox.js
msgid "Fees are high to swap from {0} to {1}."
msgstr ""

#: src/components/Exchange/ConfirmationBox.js
msgid "Fees are high to swap from {0} to {1}. <0/>{2} is needed for collateral."
msgstr ""

#: src/pages/Ecosystem/Ecosystem.js
msgid "Fees generated by GMX"
msgstr ""

#: src/components/Glp/GlpSwap.js
msgid "Fees may vary depending on which asset you sell GLP for. <0/>Enter the amount of GLP you want to redeem in the order form, then check here to compare fees."
msgstr ""

#: src/components/Glp/GlpSwap.js
msgid "Fees may vary depending on which asset you use to buy GLP. <0/>Enter the amount of GLP you want to purchase in the order form, then check here to compare fees."
msgstr ""

#: src/pages/Dashboard/DashboardV2.js
msgid "Fees since"
msgstr ""

#: src/components/Glp/GlpSwap.js
#: src/components/Glp/GlpSwap.js
#: src/components/Glp/GlpSwap.js
#: src/components/Glp/GlpSwap.js
msgid "Fees will be shown once you have entered an amount in the order form."
msgstr ""

#: src/components/Exchange/SwapBox.js
msgid "Fetching token info..."
msgstr ""

#: src/pages/Ecosystem/Ecosystem.js
msgid "Financial reports and protocol analytics"
msgstr ""

#: src/pages/Dashboard/DashboardV2.js
msgid "Floor Price Fund"
msgstr ""

#: src/components/Exchange/ConfirmationBox.js
msgid "Forfeit profit"
msgstr ""

#: src/components/Exchange/ConfirmationBox.js
msgid "Forfeit profit and Short"
msgstr ""

#: src/components/Exchange/ConfirmationBox.js
msgid "Forfeit profit and {action}"
msgstr ""

#: src/components/Exchange/ConfirmationBox.js
#: src/components/Exchange/PositionSeller.js
msgid "Forfeit profit not checked"
msgstr ""

#: src/pages/Ecosystem/Ecosystem.js
msgid "GBC NFTs APR tracker and rewards"
msgstr ""

#: src/pages/Dashboard/DashboardV2.js
msgid "GLP Index Composition"
msgstr ""

#: src/pages/Dashboard/DashboardV2.js
msgid "GLP Pool"
msgstr ""

#: src/pages/Stake/StakeV2.js
#: src/pages/Stake/StakeV2.js
msgid "GLP Vault"
msgstr ""

#: src/components/Glp/GlpSwap.js
msgid "GLP buy disabled, pending {0} upgrade"
msgstr ""

#: src/components/TokenCard/TokenCard.js
msgid "GLP is the liquidity provider token. Accrues 70% of the platform's generated fees."
msgstr ""

#: src/components/Glp/GlpSwap.js
msgid "GLP sell disabled, pending {0} upgrade"
msgstr ""

#: src/pages/Ecosystem/Ecosystem.js
msgid "GMX Announcements and Updates"
msgstr ""

#: src/pages/Ecosystem/Ecosystem.js
msgid "GMX Blueberry NFTs"
msgstr ""

#: src/pages/Ecosystem/Ecosystem.js
msgid "GMX Governance Page"
msgstr ""

#: src/pages/Ecosystem/Ecosystem.js
msgid "GMX Pages"
msgstr ""

#: src/pages/Ecosystem/Ecosystem.js
msgid "GMX Perpetuals Data"
msgstr ""

#: src/pages/Ecosystem/Ecosystem.js
msgid "GMX Proposals Voting page"
msgstr ""

#: src/pages/Ecosystem/Ecosystem.js
msgid "GMX Stats Page"
msgstr ""

#: src/pages/Stake/StakeV2.js
#: src/pages/Stake/StakeV2.js
msgid "GMX Vault"
msgstr ""

#: src/pages/Ecosystem/Ecosystem.js
msgid "GMX Weekly Updates"
msgstr ""

#: src/pages/BuyGMX/BuyGMX.js
msgid "GMX bonds can be bought on Olympus Pro with a discount and a small vesting period:"
msgstr ""

#: src/pages/Ecosystem/Ecosystem.js
msgid "GMX community discussion"
msgstr ""

#: src/pages/Ecosystem/Ecosystem.js
msgid "GMX dashboards and analytics."
msgstr ""

#: src/pages/Ecosystem/Ecosystem.js
msgid "GMX ecosystem pages."
msgstr ""

#: src/pages/Ecosystem/Ecosystem.js
msgid "GMX explorer for stats and traders"
msgstr ""

#: src/pages/Ecosystem/Ecosystem.js
msgid "GMX fundamentals"
msgstr ""

#: src/pages/Home/Home.js
msgid "GMX is currently live on Arbitrum and Avalanche."
msgstr ""

#: src/pages/Jobs/Jobs.js
msgid "GMX is not actively looking for new hires at the moment. However, if you think you can contribute to the project, please email <0>jobs@gmx.io</0>."
msgstr ""

#: src/components/TokenCard/TokenCard.js
msgid "GMX is the utility and governance token. Accrues 30% of the platform's generated fees."
msgstr ""

#: src/pages/Ecosystem/Ecosystem.js
msgid "GMX staking calculator"
msgstr ""

#: src/pages/Ecosystem/Ecosystem.js
msgid "GMX staking rewards updates and insights"
msgstr ""

#: src/pages/Stake/StakeV2.js
#: src/pages/Stake/StakeV2.js
msgid "GMX transfers not yet enabled"
msgstr ""

#: src/components/Referrals/AddAffiliateCode.js
msgid "Generate Referral Code"
msgstr ""

#: src/components/Exchange/PositionShare.js
msgid "Generating shareable image..."
msgstr ""

#: src/pages/Referrals/Referrals.js
msgid "Get fee discounts and earn rebates through the GMX referral program.<0/>For more information, please read the <1>referral program details</1>."
msgstr ""

#: src/components/Exchange/SwapBox.js
msgid "High Slippage, Swap Anyway"
msgstr ""

#: src/components/Exchange/SwapBox.js
msgid "High USDG Slippage, Long Anyway"
msgstr ""

#: src/pages/BuyGMX/BuyGMX.js
msgid "Hop"
msgstr ""

#: src/components/Exchange/ConfirmationBox.js
msgid "I am aware of the trigger orders"
msgstr ""

#: src/components/Exchange/SwapBox.js
msgid "If you have an existing position, the position will be closed at {0} USD.<0/><1/>This exit price will change with the price of the asset.<2/><3/><4>More Info</4>"
msgstr ""

#: src/components/Exchange/PositionShare.js
msgid "Image generation error, please refresh and try again."
msgstr ""

#: src/components/Exchange/ExchangeTVChart.js
msgid "Inc."
msgstr ""

#: src/App/App.js
msgid "Include PnL in leverage display"
msgstr ""

#: src/pages/CompleteAccountTransfer/CompleteAccountTransfer.js
msgid "Incorrect Account"
msgstr ""

#: src/components/Exchange/SwapBox.js
#: src/pages/Stake/StakeV1.js
msgid "Incorrect Network"
msgstr ""

#: src/components/Exchange/SwapBox.js
msgid "Incorrect network"
msgstr ""

#: src/components/Exchange/ConfirmationBox.js
#: src/components/Exchange/ConfirmationBox.js
#: src/components/Exchange/OrdersList.js
#: src/components/Exchange/OrdersList.js
#: src/components/Exchange/TradeHistory.js
msgid "Increase"
msgstr ""

#: src/pages/OrdersOverview/OrdersOverview.js
msgid "Increase active: {0}, executed: {1}, cancelled: {2}"
msgstr ""

#: src/components/Exchange/TradeHistory.js
msgid "Increase {0} {longOrShortText}, +{1} USD, {2} Price: {3} USD"
msgstr ""

#: src/pages/Exchange/Exchange.js
msgid "Increased {tokenSymbol} {longOrShortText}, +{0} USD."
msgstr ""

#: src/pages/OrdersOverview/OrdersOverview.js
msgid "Index"
msgstr ""

#: src/components/Exchange/PositionsList.js
#: src/components/Exchange/PositionsList.js
#: src/components/Exchange/PositionsList.js
#: src/components/Exchange/PositionsList.js
msgid "Initial Collateral"
msgstr ""

#: src/components/Exchange/TradeHistory.js
msgid "Initial collateral"
msgstr ""

#: src/components/Exchange/PositionSeller.js
msgid "Insufficient Available Liquidity to swap to {0}:"
msgstr ""

#: src/components/Glp/GlpSwap.js
msgid "Insufficient GLP balance"
msgstr ""

#: src/components/Exchange/SwapBox.js
#: src/components/Exchange/SwapBox.js
#: src/components/Exchange/SwapBox.js
#: src/components/Exchange/SwapBox.js
#: src/components/Exchange/SwapBox.js
#: src/components/Glp/GlpSwap.js
msgid "Insufficient liquidity"
msgstr ""

#: src/components/Exchange/SwapBox.js
#: src/components/Exchange/SwapBox.js
#: src/components/Exchange/SwapBox.js
msgid "Insufficient liquidity, change \"Collateral In\""
msgstr ""

#: src/components/Exchange/PositionSeller.js
msgid "Insufficient receive token liquidity"
msgstr ""

#: src/pages/Stake/StakeV2.js
msgid "Insufficient staked tokens"
msgstr ""

#: src/components/Exchange/SwapBox.js
#: src/components/Exchange/SwapBox.js
#: src/components/Glp/GlpSwap.js
msgid "Insufficient {0} balance"
msgstr ""

#: src/pages/NftWallet/NftWallet.js
msgid "Invalid NFT Address"
msgstr ""

#: src/pages/BeginAccountTransfer/BeginAccountTransfer.js
msgid "Invalid Receiver"
msgstr ""

#: src/pages/BeginAccountTransfer/BeginAccountTransfer.js
#: src/pages/NftWallet/NftWallet.js
msgid "Invalid Receiver Address"
msgstr ""

#: src/components/Exchange/PositionEditor.js
#: src/components/Exchange/PositionEditor.js
msgid "Invalid liq. price"
msgstr ""

#: src/components/Exchange/ConfirmationBox.js
#: src/components/Exchange/OrderEditor.js
#: src/components/Exchange/PositionSeller.js
msgid "Invalid price, see warning"
msgstr ""

#: src/App/App.js
msgid "Invalid slippage value"
msgstr ""

#: src/pages/OrdersOverview/OrdersOverview.js
msgid "Invalid token fromToken: \"{0}\" toToken: \"{toTokenAddress}\""
msgstr ""

#: src/pages/OrdersOverview/OrdersOverview.js
msgid "Invalid token indexToken: \"{0}\" collateralToken: \"{1}\""
msgstr ""

#: src/pages/Jobs/Jobs.js
msgid "Job openings at GMX."
msgstr ""

#: src/pages/Jobs/Jobs.js
msgid "Jobs"
msgstr ""

#: src/components/Exchange/PositionSeller.js
msgid "Keep leverage at {0}x"
msgstr ""

#: src/components/NetworkDropdown/NetworkDropdown.js
msgid "Language"
msgstr ""

#: src/components/ModalViews/RedirectModal.js
msgid "Launch App"
msgstr ""

#: src/pages/Home/Home.js
msgid "Launch Exchange"
msgstr ""

#: src/components/Exchange/SwapBox.js
msgid "Leaderboard"
msgstr ""

#: src/pages/Ecosystem/Ecosystem.js
msgid "Leaderboard for GMX traders"
msgstr ""

#: src/components/Exchange/PositionEditor.js
msgid "Leave at least {0} ETH for gas"
msgstr ""

#: src/components/Exchange/SwapBox.js
#: src/components/Exchange/SwapBox.js
msgid "Leave at least {0} {1} for gas"
msgstr ""

#: src/components/Exchange/PositionSeller.js
msgid "Leftover collateral below 5 USD"
msgstr ""

#: src/components/Exchange/PositionSeller.js
msgid "Leftover position below 10 USD"
msgstr ""

#: src/components/Exchange/ConfirmationBox.js
#: src/components/Exchange/PositionEditor.js
#: src/components/Exchange/PositionSeller.js
#: src/components/Exchange/PositionsList.js
#: src/components/Exchange/SwapBox.js
#: src/components/Exchange/SwapBox.js
msgid "Leverage"
msgstr ""

#: src/components/Exchange/SwapBox.js
msgid "Leverage disabled, pending {0} upgrade"
msgstr ""

#: src/components/Exchange/OrdersList.js
#: src/components/Exchange/OrdersList.js
#: src/components/Exchange/SwapBox.js
msgid "Limit"
msgstr ""

#: src/components/Exchange/ConfirmationBox.js
#: src/components/Exchange/ConfirmationBox.js
msgid "Limit Price"
msgstr ""

#: src/components/Exchange/SwapBox.js
msgid "Limit order creation failed."
msgstr ""

#: src/components/Exchange/SwapBox.js
msgid "Limit order submitted!"
msgstr ""

#: src/pages/Ecosystem/Ecosystem.js
#: src/pages/Ecosystem/Ecosystem.js
#: src/pages/Ecosystem/Ecosystem.js
#: src/pages/Ecosystem/Ecosystem.js
#: src/pages/Ecosystem/Ecosystem.js
msgid "Link"
msgstr ""

#: src/components/Exchange/PositionShare.js
msgid "Link copied to clipboard."
msgstr ""

#: src/components/Exchange/ConfirmationBox.js
#: src/components/Exchange/OrderEditor.js
#: src/components/Exchange/PositionEditor.js
#: src/components/Exchange/PositionSeller.js
#: src/components/Exchange/PositionsList.js
#: src/components/Exchange/PositionsList.js
#: src/components/Exchange/SwapBox.js
msgid "Liq. Price"
msgstr ""

#: src/components/Exchange/ExchangeTVChart.js
msgid "Liq. {0} {longOrShortText}"
msgstr ""

#: src/components/Exchange/TradeHistory.js
msgid "Liquidated"
msgstr ""

#: src/components/Exchange/TradeHistory.js
msgid ""
"Liquidated {0} {longOrShortText},\n"
"-{1} USD,\n"
"{2} Price: {3} USD"
msgstr ""

#: src/components/Exchange/TradeHistory.js
msgid "Liquidation fee"
msgstr ""

#: src/components/Exchange/SwapBox.js
#: src/components/Exchange/SwapBox.js
msgid "Liquidity data not loaded"
msgstr ""

#: src/components/Exchange/PositionsList.js
msgid "Loading..."
msgstr ""

#: src/components/Exchange/ConfirmationBox.js
#: src/components/Exchange/ConfirmationBox.js
#: src/components/Exchange/ConfirmationBox.js
#: src/components/Exchange/ConfirmationBox.js
#: src/components/Exchange/ExchangeTVChart.js
#: src/components/Exchange/OrdersList.js
#: src/components/Exchange/OrdersList.js
#: src/components/Exchange/PositionsList.js
#: src/components/Exchange/PositionsList.js
#: src/components/Exchange/SwapBox.js
#: src/components/Exchange/SwapBox.js
#: src/components/Exchange/SwapBox.js
#: src/components/Exchange/SwapBox.js
#: src/components/Exchange/TradeHistory.js
#: src/pages/Actions/Actions.js
#: src/pages/Actions/Actions.js
#: src/pages/OrdersOverview/OrdersOverview.js
msgid "Long"
msgstr ""

#: src/pages/Dashboard/DashboardV2.js
#: src/pages/Dashboard/DashboardV2.js
msgid "Long Positions"
msgstr ""

#: src/pages/Dashboard/DashboardV1.js
msgid "Long positions: {0} USD, Short positions: {1} USD, {volumeLabel} volume: {2} USD"
msgstr ""

#: src/components/Exchange/SwapBox.js
msgid "Long {0}"
msgstr ""

#: src/components/Exchange/ConfirmationBox.js
msgid "Longing..."
msgstr ""

#: src/components/Referrals/AddAffiliateCode.js
msgid "Looks like you don't have a referral code to share. <0/> Create one now and start earning rebates!"
msgstr ""

#: src/pages/Actions/Actions.js
msgid "Loss"
msgstr ""

#: src/components/BuyInputSection/BuyInputSection.js
#: src/components/Exchange/PositionEditor.js
#: src/components/Exchange/PositionSeller.js
#: src/components/Exchange/SwapBox.js
#: src/components/InputSection/InputSection.js
#: src/pages/ClaimEsGmx/ClaimEsGmx.js
msgid "MAX"
msgstr ""

#: src/pages/Ecosystem/Ecosystem.js
msgid "MEV Optimizer"
msgstr ""

#: src/pages/OrdersOverview/OrdersOverview.js
msgid "Mark"
msgstr ""

#: src/components/Exchange/OrdersList.js
#: src/components/Exchange/OrdersList.js
#: src/components/Exchange/OrdersList.js
#: src/components/Exchange/PositionEditor.js
#: src/components/Exchange/PositionSeller.js
#: src/components/Exchange/PositionsList.js
#: src/components/Exchange/PositionsList.js
msgid "Mark Price"
msgstr ""

#: src/components/Exchange/OrderEditor.js
msgid "Mark Price:"
msgstr ""

#: src/components/Exchange/OrderEditor.js
#: src/components/Exchange/PositionSeller.js
#: src/components/Exchange/SwapBox.js
msgid "Mark: {0}"
msgstr ""

#: src/components/Exchange/PositionSeller.js
#: src/components/Exchange/SwapBox.js
msgid "Market"
msgstr ""

#: src/pages/Dashboard/DashboardV1.js
#: src/pages/Dashboard/DashboardV1.js
#: src/pages/Dashboard/DashboardV1.js
#: src/pages/Dashboard/DashboardV2.js
#: src/pages/Dashboard/DashboardV2.js
msgid "Market Cap"
msgstr ""

#: src/pages/Stake/StakeV2.js
msgid "Max Capacity"
msgstr ""

#: src/components/Glp/GlpSwap.js
msgid "Max Capacity for {0} Reached"
msgstr ""

#: src/components/Glp/GlpSwap.js
msgid "Max Pool Capacity"
msgstr ""

#: src/components/Migration/Migration.js
#: src/pages/Stake/StakeV1.js
#: src/pages/Stake/StakeV1.js
#: src/pages/Stake/StakeV2.js
#: src/pages/Stake/StakeV2.js
#: src/pages/Stake/StakeV2.js
msgid "Max amount exceeded"
msgstr ""

#: src/components/Exchange/PositionSeller.js
msgid "Max close amount exceeded"
msgstr ""

#: src/components/Exchange/TradeHistory.js
msgid "Max leverage of 100x was exceeded, the remaining collateral after deducting losses and fees have been sent back to your account"
msgstr ""

#: src/components/Exchange/SwapBox.js
msgid "Max leverage: 30.5x"
msgstr ""

#: src/components/Exchange/PositionSeller.js
msgid "Max leverage: 30.5xt"
msgstr ""

#: src/components/Exchange/PositionEditor.js
msgid "Max leverage: 30x"
msgstr ""

#: src/components/Glp/GlpSwap.js
msgid "Max pool capacity reached for {0}. Please mint GLP using another token"
msgstr ""

#: src/components/Glp/GlpSwap.js
msgid "Max pool capacity reached for {0}<0/><1/>Please mint GLP using another token"
msgstr ""

#: src/App/App.js
msgid "Max slippage precision is 0.01%"
msgstr ""

#: src/pages/Dashboard/DashboardV2.js
#: src/pages/Dashboard/DashboardV2.js
msgid "Max {0} Capacity"
msgstr ""

#: src/components/Exchange/PositionSeller.js
#: src/components/Exchange/SwapBox.js
msgid "Max {0} in"
msgstr ""

#: src/components/Exchange/SwapBox.js
msgid "Max {0} long capacity"
msgstr ""

#: src/components/Exchange/SwapBox.js
msgid "Max {0} long exceeded"
msgstr ""

#: src/components/Exchange/PositionSeller.js
#: src/components/Exchange/SwapBox.js
msgid "Max {0} out"
msgstr ""

#: src/components/Exchange/SwapBox.js
msgid "Max {0} short capacity"
msgstr ""

#: src/components/Exchange/SwapBox.js
msgid "Max {0} short exceeded"
msgstr ""

#: src/components/Migration/Migration.js
#: src/pages/Stake/StakeV1.js
#: src/pages/Stake/StakeV1.js
#: src/pages/Stake/StakeV2.js
#: src/pages/Stake/StakeV2.js
#: src/pages/Stake/StakeV2.js
msgid "Max: {0}"
msgstr ""

#: src/components/Exchange/PositionEditor.js
#: src/components/Exchange/PositionSeller.js
msgid "Max: {maxAmountFormatted}"
msgstr ""

#: src/components/Footer/Footer.js
#: src/components/Footer/Footer.js
msgid "Media Kit"
msgstr ""

#: src/App/App.js
msgid "MetaMask"
msgstr ""

#: src/App/App.js
msgid "MetaMask not detected."
msgstr ""

#: src/components/Migration/Migration.js
#: src/components/Migration/Migration.js
#: src/pages/Stake/StakeV1.js
#: src/pages/Stake/StakeV1.js
#: src/pages/Stake/StakeV1.js
msgid "Migrate"
msgstr ""

#: src/components/Migration/Migration.js
msgid "Migrated"
msgstr ""

#: src/components/Migration/Migration.js
msgid "Migrating..."
msgstr ""

#: src/components/Migration/Migration.js
msgid "Migration Price"
msgstr ""

#: src/components/Migration/Migration.js
msgid "Migration failed"
msgstr ""

#: src/components/Migration/Migration.js
msgid "Migration submitted! <0>View status.</0>"
msgstr ""

#: src/components/Exchange/PositionEditor.js
#: src/components/Exchange/PositionSeller.js
#: src/components/Exchange/SwapBox.js
msgid "Min leverage: 1.1x"
msgstr ""

#: src/components/Exchange/PositionEditor.js
#: src/components/Exchange/PositionEditor.js
#: src/components/Exchange/SwapBox.js
msgid "Min order: 10 USD"
msgstr ""

#: src/components/Exchange/TradeHistory.js
msgid "Min required collateral"
msgstr ""

#: src/components/Exchange/ConfirmationBox.js
msgid "Min. Receive"
msgstr ""

#: src/components/Exchange/OrderEditor.js
msgid "Minimum received"
msgstr ""

#: src/components/Exchange/SwapBox.js
#: src/pages/Dashboard/DashboardV2.js
msgid "More Info"
msgstr ""

#: src/components/NetworkDropdown/NetworkDropdown.js
msgid "More Options"
msgstr ""

#: src/pages/Stake/StakeV2.js
msgid "Multiplier Points"
msgstr ""

#: src/pages/Stake/StakeV2.js
msgid "Multiplier Points APR"
msgstr ""

#: src/pages/BuyGMX/BuyGMX.js
#: src/pages/BuyGMX/BuyGMX.js
msgid "Multiswap"
msgstr ""

#: src/pages/NftWallet/NftWallet.js
msgid "NFT Address"
msgstr ""

#: src/pages/NftWallet/NftWallet.js
msgid "NFT ID"
msgstr ""

#: src/pages/NftWallet/NftWallet.js
msgid "NFT Wallet"
msgstr ""

#: src/components/Exchange/PositionsList.js
#: src/components/Exchange/PositionsList.js
msgid "Net Value"
msgstr ""

#: src/components/Exchange/PositionsList.js
#: src/components/Exchange/PositionsList.js
msgid "Net Value: Initial Collateral - Borrow Fee + PnL"
msgstr ""

#: src/components/Exchange/PositionsList.js
#: src/components/Exchange/PositionsList.js
msgid "Net Value: Initial Collateral - Fees + PnL"
msgstr ""

#: src/components/Exchange/ConfirmationBox.js
#: src/components/Exchange/PositionEditor.js
msgid "Network fee"
msgstr ""

#: src/components/NetworkDropdown/NetworkDropdown.js
#: src/components/NetworkDropdown/NetworkDropdown.js
msgid "Networks"
msgstr ""

#: src/components/NetworkDropdown/NetworkDropdown.js
msgid "Networks and Settings"
msgstr ""

#: src/components/Exchange/TradeHistory.js
msgid "Next"
msgstr ""

#: src/pages/Actions/Actions.js
msgid "No PnLs found"
msgstr ""

#: src/pages/ClaimEsGmx/ClaimEsGmx.js
msgid "No esGMX to claim"
msgstr ""

#: src/components/Exchange/OrdersList.js
#: src/components/Exchange/OrdersList.js
msgid "No open orders"
msgstr ""

#: src/lib/legacy.js
msgid "No open position, order cannot be executed unless a position is opened"
msgstr ""

#: src/components/Exchange/PositionsList.js
#: src/components/Exchange/PositionsList.js
msgid "No open positions"
msgstr ""

#: src/pages/Jobs/Jobs.js
msgid "No open positions at GMX currently"
msgstr ""

#: src/pages/OrdersOverview/OrdersOverview.js
msgid "No position"
msgstr ""

#: src/components/Referrals/AffiliatesStats.js
#: src/components/Referrals/TradersStats.js
msgid "No rebates distribution history yet."
msgstr ""

#: src/pages/Stake/StakeV1.js
msgid "No rewards to claim yet"
msgstr ""

#: src/components/Exchange/TradeHistory.js
msgid "No trades yet"
msgstr ""

#: src/components/Exchange/OrdersToa.js
msgid "Note that orders are not guaranteed to be executed.<0/><1/>This can occur in a few situations including but not exclusive to:"
msgstr ""

#: src/pages/BuyGlp/BuyGlp.js
msgid "Note that there is a minimum holding time of 15 minutes after a purchase.<0/>View <1>staking</1> page."
msgstr ""

#: src/pages/BuyGMX/BuyGMX.js
msgid "Olympus Pro"
msgstr ""

#: src/components/Referrals/referralsHelper.js
msgid "Only letters, numbers and underscores are allowed."
msgstr ""

#: src/components/Exchange/PositionsList.js
#: src/components/Exchange/PositionsList.js
msgid "Open + Close fee"
msgstr ""

#: src/pages/Home/Home.js
msgid "Open Interest"
msgstr ""

#: src/components/Exchange/SwapBox.js
msgid "Open a position"
msgstr ""

#: src/pages/Dashboard/AssetDropdown.js
msgid "Open in Coingecko"
msgstr ""

#: src/pages/Dashboard/AssetDropdown.js
#: src/pages/Dashboard/AssetDropdown.js
msgid "Open in Explorer"
msgstr ""

#: src/pages/Home/Home.js
msgid "Open positions through a simple swap interface. Conveniently swap from any supported asset into the position of your choice."
msgstr ""

#: src/pages/PositionsOverview/PositionsOverview.js
msgid "Open positions: {0}<0/>Under risk: {1}"
msgstr ""

#: src/components/Exchange/ExchangeTVChart.js
msgid "Open {0} {longOrShortText}"
msgstr ""

#: src/components/Exchange/PositionsList.js
msgid "Opening..."
msgstr ""

#: src/pages/Ecosystem/Ecosystem.js
msgid "Optimal compound interval calculator"
msgstr ""

#: src/components/Exchange/OrdersList.js
#: src/pages/OrdersOverview/OrdersOverview.js
msgid "Order"
msgstr ""

#: src/components/Exchange/ConfirmationBox.js
msgid "Order cancelled"
msgstr ""

#: src/domain/legacy.js
msgid "Order cancelled."
msgstr ""

#: src/lib/legacy.js
msgid "Order cannot be executed as it would reduce the position's leverage below 1"
msgstr ""

#: src/lib/legacy.js
msgid "Order cannot be executed as the remaining position would be smaller than $5.00"
msgstr ""

#: src/components/Exchange/PositionSeller.js
msgid "Order created!"
msgstr ""

#: src/components/Exchange/PositionSeller.js
msgid "Order creation failed."
msgstr ""

#: src/pages/OrdersOverview/OrdersOverview.js
msgid "Order size exceeds position"
msgstr ""

#: src/pages/OrdersOverview/OrdersOverview.js
msgid "Order size is 0"
msgstr ""

#: src/components/Exchange/PositionsList.js
#: src/lib/legacy.js
msgid "Order size is bigger than position, will only be executable if position increases"
msgstr ""

#: src/components/Exchange/PositionSeller.js
msgid "Order submitted!"
msgstr ""

#: src/components/Exchange/OrderEditor.js
msgid "Order update failed."
msgstr ""

#: src/components/Exchange/OrderEditor.js
msgid "Order update submitted!"
msgstr ""

#: src/components/Exchange/OrderEditor.js
msgid "Order updated!"
msgstr ""

#: src/components/Exchange/PositionsList.js
#: src/pages/Actions/Actions.js
#: src/pages/Exchange/Exchange.js
msgid "Orders"
msgstr ""

#: src/components/Exchange/PositionsList.js
#: src/pages/Exchange/Exchange.js
msgid "Orders ({0})"
msgstr ""

#: src/pages/Exchange/Exchange.js
msgid "Orders cancelled."
msgstr ""

#: src/pages/Dashboard/DashboardV2.js
msgid "Overview"
msgstr ""

#: src/pages/Dashboard/DashboardV2.js
msgid "POOL"
msgstr ""

#: src/components/Glp/GlpSwap.js
#: src/pages/Dashboard/DashboardV2.js
msgid "PRICE"
msgstr ""

#: src/pages/PageNotFound/PageNotFound.js
msgid "Page not found"
msgstr ""

#: src/components/Exchange/PositionSeller.js
#: src/components/Exchange/SwapBox.js
msgid "Page outdated, please refresh"
msgstr ""

#: src/components/Exchange/TradeHistory.js
msgid "Partial Liquidation"
msgstr ""

#: src/components/Exchange/TradeHistory.js
msgid "Partially Liquidated"
msgstr ""

#: src/pages/Ecosystem/Ecosystem.js
msgid "Partnerships and Integrations"
msgstr ""

#: src/components/Exchange/ConfirmationBox.js
#: src/components/Exchange/ConfirmationBox.js
#: src/components/Exchange/SwapBox.js
#: src/components/Exchange/SwapBox.js
#: src/components/Glp/GlpSwap.js
#: src/components/Glp/GlpSwap.js
msgid "Pay"
msgstr ""

#: src/components/Exchange/ConfirmationBox.js
msgid "Pay Amount"
msgstr ""

#: src/components/Exchange/SwapBox.js
msgid "Pay: {0} USD"
msgstr ""

#: src/pages/Dashboard/DashboardV2.js
msgid "Platform and GLP index tokens."
msgstr ""

#: src/components/Referrals/JoinReferralCode.js
msgid "Please input a referral code to benefit from fee discounts."
msgstr ""

#: src/pages/BeginAccountTransfer/BeginAccountTransfer.js
msgid "Please only use this for full account transfers.<0/>This will transfer all your GMX, esGMX, GLP and Multiplier Points to your new account.<1/>Transfers are only supported if the receiving account has not staked GMX or GLP tokens before.<2/>Transfers are one-way, you will not be able to transfer staked tokens back to the sending account."
msgstr ""

#: src/components/Migration/Migration.js
msgid "Please read the <0>Medium post</0> before migrating."
msgstr ""

#: src/pages/ClaimEsGmx/ClaimEsGmx.js
msgid "Please switch your network to Arbitrum."
msgstr ""

#: src/components/Exchange/PositionSeller.js
#: src/components/Exchange/PositionsList.js
#: src/components/Exchange/PositionsList.js
#: src/components/Exchange/PositionsList.js
#: src/components/Exchange/TradeHistory.js
#: src/pages/Actions/Actions.js
msgid "PnL"
msgstr ""

#: src/components/Exchange/PositionsList.js
#: src/components/Exchange/PositionsList.js
msgid "PnL After Fees"
msgstr ""

#: src/pages/Dashboard/DashboardV1.js
#: src/pages/Dashboard/DashboardV2.js
msgid "Pool"
msgstr ""

#: src/pages/Dashboard/DashboardV2.js
#: src/pages/Dashboard/DashboardV2.js
msgid "Pool Amount"
msgstr ""

#: src/components/Exchange/PositionsList.js
msgid "Position"
msgstr ""

#: src/components/Exchange/SwapBox.js
msgid "Position Fee (0.1% of position size)"
msgstr ""

#: src/components/Exchange/PositionSeller.js
msgid "Position close disabled, pending {0} upgrade"
msgstr ""

#: src/pages/Actions/Actions.js
#: src/pages/Exchange/Exchange.js
msgid "Positions"
msgstr ""

#: src/pages/Exchange/Exchange.js
msgid "Positions ({0})"
msgstr ""

#: src/components/Exchange/TradeHistory.js
msgid "Prev"
msgstr ""

#: src/components/Exchange/ConfirmationBox.js
#: src/components/Exchange/OrderEditor.js
#: src/components/Exchange/OrderEditor.js
#: src/components/Exchange/OrderEditor.js
#: src/components/Exchange/OrderEditor.js
#: src/components/Exchange/OrdersList.js
#: src/components/Exchange/OrdersList.js
#: src/components/Exchange/OrdersList.js
#: src/components/Exchange/PositionSeller.js
#: src/components/Exchange/SwapBox.js
#: src/components/Exchange/SwapBox.js
#: src/components/Exchange/SwapBox.js
#: src/components/Glp/GlpSwap.js
#: src/components/Glp/GlpSwap.js
#: src/pages/Dashboard/DashboardV1.js
#: src/pages/Dashboard/DashboardV1.js
#: src/pages/Dashboard/DashboardV1.js
#: src/pages/Dashboard/DashboardV2.js
#: src/pages/Dashboard/DashboardV2.js
#: src/pages/Dashboard/DashboardV2.js
#: src/pages/OrdersOverview/OrdersOverview.js
#: src/pages/Stake/StakeV2.js
#: src/pages/Stake/StakeV2.js
#: src/pages/Stake/StakeV2.js
msgid "Price"
msgstr ""

#: src/components/Exchange/OrderEditor.js
#: src/components/Exchange/PositionSeller.js
msgid "Price above Liq. Price"
msgstr ""

#: src/components/Exchange/OrderEditor.js
#: src/components/Exchange/SwapBox.js
#: src/components/Exchange/SwapBox.js
msgid "Price above Mark Price"
msgstr ""

#: src/components/Exchange/OrderEditor.js
#: src/components/Exchange/PositionSeller.js
msgid "Price below Liq. Price"
msgstr ""

#: src/components/Exchange/OrderEditor.js
#: src/components/Exchange/SwapBox.js
#: src/components/Exchange/SwapBox.js
msgid "Price below Mark Price"
msgstr ""

#: src/pages/OrdersOverview/OrdersOverview.js
msgid "Price conditions are met"
msgstr ""

#: src/pages/Dashboard/DashboardV2.js
#: src/pages/Stake/StakeV2.js
msgid "Price on Arbitrum"
msgstr ""

#: src/pages/Dashboard/DashboardV2.js
#: src/pages/Stake/StakeV2.js
msgid "Price on Avalanche"
msgstr ""

#: src/pages/Actions/Actions.js
msgid "Profit"
msgstr ""

#: src/components/Exchange/PositionSeller.js
msgid "Profit price: {0} ${1}. This rule applies for the next {2}, until {3}."
msgstr ""

#: src/pages/Ecosystem/Ecosystem.js
msgid "Projects developed by the GMX community."
msgstr ""

#: src/pages/Ecosystem/Ecosystem.js
msgid "Projects integrated with GMX."
msgstr ""

#: src/pages/Ecosystem/Ecosystem.js
#: src/pages/Ecosystem/Ecosystem.js
msgid "Protocol analytics"
msgstr ""

#: src/pages/BuyGlp/BuyGlp.js
msgid "Purchase <0>GLP tokens</0> to earn {nativeTokenSymbol} fees from swaps and leverages trading."
msgstr ""

#: src/pages/BuyGMX/BuyGMX.js
#: src/pages/BuyGMX/BuyGMX.js
msgid "Purchase GMX"
msgstr ""

#: src/pages/Stake/StakeV2.js
msgid "Purchase Insurance"
msgstr ""

#: src/components/TokenCard/TokenCard.js
#: src/components/TokenCard/TokenCard.js
msgid "Read more"
msgstr ""

#: src/components/Referrals/TradersStats.js
msgid "Rebates Distribution History"
msgstr ""

#: src/components/Referrals/AffiliatesStats.js
#: src/components/Referrals/TradersStats.js
#: src/components/Referrals/TradersStats.js
msgid "Rebates are airdropped weekly."
msgstr ""

#: src/components/Referrals/TradersStats.js
msgid "Rebates earned by this account as a trader."
msgstr ""

#: src/components/Referrals/AffiliatesStats.js
msgid "Rebates earned by this account as an affiliate."
msgstr ""

#: src/components/Exchange/ConfirmationBox.js
#: src/components/Exchange/PositionSeller.js
#: src/components/Exchange/PositionSeller.js
#: src/components/Exchange/SwapBox.js
#: src/components/Exchange/SwapBox.js
#: src/components/Glp/GlpSwap.js
#: src/components/Glp/GlpSwap.js
msgid "Receive"
msgstr ""

#: src/pages/BeginAccountTransfer/BeginAccountTransfer.js
#: src/pages/NftWallet/NftWallet.js
msgid "Receiver Address"
msgstr ""

#: src/pages/BeginAccountTransfer/BeginAccountTransfer.js
msgid "Receiver has not staked GLP tokens before"
msgstr ""

#: src/pages/BeginAccountTransfer/BeginAccountTransfer.js
msgid "Receiver has not staked GMX tokens before"
msgstr ""

#: src/components/Glp/GlpSwap.js
msgid "Redemption time not yet reached"
msgstr ""

#: src/pages/Home/Home.js
msgid "Reduce Liquidation Risks"
msgstr ""

#: src/components/Exchange/PositionSeller.js
msgid "Reducing the position at the current price will forfeit a <0>pending profit</0> of {deltaStr}. <1/>"
msgstr ""

#: src/components/Referrals/AffiliatesStats.js
msgid "Referral Code"
msgstr ""

#: src/components/Referrals/JoinReferralCode.js
msgid "Referral Code does not exist"
msgstr ""

#: src/components/Referrals/AffiliatesStats.js
msgid "Referral Codes"
msgstr ""

#: src/components/Footer/Footer.js
msgid "Referral Terms"
msgstr ""

#: src/components/Referrals/JoinReferralCode.js
msgid "Referral code added!"
msgstr ""

#: src/components/Referrals/AddAffiliateCode.js
msgid "Referral code created!"
msgstr ""

#: src/pages/Referrals/Referrals.js
msgid "Referral code creation failed."
msgstr ""

#: src/pages/Referrals/Referrals.js
msgid "Referral code submitted!"
msgstr ""

#: src/components/Referrals/JoinReferralCode.js
msgid "Referral code updated failed."
msgstr ""

#: src/components/Referrals/JoinReferralCode.js
msgid "Referral code updated!"
msgstr ""

#: src/components/Header/AppHeaderLinks.tsx
#: src/pages/Referrals/Referrals.js
msgid "Referrals"
msgstr "推荐人"

#: src/components/Exchange/TradeHistory.js
msgid "Request decrease {0} {longOrShortText}, -{1} USD, Acceptable Price: {2} {3} USD"
msgstr ""

#: src/components/Exchange/TradeHistory.js
msgid "Request deposit into {0} {longOrShortText}"
msgstr ""

#: src/components/Exchange/TradeHistory.js
msgid "Request increase {0} {longOrShortText}, +{1} USD, Acceptable Price: {2} {3} USD"
msgstr ""

#: src/components/Exchange/TradeHistory.js
msgid "Request withdrawal from {0} {longOrShortText}"
msgstr ""

#: src/components/Exchange/PositionSeller.js
msgid "Requested decrease of {0} {longOrShortText} by {sizeDeltaUsd} USD."
msgstr ""

#: src/components/Exchange/PositionEditor.js
msgid "Requested deposit of {0} {1} into {2} {longOrShortText}."
msgstr ""

#: src/components/Exchange/SwapBox.js
msgid "Requested increase of {tokenSymbol} {longOrShortText} by {0} USD."
msgstr ""

#: src/components/Exchange/PositionEditor.js
msgid "Requested withdrawal of {0} USD from {1} {longOrShortText}."
msgstr ""

#: src/pages/Stake/StakeV2.js
msgid "Reserve Amount"
msgstr ""

#: src/components/Glp/GlpSwap.js
msgid "Reserved"
msgstr ""

#: src/pages/Stake/StakeV2.js
#: src/pages/Stake/StakeV2.js
msgid "Reserved for Vesting"
msgstr ""

#: src/pages/Ecosystem/Ecosystem.js
msgid "Returns calculator for GMX and GLP"
msgstr ""

#: src/pages/Stake/StakeV1.js
#: src/pages/Stake/StakeV1.js
#: src/pages/Stake/StakeV1.js
#: src/pages/Stake/StakeV1.js
#: src/pages/Stake/StakeV1.js
#: src/pages/Stake/StakeV2.js
#: src/pages/Stake/StakeV2.js
msgid "Rewards"
msgstr ""

#: src/components/Referrals/AffiliatesStats.js
msgid "Rewards Distribution History"
msgstr ""

#: src/components/Referrals/AffiliatesStats.js
msgid "Rewards are airdropped weekly."
msgstr ""

#: src/components/Referrals/JoinReferralCode.js
msgid "Same as current active code"
msgstr ""

#: src/App/App.js
msgid "Save"
msgstr ""

#: src/pages/Home/Home.js
msgid "Save on Costs"
msgstr ""

#: src/components/Glp/GlpSwap.js
msgid "Save on Fees"
msgstr ""

#: src/components/Exchange/TokenSelector.js
msgid "Search Token"
msgstr ""

#: src/components/NetworkDropdown/LanguagePopupHome.js
#: src/components/NetworkDropdown/NetworkDropdown.js
msgid "Select Language"
msgstr ""

#: src/components/Exchange/PositionDropdown.js
msgid "Select Market"
msgstr ""

#: src/pages/ClaimEsGmx/ClaimEsGmx.js
msgid "Select an option"
msgstr ""

#: src/components/Exchange/SwapBox.js
#: src/components/Exchange/SwapBox.js
#: src/components/Exchange/SwapBox.js
#: src/components/Exchange/SwapBox.js
msgid "Select different tokens"
msgstr ""

#: src/pages/ClaimEsGmx/ClaimEsGmx.js
msgid "Select your vesting option below then click \"Claim\"."
msgstr ""

#: src/pages/BeginAccountTransfer/BeginAccountTransfer.js
msgid "Self-transfer not supported"
msgstr ""

#: src/components/Glp/GlpSwap.js
#: src/components/Glp/GlpSwap.js
#: src/components/Glp/GlpSwap.js
#: src/components/Glp/GlpSwap.js
#: src/pages/Stake/StakeV2.js
msgid "Sell GLP"
msgstr ""

#: src/components/Glp/GlpSwap.js
msgid "Sell failed."
msgstr ""

#: src/components/Glp/GlpSwap.js
#: src/components/Glp/GlpSwap.js
msgid "Sell for {0}"
msgstr ""

#: src/components/Glp/GlpSwap.js
msgid "Sell submitted!"
msgstr ""

#: src/components/Glp/GlpSwap.js
msgid "Selling..."
msgstr ""

#: src/pages/BeginAccountTransfer/BeginAccountTransfer.js
msgid "Sender has withdrawn all tokens from GLP Vesting Vault"
msgstr ""

#: src/pages/BeginAccountTransfer/BeginAccountTransfer.js
msgid "Sender has withdrawn all tokens from GMX Vesting Vault"
msgstr ""

#: src/App/App.js
#: src/components/Header/AppHeaderLinks.tsx
#: src/components/NetworkDropdown/NetworkDropdown.js
#: src/components/NetworkDropdown/NetworkDropdown.js
msgid "Settings"
msgstr "设置"

#: src/components/Exchange/PositionsList.js
msgid "Share"
msgstr ""

#: src/components/Exchange/PositionDropdown.js
#: src/components/Exchange/PositionShare.js
msgid "Share Position"
msgstr ""

#: src/components/Exchange/ConfirmationBox.js
#: src/components/Exchange/ConfirmationBox.js
#: src/components/Exchange/ConfirmationBox.js
#: src/components/Exchange/ConfirmationBox.js
#: src/components/Exchange/ExchangeTVChart.js
#: src/components/Exchange/OrdersList.js
#: src/components/Exchange/OrdersList.js
#: src/components/Exchange/PositionsList.js
#: src/components/Exchange/PositionsList.js
#: src/components/Exchange/SwapBox.js
#: src/components/Exchange/SwapBox.js
#: src/components/Exchange/SwapBox.js
#: src/components/Exchange/SwapBox.js
#: src/components/Exchange/TradeHistory.js
#: src/pages/Actions/Actions.js
#: src/pages/Actions/Actions.js
#: src/pages/OrdersOverview/OrdersOverview.js
msgid "Short"
msgstr ""

#: src/pages/Dashboard/DashboardV2.js
#: src/pages/Dashboard/DashboardV2.js
msgid "Short Positions"
msgstr ""

#: src/components/Exchange/SwapBox.js
msgid "Short {0}"
msgstr ""

#: src/components/Exchange/ConfirmationBox.js
msgid "Shorting..."
msgstr ""

#: src/pages/Home/Home.js
msgid "Simple Swaps"
msgstr ""

#: src/components/Exchange/PositionEditor.js
#: src/components/Exchange/PositionSeller.js
#: src/components/Exchange/PositionsList.js
#: src/components/Exchange/PositionsList.js
msgid "Size"
msgstr ""

#: src/App/App.js
msgid "Slippage should be less than 5%"
msgstr ""

#: src/components/Exchange/SwapBox.js
msgid "Speed up page loading"
msgstr ""

#: src/components/Exchange/ConfirmationBox.js
#: src/components/Exchange/ConfirmationBox.js
msgid "Spread"
msgstr ""

#: src/pages/Dashboard/DashboardV2.js
msgid "Stablecoin Percentage"
msgstr ""

#: src/pages/Stake/StakeV1.js
#: src/pages/Stake/StakeV1.js
#: src/pages/Stake/StakeV1.js
#: src/pages/Stake/StakeV2.js
#: src/pages/Stake/StakeV2.js
#: src/pages/Stake/StakeV2.js
#: src/pages/Stake/StakeV2.js
msgid "Stake"
msgstr ""

#: src/pages/Stake/StakeV2.js
msgid "Stake <0>GMX</0> and <1>GLP</1> to earn rewards."
msgstr ""

#: src/pages/Stake/StakeV2.js
msgid "Stake GMX"
msgstr ""

#: src/pages/Stake/StakeV2.js
msgid "Stake GMX Rewards"
msgstr ""

#: src/pages/Stake/StakeV2.js
msgid "Stake Multiplier Points"
msgstr ""

#: src/pages/Stake/StakeV2.js
msgid "Stake esGMX"
msgstr ""

#: src/pages/Stake/StakeV2.js
msgid "Stake esGMX Rewards"
msgstr ""

#: src/pages/Stake/StakeV1.js
msgid "Stake failed"
msgstr ""

#: src/pages/Stake/StakeV2.js
msgid "Stake failed."
msgstr ""

#: src/pages/Stake/StakeV2.js
msgid "Stake submitted!"
msgstr ""

#: src/pages/Stake/StakeV1.js
msgid "Stake submitted! <0>View status.</0>"
msgstr ""

#: src/components/Glp/GlpSwap.js
#: src/pages/Dashboard/DashboardV2.js
#: src/pages/Stake/StakeV1.js
#: src/pages/Stake/StakeV1.js
#: src/pages/Stake/StakeV1.js
#: src/pages/Stake/StakeV1.js
#: src/pages/Stake/StakeV1.js
#: src/pages/Stake/StakeV2.js
#: src/pages/Stake/StakeV2.js
#: src/pages/Stake/StakeV2.js
#: src/pages/Stake/StakeV2.js
msgid "Staked"
msgstr ""

#: src/pages/Stake/StakeV2.js
msgid "Staked Multiplier Points"
msgstr ""

#: src/pages/Stake/StakeV2.js
#: src/pages/Stake/StakeV2.js
msgid "Staked Tokens"
msgstr ""

#: src/pages/Stake/StakeV1.js
#: src/pages/Stake/StakeV2.js
msgid "Staking..."
msgstr ""

#: src/pages/Dashboard/DashboardV2.js
msgid "Stats"
msgstr ""

#: src/pages/Ecosystem/Ecosystem.js
msgid "Structured Products"
msgstr ""

#: src/components/Referrals/JoinReferralCode.js
msgid "Submit"
msgstr ""

#: src/pages/Dashboard/DashboardV1.js
#: src/pages/Dashboard/DashboardV1.js
#: src/pages/Dashboard/DashboardV1.js
#: src/pages/Dashboard/DashboardV2.js
#: src/pages/Dashboard/DashboardV2.js
msgid "Supply"
msgstr ""

#: src/components/Exchange/OrdersList.js
#: src/components/Exchange/SwapBox.js
#: src/components/Exchange/SwapBox.js
#: src/components/Exchange/SwapBox.js
#: src/pages/OrdersOverview/OrdersOverview.js
msgid "Swap"
msgstr ""

#: src/components/Exchange/SwapBox.js
msgid "Swap Order created!"
msgstr ""

#: src/components/Exchange/SwapBox.js
msgid "Swap Order creation failed."
msgstr ""

#: src/components/Exchange/SwapBox.js
msgid "Swap Order submitted!"
msgstr ""

#: src/pages/OrdersOverview/OrdersOverview.js
msgid "Swap active: {0}, executed: {1}, cancelled: {2}"
msgstr ""

#: src/components/Exchange/SwapBox.js
#: src/components/Exchange/SwapBox.js
#: src/components/Exchange/SwapBox.js
msgid "Swap failed."
msgstr ""

#: src/components/Exchange/PositionSeller.js
msgid "Swap fee"
msgstr ""

#: src/components/Glp/SwapErrorModal.tsx
msgid "Swap on 1inch"
msgstr ""

#: src/components/Exchange/SwapBox.js
msgid "Swap submitted!"
msgstr ""

#: src/components/Exchange/SwapBox.js
msgid "Swap submitted."
msgstr ""

#: src/components/Exchange/TradeHistory.js
msgid "Swap {0} USDG for {1} {2}"
msgstr ""

#: src/components/Glp/GlpSwap.js
msgid "Swap {0} on 1inch"
msgstr ""

#: src/components/Exchange/SwapBox.js
msgid "Swap {0} submitted!"
msgstr ""

#: src/components/Exchange/SwapBox.js
msgid "Swap {0} to {1} Fee"
msgstr ""

#: src/components/Glp/SwapErrorModal.tsx
msgid "Swap {0} to {1} on 1inch"
msgstr ""

#: src/components/Exchange/TradeHistory.js
msgid "Swap {0} {1} for {2} USDG"
msgstr ""

#: src/components/Exchange/TradeHistory.js
msgid "Swap {0} {1} for {2} {3}"
msgstr ""

#: src/components/Exchange/SwapBox.js
#: src/components/Exchange/SwapBox.js
#: src/components/Exchange/SwapBox.js
msgid "Swapped {0} {1} for {2} {3}!"
msgstr ""

#: src/components/Exchange/ConfirmationBox.js
msgid "Swapping..."
msgstr ""

#: src/components/Exchange/SwapBox.js
msgid "Swaps disabled, pending {0} upgrade"
msgstr ""

#: src/pages/BuyGMX/BuyGMX.js
#: src/pages/BuyGMX/BuyGMX.js
msgid "Synapse"
msgstr ""

#: src/components/Glp/GlpSwap.js
#: src/pages/Dashboard/DashboardV2.js
msgid "TOKEN"
msgstr ""

#: src/components/Exchange/SwapBox.js
msgid "Take-profit and stop-loss orders can be set after opening a position. <0/><1/>There will be a \"Close\" button on each position row, clicking this will display the option to set trigger orders. <2/><3/>For screenshots and more information, please see the <4>docs</4>."
msgstr ""

#: src/pages/Dashboard/DashboardV2.js
#: src/pages/Dashboard/DashboardV2.js
msgid "Target Min Amount"
msgstr ""

#: src/pages/Dashboard/DashboardV2.js
msgid "Target Weight"
msgstr ""

#: src/pages/Ecosystem/Ecosystem.js
msgid "Telegram Group"
msgstr ""

#: src/pages/Ecosystem/Ecosystem.js
msgid "Telegram Group (Chinese)"
msgstr ""

#: src/pages/Ecosystem/Ecosystem.js
msgid "Telegram Group (Portuguese)"
msgstr ""

#: src/pages/Ecosystem/Ecosystem.js
msgid "Telegram Groups"
msgstr ""

#: src/pages/Ecosystem/Ecosystem.js
msgid "Telegram bot for GMX position updates"
msgstr ""

#: src/pages/Ecosystem/Ecosystem.js
msgid "Telegram bot for Open Interest on GMX"
msgstr ""

#: src/components/Footer/Footer.js
msgid "Terms and Conditions"
msgstr ""

#: src/pages/Stake/StakeV1.js
msgid "The <0>GMX migration</0> is in progress, please migrate your GMT, xGMT, GMT-USDG and xGMT-USDG tokens.<1/>USDG tokens will continue to function as before and do not need to be migrated."
msgstr ""

#: src/pages/Stake/StakeV2.js
msgid "The Boosted APR is from your staked Multiplier Points."
msgstr ""

#: src/pages/Stake/StakeV1.js
msgid "The Gambit protocol is in beta, please read the <0>staking details</0>before participating."
msgstr ""

#: src/pages/ClaimEsGmx/ClaimEsGmx.js
msgid "The address of the esGMX (IOU) token is {esGmxIouAddress}."
msgstr ""

#: src/components/Exchange/SwapBox.js
msgid "The borrow fee is calculated as (assets borrowed) / (total assets in pool) * 0.01% per hour."
msgstr ""

#: src/pages/ClaimEsGmx/ClaimEsGmx.js
msgid "The esGMX (IOU) token is transferrable. You can add the token to your wallet and send it to another address to claim if you'd like."
msgstr ""

#: src/pages/ClaimEsGmx/ClaimEsGmx.js
msgid "The esGMX tokens can be staked or vested at any time."
msgstr ""

#: src/lib/contracts/callContract.tsx
msgid "The mark price has changed, consider increasing your Allowed Slippage by clicking on the \"...\" icon next to your address."
msgstr ""

#: src/components/Exchange/ConfirmationBox.js
msgid "The order will only execute if the price conditions are met and there is sufficient liquidity"
msgstr ""

#: src/components/Exchange/SwapBox.js
msgid "The position will be opened at {0} USD with a max slippage of {1}%.<0/><1/>The slippage amount can be configured under Settings, found by clicking on your address at the top right of the page after connecting your wallet.<2/><3/><4>More Info</4>"
msgstr ""

#: src/components/Exchange/OrdersList.js
msgid "The price that orders can be executed at may differ slightly from the chart price, as market orders update oracle prices, while limit/trigger orders do not."
msgstr ""

#: src/components/Exchange/OrdersList.js
msgid "The price that the order can be executed at may differ slightly from the chart price as market orders can change the price while limit / trigger orders cannot."
msgstr ""

#: src/components/Referrals/referralsHelper.js
msgid "The referral code can't be more than {MAX_REFERRAL_CODE_LENGTH} characters."
msgstr ""

#: src/components/Exchange/ConfirmationBox.js
msgid "The spread is > 1%, please ensure the trade details are acceptable before comfirming"
msgstr ""

#: src/components/ModalViews/RedirectModal.js
msgid "The website is a community deployed and maintained instance of the open source <0>GMX front end</0>, hosted and served on the distributed, peer-to-peer <1>IPFS network</1>."
msgstr ""

#: src/components/Exchange/SwapBox.js
msgid "There are more longs than shorts, borrow fees for shorting is currently zero"
msgstr ""

#: src/components/Exchange/SwapBox.js
msgid "There are more shorts than longs, borrow fees for longing is currently zero"
msgstr ""

#: src/domain/tokens/approveTokens.tsx
#: src/lib/contracts/callContract.tsx
msgid "There is not enough ETH in your account on Arbitrum to send this transaction.<0/><1/><2>Bridge ETH to Arbitrum</2>"
msgstr ""

#: src/components/Glp/SwapErrorModal.tsx
msgid "There is not enough liquidity in a single token for your size. Please check the Save on Fees section and consider splitting your order into several different ones"
msgstr ""

#: src/components/Exchange/ConfirmationBox.js
msgid "There may not be sufficient liquidity to execute your order when the price conditions are met"
msgstr ""

#: src/components/Referrals/AffiliatesStats.js
msgid "This code has been taken by someone else on {0}, you will not receive rebates from traders using this code on {1}."
msgstr ""

#: src/components/Referrals/AffiliatesStats.js
msgid "This code is not yet registered on {0}, you will not receive rebates there.<0/><1/>Switch your network to create this code on {1}."
msgstr ""

#: src/components/Exchange/ConfirmationBox.js
msgid "This is the network cost required to execute the postion. <0>More Info</0>"
msgstr ""

#: src/components/Exchange/PositionEditor.js
msgid "This is the network cost required to execute the {isDeposit, select, true {deposit} false {withdrawal}}. <0>More Info</0>"
msgstr ""

#: src/components/Exchange/PositionSeller.js
msgid "This order will forfeit a <0>profit</0> of {deltaStr}. <1/>"
msgstr ""

#: src/components/Exchange/TradeHistory.js
msgid "This position was liquidated as the max leverage of 100x was exceeded."
msgstr ""

#: src/components/Referrals/TradersStats.js
msgid "Tier {0} ({1}% discount)"
msgstr ""

#: src/components/Referrals/AffiliatesStats.js
msgid "Tier {0} ({1}% rebate)"
msgstr ""

#: src/components/Migration/Migration.js
msgid "To Receive"
msgstr ""

#: src/pages/CompleteAccountTransfer/CompleteAccountTransfer.js
msgid "To complete the transfer, you must switch your connected account to {receiver}."
msgstr ""

#: src/pages/BuyGMX/BuyGMX.js
msgid "To purchase GMX on <0>Arbitrum</0>, please change your network."
msgstr ""

#: src/pages/BuyGMX/BuyGMX.js
msgid "To purchase GMX on <0>Avalanche</0>, please change your network."
msgstr ""

#: src/components/Glp/GlpSwap.js
msgid "To reduce fees, select a different asset to pay with."
msgstr ""

#: src/components/Glp/GlpSwap.js
msgid "To reduce fees, select a different asset to receive."
msgstr ""

#: src/pages/Dashboard/DashboardV2.js
msgid "Tokens"
msgstr ""

#: src/pages/Stake/StakeV2.js
msgid "Total"
msgstr ""

#: src/components/Migration/Migration.js
msgid "Total Assets Migrated"
msgstr ""

#: src/pages/Stake/StakeV1.js
msgid "Total Assets Staked"
msgstr ""

#: src/pages/Dashboard/DashboardV2.js
#: src/pages/Dashboard/DashboardV2.js
msgid "Total Fees"
msgstr ""

#: src/pages/Dashboard/DashboardV1.js
msgid "Total Fees Distributed"
msgstr ""

#: src/components/Referrals/AffiliatesStats.js
#: src/components/Referrals/AffiliatesStats.js
#: src/components/Referrals/TradersStats.js
msgid "Total Rebates"
msgstr ""

#: src/pages/Stake/StakeV2.js
msgid "Total Rewards"
msgstr ""

#: src/pages/Dashboard/DashboardV2.js
#: src/pages/Dashboard/DashboardV2.js
#: src/pages/Stake/StakeV1.js
#: src/pages/Stake/StakeV1.js
#: src/pages/Stake/StakeV1.js
#: src/pages/Stake/StakeV1.js
#: src/pages/Stake/StakeV1.js
#: src/pages/Stake/StakeV2.js
#: src/pages/Stake/StakeV2.js
#: src/pages/Stake/StakeV2.js
msgid "Total Staked"
msgstr ""

#: src/pages/Dashboard/DashboardV2.js
msgid "Total Stats"
msgstr ""

#: src/components/Glp/GlpSwap.js
#: src/pages/Stake/StakeV1.js
#: src/pages/Stake/StakeV1.js
#: src/pages/Stake/StakeV2.js
#: src/pages/Stake/StakeV2.js
#: src/pages/Stake/StakeV2.js
msgid "Total Supply"
msgstr ""

#: src/components/Referrals/AffiliatesStats.js
msgid "Total Traders Referred"
msgstr ""

#: src/components/Referrals/AffiliatesStats.js
#: src/components/Referrals/TradersStats.js
#: src/pages/Home/Home.js
msgid "Total Trading Volume"
msgstr ""

#: src/pages/Home/Home.js
msgid "Total Users"
msgstr ""

#: src/components/Referrals/AffiliatesStats.js
#: src/pages/Dashboard/DashboardV2.js
#: src/pages/Dashboard/DashboardV2.js
msgid "Total Volume"
msgstr ""

#: src/pages/Dashboard/DashboardV1.js
msgid "Total Volume Since 28 April 2021"
msgstr ""

#: src/pages/OrdersOverview/OrdersOverview.js
msgid "Total active: {openTotal}, executed: {executedTotal}, cancelled: {cancelledTotal}"
msgstr ""

#: src/pages/Dashboard/DashboardV1.js
msgid "Total fees earned since {0}: {1} USD<0/>Fee assets: {feeText}"
msgstr ""

#: src/pages/Dashboard/DashboardV2.js
msgid "Total value of tokens in GLP pool ({chainName})"
msgstr ""

#: src/components/StatsTooltip/StatsTooltip.tsx
msgid "Total:"
msgstr ""

#: src/components/Header/AppHeaderUser.tsx
#: src/components/Header/AppHeaderUser.tsx
msgid "Trade"
msgstr "贸易"

#: src/pages/Home/Home.js
msgid "Trade BTC, ETH, AVAX and other top cryptocurrencies with up to 30x leverage directly from your wallet"
msgstr "Zhíjiē cóng nín de qiánbāo yǐ gāodá 30 bèi de gànggǎn lǜ jiāoyì BTC,ETH,AVAX hé qítā dǐngjí jiāmì huòbì"

#: src/components/Exchange/ExchangeBanner.js
msgid "Trade on GMX and win <0>$250.000</0> in prizes! Live until November 30th, <1>click here</1> to learn more."
msgstr ""

#: src/pages/Referrals/Referrals.js
msgid "Traders"
msgstr ""

#: src/components/Referrals/AffiliatesStats.js
msgid "Traders Referred"
msgstr ""

#: src/pages/Exchange/Exchange.js
msgid "Trades"
msgstr ""

#: src/components/Exchange/SwapBox.js
msgid "Trading guide"
msgstr ""

#: src/pages/NftWallet/NftWallet.js
msgid "Tranferring..."
msgstr ""

#: src/components/Referrals/AffiliatesStats.js
#: src/components/Referrals/TradersStats.js
msgid "Transaction"
msgstr ""

#: src/lib/contracts/callContract.tsx
msgid "Transaction completed!"
msgstr ""

#: src/lib/contracts/callContract.tsx
msgid "Transaction failed"
msgstr ""

#: src/lib/contracts/callContract.tsx
msgid "Transaction failed due to RPC error.<0/><1/>Please try changing the RPC url in your wallet settings. <2>More info</2>"
msgstr ""

#: src/lib/contracts/callContract.tsx
msgid "Transaction sent."
msgstr ""

#: src/lib/contracts/callContract.tsx
msgid "Transaction was cancelled."
msgstr ""

#: src/pages/BuyGMX/BuyGMX.js
msgid "Transfer AVAX"
msgstr ""

#: src/pages/BeginAccountTransfer/BeginAccountTransfer.js
#: src/pages/Stake/StakeV2.js
msgid "Transfer Account"
msgstr ""

#: src/pages/BuyGMX/BuyGMX.js
msgid "Transfer ETH"
msgstr ""

#: src/pages/NftWallet/NftWallet.js
msgid "Transfer NFT"
msgstr ""

#: src/pages/BeginAccountTransfer/BeginAccountTransfer.js
msgid "Transfer Submitted"
msgstr ""

#: src/pages/BeginAccountTransfer/BeginAccountTransfer.js
msgid "Transfer already initiated"
msgstr ""

#: src/pages/BeginAccountTransfer/BeginAccountTransfer.js
#: src/pages/CompleteAccountTransfer/CompleteAccountTransfer.js
#: src/pages/NftWallet/NftWallet.js
msgid "Transfer failed."
msgstr ""

#: src/pages/BeginAccountTransfer/BeginAccountTransfer.js
#: src/pages/CompleteAccountTransfer/CompleteAccountTransfer.js
#: src/pages/NftWallet/NftWallet.js
msgid "Transfer submitted!"
msgstr ""

#: src/pages/BeginAccountTransfer/BeginAccountTransfer.js
msgid "Transferring"
msgstr ""

#: src/components/Exchange/OrdersList.js
#: src/components/Exchange/PositionSeller.js
#: src/components/Exchange/SwapBox.js
msgid "Trigger"
msgstr ""

#: src/components/Exchange/PositionSeller.js
msgid "Trigger Price"
msgstr ""

#: src/components/Exchange/PositionSeller.js
msgid "Trigger order disabled, pending {0} upgrade"
msgstr ""

#: src/components/Exchange/TradeHistory.js
msgid "Try increasing the \"Allowed Slippage\", under the Settings menu on the top right"
msgstr ""

#: src/components/Exchange/TradeHistory.js
msgid "Try increasing the \"Allowed Slippage\", under the Settings menu on the top right."
msgstr ""

#: src/components/Exchange/PositionShare.js
msgid "Tweet"
msgstr ""

#: src/pages/Home/Home.js
msgid "Two tokens create our ecosystem"
msgstr ""

#: src/App/App.js
msgid "Txn failed. <0>View</0>"
msgstr ""

#: src/components/Exchange/OrdersList.js
#: src/pages/OrdersOverview/OrdersOverview.js
msgid "Type"
msgstr ""

#: src/pages/Dashboard/DashboardV1.js
msgid "USDG Debt"
msgstr ""

#: src/pages/Dashboard/DashboardV2.js
msgid "UTILIZATION"
msgstr ""

#: src/pages/Stake/StakeV1.js
#: src/pages/Stake/StakeV1.js
#: src/pages/Stake/StakeV1.js
#: src/pages/Stake/StakeV1.js
#: src/pages/Stake/StakeV1.js
#: src/pages/Stake/StakeV2.js
#: src/pages/Stake/StakeV2.js
#: src/pages/Stake/StakeV2.js
#: src/pages/Stake/StakeV2.js
msgid "Unstake"
msgstr ""

#: src/pages/Stake/StakeV2.js
msgid "Unstake GMX"
msgstr ""

#: src/pages/Stake/StakeV2.js
msgid "Unstake completed!"
msgstr ""

#: src/pages/Stake/StakeV2.js
msgid "Unstake esGMX"
msgstr ""

#: src/pages/Stake/StakeV1.js
msgid "Unstake failed"
msgstr ""

#: src/pages/Stake/StakeV2.js
msgid "Unstake failed."
msgstr ""

#: src/pages/Stake/StakeV2.js
msgid "Unstake submitted!"
msgstr ""

#: src/pages/Stake/StakeV1.js
msgid "Unstake submitted! <0>View status.</0>"
msgstr ""

#: src/pages/Stake/StakeV1.js
#: src/pages/Stake/StakeV2.js
msgid "Unstaking..."
msgstr ""

#: src/lib/wallets/index.js
msgid "Unsupported chain. Switch to Arbitrum network on your wallet and try again"
msgstr ""

#: src/components/Exchange/TradeHistory.js
#: src/components/Referrals/JoinReferralCode.js
msgid "Update"
msgstr ""

#: src/components/Exchange/OrderEditor.js
msgid "Update Order"
msgstr ""

#: src/components/Exchange/OrderEditor.js
msgid "Updating Order..."
msgstr ""

#: src/components/Referrals/JoinReferralCode.js
msgid "Updating..."
msgstr ""

#: src/components/Exchange/PositionsList.js
<<<<<<< HEAD
msgid "Use the \"Close\" button to reduce your position size, or to set stop-loss / take-profit orders."
msgstr ""

#: src/pages/Stake/StakeV2.js
msgid "Use the \"Compound\" button to stake your Multiplier Points."
msgstr ""

#: src/components/Exchange/PositionsList.js
#: src/components/Exchange/PositionsList.js
msgid "Use the \"Edit\" button to deposit or withdraw collateral."
=======
#: src/components/Exchange/PositionsList.js
msgid "Use the Edit Collateral icon to deposit or withdraw collateral."
>>>>>>> ce71b596
msgstr ""

#: src/components/Exchange/SwapBox.js
msgid "Useful Links"
msgstr ""

#: src/pages/BuyGMX/BuyGMX.js
msgid "Using the Avalanche or Synapse bridges, you can also transfer any other supported cryptocurrency, and receive free AVAX to pay for the network's fees."
msgstr ""

#: src/pages/Dashboard/DashboardV1.js
#: src/pages/Dashboard/DashboardV2.js
msgid "Utilization"
msgstr ""

#: src/pages/Stake/StakeV2.js
msgid "Vault Capacity"
msgstr ""

#: src/pages/Stake/StakeV2.js
msgid "Vault Capacity for your Account:"
msgstr ""

#: src/pages/Stake/StakeV2.js
msgid "Vest"
msgstr ""

#: src/pages/ClaimEsGmx/ClaimEsGmx.js
msgid "Vest with GLP on Arbitrum"
msgstr ""

#: src/pages/ClaimEsGmx/ClaimEsGmx.js
msgid "Vest with GLP on Avalanche"
msgstr ""

#: src/pages/ClaimEsGmx/ClaimEsGmx.js
msgid "Vest with GMX on Arbitrum"
msgstr ""

#: src/pages/ClaimEsGmx/ClaimEsGmx.js
msgid "Vest with GMX on Avalanche"
msgstr ""

#: src/pages/BeginAccountTransfer/BeginAccountTransfer.js
msgid "Vested GLP not withdrawn"
msgstr ""

#: src/pages/BeginAccountTransfer/BeginAccountTransfer.js
msgid "Vested GMX not withdrawn"
msgstr ""

#: src/pages/Stake/StakeV2.js
#: src/pages/Stake/StakeV2.js
msgid "Vesting Status"
msgstr ""

#: src/App/App.js
#: src/pages/Exchange/Exchange.js
#: src/pages/Exchange/Exchange.js
msgid "View"
msgstr ""

#: src/components/AddressDropdown/AddressDropdown.js
msgid "View in Explorer"
msgstr ""

#: src/lib/contracts/callContract.tsx
msgid "View status."
msgstr ""

#: src/pages/Dashboard/DashboardV1.js
#: src/pages/Dashboard/DashboardV2.js
msgid "Volume"
msgstr ""

#: src/components/Referrals/TradersStats.js
msgid "Volume traded by this account with an active referral code."
msgstr ""

#: src/components/Referrals/AffiliatesStats.js
msgid "Volume traded by your referred traders."
msgstr ""

#: src/components/Glp/GlpSwap.js
msgid "WALLET"
msgstr ""

#: src/components/Glp/GlpSwap.js
msgid "WARNING: High Fees"
msgstr ""

#: src/components/Exchange/PositionsList.js
#: src/components/Exchange/PositionsList.js
msgid "WARNING: This position has a low amount of collateral after deducting borrowing fees, deposit more collateral to reduce the position's liquidation risk."
msgstr ""

#: src/pages/Dashboard/DashboardV2.js
msgid "WEIGHT"
msgstr ""

#: src/components/Exchange/SwapBox.js
#: src/components/Glp/GlpSwap.js
#: src/components/Migration/Migration.js
msgid "Waiting for Approval"
msgstr ""

#: src/components/Glp/GlpSwap.js
#: src/components/Glp/GlpSwap.js
#: src/components/Migration/Migration.js
#: src/pages/Stake/StakeV1.js
#: src/pages/Stake/StakeV1.js
#: src/pages/Stake/StakeV1.js
#: src/pages/Stake/StakeV1.js
#: src/pages/Stake/StakeV1.js
#: src/pages/Stake/StakeV2.js
#: src/pages/Stake/StakeV2.js
#: src/pages/Stake/StakeV2.js
#: src/pages/Stake/StakeV2.js
msgid "Wallet"
msgstr ""

#: src/pages/BeginAccountTransfer/BeginAccountTransfer.js
#: src/pages/CompleteAccountTransfer/CompleteAccountTransfer.js
msgid "Wallet is not connected"
msgstr ""

#: src/pages/ClaimEsGmx/ClaimEsGmx.js
#: src/pages/NftWallet/NftWallet.js
msgid "Wallet not connected"
msgstr ""

#: src/pages/Stake/StakeV1.js
msgid "Wallet not yet connected"
msgstr ""

#: src/App/App.js
msgid "WalletConnect"
msgstr ""

#: src/pages/Dashboard/DashboardV2.js
msgid "Weight"
msgstr ""

#: src/components/Exchange/SwapBox.js
msgid "When closing the position, you can select which token you would like to receive the profits in."
msgstr ""

#: src/components/Exchange/PositionEditor.js
#: src/components/Exchange/PositionEditor.js
#: src/components/Exchange/PositionEditor.js
#: src/components/Exchange/PositionEditor.js
#: src/pages/Stake/StakeV2.js
#: src/pages/Stake/StakeV2.js
msgid "Withdraw"
msgstr ""

#: src/components/Exchange/PositionEditor.js
msgid "Withdraw disabled, pending {0} upgrade"
msgstr ""

#: src/pages/Stake/StakeV2.js
msgid "Withdraw failed."
msgstr ""

#: src/pages/Stake/StakeV2.js
msgid "Withdraw from GLP Vault"
msgstr ""

#: src/pages/Stake/StakeV2.js
msgid "Withdraw from GMX Vault"
msgstr ""

#: src/pages/Stake/StakeV2.js
msgid "Withdraw submitted."
msgstr ""

#: src/components/Exchange/TradeHistory.js
msgid "Withdraw {0} USD from {1} {longOrShortText}"
msgstr ""

#: src/components/Exchange/PositionEditor.js
msgid "Withdrawal failed."
msgstr ""

#: src/components/Exchange/PositionEditor.js
msgid "Withdrawal submitted."
msgstr ""

#: src/components/Exchange/PositionEditor.js
msgid "Withdrawing..."
msgstr ""

#: src/pages/Stake/StakeV2.js
msgid "Withdrawn!"
msgstr ""

#: src/pages/Exchange/Exchange.js
msgid "Withdrew {0} USD from {tokenSymbol} {longOrShortText}."
msgstr ""

#: src/pages/Ecosystem/Ecosystem.js
msgid "Yield Optimizer on Avalanche"
msgstr ""

#: src/pages/Ecosystem/Ecosystem.js
msgid "Yield Vaults"
msgstr ""

#: src/pages/Ecosystem/Ecosystem.js
msgid "Yield simulator for GMX"
msgstr ""

#: src/pages/Stake/StakeV2.js
msgid "You are earning {0}% more {nativeTokenSymbol} rewards using {1} Staked Multiplier Points."
msgstr ""

#: src/pages/Stake/StakeV2.js
msgid "You are earning {nativeTokenSymbol} rewards with {0} tokens.<0/>Tokens: {amountStr}."
msgstr ""

#: src/components/ModalViews/RedirectModal.js
msgid "You are leaving GMX.io and will be redirected to a third party, independent website."
msgstr ""

#: src/pages/BuyGMX/BuyGMX.js
msgid "You can buy AVAX directly on <0>Avalanche</0> using Banxa:"
msgstr ""

#: src/pages/BuyGMX/BuyGMX.js
msgid "You can buy ETH directly on <0>Arbitrum</0> using Banxa:"
msgstr ""

#: src/components/Exchange/SwapBox.js
msgid "You can change the \"Collateral In\" token above to find lower fees"
msgstr ""

#: src/components/Exchange/ConfirmationBox.js
#: src/components/Exchange/PositionSeller.js
msgid "You can change this in the settings menu on the top right of the page.<0/><1/>Note that a low allowed slippage, e.g. less than 0.5%, may result in failed orders if prices are volatile."
msgstr ""

#: src/pages/ClaimEsGmx/ClaimEsGmx.js
msgid "You can check your claim history <0>here</0>."
msgstr ""

#: src/pages/ClaimEsGmx/ClaimEsGmx.js
msgid "You can currently vest a maximum of {0} esGMX tokens at a ratio of {1} {stakingToken} to 1 esGMX."
msgstr ""

#: src/pages/BuyGMX/BuyGMX.js
msgid "You can transfer AVAX to Avalanche using any of the below options."
msgstr ""

#: src/pages/BuyGMX/BuyGMX.js
msgid "You can transfer ETH from other networks to Arbitrum using any of the below options:"
msgstr ""

#: src/pages/BeginAccountTransfer/BeginAccountTransfer.js
msgid "You have a <0>pending transfer</0> to {pendingReceiver}."
msgstr ""

#: src/pages/CompleteAccountTransfer/CompleteAccountTransfer.js
msgid "You have a pending transfer from {sender}."
msgstr ""

#: src/components/Exchange/ConfirmationBox.js
msgid "You have an active Limit Order to Increase {longOrShortText} {sizeInToken} {0} (${1}) at price ${2}"
msgstr ""

#: src/components/Exchange/PositionSeller.js
msgid "You have an active order to decrease {longOrShortText} {sizeInToken} {0} (${1}) at {prefix} {2}"
msgstr ""

#: src/components/Exchange/ConfirmationBox.js
msgid "You have multiple existing Increase {longOrShortText} {0} limit orders"
msgstr ""

#: src/pages/Stake/StakeV2.js
#: src/pages/Stake/StakeV2.js
msgid "You have not deposited any tokens for vesting."
msgstr ""

#: src/pages/ClaimEsGmx/ClaimEsGmx.js
msgid "You have {0} esGMX (IOU) tokens."
msgstr ""

#: src/pages/Stake/StakeV2.js
msgid "You need a total of at least {0} {stakeTokenLabel} to vest {1} esGMX."
msgstr ""

#: src/components/Exchange/NoLiquidityErrorModal.tsx
msgid "You need to select {swapTokenSymbol} as the \"Pay\" token to use it for collateral to initiate this trade."
msgstr ""

#: src/pages/CompleteAccountTransfer/CompleteAccountTransfer.js
msgid "You will need to be on this page to accept the transfer, <0>click here</0> to copy the link to this page if needed."
msgstr ""

#: src/components/Referrals/TradersStats.js
msgid "You will receive a {0}% discount on your opening and closing fees, this discount will be airdropped to your account every Wednesday"
msgstr ""

#: src/components/Exchange/OrdersList.js
msgid "You will receive at least {0} {1} if this order is executed. The exact execution price may vary depending on fees at the time the order is executed."
msgstr ""

#: src/components/Exchange/OrdersList.js
msgid "You will receive at least {0} {1} if this order is executed. The execution price may vary depending on swap fees at the time the order is executed."
msgstr ""

#: src/pages/ClaimEsGmx/ClaimEsGmx.js
msgid "Your esGMX (IOU) balance will decrease by your claim amount after claiming, this is expected behaviour."
msgstr ""

#: src/components/Exchange/ConfirmationBox.js
msgid "Your position's collateral after deducting fees."
msgstr ""

#: src/pages/CompleteAccountTransfer/CompleteAccountTransfer.js
msgid "Your transfer has been completed."
msgstr ""

#: src/pages/BeginAccountTransfer/BeginAccountTransfer.js
msgid "Your transfer has been initiated."
msgstr ""

#: src/components/Migration/Migration.js
msgid "Your wallet: {0}"
msgstr ""

#: src/pages/PositionsOverview/PositionsOverview.js
msgid "account"
msgstr ""

#: src/pages/PositionsOverview/PositionsOverview.js
msgid "collateral"
msgstr ""

#: src/pages/PositionsOverview/PositionsOverview.js
msgid "fee"
msgstr ""

#: src/components/Exchange/ConfirmationBox.js
msgid "hide"
msgstr ""

#: src/pages/Dashboard/DashboardV2.js
msgid "in liquidity"
msgstr ""

#: src/pages/Dashboard/DashboardV2.js
msgid "not staked"
msgstr ""

#: src/pages/PositionsOverview/PositionsOverview.js
msgid "size"
msgstr ""

#: src/pages/Dashboard/DashboardV2.js
msgid "staked"
msgstr ""

#: src/pages/PositionsOverview/PositionsOverview.js
msgid "time to liq"
msgstr ""

#: src/components/Exchange/ConfirmationBox.js
msgid "view"
msgstr ""

#: src/pages/Exchange/Exchange.js
msgid "{0, plural, one {Cancel # order} other {Cancel # orders}}"
msgstr ""

#: src/components/Exchange/ConfirmationBox.js
#: src/components/Exchange/ExchangeTVChart.js
#: src/components/Exchange/PositionEditor.js
#: src/components/Exchange/PositionSeller.js
#: src/components/Exchange/TradeHistory.js
#: src/components/Exchange/TradeHistory.js
msgid "{0, select, true {Long} false {Short}}"
msgstr ""

#: src/components/Exchange/PositionsList.js
msgid "{0, select, true {Long} false {Short}} {1} market selected"
msgstr ""

#: src/domain/tokens/approveTokens.tsx
msgid "{0} Approved!"
msgstr ""

#: src/components/Glp/SwapErrorModal.tsx
msgid "{0} Capacity Reached"
msgstr ""

#: src/components/Glp/GlpSwap.js
msgid "{0} GLP (${1})"
msgstr ""

#: src/components/Glp/GlpSwap.js
msgid "{0} GLP bought with {1} {2}!"
msgstr ""

#: src/components/Glp/GlpSwap.js
msgid "{0} GLP have been reserved for vesting."
msgstr ""

#: src/components/Glp/GlpSwap.js
msgid "{0} GLP sold for {1} {2}!"
msgstr ""

#: src/pages/Stake/StakeV2.js
#: src/pages/Stake/StakeV2.js
msgid "{0} GMX tokens can be claimed, use the options under the Total Rewards section to claim them."
msgstr ""

#: src/components/Exchange/NoLiquidityErrorModal.tsx
msgid "{0} Pool Capacity Reached"
msgstr ""

#: src/components/Exchange/ConfirmationBox.js
#: src/components/Exchange/ConfirmationBox.js
#: src/components/Exchange/SwapBox.js
#: src/components/Exchange/SwapBox.js
msgid "{0} Price"
msgstr ""

#: src/components/Exchange/NoLiquidityErrorModal.tsx
msgid "{0} Required"
msgstr ""

#: src/pages/Dashboard/DashboardV2.js
msgid "{0} is above its target weight.<0/><1/>Get lower fees to <2>swap</2> tokens for {1}."
msgstr ""

#: src/pages/Dashboard/DashboardV2.js
msgid "{0} is below its target weight.<0/><1/>Get lower fees to <2>buy GLP</2> with {1},  and to <3>swap</3> {2} for other tokens."
msgstr ""

#: src/components/Exchange/SwapBox.js
msgid "{0} is required for collateral."
msgstr ""

#: src/components/Exchange/SwapBox.js
msgid "{0} pool exceeded"
msgstr ""

#: src/components/Exchange/PositionSeller.js
msgid "{0} pool exceeded, can only Receive {1}"
msgstr ""

#: src/components/Exchange/SwapBox.js
#: src/components/Exchange/SwapBox.js
#: src/components/Glp/GlpSwap.js
msgid "{0} pool exceeded, try different token"
msgstr ""

#: src/components/Exchange/OrderEditor.js
#: src/components/Exchange/OrderEditor.js
msgid "{0} price"
msgstr ""

#: src/components/Glp/GlpSwap.js
msgid "{0} selected in order form"
msgstr ""

#: src/pages/Stake/StakeV2.js
#: src/pages/Stake/StakeV2.js
msgid "{0} tokens have been converted to GMX from the {1} esGMX deposited for vesting."
msgstr ""

#: src/components/Exchange/TradeHistory.js
msgid "{0} {1} {longOrShortText}, -{2} USD, {3} Price: ${4} USD"
msgstr ""

#: src/components/Exchange/TradeHistory.js
msgid ""
"{0}:\n"
"Swap {amountInDisplay} {1} for {minOutDisplay} {2},\n"
"Price: {3}"
msgstr ""

#: src/components/Exchange/TradeHistory.js
msgid ""
"{0}:\n"
"{1},\n"
"Price: {priceDisplay}"
msgstr ""

#: src/components/Exchange/TradeHistory.js
msgid "{actionDisplay} Order"
msgstr ""

#: src/components/Exchange/TradeHistory.js
msgid ""
"{actionDisplay} {0} {longOrShortText},\n"
"-{1} USD,\n"
"{2} Price: {3} USD"
msgstr ""

#: src/pages/Dashboard/DashboardV2.js
msgid "{chainName} Total Stats start from {totalStatsStartDate}.<0/> For detailed stats:"
msgstr ""

#: src/components/Exchange/ConfirmationBox.js
msgid "{existingTriggerOrderLength, plural, one {You have an active trigger order that could impact this position.} other {You have # active trigger orders that could impact this position.}}"
msgstr ""

#: src/components/Exchange/ConfirmationBox.js
msgid "{existingTriggerOrderLength, plural, one {You have an active trigger order that might execute immediately after you open this position. Please cancel the order or accept the confirmation to continue.} other {You have # active trigger orders that might execute immediately after you open this position. Please cancel the orders or accept the confirmation to continue.}}"
msgstr ""

#: src/components/Exchange/SwapBox.js
#: src/pages/Exchange/Exchange.js
msgid "{isLong, select, true {Long} false {Short}}"
msgstr ""

#: src/components/Glp/GlpSwap.js
msgid "{nativeTokenSymbol} ({wrappedTokenSymbol}) APR"
msgstr ""

#: src/components/Exchange/SwapBox.js
msgid "{swapOption, select, LONG {Longing} SHORT {Shorting}} {0} not supported"
msgstr ""

#: src/components/StatsTooltip/StatsTooltip.tsx
msgid "{title} on Arbitrum:"
msgstr ""

#: src/components/StatsTooltip/StatsTooltip.tsx
msgid "{title} on Avalanche:"
msgstr ""

#: src/components/Exchange/OrderEditor.js
msgid "{triggerRatioInverted, select, true {Price is below Mark Price} false {Price is above Mark Price}}"
msgstr ""

#: src/pages/Dashboard/DashboardV1.js
msgid "{volumeLabel} Volume"
msgstr ""<|MERGE_RESOLUTION|>--- conflicted
+++ resolved
@@ -210,7 +210,7 @@
 msgstr ""
 
 #: src/components/Exchange/NoLiquidityErrorModal.tsx
-msgid "Alternatively you can select a different \"Collateral In\" token."
+msgid "Alternatively, you can select a different \"Collateral In\" token."
 msgstr ""
 
 #: src/components/Referrals/AffiliatesStats.js
@@ -3472,7 +3472,6 @@
 msgstr ""
 
 #: src/components/Exchange/PositionsList.js
-<<<<<<< HEAD
 msgid "Use the \"Close\" button to reduce your position size, or to set stop-loss / take-profit orders."
 msgstr ""
 
@@ -3482,11 +3481,7 @@
 
 #: src/components/Exchange/PositionsList.js
 #: src/components/Exchange/PositionsList.js
-msgid "Use the \"Edit\" button to deposit or withdraw collateral."
-=======
-#: src/components/Exchange/PositionsList.js
 msgid "Use the Edit Collateral icon to deposit or withdraw collateral."
->>>>>>> ce71b596
 msgstr ""
 
 #: src/components/Exchange/SwapBox.js
