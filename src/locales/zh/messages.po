msgid ""
msgstr ""
"POT-Creation-Date: 2022-08-06 13:30+0530\n"
"MIME-Version: 1.0\n"
"Content-Type: text/plain; charset=utf-8\n"
"Content-Transfer-Encoding: 8bit\n"
"X-Generator: @lingui/cli\n"
"Language: zh\n"
"Project-Id-Version: \n"
"Report-Msgid-Bugs-To: \n"
"PO-Revision-Date: \n"
"Last-Translator: \n"
"Language-Team: \n"
"Plural-Forms: \n"

#: src/pages/Dashboard/DashboardV2.js
msgid "01 Sep 2021"
msgstr "01 Sep 2021"

#: src/pages/Dashboard/DashboardV2.js
msgid "06 Jan 2022"
msgstr "06 Jan 2022"

#: src/pages/Dashboard/DashboardV2.js
msgid "24h Volume"
msgstr "24小时数量"

#: src/components/Exchange/PositionSeller.js
msgid "<0/>Profit price: {0} ${1}. This rule applies for the next {2}, until {3}."
msgstr "利润价格： {0} ${1}此规则生效从{2}至{3}"

#: src/App/App.js
msgid "<0>Install Coinbase Wallet</0> to start using GMX."
msgstr ""

#: src/App/App.js
msgid "<0>Install Coinbase Wallet</0>, and use GMX with its built-in browser."
msgstr ""

#: src/App/App.js
msgid "<0>Install MetaMask</0> to start using GMX."
msgstr ""

#: src/App/App.js
msgid "<0>Install MetaMask</0>, and use GMX with its built-in browser."
msgstr ""

#: src/components/Exchange/OrdersToa.js
msgid "<0>Insufficient liquidity to execute the order</0><1>The mark price which is an aggregate of exchange prices did not reach the specified price</1><2>The specified price was reached but not long enough for it to be executed</2><3>No keeper picked up the order for execution</3>"
msgstr "执行订单的流动性不足</0><1>作为交易所价格总和的标记价格未达到指定价格</1><2>已达到指定价格但时间不足以执行 </2><3>没有守门员领取执行令</3>"

#: src/components/Exchange/FeesTooltip.tsx
#: src/components/Exchange/SwapBox.js
msgid "<0>More Info</0> about fees."
msgstr "<0>更多资讯</0> 关于手续费用"

#: src/pages/PageNotFound/PageNotFound.js
msgid "<0>Return to </0><1>Homepage</1> <2>or </2> <3>Trade</3>"
msgstr "<0>返回 </0><1>主页</1> <2>or </2> <3>交易</3>"

#: src/pages/SyntheticsFallbackPage/SyntheticsFallbackPage.tsx
msgid "<0>Switch to:</0>"
msgstr ""

#: src/components/Glp/SwapErrorModal.tsx
msgid "<0>The pool's capacity has been reached for {0}. Please use another token to buy GLP.</0><1>Check the \"Save on Fees\" section for tokens with the lowest fees.</1>"
msgstr "<0>池子容量已到达 {0}.请使用其他代币购买GLP.</0><1>查询 \"节省手续费\" 栏位一查询最低手续费之代币</1>"

#: src/components/Exchange/OrdersList.js
#: src/components/Synthetics/OrderItem/OrderItem.tsx
msgid "<0>The price that orders can be executed at may differ slightly from the chart price, as market orders update oracle prices, while limit/trigger orders do not.</0><1>This can also cause limit/triggers to not be executed if the price is not reached for long enough. <2>Read more</2>.</1>"
msgstr ""

#: src/pages/Stake/StakeV2.js
msgid "<0>This will withdraw and unreserve all tokens as well as pause vesting.<1/><2/>esGMX tokens that have been converted to GMX will remain as GMX tokens.<3/><4/>To claim GMX tokens without withdrawing, use the \"Claim\" button under the Total Rewards section.<5/><6/></0>"
msgstr "这将撤回和取消保留所有代币并暂停授权。<1/><2/>esGMX 代币已转换为 GMX 将保留为 GMX 代币。<3/><4/>要在不撤回的情况下领取 GMX 代币，点选 “总奖励”下的“领取”按钮。<5/><6/></0>"

#: src/pages/Dashboard/DashboardV2.js
msgid "<0>Total value of tokens in GLP pool ({chainName}).</0><1>Other websites may show a higher value as they add positions' collaterals to the GLP pool.</1>"
msgstr ""

#: src/lib/contracts/callContract.tsx
#: src/lib/wallets/index.tsx
msgid "<0>Your wallet is not connected to {0}.</0><1/><2>Switch to {1}</2>"
msgstr ""

#: src/components/Exchange/SwapBox.js
msgid "A snapshot of the USD value of your {0} collateral is taken when the position is opened."
msgstr "您的{0}抵押品快照在您开启头寸时已以USD价值被存取"

#: src/components/Glp/GlpSwap.js
#: src/pages/Stake/StakeV1.js
#: src/pages/Stake/StakeV1.js
#: src/pages/Stake/StakeV1.js
#: src/pages/Stake/StakeV1.js
#: src/pages/Stake/StakeV2.js
#: src/pages/Stake/StakeV2.js
#: src/pages/Stake/StakeV2.js
msgid "APR"
msgstr "年利率"

#: src/components/Stake/GMXAprTooltip.tsx
msgid "APRs are updated weekly on Wednesday and will depend on the fees collected for the week."
msgstr "年利率每周三更新一次，具体数量取决于当周收取的费用"

#: src/pages/Stake/StakeV2.js
msgid "APRs are updated weekly on Wednesday and will depend on the fees collected for the week. <0/><1/>Historical GLP APRs can be checked in this <2>community dashboard</2>."
msgstr ""

#: src/pages/Dashboard/DashboardV2.js
msgid "AUM"
msgstr "管理中的资产"

#: src/components/Glp/GlpSwap.js
#: src/components/Glp/GlpSwap.js
msgid "AVAILABLE"
msgstr "可用的"

#: src/pages/Ecosystem/Ecosystem.js
#: src/pages/Ecosystem/Ecosystem.js
#: src/pages/Ecosystem/Ecosystem.js
#: src/pages/Ecosystem/Ecosystem.js
#: src/pages/Ecosystem/Ecosystem.js
msgid "About"
msgstr "关于"

#: src/domain/synthetics/orders/utils.ts
msgid "Above"
msgstr ""

#: src/components/Exchange/ConfirmationBox.js
msgid "Accept confirmation of trigger orders"
msgstr "接受并确认触发订单"

#: src/components/Exchange/ConfirmationBox.js
msgid "Accept minimum and {action}"
msgstr "接受最小值并且 {action}"

#: src/components/Exchange/OrdersToa.js
msgid "Accept terms to enable orders"
msgstr "接受条款以開始指令"

#: src/components/Exchange/OrdersToa.js
msgid "Accept that orders are not guaranteed to execute and trigger orders may not settle at the trigger price"
msgstr "接受订单不保证执行，触发订单可能不按触发价格结算"

#: src/components/Synthetics/OrderEditor/OrderEditor.tsx
#: src/components/Synthetics/PositionSeller/PositionSeller.tsx
#: src/components/Synthetics/Trade/ConfirmationBox/ConfirmationBox.tsx
#: src/components/Synthetics/Trade/TradeBox/TradeBox.tsx
#: src/components/Synthetics/Trade/TradeBox/TradeBox.tsx
msgid "Acceptable Price"
msgstr ""

#: src/components/Synthetics/Trade/AcceptablePriceImpactEditor/AcceptablePriceImpactEditor.tsx
#: src/components/Synthetics/Trade/TradeBox/TradeBox.tsx
#: src/components/Synthetics/Trade/TradeBox/TradeBox.tsx
msgid "Acceptable Price Impact"
msgstr ""

#: src/pages/Actions/Actions.js
#: src/pages/OrdersOverview/OrdersOverview.js
msgid "Account"
msgstr "帐户"

#: src/pages/Actions/Actions.js
msgid "Actions"
msgstr "指令"

#: src/components/Exchange/PositionsList.js
#: src/components/Synthetics/PositionItem/PositionItem.tsx
msgid "Active Orders"
msgstr "现行的订单"

#: src/components/Referrals/TradersStats.js
msgid "Active Referral Code"
msgstr "有效推荐代码"

#: src/pages/Dashboard/AssetDropdown.tsx
#: src/pages/Dashboard/AssetDropdown.tsx
msgid "Add to Metamask"
msgstr "添加到Metamask"

#: src/components/Referrals/JoinReferralCode.js
msgid "Adding referral code failed."
msgstr "添加推荐代码失败"

#: src/components/Referrals/JoinReferralCode.js
msgid "Adding..."
msgstr "添加中"

#: src/pages/Stake/StakeV2.js
msgid "Additional reserve required"
msgstr "额外保留需求"

#: src/components/Exchange/OrdersToa.js
msgid "Additionally, trigger orders are market orders and are not guaranteed to settle at the trigger price."
msgstr "此外，触发订单為市场订单，不保证以触发价格结算"

#: src/components/AddressDropdown/AddressDropdown.tsx
msgid "Address copied to your clipboard"
msgstr ""

#: src/pages/Referrals/Referrals.js
msgid "Affiliates"
msgstr "结盟企业"

#: src/pages/ClaimEsGmx/ClaimEsGmx.js
msgid "After claiming you will be able to vest a maximum of {0} esGMX at a ratio of {1} {stakingToken} to 1 esGMX."
msgstr "申领后，您将能够以{1}{stakingToken}比1 esGMX的比例获得最多的{0}esGMX."

#: src/pages/ClaimEsGmx/ClaimEsGmx.js
msgid "After claiming, the esGMX tokens will be airdropped to your account on the selected network within 7 days."
msgstr "申领后，esGMX代币将在7天内空投到您所选网络的账户中"

#: src/components/ModalViews/RedirectModal.js
msgid "Agree"
msgstr "同意"

#: src/components/Exchange/ConfirmationBox.js
#: src/components/Exchange/PositionSeller.js
#: src/components/Synthetics/PositionSeller/PositionSeller.tsx
#: src/components/Synthetics/Trade/ConfirmationBox/ConfirmationBox.tsx
msgid "Allow up to 1% slippage"
msgstr "允许高达1%滑点"

#: src/components/ApproveTokenButton/ApproveTokenButton.tsx
msgid "Allow {0} to be spent"
msgstr ""

#: src/App/App.js
#: src/components/Exchange/ConfirmationBox.js
#: src/components/Exchange/PositionSeller.js
#: src/components/Synthetics/PositionSeller/PositionSeller.tsx
#: src/components/Synthetics/Trade/ConfirmationBox/ConfirmationBox.tsx
msgid "Allowed Slippage"
msgstr "允许的滑点"

#: src/components/ModalViews/RedirectModal.js
msgid "Alternative links can be found in the <0>docs</0>.<1/><2/>By clicking Agree you accept the <3>T&Cs</3> and <4>Referral T&Cs</4>.<5/><6/>"
msgstr "其他选项链接可在<0>docs</0>.<1/><2/>点选同意接受<3>相关条款</3> 以及 <4>以及推荐条款</4>.<5/><6/>后获得"

#: src/components/Exchange/NoLiquidityErrorModal.tsx
msgid "Alternatively, you can select a different \"Collateral In\" token."
msgstr "或者,您可选择\"Collateral In\" 代币"

#: src/components/Referrals/AffiliatesStats.js
#: src/components/Referrals/TradersStats.js
msgid "Amount"
msgstr "数量"

#: src/components/Referrals/AffiliatesStats.js
msgid "Amount of traders you referred."
msgstr "你所介绍的交易者数量"

#: src/components/Exchange/PositionEditor.js
#: src/components/Synthetics/PositionEditor/PositionEditor.tsx
msgid "Amount should be greater than zero"
msgstr ""

#: src/pages/ClaimEsGmx/ClaimEsGmx.js
msgid "Amount to claim"
msgstr "取回金额"

#: src/pages/Home/Home.js
msgid "An aggregate of high-quality price feeds determine when liquidations occur. This keeps positions safe from temporary wicks."
msgstr "高质量价格供给的总和决定了清算时间。使头寸不受暂时波动的影响"

#: src/pages/Ecosystem/Ecosystem.js
msgid "Announcement"
msgstr "公告"

#: src/components/Header/HomeHeaderLinks.tsx
msgid "App"
msgstr ""

#: src/components/Synthetics/Trade/TradeBox/TradeBox.tsx
msgid "App disabled, pending {0} upgrade"
msgstr ""

#: src/domain/tokens/approveTokens.tsx
msgid "Approval failed"
msgstr "核准失败"

#: src/domain/tokens/approveTokens.tsx
msgid "Approval submitted! <0>View status.</0>"
msgstr "核准已提交！<0>查看交易状态</0>"

#: src/domain/tokens/approveTokens.tsx
msgid "Approval was cancelled"
msgstr "核准已被取消"

#: src/pages/BeginAccountTransfer/BeginAccountTransfer.js
#: src/pages/Stake/StakeV2.js
msgid "Approve GMX"
msgstr "核准GMX"

#: src/components/Exchange/PositionEditor.js
#: src/components/Exchange/SwapBox.js
#: src/components/Glp/GlpSwap.js
#: src/components/Migration/Migration.js
#: src/components/Synthetics/PositionEditor/PositionEditor.tsx
msgid "Approve {0}"
msgstr "核准"

#: src/pages/Stake/StakeV1.js
#: src/pages/Stake/StakeV2.js
msgid "Approve {stakingTokenSymbol}"
msgstr "核准"

#: src/pages/Stake/StakeV2.js
msgid "Approving GMX..."
msgstr "核准GMX中"

#: src/components/Exchange/PositionEditor.js
#: src/components/Exchange/SwapBox.js
#: src/components/Glp/GlpSwap.js
#: src/components/Synthetics/PositionEditor/PositionEditor.tsx
msgid "Approving {0}..."
msgstr "核准中"

#: src/pages/Stake/StakeV1.js
#: src/pages/Stake/StakeV2.js
msgid "Approving {stakingTokenSymbol}..."
msgstr "核准中"

#: src/components/Migration/Migration.js
#: src/pages/BeginAccountTransfer/BeginAccountTransfer.js
msgid "Approving..."
msgstr "核准中"

#: src/components/TokenCard/TokenCard.js
#: src/components/TokenCard/TokenCard.js
msgid "Arbitrum APR:"
msgstr "Arbitrum年利率"

#: src/components/Exchange/NoLiquidityErrorModal.tsx
msgid "As there is not enough liquidity in GLP to swap {0} to {swapTokenSymbol}, you can use the option below to do so:"
msgstr "若流动率不足以交换GLP {0} 成 {swapTokenSymbol}, 您可使用下方其他选项："

#: src/pages/Dashboard/DashboardV1.js
msgid "Assets Under Management"
msgstr "管理中资产"

#: src/pages/Dashboard/DashboardV2.js
msgid "Assets Under Management: GMX staked (All chains) + GLP pool ({chainName})."
msgstr "管理中资产。 GMX质押（所有链）+GLP池（{链名}）."

#: src/components/Glp/GlpSwap.js
#: src/components/Glp/GlpSwap.js
msgid "Available"
msgstr "可用的"

#: src/components/Exchange/ConfirmationBox.js
#: src/components/Exchange/SwapBox.js
#: src/components/Exchange/SwapBox.js
#: src/components/Exchange/SwapBox.js
#: src/components/Synthetics/Trade/ConfirmationBox/ConfirmationBox.tsx
msgid "Available Liquidity"
msgstr "可用的流动资金"

#: src/components/Glp/GlpSwap.js
#: src/components/Glp/GlpSwap.js
msgid "Available amount to deposit into GLP."
msgstr "可供存入GLP的金额"

#: src/components/Glp/GlpSwap.js
#: src/components/Glp/GlpSwap.js
msgid "Available amount to withdraw from GLP. Funds not utilized by current open positions."
msgstr "可提取的GLP数量. 资金未被当前开仓所使用."

#: src/components/Synthetics/MarketCard/MarketCard.tsx
#: src/components/Synthetics/SwapCard/SwapCard.tsx
msgid "Available liquidity"
msgstr ""

#: src/pages/Home/Home.js
msgid "Available on your preferred network"
msgstr "可在您的首选网络上使用"

#: src/components/Glp/GlpSwap.js
msgid "Available:"
msgstr "可用的"

#: src/components/TokenCard/TokenCard.js
#: src/components/TokenCard/TokenCard.js
msgid "Avalanche APR:"
msgstr "Avalanche年利率"

#: src/components/Exchange/SwapBox.js
msgid "Balance"
msgstr "余额"

#: src/components/Glp/GlpSwap.js
#: src/components/Glp/GlpSwap.js
#: src/components/Glp/GlpSwap.js
#: src/components/Synthetics/GmSwap/GmSwapBox/GmSwapBox.tsx
#: src/components/Synthetics/GmSwap/GmSwapBox/GmSwapBox.tsx
#: src/components/Synthetics/GmSwap/GmSwapBox/GmSwapBox.tsx
#: src/components/Synthetics/Trade/TradeBox/TradeBox.tsx
#: src/components/Synthetics/Trade/TradeBox/TradeBox.tsx
msgid "Balance:"
msgstr "余额"

#: src/components/Exchange/SwapBox.js
msgid "Balance: {0}"
msgstr "余额: {0}"

#: src/pages/BeginAccountTransfer/BeginAccountTransfer.js
msgid "Begin Transfer"
msgstr "开始转移"

#: src/domain/synthetics/orders/utils.ts
msgid "Below"
msgstr ""

#: src/components/Migration/Migration.js
#: src/components/Migration/Migration.js
msgid "Bonus Tokens"
msgstr "奖励代币"

#: src/pages/Stake/StakeV2.js
msgid "Boost Percentage"
msgstr "提升百分比"

#: src/pages/Stake/StakeV2.js
msgid "Boost your rewards with Multiplier Points. <0>More info</0>."
msgstr "用点数提升你的奖励。 <0>更多信息</0>"

#: src/components/Exchange/FeesTooltip.tsx
#: src/components/Exchange/NetValueTooltip.tsx
#: src/components/Exchange/PositionEditor.js
#: src/components/Exchange/PositionsList.js
#: src/components/Exchange/PositionsList.js
#: src/components/Exchange/SwapBox.js
#: src/components/Exchange/TradeHistory.js
#: src/components/Synthetics/PositionEditor/PositionEditor.tsx
#: src/components/Synthetics/PositionItem/PositionItem.tsx
#: src/components/Synthetics/Trade/ConfirmationBox/ConfirmationBox.tsx
msgid "Borrow Fee"
msgstr "借款费用"

#: src/components/Exchange/PositionsList.js
#: src/components/Exchange/PositionsList.js
#: src/components/Synthetics/PositionItem/PositionItem.tsx
msgid "Borrow Fee / Day"
msgstr "借款费用/天"

#: src/components/Synthetics/PositionItem/PositionItem.tsx
msgid "Borrow fee:"
msgstr ""

#: src/components/Header/AppHeaderLinks.tsx
#: src/components/Synthetics/GmSwap/GmConfirmationBox/GmConfirmationBox.tsx
msgid "Buy"
msgstr "购买"

#: src/pages/BuyGlp/BuyGlp.js
msgid "Buy / Sell GLP"
msgstr "购买/出售GLP"

#: src/pages/BuyGMX/BuyGMX.tsx
msgid "Buy AVAX directly to Avalanche or transfer it there."
msgstr ""

#: src/pages/BuyGMX/BuyGMX.tsx
msgid "Buy ETH directly to Arbitrum or transfer it there."
msgstr ""

#: src/components/Glp/GlpSwap.js
#: src/components/Glp/GlpSwap.js
#: src/components/Glp/GlpSwap.js
#: src/pages/Stake/StakeV2.js
msgid "Buy GLP"
msgstr "购买GLP"

#: src/components/Synthetics/GmSwap/GmSwapBox/GmSwapBox.tsx
msgid "Buy GM"
msgstr ""

#: src/pages/Stake/StakeV2.js
msgid "Buy GMX"
msgstr "购买GMX"

#: src/pages/BuyGMX/BuyGMX.tsx
msgid "Buy GMX from Traderjoe:"
msgstr ""

#: src/pages/BuyGMX/BuyGMX.tsx
msgid "Buy GMX from Uniswap (make sure to select Arbitrum):"
msgstr ""

#: src/pages/BuyGMX/BuyGMX.tsx
msgid "Buy GMX from a Decentralized Exchange"
msgstr ""

#: src/pages/BuyGMX/BuyGMX.tsx
msgid "Buy GMX from centralized exchanges:"
msgstr ""

#: src/pages/BuyGMX/BuyGMX.tsx
msgid "Buy GMX from centralized services"
msgstr ""

#: src/pages/BuyGMX/BuyGMX.tsx
msgid "Buy GMX on {0}"
msgstr ""

#: src/pages/Buy/Buy.js
msgid "Buy GMX or GLP"
msgstr "购买GMX或GLP"

#: src/pages/BuyGMX/BuyGMX.tsx
msgid "Buy GMX using Decentralized Exchange Aggregators:"
msgstr ""

#: src/pages/BuyGMX/BuyGMX.tsx
msgid "Buy GMX using FIAT gateways:"
msgstr ""

#: src/pages/BuyGMX/BuyGMX.tsx
msgid "Buy GMX using any token from any network:"
msgstr ""

#: src/components/Glp/GlpSwap.js
msgid "Buy failed."
msgstr "买入失败"

#: src/components/TokenCard/TokenCard.js
#: src/components/TokenCard/TokenCard.js
msgid "Buy on Arbitrum"
msgstr "在Arbitrum上购买"

#: src/components/TokenCard/TokenCard.js
#: src/components/TokenCard/TokenCard.js
msgid "Buy on Avalanche"
msgstr "在Avalanche上购买"

#: src/components/TokenCard/TokenCard.js
msgid "Buy on Avalanche FUJI"
msgstr ""

#: src/pages/BuyGMX/BuyGMX.tsx
msgid "Buy or Transfer AVAX to Avalanche"
msgstr ""

#: src/pages/BuyGMX/BuyGMX.tsx
msgid "Buy or Transfer ETH to Arbitrum"
msgstr ""

#: src/components/Glp/GlpSwap.js
msgid "Buy submitted."
msgstr "送出购买"

#: src/components/Glp/GlpSwap.js
#: src/components/Glp/GlpSwap.js
msgid "Buy with {0}"
msgstr "以{0}购买"

#: src/pages/BuyGMX/BuyGMX.tsx
msgid "Buy {nativeTokenSymbol}"
msgstr ""

#: src/components/Exchange/NoLiquidityErrorModal.tsx
msgid "Buy {swapTokenSymbol} on 1inch"
msgstr "在1inch {swapTokenSymbol}上购买 "

#: src/components/Glp/GlpSwap.js
msgid "Buying..."
msgstr "购买中..."

#: src/pages/OrdersOverview/OrdersOverview.js
msgid "Can't execute because of an error"
msgstr "错误，无法执行"

#: src/components/Exchange/ConfirmationBox.js
#: src/components/Exchange/ConfirmationBox.js
#: src/components/Exchange/OrdersList.js
#: src/components/Exchange/OrdersList.js
#: src/components/Exchange/OrdersList.js
#: src/components/Exchange/TradeHistory.js
#: src/components/Synthetics/OrderItem/OrderItem.tsx
#: src/components/Synthetics/OrderItem/OrderItem.tsx
#: src/components/Synthetics/Trade/ConfirmationBox/ConfirmationBox.tsx
#: src/components/Synthetics/TradeHistoryRow/TradeHistoryRow.tsx
msgid "Cancel"
msgstr "取消"

#: src/components/Exchange/ConfirmationBox.js
msgid "Cancel failed"
msgstr "取消失败"

#: src/domain/legacy.ts
#: src/pages/Exchange/Exchange.js
msgid "Cancel failed."
msgstr "取消失败"

#: src/components/Exchange/ConfirmationBox.js
msgid "Cancel submitted"
msgstr "送出取消"

#: src/domain/legacy.ts
#: src/pages/Exchange/Exchange.js
msgid "Cancel submitted."
msgstr "送出取消"

#: src/domain/synthetics/orders/cancelOrdersTxn.ts
msgid "Canceling {ordersText}"
msgstr ""

#: src/App/App.js
#: src/pages/Exchange/Exchange.js
#: src/pages/SyntheticsPage/SyntheticsPage.tsx
msgid "Chart positions"
msgstr "图表位置"

#: src/components/Glp/GlpSwap.js
#: src/components/Glp/GlpSwap.js
msgid "Check the \"Save on Fees\" section below to get the lowest fee percentages."
msgstr "检查下方的 \"节省费用 \"，以获得最低的费用百分比"

#: src/components/Referrals/AddAffiliateCode.js
#: src/components/Referrals/JoinReferralCode.js
msgid "Checking code..."
msgstr "检查代码..."

#: src/pages/BuyGMX/BuyGMX.tsx
msgid "Choose to buy from decentralized or centralized exchanges."
msgstr ""

#: src/components/Synthetics/ClaimModal/ClaimModal.tsx
#: src/components/Synthetics/ClaimableCard/ClaimableCard.tsx
#: src/pages/ClaimEsGmx/ClaimEsGmx.js
#: src/pages/Stake/StakeV1.js
#: src/pages/Stake/StakeV1.js
#: src/pages/Stake/StakeV1.js
#: src/pages/Stake/StakeV1.js
#: src/pages/Stake/StakeV1.js
#: src/pages/Stake/StakeV2.js
#: src/pages/Stake/StakeV2.js
msgid "Claim"
msgstr "领取"

#: src/components/Synthetics/ClaimHistoryRow/ClaimHistoryRow.tsx
msgid "Claim Funding Fees"
msgstr ""

#: src/pages/Stake/StakeV2.js
#: src/pages/Stake/StakeV2.js
msgid "Claim GMX Rewards"
msgstr "领取GMX奖励"

#: src/components/Synthetics/ClaimHistoryRow/ClaimHistoryRow.tsx
msgid "Claim Price Impact"
msgstr ""

#: src/pages/Stake/StakeV2.js
msgid "Claim Rewards"
msgstr "领取奖励"

#: src/pages/ClaimEsGmx/ClaimEsGmx.js
#: src/pages/Stake/StakeV2.js
msgid "Claim completed!"
msgstr "领取完成"

#: src/pages/ClaimEsGmx/ClaimEsGmx.js
msgid "Claim esGMX"
msgstr "领取esGMX"

#: src/pages/Stake/StakeV2.js
#: src/pages/Stake/StakeV2.js
msgid "Claim esGMX Rewards"
msgstr "领取esGMX奖励"

#: src/pages/Stake/StakeV1.js
msgid "Claim failed"
msgstr "领取失败"

#: src/pages/ClaimEsGmx/ClaimEsGmx.js
#: src/pages/Stake/StakeV2.js
msgid "Claim failed."
msgstr "领取失败"

#: src/domain/synthetics/markets/claimCollateralTxn.ts
msgid "Claim request sent"
msgstr ""

#: src/pages/ClaimEsGmx/ClaimEsGmx.js
msgid "Claim submitted!"
msgstr "送出领取"

#: src/pages/Stake/StakeV1.js
msgid "Claim submitted! <0>View status.</0>"
msgstr "送出领取！<0>查看状态</0>"

#: src/pages/Stake/StakeV2.js
msgid "Claim submitted."
msgstr "送出领取"

#: src/pages/Stake/StakeV2.js
#: src/pages/Stake/StakeV2.js
msgid "Claim {wrappedTokenSymbol} Rewards"
msgstr "领取{wrappedTokenSymbol}奖励"

#: src/pages/Stake/StakeV2.js
#: src/pages/Stake/StakeV2.js
msgid "Claimable"
msgstr "可领取"

#: src/components/Synthetics/ClaimableCard/ClaimableCard.tsx
msgid "Claimable funding"
msgstr ""

#: src/domain/synthetics/markets/claimCollateralTxn.ts
msgid "Claiming failed"
msgstr ""

#: src/pages/ClaimEsGmx/ClaimEsGmx.js
#: src/pages/Stake/StakeV2.js
msgid "Claiming..."
msgstr "领取中"

#: src/pages/SyntheticsPage/SyntheticsPage.tsx
msgid "Claims"
msgstr ""

#: src/components/Synthetics/PositionItem/PositionItem.tsx
msgid "Click on a row to select the position's market, then use the swap box to increase your position size, or to set stop-loss / take-profit orders. if needed."
msgstr ""

#: src/components/Exchange/PositionsList.js
msgid "Click on a row to select the position's market, then use the trade box to increase your position size if needed."
msgstr "点取一排以选择仓位市场,若需要可接着点选交换栏来增加幅度"

#: src/components/Exchange/PositionSeller.js
#: src/components/Exchange/PositionSeller.js
#: src/components/Exchange/PositionsList.js
#: src/components/Exchange/PositionsList.js
#: src/components/Synthetics/GmSwap/GmOrderStatus/GmOrderStatus.tsx
#: src/components/Synthetics/OrderEditor/OrderEditor.tsx
#: src/components/Synthetics/OrderStatus/OrderStatus.tsx
#: src/components/Synthetics/PositionItem/PositionItem.tsx
#: src/components/Synthetics/PositionItem/PositionItem.tsx
#: src/components/Synthetics/PositionSeller/PositionSeller.tsx
#: src/components/Synthetics/PositionSeller/PositionSeller.tsx
#: src/components/Synthetics/Trade/TradeBox/TradeBox.tsx
msgid "Close"
msgstr "收盘"

#: src/components/Exchange/FeesTooltip.tsx
#: src/components/Exchange/NetValueTooltip.tsx
msgid "Close Fee"
msgstr ""

#: src/components/Exchange/PositionSeller.js
msgid "Close failed."
msgstr "收盘失败"

#: src/components/Synthetics/PositionItem/PositionItem.tsx
msgid "Close fee"
msgstr ""

#: src/components/Synthetics/PositionSeller/PositionSeller.tsx
#~ msgid "Close size is greater than position size"
#~ msgstr ""

#: src/components/Exchange/PositionSeller.js
msgid "Close submitted!"
msgstr "收盘送出"

#: src/pages/OrdersOverview/OrdersOverview.js
msgid "Close to execution price"
msgstr "关闭执行价格"

#: src/components/Exchange/PositionSeller.js
msgid "Close without profit"
msgstr "收盘时无利润"

#: src/components/Synthetics/PositionSeller/PositionSeller.tsx
msgid "Close {0} {1}"
msgstr ""

#: src/components/Exchange/PositionSeller.js
msgid "Close {longOrShortText} {0}"
msgstr "关闭{longOrShortText} {0}"

#: src/components/Exchange/PositionSeller.js
msgid "Close: {convertedAmountFormatted} {0}"
msgstr "关闭: {convertedAmountFormatted} {0}"

#: src/components/Exchange/PositionSeller.js
msgid "Closing..."
msgstr "收盘中"

#: src/components/Referrals/AddAffiliateCode.js
msgid "Code already taken"
msgstr "已采取的代码"

#: src/App/App.js
msgid "Coinbase Wallet"
msgstr "Coinbase钱包"

#: src/App/App.js
msgid "Coinbase Wallet not detected."
msgstr "无法侦测Coinbase钱包"

#: src/components/Exchange/ConfirmationBox.js
#: src/components/Exchange/OrdersList.js
#: src/components/Exchange/OrdersList.js
#: src/components/Exchange/PositionsList.js
#: src/components/Exchange/PositionsList.js
#: src/components/Synthetics/OrderItem/OrderItem.tsx
#: src/components/Synthetics/OrderItem/OrderItem.tsx
#: src/components/Synthetics/PositionItem/PositionItem.tsx
#: src/components/Synthetics/PositionList/PositionList.tsx
#: src/components/Synthetics/Trade/ConfirmationBox/ConfirmationBox.tsx
#: src/components/Synthetics/Trade/ConfirmationBox/ConfirmationBox.tsx
msgid "Collateral"
msgstr "抵押品"

#: src/components/Exchange/ConfirmationBox.js
#: src/components/Exchange/PositionEditor.js
#: src/components/Exchange/PositionSeller.js
#: src/components/Synthetics/PositionEditor/PositionEditor.tsx
#: src/components/Synthetics/PositionSeller/PositionSeller.tsx
#: src/components/Synthetics/Trade/ConfirmationBox/ConfirmationBox.tsx
#: src/components/Synthetics/Trade/TradeBox/TradeBox.tsx
msgid "Collateral ({0})"
msgstr "抵押品({0})"

#: src/components/Exchange/SwapBox.js
#: src/components/Exchange/SwapBox.js
#: src/components/Exchange/SwapBox.js
#: src/components/Synthetics/PositionItem/PositionItem.tsx
#: src/components/Synthetics/Trade/ConfirmationBox/ConfirmationBox.tsx
#: src/components/Synthetics/Trade/TradeBox/TradeBox.tsx
#: src/components/Synthetics/Trade/TradeBox/TradeBox.tsx
#: src/components/Synthetics/Trade/TradeBox/TradeBox.tsx
msgid "Collateral In"
msgstr "抵押品进入"

#: src/components/Exchange/ConfirmationBox.js
msgid "Collateral Spread"
msgstr ""

#: src/pages/Ecosystem/Ecosystem.js
msgid "Community Projects"
msgstr "社区项目"

#: src/pages/Ecosystem/Ecosystem.js
msgid "Community curated tweet collection"
msgstr "社区策划的推文集合"

#: src/pages/Ecosystem/Ecosystem.js
msgid "Community-led Telegram groups."
msgstr "社区主导的Telegram群组"

#: src/pages/CompleteAccountTransfer/CompleteAccountTransfer.js
msgid "Complete Account Transfer"
msgstr "完成账户转移"

#: src/pages/CompleteAccountTransfer/CompleteAccountTransfer.js
msgid "Complete Transfer"
msgstr "完成转移"

#: src/pages/Stake/StakeV2.js
#: src/pages/Stake/StakeV2.js
msgid "Compound"
msgstr "复利"

#: src/pages/Stake/StakeV2.js
msgid "Compound Rewards"
msgstr "复利奖励"

#: src/pages/Stake/StakeV2.js
msgid "Compound completed!"
msgstr "复利完成"

#: src/pages/Stake/StakeV2.js
msgid "Compound failed."
msgstr "复利失败"

#: src/pages/Stake/StakeV2.js
msgid "Compound submitted!"
msgstr "复利送出"

#: src/pages/Stake/StakeV2.js
msgid "Compounding..."
msgstr "复利中"

#: src/components/Synthetics/ClaimModal/ClaimModal.tsx
msgid "Confirm Claim"
msgstr ""

#: src/components/Exchange/ConfirmationBox.js
#: src/components/Synthetics/Trade/ConfirmationBox/ConfirmationBox.tsx
msgid "Confirm Limit Order"
msgstr ""

#: src/components/Exchange/ConfirmationBox.js
#: src/components/Synthetics/Trade/ConfirmationBox/ConfirmationBox.tsx
msgid "Confirm Long"
msgstr "确认做多"

#: src/components/Exchange/ConfirmationBox.js
#: src/components/Synthetics/Trade/ConfirmationBox/ConfirmationBox.tsx
msgid "Confirm Short"
msgstr "确认做空"

#: src/components/Exchange/ConfirmationBox.js
#: src/components/Synthetics/Trade/ConfirmationBox/ConfirmationBox.tsx
msgid "Confirm Swap"
msgstr "确认交换"

#: src/components/Synthetics/Trade/ConfirmationBox/ConfirmationBox.tsx
msgid "Confirm Trigger Order"
msgstr ""

#: src/components/Synthetics/Trade/ConfirmationBox/ConfirmationBox.tsx
msgid "Confirm high price impact"
msgstr ""

#: src/components/Synthetics/GmSwap/GmConfirmationBox/GmConfirmationBox.tsx
#~ msgid "Confirm {0}"
#~ msgstr ""

#: src/components/Synthetics/GmSwap/GmConfirmationBox/GmConfirmationBox.tsx
msgid "Confirm {operationText}"
msgstr ""

#: src/components/Synthetics/GmSwap/GmConfirmationBox/GmConfirmationBox.tsx
msgid "Confirm {operationText} {0} GM"
msgstr ""

#: src/components/Header/AppHeaderUser.tsx
msgid "Connect"
msgstr "连接"

#: src/App/App.js
#: src/components/Exchange/SwapBox.js
#: src/components/Glp/GlpSwap.js
#: src/components/Header/AppHeaderUser.tsx
#: src/components/Migration/Migration.js
#: src/components/Referrals/AddAffiliateCode.js
#: src/components/Referrals/JoinReferralCode.js
#: src/pages/Stake/StakeV1.js
#: src/pages/Stake/StakeV1.js
#: src/pages/Stake/StakeV1.js
#: src/pages/Stake/StakeV1.js
#: src/pages/Stake/StakeV1.js
#: src/pages/Stake/StakeV2.js
#: src/pages/Stake/StakeV2.js
#: src/pages/Stake/StakeV2.js
#: src/pages/Stake/StakeV2.js
msgid "Connect Wallet"
msgstr "连接钱包"

#: src/components/SubmitButton/SubmitButton.tsx
msgid "Connect wallet"
msgstr ""

#: src/lib/wallets/index.tsx
msgid "Connected to {0}"
msgstr "连接至"

#: src/pages/BeginAccountTransfer/BeginAccountTransfer.js
#: src/pages/CompleteAccountTransfer/CompleteAccountTransfer.js
msgid "Continue"
msgstr "继续"

#: src/pages/Stake/StakeV2.js
msgid "Convert esGMX tokens to GMX tokens.<0/>Please read the <1>vesting details</1> before using the vaults."
msgstr "将esGMX代币转换为GMX代币。<0/>使用金库前请阅读<1>投资细节</1>"

#: src/pages/Stake/StakeV2.js
#: src/pages/Stake/StakeV2.js
msgid "Convert {wrappedTokenSymbol} to {nativeTokenSymbol}"
msgstr "将{wrappedTokenSymbol}转换为{nativeTokenSymbol}"

#: src/components/Exchange/PositionShare.js
msgid "Copy"
msgstr "复制"

#: src/components/AddressDropdown/AddressDropdown.tsx
msgid "Copy Address"
msgstr "复制地址"

#: src/pages/Dashboard/DashboardV1.js
#: src/pages/Dashboard/DashboardV1.js
msgid "Could not add token to MetaMask"
msgstr "无法加入代币至小狐狸钱包"

#: src/components/Exchange/TradeHistory.js
msgid "Could not decrease {0} {longOrShortText}, +{1} USD, Acceptable Price: {2}"
msgstr "无法降低 {0} {longOrShortText}, +{1} USD, 能接受的价钱: {2}"

#: src/pages/Exchange/Exchange.js
msgid "Could not decrease {tokenSymbol} {longOrShortText} within the allowed slippage, you can adjust the allowed slippage in the settings on the top right of the page."
msgstr "无法降低{tokenSymbol} {longOrShortText} 在可接受的滑点内, 您可在页面右上方的设定中调整可接受滑点"

#: src/components/Exchange/TradeHistory.js
msgid "Could not execute deposit into {0} {longOrShortText}"
msgstr "无法执行存入 {0} {longOrShortText}"

#: src/components/Exchange/TradeHistory.js
msgid "Could not execute withdrawal from {0} {longOrShortText}"
msgstr "无法执行提取{0} {longOrShortText}"

#: src/components/Exchange/TradeHistory.js
msgid "Could not increase {0} {longOrShortText}, +{1} USD, Acceptable Price: {2}"
msgstr "无法增加 {0} {longOrShortText}, +{1} USD, 能接受的价钱: {2}"

#: src/pages/Exchange/Exchange.js
msgid "Could not increase {tokenSymbol} {longOrShortText} within the allowed slippage, you can adjust the allowed slippage in the settings on the top right of the page."
msgstr "无法增加 {tokenSymbol} {longOrShortText} 在可接受的滑点内, 您可在页面右上方的设定中调整可接受滑点"

#: src/components/Synthetics/Trade/utils.ts
#~ msgid "Couldn't find a swap path"
#~ msgstr ""

#: src/components/Synthetics/Trade/TradeBox/TradeBox.tsx
msgid "Couldn't find a swap path with enough liquidity"
msgstr ""

#: src/components/Synthetics/Trade/TradeBox/TradeBox.tsx
msgid "Couldn't find a swap route with enough liquidity"
msgstr ""

#: src/components/Exchange/TradeHistory.js
#: src/components/Referrals/AddAffiliateCode.js
#: src/components/Referrals/AffiliatesStats.js
#: src/components/Synthetics/TradeHistoryRow/TradeHistoryRow.tsx
#: src/pages/Stake/StakeV1.js
#: src/pages/Stake/StakeV1.js
#: src/pages/Stake/StakeV1.js
msgid "Create"
msgstr "创建"

#: src/components/Synthetics/Trade/ConfirmationBox/ConfirmationBox.tsx
msgid "Create Limit Order"
msgstr ""

#: src/components/Exchange/ConfirmationBox.js
#: src/components/Exchange/PositionSeller.js
msgid "Create Order"
msgstr "创建指令"

#: src/components/Referrals/AffiliatesStats.js
msgid "Create Referral Code"
msgstr "创建推荐代码"

#: src/components/Synthetics/Trade/ConfirmationBox/ConfirmationBox.tsx
msgid "Create Trigger Order"
msgstr ""

#: src/components/Exchange/SwapBox.js
msgid "Create {0} Order"
msgstr "创建 {0} 订单"

#: src/pages/OrdersOverview/OrdersOverview.js
msgid "Created At"
msgstr ""

#: src/components/Exchange/SwapBox.js
msgid "Created limit order for {0} {1}: {2} USD!"
msgstr "为{0} {1}: {2} USD!创建限量的指令"

#: src/components/Exchange/ConfirmationBox.js
#: src/components/Exchange/PositionSeller.js
msgid "Creating Order..."
msgstr "创建指令中..."

#: src/components/Referrals/AddAffiliateCode.js
msgid "Creating..."
msgstr "创建中..."

#: src/pages/Ecosystem/Ecosystem.js
#: src/pages/Ecosystem/Ecosystem.js
msgid "Creator"
msgstr "创造者"

#: src/components/Glp/GlpSwap.js
msgid "Current Pool Amount"
msgstr "当前池子里的金额"

#: src/pages/Stake/StakeV2.js
msgid "Current Reserved"
msgstr "目前已保存"

#: src/pages/Dashboard/DashboardV2.js
msgid "Current Weight"
msgstr "目前重量"

#: src/components/Exchange/SwapBox.js
msgid "Current {0} long"
msgstr "目前 {0} 多"

#: src/components/Exchange/SwapBox.js
msgid "Current {0} shorts"
msgstr "目前 {0} 空"

#: src/components/Synthetics/MarketCard/MarketCard.tsx
msgid "Current {0} {1}"
msgstr ""

#: src/pages/Ecosystem/Ecosystem.js
#: src/pages/Ecosystem/Ecosystem.js
#: src/pages/Ecosystem/Ecosystem.js
#: src/pages/Ecosystem/Ecosystem.js
#: src/pages/Ecosystem/Ecosystem.js
msgid "DEX Aggregator"
msgstr "DEX 聚合器"

#: src/components/Header/AppHeaderLinks.tsx
msgid "Dashboard"
msgstr "仪表板"

#: src/pages/Ecosystem/Ecosystem.js
msgid "Dashboard for GMX referral stats"
msgstr "GMX推荐统计数据仪表板"

#: src/pages/Ecosystem/Ecosystem.js
msgid "Dashboards"
msgstr "仪表板"

#: src/components/Referrals/AffiliatesStats.js
#: src/components/Referrals/TradersStats.js
msgid "Date"
msgstr "日期"

#: src/pages/Ecosystem/Ecosystem.js
msgid "DeFi Portfolio Tracker"
msgstr "Defi投资组合追踪器"

#: src/components/Exchange/ExchangeTVChart.js
#: src/components/Synthetics/TVChart/TVChart.tsx
msgid "Dec."
msgstr "Dec"

#: src/pages/Ecosystem/Ecosystem.js
msgid "Decentralized Finance Dashboard"
msgstr "去中心化金融仪表板"

#: src/pages/Ecosystem/Ecosystem.js
msgid "Decentralized Options Protocol"
msgstr "去中心化选项协议"

#: src/pages/Ecosystem/Ecosystem.js
msgid "Decentralized Options Strategies"
msgstr "去中心化选策略"

#: src/pages/Ecosystem/Ecosystem.js
msgid "Decentralized Trading Protocol"
msgstr "去中心化交易协议"

#: src/pages/Home/Home.js
msgid "Decentralized<0/>Perpetual Exchange"
msgstr "去中心化<0/>永续交易所"

#: src/components/Exchange/ConfirmationBox.js
#: src/components/Exchange/ConfirmationBox.js
#: src/components/Exchange/OrdersList.js
#: src/components/Exchange/TradeHistory.js
#: src/components/Exchange/TradeHistory.js
#: src/components/Synthetics/OrderStatus/OrderStatus.tsx
#: src/components/Synthetics/OrderStatus/OrderStatus.tsx
#: src/components/Synthetics/Trade/ConfirmationBox/ConfirmationBox.tsx
#: src/components/Synthetics/Trade/ConfirmationBox/ConfirmationBox.tsx
#: src/components/Synthetics/TradeHistoryRow/TradeHistoryRow.tsx
#: src/components/Synthetics/TradeHistoryRow/TradeHistoryRow.tsx
#: src/pages/OrdersOverview/OrdersOverview.js
msgid "Decrease"
msgstr "减少"

#: src/pages/OrdersOverview/OrdersOverview.js
msgid "Decrease active: {0}, executed: {1}, cancelled: {2}"
msgstr "减少活跃度: {0}, 已执行: {1}, 已取消: {2}"

#: src/components/Synthetics/Trade/ConfirmationBox/ConfirmationBox.tsx
msgid "Decrease size"
msgstr ""

#: src/domain/synthetics/orders/createDecreaseOrderTxn.ts
msgid "Decrease {longText} {0} by {1}"
msgstr ""

#: src/domain/synthetics/orders/utils.ts
msgid "Decrease {tokenText} by {sizeText}"
msgstr ""

#: src/components/Exchange/TradeHistory.js
#: src/components/Synthetics/OrderStatus/OrderStatus.tsx
msgid "Decreased"
msgstr "已减少"

#: src/pages/Exchange/Exchange.js
msgid "Decreased {tokenSymbol} {longOrShortText}, -{0} USD."
msgstr "已减少{tokenSymbol} {longOrShortText}, -{0} USD"

#: src/components/Synthetics/OrderStatus/OrderStatus.tsx
msgid "Decreasing"
msgstr ""

#: src/components/Exchange/PositionEditor.js
#: src/components/Exchange/PositionEditor.js
#: src/components/Exchange/PositionEditor.js
#: src/components/Exchange/PositionEditor.js
#: src/components/Synthetics/GmSwap/GmConfirmationBox/GmConfirmationBox.tsx
#: src/components/Synthetics/GmSwap/GmOrderStatus/GmOrderStatus.tsx
#: src/components/Synthetics/GmSwap/GmSwapBox/GmSwapBox.tsx
#: src/components/Synthetics/PositionEditor/PositionEditor.tsx
#: src/components/Synthetics/PositionEditor/PositionEditor.tsx
#: src/pages/Stake/StakeV2.js
#: src/pages/Stake/StakeV2.js
#: src/pages/Stake/StakeV2.js
#: src/pages/Stake/StakeV2.js
msgid "Deposit"
msgstr "存取"

#: src/components/Exchange/FeesTooltip.tsx
msgid "Deposit Fee"
msgstr ""

#: src/components/Exchange/PositionEditor.js
msgid "Deposit disabled, pending {0} upgrade"
msgstr "存取已失效等待 {0} 升级"

#: src/pages/Stake/StakeV2.js
msgid "Deposit failed!"
msgstr "存取失败"

#: src/components/Exchange/PositionEditor.js
msgid "Deposit failed."
msgstr "存取失败"

#: src/domain/synthetics/markets/createDepositTxn.ts
msgid "Deposit order failed"
msgstr ""

#: src/domain/synthetics/markets/createDepositTxn.ts
msgid "Deposit order sent"
msgstr ""

#: src/pages/Stake/StakeV2.js
msgid "Deposit submitted!"
msgstr "送出存取"

#: src/components/Exchange/PositionEditor.js
msgid "Deposit submitted."
msgstr "送出存取"

#: src/components/Exchange/TradeHistory.js
msgid "Deposit {0} USD into {1} {longOrShortText}"
msgstr "存取{0} USD 至 {1} {longOrShortText}"

#: src/components/Synthetics/TradeHistoryRow/TradeHistoryRow.tsx
msgid "Deposit {collateralText} into {positionText}"
msgstr ""

#: src/pages/Stake/StakeV2.js
msgid "Deposited"
msgstr "已存取"

#: src/pages/Exchange/Exchange.js
msgid "Deposited {0} USD into {tokenSymbol} {longOrShortText}"
msgstr "已存取{0} USD 至 {tokenSymbol} {longOrShortText}"

#: src/pages/Stake/StakeV2.js
msgid "Deposited!"
msgstr "存款完成"

#: src/components/Synthetics/GmSwap/GmOrderStatus/GmOrderStatus.tsx
msgid "Depositing to {marketName}"
msgstr ""

#: src/components/Exchange/PositionEditor.js
#: src/pages/Stake/StakeV2.js
msgid "Depositing..."
msgstr "存款中..."

#: src/domain/synthetics/markets/createDepositTxn.ts
#~ msgid "Despoit order failed"
#~ msgstr ""

#: src/pages/OrdersOverview/OrdersOverview.js
msgid "Diff"
msgstr "差异"

#: src/App/App.js
msgid "Disable order validations"
msgstr "关闭订单验证"

#: src/components/AddressDropdown/AddressDropdown.tsx
msgid "Disconnect"
msgstr "连线中断"

#: src/App/App.js
msgid "Display PnL after fees"
msgstr "收费后显示PnL"

#: src/pages/Dashboard/DashboardV2.js
msgid "Distribution"
msgstr "分发情况"

#: src/components/Header/AppHeaderLinks.tsx
#: src/components/Header/HomeHeaderLinks.tsx
msgid "Docs"
msgstr ""

#: src/components/ModalViews/RedirectModal.js
msgid "Don't show this message again for 30 days."
msgstr "30天内不要再显示此信息"

#: src/components/Exchange/PositionShare.js
msgid "Download"
msgstr "下载"

#: src/components/Header/AppHeaderLinks.tsx
#: src/pages/Stake/StakeV2.js
msgid "Earn"
msgstr "赚取"

#: src/components/Header/AppHeaderLinks.tsx
msgid "Ecosystem"
msgstr "生态系统"

#: src/components/Exchange/OrdersList.js
#: src/components/Exchange/OrdersList.js
#: src/components/Exchange/OrdersList.js
#: src/components/Synthetics/OrderItem/OrderItem.tsx
#: src/components/Synthetics/OrderItem/OrderItem.tsx
#: src/components/Synthetics/Trade/AcceptablePriceImpactEditor/AcceptablePriceImpactEditor.tsx
msgid "Edit"
msgstr "編輯"

#: src/components/Exchange/PositionDropdown.js
#: src/components/Exchange/PositionsList.js
#: src/components/Synthetics/PositionItem/PositionItem.tsx
msgid "Edit Collateral"
msgstr "编辑抵押品"

#: src/components/Referrals/TradersStats.js
msgid "Edit Referral Code"
msgstr "编辑推荐代码"

#: src/components/Exchange/OrderEditor.js
#: src/components/Exchange/OrderEditor.js
msgid "Edit order"
msgstr "编辑订单"

#: src/components/Synthetics/OrderEditor/OrderEditor.tsx
msgid "Edit {0}"
msgstr ""

#: src/components/Synthetics/PositionEditor/PositionEditor.tsx
msgid "Edit {0} {1}"
msgstr ""

#: src/components/Exchange/PositionEditor.js
msgid "Edit {longOrShortText} {0}"
msgstr "编辑{longOrShortText} {0}"

#: src/components/Exchange/PositionEditor.js
#: src/components/Exchange/PositionSeller.js
#: src/components/Exchange/SwapBox.js
msgid "Enable Leverage"
msgstr "启用杠杆"

#: src/components/Exchange/OrdersToa.js
#: src/components/Exchange/OrdersToa.js
#: src/components/Exchange/PositionSeller.js
#: src/components/Exchange/SwapBox.js
msgid "Enable Orders"
msgstr "启用订单"

#: src/components/Exchange/PositionEditor.js
msgid "Enable deposit failed."
msgstr "启用存款失败"

#: src/components/Exchange/PositionEditor.js
msgid "Enable deposit sent."
msgstr "启用存款发送"

#: src/components/Exchange/PositionSeller.js
#: src/components/Exchange/SwapBox.js
msgid "Enable leverage failed."
msgstr "启用杠杆功能失败"

#: src/components/Exchange/PositionSeller.js
#: src/components/Exchange/SwapBox.js
msgid "Enable leverage sent."
msgstr "启用杠杆发送"

#: src/pages/Exchange/Exchange.js
msgid "Enable orders failed."
msgstr "启用指令失败"

#: src/pages/Exchange/Exchange.js
msgid "Enable orders sent."
msgstr "启用指令发送"

#: src/components/Exchange/PositionEditor.js
msgid "Enable withdraw failed."
msgstr "启用提款失败"

#: src/components/Exchange/PositionEditor.js
msgid "Enable withdraw sent."
msgstr "启用提款发送"

#: src/components/Exchange/PositionEditor.js
msgid "Enabling Leverage"
msgstr "启用杠杆功能"

#: src/components/Exchange/PositionEditor.js
#: src/components/Exchange/PositionSeller.js
#: src/components/Exchange/PositionSeller.js
#: src/components/Exchange/SwapBox.js
#: src/components/Exchange/SwapBox.js
msgid "Enabling Leverage..."
msgstr "启用杠杆功能中..."

#: src/components/Exchange/OrdersToa.js
#: src/components/Exchange/PositionSeller.js
#: src/components/Exchange/PositionSeller.js
#: src/components/Exchange/SwapBox.js
#: src/components/Exchange/SwapBox.js
msgid "Enabling Orders..."
msgstr "启用指令中..."

#: src/pages/NftWallet/NftWallet.js
msgid "Enter NFT Address"
msgstr "输入NFT地址"

#: src/pages/NftWallet/NftWallet.js
msgid "Enter NFT ID"
msgstr "输入NFT ID"

#: src/components/Exchange/OrderEditor.js
#: src/components/Exchange/PositionSeller.js
msgid "Enter Price"
msgstr "輸入價錢"

#: src/pages/BeginAccountTransfer/BeginAccountTransfer.js
#: src/pages/NftWallet/NftWallet.js
msgid "Enter Receiver Address"
msgstr "输入接收方地址"

#: src/components/Referrals/JoinReferralCode.js
#: src/components/Referrals/JoinReferralCode.js
msgid "Enter Referral Code"
msgstr "输入推荐代码"

#: src/components/Synthetics/Trade/TradeBox/TradeBox.tsx
msgid "Enter a  price"
msgstr ""

#: src/components/Referrals/AddAffiliateCode.js
#: src/components/Referrals/AddAffiliateCode.js
msgid "Enter a code"
msgstr "输入代码"

#: src/components/Synthetics/OrderEditor/OrderEditor.tsx
#: src/components/Synthetics/OrderEditor/OrderEditor.tsx
#~ msgid "Enter a new price"
#~ msgstr ""

#: src/components/Synthetics/OrderEditor/OrderEditor.tsx
msgid "Enter a new ratio"
msgstr ""

#: src/components/Synthetics/OrderEditor/OrderEditor.tsx
#: src/components/Synthetics/OrderEditor/OrderEditor.tsx
#~ msgid "Enter a new size"
#~ msgstr ""

#: src/components/Synthetics/OrderEditor/OrderEditor.tsx
#: src/components/Synthetics/OrderEditor/OrderEditor.tsx
msgid "Enter a new size or price"
msgstr ""

#: src/components/Exchange/SwapBox.js
#: src/components/Exchange/SwapBox.js
#: src/components/Synthetics/OrderEditor/OrderEditor.tsx
#: src/components/Synthetics/Trade/TradeBox/TradeBox.tsx
msgid "Enter a price"
msgstr "輸入價錢"

#: src/components/Synthetics/OrderEditor/OrderEditor.tsx
msgid "Enter a ratio"
msgstr ""

#: src/components/Synthetics/OrderEditor/OrderEditor.tsx
#: src/components/Synthetics/PositionSeller/PositionSeller.tsx
#: src/components/Synthetics/Trade/TradeBox/TradeBox.tsx
msgid "Enter a size"
msgstr ""

#: src/components/Synthetics/Trade/utils.ts
#~ msgid "Enter a swap trigger ratio"
#~ msgstr ""

#: src/components/Synthetics/Trade/TradeBox/TradeBox.tsx
msgid "Enter a trigger price"
msgstr ""

#: src/components/Exchange/PositionEditor.js
#: src/components/Exchange/PositionSeller.js
#: src/components/Exchange/PositionSeller.js
#: src/components/Exchange/SwapBox.js
#: src/components/Exchange/SwapBox.js
#: src/components/Exchange/SwapBox.js
#: src/components/Exchange/SwapBox.js
#: src/components/Glp/GlpSwap.js
#: src/components/Glp/GlpSwap.js
#: src/components/Migration/Migration.js
#: src/components/Synthetics/GmSwap/GmSwapBox/GmSwapBox.tsx
#: src/components/Synthetics/PositionEditor/PositionEditor.tsx
#: src/components/Synthetics/Trade/TradeBox/TradeBox.tsx
#: src/components/Synthetics/Trade/TradeBox/TradeBox.tsx
#: src/pages/ClaimEsGmx/ClaimEsGmx.js
#: src/pages/Stake/StakeV1.js
#: src/pages/Stake/StakeV1.js
#: src/pages/Stake/StakeV2.js
#: src/pages/Stake/StakeV2.js
#: src/pages/Stake/StakeV2.js
msgid "Enter an amount"
msgstr "输入金额"

#: src/pages/Home/Home.js
msgid "Enter and exit positions with minimal spread and zero price impact. Get the optimal price without incurring additional costs."
msgstr "以最小的点差和零价格影响进入和退出头寸。获得最佳价格而不产生额外费用"

#: src/components/Exchange/OrderEditor.js
#: src/components/Exchange/OrderEditor.js
msgid "Enter new Price"
msgstr "输入新价钱"

#: src/components/Exchange/ConfirmationBox.js
#: src/components/Exchange/PositionEditor.js
#: src/components/Exchange/PositionSeller.js
#: src/components/Exchange/PositionsList.js
#: src/components/Exchange/PositionsList.js
#: src/components/Exchange/SwapBox.js
#: src/components/Exchange/SwapBox.js
#: src/components/Synthetics/MarketCard/MarketCard.tsx
#: src/components/Synthetics/PositionItem/PositionItem.tsx
#: src/components/Synthetics/PositionList/PositionList.tsx
#: src/components/Synthetics/PositionSeller/PositionSeller.tsx
#: src/components/Synthetics/Trade/TradeBox/TradeBox.tsx
msgid "Entry Price"
msgstr "入场价格"

#: src/components/Synthetics/Trade/ConfirmationBox/ConfirmationBox.tsx
#~ msgid "Entry price"
#~ msgstr ""

#: src/pages/Stake/StakeV2.js
#: src/pages/Stake/StakeV2.js
msgid "Escrowed GMX"
msgstr "托管的GMX"

#: src/components/Glp/GlpSwap.js
#: src/components/Stake/GMXAprTooltip.tsx
msgid "Escrowed GMX APR"
msgstr "托管的GMX年利率"

#: src/components/Synthetics/TradeHistoryRow/TradeHistoryRow.tsx
#: src/pages/OrdersOverview/OrdersOverview.js
msgid "Execute"
msgstr "执行"

#: src/components/Exchange/TradeHistory.js
msgid "Execute Order: Swap {fromAmountDisplay} {0} for {toAmountDisplay} {1}"
msgstr "执行指令: 交换 {fromAmountDisplay} {0} 为 {toAmountDisplay} {1}"

#: src/components/Exchange/TradeHistory.js
msgid "Execute Order: {orderTypeText} {0} {longShortDisplay} {sizeDeltaDisplay} USD, Price: {executionPriceDisplay} USD"
msgstr ""

#: src/domain/synthetics/orders/simulateExecuteOrderTxn.tsx
msgid "Execute order simulation failed."
msgstr ""

#: src/components/Synthetics/GmSwap/GmOrderStatus/GmOrderStatus.tsx
msgid "Executed {0} {tokensText}"
msgstr ""

#: src/components/Exchange/FeesTooltip.tsx
#: src/components/Synthetics/GmSwap/GmConfirmationBox/GmConfirmationBox.tsx
#: src/components/Synthetics/OrderEditor/OrderEditor.tsx
#: src/components/Synthetics/PositionSeller/PositionSeller.tsx
#: src/components/Synthetics/Trade/ConfirmationBox/ConfirmationBox.tsx
msgid "Execution Fee"
msgstr ""

#: src/components/Synthetics/GmSwap/GmFees/GmFees.tsx
#: src/components/Synthetics/OrderEditor/OrderEditor.tsx
#~ msgid "Execution fee"
#~ msgstr ""

#: src/components/Exchange/SwapBox.js
#: src/components/Synthetics/MarketCard/MarketCard.tsx
msgid "Exit Price"
msgstr "退出价格"

#: src/components/Glp/GlpSwap.js
msgid "FEES"
msgstr "费用"

#: src/domain/synthetics/orders/cancelOrdersTxn.ts
msgid "Failed to cancel {ordersText}"
msgstr ""

#: src/domain/synthetics/orders/updateOrderTxn.ts
msgid "Failed to update order"
msgstr ""

#: src/components/Exchange/ConfirmationBox.js
#: src/components/Exchange/ConfirmationBox.js
#: src/components/Exchange/ConfirmationBox.js
#: src/components/Exchange/PositionEditor.js
#: src/components/Exchange/PositionSeller.js
#: src/components/Exchange/SwapBox.js
#: src/components/Exchange/SwapBox.js
#: src/components/Glp/GlpSwap.js
#: src/components/Glp/GlpSwap.js
#: src/components/Glp/GlpSwap.js
#: src/components/Synthetics/Trade/ConfirmationBox/ConfirmationBox.tsx
#: src/pages/Dashboard/DashboardV1.js
#: src/pages/Dashboard/DashboardV2.js
msgid "Fees"
msgstr "费用"

#: src/components/Synthetics/GmSwap/GmFees/GmFees.tsx
#: src/components/Synthetics/TradeFeesRow/TradeFeesRow.tsx
msgid "Fees and price impact"
msgstr ""

#: src/components/Synthetics/Trade/ConfirmationBox/ConfirmationBox.tsx
msgid "Fees are high"
msgstr ""

#: src/components/Exchange/ConfirmationBox.js
msgid "Fees are high to swap from {0} to {1}."
msgstr "从{0}换到{1}的费用较高"

#: src/components/Exchange/ConfirmationBox.js
msgid "Fees are high to swap from {0} to {1}. <0/>{2} is needed for collateral."
msgstr "从{0}交换到{1}的费用较高。<0/>{2}需要抵押品"

#: src/components/Synthetics/Trade/TradeBox/TradeBox.tsx
#: src/components/Synthetics/Trade/TradeBox/TradeBox.tsx
msgid "Fees exceed amount"
msgstr ""

#: src/pages/Ecosystem/Ecosystem.js
msgid "Fees generated by GMX"
msgstr "费用由GMX所产生"

#: src/components/Glp/GlpSwap.js
msgid "Fees may vary depending on which asset you sell GLP for. <0/>Enter the amount of GLP you want to redeem in the order form, then check here to compare fees."
msgstr "费用决于你出售GLP的资产可能有所不同。<0/>在订单中输入你要取回的GLP数量，然后在此查看以比较费用。"

#: src/components/Glp/GlpSwap.js
msgid "Fees may vary depending on which asset you use to buy GLP. <0/>Enter the amount of GLP you want to purchase in the order form, then check here to compare fees."
msgstr "费用决于你出售GLP的资产可能有所不同。<0/>在订单中输入你要购买的GLP数量，然后在此查看以比较费用。"

#: src/pages/Dashboard/DashboardV2.js
msgid "Fees since"
msgstr "费用來自"

#: src/components/Glp/GlpSwap.js
#: src/components/Glp/GlpSwap.js
#: src/components/Glp/GlpSwap.js
#: src/components/Glp/GlpSwap.js
msgid "Fees will be shown once you have entered an amount in the order form."
msgstr "在订单中输入金额，费用就会显示出来"

#: src/components/Exchange/SwapBox.js
msgid "Fetching token info..."
msgstr "正在获取代币信息"

#: src/pages/Ecosystem/Ecosystem.js
msgid "Financial reports and protocol analytics"
msgstr "财务报告和协议分析"

#: src/pages/Dashboard/DashboardV2.js
msgid "Floor Price Fund"
msgstr "底价金额"

#: src/components/Exchange/ConfirmationBox.js
msgid "Forfeit profit"
msgstr "没收收益"

#: src/components/Exchange/ConfirmationBox.js
msgid "Forfeit profit and Short"
msgstr "没收收益并做空"

#: src/components/Exchange/ConfirmationBox.js
msgid "Forfeit profit and {action}"
msgstr "没收收益并 {action}"

#: src/components/Exchange/ConfirmationBox.js
#: src/components/Exchange/PositionSeller.js
msgid "Forfeit profit not checked"
msgstr "未检查没收利润"

#: src/components/Synthetics/TradeHistoryRow/TradeHistoryRow.tsx
msgid "Freeze"
msgstr ""

#: src/components/Synthetics/OrderStatus/OrderStatus.tsx
msgid "Fulfilling swap {0} for {1} request"
msgstr ""

#: src/components/Synthetics/Trade/OrderStatus/OrderStatus.tsx
#~ msgid "Fulfilling swap {0} to {1} request"
#~ msgstr ""

#: src/components/Synthetics/OrderStatus/OrderStatus.tsx
msgid "Fulfilling {0} {1} {longText} request"
msgstr ""

#: src/components/Synthetics/GmSwap/GmOrderStatus/GmOrderStatus.tsx
msgid "Fulfilling {0} {tokensText} request"
msgstr ""

#: src/components/Synthetics/Trade/OrderStatus/OrderStatus.tsx
#~ msgid "Fulfilling {longText} {0} request"
#~ msgstr ""

#: src/components/Synthetics/PositionEditor/PositionEditor.tsx
#: src/components/Synthetics/PositionItem/PositionItem.tsx
msgid "Funding Fee"
msgstr ""

#: src/components/Synthetics/ClaimableCard/ClaimableCard.tsx
msgid "Funding Fees"
msgstr ""

#: src/components/Synthetics/ClaimModal/ClaimModal.tsx
msgid "Funding fee"
msgstr ""

#: src/components/Synthetics/PositionItem/PositionItem.tsx
msgid "Funding fee:"
msgstr ""

#: src/pages/Ecosystem/Ecosystem.js
msgid "GBC NFTs APR tracker and rewards"
msgstr "GBC NFTs 年利率跟踪器和奖励"

#: src/pages/Dashboard/DashboardV2.js
msgid "GLP Index Composition"
msgstr "GLP指数构成"

#: src/pages/Dashboard/DashboardV2.js
msgid "GLP Pool"
msgstr "GLP池"

#: src/pages/Stake/StakeV2.js
#: src/pages/Stake/StakeV2.js
msgid "GLP Vault"
msgstr "GLP库"

#: src/pages/Ecosystem/Ecosystem.js
msgid "GLP and GMX autocompounding vaults"
msgstr ""

#: src/pages/Ecosystem/Ecosystem.js
msgid "GLP autocompounding vaults"
msgstr ""

#: src/components/Glp/GlpSwap.js
msgid "GLP buy disabled, pending {0} upgrade"
msgstr "GLP购买已禁止，等待{0}升级"

#: src/components/Exchange/SwapBox.js
msgid "GLP doesn't accept this amount of {0}."
msgstr ""

#: src/components/TokenCard/TokenCard.js
msgid "GLP is the liquidity provider token. Accrues 70% of the platform's generated fees."
msgstr "GLP是流动性提供者代币。累积了70%平台产生的费用"

#: src/components/Glp/GlpSwap.js
msgid "GLP sell disabled, pending {0} upgrade"
msgstr "GLP售卖已禁止，等待{0}升级"

#: src/components/TokenCard/TokenCard.js
msgid "GM is the GMX Market Token"
msgstr ""

#: src/pages/Ecosystem/Ecosystem.js
msgid "GMX Announcements and Updates"
msgstr "GMX公告和更新"

#: src/pages/Ecosystem/Ecosystem.js
msgid "GMX Blueberry NFTs"
msgstr "GMX 蓝莓 NFTs"

#: src/pages/Ecosystem/Ecosystem.js
msgid "GMX Governance Page"
msgstr "GMX治理页面"

#: src/pages/Ecosystem/Ecosystem.js
msgid "GMX Pages"
msgstr "GMX页面"

#: src/pages/Ecosystem/Ecosystem.js
msgid "GMX Perpetuals Data"
msgstr "GMX永续产品数据"

#: src/pages/Ecosystem/Ecosystem.js
msgid "GMX Proposals Voting page"
msgstr "GMX提案投票页面"

#: src/pages/Ecosystem/Ecosystem.js
msgid "GMX Stats Page"
msgstr "GMX统计页面"

#: src/pages/Stake/StakeV2.js
#: src/pages/Stake/StakeV2.js
msgid "GMX Vault"
msgstr "GMX库"

#: src/pages/Ecosystem/Ecosystem.js
msgid "GMX Weekly Updates"
msgstr "GMX每周更新"

#: src/pages/BuyGMX/BuyGMX.tsx
msgid "GMX bonds can be bought on Bond Protocol with a discount and a small vesting period:"
msgstr ""

#: src/pages/Ecosystem/Ecosystem.js
msgid "GMX community discussion"
msgstr "GMX社区讨论"

#: src/pages/Ecosystem/Ecosystem.js
msgid "GMX dashboards and analytics."
msgstr "GMX信息板和分析"

#: src/pages/Ecosystem/Ecosystem.js
msgid "GMX ecosystem pages."
msgstr "GMX 生态系统页面"

#: src/pages/Ecosystem/Ecosystem.js
msgid "GMX explorer for stats and traders"
msgstr "用于统计和交易的GMX探索器"

#: src/pages/Ecosystem/Ecosystem.js
msgid "GMX fundamentals"
msgstr "GMX基础"

#: src/pages/Home/Home.js
msgid "GMX is currently live on Arbitrum and Avalanche."
msgstr "GMX目前在Arbitrum和Avalanche上线"

#: src/pages/Jobs/Jobs.js
msgid "GMX is not actively looking for new hires at the moment. However, if you think you can contribute to the project, please email <0>jobs@gmx.io</0>."
msgstr "GMX目前没有积极寻找新员工。但是，如果你认为你能为项目做出贡献，请发电子邮件到<0>jobs@gmx.io</0>"

#: src/components/TokenCard/TokenCard.js
msgid "GMX is the utility and governance token. Accrues 30% of the platform's generated fees."
msgstr "GMX是效用和治理代币。拥有30%累积平台产生的费用"

#: src/pages/Ecosystem/Ecosystem.js
msgid "GMX staking calculator"
msgstr "GMX质押计算器"

#: src/pages/Ecosystem/Ecosystem.js
msgid "GMX staking rewards updates and insights"
msgstr "GMX质押奖励更新和详解"

#: src/pages/Stake/StakeV2.js
#: src/pages/Stake/StakeV2.js
msgid "GMX transfers not yet enabled"
msgstr "尚未启用GMX转账功能"

#: src/components/Referrals/AddAffiliateCode.js
msgid "Generate Referral Code"
msgstr "生成推荐代码"

#: src/components/Exchange/PositionShare.js
msgid "Generating shareable image..."
msgstr "生成可分享的图像中..."

#: src/pages/Referrals/Referrals.js
msgid "Get fee discounts and earn rebates through the GMX referral program.<0/>For more information, please read the <1>referral program details</1>."
msgstr "通过GMX推荐计划获得折扣和赚取回扣。<0/>更多信息，请阅读<1>推荐计划细节</1>。\""

#: src/components/Header/HomeHeaderLinks.tsx
msgid "Governance"
msgstr ""

#: src/components/Exchange/SwapBox.js
msgid "High Slippage, Swap Anyway"
msgstr "高滑点，继续交易"

#: src/components/Exchange/SwapBox.js
msgid "High USDG Slippage, Long Anyway"
msgstr "高 USDG 滑点，继续做多"

#: src/components/Synthetics/GmSwap/GmSwapBox/GmSwapBox.tsx
#: src/components/Synthetics/Trade/ConfirmationBox/ConfirmationBox.tsx
msgid "I am aware of the high price impact"
msgstr ""

#: src/components/Exchange/ConfirmationBox.js
#: src/components/Synthetics/Trade/ConfirmationBox/ConfirmationBox.tsx
msgid "I am aware of the trigger orders"
msgstr "我了解触发的指令"

#: src/components/Exchange/SwapBox.js
msgid "If you have an existing position, the position will be closed at {0} USD.<0/><1/>This exit price will change with the price of the asset.<2/><3/><4>More Info</4>"
msgstr "如果你有一个现有的头寸，它将在{0}美元被关闭。<0/><1/>这个退出价格将随着资产的价格所变化。<2/><3/><4>更多信息</4>"

#: src/components/Synthetics/MarketCard/MarketCard.tsx
msgid "If you have an existing position, the position will be closed at {0}.<0/><1/>This exit price will change with the price of the asset.<2/><3/><4>More Info</4>"
msgstr ""

#: src/components/Exchange/PositionShare.js
msgid "Image generation error, please refresh and try again."
msgstr "图片生成错误，请刷新并重试"

#: src/components/Exchange/ExchangeTVChart.js
#: src/components/Synthetics/TVChart/TVChart.tsx
msgid "Inc."
msgstr "公司"

#: src/App/App.js
msgid "Include PnL in leverage display"
msgstr "在杠杆显示中包括PnL"

#: src/pages/CompleteAccountTransfer/CompleteAccountTransfer.js
msgid "Incorrect Account"
msgstr "账户错误"

#: src/components/Exchange/SwapBox.js
#: src/pages/Stake/StakeV1.js
msgid "Incorrect Network"
msgstr "网络错误"

#: src/components/Exchange/SwapBox.js
msgid "Incorrect network"
msgstr "网络错误"

#: src/components/Exchange/ConfirmationBox.js
#: src/components/Exchange/ConfirmationBox.js
#: src/components/Exchange/OrdersList.js
#: src/components/Exchange/TradeHistory.js
#: src/components/Exchange/TradeHistory.js
#: src/components/Synthetics/OrderStatus/OrderStatus.tsx
#: src/components/Synthetics/OrderStatus/OrderStatus.tsx
#: src/components/Synthetics/Trade/ConfirmationBox/ConfirmationBox.tsx
#: src/components/Synthetics/TradeHistoryRow/TradeHistoryRow.tsx
#: src/components/Synthetics/TradeHistoryRow/TradeHistoryRow.tsx
#: src/pages/OrdersOverview/OrdersOverview.js
msgid "Increase"
msgstr "增加"

#: src/pages/OrdersOverview/OrdersOverview.js
msgid "Increase active: {0}, executed: {1}, cancelled: {2}"
msgstr "提升活跃度：{0}，执行。{1}，取消了。{2}"

#: src/components/Exchange/TradeHistory.js
msgid "Increase {0} {longOrShortText}, +{1} USD, {2} Price: {3} USD"
msgstr "增加 {0} {longOrShortText}, +{1} USD, {2} 价格: {3} USD"

#: src/domain/synthetics/orders/createIncreaseOrderTxn.ts
msgid "Increase {longText} {0} by {1}"
msgstr ""

#: src/domain/synthetics/orders/utils.ts
msgid "Increase {tokenText} by {sizeText}"
msgstr ""

#: src/components/Synthetics/OrderStatus/OrderStatus.tsx
msgid "Increased"
msgstr ""

#: src/pages/Exchange/Exchange.js
msgid "Increased {tokenSymbol} {longOrShortText}, +{0} USD."
msgstr "已增加 {tokenSymbol} {longOrShortText}, +{0} USD"

#: src/components/Synthetics/OrderStatus/OrderStatus.tsx
msgid "Increasing"
msgstr ""

#: src/pages/OrdersOverview/OrdersOverview.js
msgid "Index"
msgstr "索引"

#: src/components/Exchange/NetValueTooltip.tsx
#: src/components/Exchange/PositionsList.js
#: src/components/Exchange/PositionsList.js
#: src/components/Synthetics/PositionItem/PositionItem.tsx
#: src/components/Synthetics/PositionItem/PositionItem.tsx
msgid "Initial Collateral"
msgstr "初始抵押品"

#: src/components/Exchange/PositionSeller.js
msgid "Initial Collateral (Collateral excluding Borrow Fee)."
msgstr ""

#: src/components/Exchange/TradeHistory.js
msgid "Initial collateral"
msgstr "初始抵押品"

#: src/components/Exchange/PositionSeller.js
msgid "Insufficient Available Liquidity to swap to {0}:"
msgstr "可用流动资金不足，无法换成{0}。"

#: src/components/Glp/GlpSwap.js
msgid "Insufficient GLP balance"
msgstr "GLP余额不足"

#: src/components/Exchange/SwapBox.js
#: src/components/Exchange/SwapBox.js
#: src/components/Exchange/SwapBox.js
#: src/components/Exchange/SwapBox.js
#: src/components/Exchange/SwapBox.js
#: src/components/Glp/GlpSwap.js
#: src/components/Synthetics/Trade/TradeBox/TradeBox.tsx
#: src/components/Synthetics/Trade/TradeBox/TradeBox.tsx
msgid "Insufficient liquidity"
msgstr "流动资金不足"

#: src/components/Synthetics/Trade/TradeBox/TradeBox.tsx
msgid "Insufficient liquidity in any {0}/USD markets for your order."
msgstr ""

#: src/components/Synthetics/Trade/TradeBox/TradeBox.tsx
msgid "Insufficient liquidity in {0} market. <0/><1>Switch to {1} market.</1>"
msgstr ""

#: src/components/Exchange/SwapBox.js
#: src/components/Exchange/SwapBox.js
#: src/components/Exchange/SwapBox.js
msgid "Insufficient liquidity, change \"Collateral In\""
msgstr "流动资金不足, 更换 \"Collateral In\\"

#: src/components/Exchange/PositionSeller.js
#: src/components/Synthetics/PositionSeller/PositionSeller.tsx
msgid "Insufficient receive token liquidity"
msgstr "接收代币的流动性不足"

#: src/pages/Stake/StakeV2.js
msgid "Insufficient staked tokens"
msgstr "质押代币不足"

#: src/components/Exchange/SwapBox.js
#: src/components/Exchange/SwapBox.js
#: src/components/Glp/GlpSwap.js
#: src/components/Synthetics/GmSwap/GmSwapBox/GmSwapBox.tsx
#: src/components/Synthetics/GmSwap/GmSwapBox/GmSwapBox.tsx
#: src/components/Synthetics/GmSwap/GmSwapBox/GmSwapBox.tsx
#: src/components/Synthetics/Trade/TradeBox/TradeBox.tsx
#: src/components/Synthetics/Trade/TradeBox/TradeBox.tsx
msgid "Insufficient {0} balance"
msgstr " {0}余额不足"

#: src/components/Synthetics/GmSwap/GmSwapBox/GmSwapBox.tsx
#: src/components/Synthetics/GmSwap/GmSwapBox/GmSwapBox.tsx
msgid "Insufficient {0} liquidity"
msgstr ""

#: src/pages/NftWallet/NftWallet.js
msgid "Invalid NFT Address"
msgstr "无效的NFT地址"

#: src/pages/BeginAccountTransfer/BeginAccountTransfer.js
msgid "Invalid Receiver"
msgstr "无效的接收者"

#: src/pages/BeginAccountTransfer/BeginAccountTransfer.js
#: src/pages/NftWallet/NftWallet.js
msgid "Invalid Receiver Address"
msgstr "无效的接收地址"

#: src/components/Synthetics/Trade/AcceptablePriceImpactEditor/AcceptablePriceImpactEditor.tsx
msgid "Invalid acceptable price impact value"
msgstr ""

#: src/components/Exchange/PositionEditor.js
#: src/components/Exchange/PositionEditor.js
#: src/components/Synthetics/PositionEditor/PositionEditor.tsx
#: src/components/Synthetics/PositionEditor/PositionEditor.tsx
msgid "Invalid liq. price"
msgstr "无效的流动资金价格"

#: src/components/Exchange/ConfirmationBox.js
#: src/components/Exchange/OrderEditor.js
#: src/components/Exchange/PositionSeller.js
msgid "Invalid price, see warning"
msgstr "无效的价格，请参阅警告"

#: src/App/App.js
msgid "Invalid slippage value"
msgstr "无效的滑点值"

#: src/pages/OrdersOverview/OrdersOverview.js
msgid "Invalid token fromToken: \"{0}\" toToken: \"{toTokenAddress}\""
msgstr "无效代币从代币: \"{0}\" 代币: \"{toTokenAddress}\\"

#: src/pages/OrdersOverview/OrdersOverview.js
msgid "Invalid token indexToken: \"{0}\" collateralToken: \"{1}\""
msgstr "无效代币索引代币: \"{0}\" 抵押品代币: \"{1}\\"

#: src/pages/Jobs/Jobs.js
msgid "Job openings at GMX."
msgstr "GMX的职位空缺"

#: src/pages/Jobs/Jobs.js
msgid "Jobs"
msgstr "工作"

#: src/components/Synthetics/PositionSeller/PositionSeller.tsx
#: src/components/Synthetics/Trade/ConfirmationBox/ConfirmationBox.tsx
#: src/components/Synthetics/Trade/TradeBox/TradeBox.tsx
msgid "Keep leverage at {0}"
msgstr ""

#: src/components/Exchange/PositionSeller.js
msgid "Keep leverage at {0}x"
msgstr "将杠杆率保持在{0}x"

#: src/components/NetworkDropdown/NetworkDropdown.tsx
msgid "Language"
msgstr "语言"

#: src/components/Header/AppHeaderUser.tsx
#: src/components/Header/AppHeaderUser.tsx
#: src/components/ModalViews/RedirectModal.js
#: src/pages/Home/Home.js
msgid "Launch App"
msgstr "启动应用程序"

#: src/components/Exchange/UsefulLinks.tsx
msgid "Leaderboard"
msgstr "排行榜"

#: src/pages/Ecosystem/Ecosystem.js
msgid "Leaderboard for GMX traders"
msgstr "GMX交易者排行榜"

#: src/components/Exchange/PositionEditor.js
msgid "Leave at least {0} ETH for gas"
msgstr "至少保留{0}ETH作为手续费"

#: src/components/Exchange/SwapBox.js
#: src/components/Exchange/SwapBox.js
msgid "Leave at least {0} {1} for gas"
msgstr "至少为手续费留{0}{1}"

#: src/components/Exchange/PositionSeller.js
msgid "Leftover collateral below 5 USD"
msgstr "剩余低于5美元以下的抵押品"

#: src/components/Synthetics/PositionSeller/PositionSeller.tsx
msgid "Leftover collateral below {0} USD"
msgstr ""

#: src/components/Exchange/PositionSeller.js
msgid "Leftover position below 10 USD"
msgstr "剩余低于5美元以下的头寸"

#: src/components/Exchange/ConfirmationBox.js
#: src/components/Exchange/PositionEditor.js
#: src/components/Exchange/PositionSeller.js
#: src/components/Exchange/PositionsList.js
#: src/components/Exchange/SwapBox.js
#: src/components/Exchange/SwapBox.js
#: src/components/Synthetics/PositionEditor/PositionEditor.tsx
#: src/components/Synthetics/PositionItem/PositionItem.tsx
#: src/components/Synthetics/PositionSeller/PositionSeller.tsx
#: src/components/Synthetics/Trade/ConfirmationBox/ConfirmationBox.tsx
#: src/components/Synthetics/Trade/ConfirmationBox/ConfirmationBox.tsx
#: src/components/Synthetics/Trade/TradeBox/TradeBox.tsx
#: src/components/Synthetics/Trade/TradeBox/TradeBox.tsx
msgid "Leverage"
msgstr "杠杆"

#: src/components/Exchange/SwapBox.js
msgid "Leverage disabled, pending {0} upgrade"
msgstr "杠杆失效，等待{0}升级"

#: src/components/Synthetics/Trade/TradeBox/TradeBox.tsx
msgid "Leverage slider"
msgstr ""

#: src/components/Synthetics/Trade/TradeBox/TradeBox.tsx
msgid "Leverage:"
msgstr ""

#: src/components/Exchange/OrdersList.js
#: src/components/Exchange/OrdersList.js
#: src/components/Exchange/SwapBox.js
#: src/components/Synthetics/OrderItem/OrderItem.tsx
#: src/components/Synthetics/Trade/TradeBox/TradeBox.tsx
msgid "Limit"
msgstr "限制"

#: src/domain/synthetics/orders/utils.ts
msgid "Limit Decrease"
msgstr ""

#: src/domain/synthetics/orders/utils.ts
msgid "Limit Increase"
msgstr ""

#: src/components/Exchange/ConfirmationBox.js
#: src/components/Exchange/ConfirmationBox.js
#: src/components/Synthetics/Trade/ConfirmationBox/ConfirmationBox.tsx
#: src/components/Synthetics/Trade/ConfirmationBox/ConfirmationBox.tsx
msgid "Limit Price"
msgstr "限制价格"

#: src/domain/synthetics/orders/utils.ts
msgid "Limit Swap"
msgstr ""

#: src/components/Exchange/SwapBox.js
msgid "Limit order creation failed."
msgstr "限价订单创建失败"

#: src/components/Exchange/SwapBox.js
msgid "Limit order submitted!"
msgstr "限价订单送出"

#: src/pages/Ecosystem/Ecosystem.js
#: src/pages/Ecosystem/Ecosystem.js
#: src/pages/Ecosystem/Ecosystem.js
#: src/pages/Ecosystem/Ecosystem.js
#: src/pages/Ecosystem/Ecosystem.js
msgid "Link"
msgstr "链接"

#: src/components/Exchange/PositionShare.js
msgid "Link copied to clipboard."
msgstr "链接被复制到剪贴板上"

#: src/components/Synthetics/PositionEditor/PositionEditor.tsx
#: src/components/Synthetics/PositionList/PositionList.tsx
msgid "Liq Price"
msgstr ""

#: src/components/Synthetics/Trade/ConfirmationBox/ConfirmationBox.tsx
#~ msgid "Liq price"
#~ msgstr ""

#: src/components/Exchange/ConfirmationBox.js
#: src/components/Exchange/OrderEditor.js
#: src/components/Exchange/PositionEditor.js
#: src/components/Exchange/PositionSeller.js
#: src/components/Exchange/PositionsList.js
#: src/components/Exchange/PositionsList.js
#: src/components/Exchange/SwapBox.js
#: src/components/Synthetics/OrderEditor/OrderEditor.tsx
#: src/components/Synthetics/PositionItem/PositionItem.tsx
#: src/components/Synthetics/PositionSeller/PositionSeller.tsx
#: src/components/Synthetics/Trade/ConfirmationBox/ConfirmationBox.tsx
#: src/components/Synthetics/Trade/ConfirmationBox/ConfirmationBox.tsx
#: src/components/Synthetics/Trade/TradeBox/TradeBox.tsx
#: src/components/Synthetics/Trade/TradeBox/TradeBox.tsx
msgid "Liq. Price"
msgstr "流动资金价格"

#: src/components/Exchange/ExchangeTVChart.js
msgid "Liq. {0} {longOrShortText}"
msgstr ""

#: src/components/Synthetics/TVChart/TVChart.tsx
msgid "Liq. {longOrShortText} {tokenSymbol}"
msgstr ""

#: src/components/Exchange/TradeHistory.js
msgid "Liquidated"
msgstr "清偿完毕"

#: src/components/Exchange/TradeHistory.js
msgid ""
"Liquidated {0} {longOrShortText},\n"
"-{1} USD,\n"
"{2} Price: {3} USD"
msgstr ""
"清偿完毕 {0} {longOrShortText},\n"
"-{1} USD,\n"
"{2} 价格Price: {3} USD"

#: src/components/Synthetics/TradeHistoryRow/TradeHistoryRow.tsx
msgid "Liquidated {positionText} {sizeDeltaText}, Price: {0}"
msgstr ""

#: src/domain/synthetics/orders/constants.ts
#~ msgid "Liquidation"
#~ msgstr ""

#: src/components/Exchange/TradeHistory.js
msgid "Liquidation Fee"
msgstr ""

#: src/components/Exchange/PositionEditor.js
msgid "Liquidation price would cross mark price."
msgstr ""

#: src/components/Exchange/SwapBox.js
#: src/components/Exchange/SwapBox.js
msgid "Liquidity data not loaded"
msgstr "未加载流动资金数据"

#: src/components/Exchange/PositionsList.js
#: src/components/Synthetics/ClaimHistory/ClaimHistory.tsx
#: src/components/Synthetics/GmSwap/GmConfirmationBox/GmConfirmationBox.tsx
#: src/components/Synthetics/GmSwap/GmSwapBox/GmSwapBox.tsx
#: src/components/Synthetics/OrderEditor/OrderEditor.tsx
#: src/components/Synthetics/OrderEditor/OrderEditor.tsx
#: src/components/Synthetics/OrderList/OrderList.tsx
#: src/components/Synthetics/OrderList/OrderList.tsx
#: src/components/Synthetics/PositionList/PositionList.tsx
#: src/components/Synthetics/PositionList/PositionList.tsx
#: src/components/Synthetics/Trade/ConfirmationBox/ConfirmationBox.tsx
#: src/components/Synthetics/TradeHistory/TradeHistory.tsx
msgid "Loading..."
msgstr "加载中..."

#: src/components/Exchange/ConfirmationBox.js
#: src/components/Exchange/ConfirmationBox.js
#: src/components/Exchange/ConfirmationBox.js
#: src/components/Exchange/ConfirmationBox.js
#: src/components/Exchange/ConfirmationBox.js
#: src/components/Exchange/ExchangeTVChart.js
#: src/components/Exchange/ExchangeTVChart.js
#: src/components/Exchange/OrdersList.js
#: src/components/Exchange/PositionEditor.js
#: src/components/Exchange/PositionSeller.js
#: src/components/Exchange/PositionsList.js
#: src/components/Exchange/PositionsList.js
#: src/components/Exchange/PositionsList.js
#: src/components/Exchange/SwapBox.js
#: src/components/Exchange/SwapBox.js
#: src/components/Exchange/SwapBox.js
#: src/components/Exchange/SwapBox.js
#: src/components/Exchange/SwapBox.js
#: src/components/Exchange/TradeHistory.js
#: src/components/Exchange/TradeHistory.js
#: src/components/Exchange/TradeHistory.js
#: src/components/Synthetics/MarketCard/MarketCard.tsx
#: src/components/Synthetics/OrderStatus/OrderStatus.tsx
#: src/components/Synthetics/PositionEditor/PositionEditor.tsx
#: src/components/Synthetics/PositionItem/PositionItem.tsx
#: src/components/Synthetics/PositionItem/PositionItem.tsx
#: src/components/Synthetics/PositionSeller/PositionSeller.tsx
#: src/components/Synthetics/TVChart/TVChart.tsx
#: src/components/Synthetics/TVChart/TVChart.tsx
#: src/components/Synthetics/Trade/ConfirmationBox/ConfirmationBox.tsx
#: src/components/Synthetics/Trade/ConfirmationBox/ConfirmationBox.tsx
#: src/components/Synthetics/Trade/ConfirmationBox/ConfirmationBox.tsx
#: src/components/Synthetics/Trade/ConfirmationBox/ConfirmationBox.tsx
#: src/components/Synthetics/Trade/ConfirmationBox/ConfirmationBox.tsx
#: src/components/Synthetics/Trade/TradeBox/TradeBox.tsx
#: src/components/Synthetics/TradeHistoryRow/TradeHistoryRow.tsx
#: src/components/Synthetics/TradeHistoryRow/TradeHistoryRow.tsx
#: src/domain/synthetics/orders/createDecreaseOrderTxn.ts
#: src/domain/synthetics/orders/createIncreaseOrderTxn.ts
#: src/domain/synthetics/orders/utils.ts
#: src/pages/Actions/Actions.js
#: src/pages/Actions/Actions.js
#: src/pages/Exchange/Exchange.js
#: src/pages/Exchange/Exchange.js
#: src/pages/Exchange/Exchange.js
#: src/pages/Exchange/Exchange.js
#: src/pages/OrdersOverview/OrdersOverview.js
msgid "Long"
msgstr "做多"

#: src/components/Synthetics/MarketStats/MarketStats.tsx
msgid "Long Collateral"
msgstr ""

#: src/components/Synthetics/Trade/MarketCard/MarketCard.tsx
#~ msgid "Long Pool"
#~ msgstr ""

#: src/pages/Dashboard/DashboardV2.js
#: src/pages/Dashboard/DashboardV2.js
msgid "Long Positions"
msgstr "开仓做多"

#: src/pages/Dashboard/DashboardV1.js
msgid "Long positions: {0} USD, Short positions: {1} USD, {volumeLabel} volume: {2} USD"
msgstr "多头头寸:{0}USD，空头头寸：{1} USD, {volumeLabel} 数量：{2} USD"

#: src/components/Exchange/SwapBox.js
msgid "Long {0}"
msgstr "做多 {0}"

#: src/components/Exchange/ConfirmationBox.js
msgid "Longing..."
msgstr "做多中"

#: src/components/Referrals/AddAffiliateCode.js
msgid "Looks like you don't have a referral code to share. <0/> Create one now and start earning rebates!"
msgstr "看来你没有推荐代码可以分享。<0/> 创建一个，开始赚取回扣！"

#: src/pages/Actions/Actions.js
msgid "Loss"
msgstr "亏损"

#: src/components/BuyInputSection/BuyInputSection.tsx
#: src/components/Exchange/PositionEditor.js
#: src/components/Exchange/PositionSeller.js
#: src/components/Exchange/SwapBox.js
#: src/components/InputSection/InputSection.js
#: src/pages/ClaimEsGmx/ClaimEsGmx.js
msgid "MAX"
msgstr "最大值"

#: src/pages/Ecosystem/Ecosystem.js
msgid "MEV Optimizer"
msgstr "MEV优化器"

#: src/components/Exchange/ConfirmationBox.js
#: src/components/Exchange/ConfirmationBox.js
#: src/components/Exchange/OrdersList.js
#: src/components/Exchange/OrdersList.js
#: src/components/Exchange/OrdersList.js
#: src/components/Exchange/PositionEditor.js
#: src/components/Exchange/PositionSeller.js
#: src/components/Exchange/PositionsList.js
#: src/components/Exchange/PositionsList.js
#: src/components/Synthetics/OrderItem/OrderItem.tsx
#: src/components/Synthetics/OrderList/OrderList.tsx
#: src/components/Synthetics/PositionEditor/PositionEditor.tsx
#: src/components/Synthetics/PositionItem/PositionItem.tsx
#: src/components/Synthetics/PositionList/PositionList.tsx
#: src/components/Synthetics/PositionSeller/PositionSeller.tsx
#: src/components/Synthetics/Trade/ConfirmationBox/ConfirmationBox.tsx
#: src/components/Synthetics/Trade/TradeBox/TradeBox.tsx
#: src/pages/OrdersOverview/OrdersOverview.js
msgid "Mark Price"
msgstr "标价"

#: src/components/Exchange/OrderEditor.js
msgid "Mark Price:"
msgstr "标价"

#: src/components/Synthetics/OrderEditor/OrderEditor.tsx
#: src/components/Synthetics/Trade/TradeBox/TradeBox.tsx
msgid "Mark:"
msgstr ""

#: src/components/Exchange/OrderEditor.js
#: src/components/Exchange/PositionSeller.js
#: src/components/Exchange/SwapBox.js
msgid "Mark: {0}"
msgstr "标识: {0}"

#: src/components/Exchange/PositionSeller.js
#: src/components/Exchange/SwapBox.js
#: src/components/Synthetics/ClaimModal/ClaimModal.tsx
#: src/components/Synthetics/MarketCard/MarketCard.tsx
#: src/components/Synthetics/PositionItem/PositionItem.tsx
#: src/components/Synthetics/PositionItem/PositionItem.tsx
#: src/components/Synthetics/SwapCard/SwapCard.tsx
#: src/components/Synthetics/Trade/TradeBox/TradeBox.tsx
#: src/components/Synthetics/Trade/TradeBox/TradeBox.tsx
msgid "Market"
msgstr "市场"

#: src/pages/Dashboard/DashboardV1.js
#: src/pages/Dashboard/DashboardV1.js
#: src/pages/Dashboard/DashboardV1.js
#: src/pages/Dashboard/DashboardV2.js
#: src/pages/Dashboard/DashboardV2.js
msgid "Market Cap"
msgstr "标记上限"

#: src/domain/synthetics/orders/utils.ts
msgid "Market Decrease"
msgstr ""

#: src/domain/synthetics/orders/utils.ts
msgid "Market Increase"
msgstr ""

#: src/domain/synthetics/orders/utils.ts
msgid "Market Swap"
msgstr ""

#: src/components/Synthetics/PositionEditor/PositionEditor.tsx
#: src/components/Synthetics/PositionEditor/PositionEditor.tsx
#: src/components/Synthetics/PositionSeller/PositionSeller.tsx
msgid "Max"
msgstr ""

#: src/pages/Stake/StakeV2.js
msgid "Max Capacity"
msgstr "最高上限"

#: src/components/Glp/GlpSwap.js
msgid "Max Capacity for {0} Reached"
msgstr "达到{0}的最高上限"

#: src/components/Glp/GlpSwap.js
msgid "Max Pool Capacity"
msgstr "池子高上限"

#: src/components/Synthetics/Trade/AcceptablePriceImpactEditor/AcceptablePriceImpactEditor.tsx
msgid "Max acceptable price impact precision is 0.01%"
msgstr ""

#: src/components/Migration/Migration.js
#: src/pages/Stake/StakeV1.js
#: src/pages/Stake/StakeV1.js
#: src/pages/Stake/StakeV2.js
#: src/pages/Stake/StakeV2.js
#: src/pages/Stake/StakeV2.js
msgid "Max amount exceeded"
msgstr "超出最高金额"

#: src/components/Exchange/PositionSeller.js
#: src/components/Synthetics/PositionSeller/PositionSeller.tsx
msgid "Max close amount exceeded"
msgstr "超出最大成交金额"

#: src/components/Exchange/TradeHistory.js
msgid "Max leverage of 100x was exceeded, the remaining collateral after deducting losses and fees have been sent back to your account:"
msgstr "超过100倍的最大杠杆率，扣除损失和费用后的剩余抵押物已发回你的账户:"

#: src/components/Exchange/PositionEditor.js
#: src/components/Exchange/PositionSeller.js
#: src/components/Exchange/SwapBox.js
#: src/components/Synthetics/PositionEditor/PositionEditor.tsx
#: src/components/Synthetics/PositionSeller/PositionSeller.tsx
#: src/components/Synthetics/Trade/TradeBox/TradeBox.tsx
#: src/components/Synthetics/Trade/TradeBox/TradeBox.tsx
msgid "Max leverage: {0}x"
msgstr ""

#: src/components/Glp/GlpSwap.js
msgid "Max pool capacity reached for {0}. Please mint GLP using another token"
msgstr "已达到{0}池的最大容量。请使用另一个代币挖GLP"

#: src/components/Glp/GlpSwap.js
msgid "Max pool capacity reached for {0}<0/><1/>Please mint GLP using another token"
msgstr "已达到{0}<0/><1/>池的最大容量，请使用另一个代币铸币GLP"

#: src/App/App.js
msgid "Max slippage precision is 0.01%"
msgstr "最大滑点精准度为0.01%"

#: src/pages/Dashboard/DashboardV2.js
#: src/pages/Dashboard/DashboardV2.js
msgid "Max {0} Capacity"
msgstr "最高{0}上限"

#: src/components/Exchange/PositionSeller.js
#: src/components/Exchange/SwapBox.js
msgid "Max {0} in"
msgstr "最高{0}以内"

#: src/components/Exchange/SwapBox.js
msgid "Max {0} long capacity"
msgstr "最大{0}做多限制"

#: src/components/Exchange/SwapBox.js
#: src/components/Synthetics/Trade/TradeBox/TradeBox.tsx
msgid "Max {0} long exceeded"
msgstr "超过了最大{0}做多范围"

#: src/components/Exchange/PositionSeller.js
#: src/components/Exchange/SwapBox.js
#: src/components/Synthetics/SwapCard/SwapCard.tsx
msgid "Max {0} out"
msgstr "最高{0}以外"

#: src/components/Exchange/SwapBox.js
msgid "Max {0} short capacity"
msgstr "最大{0}做空范围"

#: src/components/Exchange/SwapBox.js
#: src/components/Synthetics/Trade/TradeBox/TradeBox.tsx
msgid "Max {0} short exceeded"
msgstr "超过了最大{0}做空范围"

#: src/components/Synthetics/MarketCard/MarketCard.tsx
msgid "Max {0} {1} capacity"
msgstr ""

#: src/components/Migration/Migration.js
#: src/pages/Stake/StakeV1.js
#: src/pages/Stake/StakeV1.js
#: src/pages/Stake/StakeV2.js
#: src/pages/Stake/StakeV2.js
#: src/pages/Stake/StakeV2.js
msgid "Max: {0}"
msgstr "最高: {0}"

#: src/components/Exchange/PositionEditor.js
#: src/components/Exchange/PositionSeller.js
msgid "Max: {maxAmountFormatted}"
msgstr "最高: {maxAmountFormatted}"

#: src/components/Footer/constants.ts
#: src/components/Footer/constants.ts
msgid "Media Kit"
msgstr "多媒体工具"

#: src/App/App.js
msgid "MetaMask"
msgstr "MetaMask"

#: src/App/App.js
msgid "MetaMask not detected."
msgstr "未侦测到MetaMask "

#: src/components/Migration/Migration.js
#: src/components/Migration/Migration.js
#: src/pages/Stake/StakeV1.js
#: src/pages/Stake/StakeV1.js
#: src/pages/Stake/StakeV1.js
msgid "Migrate"
msgstr "转移"

#: src/components/Migration/Migration.js
msgid "Migrated"
msgstr "已转移"

#: src/components/Migration/Migration.js
msgid "Migrating..."
msgstr "转移中"

#: src/components/Migration/Migration.js
msgid "Migration Price"
msgstr "转移价格"

#: src/components/Migration/Migration.js
msgid "Migration failed"
msgstr "转移失败"

#: src/components/Migration/Migration.js
msgid "Migration submitted! <0>View status.</0>"
msgstr "转移已送出! <0>查看状态</0>"

#: src/components/Synthetics/Trade/ConfirmationBox/ConfirmationBox.tsx
#~ msgid "Min Receive"
#~ msgstr ""

#: src/components/Exchange/PositionEditor.js
#: src/components/Exchange/PositionSeller.js
#: src/components/Exchange/SwapBox.js
#: src/components/Synthetics/PositionEditor/PositionEditor.tsx
msgid "Min leverage: 1.1x"
msgstr "最小杠杆率:1.1x"

#: src/components/Exchange/SwapBox.js
msgid "Min order: 10 USD"
msgstr "最小订单:10美元"

#: src/components/Synthetics/Trade/TradeBox/TradeBox.tsx
msgid "Min order: {0}"
msgstr ""

#: src/components/Exchange/TradeHistory.js
msgid "Min required collateral"
msgstr "所需的最低抵押品"

#: src/components/Exchange/PositionEditor.js
msgid "Min residual collateral: 10 USD"
msgstr ""

#: src/components/Synthetics/PositionEditor/PositionEditor.tsx
msgid "Min residual collateral: {0} USD"
msgstr ""

#: src/components/Exchange/ConfirmationBox.js
#: src/components/Synthetics/Trade/ConfirmationBox/ConfirmationBox.tsx
msgid "Min. Receive"
msgstr "最低接收"

#: src/components/Exchange/OrderEditor.js
msgid "Minimum received"
msgstr "最低已接收"

#: src/components/Exchange/SwapBox.js
#: src/pages/Dashboard/DashboardV2.js
msgid "More Info"
msgstr "更多资讯"

#: src/components/NetworkDropdown/NetworkDropdown.tsx
msgid "More Options"
msgstr "更多选项"

#: src/pages/Stake/StakeV2.js
msgid "Multiplier Points"
msgstr "积分"

#: src/pages/Stake/StakeV2.js
msgid "Multiplier Points APR"
msgstr "积分点数年利率"

#: src/pages/NftWallet/NftWallet.js
msgid "NFT Address"
msgstr "NFT地址"

#: src/pages/NftWallet/NftWallet.js
msgid "NFT ID"
msgstr "NFT ID"

#: src/pages/NftWallet/NftWallet.js
msgid "NFT Wallet"
msgstr "NFT钱包"

#: src/components/Synthetics/GmSwap/GmSwapBox/GmSwapBox.tsx
msgid "Need to accept price impact"
msgstr ""

#: src/components/Exchange/PositionsList.js
#: src/components/Exchange/PositionsList.js
#: src/components/Synthetics/PositionItem/PositionItem.tsx
#: src/components/Synthetics/PositionList/PositionList.tsx
msgid "Net Value"
msgstr "净值"

#: src/components/Exchange/NetValueTooltip.tsx
msgid "Net Value: Initial Collateral + PnL - Borrow Fee - Close Fee"
msgstr ""

#: src/components/Synthetics/PositionItem/PositionItem.tsx
msgid "Net Value: Initial Collateral + PnL - Borrow Fee - Funding Fee"
msgstr ""

#: src/components/Synthetics/PositionItem/PositionItem.tsx
msgid "Net Value: Initial Collateral + PnL - Fees"
msgstr ""

#: src/components/NetworkDropdown/NetworkDropdown.tsx
#: src/components/NetworkDropdown/NetworkDropdown.tsx
msgid "Networks"
msgstr "网络"

#: src/components/NetworkDropdown/NetworkDropdown.tsx
msgid "Networks and Settings"
msgstr "网络和设定"

#: src/components/Exchange/TradeHistory.js
#: src/components/Synthetics/ClaimHistory/ClaimHistory.tsx
#: src/components/Synthetics/TradeHistory/TradeHistory.tsx
msgid "Next"
msgstr "下一步"

#: src/pages/Actions/Actions.js
msgid "No PnLs found"
msgstr "未发现PnLs"

#: src/components/Synthetics/ClaimHistory/ClaimHistory.tsx
msgid "No claims yet"
msgstr ""

#: src/pages/ClaimEsGmx/ClaimEsGmx.js
msgid "No esGMX to claim"
msgstr "没有esGMX可供索取"

#: src/components/Exchange/OrdersList.js
#: src/components/Exchange/OrdersList.js
#: src/components/Synthetics/OrderList/OrderList.tsx
#: src/components/Synthetics/OrderList/OrderList.tsx
msgid "No open orders"
msgstr "没有未完成的订单"

#: src/lib/legacy.ts
msgid "No open position, order cannot be executed unless a position is opened"
msgstr "没有未结头寸，除非有头寸，否则订单不能被执行"

#: src/components/Exchange/PositionsList.js
#: src/components/Exchange/PositionsList.js
#: src/components/Synthetics/PositionList/PositionList.tsx
#: src/components/Synthetics/PositionList/PositionList.tsx
msgid "No open positions"
msgstr "没有未结头寸"

#: src/pages/Jobs/Jobs.js
msgid "No open positions at GMX currently"
msgstr "目前在GMX没有未结头寸"

#: src/components/Synthetics/OrderList/OrderList.tsx
#~ msgid "No orders"
#~ msgstr ""

#: src/pages/OrdersOverview/OrdersOverview.js
msgid "No position"
msgstr "没有头寸"

#: src/components/Referrals/AffiliatesStats.js
#: src/components/Referrals/TradersStats.js
msgid "No rebates distribution history yet."
msgstr "尚未有回扣分配记录"

#: src/pages/Stake/StakeV1.js
msgid "No rewards to claim yet"
msgstr "暂时没有奖励可领"

#: src/components/Exchange/TradeHistory.js
#: src/components/Synthetics/TradeHistory/TradeHistory.tsx
msgid "No trades yet"
msgstr "暂时没有交易"

#: src/components/Exchange/OrdersToa.js
msgid "Note that orders are not guaranteed to be executed.<0/><1/>This can occur in a few situations including but not exclusive to:"
msgstr "请注意，订单不保证被执行。<0/><1/>可能发生在几种情况下，包括但不限于:"

#: src/components/Referrals/referralsHelper.js
msgid "Only letters, numbers and underscores are allowed."
msgstr "只允许使用字母、数字和下底线"

#: src/components/Synthetics/PositionItem/PositionItem.tsx
#~ msgid "Open + Close fee"
#~ msgstr ""

#: src/components/Exchange/FeesTooltip.tsx
#: src/components/Exchange/NetValueTooltip.tsx
#: src/components/Exchange/SwapBox.js
msgid "Open Fee"
msgstr ""

#: src/pages/Home/Home.js
msgid "Open Interest"
msgstr "开启利息"

#: src/components/Synthetics/Trade/MarketCard/MarketCard.tsx
#~ msgid "Open Interest Long"
#~ msgstr ""

#: src/components/Synthetics/Trade/MarketCard/MarketCard.tsx
#~ msgid "Open Interest Short"
#~ msgstr ""

#: src/components/Exchange/SwapBox.js
msgid "Open a position"
msgstr "开启仓位"

#: src/pages/Dashboard/AssetDropdown.tsx
msgid "Open in Coingecko"
msgstr "在Coingecko开启"

#: src/pages/Dashboard/AssetDropdown.tsx
#: src/pages/Dashboard/AssetDropdown.tsx
msgid "Open in Explorer"
msgstr "在Explorer开启"

#: src/pages/Home/Home.js
msgid "Open positions through a simple swap interface. Conveniently swap from any supported asset into the position of your choice."
msgstr "通过简单的互换界面开立头寸。方便地从任何币值换成你选择的头寸"

#: src/pages/PositionsOverview/PositionsOverview.js
msgid "Open positions: {0}<0/>Under risk: {1}"
msgstr "未结头寸: {0}<0/>风险之下: {1}"

#: src/pages/Ecosystem/Ecosystem.js
msgid "Open trades ranking and stats"
msgstr ""

#: src/components/Exchange/ExchangeTVChart.js
msgid "Open {0} {longOrShortText}"
msgstr ""

#: src/components/Synthetics/TVChart/TVChart.tsx
msgid "Open {longOrShortText} {tokenSymbol}"
msgstr ""

#: src/components/Exchange/PositionsList.js
#: src/components/Synthetics/PositionItem/PositionItem.tsx
#: src/components/Synthetics/PositionItem/PositionItem.tsx
msgid "Opening..."
msgstr "开仓中"

#: src/components/Exchange/OrdersList.js
#: src/components/Synthetics/OrderList/OrderList.tsx
#: src/pages/OrdersOverview/OrdersOverview.js
msgid "Order"
msgstr "订单"

#: src/components/Exchange/ConfirmationBox.js
msgid "Order cancelled"
msgstr "订单已取消"

#: src/domain/legacy.ts
msgid "Order cancelled."
msgstr "订单已取消"

#: src/lib/legacy.ts
msgid "Order cannot be executed as it would reduce the position's leverage below 1"
msgstr "订单无法被执行，这将使头寸的杠杆率低于1"

#: src/lib/legacy.ts
msgid "Order cannot be executed as the remaining position would be smaller than $5.00"
msgstr "订单无法执行，剩余头寸小于5美元"

#: src/components/Exchange/PositionSeller.js
msgid "Order created!"
msgstr "订单已创建!"

#: src/components/Exchange/PositionSeller.js
msgid "Order creation failed."
msgstr "订单创建失败"

#: src/pages/OrdersOverview/OrdersOverview.js
msgid "Order size exceeds position"
msgstr "订单规模超过位置"

#: src/pages/OrdersOverview/OrdersOverview.js
msgid "Order size is 0"
msgstr "订单大小为0"

#: src/components/Exchange/PositionsList.js
#: src/lib/legacy.ts
msgid "Order size is bigger than position, will only be executable if position increases"
msgstr "订单规模大于头寸，只有在头寸增加的情况下才会执行"

#: src/components/Synthetics/OrderStatus/OrderStatus.tsx
msgid "Order status"
msgstr ""

#: src/components/Exchange/PositionSeller.js
msgid "Order submitted!"
msgstr "提交订单"

#: src/components/Exchange/OrderEditor.js
msgid "Order update failed."
msgstr "指令更新失败"

#: src/components/Exchange/OrderEditor.js
msgid "Order update submitted!"
msgstr "指令更新已提交!"

#: src/components/Exchange/OrderEditor.js
msgid "Order updated!"
msgstr "指令已更新"

#: src/components/Exchange/PositionsList.js
#: src/components/Synthetics/PositionItem/PositionItem.tsx
#: src/pages/Actions/Actions.js
#: src/pages/Exchange/Exchange.js
msgid "Orders"
msgstr "订单"

#: src/components/Exchange/PositionsList.js
#: src/components/Synthetics/PositionItem/PositionItem.tsx
#: src/pages/Exchange/Exchange.js
msgid "Orders ({0})"
msgstr "订单 ({0})"

#: src/pages/Exchange/Exchange.js
msgid "Orders cancelled."
msgstr "订单取消"

#: src/pages/SyntheticsPage/SyntheticsPage.tsx
msgid "Orders{0}"
msgstr ""

#: src/pages/Ecosystem/Ecosystem.js
msgid "Overall protocol analytics"
msgstr ""

#: src/pages/Dashboard/DashboardV2.js
msgid "Overview"
msgstr "总览"

#: src/pages/Dashboard/DashboardV2.js
msgid "POOL"
msgstr "池子"

#: src/components/Glp/GlpSwap.js
#: src/pages/Dashboard/DashboardV2.js
msgid "PRICE"
msgstr "价钱"

#: src/pages/PageNotFound/PageNotFound.js
msgid "Page not found"
msgstr "没有找到页面"

#: src/components/Exchange/PositionSeller.js
#: src/components/Exchange/SwapBox.js
msgid "Page outdated, please refresh"
msgstr "页面已过期，请刷新"

#: src/components/Synthetics/GmSwap/GmSwapBox/GmSwapBox.tsx
msgid "Pair"
msgstr ""

#: src/components/Exchange/TradeHistory.js
msgid "Partial Liquidation"
msgstr "部分清偿"

#: src/components/Exchange/TradeHistory.js
msgid "Partially Liquidated"
msgstr "部分已清偿"

#: src/pages/Ecosystem/Ecosystem.js
msgid "Partnerships and Integrations"
msgstr "合作伙伴与整合"

#: src/components/Exchange/ConfirmationBox.js
#: src/components/Exchange/ConfirmationBox.js
#: src/components/Exchange/SwapBox.js
#: src/components/Exchange/SwapBox.js
#: src/components/Glp/GlpSwap.js
#: src/components/Synthetics/GmSwap/GmConfirmationBox/GmConfirmationBox.tsx
#: src/components/Synthetics/GmSwap/GmConfirmationBox/GmConfirmationBox.tsx
#: src/components/Synthetics/GmSwap/GmSwapBox/GmSwapBox.tsx
#: src/components/Synthetics/GmSwap/GmSwapBox/GmSwapBox.tsx
#: src/components/Synthetics/GmSwap/GmSwapBox/GmSwapBox.tsx
#: src/components/Synthetics/GmSwap/GmSwapBox/GmSwapBox.tsx
#: src/components/Synthetics/Trade/ConfirmationBox/ConfirmationBox.tsx
#: src/components/Synthetics/Trade/ConfirmationBox/ConfirmationBox.tsx
#: src/components/Synthetics/Trade/TradeBox/TradeBox.tsx
msgid "Pay"
msgstr "支付"

#: src/components/Exchange/ConfirmationBox.js
#: src/components/Synthetics/Trade/ConfirmationBox/ConfirmationBox.tsx
msgid "Pay Amount"
msgstr "支付金额"

#: src/components/Glp/GlpSwap.js
#: src/components/Synthetics/Trade/TradeBox/TradeBox.tsx
msgid "Pay:"
msgstr ""

#: src/components/Exchange/SwapBox.js
msgid "Pay: {0} USD"
msgstr "支付: {0} USD"

#: src/components/Synthetics/Trade/ConfirmationBox/ConfirmationBox.tsx
msgid "Pending {0} approval"
msgstr ""

#: src/pages/Dashboard/DashboardV2.js
msgid "Platform and GLP index tokens."
msgstr "平台和GLP指数代币"

#: src/components/Referrals/JoinReferralCode.js
msgid "Please input a referral code to benefit from fee discounts."
msgstr "请输入推荐代码，以获得折扣"

#: src/pages/BeginAccountTransfer/BeginAccountTransfer.js
msgid "Please only use this for full account transfers.<0/>This will transfer all your GMX, esGMX, GLP and Multiplier Points to your new account.<1/>Transfers are only supported if the receiving account has not staked GMX or GLP tokens before.<2/>Transfers are one-way, you will not be able to transfer staked tokens back to the sending account."
msgstr "<0/>这将把你所有的GMX、esGMX、GLP和乘数点转移到你的新账户<1/>只有在接收账户前没有抵押过GMX或GLP代币的情况下才支持转移<2/>转移是单向的，你将不能把抵押的代币转回发送账户"

#: src/components/Migration/Migration.js
msgid "Please read the <0>Medium post</0> before migrating."
msgstr "在转移之前，请阅读<0>Medium中的帖子</0>"

#: src/pages/ClaimEsGmx/ClaimEsGmx.js
msgid "Please switch your network to Arbitrum."
msgstr "请将您的网络切换到Arbitrum"

#: src/components/Exchange/NetValueTooltip.tsx
#: src/components/Exchange/PositionSeller.js
#: src/components/Exchange/PositionsList.js
#: src/components/Exchange/TradeHistory.js
#: src/components/Synthetics/PositionItem/PositionItem.tsx
#: src/components/Synthetics/PositionItem/PositionItem.tsx
#: src/components/Synthetics/PositionSeller/PositionSeller.tsx
#: src/components/Synthetics/Trade/ConfirmationBox/ConfirmationBox.tsx
#: src/pages/Actions/Actions.js
msgid "PnL"
msgstr "PnL"

#: src/components/Exchange/NetValueTooltip.tsx
#: src/components/Synthetics/PositionItem/PositionItem.tsx
msgid "PnL After Fees"
msgstr "扣除费用后的PnL"

#: src/components/Synthetics/Trade/TradeBox/TradeBox.tsx
#: src/components/Synthetics/Trade/TradeBox/TradeBox.tsx
#: src/pages/Dashboard/DashboardV1.js
#: src/pages/Dashboard/DashboardV2.js
msgid "Pool"
msgstr "池子"

#: src/pages/Dashboard/DashboardV2.js
#: src/pages/Dashboard/DashboardV2.js
msgid "Pool Amount"
msgstr "池子数量"

#: src/components/Synthetics/MarketStats/MarketStats.tsx
#: src/components/Synthetics/MarketStats/MarketStats.tsx
msgid "Pool amount"
msgstr ""

#: src/components/Exchange/PositionsList.js
#: src/components/Synthetics/PositionList/PositionList.tsx
msgid "Position"
msgstr "仓位"

#: src/components/Synthetics/TradeFeesRow/TradeFeesRow.tsx
msgid "Position Fee"
msgstr ""

#: src/components/Exchange/PositionSeller.js
msgid "Position close disabled, pending {0} upgrade"
msgstr "关闭仓位功能失效，等待{0}升级"

#: src/components/Synthetics/TradeFees/TradeFees.tsx
#~ msgid "Position fee"
#~ msgstr ""

#: src/pages/Actions/Actions.js
#: src/pages/Exchange/Exchange.js
msgid "Positions"
msgstr "仓位"

#: src/pages/Exchange/Exchange.js
msgid "Positions ({0})"
msgstr "仓位({0})"

#: src/pages/SyntheticsPage/SyntheticsPage.tsx
msgid "Positions{0}"
msgstr ""

#: src/components/Exchange/TradeHistory.js
#: src/components/Synthetics/ClaimHistory/ClaimHistory.tsx
#: src/components/Synthetics/TradeHistory/TradeHistory.tsx
msgid "Prev"
msgstr "上一页"

#: src/components/Exchange/OrderEditor.js
#: src/components/Exchange/OrderEditor.js
#: src/components/Exchange/OrderEditor.js
#: src/components/Exchange/OrderEditor.js
#: src/components/Exchange/OrdersList.js
#: src/components/Exchange/OrdersList.js
#: src/components/Exchange/OrdersList.js
#: src/components/Exchange/PositionSeller.js
#: src/components/Exchange/SwapBox.js
#: src/components/Exchange/SwapBox.js
#: src/components/Exchange/SwapBox.js
#: src/components/Glp/GlpSwap.js
#: src/components/Glp/GlpSwap.js
#: src/components/Synthetics/MarketStats/MarketStats.tsx
#: src/components/Synthetics/OrderEditor/OrderEditor.tsx
#: src/components/Synthetics/OrderEditor/OrderEditor.tsx
#: src/components/Synthetics/OrderItem/OrderItem.tsx
#: src/components/Synthetics/OrderList/OrderList.tsx
#: src/components/Synthetics/SwapCard/SwapCard.tsx
#: src/components/Synthetics/Trade/ConfirmationBox/ConfirmationBox.tsx
#: src/components/Synthetics/Trade/TradeBox/TradeBox.tsx
#: src/components/Synthetics/Trade/TradeBox/TradeBox.tsx
#: src/pages/Dashboard/DashboardV1.js
#: src/pages/Dashboard/DashboardV1.js
#: src/pages/Dashboard/DashboardV1.js
#: src/pages/Dashboard/DashboardV2.js
#: src/pages/Dashboard/DashboardV2.js
#: src/pages/Dashboard/DashboardV2.js
#: src/pages/OrdersOverview/OrdersOverview.js
#: src/pages/Stake/StakeV2.js
#: src/pages/Stake/StakeV2.js
#: src/pages/Stake/StakeV2.js
msgid "Price"
msgstr "价钱"

#: src/components/Synthetics/Trade/TradeBox/TradeBox.tsx
msgid "Price Impact"
msgstr ""

#: src/components/Exchange/OrderEditor.js
#: src/components/Exchange/PositionSeller.js
#: src/components/Synthetics/OrderEditor/OrderEditor.tsx
#: src/components/Synthetics/Trade/TradeBox/TradeBox.tsx
msgid "Price above Liq. Price"
msgstr "价格高于流动资金价格"

#: src/components/Exchange/OrderEditor.js
#: src/components/Exchange/SwapBox.js
#: src/components/Exchange/SwapBox.js
#: src/components/Synthetics/OrderEditor/OrderEditor.tsx
#: src/components/Synthetics/OrderEditor/OrderEditor.tsx
#: src/components/Synthetics/OrderEditor/OrderEditor.tsx
#: src/components/Synthetics/Trade/TradeBox/TradeBox.tsx
#: src/components/Synthetics/Trade/TradeBox/TradeBox.tsx
msgid "Price above Mark Price"
msgstr "价格高于标价"

#: src/components/Exchange/OrderEditor.js
#: src/components/Exchange/PositionSeller.js
#: src/components/Synthetics/OrderEditor/OrderEditor.tsx
#: src/components/Synthetics/Trade/TradeBox/TradeBox.tsx
msgid "Price below Liq. Price"
msgstr "价格低于流动资金价格"

#: src/components/Exchange/OrderEditor.js
#: src/components/Exchange/SwapBox.js
#: src/components/Exchange/SwapBox.js
#: src/components/Synthetics/OrderEditor/OrderEditor.tsx
#: src/components/Synthetics/OrderEditor/OrderEditor.tsx
#: src/components/Synthetics/OrderEditor/OrderEditor.tsx
#: src/components/Synthetics/Trade/TradeBox/TradeBox.tsx
#: src/components/Synthetics/Trade/TradeBox/TradeBox.tsx
msgid "Price below Mark Price"
msgstr "价格低于标价"

#: src/pages/OrdersOverview/OrdersOverview.js
msgid "Price conditions are met"
msgstr "符合价格条件"

#: src/components/Synthetics/PositionSeller/PositionSeller.tsx
#: src/components/Synthetics/TradeFeesRow/TradeFeesRow.tsx
msgid "Price impact"
msgstr ""

#: src/components/Exchange/OrderEditor.js
msgid "Price is above Mark Price"
msgstr "价格高于标价"

#: src/components/Exchange/OrderEditor.js
msgid "Price is below Mark Price"
msgstr "价格低于标价"

#: src/pages/Dashboard/DashboardV2.js
#: src/pages/Stake/StakeV2.js
msgid "Price on Arbitrum"
msgstr "Arbitrum上的价格"

#: src/pages/Dashboard/DashboardV2.js
#: src/pages/Stake/StakeV2.js
msgid "Price on Avalanche"
msgstr "Avalanche上的价格"

#: src/components/Synthetics/GmSwap/GmOrderStatus/GmOrderStatus.tsx
#: src/components/Synthetics/OrderStatus/OrderStatus.tsx
msgid "Processing..."
msgstr ""

#: src/pages/Actions/Actions.js
msgid "Profit"
msgstr "盈利"

#: src/components/Exchange/PositionSeller.js
msgid "Profit price: {0} ${1}. This rule applies for the next {2}, until {3}."
msgstr "盈利价格：{0}美元{1}此规则适用于接下来的{2}，直到{3}"

#: src/pages/Ecosystem/Ecosystem.js
msgid "Projects developed by the GMX community. <0/>Please exercise caution when interacting with any app, apps are fully maintained by community developers."
msgstr ""

#: src/pages/Ecosystem/Ecosystem.js
msgid "Projects integrated with GMX."
msgstr "与GMX整合的项目"

#: src/pages/Dashboard/AssetDropdown.tsx
msgid "Proof of Reserves"
msgstr "储备证明"

#: src/components/Header/HomeHeaderLinks.tsx
msgid "Protocol"
msgstr ""

#: src/pages/Ecosystem/Ecosystem.js
#: src/pages/Ecosystem/Ecosystem.js
msgid "Protocol analytics"
msgstr "协议分析"

#: src/pages/BuyGlp/BuyGlp.js
msgid "Purchase <0>GLP tokens</0> to earn {nativeTokenSymbol} fees from swaps and leverages trading."
msgstr "购买<0>GLP代币</0>，从掉期和杠杆交易中获得{nativeTokenSymbol}费用"

#: src/pages/MarketPoolsPage/MarketPoolsPage.tsx
msgid "Purchase <0>GM tokens</0>"
msgstr ""

#: src/pages/Stake/StakeV2.js
msgid "Purchase Insurance"
msgstr "购买保险"

#: src/components/TokenCard/TokenCard.js
#: src/components/TokenCard/TokenCard.js
msgid "Read more"
msgstr "了解更多"

#: src/components/Referrals/TradersStats.js
msgid "Rebates Distribution History"
msgstr "返利分配历史"

#: src/components/Referrals/AffiliatesStats.js
#: src/components/Referrals/TradersStats.js
#: src/components/Referrals/TradersStats.js
msgid "Rebates are airdropped weekly."
msgstr "回扣将在每周空投一次"

#: src/components/Referrals/TradersStats.js
msgid "Rebates earned by this account as a trader."
msgstr "该账户作为交易商所赚取的回扣"

#: src/components/Referrals/AffiliatesStats.js
msgid "Rebates earned by this account as an affiliate."
msgstr "该账户作为合作公司赚取的回扣"

#: src/components/Exchange/ConfirmationBox.js
#: src/components/Exchange/PositionSeller.js
#: src/components/Exchange/PositionSeller.js
#: src/components/Exchange/SwapBox.js
#: src/components/Exchange/SwapBox.js
#: src/components/Glp/GlpSwap.js
#: src/components/Synthetics/GmSwap/GmConfirmationBox/GmConfirmationBox.tsx
#: src/components/Synthetics/GmSwap/GmConfirmationBox/GmConfirmationBox.tsx
#: src/components/Synthetics/GmSwap/GmSwapBox/GmSwapBox.tsx
#: src/components/Synthetics/GmSwap/GmSwapBox/GmSwapBox.tsx
#: src/components/Synthetics/GmSwap/GmSwapBox/GmSwapBox.tsx
#: src/components/Synthetics/PositionSeller/PositionSeller.tsx
#: src/components/Synthetics/PositionSeller/PositionSeller.tsx
#: src/components/Synthetics/Trade/ConfirmationBox/ConfirmationBox.tsx
#: src/components/Synthetics/Trade/ConfirmationBox/ConfirmationBox.tsx
msgid "Receive"
msgstr "收取"

#: src/components/Glp/GlpSwap.js
#: src/components/Synthetics/Trade/TradeBox/TradeBox.tsx
#: src/components/Synthetics/Trade/TradeBox/TradeBox.tsx
msgid "Receive:"
msgstr ""

#: src/pages/BeginAccountTransfer/BeginAccountTransfer.js
#: src/pages/NftWallet/NftWallet.js
msgid "Receiver Address"
msgstr "收取地址"

#: src/pages/BeginAccountTransfer/BeginAccountTransfer.js
msgid "Receiver has not staked GLP tokens before"
msgstr "收款人未质押过GLP代币"

#: src/pages/BeginAccountTransfer/BeginAccountTransfer.js
msgid "Receiver has not staked GMX tokens before"
msgstr "收款人未质押过GMX代币"

#: src/components/Glp/GlpSwap.js
msgid "Redemption time not yet reached"
msgstr "赎回时间尚未到达"

#: src/pages/Home/Home.js
msgid "Reduce Liquidation Risks"
msgstr "降低清算风险"

#: src/components/Exchange/PositionSeller.js
msgid "Reducing the position at the current price will forfeit a <0>pending profit</0> of {deltaStr}. <1/>"
msgstr "以当前价格减仓将放弃{deltaStr}的<0>未决利润</0><1/>"

#: src/components/Referrals/AffiliatesStats.js
msgid "Referral Code"
msgstr "推荐代码"

#: src/components/Referrals/JoinReferralCode.js
msgid "Referral Code does not exist"
msgstr "推荐代码不存在"

#: src/components/Referrals/AffiliatesStats.js
msgid "Referral Codes"
msgstr "推荐代码"

#: src/components/Footer/constants.ts
msgid "Referral Terms"
msgstr "推荐条款"

#: src/components/Referrals/JoinReferralCode.js
msgid "Referral code added!"
msgstr "添加了推荐代码"

#: src/components/Referrals/AddAffiliateCode.js
msgid "Referral code created!"
msgstr "推荐代码已建立"

#: src/pages/Referrals/Referrals.js
msgid "Referral code creation failed."
msgstr "推荐代码建立失败"

#: src/pages/Referrals/Referrals.js
msgid "Referral code submitted!"
msgstr "推荐代码送出"

#: src/components/Referrals/JoinReferralCode.js
msgid "Referral code updated failed."
msgstr "推荐代码更新失败"

#: src/components/Referrals/JoinReferralCode.js
msgid "Referral code updated!"
msgstr "推荐代码已更新"

#: src/components/Header/AppHeaderLinks.tsx
msgid "Referrals"
msgstr "推荐人"

#: src/pages/Referrals/Referrals.js
msgid "Referrals <0/>"
msgstr ""

#: src/components/Synthetics/TradeHistoryRow/TradeHistoryRow.tsx
#: src/components/Synthetics/TradeHistoryRow/TradeHistoryRow.tsx
msgid "Request"
msgstr ""

#: src/components/Exchange/TradeHistory.js
msgid "Request decrease {0} {longOrShortText}, -{1} USD, Acceptable Price: {2} {3} USD"
msgstr "要求减少 {0} {longOrShortText}, -{1} USD, 可接受的价格: {2} {3} USD"

#: src/components/Exchange/TradeHistory.js
msgid "Request deposit into {0} {longOrShortText}"
msgstr "要求将存款存入 {0} {longOrShortText}"

#: src/components/Exchange/TradeHistory.js
msgid "Request increase {0} {longOrShortText}, +{1} USD, Acceptable Price: {2} {3} USD"
msgstr "要求增加 {0} {longOrShortText}, +{1} USD, 可接受的价格: {2} {3} USD"

#: src/components/Exchange/TradeHistory.js
msgid "Request withdrawal from {0} {longOrShortText}"
msgstr "要求提款从 {0} {longOrShortText}"

#: src/components/Exchange/PositionSeller.js
msgid "Requested decrease of {0} {longOrShortText} by {sizeDeltaUsd} USD."
msgstr "要求减少{0} {longOrShortText} 由 {sizeDeltaUsd} USD"

#: src/components/Exchange/PositionEditor.js
msgid "Requested deposit of {0} {1} into {2} {longOrShortText}."
msgstr "要求存款{0} {1} 进入 {2} {longOrShortText}"

#: src/components/Exchange/SwapBox.js
msgid "Requested increase of {tokenSymbol} {longOrShortText} by {0} USD."
msgstr "要求增加{tokenSymbol} {longOrShortText} 由 {0} USD"

#: src/components/Exchange/PositionEditor.js
msgid "Requested withdrawal of {0} USD from {1} {longOrShortText}."
msgstr "要求提款{0} USD 从 {1} {longOrShortText}"

#: src/pages/Stake/StakeV2.js
msgid "Reserve Amount"
msgstr "储备金额"

#: src/components/Glp/GlpSwap.js
msgid "Reserved"
msgstr "储备"

#: src/pages/Stake/StakeV2.js
#: src/pages/Stake/StakeV2.js
msgid "Reserved for Vesting"
msgstr "保留授权"

#: src/pages/Ecosystem/Ecosystem.js
msgid "Returns calculator for GMX and GLP"
msgstr "GMX和GLP的收益计算器"

#: src/pages/Stake/StakeV1.js
#: src/pages/Stake/StakeV1.js
#: src/pages/Stake/StakeV1.js
#: src/pages/Stake/StakeV1.js
#: src/pages/Stake/StakeV1.js
#: src/pages/Stake/StakeV2.js
#: src/pages/Stake/StakeV2.js
msgid "Rewards"
msgstr "奖励"

#: src/components/Referrals/AffiliatesStats.js
msgid "Rewards Distribution History"
msgstr "奖励分配历史"

#: src/components/Referrals/AffiliatesStats.js
msgid "Rewards are airdropped weekly."
msgstr "奖励每周都会空投"

#: src/components/Referrals/JoinReferralCode.js
msgid "Same as current active code"
msgstr "与当前的有效代码相同"

#: src/App/App.js
#: src/components/Synthetics/Trade/AcceptablePriceImpactEditor/AcceptablePriceImpactEditor.tsx
msgid "Save"
msgstr "储存"

#: src/pages/Home/Home.js
msgid "Save on Costs"
msgstr "节省成本"

#: src/components/Glp/GlpSwap.js
msgid "Save on Fees"
msgstr "节省费用"

#: src/components/TokenSelector/TokenSelector.tsx
msgid "Search Token"
msgstr "搜索代币"

#: src/components/NetworkDropdown/LanguagePopupHome.tsx
#: src/components/NetworkDropdown/NetworkDropdown.tsx
msgid "Select Language"
msgstr "选择语言"

#: src/components/Exchange/PositionDropdown.js
msgid "Select Market"
msgstr "选择市场"

#: src/components/Synthetics/Trade/TradeBox/TradeBox.tsx
msgid "Select a market"
msgstr ""

#: src/pages/ClaimEsGmx/ClaimEsGmx.js
msgid "Select an option"
msgstr "选择一个方案"

#: src/components/Exchange/SwapBox.js
#: src/components/Exchange/SwapBox.js
#: src/components/Exchange/SwapBox.js
#: src/components/Exchange/SwapBox.js
#: src/components/Synthetics/Trade/TradeBox/TradeBox.tsx
msgid "Select different tokens"
msgstr "选择不同的币种"

#: src/pages/ClaimEsGmx/ClaimEsGmx.js
msgid "Select your vesting option below then click \"Claim\"."
msgstr "在下面选择你的归属选项，然后点击 \"Claim\""

#: src/pages/BeginAccountTransfer/BeginAccountTransfer.js
msgid "Self-transfer not supported"
msgstr "不支持自行转让"

#: src/components/Glp/GlpSwap.js
#: src/components/Glp/GlpSwap.js
#: src/components/Glp/GlpSwap.js
#: src/components/Glp/GlpSwap.js
#: src/pages/Stake/StakeV2.js
msgid "Sell GLP"
msgstr "出售GLP"

#: src/components/Synthetics/GmSwap/GmSwapBox/GmSwapBox.tsx
msgid "Sell GM"
msgstr ""

#: src/components/Glp/GlpSwap.js
msgid "Sell failed."
msgstr "出售失败"

#: src/components/Glp/GlpSwap.js
#: src/components/Glp/GlpSwap.js
msgid "Sell for {0}"
msgstr "以{0}出售"

#: src/components/Glp/GlpSwap.js
msgid "Sell submitted!"
msgstr "出售提交"

#: src/components/Glp/GlpSwap.js
msgid "Selling..."
msgstr "出售中..."

#: src/pages/BeginAccountTransfer/BeginAccountTransfer.js
msgid "Sender has withdrawn all tokens from GLP Vesting Vault"
msgstr "发送者已从GLP授权金库中撤回所有代币"

#: src/pages/BeginAccountTransfer/BeginAccountTransfer.js
msgid "Sender has withdrawn all tokens from GMX Vesting Vault"
msgstr "发送者已从GMX授权金库中撤回所有代币"

#: src/components/Synthetics/OrderStatus/OrderStatus.tsx
msgid "Sending swap {0} for {1} request"
msgstr ""

#: src/components/Synthetics/Trade/OrderStatus/OrderStatus.tsx
#~ msgid "Sending swap {0} to {1} request"
#~ msgstr ""

#: src/components/Synthetics/OrderStatus/OrderStatus.tsx
msgid "Sending {0} {1} {longText} request"
msgstr ""

#: src/components/Synthetics/GmSwap/GmOrderStatus/GmOrderStatus.tsx
msgid "Sending {0} {tokensText} request"
msgstr ""

#: src/components/Synthetics/Trade/OrderStatus/OrderStatus.tsx
#~ msgid "Sending {longText} {0} request"
#~ msgstr ""

#: src/App/App.js
#: src/components/Header/AppHeaderLinks.tsx
#: src/components/NetworkDropdown/NetworkDropdown.tsx
#: src/components/NetworkDropdown/NetworkDropdown.tsx
msgid "Settings"
msgstr "设置"

#: src/components/Exchange/PositionsList.js
msgid "Share"
msgstr "分享"

#: src/components/Exchange/PositionDropdown.js
#: src/components/Exchange/PositionShare.js
msgid "Share Position"
msgstr "分享仓位"

#: src/components/Exchange/ConfirmationBox.js
#: src/components/Exchange/ConfirmationBox.js
#: src/components/Exchange/ConfirmationBox.js
#: src/components/Exchange/ConfirmationBox.js
#: src/components/Exchange/ConfirmationBox.js
#: src/components/Exchange/ExchangeTVChart.js
#: src/components/Exchange/ExchangeTVChart.js
#: src/components/Exchange/OrdersList.js
#: src/components/Exchange/PositionEditor.js
#: src/components/Exchange/PositionSeller.js
#: src/components/Exchange/PositionsList.js
#: src/components/Exchange/PositionsList.js
#: src/components/Exchange/PositionsList.js
#: src/components/Exchange/SwapBox.js
#: src/components/Exchange/SwapBox.js
#: src/components/Exchange/SwapBox.js
#: src/components/Exchange/SwapBox.js
#: src/components/Exchange/SwapBox.js
#: src/components/Exchange/TradeHistory.js
#: src/components/Exchange/TradeHistory.js
#: src/components/Exchange/TradeHistory.js
#: src/components/Synthetics/MarketCard/MarketCard.tsx
#: src/components/Synthetics/OrderStatus/OrderStatus.tsx
#: src/components/Synthetics/PositionEditor/PositionEditor.tsx
#: src/components/Synthetics/PositionItem/PositionItem.tsx
#: src/components/Synthetics/PositionItem/PositionItem.tsx
#: src/components/Synthetics/PositionSeller/PositionSeller.tsx
#: src/components/Synthetics/TVChart/TVChart.tsx
#: src/components/Synthetics/TVChart/TVChart.tsx
#: src/components/Synthetics/Trade/ConfirmationBox/ConfirmationBox.tsx
#: src/components/Synthetics/Trade/ConfirmationBox/ConfirmationBox.tsx
#: src/components/Synthetics/Trade/ConfirmationBox/ConfirmationBox.tsx
#: src/components/Synthetics/Trade/ConfirmationBox/ConfirmationBox.tsx
#: src/components/Synthetics/Trade/ConfirmationBox/ConfirmationBox.tsx
#: src/components/Synthetics/Trade/TradeBox/TradeBox.tsx
#: src/components/Synthetics/TradeHistoryRow/TradeHistoryRow.tsx
#: src/components/Synthetics/TradeHistoryRow/TradeHistoryRow.tsx
#: src/domain/synthetics/orders/createDecreaseOrderTxn.ts
#: src/domain/synthetics/orders/createIncreaseOrderTxn.ts
#: src/domain/synthetics/orders/utils.ts
#: src/pages/Actions/Actions.js
#: src/pages/Actions/Actions.js
#: src/pages/Exchange/Exchange.js
#: src/pages/Exchange/Exchange.js
#: src/pages/Exchange/Exchange.js
#: src/pages/Exchange/Exchange.js
#: src/pages/OrdersOverview/OrdersOverview.js
msgid "Short"
msgstr "做空"

#: src/components/Synthetics/MarketStats/MarketStats.tsx
msgid "Short Collateral"
msgstr ""

#: src/components/Synthetics/Trade/MarketCard/MarketCard.tsx
#~ msgid "Short Pool"
#~ msgstr ""

#: src/pages/Dashboard/DashboardV2.js
#: src/pages/Dashboard/DashboardV2.js
msgid "Short Positions"
msgstr "做空仓位"

#: src/components/Exchange/SwapBox.js
msgid "Short {0}"
msgstr "做空{0}"

#: src/components/Exchange/ConfirmationBox.js
msgid "Shorting..."
msgstr "做空中..."

#: src/pages/Home/Home.js
msgid "Simple Swaps"
msgstr "简易交易"

#: src/pages/Ecosystem/Ecosystem.js
msgid "Simulate your hedge strategy"
msgstr ""

#: src/components/Synthetics/GmSwap/GmSwapBox/GmSwapBox.tsx
msgid "Single"
msgstr ""

#: src/components/Exchange/PositionEditor.js
#: src/components/Exchange/PositionSeller.js
#: src/components/Exchange/PositionsList.js
#: src/components/Exchange/PositionsList.js
#: src/components/Synthetics/OrderEditor/OrderEditor.tsx
#: src/components/Synthetics/PositionEditor/PositionEditor.tsx
#: src/components/Synthetics/PositionItem/PositionItem.tsx
#: src/components/Synthetics/PositionList/PositionList.tsx
#: src/components/Synthetics/PositionSeller/PositionSeller.tsx
#: src/components/Synthetics/Trade/ConfirmationBox/ConfirmationBox.tsx
#: src/components/Synthetics/Trade/TradeBox/TradeBox.tsx
msgid "Size"
msgstr "规模"

#: src/App/App.js
msgid "Slippage should be less than 5%"
msgstr "滑点应低于5%"

#: src/components/Exchange/UsefulLinks.tsx
msgid "Speed up page loading"
msgstr "加速页面加载"

#: src/components/Exchange/ConfirmationBox.js
#: src/components/Exchange/PositionSeller.js
#: src/components/Synthetics/Trade/ConfirmationBox/ConfirmationBox.tsx
#: src/components/Synthetics/Trade/ConfirmationBox/ConfirmationBox.tsx
msgid "Spread"
msgstr "分散"

#: src/pages/Ecosystem/Ecosystem.js
msgid "Spreadsheet for position calculations"
msgstr ""

#: src/pages/Dashboard/DashboardV2.js
msgid "Stablecoin Percentage"
msgstr "稳定币百分比"

#: src/pages/Stake/StakeV1.js
#: src/pages/Stake/StakeV1.js
#: src/pages/Stake/StakeV1.js
#: src/pages/Stake/StakeV2.js
#: src/pages/Stake/StakeV2.js
#: src/pages/Stake/StakeV2.js
#: src/pages/Stake/StakeV2.js
msgid "Stake"
msgstr "质押"

#: src/pages/Stake/StakeV2.js
msgid "Stake <0>GMX</0> and <1>GLP</1> to earn rewards."
msgstr "质押<0>GMX</0>和<1>GLP</1>以获得奖励"

#: src/pages/Stake/StakeV2.js
msgid "Stake GMX"
msgstr "质押 GMX"

#: src/pages/Stake/StakeV2.js
msgid "Stake GMX Rewards"
msgstr "质押GMX奖励"

#: src/pages/Stake/StakeV2.js
msgid "Stake Multiplier Points"
msgstr "质押倍数点"

#: src/pages/Stake/StakeV2.js
msgid "Stake esGMX"
msgstr "质押 esGMX"

#: src/pages/Stake/StakeV2.js
msgid "Stake esGMX Rewards"
msgstr "质押esGMX奖励"

#: src/pages/Stake/StakeV1.js
msgid "Stake failed"
msgstr "质押失败"

#: src/pages/Stake/StakeV2.js
msgid "Stake failed."
msgstr "质押失败"

#: src/pages/Stake/StakeV2.js
msgid "Stake submitted!"
msgstr "质押送出"

#: src/pages/Stake/StakeV1.js
msgid "Stake submitted! <0>View status.</0>"
msgstr "质押送出! <0>查看状况</0>"

#: src/components/Glp/GlpSwap.js
#: src/pages/Dashboard/DashboardV2.js
#: src/pages/Stake/StakeV1.js
#: src/pages/Stake/StakeV1.js
#: src/pages/Stake/StakeV1.js
#: src/pages/Stake/StakeV1.js
#: src/pages/Stake/StakeV1.js
#: src/pages/Stake/StakeV2.js
#: src/pages/Stake/StakeV2.js
#: src/pages/Stake/StakeV2.js
#: src/pages/Stake/StakeV2.js
msgid "Staked"
msgstr "质押完成"

#: src/pages/Stake/StakeV2.js
msgid "Staked Multiplier Points"
msgstr "积分已质押"

#: src/pages/Stake/StakeV2.js
#: src/pages/Stake/StakeV2.js
msgid "Staked Tokens"
msgstr "代币质押"

#: src/pages/Stake/StakeV1.js
#: src/pages/Stake/StakeV2.js
msgid "Staking..."
msgstr "质押中..."

#: src/pages/Dashboard/DashboardV2.js
msgid "Stats"
msgstr "统计数据"

#: src/components/Synthetics/Trade/utils.ts
#~ msgid "Stop Loss"
#~ msgstr ""

#: src/domain/synthetics/orders/utils.ts
msgid "Stop Loss Decrease"
msgstr ""

#: src/components/Synthetics/OrderItem/OrderItem.tsx
#~ msgid "Stop Market"
#~ msgstr ""

#: src/pages/Ecosystem/Ecosystem.js
msgid "Structured Products"
msgstr "结构化产品"

#: src/components/Referrals/JoinReferralCode.js
msgid "Submit"
msgstr "送出"

#: src/domain/synthetics/markets/claimCollateralTxn.ts
msgid "Success claimings"
msgstr ""

#: src/domain/synthetics/markets/createDepositTxn.ts
msgid "Success deposit order"
msgstr ""

#: src/domain/synthetics/markets/createWithdrawalTxn.ts
msgid "Success withdrawal order"
msgstr ""

#: src/pages/Dashboard/DashboardV1.js
#: src/pages/Dashboard/DashboardV1.js
#: src/pages/Dashboard/DashboardV1.js
#: src/pages/Dashboard/DashboardV2.js
#: src/pages/Dashboard/DashboardV2.js
msgid "Supply"
msgstr "供应"

#: src/components/Exchange/OrdersList.js
#: src/components/Exchange/SwapBox.js
#: src/components/Exchange/SwapBox.js
#: src/components/Exchange/SwapBox.js
#: src/components/Synthetics/SwapCard/SwapCard.tsx
#: src/components/Synthetics/Trade/ConfirmationBox/ConfirmationBox.tsx
#: src/components/Synthetics/Trade/TradeBox/TradeBox.tsx
#: src/pages/OrdersOverview/OrdersOverview.js
msgid "Swap"
msgstr "交易"

#: src/components/Exchange/FeesTooltip.tsx
#: src/components/Exchange/SwapBox.js
#: src/components/Synthetics/GmSwap/GmFees/GmFees.tsx
msgid "Swap Fee"
msgstr ""

#: src/components/Exchange/SwapBox.js
msgid "Swap Order created!"
msgstr "创建了交易订单"

#: src/components/Exchange/SwapBox.js
msgid "Swap Order creation failed."
msgstr "创建交易订单失败"

#: src/components/Exchange/SwapBox.js
msgid "Swap Order submitted!"
msgstr "交易订单送出"

#: src/pages/OrdersOverview/OrdersOverview.js
msgid "Swap active: {0}, executed: {1}, cancelled: {2}"
msgstr "交易启动：{0}执行{1}已取消{2}"

#: src/components/Synthetics/Trade/OrderStatus/OrderStatus.tsx
#~ msgid "Swap cancelled"
#~ msgstr ""

#: src/components/Exchange/SwapBox.js
#: src/components/Exchange/SwapBox.js
#: src/components/Exchange/SwapBox.js
#: src/domain/synthetics/orders/createWrapOrUnwrapTxn.ts
#: src/domain/synthetics/orders/createWrapOrUnwrapTxn.ts
msgid "Swap failed."
msgstr "交易失败"

#: src/components/Glp/SwapErrorModal.tsx
msgid "Swap on 1inch"
msgstr "在1inch上交易"

#: src/components/Synthetics/GmSwap/GmFees/GmFees.tsx
#: src/components/Synthetics/TradeFeesRow/TradeFeesRow.tsx
msgid "Swap price impact"
msgstr ""

#: src/components/Exchange/SwapBox.js
msgid "Swap submitted!"
msgstr "交易送出!"

#: src/components/Exchange/SwapBox.js
#: src/domain/synthetics/orders/createWrapOrUnwrapTxn.ts
#: src/domain/synthetics/orders/createWrapOrUnwrapTxn.ts
msgid "Swap submitted."
msgstr "交易送出"

#: src/components/Synthetics/Trade/MarketCard/MarketCard.tsx
#~ msgid "Swap to {0}"
#~ msgstr ""

#: src/components/Exchange/TradeHistory.js
msgid "Swap {0} USDG for {1} {2}"
msgstr "交易{0} USDG 成 {1} {2}"

#: src/components/Synthetics/OrderStatus/OrderStatus.tsx
msgid "Swap {0} for {1}"
msgstr ""

#: src/components/Synthetics/OrderStatus/OrderStatus.tsx
msgid "Swap {0} for {1} cancelled"
msgstr ""

#: src/components/Synthetics/OrderStatus/OrderStatus.tsx
msgid "Swap {0} for {1} request sent"
msgstr ""

#: src/components/Glp/GlpSwap.js
msgid "Swap {0} on 1inch"
msgstr "在1inch上交易{0}"

#: src/components/Exchange/SwapBox.js
msgid "Swap {0} submitted!"
msgstr "交易{0}送出!"

#: src/components/Synthetics/TradeFeesRow/TradeFeesRow.tsx
msgid "Swap {0} to {1}"
msgstr ""

#: src/components/Glp/SwapErrorModal.tsx
msgid "Swap {0} to {1} on 1inch"
msgstr "交易{0} 成 {1}在1inch"

#: src/components/Synthetics/Trade/OrderStatus/OrderStatus.tsx
#~ msgid "Swap {0} to {1} request sent"
#~ msgstr ""

#: src/components/Exchange/TradeHistory.js
msgid "Swap {0} {1} for {2} USDG"
msgstr "交易{0} {1}成 {1}USDG"

#: src/components/Exchange/TradeHistory.js
msgid "Swap {0} {1} for {2} {3}"
msgstr "交易 {0} {1} 成 {2} {3} "

#: src/domain/synthetics/orders/createSwapOrderTxn.ts
msgid "Swap {fromText} for {toText}"
msgstr ""

#: src/domain/synthetics/orders/createSwapOrderTxn.ts
#~ msgid "Swap {fromText} to {toText}"
#~ msgstr ""

#: src/domain/synthetics/orders/utils.ts
msgid "Swap {fromTokenText} for {toTokenText}"
msgstr ""

#: src/components/Synthetics/OrderStatus/OrderStatus.tsx
#: src/domain/synthetics/orders/createWrapOrUnwrapTxn.ts
#: src/domain/synthetics/orders/createWrapOrUnwrapTxn.ts
msgid "Swapped {0} for {1}"
msgstr ""

#: src/components/Synthetics/Trade/OrderStatus/OrderStatus.tsx
#~ msgid "Swapped {0} to {1}"
#~ msgstr ""

#: src/components/Exchange/SwapBox.js
#: src/components/Exchange/SwapBox.js
#: src/components/Exchange/SwapBox.js
msgid "Swapped {0} {1} for {2} {3}!"
msgstr "已将 {0} {1} 交易成 {2} {3}"

#: src/components/Exchange/ConfirmationBox.js
msgid "Swapping..."
msgstr "交易中..."

#: src/components/Exchange/SwapBox.js
#: src/components/Synthetics/Trade/TradeBox/TradeBox.tsx
msgid "Swaps disabled, pending {0} upgrade"
msgstr "交易取消，等待 {0} 升级"

#: src/pages/MarketPoolsPage/MarketPoolsPage.tsx
msgid "Synthetics Pools"
msgstr ""

#: src/pages/SyntheticsFallbackPage/SyntheticsFallbackPage.tsx
#~ msgid "Synthetics doesn't support this network"
#~ msgstr ""

#: src/components/Glp/GlpSwap.js
#: src/pages/Dashboard/DashboardV2.js
msgid "TOKEN"
msgstr "代币"

#: src/components/Synthetics/Trade/utils.ts
#~ msgid "Take Profit"
#~ msgstr ""

#: src/components/Exchange/SwapBox.js
msgid "Take-profit and stop-loss orders can be set after opening a position. <0/><1/>There will be a \"Close\" button on each position row, clicking this will display the option to set trigger orders. <2/><3/>For screenshots and more information, please see the <4>docs</4>."
msgstr "获利和止损订单可以在开仓后设置 <0/><1/>每一行仓位上都会有一个 \"Close/\"按钮, 点击它将会显示设置触发订单的选项 <2/><3/>屏幕截图和更多信息，请参见<4>文档</4>"

#: src/pages/Dashboard/DashboardV2.js
#: src/pages/Dashboard/DashboardV2.js
msgid "Target Min Amount"
msgstr "目标最低金额"

#: src/pages/Dashboard/DashboardV2.js
msgid "Target Weight"
msgstr "目标重量"

#: src/pages/Ecosystem/Ecosystem.js
msgid "Telegram Group"
msgstr "电报群"

#: src/pages/Ecosystem/Ecosystem.js
msgid "Telegram Group (Chinese)"
msgstr "电报群（中文）"

#: src/pages/Ecosystem/Ecosystem.js
msgid "Telegram Group (Portuguese)"
msgstr "电报群（葡萄牙文）"

#: src/pages/Ecosystem/Ecosystem.js
msgid "Telegram Groups"
msgstr "电报群"

#: src/pages/Ecosystem/Ecosystem.js
msgid "Telegram bot for GMX Swaps monitoring"
msgstr ""

#: src/pages/Ecosystem/Ecosystem.js
msgid "Telegram bot for GMX position updates"
msgstr "更新GMX仓位的Telegram机器人"

#: src/pages/Ecosystem/Ecosystem.js
msgid "Telegram bot for Open Interest on GMX"
msgstr "GMX上未平仓合约的电报机器人"

#: src/components/Footer/constants.ts
msgid "Terms and Conditions"
msgstr "条款及细则"

#: src/pages/Stake/StakeV1.js
msgid "The <0>GMX migration</0> is in progress, please migrate your GMT, xGMT, GMT-USDG and xGMT-USDG tokens.<1/>USDG tokens will continue to function as before and do not need to be migrated."
msgstr "<0>GMX迁移</0>正在进行中,请迁移您的GMT, xGMT, GMT-USDG 和 xGMT-USDG 代币<1/>USDG 代币将继续像以前一样发挥作用，不需要迁移"

#: src/components/Stake/GMXAprTooltip.tsx
msgid "The Boosted APR is from your staked Multiplier Points."
msgstr "提升的年利率来自于你所投注的乘数点"

#: src/pages/Stake/StakeV1.js
msgid "The Gambit protocol is in beta, please read the <0>staking details</0>before participating."
msgstr "Gambit协议处于测试阶段，请在参与之前阅读<0>质押细节</0>"

#: src/pages/ClaimEsGmx/ClaimEsGmx.js
msgid "The address of the esGMX (IOU) token is {esGmxIouAddress}."
msgstr "esGMX（IOU）代币的地址是{esGmxIouAddress}"

#: src/components/Exchange/SwapBox.js
msgid "The borrow fee is calculated as (assets borrowed) / (total assets in pool) * 0.01% per hour."
msgstr "借款费用的计算方法是 (已借资产) / (池中总资产) * 0.01%/小时"

#: src/pages/ClaimEsGmx/ClaimEsGmx.js
msgid "The esGMX (IOU) token is transferrable. You can add the token to your wallet and send it to another address to claim if you'd like."
msgstr "esGMX（IOU）代币是可以转让的，如果你愿意，你可以把代币加入你的钱包，并把它发送到另一个地址"

#: src/pages/ClaimEsGmx/ClaimEsGmx.js
msgid "The esGMX tokens can be staked or vested at any time."
msgstr "esGMX代币可以在任何时候被质押或授权"

#: src/lib/contracts/callContract.tsx
msgid "The mark price has changed, consider increasing your Allowed Slippage by clicking on the \"...\" icon next to your address."
msgstr "标价已改变, 请考虑点击你地址旁的 \"...\" 图示来增加你的允许滑点"

#: src/domain/synthetics/fees/utils/executionFee.ts
msgid "The network cost to send transactions is high at the moment, please check the \"Execution Fee\" value before proceeding."
msgstr ""

#: src/components/Exchange/ConfirmationBox.js
#: src/components/Synthetics/Trade/ConfirmationBox/ConfirmationBox.tsx
msgid "The order will only execute if the price conditions are met and there is sufficient liquidity"
msgstr "该订单只在满足价格条件并有足够的流动性时才会执行"

#: src/components/Exchange/PositionEditor.js
#: src/components/Synthetics/PositionEditor/PositionEditor.tsx
msgid "The pending borrow fee will be charged on this transaction."
msgstr ""

#: src/components/Synthetics/PositionEditor/PositionEditor.tsx
msgid "The pending funding fee will be charged on this transaction."
msgstr ""

#: src/components/Exchange/SwapBox.js
msgid "The position will be opened at {0} USD with a max slippage of {1}%.<0/><1/>The slippage amount can be configured under Settings, found by clicking on your address at the top right of the page after connecting your wallet.<2/><3/><4>More Info</4>"
msgstr "该仓位将在 {0} USD 开仓,最大滑点为{1}%.<0/><1/>滑点金额可在设置下配置, 在连接你的钱包后，点击页面右上方的地址即可找到<2/><3/><4>更多资讯</4>"

#: src/components/Synthetics/MarketCard/MarketCard.tsx
msgid "The position will be opened at {0} with a max slippage of {1}%.<0/><1/>The slippage amount can be configured under Settings, found by clicking on your address at the top right of the page after connecting your wallet.<2/><3/><4>More Info</4>"
msgstr ""

#: src/components/Exchange/OrdersList.js
msgid "The price that the order can be executed at may differ slightly from the chart price as market orders can change the price while limit / trigger orders cannot."
msgstr "订单可以执行的价格可能与图表价格略有不同，因为市价订单可以改变价格，而限定/触发订单不能"

#: src/components/Referrals/referralsHelper.js
msgid "The referral code can't be more than {MAX_REFERRAL_CODE_LENGTH} characters."
msgstr "推荐代码不能超过{MAX_REFERRAL_CODE_LENGTH}符号"

#: src/components/Exchange/ConfirmationBox.js
<<<<<<< HEAD
#~ msgid "The spread for {0} is > 1%, please ensure the trade details are acceptable before comfirming"
#~ msgstr ""

#: src/components/Exchange/ConfirmationBox.js
#~ msgid "The spread for {0} is {1}% please ensure the trade details are acceptable before confirming"
#~ msgstr ""

#: src/components/Exchange/PositionSeller.js
#~ msgid "The spread for {0} is {1}%, please ensure the trade details are acceptable before confirming"
#~ msgstr ""

#: src/components/Synthetics/Trade/ConfirmationBox/ConfirmationBox.tsx
msgid "The spread is > 1%, please ensure the trade details are acceptable before comfirming"
msgstr "点差区间>1%，请在确认前确保交易细节是可以接受的"

#: src/components/Exchange/ConfirmationBox.js
=======
>>>>>>> 229d8959
msgid "The spread is > 1%, please ensure the trade details are acceptable before confirming"
msgstr ""

#: src/components/ModalViews/RedirectModal.js
msgid "The website is a community deployed and maintained instance of the open source <0>GMX front end</0>, hosted and served on the distributed, peer-to-peer <1>IPFS network</1>."
msgstr "该网站是一个社区部署和维护的开放资源<0>GMX前端的实例</0>，在分布式、对等的<1>IPFS网络</1>上托管和服务"

#: src/components/Exchange/SwapBox.js
msgid "There are more longs than shorts, borrow fees for shorting is currently zero"
msgstr "多头比空头多，做空的借贷费用目前为零"

#: src/components/Exchange/SwapBox.js
msgid "There are more shorts than longs, borrow fees for longing is currently zero"
msgstr "空头多于多头，做多的借贷费用目前为零"

#: src/domain/tokens/approveTokens.tsx
#: src/lib/contracts/callContract.tsx
msgid "There is not enough ETH in your account on Arbitrum to send this transaction.<0/><1/><2>Bridge ETH to Arbitrum</2>"
msgstr "您在Arbitrum的账户中没有足够的ETH来发送这笔交易<0/><1/><2>转接ETH到Arbitrum</2>"

#: src/components/Glp/SwapErrorModal.tsx
msgid "There is not enough liquidity in a single token for your size. Please check the Save on Fees section and consider splitting your order into several different ones"
msgstr "没有足够的单一代币流动资金。请检查节省费用，并考虑将您的订单分成几个不同的订单"

#: src/components/Exchange/ConfirmationBox.js
#: src/components/Synthetics/Trade/ConfirmationBox/ConfirmationBox.tsx
msgid "There may not be sufficient liquidity to execute your order when the price conditions are met"
msgstr "当价格条件得到满足时，可能没有足够的流动性来执行您的订单"

#: src/components/Referrals/AffiliatesStats.js
msgid "This code has been taken by someone else on {0}, you will not receive rebates from traders using this code on {1}."
msgstr "这个代码在{0}上已被别人取用，你将不会获得从{1}上使用此代码的交易者回扣"

#: src/components/Referrals/AffiliatesStats.js
msgid "This code is not yet registered on {0}, you will not receive rebates there.<0/><1/>Switch your network to create this code on {1}."
msgstr "此代码尚未在{0}上注册，你将不会收到回扣<0/><1/>切换你的网络，在{1}上创建此代码"

#: src/components/Exchange/PositionSeller.js
msgid "This order will forfeit a <0>profit</0> of {deltaStr}. <1/>"
msgstr "这个订单将放弃<0>利润</0>的{deltaStr}. <1/>"

#: src/components/Exchange/TradeHistory.js
msgid "This position was liquidated as the max leverage of 100x was exceeded."
msgstr "这个头寸因超过100倍的最大杠杆而被清算了"

#: src/components/Referrals/TradersStats.js
msgid "Tier {0} ({1}% discount)"
msgstr "第{0}级 ({1}% discount)"

#: src/components/Referrals/AffiliatesStats.js
msgid "Tier {0} ({1}% rebate)"
msgstr "第{0}级 ({1}% discount)"

#: src/components/Migration/Migration.js
msgid "To Receive"
msgstr "收取"

#: src/pages/CompleteAccountTransfer/CompleteAccountTransfer.js
msgid "To complete the transfer, you must switch your connected account to {receiver}."
msgstr "为了完成转移，你必须将你的连接账户切换到{receiver}"

#: src/pages/BuyGMX/BuyGMX.tsx
msgid "To purchase GMX on the {0} blockchain, please <0>change your network</0>."
msgstr ""

#: src/components/Glp/GlpSwap.js
msgid "To reduce fees, select a different asset to pay with."
msgstr "为了减少费用，请选择不同的资产来支付"

#: src/components/Glp/GlpSwap.js
msgid "To reduce fees, select a different asset to receive."
msgstr "为了减少费用，请选择不同的资产来接收"

#: src/pages/Dashboard/DashboardV2.js
msgid "Tokens"
msgstr "代币"

#: src/pages/Stake/StakeV2.js
msgid "Total"
msgstr "总计"

#: src/components/Migration/Migration.js
msgid "Total Assets Migrated"
msgstr "迁移的资产总额"

#: src/pages/Stake/StakeV1.js
msgid "Total Assets Staked"
msgstr "质押的资产总额"

#: src/components/Synthetics/ClaimableCard/ClaimableCard.tsx
msgid "Total Claimable"
msgstr ""

#: src/pages/Dashboard/DashboardV2.js
#: src/pages/Dashboard/DashboardV2.js
msgid "Total Fees"
msgstr "费用总额"

#: src/pages/Dashboard/DashboardV1.js
msgid "Total Fees Distributed"
msgstr "分配费用总额"

#: src/components/Referrals/AffiliatesStats.js
#: src/components/Referrals/AffiliatesStats.js
#: src/components/Referrals/TradersStats.js
msgid "Total Rebates"
msgstr "返利总额"

#: src/pages/Stake/StakeV2.js
msgid "Total Rewards"
msgstr "奖励总额"

#: src/pages/Dashboard/DashboardV2.js
#: src/pages/Dashboard/DashboardV2.js
#: src/pages/Stake/StakeV1.js
#: src/pages/Stake/StakeV1.js
#: src/pages/Stake/StakeV1.js
#: src/pages/Stake/StakeV1.js
#: src/pages/Stake/StakeV1.js
#: src/pages/Stake/StakeV2.js
#: src/pages/Stake/StakeV2.js
#: src/pages/Stake/StakeV2.js
msgid "Total Staked"
msgstr "质押总额"

#: src/pages/Dashboard/DashboardV2.js
msgid "Total Stats"
msgstr "总统计表"

#: src/components/Glp/GlpSwap.js
#: src/components/Synthetics/MarketStats/MarketStats.tsx
#: src/pages/Stake/StakeV1.js
#: src/pages/Stake/StakeV1.js
#: src/pages/Stake/StakeV2.js
#: src/pages/Stake/StakeV2.js
#: src/pages/Stake/StakeV2.js
msgid "Total Supply"
msgstr "总供应量"

#: src/components/Referrals/AffiliatesStats.js
msgid "Total Traders Referred"
msgstr "推荐交易者总数"

#: src/components/Referrals/AffiliatesStats.js
#: src/components/Referrals/TradersStats.js
#: src/pages/Home/Home.js
msgid "Total Trading Volume"
msgstr "总交易量"

#: src/pages/Home/Home.js
msgid "Total Users"
msgstr "用户总数"

#: src/components/Referrals/AffiliatesStats.js
#: src/pages/Dashboard/DashboardV2.js
#: src/pages/Dashboard/DashboardV2.js
msgid "Total Volume"
msgstr "总量"

#: src/pages/Dashboard/DashboardV1.js
msgid "Total Volume Since 28 April 2021"
msgstr "自2021年4月28日以来的总成交量"

#: src/pages/OrdersOverview/OrdersOverview.js
msgid "Total active: {openTotal}, executed: {executedTotal}, cancelled: {cancelledTotal}"
msgstr "活跃总数： {openTotal}, 已执行: {executedTotal}, 已取消: {cancelledTotal}"

#: src/pages/Dashboard/DashboardV1.js
msgid "Total fees earned since {0}: {1} USD<0/>Fee assets: {feeText}"
msgstr "自{0}以来赚取的费用总额: {1} USD<0/>费用资产: {feeText}"

#: src/components/StatsTooltip/StatsTooltip.tsx
msgid "Total:"
msgstr "总数:"

#: src/components/Header/AppHeaderUser.tsx
#: src/components/Header/AppHeaderUser.tsx
msgid "Trade"
msgstr "交易"

#: src/pages/Home/Home.js
msgid "Trade BTC, ETH, AVAX and other top cryptocurrencies with up to 50x leverage directly from your wallet"
msgstr ""

#: src/components/Exchange/ExchangeBanner.js
msgid "Trade on GMX and win <0>$250.000</0> in prizes! Live until November 30th, <1>click here</1> to learn more."
msgstr "在GMX上进行交易，赢取<0>$250.000</0> 美元的奖金! 活动至11月30h, <1>点击这里</1> 了解更多"

#: src/pages/Referrals/Referrals.js
msgid "Traders"
msgstr "交易者"

#: src/components/Referrals/AffiliatesStats.js
msgid "Traders Referred"
msgstr "推荐的交易商"

#: src/pages/Exchange/Exchange.js
#: src/pages/SyntheticsPage/SyntheticsPage.tsx
msgid "Trades"
msgstr "交易"

#: src/components/Exchange/UsefulLinks.tsx
msgid "Trading guide"
msgstr "交易指南"

#: src/pages/NftWallet/NftWallet.js
msgid "Tranferring..."
msgstr "转移中..."

#: src/components/Exchange/ConfirmationBox.js
#: src/components/Exchange/PositionSeller.js
msgid "Transacting with a depegged stable coin is subject to spreads reflecting the worse of current market price or $1.00, with transactions involving multiple stablecoins may have multiple spreads."
msgstr ""

#: src/components/Referrals/AffiliatesStats.js
#: src/components/Referrals/TradersStats.js
msgid "Transaction"
msgstr "交易"

#: src/lib/contracts/callContract.tsx
msgid "Transaction completed!"
msgstr "交易完成!"

#: src/lib/contracts/callContract.tsx
msgid "Transaction failed"
msgstr "交易失败"

#: src/lib/contracts/callContract.tsx
msgid "Transaction failed due to RPC error.<0/><1/>Please try changing the RPC url in your wallet settings. <2>More info</2>"
msgstr "由于RPC错误，交易失败<0/><1/>请尝试在你的钱包设置中改变RPC网址 <2>更多信息</2>"

#: src/lib/contracts/callContract.tsx
msgid "Transaction sent."
msgstr "交易送出"

#: src/lib/contracts/callContract.tsx
msgid "Transaction was cancelled."
msgstr "交易已取消"

#: src/pages/BeginAccountTransfer/BeginAccountTransfer.js
#: src/pages/Stake/StakeV2.js
msgid "Transfer Account"
msgstr "转移账户"

#: src/pages/NftWallet/NftWallet.js
msgid "Transfer NFT"
msgstr "转移NFT"

#: src/pages/BeginAccountTransfer/BeginAccountTransfer.js
msgid "Transfer Submitted"
msgstr "送出转移"

#: src/pages/BeginAccountTransfer/BeginAccountTransfer.js
msgid "Transfer already initiated"
msgstr "已启动转移"

#: src/pages/BeginAccountTransfer/BeginAccountTransfer.js
#: src/pages/CompleteAccountTransfer/CompleteAccountTransfer.js
#: src/pages/NftWallet/NftWallet.js
msgid "Transfer failed."
msgstr "转移失败"

#: src/pages/BeginAccountTransfer/BeginAccountTransfer.js
#: src/pages/CompleteAccountTransfer/CompleteAccountTransfer.js
#: src/pages/NftWallet/NftWallet.js
msgid "Transfer submitted!"
msgstr "转移送出"

#: src/pages/BuyGMX/BuyGMX.tsx
msgid "Transfer {nativeTokenSymbol}"
msgstr ""

#: src/pages/BeginAccountTransfer/BeginAccountTransfer.js
msgid "Transferring"
msgstr "转移中"

#: src/components/Exchange/OrdersList.js
#: src/components/Exchange/PositionSeller.js
#: src/components/Exchange/SwapBox.js
#: src/components/Synthetics/OrderItem/OrderItem.tsx
#: src/components/Synthetics/Trade/TradeBox/TradeBox.tsx
msgid "Trigger"
msgstr "触发"

#: src/components/Exchange/PositionSeller.js
#: src/components/Synthetics/Trade/ConfirmationBox/ConfirmationBox.tsx
#: src/components/Synthetics/Trade/TradeBox/TradeBox.tsx
msgid "Trigger Price"
msgstr "触发价格"

#: src/components/Exchange/PositionSeller.js
msgid "Trigger order disabled, pending {0} upgrade"
msgstr "触发指令被禁用，等待{0}升级"

#: src/components/Synthetics/Trade/ConfirmationBox/ConfirmationBox.tsx
#~ msgid "Trigger price"
#~ msgstr ""

#: src/components/Synthetics/Trade/utils.ts
#~ msgid "Trigger price must be higher than mark price"
#~ msgstr ""

#: src/components/Synthetics/Trade/utils.ts
#~ msgid "Trigger price must be lower than mark price"
#~ msgstr ""

#: src/components/Exchange/TradeHistory.js
msgid "Try increasing the \"Allowed Slippage\", under the Settings menu on the top right"
msgstr "尝试增加 \"Allowed Slippage\", 在右上角设置下方"

#: src/components/Exchange/TradeHistory.js
msgid "Try increasing the \"Allowed Slippage\", under the Settings menu on the top right."
msgstr "尝试增加 \"Allowed Slippage\", 在右上角设置下方"

#: src/components/Exchange/PositionShare.js
msgid "Tweet"
msgstr "推特"

#: src/pages/Home/Home.js
msgid "Two tokens create our ecosystem"
msgstr "两种代币创造了我们的生态系统"

#: src/App/App.js
msgid "Txn failed. <0>View</0>"
msgstr "转移失败 <0>查看</0>"

#: src/components/Exchange/OrdersList.js
#: src/components/Synthetics/OrderList/OrderList.tsx
#: src/pages/OrdersOverview/OrdersOverview.js
msgid "Type"
msgstr "种类"

#: src/pages/Dashboard/DashboardV1.js
msgid "USDG Debt"
msgstr "USDG负债"

#: src/pages/Dashboard/DashboardV2.js
msgid "UTILIZATION"
msgstr "使用方法"

#: src/components/Synthetics/OrderStatus/OrderStatus.tsx
#: src/components/Synthetics/OrderStatus/OrderStatus.tsx
msgid "Unknown order"
msgstr ""

#: src/pages/Stake/StakeV1.js
#: src/pages/Stake/StakeV1.js
#: src/pages/Stake/StakeV1.js
#: src/pages/Stake/StakeV1.js
#: src/pages/Stake/StakeV1.js
#: src/pages/Stake/StakeV2.js
#: src/pages/Stake/StakeV2.js
#: src/pages/Stake/StakeV2.js
#: src/pages/Stake/StakeV2.js
msgid "Unstake"
msgstr "解除质押"

#: src/pages/Stake/StakeV2.js
msgid "Unstake GMX"
msgstr "GMX解除质押"

#: src/pages/Stake/StakeV2.js
msgid "Unstake completed!"
msgstr "解除质押完成"

#: src/pages/Stake/StakeV2.js
msgid "Unstake esGMX"
msgstr "esGMX解除质押"

#: src/pages/Stake/StakeV1.js
msgid "Unstake failed"
msgstr "解除质押失败"

#: src/pages/Stake/StakeV2.js
msgid "Unstake failed."
msgstr "解除质押失败"

#: src/pages/Stake/StakeV2.js
msgid "Unstake submitted!"
msgstr "解除质押送出!"

#: src/pages/Stake/StakeV1.js
msgid "Unstake submitted! <0>View status.</0>"
msgstr "解除质押送出!<0>查看状况</0>"

#: src/pages/Stake/StakeV2.js
msgid "Unstaking will burn <0>{0} Multiplier Points</0>. {1}"
msgstr ""

#: src/pages/Stake/StakeV1.js
#: src/pages/Stake/StakeV2.js
msgid "Unstaking..."
msgstr "解除质押中..."

#: src/lib/wallets/index.tsx
msgid "Unsupported chain. Switch to Arbitrum network on your wallet and try again"
msgstr "不支持的链。在你的钱包上切换到Arbitrum网络并重试"

#: src/components/Exchange/TradeHistory.js
#: src/components/Referrals/JoinReferralCode.js
#: src/components/Synthetics/TradeHistoryRow/TradeHistoryRow.tsx
msgid "Update"
msgstr "更新"

#: src/components/Exchange/OrderEditor.js
msgid "Update Order"
msgstr "更新指令"

#: src/domain/synthetics/orders/updateOrderTxn.ts
#~ msgid "Update order canceled"
#~ msgstr ""

#: src/domain/synthetics/orders/updateOrderTxn.ts
msgid "Update order executed"
msgstr ""

#: src/components/Exchange/OrderEditor.js
msgid "Updating Order..."
msgstr "更新指令中..."

#: src/domain/synthetics/orders/updateOrderTxn.ts
msgid "Updating order"
msgstr ""

#: src/components/Referrals/JoinReferralCode.js
msgid "Updating..."
msgstr "更新中..."

#: src/components/Synthetics/PositionItem/PositionItem.tsx
msgid "Use the \"Close\" button to reduce your position size"
msgstr ""

#: src/components/Exchange/PositionsList.js
msgid "Use the \"Close\" button to reduce your position size, or to set stop-loss / take-profit orders."
msgstr "使用 \"Close\" 按钮来减少你的头寸大小，或设置止损/止盈订单"

#: src/pages/Stake/StakeV2.js
msgid "Use the \"Compound\" button to stake your Multiplier Points."
msgstr "使用 \"Compound\" 按钮来质押你的积分点"

#: src/components/Exchange/PositionsList.js
#: src/components/Exchange/PositionsList.js
#: src/components/Synthetics/PositionItem/PositionItem.tsx
msgid "Use the Edit Collateral icon to deposit or withdraw collateral."
msgstr "使用编辑抵押品图示已存入或提取抵押品"

#: src/components/Exchange/UsefulLinks.tsx
msgid "Useful Links"
msgstr "实用链接"

#: src/pages/Dashboard/DashboardV1.js
#: src/pages/Dashboard/DashboardV2.js
msgid "Utilization"
msgstr "使用情况"

#: src/pages/SyntheticsFallbackPage/SyntheticsFallbackPage.tsx
msgid "V2 doesn't currently support this network"
msgstr ""

#: src/pages/Stake/StakeV2.js
msgid "Vault Capacity"
msgstr "金库容量"

#: src/pages/Stake/StakeV2.js
msgid "Vault Capacity for your Account:"
msgstr "您账户的金库容量:"

#: src/pages/Stake/StakeV2.js
msgid "Vest"
msgstr "授权"

#: src/pages/ClaimEsGmx/ClaimEsGmx.js
msgid "Vest with GLP on Arbitrum"
msgstr "在Arbitrum上授权GLP"

#: src/pages/ClaimEsGmx/ClaimEsGmx.js
msgid "Vest with GLP on Avalanche"
msgstr "在Avalanche上授权GLP"

#: src/pages/ClaimEsGmx/ClaimEsGmx.js
msgid "Vest with GMX on Arbitrum"
msgstr "在Arbitrum上授权GMX"

#: src/pages/ClaimEsGmx/ClaimEsGmx.js
msgid "Vest with GMX on Avalanche"
msgstr "在Avalanche上授权GMX"

#: src/pages/BeginAccountTransfer/BeginAccountTransfer.js
msgid "Vested GLP not withdrawn"
msgstr "归属的GLP未被撤回"

#: src/pages/BeginAccountTransfer/BeginAccountTransfer.js
msgid "Vested GMX not withdrawn"
msgstr "归属的GMX未被撤回"

#: src/pages/Stake/StakeV2.js
#: src/pages/Stake/StakeV2.js
msgid "Vesting Status"
msgstr "授权状态"

#: src/App/App.js
#: src/lib/contracts/notifications.tsx
#: src/lib/contracts/notifications.tsx
#: src/pages/Exchange/Exchange.js
#: src/pages/Exchange/Exchange.js
msgid "View"
msgstr "浏览"

#: src/pages/BuyGlp/BuyGlp.js
msgid "View <0>staking</0> page."
msgstr ""

#: src/components/AddressDropdown/AddressDropdown.tsx
msgid "View in Explorer"
msgstr "在浏览器中查看"

#: src/lib/contracts/callContract.tsx
msgid "View status."
msgstr "查看状况"

#: src/pages/Dashboard/DashboardV1.js
#: src/pages/Dashboard/DashboardV2.js
msgid "Volume"
msgstr "数量"

#: src/components/Referrals/TradersStats.js
msgid "Volume traded by this account with an active referral code."
msgstr "该账户的交易量与活跃的推荐代码相关"

#: src/components/Referrals/AffiliatesStats.js
msgid "Volume traded by your referred traders."
msgstr "您推荐交易者的交易量"

#: src/components/Header/HomeHeaderLinks.tsx
msgid "Voting"
msgstr ""

#: src/components/Glp/GlpSwap.js
msgid "WALLET"
msgstr "钱包"

#: src/components/Glp/GlpSwap.js
msgid "WARNING: High Fees"
msgstr "警告：高额费用"

#: src/components/Exchange/PositionsList.js
#: src/components/Exchange/PositionsList.js
msgid "WARNING: This position has a low amount of collateral after deducting borrowing fees, deposit more collateral to reduce the position's liquidation risk."
msgstr "警告：该仓位在扣除借款费用后，抵押品数量较少，请存入更多的抵押品，以降低该仓位的清算风险"

#: src/components/Synthetics/PositionItem/PositionItem.tsx
msgid "WARNING: This position has a low amount of collateral after deducting fees, deposit more collateral to reduce the position's liquidation risk."
msgstr ""

#: src/pages/Dashboard/DashboardV2.js
msgid "WEIGHT"
msgstr "重量"

#: src/components/Exchange/SwapBox.js
#: src/components/Glp/GlpSwap.js
#: src/components/Migration/Migration.js
msgid "Waiting for Approval"
msgstr "等待核准"

#: src/components/Glp/GlpSwap.js
#: src/components/Glp/GlpSwap.js
#: src/components/Migration/Migration.js
#: src/components/Synthetics/MarketStats/MarketStats.tsx
#: src/pages/Stake/StakeV1.js
#: src/pages/Stake/StakeV1.js
#: src/pages/Stake/StakeV1.js
#: src/pages/Stake/StakeV1.js
#: src/pages/Stake/StakeV1.js
#: src/pages/Stake/StakeV2.js
#: src/pages/Stake/StakeV2.js
#: src/pages/Stake/StakeV2.js
#: src/pages/Stake/StakeV2.js
msgid "Wallet"
msgstr "钱包"

#: src/pages/BeginAccountTransfer/BeginAccountTransfer.js
#: src/pages/CompleteAccountTransfer/CompleteAccountTransfer.js
msgid "Wallet is not connected"
msgstr "钱包未被连接"

#: src/pages/ClaimEsGmx/ClaimEsGmx.js
#: src/pages/NftWallet/NftWallet.js
msgid "Wallet not connected"
msgstr "钱包未连接"

#: src/pages/Stake/StakeV1.js
msgid "Wallet not yet connected"
msgstr "钱包尚未连接"

#: src/App/App.js
msgid "WalletConnect"
msgstr "连接钱包"

#: src/pages/Dashboard/DashboardV2.js
msgid "Weight"
msgstr "重量"

#: src/components/Exchange/SwapBox.js
msgid "When closing the position, you can select which token you would like to receive the profits in."
msgstr "在平仓时，你可以选择你想用哪种代币来接收利润"

#: src/components/Exchange/PositionEditor.js
#: src/components/Exchange/PositionEditor.js
#: src/components/Exchange/PositionEditor.js
#: src/components/Exchange/PositionEditor.js
#: src/components/Synthetics/GmSwap/GmSwapBox/GmSwapBox.tsx
#: src/components/Synthetics/PositionEditor/PositionEditor.tsx
#: src/components/Synthetics/PositionEditor/PositionEditor.tsx
#: src/pages/Stake/StakeV2.js
#: src/pages/Stake/StakeV2.js
msgid "Withdraw"
msgstr "提领"

#: src/components/Exchange/PositionEditor.js
msgid "Withdraw disabled, pending {0} upgrade"
msgstr "提款无效，等待{0}升级"

#: src/pages/Stake/StakeV2.js
msgid "Withdraw failed."
msgstr "提领失败"

#: src/pages/Stake/StakeV2.js
msgid "Withdraw from GLP Vault"
msgstr "从GLP库中提领"

#: src/pages/Stake/StakeV2.js
msgid "Withdraw from GMX Vault"
msgstr "从GMX库中提领"

#: src/pages/Stake/StakeV2.js
msgid "Withdraw submitted."
msgstr "提领送出"

#: src/components/Exchange/TradeHistory.js
msgid "Withdraw {0} USD from {1} {longOrShortText}"
msgstr "由{1} {longOrShortText}提领{0} USD"

#: src/components/Synthetics/TradeHistoryRow/TradeHistoryRow.tsx
msgid "Withdraw {collateralText} from {positionText}"
msgstr ""

#: src/components/Synthetics/GmSwap/GmConfirmationBox/GmConfirmationBox.tsx
#: src/components/Synthetics/GmSwap/GmOrderStatus/GmOrderStatus.tsx
msgid "Withdrawal"
msgstr ""

#: src/components/Exchange/PositionEditor.js
msgid "Withdrawal failed."
msgstr "提领失败"

#: src/components/Synthetics/GmSwap/GmOrderStatus/GmOrderStatus.tsx
msgid "Withdrawal from {marketName}"
msgstr ""

#: src/domain/synthetics/markets/createWithdrawalTxn.ts
msgid "Withdrawal order failed"
msgstr ""

#: src/domain/synthetics/markets/createWithdrawalTxn.ts
msgid "Withdrawal order sent"
msgstr ""

#: src/components/Exchange/PositionEditor.js
msgid "Withdrawal submitted."
msgstr "提领送出"

#: src/components/Exchange/PositionEditor.js
msgid "Withdrawing..."
msgstr "提领中..."

#: src/pages/Stake/StakeV2.js
msgid "Withdrawn!"
msgstr "完成提领"

#: src/pages/Exchange/Exchange.js
msgid "Withdrew {0} USD from {tokenSymbol} {longOrShortText}."
msgstr "从{tokenSymbol}{longOrShortText}提取了{0}美元"

#: src/pages/Ecosystem/Ecosystem.js
msgid "Yield Optimizer on Avalanche"
msgstr "Avalanche上的产量优化器"

#: src/pages/Ecosystem/Ecosystem.js
msgid "Yield Vaults"
msgstr "产量库"

#: src/pages/Ecosystem/Ecosystem.js
msgid "Yield simulator for GMX"
msgstr "GMX的产量模拟器"

#: src/pages/Stake/StakeV2.js
msgid "You are earning {0}% more {nativeTokenSymbol} rewards using {1} Staked Multiplier Points."
msgstr "你正使用{1}质押积分点赚取{0}%以上的{nativeTokenSymbol}奖励"

#: src/pages/Stake/StakeV2.js
msgid "You are earning {nativeTokenSymbol} rewards with {0} tokens.<0/>Tokens: {amountStr}."
msgstr "你正在用{0}代币赚取{nativeTokenSymbol}奖励。<0/>代币：{amountStr}"

#: src/components/ModalViews/RedirectModal.js
msgid "You are leaving GMX.io and will be redirected to a third party, independent website."
msgstr "您正要离开GMX.io，并且将被重新导向到第三方独立网站"

#: src/pages/BuyGMX/BuyGMX.tsx
msgid "You can buy AVAX directly on <0>Avalanche</0> using these options:"
msgstr ""

#: src/pages/BuyGMX/BuyGMX.tsx
msgid "You can buy ETH directly on <0>Arbitrum</0> using these options:"
msgstr ""

#: src/components/Exchange/SwapBox.js
msgid "You can change the \"Collateral In\" token above to find lower fees"
msgstr "您可更改\"Collateral In\"上述的代币来找寻较低的费用 "

#: src/components/Exchange/ConfirmationBox.js
#: src/components/Exchange/PositionSeller.js
#: src/components/Synthetics/PositionSeller/PositionSeller.tsx
#: src/components/Synthetics/Trade/ConfirmationBox/ConfirmationBox.tsx
msgid "You can change this in the settings menu on the top right of the page.<0/><1/>Note that a low allowed slippage, e.g. less than 0.5%, may result in failed orders if prices are volatile."
msgstr "你可以在页面右上方的设置中进行更改<0/><1/>注意，如果价格波动较大，允许的滑点较低，例如小于0.5%，可能会导致指令失败"

#: src/pages/ClaimEsGmx/ClaimEsGmx.js
msgid "You can check your claim history <0>here</0>."
msgstr "你可以在这里查看你的提领历史<0></0>"

#: src/pages/ClaimEsGmx/ClaimEsGmx.js
msgid "You can currently vest a maximum of {0} esGMX tokens at a ratio of {1} {stakingToken} to 1 esGMX."
msgstr "目前，您最多可以授权{0}个esGMX代币，比例为{1}个esGMX。 {stakingToken}对1esGMX"

#: src/components/Synthetics/Trade/TradeBox/TradeBox.tsx
msgid "You can get a {0} better execution price in the {1} market.<0>Switch to {2} market.</0>"
msgstr ""

#: src/pages/BuyGMX/BuyGMX.tsx
msgid "You can transfer AVAX from other networks to Avalanche using any of the below options:"
msgstr ""

#: src/pages/BuyGMX/BuyGMX.tsx
msgid "You can transfer ETH from other networks to Arbitrum using any of the below options:"
msgstr "您可以使用以下任何一种方式将ETH从其他网络转移到Arbitrum："

#: src/pages/BeginAccountTransfer/BeginAccountTransfer.js
msgid "You have a <0>pending transfer</0> to {pendingReceiver}."
msgstr "你有一个<0>正在进行的转移</0>到{pendingReceiver}"

#: src/pages/CompleteAccountTransfer/CompleteAccountTransfer.js
msgid "You have a pending transfer from {sender}."
msgstr "您有一个来自{sender}的待处理转账"

#: src/components/Exchange/ConfirmationBox.js
msgid "You have an active Limit Order to Increase {longOrShortText} {sizeInToken} {0} (${1}) at price ${2}"
msgstr "您有一个有效的限价订单，{longOrShortText} {sizeInToken} {0} (${1}) 以{2}美元的价格增加"

#: src/components/Synthetics/Trade/ConfirmationBox/ConfirmationBox.tsx
msgid "You have an active Limit Order to Increase {longShortText} {sizeText} at price {0}."
msgstr ""

#: src/components/Exchange/PositionSeller.js
msgid "You have an active order to decrease {longOrShortText} {sizeInToken} {0} (${1}) at {prefix} {2}"
msgstr "您有一个有效的限价订单，{longOrShortText} {sizeInToken} {0} (${1}) 以{2}美元的价格减少"

#: src/components/Synthetics/Trade/TradeBox/TradeBox.tsx
msgid "You have an existing position in the {0} market. <0>Switch to {1} market.</0>"
msgstr ""

#: src/components/Synthetics/Trade/TradeBox/TradeBox.tsx
msgid "You have an existing position with {0} as collateral. <0>Switch to {1} collateral.</0>"
msgstr ""

#: src/components/Exchange/ConfirmationBox.js
msgid "You have multiple existing Increase {longOrShortText} {0} limit orders"
msgstr "你现有多个增加 {longOrShortText} {0} 限价订单"

#: src/components/Synthetics/Trade/ConfirmationBox/ConfirmationBox.tsx
msgid "You have multiple existing Increase {longShortText} {0} limit orders"
msgstr ""

#: src/pages/Stake/StakeV2.js
#: src/pages/Stake/StakeV2.js
msgid "You have not deposited any tokens for vesting."
msgstr "你尚未存入任何可用于授权的代币"

#: src/pages/ClaimEsGmx/ClaimEsGmx.js
msgid "You have {0} esGMX (IOU) tokens."
msgstr "你有{0}个esGMX (IOU) 代币"

#: src/pages/Stake/StakeV2.js
msgid "You need a total of at least {0} {stakeTokenLabel} to vest {1} esGMX."
msgstr "你需要至少{0} {stakeTokenLabel} 来归属 {1} esGMX"

#: src/components/Exchange/NoLiquidityErrorModal.tsx
msgid "You need to select {swapTokenSymbol} as the \"Pay\" token to use it for collateral to initiate this trade."
msgstr "你需要选择 {swapTokenSymbol} 作为 \"Pay\" 代币 以将它作为抵押品来启动这个交易"

#: src/pages/CompleteAccountTransfer/CompleteAccountTransfer.js
msgid "You will need to be on this page to accept the transfer, <0>click here</0> to copy the link to this page if needed."
msgstr "你需要在此页面上接受转让，<0>点击这里</0>，若需要，可复制链接至此页面"

#: src/components/Referrals/TradersStats.js
msgid "You will receive a {0}% discount on your opening and closing fees, this discount will be airdropped to your account every Wednesday"
msgstr "你将收到{0}%的开盘费和成交费折扣，此折扣将在每周三空投到你账户"

#: src/components/Exchange/OrdersList.js
msgid "You will receive at least {0} {1} if this order is executed. The exact execution price may vary depending on fees at the time the order is executed."
msgstr "如果该订单被执行，您将至少收到{0} {1} 确切的执行价格可能会根据订单执行时的费用而变化"

#: src/components/Exchange/OrdersList.js
msgid "You will receive at least {0} {1} if this order is executed. The execution price may vary depending on swap fees at the time the order is executed."
msgstr "如果该订单被执行，您将至少收到{0} {1} 确切的执行价格可能会根据订单执行时的交易费用而变化"

#: src/components/Synthetics/OrderItem/OrderItem.tsx
msgid "You will receive at least {toAmountText} if this order is executed. The execution price may vary depending on swap fees at the time the order is executed."
msgstr ""

#: src/pages/ClaimEsGmx/ClaimEsGmx.js
msgid "Your esGMX (IOU) balance will decrease by your claim amount after claiming, this is expected behaviour."
msgstr "你的esGMX（IOU）余额在提领后将减少您的领回金额，这是可预期的"

#: src/components/Exchange/ConfirmationBox.js
#: src/components/Synthetics/Trade/ConfirmationBox/ConfirmationBox.tsx
msgid "Your position's collateral after deducting fees."
msgstr "扣除费用后，你的头寸的抵押品"

#: src/pages/CompleteAccountTransfer/CompleteAccountTransfer.js
msgid "Your transfer has been completed."
msgstr "你的转汇已完成"

#: src/pages/BeginAccountTransfer/BeginAccountTransfer.js
msgid "Your transfer has been initiated."
msgstr "你的转汇已启动"

#: src/components/Migration/Migration.js
msgid "Your wallet: {0}"
msgstr "你的钱包: {0}"

#: src/pages/PositionsOverview/PositionsOverview.js
msgid "account"
msgstr "帐户"

#: src/components/Synthetics/OrderItem/OrderItem.tsx
#~ msgid "at"
#~ msgstr ""

#: src/pages/PositionsOverview/PositionsOverview.js
msgid "collateral"
msgstr "抵押品"

#: src/pages/PositionsOverview/PositionsOverview.js
msgid "fee"
msgstr "费用"

#: src/components/Exchange/ConfirmationBox.js
#: src/components/Synthetics/Trade/ConfirmationBox/ConfirmationBox.tsx
msgid "hide"
msgstr "隐藏"

#: src/pages/Dashboard/DashboardV2.js
msgid "in liquidity"
msgstr "流动性中"

#: src/pages/Dashboard/DashboardV2.js
msgid "not staked"
msgstr "未质押的"

#: src/pages/PositionsOverview/PositionsOverview.js
msgid "size"
msgstr "大小"

#: src/pages/Dashboard/DashboardV2.js
msgid "staked"
msgstr "已质押"

#: src/pages/PositionsOverview/PositionsOverview.js
msgid "time to liq"
msgstr "流动性时间将至"

#: src/components/Exchange/ConfirmationBox.js
#: src/components/Synthetics/Trade/ConfirmationBox/ConfirmationBox.tsx
msgid "view"
msgstr "查看"

#: src/pages/Exchange/Exchange.js
#: src/pages/SyntheticsPage/SyntheticsPage.tsx
msgid "{0, plural, one {Cancel order} other {Cancel # orders}}"
msgstr ""

#: src/components/Synthetics/GmSwap/GmConfirmationBox/GmConfirmationBox.tsx
msgid "{0, plural, one {Pending {symbolsText} approval} other {Pending {symbolsText} approvals}}"
msgstr ""

#: src/domain/tokens/approveTokens.tsx
msgid "{0} Approved!"
msgstr "{0} 通过!"

#: src/components/Glp/SwapErrorModal.tsx
msgid "{0} Capacity Reached"
msgstr "{0} 到达容量"

#: src/components/Glp/GlpSwap.js
msgid "{0} GLP (${1})"
msgstr "{0} GLP (${1})"

#: src/components/Glp/GlpSwap.js
msgid "{0} GLP bought with {1} {2}!"
msgstr "{0}GLP以{1}{2}买入!"

#: src/components/Glp/GlpSwap.js
msgid "{0} GLP have been reserved for vesting."
msgstr "{0}GLP已被保留用于授权"

#: src/components/Glp/GlpSwap.js
msgid "{0} GLP sold for {1} {2}!"
msgstr "{0}GLP以{1}{2}售出 !"

#: src/pages/Stake/StakeV2.js
#: src/pages/Stake/StakeV2.js
msgid "{0} GMX tokens can be claimed, use the options under the Total Rewards section to claim them."
msgstr "{0}GMX代币可认领，使用总奖励下的选项以领取。"

#: src/components/Synthetics/Trade/MarketCard/MarketCard.tsx
#: src/components/Synthetics/Trade/MarketCard/MarketCard.tsx
#~ msgid "{0} Pool Amount"
#~ msgstr ""

#: src/components/Exchange/NoLiquidityErrorModal.tsx
msgid "{0} Pool Capacity Reached"
msgstr "{0} 池子到达容量"

#: src/components/Exchange/ConfirmationBox.js
#: src/components/Exchange/ConfirmationBox.js
#: src/components/Exchange/SwapBox.js
#: src/components/Exchange/SwapBox.js
#: src/components/Synthetics/SwapCard/SwapCard.tsx
#: src/components/Synthetics/SwapCard/SwapCard.tsx
#: src/components/Synthetics/Trade/ConfirmationBox/ConfirmationBox.tsx
#: src/components/Synthetics/Trade/ConfirmationBox/ConfirmationBox.tsx
msgid "{0} Price"
msgstr "{0} 价钱"

#: src/components/Exchange/NoLiquidityErrorModal.tsx
msgid "{0} Required"
msgstr "{0} 需要的"

#: src/pages/Dashboard/DashboardV2.js
msgid "{0} is above its target weight.<0/><1/>Get lower fees to <2>swap</2> tokens for {1}."
msgstr "{0}高于其目标重量。<0/><1/>获取较低的费用，以<2>交换</2> 代币成 {1}"

#: src/pages/Dashboard/DashboardV2.js
msgid "{0} is below its target weight.<0/><1/>Get lower fees to <2>buy GLP</2> with {1}, and to <3>swap</3> {2} for other tokens."
msgstr "{0}低于其目标重量。<0/><1/>获取较低的费用，以<2>用{1}购买GLP</2>，并<3>用{2}交换</3>其他代币"

#: src/components/Exchange/SwapBox.js
msgid "{0} is required for collateral."
msgstr "{0}是需要抵押品的"

#: src/components/Exchange/SwapBox.js
msgid "{0} pool exceeded"
msgstr "超出{0}池的范围"

#: src/components/Exchange/PositionSeller.js
msgid "{0} pool exceeded, can only Receive {1}"
msgstr "超出{0}池的范围, 只能接收{1}"

#: src/components/Exchange/SwapBox.js
#: src/components/Exchange/SwapBox.js
#: src/components/Glp/GlpSwap.js
msgid "{0} pool exceeded, try different token"
msgstr "{0}池超量，请尝试不同的代币"

#: src/components/Exchange/OrderEditor.js
#: src/components/Exchange/OrderEditor.js
msgid "{0} price"
msgstr "{0}价格"

#: src/components/Glp/GlpSwap.js
msgid "{0} selected in order form"
msgstr "{0}在指令表中选择"

#: src/pages/Stake/StakeV2.js
#: src/pages/Stake/StakeV2.js
msgid "{0} tokens have been converted to GMX from the {1} esGMX deposited for vesting."
msgstr "{0}代币已经从存入的{1}esGMX中转换为GMX，以便归属。"

#: src/components/Exchange/SwapBox.js
msgid "{0} {1} not supported"
msgstr ""

#: src/components/Exchange/TradeHistory.js
msgid ""
"{0}:\n"
"{1},\n"
"Price: {priceDisplay}"
msgstr ""
"{0}:\n"
"{1},\n"
"价格: {priceDisplay}"

#: src/components/Exchange/TradeHistory.js
msgid ""
"{0}: Swap {amountInDisplay}\n"
"{1} for {minOutDisplay} {2},\n"
"Price: {3}"
msgstr ""

#: src/components/Exchange/TradeHistory.js
msgid "{0}  {1} {longOrShortText}, -{2} USD, {3} Price: ${4} USD"
msgstr ""

#: src/components/Exchange/TradeHistory.js
msgid "{actionDisplay} Order"
msgstr "{actionDisplay} 指令"

#: src/components/Exchange/TradeHistory.js
msgid ""
"{actionDisplay} {0} {longOrShortText},\n"
"-{1} USD,\n"
"{2} Price: {3} USD"
msgstr ""
"{actionDisplay} {0} {longOrShortText},\n"
"-{1} USD,\n"
"{2} 价格: {3} USD"

#: src/components/Synthetics/TradeHistoryRow/TradeHistoryRow.tsx
msgid "{actionText} Order: Swap {fromText} for {toText}, Price: {ratioText}"
msgstr ""

#: src/components/Synthetics/TradeHistoryRow/TradeHistoryRow.tsx
msgid "{actionText} Order: {increaseText} {positionText} {sizeDeltaText}, {0} Price: {pricePrefix} {1}"
msgstr ""

#: src/components/Synthetics/TradeHistoryRow/TradeHistoryRow.tsx
msgid "{actionText} Swap {fromText} for {toText}"
msgstr ""

#: src/components/Synthetics/TradeHistoryRow/TradeHistoryRow.tsx
msgid "{actionText} {increaseText} {positionText} {sizeDeltaText}, Acceptable Price: {0}"
msgstr ""

#: src/pages/Dashboard/DashboardV2.js
msgid "{chainName} Total Stats start from {totalStatsStartDate}.<0/> For detailed stats:"
msgstr "{chainName}总统计数据从{totalStatsStartDate}开始。<0/>详细统计数据："

#: src/domain/synthetics/orders/cancelOrdersTxn.ts
msgid "{count, plural, one {Order} other {# Orders}}"
msgstr ""

#: src/components/Exchange/ConfirmationBox.js
#: src/components/Synthetics/Trade/ConfirmationBox/ConfirmationBox.tsx
msgid "{existingTriggerOrderLength, plural, one {You have an active trigger order that could impact this position.} other {You have # active trigger orders that could impact this position.}}"
msgstr "{existingTriggerOrderLength, plural, one {You have an active trigger order that could impact this position.} other {You have # active trigger orders that could impact this position.}}"

#: src/components/Exchange/ConfirmationBox.js
#: src/components/Synthetics/Trade/ConfirmationBox/ConfirmationBox.tsx
msgid "{existingTriggerOrderLength, plural, one {You have an active trigger order that might execute immediately after you open this position. Please cancel the order or accept the confirmation to continue.} other {You have # active trigger orders that might execute immediately after you open this position. Please cancel the orders or accept the confirmation to continue.}}"
msgstr "{existingTriggerOrderLength, plural, one {You have an active trigger order that might execute immediately after you open this position. Please cancel the order or accept the confirmation to continue.} other {You have # active trigger orders that might execute immediately after you open this position. Please cancel the orders or accept the confirmation to continue.}}"

#: src/components/Exchange/PositionsList.js
msgid "{longOrShortText} {0} market selected"
msgstr ""

#: src/components/Synthetics/Trade/OrderStatus/OrderStatus.tsx
#~ msgid "{longText} {0} cancelled"
#~ msgstr ""

#: src/components/Synthetics/Trade/OrderStatus/OrderStatus.tsx
#~ msgid "{longText} {0} executed"
#~ msgstr ""

#: src/components/Synthetics/Trade/OrderStatus/OrderStatus.tsx
#~ msgid "{longText} {0} request sent"
#~ msgstr ""

#: src/components/Synthetics/ClaimHistoryRow/ClaimHistoryRow.tsx
msgid "{marketsCount, plural, one {# Market} other {# Markets}}"
msgstr ""

#: src/components/Glp/GlpSwap.js
msgid "{nativeTokenSymbol} ({wrappedTokenSymbol}) APR"
msgstr "{nativeTokenSymbol} ({wrappedTokenSymbol}) 年利率"

#: src/components/Stake/GMXAprTooltip.tsx
msgid "{nativeTokenSymbol} APR"
msgstr ""

#: src/components/Stake/GMXAprTooltip.tsx
msgid "{nativeTokenSymbol} Base APR"
msgstr ""

#: src/components/Stake/GMXAprTooltip.tsx
msgid "{nativeTokenSymbol} Boosted APR"
msgstr ""

#: src/components/Stake/GMXAprTooltip.tsx
msgid "{nativeTokenSymbol} Total APR"
msgstr ""

#: src/components/Exchange/PositionSeller.js
msgid "{nativeTokenSymbol} can not be sent to smart contract addresses. Select another token."
msgstr ""

#: src/domain/synthetics/orders/createDecreaseOrderTxn.ts
#: src/domain/synthetics/orders/createIncreaseOrderTxn.ts
#: src/domain/synthetics/orders/createSwapOrderTxn.ts
msgid "{orderLabel} order created"
msgstr ""

#: src/domain/synthetics/orders/createDecreaseOrderTxn.ts
#: src/domain/synthetics/orders/createIncreaseOrderTxn.ts
#: src/domain/synthetics/orders/createSwapOrderTxn.ts
msgid "{orderLabel} order failed"
msgstr ""

#: src/domain/synthetics/orders/createDecreaseOrderTxn.ts
#: src/domain/synthetics/orders/createIncreaseOrderTxn.ts
#: src/domain/synthetics/orders/createSwapOrderTxn.ts
msgid "{orderLabel} order sent"
msgstr ""

#: src/components/Synthetics/GmSwap/GmOrderStatus/GmOrderStatus.tsx
msgid "{orderTypeText} cancelled"
msgstr ""

#: src/components/Synthetics/GmSwap/GmOrderStatus/GmOrderStatus.tsx
msgid "{orderTypeText} status"
msgstr ""

#: src/components/Synthetics/OrderStatus/OrderStatus.tsx
msgid "{orderTypeText} {0} {longText}"
msgstr ""

#: src/components/Synthetics/OrderStatus/OrderStatus.tsx
msgid "{orderTypeText} {0} {longText} by {1}"
msgstr ""

#: src/components/Synthetics/OrderStatus/OrderStatus.tsx
msgid "{orderTypeText} {0} {longText} cancelled"
msgstr ""

#: src/components/Synthetics/OrderStatus/OrderStatus.tsx
msgid "{orderTypeText} {0} {longText} request sent"
msgstr ""

#: src/components/Synthetics/GmSwap/GmOrderStatus/GmOrderStatus.tsx
msgid "{orderTypeText} {tokensText} request sent"
msgstr ""

#: src/domain/synthetics/orders/cancelOrdersTxn.ts
msgid "{ordersText} canceled"
msgstr ""

#: src/components/Synthetics/Trade/MarketCard/MarketCard.tsx
#~ msgid "{positionTypeText} {0}"
#~ msgstr ""

#: src/components/StatsTooltip/StatsTooltip.tsx
msgid "{title} on Arbitrum:"
msgstr "{title} 在 Arbitrum上:"

#: src/components/StatsTooltip/StatsTooltip.tsx
msgid "{title} on Avalanche:"
msgstr "{title} 在 Avalanche上:"

#: src/pages/Dashboard/DashboardV1.js
msgid "{volumeLabel} Volume"
msgstr "{volumeLabel} 体积"<|MERGE_RESOLUTION|>--- conflicted
+++ resolved
@@ -4113,25 +4113,6 @@
 msgstr "推荐代码不能超过{MAX_REFERRAL_CODE_LENGTH}符号"
 
 #: src/components/Exchange/ConfirmationBox.js
-<<<<<<< HEAD
-#~ msgid "The spread for {0} is > 1%, please ensure the trade details are acceptable before comfirming"
-#~ msgstr ""
-
-#: src/components/Exchange/ConfirmationBox.js
-#~ msgid "The spread for {0} is {1}% please ensure the trade details are acceptable before confirming"
-#~ msgstr ""
-
-#: src/components/Exchange/PositionSeller.js
-#~ msgid "The spread for {0} is {1}%, please ensure the trade details are acceptable before confirming"
-#~ msgstr ""
-
-#: src/components/Synthetics/Trade/ConfirmationBox/ConfirmationBox.tsx
-msgid "The spread is > 1%, please ensure the trade details are acceptable before comfirming"
-msgstr "点差区间>1%，请在确认前确保交易细节是可以接受的"
-
-#: src/components/Exchange/ConfirmationBox.js
-=======
->>>>>>> 229d8959
 msgid "The spread is > 1%, please ensure the trade details are acceptable before confirming"
 msgstr ""
 
