msgid ""
msgstr ""
"POT-Creation-Date: 2022-09-21 18:47+0530\n"
"MIME-Version: 1.0\n"
"Content-Type: text/plain; charset=utf-8\n"
"Content-Transfer-Encoding: 8bit\n"
"X-Generator: @lingui/cli\n"
"Language: en\n"
"Project-Id-Version: \n"
"Report-Msgid-Bugs-To: \n"
"PO-Revision-Date: \n"
"Last-Translator: \n"
"Language-Team: \n"
"Plural-Forms: \n"

#: src/pages/Dashboard/DashboardV2.js
msgid "01 Sep 2021"
msgstr "01 Sep 2021"

#: src/pages/Dashboard/DashboardV2.js
msgid "06 Jan 2022"
msgstr "06 Jan 2022"

#: src/components/Exchange/ExchangeTVChart.js
msgid "24h Change"
msgstr "24h Change"

#: src/components/Exchange/ExchangeTVChart.js
msgid "24h High"
msgstr "24h High"

#: src/components/Exchange/ExchangeTVChart.js
msgid "24h Low"
msgstr "24h Low"

#: src/pages/Dashboard/DashboardV2.js
msgid "24h Volume"
msgstr "24h Volume"

#: src/components/Exchange/PositionSeller.js
msgid "<0/>Profit price: {0} ${1}. This rule applies for the next {2}, until {3}."
msgstr "<0/>Profit price: {0} ${1}. This rule applies for the next {2}, until {3}."

#: src/App/App.js
msgid "<0>Install Coinbase Wallet</0> to start using GMX."
msgstr "<0>Install Coinbase Wallet</0> to start using GMX."

#: src/App/App.js
msgid "<0>Install Coinbase Wallet</0>, and use GMX with its built-in browser."
msgstr "<0>Install Coinbase Wallet</0>, and use GMX with its built-in browser."

#: src/App/App.js
msgid "<0>Install MetaMask</0> to start using GMX."
msgstr "<0>Install MetaMask</0> to start using GMX."

#: src/App/App.js
msgid "<0>Install MetaMask</0>, and use GMX with its built-in browser."
msgstr "<0>Install MetaMask</0>, and use GMX with its built-in browser."

#: src/components/Exchange/OrdersToa.js
msgid "<0>Insufficient liquidity to execute the order</0><1>The mark price which is an aggregate of exchange prices did not reach the specified price</1><2>The specified price was reached but not long enough for it to be executed</2><3>No keeper picked up the order for execution</3>"
msgstr "<0>Insufficient liquidity to execute the order</0><1>The mark price which is an aggregate of exchange prices did not reach the specified price</1><2>The specified price was reached but not long enough for it to be executed</2><3>No keeper picked up the order for execution</3>"

#: src/components/Exchange/PositionSeller.js
msgid "<0>More Info</0> about fees."
msgstr "<0>More Info</0> about fees."

#: src/pages/PageNotFound/PageNotFound.js
msgid "<0>Return to </0><1>Homepage</1> <2>or </2> <3>Trade</3>"
msgstr "<0>Return to </0><1>Homepage</1> <2>or </2> <3>Trade</3>"

#: src/components/Glp/SwapErrorModal.tsx
msgid "<0>The pool's capacity has been reached for {0}. Please use another token to buy GLP.</0><1>Check the \"Save on Fees\" section for tokens with the lowest fees.</1>"
msgstr "<0>The pool's capacity has been reached for {0}. Please use another token to buy GLP.</0><1>Check the \"Save on Fees\" section for tokens with the lowest fees.</1>"

#: src/pages/Stake/StakeV2.js
msgid "<0>This will withdraw and unreserve all tokens as well as pause vesting.<1/><2/>esGMX tokens that have been converted to GMX will remain as GMX tokens.<3/><4/>To claim GMX tokens without withdrawing, use the \"Claim\" button under the Total Rewards section.<5/><6/></0>"
msgstr "<0>This will withdraw and unreserve all tokens as well as pause vesting.<1/><2/>esGMX tokens that have been converted to GMX will remain as GMX tokens.<3/><4/>To claim GMX tokens without withdrawing, use the \"Claim\" button under the Total Rewards section.<5/><6/></0>"

#: src/pages/Dashboard/DashboardV2.js
msgid "<0>Total value of tokens in GLP pool ({chainName}).</0><1>Other websites may show a higher value as they add positions' collaterals to the GLP pool.</1>"
msgstr "<0>Total value of tokens in GLP pool ({chainName}).</0><1>Other websites may show a higher value as they add positions' collaterals to the GLP pool.</1>"

#: src/lib/wallets/index.tsx
msgid "<0>Your wallet is not connected to {0}.</0><1/><2>Switch to {1}</2>"
msgstr "<0>Your wallet is not connected to {0}.</0><1/><2>Switch to {1}</2>"

#: src/components/Exchange/SwapBox.js
msgid "A snapshot of the USD value of your {0} collateral is taken when the position is opened."
msgstr "A snapshot of the USD value of your {0} collateral is taken when the position is opened."

#: src/components/Glp/GlpSwap.js
#: src/components/SyntheticsMarketStats/SyntheticsMarketStats.tsx
#: src/pages/Stake/StakeV1.js
#: src/pages/Stake/StakeV1.js
#: src/pages/Stake/StakeV1.js
#: src/pages/Stake/StakeV1.js
#: src/pages/Stake/StakeV2.js
#: src/pages/Stake/StakeV2.js
#: src/pages/Stake/StakeV2.js
msgid "APR"
msgstr "APR"

#: src/components/Stake/GMXAprTooltip.tsx
#: src/pages/Stake/StakeV2.js
msgid "APRs are updated weekly on Wednesday and will depend on the fees collected for the week."
msgstr "APRs are updated weekly on Wednesday and will depend on the fees collected for the week."

#: src/pages/Dashboard/DashboardV2.js
msgid "AUM"
msgstr "AUM"

#: src/components/Glp/GlpSwap.js
#: src/components/Glp/GlpSwap.js
msgid "AVAILABLE"
msgstr "AVAILABLE"

#: src/components/Header/AppHeaderLinks.tsx
#: src/pages/Ecosystem/Ecosystem.js
#: src/pages/Ecosystem/Ecosystem.js
#: src/pages/Ecosystem/Ecosystem.js
#: src/pages/Ecosystem/Ecosystem.js
#: src/pages/Ecosystem/Ecosystem.js
msgid "About"
msgstr "About"

#: src/components/Exchange/ConfirmationBox.js
msgid "Accept confirmation of trigger orders"
msgstr "Accept confirmation of trigger orders"

#: src/components/Exchange/ConfirmationBox.js
msgid "Accept minimum and {action}"
msgstr "Accept minimum and {action}"

#: src/components/Exchange/OrdersToa.js
msgid "Accept terms to enable orders"
msgstr "Accept terms to enable orders"

#: src/components/Exchange/OrdersToa.js
msgid "Accept that orders are not guaranteed to execute and trigger orders may not settle at the trigger price"
msgstr "Accept that orders are not guaranteed to execute and trigger orders may not settle at the trigger price"

#: src/pages/Actions/Actions.js
#: src/pages/OrdersOverview/OrdersOverview.js
msgid "Account"
msgstr "Account"

#: src/pages/Actions/Actions.js
msgid "Actions"
msgstr "Actions"

#: src/components/Exchange/PositionsList.js
msgid "Active Orders"
msgstr "Active Orders"

#: src/components/Referrals/TradersStats.js
msgid "Active Referral Code"
msgstr "Active Referral Code"

#: src/pages/Dashboard/AssetDropdown.tsx
#: src/pages/Dashboard/AssetDropdown.tsx
msgid "Add to Metamask"
msgstr "Add to Metamask"

#: src/components/Referrals/JoinReferralCode.js
msgid "Adding referral code failed."
msgstr "Adding referral code failed."

#: src/components/Referrals/JoinReferralCode.js
msgid "Adding..."
msgstr "Adding..."

#: src/pages/Stake/StakeV2.js
msgid "Additional reserve required"
msgstr "Additional reserve required"

#: src/components/Exchange/OrdersToa.js
msgid "Additionally, trigger orders are market orders and are not guaranteed to settle at the trigger price."
msgstr "Additionally, trigger orders are market orders and are not guaranteed to settle at the trigger price."

#: src/pages/Referrals/Referrals.js
msgid "Affiliates"
msgstr "Affiliates"

#: src/pages/ClaimEsGmx/ClaimEsGmx.js
msgid "After claiming you will be able to vest a maximum of {0} esGMX at a ratio of {1} {stakingToken} to 1 esGMX."
msgstr "After claiming you will be able to vest a maximum of {0} esGMX at a ratio of {1} {stakingToken} to 1 esGMX."

#: src/pages/ClaimEsGmx/ClaimEsGmx.js
msgid "After claiming, the esGMX tokens will be airdropped to your account on the selected network within 7 days."
msgstr "After claiming, the esGMX tokens will be airdropped to your account on the selected network within 7 days."

#: src/components/ModalViews/RedirectModal.js
msgid "Agree"
msgstr "Agree"

#: src/components/Exchange/ConfirmationBox.js
#: src/components/Exchange/PositionSeller.js
msgid "Allow up to 1% slippage"
msgstr "Allow up to 1% slippage"

#: src/App/App.js
#: src/components/Exchange/ConfirmationBox.js
#: src/components/Exchange/PositionSeller.js
msgid "Allowed Slippage"
msgstr "Allowed Slippage"

#: src/components/ModalViews/RedirectModal.js
msgid "Alternative links can be found in the <0>docs</0>.<1/><2/>By clicking Agree you accept the <3>T&Cs</3> and <4>Referral T&Cs</4>.<5/><6/>"
msgstr "Alternative links can be found in the <0>docs</0>.<1/><2/>By clicking Agree you accept the <3>T&Cs</3> and <4>Referral T&Cs</4>.<5/><6/>"

#: src/components/Exchange/NoLiquidityErrorModal.tsx
msgid "Alternatively, you can select a different \"Collateral In\" token."
msgstr "Alternatively, you can select a different \"Collateral In\" token."

#: src/components/Referrals/AffiliatesStats.js
#: src/components/Referrals/TradersStats.js
msgid "Amount"
msgstr "Amount"

#: src/components/Referrals/AffiliatesStats.js
msgid "Amount of traders you referred."
msgstr "Amount of traders you referred."

#: src/components/Exchange/PositionEditor.js
msgid "Amount should be greater than zero"
msgstr "Amount should be greater than zero"

#: src/pages/ClaimEsGmx/ClaimEsGmx.js
msgid "Amount to claim"
msgstr "Amount to claim"

#: src/pages/Home/Home.js
msgid "An aggregate of high-quality price feeds determine when liquidations occur. This keeps positions safe from temporary wicks."
msgstr "An aggregate of high-quality price feeds determine when liquidations occur. This keeps positions safe from temporary wicks."

#: src/pages/Ecosystem/Ecosystem.js
msgid "Announcement"
msgstr "Announcement"

#: src/components/Header/HomeHeaderLinks.tsx
msgid "App"
msgstr "App"

#: src/domain/tokens/approveTokens.tsx
msgid "Approval failed"
msgstr "Approval failed"

#: src/domain/tokens/approveTokens.tsx
msgid "Approval submitted! <0>View status.</0>"
msgstr "Approval submitted! <0>View status.</0>"

#: src/domain/tokens/approveTokens.tsx
msgid "Approval was cancelled"
msgstr "Approval was cancelled"

#: src/pages/BeginAccountTransfer/BeginAccountTransfer.js
#: src/pages/Stake/StakeV2.js
msgid "Approve GMX"
msgstr "Approve GMX"

#: src/components/ApproveTokenButton/ApproveTokenButton.tsx
msgid "Approve token {0}"
msgstr "Approve token {0}"

#: src/components/Exchange/PositionEditor.js
#: src/components/Exchange/SwapBox.js
#: src/components/Glp/GlpSwap.js
#: src/components/Migration/Migration.js
msgid "Approve {0}"
msgstr "Approve {0}"

#: src/pages/Stake/StakeV1.js
#: src/pages/Stake/StakeV2.js
msgid "Approve {stakingTokenSymbol}"
msgstr "Approve {stakingTokenSymbol}"

#: src/pages/Stake/StakeV2.js
msgid "Approving GMX..."
msgstr "Approving GMX..."

#: src/components/Exchange/PositionEditor.js
#: src/components/Exchange/SwapBox.js
#: src/components/Glp/GlpSwap.js
msgid "Approving {0}..."
msgstr "Approving {0}..."

#: src/pages/Stake/StakeV1.js
#: src/pages/Stake/StakeV2.js
msgid "Approving {stakingTokenSymbol}..."
msgstr "Approving {stakingTokenSymbol}..."

#: src/components/Migration/Migration.js
#: src/pages/BeginAccountTransfer/BeginAccountTransfer.js
msgid "Approving..."
msgstr "Approving..."

#: src/components/TokenCard/TokenCard.js
#: src/components/TokenCard/TokenCard.js
msgid "Arbitrum APR:"
msgstr "Arbitrum APR:"

#: src/pages/Dashboard/DashboardV2.js
#: src/pages/Dashboard/DashboardV2.js
msgid "Arbitrum Icon"
msgstr "Arbitrum Icon"

#: src/components/Exchange/NoLiquidityErrorModal.tsx
msgid "As there is not enough liquidity in GLP to swap {0} to {swapTokenSymbol}, you can use the option below to do so:"
msgstr "As there is not enough liquidity in GLP to swap {0} to {swapTokenSymbol}, you can use the option below to do so:"

#: src/pages/Dashboard/DashboardV1.js
msgid "Assets Under Management"
msgstr "Assets Under Management"

#: src/pages/Dashboard/DashboardV2.js
msgid "Assets Under Management: GMX staked (All chains) + GLP pool ({chainName})."
msgstr "Assets Under Management: GMX staked (All chains) + GLP pool ({chainName})."

#: src/components/Glp/GlpSwap.js
msgid "Available"
msgstr "Available"

#: src/components/Exchange/ConfirmationBox.js
#: src/components/Exchange/SwapBox.js
#: src/components/Exchange/SwapBox.js
#: src/components/Exchange/SwapBox.js
msgid "Available Liquidity"
msgstr "Available Liquidity"

#: src/components/Glp/GlpSwap.js
#: src/components/Glp/GlpSwap.js
msgid "Available amount to deposit into GLP."
msgstr "Available amount to deposit into GLP."

#: src/components/Glp/GlpSwap.js
#: src/components/Glp/GlpSwap.js
msgid "Available amount to withdraw from GLP. Funds not utilized by current open positions."
msgstr "Available amount to withdraw from GLP. Funds not utilized by current open positions."

#: src/pages/Home/Home.js
msgid "Available on your preferred network"
msgstr "Available on your preferred network"

#: src/components/Glp/GlpSwap.js
msgid "Available:"
msgstr "Available:"

#: src/components/TokenCard/TokenCard.js
#: src/components/TokenCard/TokenCard.js
msgid "Avalanche APR:"
msgstr "Avalanche APR:"

#: src/pages/Dashboard/DashboardV2.js
#: src/pages/Dashboard/DashboardV2.js
msgid "Avalanche Icon"
msgstr "Avalanche Icon"

#: src/components/Exchange/SwapBox.js
msgid "Balance"
msgstr "Balance"

#: src/components/Glp/GlpSwap.js
#: src/components/Glp/GlpSwap.js
#: src/components/Glp/GlpSwap.js
#: src/components/MarketPoolSwap/MarketPoolSwapBox/MarketPoolSwapBox.tsx
#: src/components/MarketPoolSwap/MarketPoolSwapBox/MarketPoolSwapBox.tsx
#: src/components/MarketPoolSwap/MarketPoolSwapBox/MarketPoolSwapBox.tsx
msgid "Balance:"
msgstr "Balance:"

#: src/components/Exchange/SwapBox.js
msgid "Balance: {0}"
msgstr "Balance: {0}"

#: src/pages/BeginAccountTransfer/BeginAccountTransfer.js
msgid "Begin Transfer"
msgstr "Begin Transfer"

#: src/components/Migration/Migration.js
#: src/components/Migration/Migration.js
msgid "Bonus Tokens"
msgstr "Bonus Tokens"

#: src/pages/Stake/StakeV2.js
msgid "Boost Percentage"
msgstr "Boost Percentage"

#: src/pages/Stake/StakeV2.js
msgid "Boost your rewards with Multiplier Points. <0>More info</0>."
msgstr "Boost your rewards with Multiplier Points. <0>More info</0>."

#: src/components/Exchange/ConfirmationBox.js
#: src/components/Exchange/PositionEditor.js
#: src/components/Exchange/PositionsList.js
#: src/components/Exchange/PositionsList.js
#: src/components/Exchange/PositionsList.js
#: src/components/Exchange/PositionsList.js
#: src/components/Exchange/SwapBox.js
msgid "Borrow Fee"
msgstr "Borrow Fee"

#: src/components/Exchange/PositionsList.js
#: src/components/Exchange/PositionsList.js
msgid "Borrow Fee / Day"
msgstr "Borrow Fee / Day"

#: src/components/Exchange/PositionSeller.js
#: src/components/Exchange/TradeHistory.js
msgid "Borrow fee"
msgstr "Borrow fee"

#: src/components/Header/AppHeaderLinks.tsx
#: src/components/MarketPoolSwap/MarketPoolSwapConfirmation/MarketPoolSwapConfirmation.tsx
msgid "Buy"
msgstr "Buy"

#: src/pages/BuyGlp/BuyGlp.js
msgid "Buy / Sell GLP"
msgstr "Buy / Sell GLP"

#: src/pages/BuyGMX/BuyGMX.tsx
msgid "Buy AVAX directly to Avalanche or transfer it there."
msgstr "Buy AVAX directly to Avalanche or transfer it there."

#: src/pages/BuyGMX/BuyGMX.tsx
msgid "Buy ETH directly to Arbitrum or transfer it there."
msgstr "Buy ETH directly to Arbitrum or transfer it there."

#: src/components/Glp/GlpSwap.js
#: src/components/Glp/GlpSwap.js
#: src/components/Glp/GlpSwap.js
#: src/pages/Stake/StakeV2.js
msgid "Buy GLP"
msgstr "Buy GLP"

#: src/pages/BuyGlp/BuyGlp.js
msgid "Buy GLP Icon"
msgstr "Buy GLP Icon"

#: src/components/MarketPoolSwap/MarketPoolSwapBox/MarketPoolSwapBox.tsx
msgid "Buy GM"
msgstr "Buy GM"

#: src/pages/Stake/StakeV2.js
msgid "Buy GMX"
msgstr "Buy GMX"

#: src/pages/BuyGMX/BuyGMX.tsx
msgid "Buy GMX from Traderjoe:"
msgstr "Buy GMX from Traderjoe:"

#: src/pages/BuyGMX/BuyGMX.tsx
msgid "Buy GMX from Uniswap (make sure to select Arbitrum):"
msgstr "Buy GMX from Uniswap (make sure to select Arbitrum):"

#: src/pages/BuyGMX/BuyGMX.tsx
msgid "Buy GMX from a Decentralized Exchange"
msgstr "Buy GMX from a Decentralized Exchange"

#: src/pages/BuyGMX/BuyGMX.tsx
msgid "Buy GMX from centralized exchanges:"
msgstr "Buy GMX from centralized exchanges:"

#: src/pages/BuyGMX/BuyGMX.tsx
msgid "Buy GMX from centralized services"
msgstr "Buy GMX from centralized services"

#: src/pages/BuyGMX/BuyGMX.tsx
msgid "Buy GMX on {0}"
msgstr "Buy GMX on {0}"

#: src/pages/Buy/Buy.js
msgid "Buy GMX or GLP"
msgstr "Buy GMX or GLP"

#: src/pages/BuyGMX/BuyGMX.tsx
msgid "Buy GMX using Decentralized Exchange Aggregators:"
msgstr "Buy GMX using Decentralized Exchange Aggregators:"

#: src/pages/BuyGMX/BuyGMX.tsx
msgid "Buy GMX using FIAT gateways:"
msgstr "Buy GMX using FIAT gateways:"

#: src/pages/BuyGMX/BuyGMX.tsx
msgid "Buy GMX using any token from any network:"
msgstr "Buy GMX using any token from any network:"

#: src/components/Glp/GlpSwap.js
msgid "Buy failed."
msgstr "Buy failed."

#: src/components/TokenCard/TokenCard.js
#: src/components/TokenCard/TokenCard.js
msgid "Buy on Arbitrum"
msgstr "Buy on Arbitrum"

#: src/components/TokenCard/TokenCard.js
#: src/components/TokenCard/TokenCard.js
msgid "Buy on Avalanche"
msgstr "Buy on Avalanche"

#: src/pages/BuyGMX/BuyGMX.tsx
msgid "Buy or Transfer AVAX to Avalanche"
msgstr "Buy or Transfer AVAX to Avalanche"

#: src/pages/BuyGMX/BuyGMX.tsx
msgid "Buy or Transfer ETH to Arbitrum"
msgstr "Buy or Transfer ETH to Arbitrum"

#: src/components/Glp/GlpSwap.js
msgid "Buy submitted."
msgstr "Buy submitted."

#: src/components/Glp/GlpSwap.js
#: src/components/Glp/GlpSwap.js
msgid "Buy with {0}"
msgstr "Buy with {0}"

#: src/pages/BuyGMX/BuyGMX.tsx
msgid "Buy {nativeTokenSymbol}"
msgstr "Buy {nativeTokenSymbol}"

#: src/components/Exchange/NoLiquidityErrorModal.tsx
msgid "Buy {swapTokenSymbol} on 1inch"
msgstr "Buy {swapTokenSymbol} on 1inch"

#: src/components/Glp/GlpSwap.js
msgid "Buying..."
msgstr "Buying..."

#: src/pages/OrdersOverview/OrdersOverview.js
msgid "Can't execute because of an error"
msgstr "Can't execute because of an error"

#: src/components/Exchange/ConfirmationBox.js
#: src/components/Exchange/ConfirmationBox.js
#: src/components/Exchange/OrdersList.js
#: src/components/Exchange/OrdersList.js
#: src/components/Exchange/OrdersList.js
#: src/components/Exchange/TradeHistory.js
msgid "Cancel"
msgstr "Cancel"

#: src/components/Exchange/ConfirmationBox.js
msgid "Cancel failed"
msgstr "Cancel failed"

#: src/domain/legacy.ts
#: src/pages/Exchange/Exchange.js
msgid "Cancel failed."
msgstr "Cancel failed."

#: src/components/Exchange/ConfirmationBox.js
msgid "Cancel submitted"
msgstr "Cancel submitted"

#: src/domain/legacy.ts
#: src/pages/Exchange/Exchange.js
msgid "Cancel submitted."
msgstr "Cancel submitted."

#: src/pages/Exchange/Exchange.js
msgid "Chart positions"
msgstr "Chart positions"

#: src/components/Glp/GlpSwap.js
#: src/components/Glp/GlpSwap.js
msgid "Check the \"Save on Fees\" section below to get the lowest fee percentages."
msgstr "Check the \"Save on Fees\" section below to get the lowest fee percentages."

#: src/components/Referrals/AddAffiliateCode.js
#: src/components/Referrals/JoinReferralCode.js
msgid "Checking code..."
msgstr "Checking code..."

#: src/pages/BuyGMX/BuyGMX.tsx
msgid "Choose to buy from decentralized or centralized exchanges."
msgstr "Choose to buy from decentralized or centralized exchanges."

#: src/pages/ClaimEsGmx/ClaimEsGmx.js
#: src/pages/Stake/StakeV1.js
#: src/pages/Stake/StakeV1.js
#: src/pages/Stake/StakeV1.js
#: src/pages/Stake/StakeV1.js
#: src/pages/Stake/StakeV1.js
#: src/pages/Stake/StakeV2.js
#: src/pages/Stake/StakeV2.js
#: src/pages/Stake/StakeV2.js
msgid "Claim"
msgstr "Claim"

#: src/pages/Stake/StakeV2.js
#: src/pages/Stake/StakeV2.js
msgid "Claim GMX Rewards"
msgstr "Claim GMX Rewards"

#: src/pages/Stake/StakeV2.js
msgid "Claim Rewards"
msgstr "Claim Rewards"

#: src/pages/ClaimEsGmx/ClaimEsGmx.js
#: src/pages/Stake/StakeV2.js
msgid "Claim completed!"
msgstr "Claim completed!"

#: src/pages/ClaimEsGmx/ClaimEsGmx.js
msgid "Claim esGMX"
msgstr "Claim esGMX"

#: src/pages/Stake/StakeV2.js
#: src/pages/Stake/StakeV2.js
msgid "Claim esGMX Rewards"
msgstr "Claim esGMX Rewards"

#: src/pages/Stake/StakeV1.js
msgid "Claim failed"
msgstr "Claim failed"

#: src/pages/ClaimEsGmx/ClaimEsGmx.js
#: src/pages/Stake/StakeV2.js
msgid "Claim failed."
msgstr "Claim failed."

#: src/pages/ClaimEsGmx/ClaimEsGmx.js
msgid "Claim submitted!"
msgstr "Claim submitted!"

#: src/pages/Stake/StakeV1.js
msgid "Claim submitted! <0>View status.</0>"
msgstr "Claim submitted! <0>View status.</0>"

#: src/pages/Stake/StakeV2.js
msgid "Claim submitted."
msgstr "Claim submitted."

#: src/pages/Stake/StakeV2.js
#: src/pages/Stake/StakeV2.js
msgid "Claim {wrappedTokenSymbol} Rewards"
msgstr "Claim {wrappedTokenSymbol} Rewards"

#: src/pages/Stake/StakeV2.js
#: src/pages/Stake/StakeV2.js
msgid "Claimable"
msgstr "Claimable"

#: src/pages/ClaimEsGmx/ClaimEsGmx.js
#: src/pages/Stake/StakeV2.js
msgid "Claiming..."
msgstr "Claiming..."

#: src/components/Exchange/PositionsList.js
msgid "Click on a row to select the position's market, then use the swap box to increase your position size if needed."
msgstr "Click on a row to select the position's market, then use the swap box to increase your position size if needed."

#: src/components/Exchange/PositionSeller.js
#: src/components/Exchange/PositionSeller.js
#: src/components/Exchange/PositionsList.js
#: src/components/Exchange/PositionsList.js
msgid "Close"
msgstr "Close"

#: src/components/Exchange/PositionSeller.js
msgid "Close failed."
msgstr "Close failed."

#: src/components/Exchange/PositionSeller.js
msgid "Close submitted!"
msgstr "Close submitted!"

#: src/pages/OrdersOverview/OrdersOverview.js
msgid "Close to execution price"
msgstr "Close to execution price"

#: src/components/Exchange/PositionSeller.js
msgid "Close without profit"
msgstr "Close without profit"

#: src/components/Exchange/PositionSeller.js
msgid "Close {longOrShortText} {0}"
msgstr "Close {longOrShortText} {0}"

#: src/components/Exchange/PositionSeller.js
msgid "Close: {convertedAmountFormatted} {0}"
msgstr "Close: {convertedAmountFormatted} {0}"

#: src/components/Exchange/PositionSeller.js
msgid "Closing fee"
msgstr "Closing fee"

#: src/components/Exchange/PositionSeller.js
msgid "Closing..."
msgstr "Closing..."

#: src/components/Referrals/AddAffiliateCode.js
msgid "Code already taken"
msgstr "Code already taken"

#: src/App/App.js
msgid "Coinbase Wallet"
msgstr "Coinbase Wallet"

#: src/App/App.js
msgid "Coinbase Wallet not detected."
msgstr "Coinbase Wallet not detected."

#: src/components/Exchange/ConfirmationBox.js
#: src/components/Exchange/ConfirmationBox.js
#: src/components/Exchange/OrdersList.js
#: src/components/Exchange/OrdersList.js
#: src/components/Exchange/PositionEditor.js
#: src/components/Exchange/PositionsList.js
#: src/components/Exchange/PositionsList.js
msgid "Collateral"
msgstr "Collateral"

#: src/components/Exchange/PositionSeller.js
msgid "Collateral ({0})"
msgstr "Collateral ({0})"

#: src/components/Exchange/ConfirmationBox.js
#: src/components/Exchange/ConfirmationBox.js
#: src/components/Exchange/SwapBox.js
#: src/components/Exchange/SwapBox.js
#: src/components/Exchange/SwapBox.js
msgid "Collateral In"
msgstr "Collateral In"

#: src/pages/Ecosystem/Ecosystem.js
msgid "Community Projects"
msgstr "Community Projects"

#: src/pages/Ecosystem/Ecosystem.js
msgid "Community curated tweet collection"
msgstr "Community curated tweet collection"

#: src/pages/Ecosystem/Ecosystem.js
msgid "Community-led Telegram groups."
msgstr "Community-led Telegram groups."

#: src/pages/CompleteAccountTransfer/CompleteAccountTransfer.js
msgid "Complete Account Transfer"
msgstr "Complete Account Transfer"

#: src/pages/CompleteAccountTransfer/CompleteAccountTransfer.js
msgid "Complete Transfer"
msgstr "Complete Transfer"

#: src/pages/Stake/StakeV2.js
#: src/pages/Stake/StakeV2.js
#: src/pages/Stake/StakeV2.js
msgid "Compound"
msgstr "Compound"

#: src/pages/Stake/StakeV2.js
msgid "Compound Rewards"
msgstr "Compound Rewards"

#: src/pages/Stake/StakeV2.js
msgid "Compound completed!"
msgstr "Compound completed!"

#: src/pages/Stake/StakeV2.js
msgid "Compound failed."
msgstr "Compound failed."

#: src/pages/Stake/StakeV2.js
msgid "Compound submitted!"
msgstr "Compound submitted!"

#: src/pages/Stake/StakeV2.js
msgid "Compounding..."
msgstr "Compounding..."

#: src/components/Exchange/ConfirmationBox.js
msgid "Confirm Limit Order"
msgstr "Confirm Limit Order"

#: src/components/Exchange/ConfirmationBox.js
msgid "Confirm Long"
msgstr "Confirm Long"

#: src/components/Exchange/ConfirmationBox.js
msgid "Confirm Short"
msgstr "Confirm Short"

#: src/components/Exchange/ConfirmationBox.js
msgid "Confirm Swap"
msgstr "Confirm Swap"

#: src/components/MarketPoolSwap/MarketPoolSwapConfirmation/MarketPoolSwapConfirmation.tsx
msgid "Confirm {0}"
msgstr "Confirm {0}"

#: src/components/MarketPoolSwap/MarketPoolSwapConfirmation/MarketPoolSwapConfirmation.tsx
msgid "Confirm {operationText} {0} GM"
msgstr "Confirm {operationText} {0} GM"

#: src/components/Header/AppHeaderUser.tsx
msgid "Connect"
msgstr "Connect"

#: src/App/App.js
#: src/components/Exchange/SwapBox.js
#: src/components/Glp/GlpSwap.js
#: src/components/Header/AppHeaderUser.tsx
#: src/components/Migration/Migration.js
#: src/components/Referrals/AddAffiliateCode.js
#: src/components/Referrals/JoinReferralCode.js
#: src/pages/Stake/StakeV1.js
#: src/pages/Stake/StakeV1.js
#: src/pages/Stake/StakeV1.js
#: src/pages/Stake/StakeV1.js
#: src/pages/Stake/StakeV1.js
#: src/pages/Stake/StakeV2.js
#: src/pages/Stake/StakeV2.js
#: src/pages/Stake/StakeV2.js
#: src/pages/Stake/StakeV2.js
msgid "Connect Wallet"
msgstr "Connect Wallet"

#: src/components/SubmitButton/SubmitButton.tsx
msgid "Connect wallet"
msgstr "Connect wallet"

#: src/lib/wallets/index.tsx
msgid "Connected to {0}"
msgstr "Connected to {0}"

#: src/pages/BeginAccountTransfer/BeginAccountTransfer.js
#: src/pages/CompleteAccountTransfer/CompleteAccountTransfer.js
msgid "Continue"
msgstr "Continue"

#: src/pages/Stake/StakeV2.js
msgid "Convert esGMX tokens to GMX tokens.<0/>Please read the <1>vesting details</1> before using the vaults."
msgstr "Convert esGMX tokens to GMX tokens.<0/>Please read the <1>vesting details</1> before using the vaults."

#: src/pages/Stake/StakeV2.js
#: src/pages/Stake/StakeV2.js
msgid "Convert {wrappedTokenSymbol} to {nativeTokenSymbol}"
msgstr "Convert {wrappedTokenSymbol} to {nativeTokenSymbol}"

#: src/components/Exchange/PositionShare.js
msgid "Copy"
msgstr "Copy"

#: src/components/AddressDropdown/AddressDropdown.tsx
msgid "Copy Address"
msgstr "Copy Address"

#: src/pages/Dashboard/DashboardV1.js
#: src/pages/Dashboard/DashboardV1.js
msgid "Could not add token to MetaMask"
msgstr "Could not add token to MetaMask"

#: src/components/Exchange/TradeHistory.js
msgid "Could not decrease {0} {longOrShortText}, +{1} USD, Acceptable Price: {2}"
msgstr "Could not decrease {0} {longOrShortText}, +{1} USD, Acceptable Price: {2}"

#: src/pages/Exchange/Exchange.js
msgid "Could not decrease {tokenSymbol} {longOrShortText} within the allowed slippage, you can adjust the allowed slippage in the settings on the top right of the page."
msgstr "Could not decrease {tokenSymbol} {longOrShortText} within the allowed slippage, you can adjust the allowed slippage in the settings on the top right of the page."

#: src/components/Exchange/TradeHistory.js
msgid "Could not execute deposit into {0} {longOrShortText}"
msgstr "Could not execute deposit into {0} {longOrShortText}"

#: src/components/Exchange/TradeHistory.js
msgid "Could not execute withdrawal from {0} {longOrShortText}"
msgstr "Could not execute withdrawal from {0} {longOrShortText}"

#: src/components/Exchange/TradeHistory.js
msgid "Could not increase {0} {longOrShortText}, +{1} USD, Acceptable Price: {2}"
msgstr "Could not increase {0} {longOrShortText}, +{1} USD, Acceptable Price: {2}"

#: src/pages/Exchange/Exchange.js
msgid "Could not increase {tokenSymbol} {longOrShortText} within the allowed slippage, you can adjust the allowed slippage in the settings on the top right of the page."
msgstr "Could not increase {tokenSymbol} {longOrShortText} within the allowed slippage, you can adjust the allowed slippage in the settings on the top right of the page."

#: src/components/Exchange/TradeHistory.js
#: src/components/Referrals/AddAffiliateCode.js
#: src/components/Referrals/AffiliatesStats.js
#: src/pages/Stake/StakeV1.js
#: src/pages/Stake/StakeV1.js
#: src/pages/Stake/StakeV1.js
msgid "Create"
msgstr "Create"

#: src/components/Exchange/ConfirmationBox.js
#: src/components/Exchange/PositionSeller.js
msgid "Create Order"
msgstr "Create Order"

#: src/components/Referrals/AffiliatesStats.js
msgid "Create Referral Code"
msgstr "Create Referral Code"

#: src/components/Exchange/SwapBox.js
msgid "Create {0} Order"
msgstr "Create {0} Order"

#: src/pages/OrdersOverview/OrdersOverview.js
msgid "Created"
msgstr "Created"

#: src/components/Exchange/SwapBox.js
msgid "Created limit order for {0} {1}: {2} USD!"
msgstr "Created limit order for {0} {1}: {2} USD!"

#: src/components/Exchange/ConfirmationBox.js
#: src/components/Exchange/PositionSeller.js
msgid "Creating Order..."
msgstr "Creating Order..."

#: src/components/Referrals/AddAffiliateCode.js
msgid "Creating..."
msgstr "Creating..."

#: src/pages/Ecosystem/Ecosystem.js
#: src/pages/Ecosystem/Ecosystem.js
msgid "Creator"
msgstr "Creator"

#: src/components/Glp/GlpSwap.js
msgid "Current Pool Amount"
msgstr "Current Pool Amount"

#: src/pages/Stake/StakeV2.js
msgid "Current Reserved"
msgstr "Current Reserved"

#: src/pages/Dashboard/DashboardV2.js
msgid "Current Weight"
msgstr "Current Weight"

#: src/components/Exchange/SwapBox.js
msgid "Current {0} long"
msgstr "Current {0} long"

#: src/components/Exchange/SwapBox.js
msgid "Current {0} shorts"
msgstr "Current {0} shorts"

#: src/pages/Ecosystem/Ecosystem.js
#: src/pages/Ecosystem/Ecosystem.js
#: src/pages/Ecosystem/Ecosystem.js
#: src/pages/Ecosystem/Ecosystem.js
#: src/pages/Ecosystem/Ecosystem.js
msgid "DEX Aggregator"
msgstr "DEX Aggregator"

#: src/components/Header/AppHeaderLinks.tsx
msgid "Dashboard"
msgstr "Dashboard"

#: src/pages/Ecosystem/Ecosystem.js
msgid "Dashboard for GMX referral stats"
msgstr "Dashboard for GMX referral stats"

#: src/pages/Ecosystem/Ecosystem.js
msgid "Dashboards"
msgstr "Dashboards"

#: src/components/Referrals/AffiliatesStats.js
#: src/components/Referrals/TradersStats.js
msgid "Date"
msgstr "Date"

#: src/pages/Ecosystem/Ecosystem.js
msgid "DeFi Portfolio Tracker"
msgstr "DeFi Portfolio Tracker"

#: src/components/Exchange/ExchangeTVChart.js
msgid "Dec."
msgstr "Dec."

#: src/pages/Ecosystem/Ecosystem.js
msgid "Decentralized Finance Dashboard"
msgstr "Decentralized Finance Dashboard"

#: src/pages/Ecosystem/Ecosystem.js
msgid "Decentralized Options Protocol"
msgstr "Decentralized Options Protocol"

#: src/pages/Ecosystem/Ecosystem.js
msgid "Decentralized Options Strategies"
msgstr "Decentralized Options Strategies"

#: src/pages/Ecosystem/Ecosystem.js
msgid "Decentralized Trading Protocol"
msgstr "Decentralized Trading Protocol"

#: src/pages/Home/Home.js
msgid "Decentralized<0/>Perpetual Exchange"
msgstr "Decentralized<0/>Perpetual Exchange"

#: src/components/Exchange/ConfirmationBox.js
#: src/components/Exchange/ConfirmationBox.js
#: src/components/Exchange/OrdersList.js
#: src/components/Exchange/TradeHistory.js
msgid "Decrease"
msgstr "Decrease"

#: src/pages/OrdersOverview/OrdersOverview.js
msgid "Decrease active: {0}, executed: {1}, cancelled: {2}"
msgstr "Decrease active: {0}, executed: {1}, cancelled: {2}"

#: src/components/Exchange/TradeHistory.js
msgid "Decreased"
msgstr "Decreased"

#: src/pages/Exchange/Exchange.js
msgid "Decreased {tokenSymbol} {longOrShortText}, -{0} USD."
msgstr "Decreased {tokenSymbol} {longOrShortText}, -{0} USD."

#: src/components/Exchange/PositionEditor.js
#: src/components/Exchange/PositionEditor.js
#: src/components/Exchange/PositionEditor.js
#: src/components/Exchange/PositionEditor.js
#: src/components/MarketPoolSwap/constants.ts
#: src/pages/Stake/StakeV2.js
#: src/pages/Stake/StakeV2.js
#: src/pages/Stake/StakeV2.js
#: src/pages/Stake/StakeV2.js
msgid "Deposit"
msgstr "Deposit"

#: src/components/MarketPoolSwap/MarketPoolSwapConfirmation/MarketPoolSwapConfirmation.tsx
msgid "Deposit created"
msgstr "Deposit created"

#: src/components/Exchange/PositionEditor.js
msgid "Deposit disabled, pending {0} upgrade"
msgstr "Deposit disabled, pending {0} upgrade"

#: src/components/MarketPoolSwap/MarketPoolSwapConfirmation/MarketPoolSwapConfirmation.tsx
msgid "Deposit failed"
msgstr "Deposit failed"

#: src/pages/Stake/StakeV2.js
msgid "Deposit failed!"
msgstr "Deposit failed!"

#: src/components/Exchange/PositionEditor.js
msgid "Deposit failed."
msgstr "Deposit failed."

#: src/components/MarketPoolSwap/MarketPoolSwapConfirmation/MarketPoolSwapConfirmation.tsx
msgid "Deposit submitted"
msgstr "Deposit submitted"

#: src/pages/Stake/StakeV2.js
msgid "Deposit submitted!"
msgstr "Deposit submitted!"

#: src/components/Exchange/PositionEditor.js
msgid "Deposit submitted."
msgstr "Deposit submitted."

#: src/components/Exchange/TradeHistory.js
msgid "Deposit {0} USD into {1} {longOrShortText}"
msgstr "Deposit {0} USD into {1} {longOrShortText}"

#: src/pages/Stake/StakeV2.js
msgid "Deposited"
msgstr "Deposited"

#: src/pages/Exchange/Exchange.js
msgid "Deposited {0} USD into {tokenSymbol} {longOrShortText}"
msgstr "Deposited {0} USD into {tokenSymbol} {longOrShortText}"

#: src/pages/Stake/StakeV2.js
msgid "Deposited!"
msgstr "Deposited!"

#: src/components/Exchange/PositionEditor.js
#: src/pages/Stake/StakeV2.js
msgid "Depositing..."
msgstr "Depositing..."

#: src/pages/OrdersOverview/OrdersOverview.js
msgid "Diff"
msgstr "Diff"

#: src/App/App.js
msgid "Disable order validations"
msgstr "Disable order validations"

#: src/components/AddressDropdown/AddressDropdown.tsx
msgid "Disconnect"
msgstr "Disconnect"

#: src/App/App.js
msgid "Display PnL after fees"
msgstr "Display PnL after fees"

#: src/pages/Dashboard/DashboardV2.js
msgid "Distribution"
msgstr "Distribution"

#: src/components/Header/HomeHeaderLinks.tsx
msgid "Docs"
msgstr "Docs"

#: src/components/ModalViews/RedirectModal.js
msgid "Don't show this message again for 30 days."
msgstr "Don't show this message again for 30 days."

#: src/components/Exchange/PositionShare.js
msgid "Download"
msgstr "Download"

#: src/components/Header/AppHeaderLinks.tsx
#: src/pages/Stake/StakeV2.js
msgid "Earn"
msgstr "Earn"

#: src/components/Header/AppHeaderLinks.tsx
msgid "Ecosystem"
msgstr "Ecosystem"

#: src/components/Exchange/OrdersList.js
#: src/components/Exchange/OrdersList.js
#: src/components/Exchange/OrdersList.js
msgid "Edit"
msgstr "Edit"

#: src/components/Exchange/PositionDropdown.js
#: src/components/Exchange/PositionsList.js
msgid "Edit Collateral"
msgstr "Edit Collateral"

#: src/components/Referrals/TradersStats.js
msgid "Edit Referral Code"
msgstr "Edit Referral Code"

#: src/components/Exchange/OrderEditor.js
#: src/components/Exchange/OrderEditor.js
msgid "Edit order"
msgstr "Edit order"

#: src/components/Exchange/PositionEditor.js
msgid "Edit {longOrShortText} {0}"
msgstr "Edit {longOrShortText} {0}"

#: src/components/Exchange/PositionEditor.js
#: src/components/Exchange/PositionSeller.js
#: src/components/Exchange/SwapBox.js
msgid "Enable Leverage"
msgstr "Enable Leverage"

#: src/components/Exchange/OrdersToa.js
#: src/components/Exchange/OrdersToa.js
#: src/components/Exchange/PositionSeller.js
#: src/components/Exchange/SwapBox.js
msgid "Enable Orders"
msgstr "Enable Orders"

#: src/components/Exchange/PositionEditor.js
msgid "Enable deposit failed."
msgstr "Enable deposit failed."

#: src/components/Exchange/PositionEditor.js
msgid "Enable deposit sent."
msgstr "Enable deposit sent."

#: src/components/Exchange/PositionSeller.js
#: src/components/Exchange/SwapBox.js
msgid "Enable leverage failed."
msgstr "Enable leverage failed."

#: src/components/Exchange/PositionSeller.js
#: src/components/Exchange/SwapBox.js
msgid "Enable leverage sent."
msgstr "Enable leverage sent."

#: src/pages/Exchange/Exchange.js
msgid "Enable orders failed."
msgstr "Enable orders failed."

#: src/pages/Exchange/Exchange.js
msgid "Enable orders sent."
msgstr "Enable orders sent."

#: src/components/Exchange/PositionEditor.js
msgid "Enable withdraw failed."
msgstr "Enable withdraw failed."

#: src/components/Exchange/PositionEditor.js
msgid "Enable withdraw sent."
msgstr "Enable withdraw sent."

#: src/components/Exchange/PositionEditor.js
msgid "Enabling Leverage"
msgstr "Enabling Leverage"

#: src/components/Exchange/PositionEditor.js
#: src/components/Exchange/PositionSeller.js
#: src/components/Exchange/PositionSeller.js
#: src/components/Exchange/SwapBox.js
#: src/components/Exchange/SwapBox.js
msgid "Enabling Leverage..."
msgstr "Enabling Leverage..."

#: src/components/Exchange/OrdersToa.js
#: src/components/Exchange/PositionSeller.js
#: src/components/Exchange/PositionSeller.js
#: src/components/Exchange/SwapBox.js
#: src/components/Exchange/SwapBox.js
msgid "Enabling Orders..."
msgstr "Enabling Orders..."

#: src/pages/NftWallet/NftWallet.js
msgid "Enter NFT Address"
msgstr "Enter NFT Address"

#: src/pages/NftWallet/NftWallet.js
msgid "Enter NFT ID"
msgstr "Enter NFT ID"

#: src/components/Exchange/OrderEditor.js
#: src/components/Exchange/PositionSeller.js
msgid "Enter Price"
msgstr "Enter Price"

#: src/pages/BeginAccountTransfer/BeginAccountTransfer.js
#: src/pages/NftWallet/NftWallet.js
msgid "Enter Receiver Address"
msgstr "Enter Receiver Address"

#: src/components/Referrals/JoinReferralCode.js
#: src/components/Referrals/JoinReferralCode.js
msgid "Enter Referral Code"
msgstr "Enter Referral Code"

#: src/components/Referrals/AddAffiliateCode.js
#: src/components/Referrals/AddAffiliateCode.js
msgid "Enter a code"
msgstr "Enter a code"

#: src/components/Exchange/SwapBox.js
#: src/components/Exchange/SwapBox.js
msgid "Enter a price"
msgstr "Enter a price"

#: src/components/Exchange/PositionEditor.js
#: src/components/Exchange/PositionSeller.js
#: src/components/Exchange/PositionSeller.js
#: src/components/Exchange/SwapBox.js
#: src/components/Exchange/SwapBox.js
#: src/components/Exchange/SwapBox.js
#: src/components/Exchange/SwapBox.js
#: src/components/Glp/GlpSwap.js
#: src/components/Glp/GlpSwap.js
#: src/components/MarketPoolSwap/MarketPoolSwapBox/MarketPoolSwapBox.tsx
#: src/components/Migration/Migration.js
#: src/pages/ClaimEsGmx/ClaimEsGmx.js
#: src/pages/Stake/StakeV1.js
#: src/pages/Stake/StakeV1.js
#: src/pages/Stake/StakeV2.js
#: src/pages/Stake/StakeV2.js
#: src/pages/Stake/StakeV2.js
msgid "Enter an amount"
msgstr "Enter an amount"

#: src/pages/Home/Home.js
msgid "Enter and exit positions with minimal spread and zero price impact. Get the optimal price without incurring additional costs."
msgstr "Enter and exit positions with minimal spread and zero price impact. Get the optimal price without incurring additional costs."

#: src/components/Exchange/OrderEditor.js
#: src/components/Exchange/OrderEditor.js
msgid "Enter new Price"
msgstr "Enter new Price"

#: src/components/Exchange/ConfirmationBox.js
#: src/components/Exchange/PositionSeller.js
#: src/components/Exchange/PositionsList.js
#: src/components/Exchange/PositionsList.js
#: src/components/Exchange/SwapBox.js
#: src/components/Exchange/SwapBox.js
msgid "Entry Price"
msgstr "Entry Price"

#: src/pages/Stake/StakeV2.js
#: src/pages/Stake/StakeV2.js
msgid "Escrowed GMX"
msgstr "Escrowed GMX"

#: src/components/Glp/GlpSwap.js
msgid "Escrowed GMX APR"
msgstr "Escrowed GMX APR"

#: src/pages/OrdersOverview/OrdersOverview.js
msgid "Execute"
msgstr "Execute"

#: src/components/Exchange/TradeHistory.js
msgid "Execute Order: Swap {fromAmountDisplay} {0} for {toAmountDisplay} {1}"
msgstr "Execute Order: Swap {fromAmountDisplay} {0} for {toAmountDisplay} {1}"

#: src/components/Exchange/TradeHistory.js
msgid "Execute Order: {0, select, Increase {Increase} Decrease {Decrease}} {1} {longShortDisplay} {sizeDeltaDisplay} USD, Price: {executionPriceDisplay} USD"
msgstr "Execute Order: {0, select, Increase {Increase} Decrease {Decrease}} {1} {longShortDisplay} {sizeDeltaDisplay} USD, Price: {executionPriceDisplay} USD"

#: src/components/Exchange/ConfirmationBox.js
#: src/components/Exchange/ConfirmationBox.js
#: src/components/Exchange/PositionEditor.js
msgid "Execution Fee"
msgstr "Execution Fee"

#: src/components/Exchange/PositionSeller.js
msgid "Execution fee"
msgstr "Execution fee"

#: src/components/Exchange/SwapBox.js
msgid "Exit Price"
msgstr "Exit Price"

#: src/components/Glp/GlpSwap.js
msgid "FEES"
msgstr "FEES"

#: src/components/Exchange/ConfirmationBox.js
#: src/components/Exchange/ConfirmationBox.js
#: src/components/Exchange/ConfirmationBox.js
#: src/components/Exchange/PositionSeller.js
#: src/components/Exchange/SwapBox.js
#: src/components/Exchange/SwapBox.js
#: src/components/Glp/GlpSwap.js
#: src/components/Glp/GlpSwap.js
#: src/pages/Dashboard/DashboardV1.js
#: src/pages/Dashboard/DashboardV2.js
msgid "Fees"
msgstr "Fees"

#: src/components/MarketPoolSwap/MarketPoolSwapBox/MarketPoolSwapBox.tsx
msgid "Fees and price impact"
msgstr "Fees and price impact"

#: src/components/Exchange/ConfirmationBox.js
msgid "Fees are high to swap from {0} to {1}."
msgstr "Fees are high to swap from {0} to {1}."

#: src/components/Exchange/ConfirmationBox.js
msgid "Fees are high to swap from {0} to {1}. <0/>{2} is needed for collateral."
msgstr "Fees are high to swap from {0} to {1}. <0/>{2} is needed for collateral."

#: src/pages/Ecosystem/Ecosystem.js
msgid "Fees generated by GMX"
msgstr "Fees generated by GMX"

#: src/components/Glp/GlpSwap.js
msgid "Fees may vary depending on which asset you sell GLP for. <0/>Enter the amount of GLP you want to redeem in the order form, then check here to compare fees."
msgstr "Fees may vary depending on which asset you sell GLP for. <0/>Enter the amount of GLP you want to redeem in the order form, then check here to compare fees."

#: src/components/Glp/GlpSwap.js
msgid "Fees may vary depending on which asset you use to buy GLP. <0/>Enter the amount of GLP you want to purchase in the order form, then check here to compare fees."
msgstr "Fees may vary depending on which asset you use to buy GLP. <0/>Enter the amount of GLP you want to purchase in the order form, then check here to compare fees."

#: src/pages/Dashboard/DashboardV2.js
msgid "Fees since"
msgstr "Fees since"

#: src/components/Glp/GlpSwap.js
#: src/components/Glp/GlpSwap.js
#: src/components/Glp/GlpSwap.js
#: src/components/Glp/GlpSwap.js
msgid "Fees will be shown once you have entered an amount in the order form."
msgstr "Fees will be shown once you have entered an amount in the order form."

#: src/components/Exchange/SwapBox.js
msgid "Fetching token info..."
msgstr "Fetching token info..."

#: src/pages/Ecosystem/Ecosystem.js
msgid "Financial reports and protocol analytics"
msgstr "Financial reports and protocol analytics"

#: src/pages/Dashboard/DashboardV2.js
msgid "Floor Price Fund"
msgstr "Floor Price Fund"

#: src/components/Exchange/ConfirmationBox.js
msgid "Forfeit profit"
msgstr "Forfeit profit"

#: src/components/Exchange/ConfirmationBox.js
msgid "Forfeit profit and Short"
msgstr "Forfeit profit and Short"

#: src/components/Exchange/ConfirmationBox.js
msgid "Forfeit profit and {action}"
msgstr "Forfeit profit and {action}"

#: src/components/Exchange/ConfirmationBox.js
#: src/components/Exchange/PositionSeller.js
msgid "Forfeit profit not checked"
msgstr "Forfeit profit not checked"

#: src/pages/Ecosystem/Ecosystem.js
msgid "GBC NFTs APR tracker and rewards"
msgstr "GBC NFTs APR tracker and rewards"

#: src/pages/Dashboard/DashboardV2.js
msgid "GLP Index Composition"
msgstr "GLP Index Composition"

#: src/pages/Dashboard/DashboardV2.js
msgid "GLP Pool"
msgstr "GLP Pool"

#: src/pages/Stake/StakeV2.js
#: src/pages/Stake/StakeV2.js
msgid "GLP Vault"
msgstr "GLP Vault"

#: src/components/Glp/GlpSwap.js
msgid "GLP buy disabled, pending {0} upgrade"
msgstr "GLP buy disabled, pending {0} upgrade"

#: src/components/TokenCard/TokenCard.js
msgid "GLP is the liquidity provider token. Accrues 70% of the platform's generated fees."
msgstr "GLP is the liquidity provider token. Accrues 70% of the platform's generated fees."

#: src/components/Glp/GlpSwap.js
msgid "GLP sell disabled, pending {0} upgrade"
msgstr "GLP sell disabled, pending {0} upgrade"

#: src/pages/Ecosystem/Ecosystem.js
msgid "GMX Announcements and Updates"
msgstr "GMX Announcements and Updates"

#: src/pages/Ecosystem/Ecosystem.js
msgid "GMX Blueberry NFTs"
msgstr "GMX Blueberry NFTs"

#: src/pages/Ecosystem/Ecosystem.js
msgid "GMX Governance Page"
msgstr "GMX Governance Page"

#: src/pages/Ecosystem/Ecosystem.js
msgid "GMX Pages"
msgstr "GMX Pages"

#: src/pages/Ecosystem/Ecosystem.js
msgid "GMX Perpetuals Data"
msgstr "GMX Perpetuals Data"

#: src/pages/Ecosystem/Ecosystem.js
msgid "GMX Proposals Voting page"
msgstr "GMX Proposals Voting page"

#: src/pages/Ecosystem/Ecosystem.js
msgid "GMX Stats Page"
msgstr "GMX Stats Page"

#: src/pages/Stake/StakeV2.js
#: src/pages/Stake/StakeV2.js
msgid "GMX Vault"
msgstr "GMX Vault"

#: src/pages/Ecosystem/Ecosystem.js
msgid "GMX Weekly Updates"
msgstr "GMX Weekly Updates"

#: src/pages/BuyGMX/BuyGMX.tsx
msgid "GMX bonds can be bought on Olympus Pro with a discount and a small vesting period:"
msgstr "GMX bonds can be bought on Olympus Pro with a discount and a small vesting period:"

#: src/pages/Ecosystem/Ecosystem.js
msgid "GMX community discussion"
msgstr "GMX community discussion"

#: src/pages/Ecosystem/Ecosystem.js
msgid "GMX dashboards and analytics."
msgstr "GMX dashboards and analytics."

#: src/pages/Ecosystem/Ecosystem.js
msgid "GMX ecosystem pages."
msgstr "GMX ecosystem pages."

#: src/pages/Ecosystem/Ecosystem.js
msgid "GMX explorer for stats and traders"
msgstr "GMX explorer for stats and traders"

#: src/pages/Ecosystem/Ecosystem.js
msgid "GMX fundamentals"
msgstr "GMX fundamentals"

#: src/pages/Home/Home.js
msgid "GMX is currently live on Arbitrum and Avalanche."
msgstr "GMX is currently live on Arbitrum and Avalanche."

#: src/pages/Jobs/Jobs.js
msgid "GMX is not actively looking for new hires at the moment. However, if you think you can contribute to the project, please email <0>jobs@gmx.io</0>."
msgstr "GMX is not actively looking for new hires at the moment. However, if you think you can contribute to the project, please email <0>jobs@gmx.io</0>."

#: src/components/TokenCard/TokenCard.js
msgid "GMX is the utility and governance token. Accrues 30% of the platform's generated fees."
msgstr "GMX is the utility and governance token. Accrues 30% of the platform's generated fees."

#: src/pages/Ecosystem/Ecosystem.js
msgid "GMX staking calculator"
msgstr "GMX staking calculator"

#: src/pages/Ecosystem/Ecosystem.js
msgid "GMX staking rewards updates and insights"
msgstr "GMX staking rewards updates and insights"

#: src/pages/Stake/StakeV2.js
#: src/pages/Stake/StakeV2.js
msgid "GMX transfers not yet enabled"
msgstr "GMX transfers not yet enabled"

#: src/components/Referrals/AddAffiliateCode.js
msgid "Generate Referral Code"
msgstr "Generate Referral Code"

#: src/components/Exchange/PositionShare.js
msgid "Generating shareable image..."
msgstr "Generating shareable image..."

#: src/pages/Referrals/Referrals.js
msgid "Get fee discounts and earn rebates through the GMX referral program.<0/>For more information, please read the <1>referral program details</1>."
msgstr "Get fee discounts and earn rebates through the GMX referral program.<0/>For more information, please read the <1>referral program details</1>."

#: src/components/Header/HomeHeaderLinks.tsx
msgid "Governance"
msgstr "Governance"

#: src/components/Exchange/SwapBox.js
msgid "High Slippage, Swap Anyway"
msgstr "High Slippage, Swap Anyway"

#: src/components/Exchange/SwapBox.js
msgid "High USDG Slippage, Long Anyway"
msgstr "High USDG Slippage, Long Anyway"

#: src/components/Exchange/ConfirmationBox.js
msgid "I am aware of the trigger orders"
msgstr "I am aware of the trigger orders"

#: src/components/Exchange/SwapBox.js
msgid "If you have an existing position, the position will be closed at {0} USD.<0/><1/>This exit price will change with the price of the asset.<2/><3/><4>More Info</4>"
msgstr "If you have an existing position, the position will be closed at {0} USD.<0/><1/>This exit price will change with the price of the asset.<2/><3/><4>More Info</4>"

#: src/components/Exchange/PositionShare.js
msgid "Image generation error, please refresh and try again."
msgstr "Image generation error, please refresh and try again."

#: src/components/Exchange/ExchangeTVChart.js
msgid "Inc."
msgstr "Inc."

#: src/App/App.js
msgid "Include PnL in leverage display"
msgstr "Include PnL in leverage display"

#: src/pages/CompleteAccountTransfer/CompleteAccountTransfer.js
msgid "Incorrect Account"
msgstr "Incorrect Account"

#: src/components/Exchange/SwapBox.js
#: src/pages/Stake/StakeV1.js
msgid "Incorrect Network"
msgstr "Incorrect Network"

#: src/components/Exchange/SwapBox.js
msgid "Incorrect network"
msgstr "Incorrect network"

#: src/components/Exchange/ConfirmationBox.js
#: src/components/Exchange/ConfirmationBox.js
#: src/components/Exchange/OrdersList.js
#: src/components/Exchange/TradeHistory.js
msgid "Increase"
msgstr "Increase"

#: src/pages/OrdersOverview/OrdersOverview.js
msgid "Increase active: {0}, executed: {1}, cancelled: {2}"
msgstr "Increase active: {0}, executed: {1}, cancelled: {2}"

#: src/components/Exchange/TradeHistory.js
msgid "Increase {0} {longOrShortText}, +{1} USD, {2} Price: {3} USD"
msgstr "Increase {0} {longOrShortText}, +{1} USD, {2} Price: {3} USD"

#: src/pages/Exchange/Exchange.js
msgid "Increased {tokenSymbol} {longOrShortText}, +{0} USD."
msgstr "Increased {tokenSymbol} {longOrShortText}, +{0} USD."

#: src/pages/OrdersOverview/OrdersOverview.js
msgid "Index"
msgstr "Index"

#: src/components/Exchange/PositionsList.js
#: src/components/Exchange/PositionsList.js
#: src/components/Exchange/PositionsList.js
#: src/components/Exchange/PositionsList.js
msgid "Initial Collateral"
msgstr "Initial Collateral"

#: src/components/Exchange/TradeHistory.js
msgid "Initial collateral"
msgstr "Initial collateral"

#: src/components/Exchange/PositionSeller.js
msgid "Insufficient Available Liquidity to swap to {0}:"
msgstr "Insufficient Available Liquidity to swap to {0}:"

#: src/components/Glp/GlpSwap.js
msgid "Insufficient GLP balance"
msgstr "Insufficient GLP balance"

#: src/components/Exchange/SwapBox.js
#: src/components/Exchange/SwapBox.js
#: src/components/Exchange/SwapBox.js
#: src/components/Exchange/SwapBox.js
#: src/components/Exchange/SwapBox.js
#: src/components/Glp/GlpSwap.js
msgid "Insufficient liquidity"
msgstr "Insufficient liquidity"

#: src/components/Exchange/SwapBox.js
#: src/components/Exchange/SwapBox.js
#: src/components/Exchange/SwapBox.js
msgid "Insufficient liquidity, change \"Collateral In\""
msgstr "Insufficient liquidity, change \"Collateral In\""

#: src/components/Exchange/PositionSeller.js
msgid "Insufficient receive token liquidity"
msgstr "Insufficient receive token liquidity"

#: src/pages/Stake/StakeV2.js
msgid "Insufficient staked tokens"
msgstr "Insufficient staked tokens"

#: src/components/Exchange/SwapBox.js
#: src/components/Exchange/SwapBox.js
#: src/components/Glp/GlpSwap.js
#: src/components/MarketPoolSwap/MarketPoolSwapBox/MarketPoolSwapBox.tsx
#: src/components/MarketPoolSwap/MarketPoolSwapBox/MarketPoolSwapBox.tsx
msgid "Insufficient {0} balance"
msgstr "Insufficient {0} balance"

#: src/pages/NftWallet/NftWallet.js
msgid "Invalid NFT Address"
msgstr "Invalid NFT Address"

#: src/pages/BeginAccountTransfer/BeginAccountTransfer.js
msgid "Invalid Receiver"
msgstr "Invalid Receiver"

#: src/pages/BeginAccountTransfer/BeginAccountTransfer.js
#: src/pages/NftWallet/NftWallet.js
msgid "Invalid Receiver Address"
msgstr "Invalid Receiver Address"

#: src/components/Exchange/PositionEditor.js
#: src/components/Exchange/PositionEditor.js
msgid "Invalid liq. price"
msgstr "Invalid liq. price"

#: src/components/Exchange/ConfirmationBox.js
#: src/components/Exchange/OrderEditor.js
#: src/components/Exchange/PositionSeller.js
msgid "Invalid price, see warning"
msgstr "Invalid price, see warning"

#: src/App/App.js
msgid "Invalid slippage value"
msgstr "Invalid slippage value"

#: src/pages/OrdersOverview/OrdersOverview.js
msgid "Invalid token fromToken: \"{0}\" toToken: \"{toTokenAddress}\""
msgstr "Invalid token fromToken: \"{0}\" toToken: \"{toTokenAddress}\""

#: src/pages/OrdersOverview/OrdersOverview.js
msgid "Invalid token indexToken: \"{0}\" collateralToken: \"{1}\""
msgstr "Invalid token indexToken: \"{0}\" collateralToken: \"{1}\""

#: src/pages/Jobs/Jobs.js
msgid "Job openings at GMX."
msgstr "Job openings at GMX."

#: src/pages/Jobs/Jobs.js
msgid "Jobs"
msgstr "Jobs"

#: src/components/Exchange/PositionSeller.js
msgid "Keep leverage at {0}x"
msgstr "Keep leverage at {0}x"

#: src/components/NetworkDropdown/NetworkDropdown.tsx
msgid "Language"
msgstr "Language"

#: src/components/Header/AppHeaderUser.tsx
#: src/components/ModalViews/RedirectModal.js
#: src/pages/Home/Home.js
msgid "Launch App"
msgstr "Launch App"

#: src/components/Exchange/SwapBox.js
msgid "Leaderboard"
msgstr "Leaderboard"

#: src/pages/Ecosystem/Ecosystem.js
msgid "Leaderboard for GMX traders"
msgstr "Leaderboard for GMX traders"

#: src/components/Exchange/PositionEditor.js
msgid "Leave at least {0} ETH for gas"
msgstr "Leave at least {0} ETH for gas"

#: src/components/Exchange/SwapBox.js
#: src/components/Exchange/SwapBox.js
msgid "Leave at least {0} {1} for gas"
msgstr "Leave at least {0} {1} for gas"

#: src/components/Exchange/PositionSeller.js
msgid "Leftover collateral below 5 USD"
msgstr "Leftover collateral below 5 USD"

#: src/components/Exchange/PositionSeller.js
msgid "Leftover position below 10 USD"
msgstr "Leftover position below 10 USD"

#: src/components/Exchange/ConfirmationBox.js
#: src/components/Exchange/PositionEditor.js
#: src/components/Exchange/PositionSeller.js
#: src/components/Exchange/PositionsList.js
#: src/components/Exchange/SwapBox.js
#: src/components/Exchange/SwapBox.js
msgid "Leverage"
msgstr "Leverage"

#: src/components/Exchange/SwapBox.js
msgid "Leverage disabled, pending {0} upgrade"
msgstr "Leverage disabled, pending {0} upgrade"

#: src/components/Exchange/OrdersList.js
#: src/components/Exchange/OrdersList.js
#: src/components/Exchange/SwapBox.js
msgid "Limit"
msgstr "Limit"

#: src/components/Exchange/ConfirmationBox.js
#: src/components/Exchange/ConfirmationBox.js
msgid "Limit Price"
msgstr "Limit Price"

#: src/components/Exchange/SwapBox.js
msgid "Limit order creation failed."
msgstr "Limit order creation failed."

#: src/components/Exchange/SwapBox.js
msgid "Limit order submitted!"
msgstr "Limit order submitted!"

#: src/pages/Ecosystem/Ecosystem.js
#: src/pages/Ecosystem/Ecosystem.js
#: src/pages/Ecosystem/Ecosystem.js
#: src/pages/Ecosystem/Ecosystem.js
#: src/pages/Ecosystem/Ecosystem.js
msgid "Link"
msgstr "Link"

#: src/components/Exchange/PositionShare.js
msgid "Link copied to clipboard."
msgstr "Link copied to clipboard."

#: src/components/Exchange/ConfirmationBox.js
#: src/components/Exchange/OrderEditor.js
#: src/components/Exchange/PositionEditor.js
#: src/components/Exchange/PositionSeller.js
#: src/components/Exchange/PositionsList.js
#: src/components/Exchange/PositionsList.js
#: src/components/Exchange/SwapBox.js
msgid "Liq. Price"
msgstr "Liq. Price"

#: src/components/Exchange/ExchangeTVChart.js
msgid "Liq. {0} {longOrShortText}"
msgstr "Liq. {0} {longOrShortText}"

#: src/components/Exchange/TradeHistory.js
msgid "Liquidated"
msgstr "Liquidated"

#: src/components/Exchange/TradeHistory.js
msgid ""
"Liquidated {0} {longOrShortText},\n"
"-{1} USD,\n"
"{2} Price: {3} USD"
msgstr ""
"Liquidated {0} {longOrShortText},\n"
"-{1} USD,\n"
"{2} Price: {3} USD"

#: src/components/Exchange/TradeHistory.js
msgid "Liquidation fee"
msgstr "Liquidation fee"

#: src/components/Exchange/SwapBox.js
#: src/components/Exchange/SwapBox.js
msgid "Liquidity data not loaded"
msgstr "Liquidity data not loaded"

#: src/components/Exchange/PositionsList.js
msgid "Loading..."
msgstr "Loading..."

#: src/components/Exchange/ConfirmationBox.js
#: src/components/Exchange/ConfirmationBox.js
#: src/components/Exchange/ConfirmationBox.js
#: src/components/Exchange/ConfirmationBox.js
#: src/components/Exchange/ConfirmationBox.js
#: src/components/Exchange/ExchangeTVChart.js
#: src/components/Exchange/ExchangeTVChart.js
#: src/components/Exchange/OrdersList.js
#: src/components/Exchange/PositionEditor.js
#: src/components/Exchange/PositionSeller.js
#: src/components/Exchange/PositionsList.js
#: src/components/Exchange/PositionsList.js
#: src/components/Exchange/SwapBox.js
#: src/components/Exchange/SwapBox.js
#: src/components/Exchange/SwapBox.js
#: src/components/Exchange/SwapBox.js
#: src/components/Exchange/SwapBox.js
#: src/components/Exchange/TradeHistory.js
#: src/components/Exchange/TradeHistory.js
#: src/components/Exchange/TradeHistory.js
#: src/pages/Actions/Actions.js
#: src/pages/Actions/Actions.js
#: src/pages/Exchange/Exchange.js
#: src/pages/Exchange/Exchange.js
#: src/pages/Exchange/Exchange.js
#: src/pages/Exchange/Exchange.js
#: src/pages/OrdersOverview/OrdersOverview.js
msgid "Long"
msgstr "Long"

#: src/components/SyntheticsMarketStats/SyntheticsMarketStats.tsx
msgid "Long Collateral"
msgstr "Long Collateral"

#: src/pages/Dashboard/DashboardV2.js
#: src/pages/Dashboard/DashboardV2.js
msgid "Long Positions"
msgstr "Long Positions"

#: src/pages/Dashboard/DashboardV1.js
msgid "Long positions: {0} USD, Short positions: {1} USD, {volumeLabel} volume: {2} USD"
msgstr "Long positions: {0} USD, Short positions: {1} USD, {volumeLabel} volume: {2} USD"

#: src/components/Exchange/SwapBox.js
msgid "Long {0}"
msgstr "Long {0}"

#: src/components/Exchange/ConfirmationBox.js
msgid "Longing..."
msgstr "Longing..."

#: src/components/Referrals/AddAffiliateCode.js
msgid "Looks like you don't have a referral code to share. <0/> Create one now and start earning rebates!"
msgstr "Looks like you don't have a referral code to share. <0/> Create one now and start earning rebates!"

#: src/pages/Actions/Actions.js
msgid "Loss"
msgstr "Loss"

#: src/components/BuyInputSection/BuyInputSection.tsx
#: src/components/Exchange/PositionEditor.js
#: src/components/Exchange/PositionSeller.js
#: src/components/Exchange/SwapBox.js
#: src/components/InputSection/InputSection.js
#: src/pages/ClaimEsGmx/ClaimEsGmx.js
msgid "MAX"
msgstr "MAX"

#: src/pages/Ecosystem/Ecosystem.js
msgid "MEV Optimizer"
msgstr "MEV Optimizer"

#: src/pages/OrdersOverview/OrdersOverview.js
msgid "Mark"
msgstr "Mark"

#: src/components/Exchange/OrdersList.js
#: src/components/Exchange/OrdersList.js
#: src/components/Exchange/OrdersList.js
#: src/components/Exchange/PositionEditor.js
#: src/components/Exchange/PositionSeller.js
#: src/components/Exchange/PositionsList.js
#: src/components/Exchange/PositionsList.js
msgid "Mark Price"
msgstr "Mark Price"

#: src/components/Exchange/OrderEditor.js
msgid "Mark Price:"
msgstr "Mark Price:"

#: src/components/Exchange/OrderEditor.js
#: src/components/Exchange/PositionSeller.js
#: src/components/Exchange/SwapBox.js
msgid "Mark: {0}"
msgstr "Mark: {0}"

#: src/components/Exchange/PositionSeller.js
#: src/components/Exchange/SwapBox.js
msgid "Market"
msgstr "Market"

#: src/pages/Dashboard/DashboardV1.js
#: src/pages/Dashboard/DashboardV1.js
#: src/pages/Dashboard/DashboardV1.js
#: src/pages/Dashboard/DashboardV2.js
#: src/pages/Dashboard/DashboardV2.js
msgid "Market Cap"
msgstr "Market Cap"

#: src/components/SyntheticsMarketStats/SyntheticsMarketStats.tsx
msgid "Market worth"
msgstr "Market worth"

#: src/pages/Stake/StakeV2.js
msgid "Max Capacity"
msgstr "Max Capacity"

#: src/components/Glp/GlpSwap.js
msgid "Max Capacity for {0} Reached"
msgstr "Max Capacity for {0} Reached"

#: src/components/Glp/GlpSwap.js
msgid "Max Pool Capacity"
msgstr "Max Pool Capacity"

#: src/components/Migration/Migration.js
#: src/pages/Stake/StakeV1.js
#: src/pages/Stake/StakeV1.js
#: src/pages/Stake/StakeV2.js
#: src/pages/Stake/StakeV2.js
#: src/pages/Stake/StakeV2.js
msgid "Max amount exceeded"
msgstr "Max amount exceeded"

#: src/components/Exchange/PositionSeller.js
msgid "Max close amount exceeded"
msgstr "Max close amount exceeded"

#: src/components/Exchange/TradeHistory.js
msgid "Max leverage of 100x was exceeded, the remaining collateral after deducting losses and fees have been sent back to your account"
msgstr "Max leverage of 100x was exceeded, the remaining collateral after deducting losses and fees have been sent back to your account"

#: src/components/Exchange/PositionEditor.js
#: src/components/Exchange/PositionSeller.js
#: src/components/Exchange/SwapBox.js
msgid "Max leverage: {0}x"
msgstr "Max leverage: {0}x"

#: src/components/Glp/GlpSwap.js
msgid "Max pool capacity reached for {0}. Please mint GLP using another token"
msgstr "Max pool capacity reached for {0}. Please mint GLP using another token"

#: src/components/Glp/GlpSwap.js
msgid "Max pool capacity reached for {0}<0/><1/>Please mint GLP using another token"
msgstr "Max pool capacity reached for {0}<0/><1/>Please mint GLP using another token"

#: src/App/App.js
msgid "Max slippage precision is 0.01%"
msgstr "Max slippage precision is 0.01%"

#: src/pages/Dashboard/DashboardV2.js
#: src/pages/Dashboard/DashboardV2.js
msgid "Max {0} Capacity"
msgstr "Max {0} Capacity"

#: src/components/Exchange/PositionSeller.js
#: src/components/Exchange/SwapBox.js
msgid "Max {0} in"
msgstr "Max {0} in"

#: src/components/Exchange/SwapBox.js
msgid "Max {0} long capacity"
msgstr "Max {0} long capacity"

#: src/components/Exchange/SwapBox.js
msgid "Max {0} long exceeded"
msgstr "Max {0} long exceeded"

#: src/components/Exchange/PositionSeller.js
#: src/components/Exchange/SwapBox.js
msgid "Max {0} out"
msgstr "Max {0} out"

#: src/components/Exchange/SwapBox.js
msgid "Max {0} short capacity"
msgstr "Max {0} short capacity"

#: src/components/Exchange/SwapBox.js
msgid "Max {0} short exceeded"
msgstr "Max {0} short exceeded"

#: src/components/Migration/Migration.js
#: src/pages/Stake/StakeV1.js
#: src/pages/Stake/StakeV1.js
#: src/pages/Stake/StakeV2.js
#: src/pages/Stake/StakeV2.js
#: src/pages/Stake/StakeV2.js
msgid "Max: {0}"
msgstr "Max: {0}"

#: src/components/Exchange/PositionEditor.js
#: src/components/Exchange/PositionSeller.js
msgid "Max: {maxAmountFormatted}"
msgstr "Max: {maxAmountFormatted}"

#: src/components/Footer/constants.ts
#: src/components/Footer/constants.ts
msgid "Media Kit"
msgstr "Media Kit"

#: src/App/App.js
msgid "MetaMask"
msgstr "MetaMask"

#: src/App/App.js
msgid "MetaMask not detected."
msgstr "MetaMask not detected."

#: src/components/Migration/Migration.js
#: src/components/Migration/Migration.js
#: src/pages/Stake/StakeV1.js
#: src/pages/Stake/StakeV1.js
#: src/pages/Stake/StakeV1.js
msgid "Migrate"
msgstr "Migrate"

#: src/components/Migration/Migration.js
msgid "Migrated"
msgstr "Migrated"

#: src/components/Migration/Migration.js
msgid "Migrating..."
msgstr "Migrating..."

#: src/components/Migration/Migration.js
msgid "Migration Price"
msgstr "Migration Price"

#: src/components/Migration/Migration.js
msgid "Migration failed"
msgstr "Migration failed"

#: src/components/Migration/Migration.js
msgid "Migration submitted! <0>View status.</0>"
msgstr "Migration submitted! <0>View status.</0>"

#: src/components/Exchange/PositionEditor.js
#: src/components/Exchange/PositionSeller.js
#: src/components/Exchange/SwapBox.js
msgid "Min leverage: 1.1x"
msgstr "Min leverage: 1.1x"

#: src/components/Exchange/SwapBox.js
msgid "Min order: 10 USD"
msgstr "Min order: 10 USD"

#: src/components/Exchange/TradeHistory.js
msgid "Min required collateral"
msgstr "Min required collateral"

#: src/components/Exchange/PositionEditor.js
<<<<<<< HEAD
#: src/components/Exchange/PositionEditor.js
=======
>>>>>>> 5462e979
msgid "Min residual collateral: 10 USD"
msgstr "Min residual collateral: 10 USD"

#: src/components/Exchange/ConfirmationBox.js
msgid "Min. Receive"
msgstr "Min. Receive"

#: src/components/Exchange/OrderEditor.js
msgid "Minimum received"
msgstr "Minimum received"

#: src/components/Exchange/SwapBox.js
#: src/pages/Dashboard/DashboardV2.js
msgid "More Info"
msgstr "More Info"

#: src/components/NetworkDropdown/NetworkDropdown.tsx
msgid "More Options"
msgstr "More Options"

#: src/pages/Stake/StakeV2.js
msgid "Multiplier Points"
msgstr "Multiplier Points"

#: src/pages/Stake/StakeV2.js
msgid "Multiplier Points APR"
msgstr "Multiplier Points APR"

#: src/pages/NftWallet/NftWallet.js
msgid "NFT Address"
msgstr "NFT Address"

#: src/pages/NftWallet/NftWallet.js
msgid "NFT ID"
msgstr "NFT ID"

#: src/pages/NftWallet/NftWallet.js
msgid "NFT Wallet"
msgstr "NFT Wallet"

#: src/components/MarketPoolSwap/MarketPoolSwapConfirmation/MarketPoolSwapConfirmation.tsx
msgid "Need tokens approval"
msgstr "Need tokens approval"

#: src/components/Exchange/PositionsList.js
#: src/components/Exchange/PositionsList.js
msgid "Net Value"
msgstr "Net Value"

#: src/components/Exchange/PositionsList.js
#: src/components/Exchange/PositionsList.js
msgid "Net Value: Initial Collateral + PnL - Borrow Fee"
msgstr "Net Value: Initial Collateral + PnL - Borrow Fee"

#: src/components/Exchange/PositionsList.js
#: src/components/Exchange/PositionsList.js
msgid "Net Value: Initial Collateral + PnL - Fees"
msgstr "Net Value: Initial Collateral + PnL - Fees"

#: src/components/Exchange/ConfirmationBox.js
#: src/components/Exchange/PositionEditor.js
msgid "Network fee"
msgstr "Network fee"

#: src/components/NetworkDropdown/NetworkDropdown.tsx
#: src/components/NetworkDropdown/NetworkDropdown.tsx
msgid "Networks"
msgstr "Networks"

#: src/components/NetworkDropdown/NetworkDropdown.tsx
msgid "Networks and Settings"
msgstr "Networks and Settings"

#: src/components/Exchange/TradeHistory.js
msgid "Next"
msgstr "Next"

#: src/pages/Actions/Actions.js
msgid "No PnLs found"
msgstr "No PnLs found"

#: src/pages/ClaimEsGmx/ClaimEsGmx.js
msgid "No esGMX to claim"
msgstr "No esGMX to claim"

#: src/components/Exchange/OrdersList.js
#: src/components/Exchange/OrdersList.js
msgid "No open orders"
msgstr "No open orders"

#: src/lib/legacy.ts
msgid "No open position, order cannot be executed unless a position is opened"
msgstr "No open position, order cannot be executed unless a position is opened"

#: src/components/Exchange/PositionsList.js
#: src/components/Exchange/PositionsList.js
msgid "No open positions"
msgstr "No open positions"

#: src/pages/Jobs/Jobs.js
msgid "No open positions at GMX currently"
msgstr "No open positions at GMX currently"

#: src/pages/OrdersOverview/OrdersOverview.js
msgid "No position"
msgstr "No position"

#: src/components/Referrals/AffiliatesStats.js
#: src/components/Referrals/TradersStats.js
msgid "No rebates distribution history yet."
msgstr "No rebates distribution history yet."

#: src/pages/Stake/StakeV1.js
msgid "No rewards to claim yet"
msgstr "No rewards to claim yet"

#: src/components/Exchange/TradeHistory.js
msgid "No trades yet"
msgstr "No trades yet"

#: src/components/Exchange/OrdersToa.js
msgid "Note that orders are not guaranteed to be executed.<0/><1/>This can occur in a few situations including but not exclusive to:"
msgstr "Note that orders are not guaranteed to be executed.<0/><1/>This can occur in a few situations including but not exclusive to:"

#: src/pages/BuyGlp/BuyGlp.js
#~ msgid "Note that there is a minimum holding time of 15 minutes after a purchase.<0/>View <1>staking</1> page."
#~ msgstr "Note that there is a minimum holding time of 15 minutes after a purchase.<0/>View <1>staking</1> page."

#: src/components/Referrals/referralsHelper.js
msgid "Only letters, numbers and underscores are allowed."
msgstr "Only letters, numbers and underscores are allowed."

#: src/components/Exchange/PositionsList.js
#: src/components/Exchange/PositionsList.js
msgid "Open + Close fee"
msgstr "Open + Close fee"

#: src/pages/Home/Home.js
msgid "Open Interest"
msgstr "Open Interest"

#: src/components/Exchange/SwapBox.js
msgid "Open a position"
msgstr "Open a position"

#: src/pages/Dashboard/AssetDropdown.tsx
msgid "Open in Coingecko"
msgstr "Open in Coingecko"

#: src/pages/Dashboard/AssetDropdown.tsx
#: src/pages/Dashboard/AssetDropdown.tsx
msgid "Open in Explorer"
msgstr "Open in Explorer"

#: src/pages/Home/Home.js
msgid "Open positions through a simple swap interface. Conveniently swap from any supported asset into the position of your choice."
msgstr "Open positions through a simple swap interface. Conveniently swap from any supported asset into the position of your choice."

#: src/pages/PositionsOverview/PositionsOverview.js
msgid "Open positions: {0}<0/>Under risk: {1}"
msgstr "Open positions: {0}<0/>Under risk: {1}"

#: src/components/Exchange/ExchangeTVChart.js
msgid "Open {0} {longOrShortText}"
msgstr "Open {0} {longOrShortText}"

#: src/components/Exchange/PositionsList.js
msgid "Opening..."
msgstr "Opening..."

#: src/pages/Ecosystem/Ecosystem.js
msgid "Optimal compound interval calculator"
msgstr "Optimal compound interval calculator"

#: src/components/Exchange/OrdersList.js
#: src/pages/OrdersOverview/OrdersOverview.js
msgid "Order"
msgstr "Order"

#: src/components/Exchange/ConfirmationBox.js
msgid "Order cancelled"
msgstr "Order cancelled"

#: src/domain/legacy.ts
msgid "Order cancelled."
msgstr "Order cancelled."

#: src/lib/legacy.ts
msgid "Order cannot be executed as it would reduce the position's leverage below 1"
msgstr "Order cannot be executed as it would reduce the position's leverage below 1"

#: src/lib/legacy.ts
msgid "Order cannot be executed as the remaining position would be smaller than $5.00"
msgstr "Order cannot be executed as the remaining position would be smaller than $5.00"

#: src/components/Exchange/PositionSeller.js
msgid "Order created!"
msgstr "Order created!"

#: src/components/Exchange/PositionSeller.js
msgid "Order creation failed."
msgstr "Order creation failed."

#: src/pages/OrdersOverview/OrdersOverview.js
msgid "Order size exceeds position"
msgstr "Order size exceeds position"

#: src/pages/OrdersOverview/OrdersOverview.js
msgid "Order size is 0"
msgstr "Order size is 0"

#: src/components/Exchange/PositionsList.js
#: src/lib/legacy.ts
msgid "Order size is bigger than position, will only be executable if position increases"
msgstr "Order size is bigger than position, will only be executable if position increases"

#: src/components/Exchange/PositionSeller.js
msgid "Order submitted!"
msgstr "Order submitted!"

#: src/components/Exchange/OrderEditor.js
msgid "Order update failed."
msgstr "Order update failed."

#: src/components/Exchange/OrderEditor.js
msgid "Order update submitted!"
msgstr "Order update submitted!"

#: src/components/Exchange/OrderEditor.js
msgid "Order updated!"
msgstr "Order updated!"

#: src/components/Exchange/PositionsList.js
#: src/pages/Actions/Actions.js
#: src/pages/Exchange/Exchange.js
msgid "Orders"
msgstr "Orders"

#: src/components/Exchange/PositionsList.js
#: src/pages/Exchange/Exchange.js
msgid "Orders ({0})"
msgstr "Orders ({0})"

#: src/pages/Exchange/Exchange.js
msgid "Orders cancelled."
msgstr "Orders cancelled."

#: src/pages/Dashboard/DashboardV2.js
msgid "Overview"
msgstr "Overview"

#: src/pages/Dashboard/DashboardV2.js
msgid "POOL"
msgstr "POOL"

#: src/components/Glp/GlpSwap.js
#: src/pages/Dashboard/DashboardV2.js
msgid "PRICE"
msgstr "PRICE"

#: src/pages/PageNotFound/PageNotFound.js
msgid "Page not found"
msgstr "Page not found"

#: src/components/Exchange/PositionSeller.js
#: src/components/Exchange/SwapBox.js
msgid "Page outdated, please refresh"
msgstr "Page outdated, please refresh"

#: src/components/MarketPoolSwap/constants.ts
msgid "Pair"
msgstr "Pair"

#: src/components/Exchange/TradeHistory.js
msgid "Partial Liquidation"
msgstr "Partial Liquidation"

#: src/components/Exchange/TradeHistory.js
msgid "Partially Liquidated"
msgstr "Partially Liquidated"

#: src/pages/Ecosystem/Ecosystem.js
msgid "Partnerships and Integrations"
msgstr "Partnerships and Integrations"

#: src/components/Exchange/ConfirmationBox.js
#: src/components/Exchange/ConfirmationBox.js
#: src/components/Exchange/SwapBox.js
#: src/components/Exchange/SwapBox.js
#: src/components/Glp/GlpSwap.js
#: src/components/Glp/GlpSwap.js
#: src/components/MarketPoolSwap/MarketPoolSwapBox/MarketPoolSwapBox.tsx
#: src/components/MarketPoolSwap/MarketPoolSwapBox/MarketPoolSwapBox.tsx
#: src/components/MarketPoolSwap/MarketPoolSwapBox/MarketPoolSwapBox.tsx
#: src/components/MarketPoolSwap/MarketPoolSwapBox/MarketPoolSwapBox.tsx
#: src/components/MarketPoolSwap/MarketPoolSwapConfirmation/MarketPoolSwapConfirmation.tsx
#: src/components/MarketPoolSwap/MarketPoolSwapConfirmation/MarketPoolSwapConfirmation.tsx
#: src/components/MarketPoolSwap/MarketPoolSwapConfirmation/MarketPoolSwapConfirmation.tsx
msgid "Pay"
msgstr "Pay"

#: src/components/Exchange/ConfirmationBox.js
msgid "Pay Amount"
msgstr "Pay Amount"

#: src/components/Exchange/SwapBox.js
msgid "Pay: {0} USD"
msgstr "Pay: {0} USD"

#: src/components/ApproveTokenButton/ApproveTokenButton.tsx
msgid "Pending approve {0}"
msgstr "Pending approve {0}"

#: src/components/SyntheticsMarketStats/SyntheticsMarketStats.tsx
msgid "Perp"
msgstr "Perp"

#: src/pages/Dashboard/DashboardV2.js
msgid "Platform and GLP index tokens."
msgstr "Platform and GLP index tokens."

#: src/components/Referrals/JoinReferralCode.js
msgid "Please input a referral code to benefit from fee discounts."
msgstr "Please input a referral code to benefit from fee discounts."

#: src/pages/BeginAccountTransfer/BeginAccountTransfer.js
msgid "Please only use this for full account transfers.<0/>This will transfer all your GMX, esGMX, GLP and Multiplier Points to your new account.<1/>Transfers are only supported if the receiving account has not staked GMX or GLP tokens before.<2/>Transfers are one-way, you will not be able to transfer staked tokens back to the sending account."
msgstr "Please only use this for full account transfers.<0/>This will transfer all your GMX, esGMX, GLP and Multiplier Points to your new account.<1/>Transfers are only supported if the receiving account has not staked GMX or GLP tokens before.<2/>Transfers are one-way, you will not be able to transfer staked tokens back to the sending account."

#: src/components/Migration/Migration.js
msgid "Please read the <0>Medium post</0> before migrating."
msgstr "Please read the <0>Medium post</0> before migrating."

#: src/pages/ClaimEsGmx/ClaimEsGmx.js
msgid "Please switch your network to Arbitrum."
msgstr "Please switch your network to Arbitrum."

#: src/components/Exchange/PositionSeller.js
#: src/components/Exchange/PositionsList.js
#: src/components/Exchange/PositionsList.js
#: src/components/Exchange/PositionsList.js
#: src/components/Exchange/TradeHistory.js
#: src/pages/Actions/Actions.js
msgid "PnL"
msgstr "PnL"

#: src/components/Exchange/PositionsList.js
#: src/components/Exchange/PositionsList.js
msgid "PnL After Fees"
msgstr "PnL After Fees"

#: src/pages/Dashboard/DashboardV1.js
#: src/pages/Dashboard/DashboardV2.js
msgid "Pool"
msgstr "Pool"

#: src/pages/Dashboard/DashboardV2.js
#: src/pages/Dashboard/DashboardV2.js
msgid "Pool Amount"
msgstr "Pool Amount"

#: src/components/SyntheticsMarketStats/SyntheticsMarketStats.tsx
#: src/components/SyntheticsMarketStats/SyntheticsMarketStats.tsx
msgid "Pool amount"
msgstr "Pool amount"

#: src/components/Exchange/PositionsList.js
msgid "Position"
msgstr "Position"

#: src/components/Exchange/SwapBox.js
msgid "Position Fee (0.1% of position size)"
msgstr "Position Fee (0.1% of position size)"

#: src/components/Exchange/PositionSeller.js
msgid "Position close disabled, pending {0} upgrade"
msgstr "Position close disabled, pending {0} upgrade"

#: src/pages/Actions/Actions.js
#: src/pages/Exchange/Exchange.js
msgid "Positions"
msgstr "Positions"

#: src/pages/Exchange/Exchange.js
msgid "Positions ({0})"
msgstr "Positions ({0})"

#: src/components/Exchange/TradeHistory.js
msgid "Prev"
msgstr "Prev"

#: src/components/Exchange/ConfirmationBox.js
#: src/components/Exchange/OrderEditor.js
#: src/components/Exchange/OrderEditor.js
#: src/components/Exchange/OrderEditor.js
#: src/components/Exchange/OrderEditor.js
#: src/components/Exchange/OrdersList.js
#: src/components/Exchange/OrdersList.js
#: src/components/Exchange/OrdersList.js
#: src/components/Exchange/PositionSeller.js
#: src/components/Exchange/SwapBox.js
#: src/components/Exchange/SwapBox.js
#: src/components/Exchange/SwapBox.js
#: src/components/Glp/GlpSwap.js
#: src/components/Glp/GlpSwap.js
#: src/components/SyntheticsMarketStats/SyntheticsMarketStats.tsx
#: src/pages/Dashboard/DashboardV1.js
#: src/pages/Dashboard/DashboardV1.js
#: src/pages/Dashboard/DashboardV1.js
#: src/pages/Dashboard/DashboardV2.js
#: src/pages/Dashboard/DashboardV2.js
#: src/pages/Dashboard/DashboardV2.js
#: src/pages/OrdersOverview/OrdersOverview.js
#: src/pages/Stake/StakeV2.js
#: src/pages/Stake/StakeV2.js
#: src/pages/Stake/StakeV2.js
msgid "Price"
msgstr "Price"

#: src/components/Exchange/OrderEditor.js
#: src/components/Exchange/PositionSeller.js
msgid "Price above Liq. Price"
msgstr "Price above Liq. Price"

#: src/components/Exchange/OrderEditor.js
#: src/components/Exchange/SwapBox.js
#: src/components/Exchange/SwapBox.js
msgid "Price above Mark Price"
msgstr "Price above Mark Price"

#: src/components/Exchange/OrderEditor.js
#: src/components/Exchange/PositionSeller.js
msgid "Price below Liq. Price"
msgstr "Price below Liq. Price"

#: src/components/Exchange/OrderEditor.js
#: src/components/Exchange/SwapBox.js
#: src/components/Exchange/SwapBox.js
msgid "Price below Mark Price"
msgstr "Price below Mark Price"

#: src/pages/OrdersOverview/OrdersOverview.js
msgid "Price conditions are met"
msgstr "Price conditions are met"

#: src/components/MarketPoolSwap/MarketPoolSwapConfirmation/MarketPoolSwapConfirmation.tsx
msgid "Price impact"
msgstr "Price impact"

#: src/components/MarketPoolSwap/MarketPoolSwapBox/MarketPoolSwapBox.tsx
msgid "Price impact description"
msgstr "Price impact description"

#: src/components/Exchange/OrderEditor.js
msgid "Price is above Mark Price"
msgstr "Price is above Mark Price"

#: src/components/Exchange/OrderEditor.js
msgid "Price is below Mark Price"
msgstr "Price is below Mark Price"

#: src/pages/Dashboard/DashboardV2.js
#: src/pages/Stake/StakeV2.js
msgid "Price on Arbitrum"
msgstr "Price on Arbitrum"

#: src/pages/Dashboard/DashboardV2.js
#: src/pages/Stake/StakeV2.js
msgid "Price on Avalanche"
msgstr "Price on Avalanche"

#: src/pages/Actions/Actions.js
msgid "Profit"
msgstr "Profit"

#: src/components/Exchange/PositionSeller.js
msgid "Profit price: {0} ${1}. This rule applies for the next {2}, until {3}."
msgstr "Profit price: {0} ${1}. This rule applies for the next {2}, until {3}."

#: src/pages/Ecosystem/Ecosystem.js
msgid "Projects developed by the GMX community."
msgstr "Projects developed by the GMX community."

#: src/pages/Ecosystem/Ecosystem.js
msgid "Projects integrated with GMX."
msgstr "Projects integrated with GMX."

#: src/pages/Dashboard/AssetDropdown.tsx
msgid "Proof of Reserves"
msgstr "Proof of Reserves"

#: src/components/Header/HomeHeaderLinks.tsx
msgid "Protocol"
msgstr "Protocol"

#: src/pages/Ecosystem/Ecosystem.js
#: src/pages/Ecosystem/Ecosystem.js
msgid "Protocol analytics"
msgstr "Protocol analytics"

#: src/pages/BuyGlp/BuyGlp.js
msgid "Purchase <0>GLP tokens</0> to earn {nativeTokenSymbol} fees from swaps and leverages trading."
msgstr "Purchase <0>GLP tokens</0> to earn {nativeTokenSymbol} fees from swaps and leverages trading."

#: src/pages/SyntheticsPoolsPage/SyntheticsPoolsPage.tsx
msgid "Purchase <0>GM tokens</0>"
msgstr "Purchase <0>GM tokens</0>"

#: src/pages/Stake/StakeV2.js
msgid "Purchase Insurance"
msgstr "Purchase Insurance"

#: src/components/TokenCard/TokenCard.js
#: src/components/TokenCard/TokenCard.js
msgid "Read more"
msgstr "Read more"

#: src/components/Referrals/TradersStats.js
msgid "Rebates Distribution History"
msgstr "Rebates Distribution History"

#: src/components/Referrals/AffiliatesStats.js
#: src/components/Referrals/TradersStats.js
#: src/components/Referrals/TradersStats.js
msgid "Rebates are airdropped weekly."
msgstr "Rebates are airdropped weekly."

#: src/components/Referrals/TradersStats.js
msgid "Rebates earned by this account as a trader."
msgstr "Rebates earned by this account as a trader."

#: src/components/Referrals/AffiliatesStats.js
msgid "Rebates earned by this account as an affiliate."
msgstr "Rebates earned by this account as an affiliate."

#: src/components/Exchange/ConfirmationBox.js
#: src/components/Exchange/PositionSeller.js
#: src/components/Exchange/PositionSeller.js
#: src/components/Exchange/SwapBox.js
#: src/components/Exchange/SwapBox.js
#: src/components/Glp/GlpSwap.js
#: src/components/Glp/GlpSwap.js
#: src/components/MarketPoolSwap/MarketPoolSwapBox/MarketPoolSwapBox.tsx
#: src/components/MarketPoolSwap/MarketPoolSwapBox/MarketPoolSwapBox.tsx
#: src/components/MarketPoolSwap/MarketPoolSwapBox/MarketPoolSwapBox.tsx
#: src/components/MarketPoolSwap/MarketPoolSwapConfirmation/MarketPoolSwapConfirmation.tsx
#: src/components/MarketPoolSwap/MarketPoolSwapConfirmation/MarketPoolSwapConfirmation.tsx
#: src/components/MarketPoolSwap/MarketPoolSwapConfirmation/MarketPoolSwapConfirmation.tsx
msgid "Receive"
msgstr "Receive"

#: src/pages/BeginAccountTransfer/BeginAccountTransfer.js
#: src/pages/NftWallet/NftWallet.js
msgid "Receiver Address"
msgstr "Receiver Address"

#: src/pages/BeginAccountTransfer/BeginAccountTransfer.js
msgid "Receiver has not staked GLP tokens before"
msgstr "Receiver has not staked GLP tokens before"

#: src/pages/BeginAccountTransfer/BeginAccountTransfer.js
msgid "Receiver has not staked GMX tokens before"
msgstr "Receiver has not staked GMX tokens before"

#: src/components/Glp/GlpSwap.js
msgid "Redemption time not yet reached"
msgstr "Redemption time not yet reached"

#: src/pages/Home/Home.js
msgid "Reduce Liquidation Risks"
msgstr "Reduce Liquidation Risks"

#: src/components/Exchange/PositionSeller.js
msgid "Reducing the position at the current price will forfeit a <0>pending profit</0> of {deltaStr}. <1/>"
msgstr "Reducing the position at the current price will forfeit a <0>pending profit</0> of {deltaStr}. <1/>"

#: src/components/Referrals/AffiliatesStats.js
msgid "Referral Code"
msgstr "Referral Code"

#: src/components/Referrals/JoinReferralCode.js
msgid "Referral Code does not exist"
msgstr "Referral Code does not exist"

#: src/components/Referrals/AffiliatesStats.js
msgid "Referral Codes"
msgstr "Referral Codes"

#: src/components/Footer/constants.ts
msgid "Referral Terms"
msgstr "Referral Terms"

#: src/components/Referrals/JoinReferralCode.js
msgid "Referral code added!"
msgstr "Referral code added!"

#: src/components/Referrals/AddAffiliateCode.js
msgid "Referral code created!"
msgstr "Referral code created!"

#: src/pages/Referrals/Referrals.js
msgid "Referral code creation failed."
msgstr "Referral code creation failed."

#: src/pages/Referrals/Referrals.js
msgid "Referral code submitted!"
msgstr "Referral code submitted!"

#: src/components/Referrals/JoinReferralCode.js
msgid "Referral code updated failed."
msgstr "Referral code updated failed."

#: src/components/Referrals/JoinReferralCode.js
msgid "Referral code updated!"
msgstr "Referral code updated!"

#: src/components/Header/AppHeaderLinks.tsx
#: src/pages/Referrals/Referrals.js
msgid "Referrals"
msgstr "Referrals"

#: src/components/Exchange/TradeHistory.js
msgid "Request decrease {0} {longOrShortText}, -{1} USD, Acceptable Price: {2} {3} USD"
msgstr "Request decrease {0} {longOrShortText}, -{1} USD, Acceptable Price: {2} {3} USD"

#: src/components/Exchange/TradeHistory.js
msgid "Request deposit into {0} {longOrShortText}"
msgstr "Request deposit into {0} {longOrShortText}"

#: src/components/Exchange/TradeHistory.js
msgid "Request increase {0} {longOrShortText}, +{1} USD, Acceptable Price: {2} {3} USD"
msgstr "Request increase {0} {longOrShortText}, +{1} USD, Acceptable Price: {2} {3} USD"

#: src/components/Exchange/TradeHistory.js
msgid "Request withdrawal from {0} {longOrShortText}"
msgstr "Request withdrawal from {0} {longOrShortText}"

#: src/components/Exchange/PositionSeller.js
msgid "Requested decrease of {0} {longOrShortText} by {sizeDeltaUsd} USD."
msgstr "Requested decrease of {0} {longOrShortText} by {sizeDeltaUsd} USD."

#: src/components/Exchange/PositionEditor.js
msgid "Requested deposit of {0} {1} into {2} {longOrShortText}."
msgstr "Requested deposit of {0} {1} into {2} {longOrShortText}."

#: src/components/Exchange/SwapBox.js
msgid "Requested increase of {tokenSymbol} {longOrShortText} by {0} USD."
msgstr "Requested increase of {tokenSymbol} {longOrShortText} by {0} USD."

#: src/components/Exchange/PositionEditor.js
msgid "Requested withdrawal of {0} USD from {1} {longOrShortText}."
msgstr "Requested withdrawal of {0} USD from {1} {longOrShortText}."

#: src/pages/Stake/StakeV2.js
msgid "Reserve Amount"
msgstr "Reserve Amount"

#: src/components/Glp/GlpSwap.js
msgid "Reserved"
msgstr "Reserved"

#: src/pages/Stake/StakeV2.js
#: src/pages/Stake/StakeV2.js
msgid "Reserved for Vesting"
msgstr "Reserved for Vesting"

#: src/pages/Ecosystem/Ecosystem.js
msgid "Returns calculator for GMX and GLP"
msgstr "Returns calculator for GMX and GLP"

#: src/pages/Stake/StakeV1.js
#: src/pages/Stake/StakeV1.js
#: src/pages/Stake/StakeV1.js
#: src/pages/Stake/StakeV1.js
#: src/pages/Stake/StakeV1.js
#: src/pages/Stake/StakeV2.js
#: src/pages/Stake/StakeV2.js
msgid "Rewards"
msgstr "Rewards"

#: src/components/Referrals/AffiliatesStats.js
msgid "Rewards Distribution History"
msgstr "Rewards Distribution History"

#: src/components/Referrals/AffiliatesStats.js
msgid "Rewards are airdropped weekly."
msgstr "Rewards are airdropped weekly."

#: src/components/Referrals/JoinReferralCode.js
msgid "Same as current active code"
msgstr "Same as current active code"

#: src/App/App.js
msgid "Save"
msgstr "Save"

#: src/pages/Home/Home.js
msgid "Save on Costs"
msgstr "Save on Costs"

#: src/components/Glp/GlpSwap.js
msgid "Save on Fees"
msgstr "Save on Fees"

#: src/components/TokenSelector/TokenSelector.tsx
msgid "Search Token"
msgstr "Search Token"

#: src/components/NetworkDropdown/LanguagePopupHome.tsx
#: src/components/NetworkDropdown/NetworkDropdown.tsx
msgid "Select Language"
msgstr "Select Language"

#: src/components/Exchange/PositionDropdown.js
msgid "Select Market"
msgstr "Select Market"

#: src/pages/ClaimEsGmx/ClaimEsGmx.js
msgid "Select an option"
msgstr "Select an option"

#: src/components/Exchange/SwapBox.js
#: src/components/Exchange/SwapBox.js
#: src/components/Exchange/SwapBox.js
#: src/components/Exchange/SwapBox.js
msgid "Select different tokens"
msgstr "Select different tokens"

#: src/pages/ClaimEsGmx/ClaimEsGmx.js
msgid "Select your vesting option below then click \"Claim\"."
msgstr "Select your vesting option below then click \"Claim\"."

#: src/pages/BeginAccountTransfer/BeginAccountTransfer.js
msgid "Self-transfer not supported"
msgstr "Self-transfer not supported"

#: src/components/Glp/GlpSwap.js
#: src/components/Glp/GlpSwap.js
#: src/components/Glp/GlpSwap.js
#: src/components/Glp/GlpSwap.js
#: src/pages/Stake/StakeV2.js
msgid "Sell GLP"
msgstr "Sell GLP"

#: src/components/MarketPoolSwap/MarketPoolSwapBox/MarketPoolSwapBox.tsx
msgid "Sell GM"
msgstr "Sell GM"

#: src/components/Glp/GlpSwap.js
msgid "Sell failed."
msgstr "Sell failed."

#: src/components/Glp/GlpSwap.js
#: src/components/Glp/GlpSwap.js
msgid "Sell for {0}"
msgstr "Sell for {0}"

#: src/components/Glp/GlpSwap.js
msgid "Sell submitted!"
msgstr "Sell submitted!"

#: src/components/Glp/GlpSwap.js
msgid "Selling..."
msgstr "Selling..."

#: src/pages/BeginAccountTransfer/BeginAccountTransfer.js
msgid "Sender has withdrawn all tokens from GLP Vesting Vault"
msgstr "Sender has withdrawn all tokens from GLP Vesting Vault"

#: src/pages/BeginAccountTransfer/BeginAccountTransfer.js
msgid "Sender has withdrawn all tokens from GMX Vesting Vault"
msgstr "Sender has withdrawn all tokens from GMX Vesting Vault"

#: src/App/App.js
#: src/components/Header/AppHeaderLinks.tsx
#: src/components/NetworkDropdown/NetworkDropdown.tsx
#: src/components/NetworkDropdown/NetworkDropdown.tsx
msgid "Settings"
msgstr "Settings"

#: src/components/Exchange/PositionsList.js
msgid "Share"
msgstr "Share"

#: src/components/Exchange/PositionDropdown.js
#: src/components/Exchange/PositionShare.js
msgid "Share Position"
msgstr "Share Position"

#: src/components/Exchange/ConfirmationBox.js
#: src/components/Exchange/ConfirmationBox.js
#: src/components/Exchange/ConfirmationBox.js
#: src/components/Exchange/ConfirmationBox.js
#: src/components/Exchange/ConfirmationBox.js
#: src/components/Exchange/ExchangeTVChart.js
#: src/components/Exchange/ExchangeTVChart.js
#: src/components/Exchange/OrdersList.js
#: src/components/Exchange/PositionEditor.js
#: src/components/Exchange/PositionSeller.js
#: src/components/Exchange/PositionsList.js
#: src/components/Exchange/PositionsList.js
#: src/components/Exchange/SwapBox.js
#: src/components/Exchange/SwapBox.js
#: src/components/Exchange/SwapBox.js
#: src/components/Exchange/SwapBox.js
#: src/components/Exchange/SwapBox.js
#: src/components/Exchange/TradeHistory.js
#: src/components/Exchange/TradeHistory.js
#: src/components/Exchange/TradeHistory.js
#: src/pages/Actions/Actions.js
#: src/pages/Actions/Actions.js
#: src/pages/Exchange/Exchange.js
#: src/pages/Exchange/Exchange.js
#: src/pages/Exchange/Exchange.js
#: src/pages/Exchange/Exchange.js
#: src/pages/OrdersOverview/OrdersOverview.js
msgid "Short"
msgstr "Short"

#: src/components/SyntheticsMarketStats/SyntheticsMarketStats.tsx
msgid "Short Collateral"
msgstr "Short Collateral"

#: src/pages/Dashboard/DashboardV2.js
#: src/pages/Dashboard/DashboardV2.js
msgid "Short Positions"
msgstr "Short Positions"

#: src/components/Exchange/SwapBox.js
msgid "Short {0}"
msgstr "Short {0}"

#: src/components/Exchange/ConfirmationBox.js
msgid "Shorting..."
msgstr "Shorting..."

#: src/pages/Home/Home.js
msgid "Simple Swaps"
msgstr "Simple Swaps"

#: src/components/MarketPoolSwap/constants.ts
msgid "Single"
msgstr "Single"

#: src/components/Exchange/PositionEditor.js
#: src/components/Exchange/PositionSeller.js
#: src/components/Exchange/PositionsList.js
#: src/components/Exchange/PositionsList.js
msgid "Size"
msgstr "Size"

#: src/App/App.js
msgid "Slippage should be less than 5%"
msgstr "Slippage should be less than 5%"

#: src/components/Exchange/SwapBox.js
msgid "Speed up page loading"
msgstr "Speed up page loading"

#: src/components/Exchange/ConfirmationBox.js
#: src/components/Exchange/ConfirmationBox.js
msgid "Spread"
msgstr "Spread"

#: src/pages/Dashboard/DashboardV2.js
msgid "Stablecoin Percentage"
msgstr "Stablecoin Percentage"

#: src/pages/Stake/StakeV1.js
#: src/pages/Stake/StakeV1.js
#: src/pages/Stake/StakeV1.js
#: src/pages/Stake/StakeV2.js
#: src/pages/Stake/StakeV2.js
#: src/pages/Stake/StakeV2.js
#: src/pages/Stake/StakeV2.js
msgid "Stake"
msgstr "Stake"

#: src/pages/Stake/StakeV2.js
msgid "Stake <0>GMX</0> and <1>GLP</1> to earn rewards."
msgstr "Stake <0>GMX</0> and <1>GLP</1> to earn rewards."

#: src/pages/Stake/StakeV2.js
msgid "Stake GMX"
msgstr "Stake GMX"

#: src/pages/Stake/StakeV2.js
msgid "Stake GMX Rewards"
msgstr "Stake GMX Rewards"

#: src/pages/Stake/StakeV2.js
msgid "Stake Multiplier Points"
msgstr "Stake Multiplier Points"

#: src/pages/Stake/StakeV2.js
msgid "Stake esGMX"
msgstr "Stake esGMX"

#: src/pages/Stake/StakeV2.js
msgid "Stake esGMX Rewards"
msgstr "Stake esGMX Rewards"

#: src/pages/Stake/StakeV1.js
msgid "Stake failed"
msgstr "Stake failed"

#: src/pages/Stake/StakeV2.js
msgid "Stake failed."
msgstr "Stake failed."

#: src/pages/Stake/StakeV2.js
msgid "Stake submitted!"
msgstr "Stake submitted!"

#: src/pages/Stake/StakeV1.js
msgid "Stake submitted! <0>View status.</0>"
msgstr "Stake submitted! <0>View status.</0>"

#: src/components/Glp/GlpSwap.js
#: src/pages/Dashboard/DashboardV2.js
#: src/pages/Stake/StakeV1.js
#: src/pages/Stake/StakeV1.js
#: src/pages/Stake/StakeV1.js
#: src/pages/Stake/StakeV1.js
#: src/pages/Stake/StakeV1.js
#: src/pages/Stake/StakeV2.js
#: src/pages/Stake/StakeV2.js
#: src/pages/Stake/StakeV2.js
#: src/pages/Stake/StakeV2.js
msgid "Staked"
msgstr "Staked"

#: src/pages/Stake/StakeV2.js
msgid "Staked Multiplier Points"
msgstr "Staked Multiplier Points"

#: src/pages/Stake/StakeV2.js
#: src/pages/Stake/StakeV2.js
msgid "Staked Tokens"
msgstr "Staked Tokens"

#: src/pages/Stake/StakeV1.js
#: src/pages/Stake/StakeV2.js
msgid "Staking..."
msgstr "Staking..."

#: src/pages/Dashboard/DashboardV2.js
msgid "Stats"
msgstr "Stats"

#: src/pages/Ecosystem/Ecosystem.js
msgid "Structured Products"
msgstr "Structured Products"

#: src/components/Referrals/JoinReferralCode.js
msgid "Submit"
msgstr "Submit"

#: src/pages/Dashboard/DashboardV1.js
#: src/pages/Dashboard/DashboardV1.js
#: src/pages/Dashboard/DashboardV1.js
#: src/pages/Dashboard/DashboardV2.js
#: src/pages/Dashboard/DashboardV2.js
msgid "Supply"
msgstr "Supply"

#: src/components/Exchange/OrdersList.js
#: src/components/Exchange/SwapBox.js
#: src/components/Exchange/SwapBox.js
#: src/components/Exchange/SwapBox.js
#: src/pages/OrdersOverview/OrdersOverview.js
msgid "Swap"
msgstr "Swap"

#: src/components/Exchange/SwapBox.js
msgid "Swap Order created!"
msgstr "Swap Order created!"

#: src/components/Exchange/SwapBox.js
msgid "Swap Order creation failed."
msgstr "Swap Order creation failed."

#: src/components/Exchange/SwapBox.js
msgid "Swap Order submitted!"
msgstr "Swap Order submitted!"

#: src/pages/OrdersOverview/OrdersOverview.js
msgid "Swap active: {0}, executed: {1}, cancelled: {2}"
msgstr "Swap active: {0}, executed: {1}, cancelled: {2}"

#: src/components/Exchange/SwapBox.js
#: src/components/Exchange/SwapBox.js
#: src/components/Exchange/SwapBox.js
msgid "Swap failed."
msgstr "Swap failed."

#: src/components/Exchange/PositionSeller.js
msgid "Swap fee"
msgstr "Swap fee"

#: src/components/Glp/SwapErrorModal.tsx
msgid "Swap on 1inch"
msgstr "Swap on 1inch"

#: src/components/Exchange/SwapBox.js
msgid "Swap submitted!"
msgstr "Swap submitted!"

#: src/components/Exchange/SwapBox.js
msgid "Swap submitted."
msgstr "Swap submitted."

#: src/components/Exchange/TradeHistory.js
msgid "Swap {0} USDG for {1} {2}"
msgstr "Swap {0} USDG for {1} {2}"

#: src/components/Glp/GlpSwap.js
msgid "Swap {0} on 1inch"
msgstr "Swap {0} on 1inch"

#: src/components/Exchange/SwapBox.js
msgid "Swap {0} submitted!"
msgstr "Swap {0} submitted!"

#: src/components/Exchange/SwapBox.js
msgid "Swap {0} to {1} Fee"
msgstr "Swap {0} to {1} Fee"

#: src/components/Glp/SwapErrorModal.tsx
msgid "Swap {0} to {1} on 1inch"
msgstr "Swap {0} to {1} on 1inch"

#: src/components/Exchange/TradeHistory.js
msgid "Swap {0} {1} for {2} USDG"
msgstr "Swap {0} {1} for {2} USDG"

#: src/components/Exchange/TradeHistory.js
msgid "Swap {0} {1} for {2} {3}"
msgstr "Swap {0} {1} for {2} {3}"

#: src/components/Exchange/SwapBox.js
#: src/components/Exchange/SwapBox.js
#: src/components/Exchange/SwapBox.js
msgid "Swapped {0} {1} for {2} {3}!"
msgstr "Swapped {0} {1} for {2} {3}!"

#: src/components/Exchange/ConfirmationBox.js
msgid "Swapping..."
msgstr "Swapping..."

#: src/components/Exchange/SwapBox.js
msgid "Swaps disabled, pending {0} upgrade"
msgstr "Swaps disabled, pending {0} upgrade"

#: src/pages/SyntheticsPoolsPage/SyntheticsPoolsPage.tsx
msgid "Synthetics Pools"
msgstr "Synthetics Pools"

#: src/components/Glp/GlpSwap.js
#: src/pages/Dashboard/DashboardV2.js
msgid "TOKEN"
msgstr "TOKEN"

#: src/components/Exchange/SwapBox.js
msgid "Take-profit and stop-loss orders can be set after opening a position. <0/><1/>There will be a \"Close\" button on each position row, clicking this will display the option to set trigger orders. <2/><3/>For screenshots and more information, please see the <4>docs</4>."
msgstr "Take-profit and stop-loss orders can be set after opening a position. <0/><1/>There will be a \"Close\" button on each position row, clicking this will display the option to set trigger orders. <2/><3/>For screenshots and more information, please see the <4>docs</4>."

#: src/pages/Dashboard/DashboardV2.js
#: src/pages/Dashboard/DashboardV2.js
msgid "Target Min Amount"
msgstr "Target Min Amount"

#: src/pages/Dashboard/DashboardV2.js
msgid "Target Weight"
msgstr "Target Weight"

#: src/pages/Ecosystem/Ecosystem.js
msgid "Telegram Group"
msgstr "Telegram Group"

#: src/pages/Ecosystem/Ecosystem.js
msgid "Telegram Group (Chinese)"
msgstr "Telegram Group (Chinese)"

#: src/pages/Ecosystem/Ecosystem.js
msgid "Telegram Group (Portuguese)"
msgstr "Telegram Group (Portuguese)"

#: src/pages/Ecosystem/Ecosystem.js
msgid "Telegram Groups"
msgstr "Telegram Groups"

#: src/pages/Ecosystem/Ecosystem.js
msgid "Telegram bot for GMX position updates"
msgstr "Telegram bot for GMX position updates"

#: src/pages/Ecosystem/Ecosystem.js
msgid "Telegram bot for Open Interest on GMX"
msgstr "Telegram bot for Open Interest on GMX"

#: src/components/Footer/constants.ts
msgid "Terms and Conditions"
msgstr "Terms and Conditions"

#: src/pages/Stake/StakeV1.js
msgid "The <0>GMX migration</0> is in progress, please migrate your GMT, xGMT, GMT-USDG and xGMT-USDG tokens.<1/>USDG tokens will continue to function as before and do not need to be migrated."
msgstr "The <0>GMX migration</0> is in progress, please migrate your GMT, xGMT, GMT-USDG and xGMT-USDG tokens.<1/>USDG tokens will continue to function as before and do not need to be migrated."

#: src/components/Stake/GMXAprTooltip.tsx
msgid "The Boosted APR is from your staked Multiplier Points."
msgstr "The Boosted APR is from your staked Multiplier Points."

#: src/pages/Stake/StakeV1.js
msgid "The Gambit protocol is in beta, please read the <0>staking details</0>before participating."
msgstr "The Gambit protocol is in beta, please read the <0>staking details</0>before participating."

#: src/pages/ClaimEsGmx/ClaimEsGmx.js
msgid "The address of the esGMX (IOU) token is {esGmxIouAddress}."
msgstr "The address of the esGMX (IOU) token is {esGmxIouAddress}."

#: src/components/Exchange/SwapBox.js
msgid "The borrow fee is calculated as (assets borrowed) / (total assets in pool) * 0.01% per hour."
msgstr "The borrow fee is calculated as (assets borrowed) / (total assets in pool) * 0.01% per hour."

#: src/pages/ClaimEsGmx/ClaimEsGmx.js
msgid "The esGMX (IOU) token is transferrable. You can add the token to your wallet and send it to another address to claim if you'd like."
msgstr "The esGMX (IOU) token is transferrable. You can add the token to your wallet and send it to another address to claim if you'd like."

#: src/pages/ClaimEsGmx/ClaimEsGmx.js
msgid "The esGMX tokens can be staked or vested at any time."
msgstr "The esGMX tokens can be staked or vested at any time."

#: src/lib/contracts/callContract.tsx
msgid "The mark price has changed, consider increasing your Allowed Slippage by clicking on the \"...\" icon next to your address."
msgstr "The mark price has changed, consider increasing your Allowed Slippage by clicking on the \"...\" icon next to your address."

#: src/components/Exchange/ConfirmationBox.js
msgid "The order will only execute if the price conditions are met and there is sufficient liquidity"
msgstr "The order will only execute if the price conditions are met and there is sufficient liquidity"

#: src/components/Exchange/PositionEditor.js
msgid "The pending borrow fee will be charged on this transaction."
msgstr "The pending borrow fee will be charged on this transaction."

#: src/components/Exchange/SwapBox.js
msgid "The position will be opened at {0} USD with a max slippage of {1}%.<0/><1/>The slippage amount can be configured under Settings, found by clicking on your address at the top right of the page after connecting your wallet.<2/><3/><4>More Info</4>"
msgstr "The position will be opened at {0} USD with a max slippage of {1}%.<0/><1/>The slippage amount can be configured under Settings, found by clicking on your address at the top right of the page after connecting your wallet.<2/><3/><4>More Info</4>"

#: src/components/Exchange/OrdersList.js
msgid "The price that orders can be executed at may differ slightly from the chart price, as market orders update oracle prices, while limit/trigger orders do not."
msgstr "The price that orders can be executed at may differ slightly from the chart price, as market orders update oracle prices, while limit/trigger orders do not."

#: src/components/Exchange/OrdersList.js
msgid "The price that the order can be executed at may differ slightly from the chart price as market orders can change the price while limit / trigger orders cannot."
msgstr "The price that the order can be executed at may differ slightly from the chart price as market orders can change the price while limit / trigger orders cannot."

#: src/components/Referrals/referralsHelper.js
msgid "The referral code can't be more than {MAX_REFERRAL_CODE_LENGTH} characters."
msgstr "The referral code can't be more than {MAX_REFERRAL_CODE_LENGTH} characters."

#: src/components/Exchange/ConfirmationBox.js
msgid "The spread is > 1%, please ensure the trade details are acceptable before comfirming"
msgstr "The spread is > 1%, please ensure the trade details are acceptable before comfirming"

#: src/components/ModalViews/RedirectModal.js
msgid "The website is a community deployed and maintained instance of the open source <0>GMX front end</0>, hosted and served on the distributed, peer-to-peer <1>IPFS network</1>."
msgstr "The website is a community deployed and maintained instance of the open source <0>GMX front end</0>, hosted and served on the distributed, peer-to-peer <1>IPFS network</1>."

#: src/components/Exchange/SwapBox.js
msgid "There are more longs than shorts, borrow fees for shorting is currently zero"
msgstr "There are more longs than shorts, borrow fees for shorting is currently zero"

#: src/components/Exchange/SwapBox.js
msgid "There are more shorts than longs, borrow fees for longing is currently zero"
msgstr "There are more shorts than longs, borrow fees for longing is currently zero"

#: src/domain/tokens/approveTokens.tsx
#: src/lib/contracts/callContract.tsx
msgid "There is not enough ETH in your account on Arbitrum to send this transaction.<0/><1/><2>Bridge ETH to Arbitrum</2>"
msgstr "There is not enough ETH in your account on Arbitrum to send this transaction.<0/><1/><2>Bridge ETH to Arbitrum</2>"

#: src/components/Glp/SwapErrorModal.tsx
msgid "There is not enough liquidity in a single token for your size. Please check the Save on Fees section and consider splitting your order into several different ones"
msgstr "There is not enough liquidity in a single token for your size. Please check the Save on Fees section and consider splitting your order into several different ones"

#: src/components/Exchange/ConfirmationBox.js
msgid "There may not be sufficient liquidity to execute your order when the price conditions are met"
msgstr "There may not be sufficient liquidity to execute your order when the price conditions are met"

#: src/components/Referrals/AffiliatesStats.js
msgid "This code has been taken by someone else on {0}, you will not receive rebates from traders using this code on {1}."
msgstr "This code has been taken by someone else on {0}, you will not receive rebates from traders using this code on {1}."

#: src/components/Referrals/AffiliatesStats.js
msgid "This code is not yet registered on {0}, you will not receive rebates there.<0/><1/>Switch your network to create this code on {1}."
msgstr "This code is not yet registered on {0}, you will not receive rebates there.<0/><1/>Switch your network to create this code on {1}."

#: src/components/Exchange/ConfirmationBox.js
msgid "This is the network cost required to execute the postion. <0>More Info</0>"
msgstr "This is the network cost required to execute the postion. <0>More Info</0>"

#: src/components/Exchange/PositionEditor.js
msgid "This is the network cost required to execute the {depositOrWithdrawalText}.<0/><1/><2>More Info</2>"
msgstr "This is the network cost required to execute the {depositOrWithdrawalText}.<0/><1/><2>More Info</2>"

#: src/components/Exchange/PositionSeller.js
msgid "This order will forfeit a <0>profit</0> of {deltaStr}. <1/>"
msgstr "This order will forfeit a <0>profit</0> of {deltaStr}. <1/>"

#: src/components/Exchange/TradeHistory.js
msgid "This position was liquidated as the max leverage of 100x was exceeded."
msgstr "This position was liquidated as the max leverage of 100x was exceeded."

#: src/components/Referrals/TradersStats.js
msgid "Tier {0} ({1}% discount)"
msgstr "Tier {0} ({1}% discount)"

#: src/components/Referrals/AffiliatesStats.js
msgid "Tier {0} ({1}% rebate)"
msgstr "Tier {0} ({1}% rebate)"

#: src/components/Migration/Migration.js
msgid "To Receive"
msgstr "To Receive"

#: src/pages/CompleteAccountTransfer/CompleteAccountTransfer.js
msgid "To complete the transfer, you must switch your connected account to {receiver}."
msgstr "To complete the transfer, you must switch your connected account to {receiver}."

#: src/pages/BuyGMX/BuyGMX.tsx
msgid "To purchase GMX on the {0} blockchain, please <0>change your network</0>."
msgstr "To purchase GMX on the {0} blockchain, please <0>change your network</0>."

#: src/components/Glp/GlpSwap.js
msgid "To reduce fees, select a different asset to pay with."
msgstr "To reduce fees, select a different asset to pay with."

#: src/components/Glp/GlpSwap.js
msgid "To reduce fees, select a different asset to receive."
msgstr "To reduce fees, select a different asset to receive."

#: src/pages/Dashboard/DashboardV2.js
msgid "Tokens"
msgstr "Tokens"

#: src/pages/Stake/StakeV2.js
msgid "Total"
msgstr "Total"

#: src/components/Migration/Migration.js
msgid "Total Assets Migrated"
msgstr "Total Assets Migrated"

#: src/pages/Stake/StakeV1.js
msgid "Total Assets Staked"
msgstr "Total Assets Staked"

#: src/pages/Dashboard/DashboardV2.js
#: src/pages/Dashboard/DashboardV2.js
msgid "Total Fees"
msgstr "Total Fees"

#: src/pages/Dashboard/DashboardV1.js
msgid "Total Fees Distributed"
msgstr "Total Fees Distributed"

#: src/components/Referrals/AffiliatesStats.js
#: src/components/Referrals/AffiliatesStats.js
#: src/components/Referrals/TradersStats.js
msgid "Total Rebates"
msgstr "Total Rebates"

#: src/pages/Stake/StakeV2.js
msgid "Total Rewards"
msgstr "Total Rewards"

#: src/pages/Dashboard/DashboardV2.js
#: src/pages/Dashboard/DashboardV2.js
#: src/pages/Stake/StakeV1.js
#: src/pages/Stake/StakeV1.js
#: src/pages/Stake/StakeV1.js
#: src/pages/Stake/StakeV1.js
#: src/pages/Stake/StakeV1.js
#: src/pages/Stake/StakeV2.js
#: src/pages/Stake/StakeV2.js
#: src/pages/Stake/StakeV2.js
msgid "Total Staked"
msgstr "Total Staked"

#: src/pages/Dashboard/DashboardV2.js
msgid "Total Stats"
msgstr "Total Stats"

#: src/components/Glp/GlpSwap.js
#: src/components/SyntheticsMarketStats/SyntheticsMarketStats.tsx
#: src/pages/Stake/StakeV1.js
#: src/pages/Stake/StakeV1.js
#: src/pages/Stake/StakeV2.js
#: src/pages/Stake/StakeV2.js
#: src/pages/Stake/StakeV2.js
msgid "Total Supply"
msgstr "Total Supply"

#: src/components/Referrals/AffiliatesStats.js
msgid "Total Traders Referred"
msgstr "Total Traders Referred"

#: src/components/Referrals/AffiliatesStats.js
#: src/components/Referrals/TradersStats.js
#: src/pages/Home/Home.js
msgid "Total Trading Volume"
msgstr "Total Trading Volume"

#: src/pages/Home/Home.js
msgid "Total Users"
msgstr "Total Users"

#: src/components/Referrals/AffiliatesStats.js
#: src/pages/Dashboard/DashboardV2.js
#: src/pages/Dashboard/DashboardV2.js
msgid "Total Volume"
msgstr "Total Volume"

#: src/pages/Dashboard/DashboardV1.js
msgid "Total Volume Since 28 April 2021"
msgstr "Total Volume Since 28 April 2021"

#: src/pages/OrdersOverview/OrdersOverview.js
msgid "Total active: {openTotal}, executed: {executedTotal}, cancelled: {cancelledTotal}"
msgstr "Total active: {openTotal}, executed: {executedTotal}, cancelled: {cancelledTotal}"

#: src/pages/Dashboard/DashboardV1.js
msgid "Total fees earned since {0}: {1} USD<0/>Fee assets: {feeText}"
msgstr "Total fees earned since {0}: {1} USD<0/>Fee assets: {feeText}"

#: src/components/StatsTooltip/StatsTooltip.tsx
msgid "Total:"
msgstr "Total:"

#: src/components/Header/AppHeaderUser.tsx
#: src/components/Header/AppHeaderUser.tsx
msgid "Trade"
msgstr "Trade"

#: src/pages/Home/Home.js
msgid "Trade BTC, ETH, AVAX and other top cryptocurrencies with up to 50x leverage directly from your wallet"
msgstr "Trade BTC, ETH, AVAX and other top cryptocurrencies with up to 50x leverage directly from your wallet"

#: src/components/Exchange/ExchangeBanner.js
msgid "Trade on GMX and win <0>$250.000</0> in prizes! Live until November 30th, <1>click here</1> to learn more."
msgstr "Trade on GMX and win <0>$250.000</0> in prizes! Live until November 30th, <1>click here</1> to learn more."

#: src/pages/BuyGMX/BuyGMX.tsx
msgid "TraderJoe"
msgstr "TraderJoe"

#: src/pages/Referrals/Referrals.js
msgid "Traders"
msgstr "Traders"

#: src/components/Referrals/AffiliatesStats.js
msgid "Traders Referred"
msgstr "Traders Referred"

#: src/pages/Exchange/Exchange.js
msgid "Trades"
msgstr "Trades"

#: src/components/Exchange/SwapBox.js
msgid "Trading guide"
msgstr "Trading guide"

#: src/pages/NftWallet/NftWallet.js
msgid "Tranferring..."
msgstr "Tranferring..."

#: src/components/Referrals/AffiliatesStats.js
#: src/components/Referrals/TradersStats.js
msgid "Transaction"
msgstr "Transaction"

#: src/lib/contracts/callContract.tsx
msgid "Transaction completed!"
msgstr "Transaction completed!"

#: src/lib/contracts/callContract.tsx
msgid "Transaction failed"
msgstr "Transaction failed"

#: src/lib/contracts/callContract.tsx
msgid "Transaction failed due to RPC error.<0/><1/>Please try changing the RPC url in your wallet settings. <2>More info</2>"
msgstr "Transaction failed due to RPC error.<0/><1/>Please try changing the RPC url in your wallet settings. <2>More info</2>"

#: src/lib/contracts/callContract.tsx
msgid "Transaction sent."
msgstr "Transaction sent."

#: src/lib/contracts/callContract.tsx
msgid "Transaction was cancelled."
msgstr "Transaction was cancelled."

#: src/pages/BeginAccountTransfer/BeginAccountTransfer.js
#: src/pages/Stake/StakeV2.js
msgid "Transfer Account"
msgstr "Transfer Account"

#: src/pages/NftWallet/NftWallet.js
msgid "Transfer NFT"
msgstr "Transfer NFT"

#: src/pages/BeginAccountTransfer/BeginAccountTransfer.js
msgid "Transfer Submitted"
msgstr "Transfer Submitted"

#: src/pages/BeginAccountTransfer/BeginAccountTransfer.js
msgid "Transfer already initiated"
msgstr "Transfer already initiated"

#: src/pages/BeginAccountTransfer/BeginAccountTransfer.js
#: src/pages/CompleteAccountTransfer/CompleteAccountTransfer.js
#: src/pages/NftWallet/NftWallet.js
msgid "Transfer failed."
msgstr "Transfer failed."

#: src/pages/BeginAccountTransfer/BeginAccountTransfer.js
#: src/pages/CompleteAccountTransfer/CompleteAccountTransfer.js
#: src/pages/NftWallet/NftWallet.js
msgid "Transfer submitted!"
msgstr "Transfer submitted!"

#: src/pages/BuyGMX/BuyGMX.tsx
msgid "Transfer {nativeTokenSymbol}"
msgstr "Transfer {nativeTokenSymbol}"

#: src/pages/BeginAccountTransfer/BeginAccountTransfer.js
msgid "Transferring"
msgstr "Transferring"

#: src/components/Exchange/OrdersList.js
#: src/components/Exchange/PositionSeller.js
#: src/components/Exchange/SwapBox.js
msgid "Trigger"
msgstr "Trigger"

#: src/components/Exchange/PositionSeller.js
msgid "Trigger Price"
msgstr "Trigger Price"

#: src/components/Exchange/PositionSeller.js
msgid "Trigger order disabled, pending {0} upgrade"
msgstr "Trigger order disabled, pending {0} upgrade"

#: src/components/Exchange/TradeHistory.js
msgid "Try increasing the \"Allowed Slippage\", under the Settings menu on the top right"
msgstr "Try increasing the \"Allowed Slippage\", under the Settings menu on the top right"

#: src/components/Exchange/TradeHistory.js
msgid "Try increasing the \"Allowed Slippage\", under the Settings menu on the top right."
msgstr "Try increasing the \"Allowed Slippage\", under the Settings menu on the top right."

#: src/components/Exchange/PositionShare.js
msgid "Tweet"
msgstr "Tweet"

#: src/pages/Home/Home.js
msgid "Two tokens create our ecosystem"
msgstr "Two tokens create our ecosystem"

#: src/App/App.js
msgid "Txn failed. <0>View</0>"
msgstr "Txn failed. <0>View</0>"

#: src/components/Exchange/OrdersList.js
#: src/pages/OrdersOverview/OrdersOverview.js
msgid "Type"
msgstr "Type"

#: src/pages/Dashboard/DashboardV1.js
msgid "USDG Debt"
msgstr "USDG Debt"

#: src/pages/Dashboard/DashboardV2.js
msgid "UTILIZATION"
msgstr "UTILIZATION"

#: src/pages/BuyGMX/BuyGMX.tsx
msgid "Uniswap"
msgstr "Uniswap"

#: src/pages/Stake/StakeV1.js
#: src/pages/Stake/StakeV1.js
#: src/pages/Stake/StakeV1.js
#: src/pages/Stake/StakeV1.js
#: src/pages/Stake/StakeV1.js
#: src/pages/Stake/StakeV2.js
#: src/pages/Stake/StakeV2.js
#: src/pages/Stake/StakeV2.js
#: src/pages/Stake/StakeV2.js
msgid "Unstake"
msgstr "Unstake"

#: src/pages/Stake/StakeV2.js
msgid "Unstake GMX"
msgstr "Unstake GMX"

#: src/pages/Stake/StakeV2.js
msgid "Unstake completed!"
msgstr "Unstake completed!"

#: src/pages/Stake/StakeV2.js
msgid "Unstake esGMX"
msgstr "Unstake esGMX"

#: src/pages/Stake/StakeV1.js
msgid "Unstake failed"
msgstr "Unstake failed"

#: src/pages/Stake/StakeV2.js
msgid "Unstake failed."
msgstr "Unstake failed."

#: src/pages/Stake/StakeV2.js
msgid "Unstake submitted!"
msgstr "Unstake submitted!"

#: src/pages/Stake/StakeV1.js
msgid "Unstake submitted! <0>View status.</0>"
msgstr "Unstake submitted! <0>View status.</0>"

#: src/pages/Stake/StakeV1.js
#: src/pages/Stake/StakeV2.js
msgid "Unstaking..."
msgstr "Unstaking..."

#: src/lib/wallets/index.tsx
msgid "Unsupported chain. Switch to Arbitrum network on your wallet and try again"
msgstr "Unsupported chain. Switch to Arbitrum network on your wallet and try again"

#: src/components/Exchange/TradeHistory.js
#: src/components/Referrals/JoinReferralCode.js
msgid "Update"
msgstr "Update"

#: src/components/Exchange/OrderEditor.js
msgid "Update Order"
msgstr "Update Order"

#: src/components/Exchange/OrderEditor.js
msgid "Updating Order..."
msgstr "Updating Order..."

#: src/components/Referrals/JoinReferralCode.js
msgid "Updating..."
msgstr "Updating..."

#: src/components/Exchange/PositionsList.js
msgid "Use the \"Close\" button to reduce your position size, or to set stop-loss / take-profit orders."
msgstr "Use the \"Close\" button to reduce your position size, or to set stop-loss / take-profit orders."

#: src/pages/Stake/StakeV2.js
msgid "Use the \"Compound\" button to stake your Multiplier Points."
msgstr "Use the \"Compound\" button to stake your Multiplier Points."

#: src/components/Exchange/PositionsList.js
#: src/components/Exchange/PositionsList.js
msgid "Use the Edit Collateral icon to deposit or withdraw collateral."
msgstr "Use the Edit Collateral icon to deposit or withdraw collateral."

#: src/components/Exchange/SwapBox.js
msgid "Useful Links"
msgstr "Useful Links"

#: src/pages/Dashboard/DashboardV1.js
#: src/pages/Dashboard/DashboardV2.js
msgid "Utilization"
msgstr "Utilization"

#: src/pages/Stake/StakeV2.js
msgid "Vault Capacity"
msgstr "Vault Capacity"

#: src/pages/Stake/StakeV2.js
msgid "Vault Capacity for your Account:"
msgstr "Vault Capacity for your Account:"

#: src/pages/Stake/StakeV2.js
msgid "Vest"
msgstr "Vest"

#: src/pages/ClaimEsGmx/ClaimEsGmx.js
msgid "Vest with GLP on Arbitrum"
msgstr "Vest with GLP on Arbitrum"

#: src/pages/ClaimEsGmx/ClaimEsGmx.js
msgid "Vest with GLP on Avalanche"
msgstr "Vest with GLP on Avalanche"

#: src/pages/ClaimEsGmx/ClaimEsGmx.js
msgid "Vest with GMX on Arbitrum"
msgstr "Vest with GMX on Arbitrum"

#: src/pages/ClaimEsGmx/ClaimEsGmx.js
msgid "Vest with GMX on Avalanche"
msgstr "Vest with GMX on Avalanche"

#: src/pages/BeginAccountTransfer/BeginAccountTransfer.js
msgid "Vested GLP not withdrawn"
msgstr "Vested GLP not withdrawn"

#: src/pages/BeginAccountTransfer/BeginAccountTransfer.js
msgid "Vested GMX not withdrawn"
msgstr "Vested GMX not withdrawn"

#: src/pages/Stake/StakeV2.js
#: src/pages/Stake/StakeV2.js
msgid "Vesting Status"
msgstr "Vesting Status"

#: src/App/App.js
#: src/pages/Exchange/Exchange.js
#: src/pages/Exchange/Exchange.js
msgid "View"
msgstr "View"

#: src/pages/BuyGlp/BuyGlp.js
msgid "View <0>staking</0> page."
msgstr "View <0>staking</0> page."

#: src/components/AddressDropdown/AddressDropdown.tsx
msgid "View in Explorer"
msgstr "View in Explorer"

#: src/lib/contracts/callContract.tsx
msgid "View status."
msgstr "View status."

#: src/pages/Dashboard/DashboardV1.js
#: src/pages/Dashboard/DashboardV2.js
msgid "Volume"
msgstr "Volume"

#: src/components/Referrals/TradersStats.js
msgid "Volume traded by this account with an active referral code."
msgstr "Volume traded by this account with an active referral code."

#: src/components/Referrals/AffiliatesStats.js
msgid "Volume traded by your referred traders."
msgstr "Volume traded by your referred traders."

#: src/components/Header/HomeHeaderLinks.tsx
msgid "Voting"
msgstr "Voting"

#: src/components/Glp/GlpSwap.js
msgid "WALLET"
msgstr "WALLET"

#: src/components/Glp/GlpSwap.js
msgid "WARNING: High Fees"
msgstr "WARNING: High Fees"

#: src/components/Exchange/PositionsList.js
#: src/components/Exchange/PositionsList.js
msgid "WARNING: This position has a low amount of collateral after deducting borrowing fees, deposit more collateral to reduce the position's liquidation risk."
msgstr "WARNING: This position has a low amount of collateral after deducting borrowing fees, deposit more collateral to reduce the position's liquidation risk."

#: src/pages/Dashboard/DashboardV2.js
msgid "WEIGHT"
msgstr "WEIGHT"

#: src/components/Exchange/SwapBox.js
#: src/components/Glp/GlpSwap.js
#: src/components/Migration/Migration.js
msgid "Waiting for Approval"
msgstr "Waiting for Approval"

#: src/components/Glp/GlpSwap.js
#: src/components/Glp/GlpSwap.js
#: src/components/Migration/Migration.js
#: src/components/SyntheticsMarketStats/SyntheticsMarketStats.tsx
#: src/pages/Stake/StakeV1.js
#: src/pages/Stake/StakeV1.js
#: src/pages/Stake/StakeV1.js
#: src/pages/Stake/StakeV1.js
#: src/pages/Stake/StakeV1.js
#: src/pages/Stake/StakeV2.js
#: src/pages/Stake/StakeV2.js
#: src/pages/Stake/StakeV2.js
#: src/pages/Stake/StakeV2.js
msgid "Wallet"
msgstr "Wallet"

#: src/pages/BeginAccountTransfer/BeginAccountTransfer.js
#: src/pages/CompleteAccountTransfer/CompleteAccountTransfer.js
msgid "Wallet is not connected"
msgstr "Wallet is not connected"

#: src/pages/ClaimEsGmx/ClaimEsGmx.js
#: src/pages/NftWallet/NftWallet.js
msgid "Wallet not connected"
msgstr "Wallet not connected"

#: src/pages/Stake/StakeV1.js
msgid "Wallet not yet connected"
msgstr "Wallet not yet connected"

#: src/App/App.js
msgid "WalletConnect"
msgstr "WalletConnect"

#: src/pages/Dashboard/DashboardV2.js
msgid "Weight"
msgstr "Weight"

#: src/components/Exchange/SwapBox.js
msgid "When closing the position, you can select which token you would like to receive the profits in."
msgstr "When closing the position, you can select which token you would like to receive the profits in."

#: src/components/Exchange/PositionEditor.js
#: src/components/Exchange/PositionEditor.js
#: src/components/Exchange/PositionEditor.js
#: src/components/Exchange/PositionEditor.js
#: src/components/MarketPoolSwap/constants.ts
#: src/pages/Stake/StakeV2.js
#: src/pages/Stake/StakeV2.js
msgid "Withdraw"
msgstr "Withdraw"

#: src/components/Exchange/PositionEditor.js
msgid "Withdraw disabled, pending {0} upgrade"
msgstr "Withdraw disabled, pending {0} upgrade"

#: src/pages/Stake/StakeV2.js
msgid "Withdraw failed."
msgstr "Withdraw failed."

#: src/pages/Stake/StakeV2.js
msgid "Withdraw from GLP Vault"
msgstr "Withdraw from GLP Vault"

#: src/pages/Stake/StakeV2.js
msgid "Withdraw from GMX Vault"
msgstr "Withdraw from GMX Vault"

#: src/pages/Stake/StakeV2.js
msgid "Withdraw submitted."
msgstr "Withdraw submitted."

#: src/components/Exchange/TradeHistory.js
msgid "Withdraw {0} USD from {1} {longOrShortText}"
msgstr "Withdraw {0} USD from {1} {longOrShortText}"

#: src/components/Exchange/PositionEditor.js
msgid "Withdrawal failed."
msgstr "Withdrawal failed."

#: src/components/Exchange/PositionEditor.js
msgid "Withdrawal submitted."
msgstr "Withdrawal submitted."

#: src/components/Exchange/PositionEditor.js
msgid "Withdrawing..."
msgstr "Withdrawing..."

#: src/pages/Stake/StakeV2.js
msgid "Withdrawn!"
msgstr "Withdrawn!"

#: src/pages/Exchange/Exchange.js
msgid "Withdrew {0} USD from {tokenSymbol} {longOrShortText}."
msgstr "Withdrew {0} USD from {tokenSymbol} {longOrShortText}."

#: src/pages/Ecosystem/Ecosystem.js
msgid "Yield Optimizer on Avalanche"
msgstr "Yield Optimizer on Avalanche"

#: src/pages/Ecosystem/Ecosystem.js
msgid "Yield Vaults"
msgstr "Yield Vaults"

#: src/pages/Ecosystem/Ecosystem.js
msgid "Yield simulator for GMX"
msgstr "Yield simulator for GMX"

#: src/pages/Stake/StakeV2.js
msgid "You are earning {0}% more {nativeTokenSymbol} rewards using {1} Staked Multiplier Points."
msgstr "You are earning {0}% more {nativeTokenSymbol} rewards using {1} Staked Multiplier Points."

#: src/pages/Stake/StakeV2.js
msgid "You are earning {nativeTokenSymbol} rewards with {0} tokens.<0/>Tokens: {amountStr}."
msgstr "You are earning {nativeTokenSymbol} rewards with {0} tokens.<0/>Tokens: {amountStr}."

#: src/components/ModalViews/RedirectModal.js
msgid "You are leaving GMX.io and will be redirected to a third party, independent website."
msgstr "You are leaving GMX.io and will be redirected to a third party, independent website."

#: src/pages/BuyGMX/BuyGMX.tsx
msgid "You can buy AVAX directly on <0>Avalanche</0> using these options:"
msgstr "You can buy AVAX directly on <0>Avalanche</0> using these options:"

#: src/pages/BuyGMX/BuyGMX.tsx
msgid "You can buy ETH directly on <0>Arbitrum</0> using these options:"
msgstr "You can buy ETH directly on <0>Arbitrum</0> using these options:"

#: src/components/Exchange/SwapBox.js
msgid "You can change the \"Collateral In\" token above to find lower fees"
msgstr "You can change the \"Collateral In\" token above to find lower fees"

#: src/components/Exchange/ConfirmationBox.js
#: src/components/Exchange/PositionSeller.js
msgid "You can change this in the settings menu on the top right of the page.<0/><1/>Note that a low allowed slippage, e.g. less than 0.5%, may result in failed orders if prices are volatile."
msgstr "You can change this in the settings menu on the top right of the page.<0/><1/>Note that a low allowed slippage, e.g. less than 0.5%, may result in failed orders if prices are volatile."

#: src/pages/ClaimEsGmx/ClaimEsGmx.js
msgid "You can check your claim history <0>here</0>."
msgstr "You can check your claim history <0>here</0>."

#: src/pages/ClaimEsGmx/ClaimEsGmx.js
msgid "You can currently vest a maximum of {0} esGMX tokens at a ratio of {1} {stakingToken} to 1 esGMX."
msgstr "You can currently vest a maximum of {0} esGMX tokens at a ratio of {1} {stakingToken} to 1 esGMX."

#: src/pages/BuyGMX/BuyGMX.tsx
msgid "You can transfer AVAX from other networks to Avalanche using any of the below options:"
msgstr "You can transfer AVAX from other networks to Avalanche using any of the below options:"

#: src/pages/BuyGMX/BuyGMX.tsx
msgid "You can transfer ETH from other networks to Arbitrum using any of the below options:"
msgstr "You can transfer ETH from other networks to Arbitrum using any of the below options:"

#: src/pages/BeginAccountTransfer/BeginAccountTransfer.js
msgid "You have a <0>pending transfer</0> to {pendingReceiver}."
msgstr "You have a <0>pending transfer</0> to {pendingReceiver}."

#: src/pages/CompleteAccountTransfer/CompleteAccountTransfer.js
msgid "You have a pending transfer from {sender}."
msgstr "You have a pending transfer from {sender}."

#: src/components/Exchange/ConfirmationBox.js
msgid "You have an active Limit Order to Increase {longOrShortText} {sizeInToken} {0} (${1}) at price ${2}"
msgstr "You have an active Limit Order to Increase {longOrShortText} {sizeInToken} {0} (${1}) at price ${2}"

#: src/components/Exchange/PositionSeller.js
msgid "You have an active order to decrease {longOrShortText} {sizeInToken} {0} (${1}) at {prefix} {2}"
msgstr "You have an active order to decrease {longOrShortText} {sizeInToken} {0} (${1}) at {prefix} {2}"

#: src/components/Exchange/ConfirmationBox.js
msgid "You have multiple existing Increase {longOrShortText} {0} limit orders"
msgstr "You have multiple existing Increase {longOrShortText} {0} limit orders"

#: src/pages/Stake/StakeV2.js
#: src/pages/Stake/StakeV2.js
msgid "You have not deposited any tokens for vesting."
msgstr "You have not deposited any tokens for vesting."

#: src/pages/ClaimEsGmx/ClaimEsGmx.js
msgid "You have {0} esGMX (IOU) tokens."
msgstr "You have {0} esGMX (IOU) tokens."

#: src/pages/Stake/StakeV2.js
msgid "You need a total of at least {0} {stakeTokenLabel} to vest {1} esGMX."
msgstr "You need a total of at least {0} {stakeTokenLabel} to vest {1} esGMX."

#: src/components/Exchange/NoLiquidityErrorModal.tsx
msgid "You need to select {swapTokenSymbol} as the \"Pay\" token to use it for collateral to initiate this trade."
msgstr "You need to select {swapTokenSymbol} as the \"Pay\" token to use it for collateral to initiate this trade."

#: src/pages/CompleteAccountTransfer/CompleteAccountTransfer.js
msgid "You will need to be on this page to accept the transfer, <0>click here</0> to copy the link to this page if needed."
msgstr "You will need to be on this page to accept the transfer, <0>click here</0> to copy the link to this page if needed."

#: src/components/Referrals/TradersStats.js
msgid "You will receive a {0}% discount on your opening and closing fees, this discount will be airdropped to your account every Wednesday"
msgstr "You will receive a {0}% discount on your opening and closing fees, this discount will be airdropped to your account every Wednesday"

#: src/components/Exchange/OrdersList.js
msgid "You will receive at least {0} {1} if this order is executed. The exact execution price may vary depending on fees at the time the order is executed."
msgstr "You will receive at least {0} {1} if this order is executed. The exact execution price may vary depending on fees at the time the order is executed."

#: src/components/Exchange/OrdersList.js
msgid "You will receive at least {0} {1} if this order is executed. The execution price may vary depending on swap fees at the time the order is executed."
msgstr "You will receive at least {0} {1} if this order is executed. The execution price may vary depending on swap fees at the time the order is executed."

#: src/pages/ClaimEsGmx/ClaimEsGmx.js
msgid "Your esGMX (IOU) balance will decrease by your claim amount after claiming, this is expected behaviour."
msgstr "Your esGMX (IOU) balance will decrease by your claim amount after claiming, this is expected behaviour."

#: src/components/Exchange/ConfirmationBox.js
msgid "Your position's collateral after deducting fees."
msgstr "Your position's collateral after deducting fees."

#: src/pages/CompleteAccountTransfer/CompleteAccountTransfer.js
msgid "Your transfer has been completed."
msgstr "Your transfer has been completed."

#: src/pages/BeginAccountTransfer/BeginAccountTransfer.js
msgid "Your transfer has been initiated."
msgstr "Your transfer has been initiated."

#: src/components/Migration/Migration.js
msgid "Your wallet: {0}"
msgstr "Your wallet: {0}"

#: src/pages/PositionsOverview/PositionsOverview.js
msgid "account"
msgstr "account"

#: src/pages/PositionsOverview/PositionsOverview.js
msgid "collateral"
msgstr "collateral"

#: src/components/Exchange/PositionEditor.js
msgid "deposit"
msgstr "deposit"

#: src/pages/PositionsOverview/PositionsOverview.js
msgid "fee"
msgstr "fee"

#: src/components/Exchange/ConfirmationBox.js
msgid "hide"
msgstr "hide"

#: src/pages/Dashboard/DashboardV2.js
msgid "in liquidity"
msgstr "in liquidity"

#: src/pages/Dashboard/DashboardV2.js
msgid "not staked"
msgstr "not staked"

#: src/pages/PositionsOverview/PositionsOverview.js
msgid "size"
msgstr "size"

#: src/pages/Dashboard/DashboardV2.js
msgid "staked"
msgstr "staked"

#: src/pages/PositionsOverview/PositionsOverview.js
msgid "time to liq"
msgstr "time to liq"

#: src/components/Exchange/ConfirmationBox.js
msgid "view"
msgstr "view"

#: src/components/Exchange/PositionEditor.js
msgid "withdrawal"
msgstr "withdrawal"

#: src/pages/Exchange/Exchange.js
msgid "{0, plural, one {Cancel order} other {Cancel # orders}}"
msgstr "{0, plural, one {Cancel order} other {Cancel # orders}}"

#: src/components/Exchange/PositionsList.js
msgid "{0, select, true {Long} false {Short}} {1} market selected"
msgstr "{0, select, true {Long} false {Short}} {1} market selected"

#: src/pages/BuyGMX/BuyGMX.tsx
msgid "{0}"
msgstr "{0}"

#: src/domain/tokens/approveTokens.tsx
msgid "{0} Approved!"
msgstr "{0} Approved!"

#: src/components/Glp/SwapErrorModal.tsx
msgid "{0} Capacity Reached"
msgstr "{0} Capacity Reached"

#: src/components/Glp/GlpSwap.js
msgid "{0} GLP (${1})"
msgstr "{0} GLP (${1})"

#: src/components/Glp/GlpSwap.js
msgid "{0} GLP bought with {1} {2}!"
msgstr "{0} GLP bought with {1} {2}!"

#: src/components/Glp/GlpSwap.js
msgid "{0} GLP have been reserved for vesting."
msgstr "{0} GLP have been reserved for vesting."

#: src/components/Glp/GlpSwap.js
msgid "{0} GLP sold for {1} {2}!"
msgstr "{0} GLP sold for {1} {2}!"

#: src/components/SyntheticsMarketStats/SyntheticsMarketStats.tsx
#~ msgid "{0} GM (${1})"
#~ msgstr "{0} GM (${1})"

#: src/pages/Stake/StakeV2.js
#: src/pages/Stake/StakeV2.js
msgid "{0} GMX tokens can be claimed, use the options under the Total Rewards section to claim them."
msgstr "{0} GMX tokens can be claimed, use the options under the Total Rewards section to claim them."

#: src/components/Exchange/NoLiquidityErrorModal.tsx
msgid "{0} Pool Capacity Reached"
msgstr "{0} Pool Capacity Reached"

#: src/components/Exchange/ConfirmationBox.js
#: src/components/Exchange/ConfirmationBox.js
#: src/components/Exchange/SwapBox.js
#: src/components/Exchange/SwapBox.js
msgid "{0} Price"
msgstr "{0} Price"

#: src/components/Exchange/NoLiquidityErrorModal.tsx
msgid "{0} Required"
msgstr "{0} Required"

#: src/pages/Dashboard/DashboardV2.js
msgid "{0} is above its target weight.<0/><1/>Get lower fees to <2>swap</2> tokens for {1}."
msgstr "{0} is above its target weight.<0/><1/>Get lower fees to <2>swap</2> tokens for {1}."

#: src/pages/Dashboard/DashboardV2.js
msgid "{0} is below its target weight.<0/><1/>Get lower fees to <2>buy GLP</2> with {1},  and to <3>swap</3> {2} for other tokens."
msgstr "{0} is below its target weight.<0/><1/>Get lower fees to <2>buy GLP</2> with {1},  and to <3>swap</3> {2} for other tokens."

#: src/components/Exchange/SwapBox.js
msgid "{0} is required for collateral."
msgstr "{0} is required for collateral."

#: src/components/Exchange/SwapBox.js
msgid "{0} pool exceeded"
msgstr "{0} pool exceeded"

#: src/components/Exchange/PositionSeller.js
msgid "{0} pool exceeded, can only Receive {1}"
msgstr "{0} pool exceeded, can only Receive {1}"

#: src/components/Exchange/SwapBox.js
#: src/components/Exchange/SwapBox.js
#: src/components/Glp/GlpSwap.js
msgid "{0} pool exceeded, try different token"
msgstr "{0} pool exceeded, try different token"

#: src/components/Exchange/OrderEditor.js
#: src/components/Exchange/OrderEditor.js
msgid "{0} price"
msgstr "{0} price"

#: src/components/Glp/GlpSwap.js
msgid "{0} selected in order form"
msgstr "{0} selected in order form"

#: src/pages/Stake/StakeV2.js
#: src/pages/Stake/StakeV2.js
msgid "{0} tokens have been converted to GMX from the {1} esGMX deposited for vesting."
msgstr "{0} tokens have been converted to GMX from the {1} esGMX deposited for vesting."

#: src/components/Exchange/TradeHistory.js
msgid ""
"{0}:\n"
"Swap {amountInDisplay} {1} for {minOutDisplay} {2},\n"
"Price: {3}"
msgstr ""
"{0}:\n"
"Swap {amountInDisplay} {1} for {minOutDisplay} {2},\n"
"Price: {3}"

#: src/components/Exchange/TradeHistory.js
msgid ""
"{0}:\n"
"{1},\n"
"Price: {priceDisplay}"
msgstr ""
"{0}:\n"
"{1},\n"
"Price: {priceDisplay}"

#: src/components/Exchange/TradeHistory.js
msgid "{0}  {1} {longOrShortText}, -{2} USD, {3} Price: ${4} USD"
msgstr "{0}  {1} {longOrShortText}, -{2} USD, {3} Price: ${4} USD"

#: src/components/Exchange/TradeHistory.js
msgid "{actionDisplay} Order"
msgstr "{actionDisplay} Order"

#: src/components/Exchange/TradeHistory.js
msgid ""
"{actionDisplay} {0} {longOrShortText},\n"
"-{1} USD,\n"
"{2} Price: {3} USD"
msgstr ""
"{actionDisplay} {0} {longOrShortText},\n"
"-{1} USD,\n"
"{2} Price: {3} USD"

#: src/pages/Dashboard/DashboardV2.js
msgid "{chainName} Total Stats start from {totalStatsStartDate}.<0/> For detailed stats:"
msgstr "{chainName} Total Stats start from {totalStatsStartDate}.<0/> For detailed stats:"

#: src/components/Exchange/ConfirmationBox.js
msgid "{existingTriggerOrderLength, plural, one {You have an active trigger order that could impact this position.} other {You have # active trigger orders that could impact this position.}}"
msgstr "{existingTriggerOrderLength, plural, one {You have an active trigger order that could impact this position.} other {You have # active trigger orders that could impact this position.}}"

#: src/components/Exchange/ConfirmationBox.js
msgid "{existingTriggerOrderLength, plural, one {You have an active trigger order that might execute immediately after you open this position. Please cancel the order or accept the confirmation to continue.} other {You have # active trigger orders that might execute immediately after you open this position. Please cancel the orders or accept the confirmation to continue.}}"
msgstr "{existingTriggerOrderLength, plural, one {You have an active trigger order that might execute immediately after you open this position. Please cancel the order or accept the confirmation to continue.} other {You have # active trigger orders that might execute immediately after you open this position. Please cancel the orders or accept the confirmation to continue.}}"

#: src/components/Glp/GlpSwap.js
msgid "{nativeTokenSymbol} ({wrappedTokenSymbol}) APR"
msgstr "{nativeTokenSymbol} ({wrappedTokenSymbol}) APR"

#: src/components/Exchange/PositionSeller.js
msgid "{nativeTokenSymbol} can not be sent to smart contract addresses. Select another token."
msgstr "{nativeTokenSymbol} can not be sent to smart contract addresses. Select another token."

#: src/components/Exchange/SwapBox.js
msgid "{swapOption, select, LONG {Longing} SHORT {Shorting}} {0} not supported"
msgstr "{swapOption, select, LONG {Longing} SHORT {Shorting}} {0} not supported"

#: src/components/StatsTooltip/StatsTooltip.tsx
msgid "{title} on Arbitrum:"
msgstr "{title} on Arbitrum:"

#: src/components/StatsTooltip/StatsTooltip.tsx
msgid "{title} on Avalanche:"
msgstr "{title} on Avalanche:"

#: src/pages/Dashboard/DashboardV1.js
msgid "{volumeLabel} Volume"
msgstr "{volumeLabel} Volume"<|MERGE_RESOLUTION|>--- conflicted
+++ resolved
@@ -2072,10 +2072,6 @@
 msgstr "Min required collateral"
 
 #: src/components/Exchange/PositionEditor.js
-<<<<<<< HEAD
-#: src/components/Exchange/PositionEditor.js
-=======
->>>>>>> 5462e979
 msgid "Min residual collateral: 10 USD"
 msgstr "Min residual collateral: 10 USD"
 
