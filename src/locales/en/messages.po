--- conflicted
+++ resolved
@@ -1033,10 +1033,6 @@
 #: src/components/Synthetics/PoolSelector2/PoolSelector2.tsx
 msgid "Select pool"
 msgstr "Select pool"
-
-#: src/components/Synthetics/MarketsList/MarketsList.tsx
-#~ msgid "Liquidity"
-#~ msgstr "Liquidity"
 
 #: src/pages/Dashboard/DashboardV2.tsx
 msgid "WEIGHT"
@@ -3455,16 +3451,10 @@
 msgid "Initial Collateral (Collateral excluding Borrow and Funding Fee)."
 msgstr "Initial Collateral (Collateral excluding Borrow and Funding Fee)."
 
-<<<<<<< HEAD
 #: src/components/Synthetics/TVChart/TVChartHeader.tsx
 #: src/components/Synthetics/TVChart/TVChartHeader.tsx
 msgid "Net Rate / 1h"
 msgstr "Net Rate / 1h"
-=======
-#: src/components/Synthetics/MarketsList/MarketsList.tsx
-#~ msgid "Net Rate / 1h"
-#~ msgstr "Net Rate / 1h"
->>>>>>> 546fd9dc
 
 #: src/pages/Stake/StakeV2.tsx
 #: src/pages/Stake/StakeV2.tsx
