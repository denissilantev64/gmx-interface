--- conflicted
+++ resolved
@@ -1597,10 +1597,6 @@
 msgid "Decrease the withdraw size to match the max. <0>Read more</0>.<1/><2/><3>Set max withdrawal</3>"
 msgstr "Decrease the withdraw size to match the max. <0>Read more</0>.<1/><2/><3>Set max withdrawal</3>"
 
-#: src/components/Synthetics/ConfirmationBox/SLTPEntries.tsx
-#~ msgid "Decrease {0} Long by {1} at ${2}."
-#~ msgstr "Decrease {0} Long by {1} at ${2}."
-
 #: src/components/Exchange/TradeHistory.js
 #: src/context/SyntheticsEvents/SyntheticsEventsProvider.tsx
 msgid "Decreased"
@@ -3010,10 +3006,6 @@
 #: src/components/Exchange/SwapBox.js
 msgid "Limit order creation failed."
 msgstr "Limit order creation failed."
-
-#: src/components/Synthetics/StatusNotification/OrderStatusNotification.tsx
-#~ msgid "Limit order for"
-#~ msgstr "Limit order for"
 
 #: src/components/Exchange/SwapBox.js
 msgid "Limit order submitted!"
@@ -4174,18 +4166,7 @@
 msgid "Please input a referral code to benefit from fee discounts."
 msgstr "Please input a referral code to benefit from fee discounts."
 
-#: src/pages/BeginAccountTransfer/BeginAccountTransfer.js
-<<<<<<< HEAD
-=======
-#~ msgid "Please only use this for full account transfers.<0/>This will transfer all your GMX, esGMX, GLP and Multiplier Points and voting power to your new account.<1/>Transfers are only supported if the receiving account has not staked GMX or GLP tokens before.<2/>Transfers are one-way, you will not be able to transfer staked tokens back to the sending account."
-#~ msgstr "Please only use this for full account transfers.<0/>This will transfer all your GMX, esGMX, GLP and Multiplier Points and voting power to your new account.<1/>Transfers are only supported if the receiving account has not staked GMX or GLP tokens before.<2/>Transfers are one-way, you will not be able to transfer staked tokens back to the sending account."
-
-#: src/pages/BeginAccountTransfer/BeginAccountTransfer.js
-#~ msgid "Please only use this for full account transfers.<0/>This will transfer all your GMX, esGMX, GLP and Multiplier Points to your new account.<1/>Transfers are only supported if the receiving account has not staked GMX or GLP tokens before.<2/>Transfers are one-way, you will not be able to transfer staked tokens back to the sending account."
-#~ msgstr "Please only use this for full account transfers.<0/>This will transfer all your GMX, esGMX, GLP and Multiplier Points to your new account.<1/>Transfers are only supported if the receiving account has not staked GMX or GLP tokens before.<2/>Transfers are one-way, you will not be able to transfer staked tokens back to the sending account."
-
 #: src/pages/BeginAccountTransfer/BeginAccountTransfer.tsx
->>>>>>> 0a9a165e
 msgid "Please only use this for full account transfers.<0/>This will transfer all your GMX, esGMX, GLP, Multiplier Points and voting power to your new account.<1/>Transfers are only supported if the receiving account has not staked GMX or GLP tokens before.<2/>Transfers are one-way, you will not be able to transfer staked tokens back to the sending account."
 msgstr "Please only use this for full account transfers.<0/>This will transfer all your GMX, esGMX, GLP, Multiplier Points and voting power to your new account.<1/>Transfers are only supported if the receiving account has not staked GMX or GLP tokens before.<2/>Transfers are one-way, you will not be able to transfer staked tokens back to the sending account."
 
@@ -4355,10 +4336,6 @@
 msgstr "Price Impact not yet acknowledged"
 
 #: src/domain/synthetics/sidecarOrders/utils.ts
-#~ msgid "Price above Entry Price."
-#~ msgstr "Price above Entry Price."
-
-#: src/domain/synthetics/sidecarOrders/utils.ts
 #: src/domain/synthetics/sidecarOrders/utils.ts
 msgid "Price above Limit Price."
 msgstr "Price above Limit Price."
@@ -4398,16 +4375,8 @@
 msgstr "Price above highest Limit Price."
 
 #: src/domain/synthetics/sidecarOrders/utils.ts
-#~ msgid "Price above lowes Limit Price."
-#~ msgstr "Price above lowes Limit Price."
-
-#: src/domain/synthetics/sidecarOrders/utils.ts
 msgid "Price above lowest Limit Price."
 msgstr "Price above lowest Limit Price."
-
-#: src/domain/synthetics/sidecarOrders/utils.ts
-#~ msgid "Price below Entry Price."
-#~ msgstr "Price below Entry Price."
 
 #: src/domain/synthetics/sidecarOrders/utils.ts
 #: src/domain/synthetics/sidecarOrders/utils.ts
@@ -4447,10 +4416,6 @@
 #: src/domain/synthetics/sidecarOrders/utils.ts
 msgid "Price below highest Limit Price."
 msgstr "Price below highest Limit Price."
-
-#: src/domain/synthetics/sidecarOrders/utils.ts
-#~ msgid "Price below lowes Limit Price."
-#~ msgstr "Price below lowes Limit Price."
 
 #: src/domain/synthetics/sidecarOrders/utils.ts
 msgid "Price below lowest Limit Price."
@@ -7116,10 +7081,6 @@
 msgid "{0, plural, one {Pending {symbolsText} approval} other {Pending {symbolsText} approvals}}"
 msgstr "{0, plural, one {Pending {symbolsText} approval} other {Pending {symbolsText} approvals}}"
 
-#: src/components/Synthetics/ConfirmationBox/ConfirmationBox.tsx
-#~ msgid "{0, plural, one {You have an active Limit Order to Increase} other {You have multiple active Limit Orders to Increase}}"
-#~ msgstr "{0, plural, one {You have an active Limit Order to Increase} other {You have multiple active Limit Orders to Increase}}"
-
 #: src/pages/SyntheticsPage/SyntheticsPage.tsx
 msgid "{0} <0><1>{indexName}</1><2>[{poolName}]</2></0> <3>market selected</3>."
 msgstr "{0} <0><1>{indexName}</1><2>[{poolName}]</2></0> <3>market selected</3>."
@@ -7200,10 +7161,6 @@
 msgid "{0} is required for collateral."
 msgstr "{0} is required for collateral."
 
-#: src/components/Synthetics/StatusNotification/OrderStatusNotification.tsx
-#~ msgid "{0} order for"
-#~ msgstr "{0} order for"
-
 #: src/components/Glp/GlpSwap.js
 msgid "{0} pool exceeded, try different token"
 msgstr "{0} pool exceeded, try different token"
@@ -7231,14 +7188,6 @@
 #: src/components/Exchange/SwapBox.js
 msgid "{0} {1} not supported"
 msgstr "{0} {1} not supported"
-
-#: src/components/Synthetics/ConfirmationBox/SLTPEntries.tsx
-#~ msgid "{0} {1} {2} by {3} at ${4}."
-#~ msgstr "{0} {1} {2} by {3} at ${4}."
-
-#: src/components/Synthetics/ConfirmationBox/SidecarEntries.tsx
-#~ msgid "{0} {1} {2} by {3} at {4}."
-#~ msgstr "{0} {1} {2} by {3} at {4}."
 
 #: src/components/Exchange/TradeHistory.js
 msgid "{0}: Swap {amountInDisplay}{1} for{minOutDisplay} {2}, Price:{3} USD"
