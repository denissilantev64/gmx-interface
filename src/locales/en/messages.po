msgid ""
msgstr ""
"POT-Creation-Date: 2022-09-21 18:47+0530\n"
"MIME-Version: 1.0\n"
"Content-Type: text/plain; charset=utf-8\n"
"Content-Transfer-Encoding: 8bit\n"
"X-Generator: @lingui/cli\n"
"Language: en\n"
"Project-Id-Version: \n"
"Report-Msgid-Bugs-To: \n"
"PO-Revision-Date: \n"
"Last-Translator: \n"
"Language-Team: \n"
"Plural-Forms: \n"

#: src/pages/Dashboard/DashboardV2.js
msgid "01 Sep 2021"
msgstr "01 Sep 2021"

#: src/pages/Dashboard/DashboardV2.js
msgid "06 Jan 2022"
msgstr "06 Jan 2022"

#: src/components/Exchange/ExchangeTVChart.js
msgid "24h Change"
msgstr "24h Change"

#: src/components/Exchange/ExchangeTVChart.js
msgid "24h High"
msgstr "24h High"

#: src/components/Exchange/ExchangeTVChart.js
msgid "24h Low"
msgstr "24h Low"

#: src/pages/Dashboard/DashboardV2.js
msgid "24h Volume"
msgstr "24h Volume"

#: src/components/Exchange/PositionSeller.js
msgid "<0/>Profit price: {0} ${1}. This rule applies for the next {2}, until {3}."
msgstr "<0/>Profit price: {0} ${1}. This rule applies for the next {2}, until {3}."

#: src/App/App.js
msgid "<0>Install Coinbase Wallet</0> to start using GMX"
msgstr "<0>Install Coinbase Wallet</0> to start using GMX"

#: src/App/App.js
msgid "<0>Install Coinbase Wallet</0>, and use GMX with its built-in browser"
msgstr "<0>Install Coinbase Wallet</0>, and use GMX with its built-in browser"

#: src/App/App.js
msgid "<0>Install MetaMask</0> to start using GMX"
msgstr "<0>Install MetaMask</0> to start using GMX"

#: src/App/App.js
msgid "<0>Install MetaMask</0>, and use GMX with its built-in browser"
msgstr "<0>Install MetaMask</0>, and use GMX with its built-in browser"

#: src/components/Exchange/OrdersToa.js
msgid "<0>Insufficient liquidity to execute the order</0><1>The mark price which is an aggregate of exchange prices did not reach the specified price</1><2>The specified price was reached but not long enough for it to be executed</2><3>No keeper picked up the order for execution</3>"
msgstr "<0>Insufficient liquidity to execute the order</0><1>The mark price which is an aggregate of exchange prices did not reach the specified price</1><2>The specified price was reached but not long enough for it to be executed</2><3>No keeper picked up the order for execution</3>"

#: src/components/Exchange/PositionSeller.js
msgid "<0>More Info</0> about fees."
msgstr "<0>More Info</0> about fees."

#: src/pages/PageNotFound/PageNotFound.js
msgid "<0>Return to </0><1>Homepage</1> <2>or </2> <3>Trade</3>"
msgstr "<0>Return to </0><1>Homepage</1> <2>or </2> <3>Trade</3>"

#: src/components/Glp/SwapErrorModal.tsx
msgid "<0>The pool's capacity has been reached for {0}. Please use another token to buy GLP.</0><1>Check the \"Save on Fees\" section for tokens with the lowest fees.</1>"
msgstr "<0>The pool's capacity has been reached for {0}. Please use another token to buy GLP.</0><1>Check the \"Save on Fees\" section for tokens with the lowest fees.</1>"

#: src/pages/Stake/StakeV2.js
msgid "<0>This will withdraw and unreserve all tokens as well as pause vesting.<1/><2/>esGMX tokens that have been converted to GMX will remain as GMX tokens.<3/><4/>To claim GMX tokens without withdrawing, use the \"Claim\" button under the Total Rewards section.<5/><6/></0>"
msgstr "<0>This will withdraw and unreserve all tokens as well as pause vesting.<1/><2/>esGMX tokens that have been converted to GMX will remain as GMX tokens.<3/><4/>To claim GMX tokens without withdrawing, use the \"Claim\" button under the Total Rewards section.<5/><6/></0>"

#: src/lib/wallets/index.js
msgid "<0>Your wallet is not connected to {0}.</0><1/><2>Switch to {1}</2><3>Add {2}</3>"
msgstr "<0>Your wallet is not connected to {0}.</0><1/><2>Switch to {1}</2><3>Add {2}</3>"

#: src/components/Exchange/SwapBox.js
msgid "A snapshot of the USD value of your {0} collateral is taken when the position is opened."
msgstr "A snapshot of the USD value of your {0} collateral is taken when the position is opened."

#: src/components/Glp/GlpSwap.js
#: src/pages/Stake/StakeV1.js
#: src/pages/Stake/StakeV1.js
#: src/pages/Stake/StakeV1.js
#: src/pages/Stake/StakeV1.js
#: src/pages/Stake/StakeV2.js
#: src/pages/Stake/StakeV2.js
#: src/pages/Stake/StakeV2.js
msgid "APR"
msgstr "APR"

#: src/pages/Stake/StakeV2.js
#: src/pages/Stake/StakeV2.js
msgid "APRs are updated weekly on Wednesday and will depend on the fees collected for the week."
msgstr "APRs are updated weekly on Wednesday and will depend on the fees collected for the week."

#: src/pages/Dashboard/DashboardV2.js
msgid "AUM"
msgstr "AUM"

#: src/components/Glp/GlpSwap.js
#: src/components/Glp/GlpSwap.js
msgid "AVAILABLE"
msgstr "AVAILABLE"

#: src/components/Header/AppHeaderLinks.tsx
#: src/pages/Ecosystem/Ecosystem.js
#: src/pages/Ecosystem/Ecosystem.js
#: src/pages/Ecosystem/Ecosystem.js
#: src/pages/Ecosystem/Ecosystem.js
#: src/pages/Ecosystem/Ecosystem.js
msgid "About"
msgstr "About"

#: src/components/Exchange/ConfirmationBox.js
msgid "Accept confirmation of trigger orders"
msgstr "Accept confirmation of trigger orders"

#: src/components/Exchange/ConfirmationBox.js
msgid "Accept minimum and {action}"
msgstr "Accept minimum and {action}"

#: src/components/Exchange/OrdersToa.js
msgid "Accept terms to enable orders"
msgstr "Accept terms to enable orders"

#: src/components/Exchange/OrdersToa.js
msgid "Accept that orders are not guaranteed to execute and trigger orders may not settle at the trigger price"
msgstr "Accept that orders are not guaranteed to execute and trigger orders may not settle at the trigger price"

#: src/pages/Actions/Actions.js
#: src/pages/OrdersOverview/OrdersOverview.js
msgid "Account"
msgstr "Account"

#: src/pages/Actions/Actions.js
msgid "Actions"
msgstr "Actions"

#: src/components/Exchange/PositionsList.js
msgid "Active Orders"
msgstr "Active Orders"

#: src/components/Referrals/TradersStats.js
msgid "Active Referral Code"
msgstr "Active Referral Code"

#: src/pages/Dashboard/AssetDropdown.js
#: src/pages/Dashboard/AssetDropdown.js
msgid "Add to Metamask"
msgstr "Add to Metamask"

#: src/components/Referrals/JoinReferralCode.js
msgid "Adding referral code failed."
msgstr "Adding referral code failed."

#: src/components/Referrals/JoinReferralCode.js
msgid "Adding..."
msgstr "Adding..."

#: src/pages/Stake/StakeV2.js
msgid "Additional reserve required"
msgstr "Additional reserve required"

#: src/components/Exchange/OrdersToa.js
msgid "Additionally, trigger orders are market orders and are not guaranteed to settle at the trigger price."
msgstr "Additionally, trigger orders are market orders and are not guaranteed to settle at the trigger price."

#: src/pages/Referrals/Referrals.js
msgid "Affiliates"
msgstr "Affiliates"

#: src/pages/ClaimEsGmx/ClaimEsGmx.js
msgid "After claiming you will be able to vest a maximum of {0} esGMX at a ratio of {1} {stakingToken} to 1 esGMX."
msgstr "After claiming you will be able to vest a maximum of {0} esGMX at a ratio of {1} {stakingToken} to 1 esGMX."

#: src/pages/ClaimEsGmx/ClaimEsGmx.js
msgid "After claiming, the esGMX tokens will be airdropped to your account on the selected network within 7 days."
msgstr "After claiming, the esGMX tokens will be airdropped to your account on the selected network within 7 days."

#: src/pages/BuyGMX/BuyGMX.js
#: src/pages/BuyGMX/BuyGMX.js
msgid "After you have ETH, set your network to <0>Arbitrum</0> then click the button below:"
msgstr "After you have ETH, set your network to <0>Arbitrum</0> then click the button below:"

#: src/components/ModalViews/RedirectModal.js
msgid "Agree"
msgstr "Agree"

#: src/components/Exchange/ConfirmationBox.js
#: src/components/Exchange/PositionSeller.js
msgid "Allow up to 1% slippage"
msgstr "Allow up to 1% slippage"

#: src/App/App.js
#: src/components/Exchange/ConfirmationBox.js
#: src/components/Exchange/PositionSeller.js
msgid "Allowed Slippage"
msgstr "Allowed Slippage"

#: src/components/ModalViews/RedirectModal.js
msgid "Alternative links can be found in the <0>docs</0>.<1/><2/>By clicking Agree you accept the <3>T&Cs</3> and <4>Referral T&Cs</4>.<5/><6/>"
msgstr "Alternative links can be found in the <0>docs</0>.<1/><2/>By clicking Agree you accept the <3>T&Cs</3> and <4>Referral T&Cs</4>.<5/><6/>"

#: src/components/Exchange/NoLiquidityErrorModal.tsx
msgid "Alternatively, you can select a different \"Collateral In\" token."
msgstr "Alternatively, you can select a different \"Collateral In\" token."

#: src/components/Referrals/AffiliatesStats.js
#: src/components/Referrals/TradersStats.js
msgid "Amount"
msgstr "Amount"

#: src/components/Referrals/AffiliatesStats.js
msgid "Amount of traders you referred."
msgstr "Amount of traders you referred."

#: src/pages/ClaimEsGmx/ClaimEsGmx.js
msgid "Amount to claim"
msgstr "Amount to claim"

#: src/pages/Home/Home.js
msgid "An aggregate of high-quality price feeds determine when liquidations occur. This keeps positions safe from temporary wicks."
msgstr "An aggregate of high-quality price feeds determine when liquidations occur. This keeps positions safe from temporary wicks."

#: src/pages/Ecosystem/Ecosystem.js
msgid "Announcement"
msgstr "Announcement"

#: src/domain/tokens/approveTokens.tsx
msgid "Approval failed"
msgstr "Approval failed"

#: src/domain/tokens/approveTokens.tsx
msgid "Approval submitted! <0>View status.</0>"
msgstr "Approval submitted! <0>View status.</0>"

#: src/domain/tokens/approveTokens.tsx
msgid "Approval was cancelled"
msgstr "Approval was cancelled"

#: src/pages/BeginAccountTransfer/BeginAccountTransfer.js
#: src/pages/Stake/StakeV2.js
msgid "Approve GMX"
msgstr "Approve GMX"

#: src/components/Exchange/PositionEditor.js
#: src/components/Exchange/SwapBox.js
#: src/components/Glp/GlpSwap.js
#: src/components/Migration/Migration.js
msgid "Approve {0}"
msgstr "Approve {0}"

#: src/pages/Stake/StakeV1.js
#: src/pages/Stake/StakeV2.js
msgid "Approve {stakingTokenSymbol}"
msgstr "Approve {stakingTokenSymbol}"

#: src/pages/Stake/StakeV2.js
msgid "Approving GMX..."
msgstr "Approving GMX..."

#: src/components/Exchange/PositionEditor.js
#: src/components/Exchange/SwapBox.js
#: src/components/Glp/GlpSwap.js
msgid "Approving {0}..."
msgstr "Approving {0}..."

#: src/pages/Stake/StakeV1.js
#: src/pages/Stake/StakeV2.js
msgid "Approving {stakingTokenSymbol}..."
msgstr "Approving {stakingTokenSymbol}..."

#: src/components/Migration/Migration.js
#: src/pages/BeginAccountTransfer/BeginAccountTransfer.js
msgid "Approving..."
msgstr "Approving..."

#: src/components/TokenCard/TokenCard.js
#: src/components/TokenCard/TokenCard.js
msgid "Arbitrum APR:"
msgstr "Arbitrum APR:"

#: src/pages/Dashboard/DashboardV2.js
#: src/pages/Dashboard/DashboardV2.js
msgid "Arbitrum Icon"
msgstr "Arbitrum Icon"

#: src/components/Exchange/NoLiquidityErrorModal.tsx
msgid "As there is not enough liquidity in GLP to swap {0} to {swapTokenSymbol}, you can use the option below to do so:"
msgstr "As there is not enough liquidity in GLP to swap {0} to {swapTokenSymbol}, you can use the option below to do so:"

#: src/pages/Dashboard/DashboardV1.js
msgid "Assets Under Management"
msgstr "Assets Under Management"

#: src/pages/Dashboard/DashboardV2.js
msgid "Assets Under Management: GMX staked (All chains) + GLP pool ({chainName})"
msgstr "Assets Under Management: GMX staked (All chains) + GLP pool ({chainName})"

#: src/components/Glp/GlpSwap.js
msgid "Available"
msgstr "Available"

#: src/components/Exchange/ConfirmationBox.js
#: src/components/Exchange/SwapBox.js
#: src/components/Exchange/SwapBox.js
#: src/components/Exchange/SwapBox.js
msgid "Available Liquidity"
msgstr "Available Liquidity"

#: src/components/Glp/GlpSwap.js
#: src/components/Glp/GlpSwap.js
msgid "Available amount to deposit into GLP."
msgstr "Available amount to deposit into GLP."

#: src/components/Glp/GlpSwap.js
#: src/components/Glp/GlpSwap.js
msgid "Available amount to withdraw from GLP. Funds not utilized by current open positions."
msgstr "Available amount to withdraw from GLP. Funds not utilized by current open positions."

#: src/pages/Home/Home.js
msgid "Available on your preferred network"
msgstr "Available on your preferred network"

#: src/components/Glp/GlpSwap.js
msgid "Available:"
msgstr "Available:"

#: src/pages/BuyGMX/BuyGMX.js
msgid "Avalanche"
msgstr "Avalanche"

#: src/components/TokenCard/TokenCard.js
#: src/components/TokenCard/TokenCard.js
msgid "Avalanche APR:"
msgstr "Avalanche APR:"

#: src/pages/Dashboard/DashboardV2.js
#: src/pages/Dashboard/DashboardV2.js
msgid "Avalanche Icon"
msgstr "Avalanche Icon"

#: src/pages/BuyGMX/BuyGMX.js
msgid "Avax is needed on Avalanche to purchase GMX."
msgstr "Avax is needed on Avalanche to purchase GMX."

#: src/components/Exchange/SwapBox.js
msgid "Balance"
msgstr "Balance"

#: src/components/Glp/GlpSwap.js
#: src/components/Glp/GlpSwap.js
#: src/components/Glp/GlpSwap.js
msgid "Balance:"
msgstr "Balance:"

#: src/components/Exchange/SwapBox.js
msgid "Balance: {0}"
msgstr "Balance: {0}"

#: src/pages/BuyGMX/BuyGMX.js
#: src/pages/BuyGMX/BuyGMX.js
msgid "Banxa"
msgstr "Banxa"

#: src/pages/BeginAccountTransfer/BeginAccountTransfer.js
msgid "Begin Transfer"
msgstr "Begin Transfer"

#: src/pages/BuyGMX/BuyGMX.js
#: src/pages/BuyGMX/BuyGMX.js
msgid "Binance"
msgstr "Binance"

#: src/components/Migration/Migration.js
#: src/components/Migration/Migration.js
msgid "Bonus Tokens"
msgstr "Bonus Tokens"

#: src/pages/Stake/StakeV2.js
msgid "Boost Percentage"
msgstr "Boost Percentage"

#: src/pages/Stake/StakeV2.js
msgid "Boost your rewards with Multiplier Points. <0>More info</0>."
msgstr "Boost your rewards with Multiplier Points. <0>More info</0>."

#: src/components/Exchange/ConfirmationBox.js
#: src/components/Exchange/PositionsList.js
#: src/components/Exchange/PositionsList.js
#: src/components/Exchange/PositionsList.js
#: src/components/Exchange/PositionsList.js
#: src/components/Exchange/SwapBox.js
msgid "Borrow Fee"
msgstr "Borrow Fee"

#: src/components/Exchange/PositionsList.js
#: src/components/Exchange/PositionsList.js
msgid "Borrow Fee / Day"
msgstr "Borrow Fee / Day"

#: src/components/Exchange/PositionSeller.js
#: src/components/Exchange/TradeHistory.js
msgid "Borrow fee"
msgstr "Borrow fee"

#: src/components/Header/AppHeaderLinks.tsx
msgid "Buy"
msgstr "Buy"

#: src/pages/BuyGlp/BuyGlp.js
msgid "Buy / Sell GLP"
msgstr "Buy / Sell GLP"

#: src/pages/BuyGMX/BuyGMX.js
msgid "Buy / Transfer AVAX"
msgstr "Buy / Transfer AVAX"

#: src/pages/BuyGMX/BuyGMX.js
msgid "Buy / Transfer ETH"
msgstr "Buy / Transfer ETH"

#: src/pages/BuyGMX/BuyGMX.js
msgid "Buy AVAX"
msgstr "Buy AVAX"

#: src/pages/BuyGMX/BuyGMX.js
msgid "Buy ETH"
msgstr "Buy ETH"

#: src/components/Glp/GlpSwap.js
#: src/components/Glp/GlpSwap.js
#: src/components/Glp/GlpSwap.js
#: src/pages/Stake/StakeV2.js
msgid "Buy GLP"
msgstr "Buy GLP"

#: src/pages/BuyGlp/BuyGlp.js
msgid "Buy GLP Icon"
msgstr "Buy GLP Icon"

#: src/pages/BuyGMX/BuyGMX.js
#: src/pages/BuyGMX/BuyGMX.js
#: src/pages/Stake/StakeV2.js
msgid "Buy GMX"
msgstr "Buy GMX"

#: src/pages/BuyGMX/BuyGMX.js
msgid "Buy GMX Bonds"
msgstr "Buy GMX Bonds"

#: src/pages/Buy/Buy.js
msgid "Buy GMX or GLP"
msgstr "Buy GMX or GLP"

#: src/components/Glp/GlpSwap.js
msgid "Buy failed."
msgstr "Buy failed."

#: src/components/TokenCard/TokenCard.js
#: src/components/TokenCard/TokenCard.js
msgid "Buy on Arbitrum"
msgstr "Buy on Arbitrum"

#: src/components/TokenCard/TokenCard.js
#: src/components/TokenCard/TokenCard.js
msgid "Buy on Avalanche"
msgstr "Buy on Avalanche"

#: src/components/Glp/GlpSwap.js
msgid "Buy submitted."
msgstr "Buy submitted."

#: src/components/Glp/GlpSwap.js
#: src/components/Glp/GlpSwap.js
msgid "Buy with {0}"
msgstr "Buy with {0}"

#: src/components/Exchange/NoLiquidityErrorModal.tsx
msgid "Buy {swapTokenSymbol} on 1inch"
msgstr "Buy {swapTokenSymbol} on 1inch"

#: src/components/Glp/GlpSwap.js
msgid "Buying..."
msgstr "Buying..."

#: src/pages/OrdersOverview/OrdersOverview.js
msgid "Can't execute because of an error"
msgstr "Can't execute because of an error"

#: src/components/Exchange/ConfirmationBox.js
#: src/components/Exchange/ConfirmationBox.js
#: src/components/Exchange/OrdersList.js
#: src/components/Exchange/OrdersList.js
#: src/components/Exchange/OrdersList.js
#: src/components/Exchange/TradeHistory.js
msgid "Cancel"
msgstr "Cancel"

#: src/components/Exchange/ConfirmationBox.js
msgid "Cancel failed"
msgstr "Cancel failed"

#: src/domain/legacy.js
#: src/pages/Exchange/Exchange.js
msgid "Cancel failed."
msgstr "Cancel failed."

#: src/components/Exchange/ConfirmationBox.js
msgid "Cancel submitted"
msgstr "Cancel submitted"

#: src/domain/legacy.js
#: src/pages/Exchange/Exchange.js
msgid "Cancel submitted."
msgstr "Cancel submitted."

#: src/pages/Exchange/Exchange.js
msgid "Chart positions"
msgstr "Chart positions"

#: src/components/Glp/GlpSwap.js
#: src/components/Glp/GlpSwap.js
msgid "Check the \"Save on Fees\" section below to get the lowest fee percentages."
msgstr "Check the \"Save on Fees\" section below to get the lowest fee percentages."

#: src/components/Referrals/AddAffiliateCode.js
#: src/components/Referrals/JoinReferralCode.js
msgid "Checking code..."
msgstr "Checking code..."

#: src/pages/ClaimEsGmx/ClaimEsGmx.js
#: src/pages/Stake/StakeV1.js
#: src/pages/Stake/StakeV1.js
#: src/pages/Stake/StakeV1.js
#: src/pages/Stake/StakeV1.js
#: src/pages/Stake/StakeV1.js
#: src/pages/Stake/StakeV2.js
#: src/pages/Stake/StakeV2.js
#: src/pages/Stake/StakeV2.js
msgid "Claim"
msgstr "Claim"

#: src/pages/Stake/StakeV2.js
#: src/pages/Stake/StakeV2.js
msgid "Claim GMX Rewards"
msgstr "Claim GMX Rewards"

#: src/pages/Stake/StakeV2.js
msgid "Claim Rewards"
msgstr "Claim Rewards"

#: src/pages/ClaimEsGmx/ClaimEsGmx.js
#: src/pages/Stake/StakeV2.js
msgid "Claim completed!"
msgstr "Claim completed!"

#: src/pages/ClaimEsGmx/ClaimEsGmx.js
msgid "Claim esGMX"
msgstr "Claim esGMX"

#: src/pages/Stake/StakeV2.js
#: src/pages/Stake/StakeV2.js
msgid "Claim esGMX Rewards"
msgstr "Claim esGMX Rewards"

#: src/pages/Stake/StakeV1.js
msgid "Claim failed"
msgstr "Claim failed"

#: src/pages/ClaimEsGmx/ClaimEsGmx.js
#: src/pages/Stake/StakeV2.js
msgid "Claim failed."
msgstr "Claim failed."

#: src/pages/ClaimEsGmx/ClaimEsGmx.js
msgid "Claim submitted!"
msgstr "Claim submitted!"

#: src/pages/Stake/StakeV1.js
msgid "Claim submitted! <0>View status.</0>"
msgstr "Claim submitted! <0>View status.</0>"

#: src/pages/Stake/StakeV2.js
msgid "Claim submitted."
msgstr "Claim submitted."

#: src/pages/Stake/StakeV2.js
#: src/pages/Stake/StakeV2.js
msgid "Claim {wrappedTokenSymbol} Rewards"
msgstr "Claim {wrappedTokenSymbol} Rewards"

#: src/pages/Stake/StakeV2.js
#: src/pages/Stake/StakeV2.js
msgid "Claimable"
msgstr "Claimable"

#: src/pages/ClaimEsGmx/ClaimEsGmx.js
#: src/pages/Stake/StakeV2.js
msgid "Claiming..."
msgstr "Claiming..."

#: src/components/Exchange/PositionsList.js
msgid "Click on a row to select the position's market, then use the swap box to increase your position size if needed."
msgstr "Click on a row to select the position's market, then use the swap box to increase your position size if needed."

#: src/components/Exchange/PositionSeller.js
#: src/components/Exchange/PositionSeller.js
#: src/components/Exchange/PositionsList.js
#: src/components/Exchange/PositionsList.js
msgid "Close"
msgstr "Close"

#: src/components/Exchange/PositionSeller.js
msgid "Close failed."
msgstr "Close failed."

#: src/components/Exchange/PositionSeller.js
msgid "Close submitted!"
msgstr "Close submitted!"

#: src/pages/OrdersOverview/OrdersOverview.js
msgid "Close to execution price"
msgstr "Close to execution price"

#: src/components/Exchange/PositionSeller.js
msgid "Close without profit"
msgstr "Close without profit"

#: src/components/Exchange/PositionSeller.js
msgid "Close {longOrShortText} {0}"
msgstr "Close {longOrShortText} {0}"

#: src/components/Exchange/PositionSeller.js
msgid "Close: {convertedAmountFormatted} {0}"
msgstr "Close: {convertedAmountFormatted} {0}"

#: src/components/Exchange/PositionSeller.js
msgid "Closing fee"
msgstr "Closing fee"

#: src/components/Exchange/PositionSeller.js
msgid "Closing..."
msgstr "Closing..."

#: src/components/Referrals/AddAffiliateCode.js
msgid "Code already taken"
msgstr "Code already taken"

#: src/App/App.js
msgid "Coinbase Wallet"
msgstr "Coinbase Wallet"

#: src/App/App.js
msgid "Coinbase Wallet not detected."
msgstr "Coinbase Wallet not detected."

#: src/components/Exchange/ConfirmationBox.js
#: src/components/Exchange/ConfirmationBox.js
#: src/components/Exchange/OrdersList.js
#: src/components/Exchange/OrdersList.js
#: src/components/Exchange/PositionEditor.js
#: src/components/Exchange/PositionsList.js
#: src/components/Exchange/PositionsList.js
msgid "Collateral"
msgstr "Collateral"

#: src/components/Exchange/PositionSeller.js
msgid "Collateral ({0})"
msgstr "Collateral ({0})"

#: src/components/Exchange/ConfirmationBox.js
#: src/components/Exchange/ConfirmationBox.js
#: src/components/Exchange/SwapBox.js
#: src/components/Exchange/SwapBox.js
#: src/components/Exchange/SwapBox.js
msgid "Collateral In"
msgstr "Collateral In"

#: src/pages/Ecosystem/Ecosystem.js
msgid "Community Projects"
msgstr "Community Projects"

#: src/pages/Ecosystem/Ecosystem.js
msgid "Community curated tweet collection"
msgstr "Community curated tweet collection"

#: src/pages/Ecosystem/Ecosystem.js
msgid "Community-led Telegram groups."
msgstr "Community-led Telegram groups."

#: src/pages/CompleteAccountTransfer/CompleteAccountTransfer.js
msgid "Complete Account Transfer"
msgstr "Complete Account Transfer"

#: src/pages/CompleteAccountTransfer/CompleteAccountTransfer.js
msgid "Complete Transfer"
msgstr "Complete Transfer"

#: src/pages/Stake/StakeV2.js
#: src/pages/Stake/StakeV2.js
#: src/pages/Stake/StakeV2.js
msgid "Compound"
msgstr "Compound"

#: src/pages/Stake/StakeV2.js
msgid "Compound Rewards"
msgstr "Compound Rewards"

#: src/pages/Stake/StakeV2.js
msgid "Compound completed!"
msgstr "Compound completed!"

#: src/pages/Stake/StakeV2.js
msgid "Compound failed."
msgstr "Compound failed."

#: src/pages/Stake/StakeV2.js
msgid "Compound submitted!"
msgstr "Compound submitted!"

#: src/pages/Stake/StakeV2.js
msgid "Compounding..."
msgstr "Compounding..."

#: src/components/Exchange/ConfirmationBox.js
msgid "Confirm Limit Order"
msgstr "Confirm Limit Order"

#: src/components/Exchange/ConfirmationBox.js
msgid "Confirm Long"
msgstr "Confirm Long"

#: src/components/Exchange/ConfirmationBox.js
msgid "Confirm Short"
msgstr "Confirm Short"

#: src/components/Exchange/ConfirmationBox.js
msgid "Confirm Swap"
msgstr "Confirm Swap"

#: src/components/Header/AppHeaderUser.tsx
msgid "Connect"
msgstr "Connect"

#: src/App/App.js
#: src/components/Exchange/SwapBox.js
#: src/components/Glp/GlpSwap.js
#: src/components/Header/AppHeaderUser.tsx
#: src/components/Migration/Migration.js
#: src/components/Referrals/AddAffiliateCode.js
#: src/components/Referrals/JoinReferralCode.js
#: src/pages/Stake/StakeV1.js
#: src/pages/Stake/StakeV1.js
#: src/pages/Stake/StakeV1.js
#: src/pages/Stake/StakeV1.js
#: src/pages/Stake/StakeV1.js
#: src/pages/Stake/StakeV2.js
#: src/pages/Stake/StakeV2.js
#: src/pages/Stake/StakeV2.js
#: src/pages/Stake/StakeV2.js
msgid "Connect Wallet"
msgstr "Connect Wallet"

#: src/lib/wallets/index.js
msgid "Connected to {0}"
msgstr "Connected to {0}"

#: src/pages/BeginAccountTransfer/BeginAccountTransfer.js
#: src/pages/CompleteAccountTransfer/CompleteAccountTransfer.js
msgid "Continue"
msgstr "Continue"

#: src/pages/Stake/StakeV2.js
msgid "Convert esGMX tokens to GMX tokens.<0/>Please read the <1>vesting details</1> before using the vaults."
msgstr "Convert esGMX tokens to GMX tokens.<0/>Please read the <1>vesting details</1> before using the vaults."

#: src/pages/Stake/StakeV2.js
#: src/pages/Stake/StakeV2.js
msgid "Convert {wrappedTokenSymbol} to {nativeTokenSymbol}"
msgstr "Convert {wrappedTokenSymbol} to {nativeTokenSymbol}"

#: src/components/Exchange/PositionShare.js
msgid "Copy"
msgstr "Copy"

#: src/components/AddressDropdown/AddressDropdown.js
msgid "Copy Address"
msgstr "Copy Address"

#: src/pages/Dashboard/DashboardV1.js
#: src/pages/Dashboard/DashboardV1.js
msgid "Could not add token to MetaMask"
msgstr "Could not add token to MetaMask"

#: src/components/Exchange/TradeHistory.js
msgid "Could not decrease {0} {longOrShortText}, +{1} USD, Acceptable Price: {2}"
msgstr "Could not decrease {0} {longOrShortText}, +{1} USD, Acceptable Price: {2}"

#: src/pages/Exchange/Exchange.js
msgid "Could not decrease {tokenSymbol} {longOrShortText} within the allowed slippage, you can adjust the allowed slippage in the settings on the top right of the page."
msgstr "Could not decrease {tokenSymbol} {longOrShortText} within the allowed slippage, you can adjust the allowed slippage in the settings on the top right of the page."

#: src/components/Exchange/TradeHistory.js
msgid "Could not execute deposit into {0} {longOrShortText}"
msgstr "Could not execute deposit into {0} {longOrShortText}"

#: src/components/Exchange/TradeHistory.js
msgid "Could not execute withdrawal from {0} {longOrShortText}"
msgstr "Could not execute withdrawal from {0} {longOrShortText}"

#: src/components/Exchange/TradeHistory.js
msgid "Could not increase {0} {longOrShortText}, +{1} USD, Acceptable Price: {2}"
msgstr "Could not increase {0} {longOrShortText}, +{1} USD, Acceptable Price: {2}"

#: src/pages/Exchange/Exchange.js
msgid "Could not increase {tokenSymbol} {longOrShortText} within the allowed slippage, you can adjust the allowed slippage in the settings on the top right of the page."
msgstr "Could not increase {tokenSymbol} {longOrShortText} within the allowed slippage, you can adjust the allowed slippage in the settings on the top right of the page."

#: src/components/Exchange/TradeHistory.js
#: src/components/Referrals/AddAffiliateCode.js
#: src/components/Referrals/AffiliatesStats.js
#: src/pages/Stake/StakeV1.js
#: src/pages/Stake/StakeV1.js
#: src/pages/Stake/StakeV1.js
msgid "Create"
msgstr "Create"

#: src/components/Exchange/ConfirmationBox.js
#: src/components/Exchange/PositionSeller.js
msgid "Create Order"
msgstr "Create Order"

#: src/components/Referrals/AffiliatesStats.js
msgid "Create Referral Code"
msgstr "Create Referral Code"

#: src/components/Exchange/SwapBox.js
msgid "Create {0} Order"
msgstr "Create {0} Order"

#: src/pages/OrdersOverview/OrdersOverview.js
msgid "Created"
msgstr "Created"

#: src/components/Exchange/SwapBox.js
msgid "Created limit order for {0} {1}: {2} USD!"
msgstr "Created limit order for {0} {1}: {2} USD!"

#: src/components/Exchange/ConfirmationBox.js
#: src/components/Exchange/PositionSeller.js
msgid "Creating Order..."
msgstr "Creating Order..."

#: src/components/Referrals/AddAffiliateCode.js
msgid "Creating..."
msgstr "Creating..."

#: src/pages/Ecosystem/Ecosystem.js
#: src/pages/Ecosystem/Ecosystem.js
msgid "Creator"
msgstr "Creator"

#: src/components/Glp/GlpSwap.js
msgid "Current Pool Amount"
msgstr "Current Pool Amount"

#: src/pages/Stake/StakeV2.js
msgid "Current Reserved"
msgstr "Current Reserved"

#: src/pages/Dashboard/DashboardV2.js
msgid "Current Weight"
msgstr "Current Weight"

#: src/components/Exchange/SwapBox.js
msgid "Current {0} long"
msgstr "Current {0} long"

#: src/components/Exchange/SwapBox.js
msgid "Current {0} shorts"
msgstr "Current {0} shorts"

#: src/pages/Ecosystem/Ecosystem.js
#: src/pages/Ecosystem/Ecosystem.js
#: src/pages/Ecosystem/Ecosystem.js
#: src/pages/Ecosystem/Ecosystem.js
#: src/pages/Ecosystem/Ecosystem.js
msgid "DEX Aggregator"
msgstr "DEX Aggregator"

#: src/components/Header/AppHeaderLinks.tsx
msgid "Dashboard"
msgstr "Dashboard"

#: src/pages/Ecosystem/Ecosystem.js
msgid "Dashboard for GMX referral stats"
msgstr "Dashboard for GMX referral stats"

#: src/pages/Ecosystem/Ecosystem.js
msgid "Dashboards"
msgstr "Dashboards"

#: src/components/Referrals/AffiliatesStats.js
#: src/components/Referrals/TradersStats.js
msgid "Date"
msgstr "Date"

#: src/pages/Ecosystem/Ecosystem.js
msgid "DeFi Portfolio Tracker"
msgstr "DeFi Portfolio Tracker"

#: src/components/Exchange/ExchangeTVChart.js
msgid "Dec."
msgstr "Dec."

#: src/pages/Ecosystem/Ecosystem.js
msgid "Decentralized Finance Dashboard"
msgstr "Decentralized Finance Dashboard"

#: src/pages/Ecosystem/Ecosystem.js
msgid "Decentralized Options Protocol"
msgstr "Decentralized Options Protocol"

#: src/pages/Ecosystem/Ecosystem.js
msgid "Decentralized Options Strategies"
msgstr "Decentralized Options Strategies"

#: src/pages/Ecosystem/Ecosystem.js
msgid "Decentralized Trading Protocol"
msgstr "Decentralized Trading Protocol"

#: src/pages/Home/Home.js
msgid "Decentralized<0/>Perpetual Exchange"
msgstr "Decentralized<0/>Perpetual Exchange"

#: src/components/Exchange/ConfirmationBox.js
#: src/components/Exchange/ConfirmationBox.js
#: src/components/Exchange/OrdersList.js
#: src/components/Exchange/OrdersList.js
#: src/components/Exchange/TradeHistory.js
msgid "Decrease"
msgstr "Decrease"

#: src/pages/OrdersOverview/OrdersOverview.js
msgid "Decrease active: {0}, executed: {1}, cancelled: {2}"
msgstr "Decrease active: {0}, executed: {1}, cancelled: {2}"

#: src/components/Exchange/TradeHistory.js
msgid "Decreased"
msgstr "Decreased"

#: src/pages/Exchange/Exchange.js
msgid "Decreased {tokenSymbol} {longOrShortText}, -{0} USD."
msgstr "Decreased {tokenSymbol} {longOrShortText}, -{0} USD."

#: src/components/Exchange/PositionEditor.js
#: src/components/Exchange/PositionEditor.js
#: src/components/Exchange/PositionEditor.js
#: src/components/Exchange/PositionEditor.js
#: src/pages/Stake/StakeV2.js
#: src/pages/Stake/StakeV2.js
#: src/pages/Stake/StakeV2.js
#: src/pages/Stake/StakeV2.js
msgid "Deposit"
msgstr "Deposit"

#: src/components/Exchange/PositionEditor.js
msgid "Deposit disabled, pending {0} upgrade"
msgstr "Deposit disabled, pending {0} upgrade"

#: src/pages/Stake/StakeV2.js
msgid "Deposit failed!"
msgstr "Deposit failed!"

#: src/components/Exchange/PositionEditor.js
msgid "Deposit failed."
msgstr "Deposit failed."

#: src/pages/Stake/StakeV2.js
msgid "Deposit submitted!"
msgstr "Deposit submitted!"

#: src/components/Exchange/PositionEditor.js
msgid "Deposit submitted."
msgstr "Deposit submitted."

#: src/components/Exchange/TradeHistory.js
msgid "Deposit {0} USD into {1} {longOrShortText}"
msgstr "Deposit {0} USD into {1} {longOrShortText}"

#: src/pages/Stake/StakeV2.js
msgid "Deposited"
msgstr "Deposited"

#: src/pages/Exchange/Exchange.js
msgid "Deposited {0} USD into {tokenSymbol} {longOrShortText}"
msgstr "Deposited {0} USD into {tokenSymbol} {longOrShortText}"

#: src/pages/Stake/StakeV2.js
msgid "Deposited!"
msgstr "Deposited!"

#: src/components/Exchange/PositionEditor.js
#: src/pages/Stake/StakeV2.js
msgid "Depositing..."
msgstr "Depositing..."

#: src/pages/OrdersOverview/OrdersOverview.js
msgid "Diff"
msgstr "Diff"

#: src/App/App.js
msgid "Disable order validations"
msgstr "Disable order validations"

#: src/components/AddressDropdown/AddressDropdown.js
msgid "Disconnect"
msgstr "Disconnect"

#: src/App/App.js
msgid "Display PnL after fees"
msgstr "Display PnL after fees"

#: src/pages/Dashboard/DashboardV2.js
msgid "Distribution"
msgstr "Distribution"

<<<<<<< HEAD
#: src/components/Header/HomeHeaderLinks.tsx
msgid "Docs"
msgstr "Docs"
=======
#: src/components/ModalViews/RedirectModal.js
msgid "Don't show this message again for 30 days."
msgstr "Don't show this message again for 30 days."
>>>>>>> 98d20457

#: src/components/Exchange/PositionShare.js
msgid "Download"
msgstr "Download"

#: src/pages/BuyGMX/BuyGMX.js
msgid "ETH is needed on Arbitrum to purchase GMX."
msgstr "ETH is needed on Arbitrum to purchase GMX."

#: src/components/Header/AppHeaderLinks.tsx
#: src/pages/Stake/StakeV2.js
msgid "Earn"
msgstr "Earn"

#: src/components/Header/AppHeaderLinks.tsx
msgid "Ecosystem"
msgstr "Ecosystem"

#: src/components/Exchange/OrdersList.js
#: src/components/Exchange/OrdersList.js
#: src/components/Exchange/OrdersList.js
msgid "Edit"
msgstr "Edit"

#: src/components/Exchange/PositionDropdown.js
#: src/components/Exchange/PositionsList.js
msgid "Edit Collateral"
msgstr "Edit Collateral"

#: src/components/Referrals/TradersStats.js
msgid "Edit Referral Code"
msgstr "Edit Referral Code"

#: src/components/Exchange/OrderEditor.js
#: src/components/Exchange/OrderEditor.js
msgid "Edit order"
msgstr "Edit order"

#: src/components/Exchange/PositionEditor.js
msgid "Edit {longOrShortText} {0}"
msgstr "Edit {longOrShortText} {0}"

#: src/components/Exchange/PositionEditor.js
#: src/components/Exchange/PositionSeller.js
#: src/components/Exchange/SwapBox.js
msgid "Enable Leverage"
msgstr "Enable Leverage"

#: src/components/Exchange/OrdersToa.js
#: src/components/Exchange/OrdersToa.js
#: src/components/Exchange/PositionSeller.js
#: src/components/Exchange/SwapBox.js
msgid "Enable Orders"
msgstr "Enable Orders"

#: src/components/Exchange/PositionEditor.js
msgid "Enable deposit failed."
msgstr "Enable deposit failed."

#: src/components/Exchange/PositionEditor.js
msgid "Enable deposit sent."
msgstr "Enable deposit sent."

#: src/components/Exchange/PositionSeller.js
#: src/components/Exchange/SwapBox.js
msgid "Enable leverage failed."
msgstr "Enable leverage failed."

#: src/components/Exchange/PositionSeller.js
#: src/components/Exchange/SwapBox.js
msgid "Enable leverage sent."
msgstr "Enable leverage sent."

#: src/pages/Exchange/Exchange.js
msgid "Enable orders failed."
msgstr "Enable orders failed."

#: src/pages/Exchange/Exchange.js
msgid "Enable orders sent."
msgstr "Enable orders sent."

#: src/components/Exchange/PositionEditor.js
msgid "Enable withdraw failed."
msgstr "Enable withdraw failed."

#: src/components/Exchange/PositionEditor.js
msgid "Enable withdraw sent."
msgstr "Enable withdraw sent."

#: src/components/Exchange/PositionEditor.js
msgid "Enabling Leverage"
msgstr "Enabling Leverage"

#: src/components/Exchange/PositionEditor.js
#: src/components/Exchange/PositionSeller.js
#: src/components/Exchange/PositionSeller.js
#: src/components/Exchange/SwapBox.js
#: src/components/Exchange/SwapBox.js
msgid "Enabling Leverage..."
msgstr "Enabling Leverage..."

#: src/components/Exchange/OrdersToa.js
#: src/components/Exchange/PositionSeller.js
#: src/components/Exchange/PositionSeller.js
#: src/components/Exchange/SwapBox.js
#: src/components/Exchange/SwapBox.js
msgid "Enabling Orders..."
msgstr "Enabling Orders..."

#: src/pages/NftWallet/NftWallet.js
msgid "Enter NFT Address"
msgstr "Enter NFT Address"

#: src/pages/NftWallet/NftWallet.js
msgid "Enter NFT ID"
msgstr "Enter NFT ID"

#: src/components/Exchange/OrderEditor.js
#: src/components/Exchange/PositionSeller.js
msgid "Enter Price"
msgstr "Enter Price"

#: src/pages/BeginAccountTransfer/BeginAccountTransfer.js
#: src/pages/NftWallet/NftWallet.js
msgid "Enter Receiver Address"
msgstr "Enter Receiver Address"

#: src/components/Referrals/JoinReferralCode.js
#: src/components/Referrals/JoinReferralCode.js
msgid "Enter Referral Code"
msgstr "Enter Referral Code"

#: src/components/Referrals/AddAffiliateCode.js
#: src/components/Referrals/AddAffiliateCode.js
msgid "Enter a code"
msgstr "Enter a code"

#: src/components/Exchange/SwapBox.js
#: src/components/Exchange/SwapBox.js
msgid "Enter a price"
msgstr "Enter a price"

#: src/components/Exchange/PositionEditor.js
#: src/components/Exchange/PositionEditor.js
#: src/components/Exchange/PositionSeller.js
#: src/components/Exchange/PositionSeller.js
#: src/components/Exchange/SwapBox.js
#: src/components/Exchange/SwapBox.js
#: src/components/Exchange/SwapBox.js
#: src/components/Exchange/SwapBox.js
#: src/components/Glp/GlpSwap.js
#: src/components/Glp/GlpSwap.js
#: src/components/Migration/Migration.js
#: src/pages/ClaimEsGmx/ClaimEsGmx.js
#: src/pages/Stake/StakeV1.js
#: src/pages/Stake/StakeV1.js
#: src/pages/Stake/StakeV2.js
#: src/pages/Stake/StakeV2.js
#: src/pages/Stake/StakeV2.js
msgid "Enter an amount"
msgstr "Enter an amount"

#: src/pages/Home/Home.js
msgid "Enter and exit positions with minimal spread and zero price impact. Get the optimal price without incurring additional costs."
msgstr "Enter and exit positions with minimal spread and zero price impact. Get the optimal price without incurring additional costs."

#: src/components/Exchange/OrderEditor.js
#: src/components/Exchange/OrderEditor.js
msgid "Enter new Price"
msgstr "Enter new Price"

#: src/components/Exchange/ConfirmationBox.js
#: src/components/Exchange/PositionSeller.js
#: src/components/Exchange/PositionsList.js
#: src/components/Exchange/PositionsList.js
#: src/components/Exchange/SwapBox.js
#: src/components/Exchange/SwapBox.js
msgid "Entry Price"
msgstr "Entry Price"

#: src/pages/Stake/StakeV2.js
#: src/pages/Stake/StakeV2.js
msgid "Escrowed GMX"
msgstr "Escrowed GMX"

#: src/components/Glp/GlpSwap.js
msgid "Escrowed GMX APR"
msgstr "Escrowed GMX APR"

#: src/pages/OrdersOverview/OrdersOverview.js
msgid "Execute"
msgstr "Execute"

#: src/components/Exchange/TradeHistory.js
msgid "Execute Order: Swap {fromAmountDisplay} {0} for {toAmountDisplay} {1}"
msgstr "Execute Order: Swap {fromAmountDisplay} {0} for {toAmountDisplay} {1}"

#: src/components/Exchange/TradeHistory.js
msgid "Execute Order: {0, select, Increase {Increase} Decrease {Decrease}} {1} {longShortDisplay} {sizeDeltaDisplay} USD, Price: {executionPriceDisplay} USD"
msgstr "Execute Order: {0, select, Increase {Increase} Decrease {Decrease}} {1} {longShortDisplay} {sizeDeltaDisplay} USD, Price: {executionPriceDisplay} USD"

#: src/components/Exchange/ConfirmationBox.js
#: src/components/Exchange/ConfirmationBox.js
#: src/components/Exchange/PositionEditor.js
msgid "Execution Fee"
msgstr "Execution Fee"

#: src/components/Exchange/PositionSeller.js
msgid "Execution fee"
msgstr "Execution fee"

#: src/components/Exchange/SwapBox.js
msgid "Exit Price"
msgstr "Exit Price"

#: src/components/Glp/GlpSwap.js
msgid "FEES"
msgstr "FEES"

#: src/components/Exchange/ConfirmationBox.js
#: src/components/Exchange/ConfirmationBox.js
#: src/components/Exchange/ConfirmationBox.js
#: src/components/Exchange/PositionSeller.js
#: src/components/Exchange/SwapBox.js
#: src/components/Exchange/SwapBox.js
#: src/components/Glp/GlpSwap.js
#: src/components/Glp/GlpSwap.js
#: src/pages/Dashboard/DashboardV1.js
#: src/pages/Dashboard/DashboardV2.js
msgid "Fees"
msgstr "Fees"

#: src/components/Exchange/ConfirmationBox.js
msgid "Fees are high to swap from {0} to {1}."
msgstr "Fees are high to swap from {0} to {1}."

#: src/components/Exchange/ConfirmationBox.js
msgid "Fees are high to swap from {0} to {1}. <0/>{2} is needed for collateral."
msgstr "Fees are high to swap from {0} to {1}. <0/>{2} is needed for collateral."

#: src/pages/Ecosystem/Ecosystem.js
msgid "Fees generated by GMX"
msgstr "Fees generated by GMX"

#: src/components/Glp/GlpSwap.js
msgid "Fees may vary depending on which asset you sell GLP for. <0/>Enter the amount of GLP you want to redeem in the order form, then check here to compare fees."
msgstr "Fees may vary depending on which asset you sell GLP for. <0/>Enter the amount of GLP you want to redeem in the order form, then check here to compare fees."

#: src/components/Glp/GlpSwap.js
msgid "Fees may vary depending on which asset you use to buy GLP. <0/>Enter the amount of GLP you want to purchase in the order form, then check here to compare fees."
msgstr "Fees may vary depending on which asset you use to buy GLP. <0/>Enter the amount of GLP you want to purchase in the order form, then check here to compare fees."

#: src/pages/Dashboard/DashboardV2.js
msgid "Fees since"
msgstr "Fees since"

#: src/components/Glp/GlpSwap.js
#: src/components/Glp/GlpSwap.js
#: src/components/Glp/GlpSwap.js
#: src/components/Glp/GlpSwap.js
msgid "Fees will be shown once you have entered an amount in the order form."
msgstr "Fees will be shown once you have entered an amount in the order form."

#: src/components/Exchange/SwapBox.js
msgid "Fetching token info..."
msgstr "Fetching token info..."

#: src/pages/Ecosystem/Ecosystem.js
msgid "Financial reports and protocol analytics"
msgstr "Financial reports and protocol analytics"

#: src/pages/Dashboard/DashboardV2.js
msgid "Floor Price Fund"
msgstr "Floor Price Fund"

#: src/components/Exchange/ConfirmationBox.js
msgid "Forfeit profit"
msgstr "Forfeit profit"

#: src/components/Exchange/ConfirmationBox.js
msgid "Forfeit profit and Short"
msgstr "Forfeit profit and Short"

#: src/components/Exchange/ConfirmationBox.js
msgid "Forfeit profit and {action}"
msgstr "Forfeit profit and {action}"

#: src/components/Exchange/ConfirmationBox.js
#: src/components/Exchange/PositionSeller.js
msgid "Forfeit profit not checked"
msgstr "Forfeit profit not checked"

#: src/pages/Ecosystem/Ecosystem.js
msgid "GBC NFTs APR tracker and rewards"
msgstr "GBC NFTs APR tracker and rewards"

#: src/pages/Dashboard/DashboardV2.js
msgid "GLP Index Composition"
msgstr "GLP Index Composition"

#: src/pages/Dashboard/DashboardV2.js
msgid "GLP Pool"
msgstr "GLP Pool"

#: src/pages/Stake/StakeV2.js
#: src/pages/Stake/StakeV2.js
msgid "GLP Vault"
msgstr "GLP Vault"

#: src/components/Glp/GlpSwap.js
msgid "GLP buy disabled, pending {0} upgrade"
msgstr "GLP buy disabled, pending {0} upgrade"

#: src/components/TokenCard/TokenCard.js
msgid "GLP is the liquidity provider token. Accrues 70% of the platform's generated fees."
msgstr "GLP is the liquidity provider token. Accrues 70% of the platform's generated fees."

#: src/components/Glp/GlpSwap.js
msgid "GLP sell disabled, pending {0} upgrade"
msgstr "GLP sell disabled, pending {0} upgrade"

#: src/pages/Ecosystem/Ecosystem.js
msgid "GMX Announcements and Updates"
msgstr "GMX Announcements and Updates"

#: src/pages/Ecosystem/Ecosystem.js
msgid "GMX Blueberry NFTs"
msgstr "GMX Blueberry NFTs"

#: src/pages/Ecosystem/Ecosystem.js
msgid "GMX Governance Page"
msgstr "GMX Governance Page"

#: src/pages/Ecosystem/Ecosystem.js
msgid "GMX Pages"
msgstr "GMX Pages"

<<<<<<< HEAD
#: src/components/Header/HomeHeaderLinks.tsx
msgid "GMX Protocol"
msgstr "GMX Protocol"
=======
#: src/pages/Ecosystem/Ecosystem.js
msgid "GMX Perpetuals Data"
msgstr "GMX Perpetuals Data"

#: src/pages/Ecosystem/Ecosystem.js
msgid "GMX Proposals Voting page"
msgstr "GMX Proposals Voting page"

#: src/pages/Ecosystem/Ecosystem.js
msgid "GMX Stats Page"
msgstr "GMX Stats Page"

#: src/pages/Stake/StakeV2.js
#: src/pages/Stake/StakeV2.js
msgid "GMX Vault"
msgstr "GMX Vault"

#: src/pages/Ecosystem/Ecosystem.js
msgid "GMX Weekly Updates"
msgstr "GMX Weekly Updates"
>>>>>>> 98d20457

#: src/pages/BuyGMX/BuyGMX.js
msgid "GMX bonds can be bought on Olympus Pro with a discount and a small vesting period:"
msgstr "GMX bonds can be bought on Olympus Pro with a discount and a small vesting period:"

#: src/pages/Ecosystem/Ecosystem.js
msgid "GMX community discussion"
msgstr "GMX community discussion"

#: src/pages/Ecosystem/Ecosystem.js
msgid "GMX dashboards and analytics."
msgstr "GMX dashboards and analytics."

#: src/pages/Ecosystem/Ecosystem.js
msgid "GMX ecosystem pages."
msgstr "GMX ecosystem pages."

#: src/pages/Ecosystem/Ecosystem.js
msgid "GMX explorer for stats and traders"
msgstr "GMX explorer for stats and traders"

#: src/pages/Ecosystem/Ecosystem.js
msgid "GMX fundamentals"
msgstr "GMX fundamentals"

#: src/pages/Home/Home.js
msgid "GMX is currently live on Arbitrum and Avalanche."
msgstr "GMX is currently live on Arbitrum and Avalanche."

#: src/pages/Jobs/Jobs.js
msgid "GMX is not actively looking for new hires at the moment. However, if you think you can contribute to the project, please email <0>jobs@gmx.io</0>."
msgstr "GMX is not actively looking for new hires at the moment. However, if you think you can contribute to the project, please email <0>jobs@gmx.io</0>."

#: src/components/TokenCard/TokenCard.js
msgid "GMX is the utility and governance token. Accrues 30% of the platform's generated fees."
msgstr "GMX is the utility and governance token. Accrues 30% of the platform's generated fees."

#: src/pages/Ecosystem/Ecosystem.js
msgid "GMX staking calculator"
msgstr "GMX staking calculator"

#: src/pages/Ecosystem/Ecosystem.js
msgid "GMX staking rewards updates and insights"
msgstr "GMX staking rewards updates and insights"

#: src/pages/Stake/StakeV2.js
#: src/pages/Stake/StakeV2.js
msgid "GMX transfers not yet enabled"
msgstr "GMX transfers not yet enabled"

#: src/components/Referrals/AddAffiliateCode.js
msgid "Generate Referral Code"
msgstr "Generate Referral Code"

#: src/components/Exchange/PositionShare.js
msgid "Generating shareable image..."
msgstr "Generating shareable image..."

#: src/pages/Referrals/Referrals.js
msgid "Get fee discounts and earn rebates through the GMX referral program.<0/>For more information, please read the <1>referral program details</1>."
msgstr "Get fee discounts and earn rebates through the GMX referral program.<0/>For more information, please read the <1>referral program details</1>."

#: src/components/Header/HomeHeaderLinks.tsx
msgid "Governance"
msgstr "Governance"

#: src/components/Exchange/SwapBox.js
msgid "High Slippage, Swap Anyway"
msgstr "High Slippage, Swap Anyway"

#: src/components/Exchange/SwapBox.js
msgid "High USDG Slippage, Long Anyway"
msgstr "High USDG Slippage, Long Anyway"

#: src/pages/BuyGMX/BuyGMX.js
msgid "Hop"
msgstr "Hop"

#: src/components/Exchange/ConfirmationBox.js
msgid "I am aware of the trigger orders"
msgstr "I am aware of the trigger orders"

#: src/components/Exchange/SwapBox.js
msgid "If you have an existing position, the position will be closed at {0} USD.<0/><1/>This exit price will change with the price of the asset.<2/><3/><4>More Info</4>"
msgstr "If you have an existing position, the position will be closed at {0} USD.<0/><1/>This exit price will change with the price of the asset.<2/><3/><4>More Info</4>"

#: src/components/Exchange/PositionShare.js
msgid "Image generation error, please refresh and try again."
msgstr "Image generation error, please refresh and try again."

#: src/components/Exchange/ExchangeTVChart.js
msgid "Inc."
msgstr "Inc."

#: src/App/App.js
msgid "Include PnL in leverage display"
msgstr "Include PnL in leverage display"

#: src/pages/CompleteAccountTransfer/CompleteAccountTransfer.js
msgid "Incorrect Account"
msgstr "Incorrect Account"

#: src/components/Exchange/SwapBox.js
#: src/pages/Stake/StakeV1.js
msgid "Incorrect Network"
msgstr "Incorrect Network"

#: src/components/Exchange/SwapBox.js
msgid "Incorrect network"
msgstr "Incorrect network"

#: src/components/Exchange/ConfirmationBox.js
#: src/components/Exchange/ConfirmationBox.js
#: src/components/Exchange/OrdersList.js
#: src/components/Exchange/OrdersList.js
#: src/components/Exchange/TradeHistory.js
msgid "Increase"
msgstr "Increase"

#: src/pages/OrdersOverview/OrdersOverview.js
msgid "Increase active: {0}, executed: {1}, cancelled: {2}"
msgstr "Increase active: {0}, executed: {1}, cancelled: {2}"

#: src/components/Exchange/TradeHistory.js
msgid "Increase {0} {longOrShortText}, +{1} USD, {2} Price: {3} USD"
msgstr "Increase {0} {longOrShortText}, +{1} USD, {2} Price: {3} USD"

#: src/pages/Exchange/Exchange.js
msgid "Increased {tokenSymbol} {longOrShortText}, +{0} USD."
msgstr "Increased {tokenSymbol} {longOrShortText}, +{0} USD."

#: src/pages/OrdersOverview/OrdersOverview.js
msgid "Index"
msgstr "Index"

#: src/components/Exchange/PositionsList.js
#: src/components/Exchange/PositionsList.js
#: src/components/Exchange/PositionsList.js
#: src/components/Exchange/PositionsList.js
msgid "Initial Collateral"
msgstr "Initial Collateral"

#: src/components/Exchange/TradeHistory.js
msgid "Initial collateral"
msgstr "Initial collateral"

#: src/components/Exchange/PositionSeller.js
msgid "Insufficient Available Liquidity to swap to {0}:"
msgstr "Insufficient Available Liquidity to swap to {0}:"

#: src/components/Glp/GlpSwap.js
msgid "Insufficient GLP balance"
msgstr "Insufficient GLP balance"

#: src/components/Exchange/SwapBox.js
#: src/components/Exchange/SwapBox.js
#: src/components/Exchange/SwapBox.js
#: src/components/Exchange/SwapBox.js
#: src/components/Exchange/SwapBox.js
#: src/components/Glp/GlpSwap.js
msgid "Insufficient liquidity"
msgstr "Insufficient liquidity"

#: src/components/Exchange/SwapBox.js
#: src/components/Exchange/SwapBox.js
#: src/components/Exchange/SwapBox.js
msgid "Insufficient liquidity, change \"Collateral In\""
msgstr "Insufficient liquidity, change \"Collateral In\""

#: src/components/Exchange/PositionSeller.js
msgid "Insufficient receive token liquidity"
msgstr "Insufficient receive token liquidity"

#: src/pages/Stake/StakeV2.js
msgid "Insufficient staked tokens"
msgstr "Insufficient staked tokens"

#: src/components/Exchange/SwapBox.js
#: src/components/Exchange/SwapBox.js
#: src/components/Glp/GlpSwap.js
msgid "Insufficient {0} balance"
msgstr "Insufficient {0} balance"

#: src/pages/NftWallet/NftWallet.js
msgid "Invalid NFT Address"
msgstr "Invalid NFT Address"

#: src/pages/BeginAccountTransfer/BeginAccountTransfer.js
msgid "Invalid Receiver"
msgstr "Invalid Receiver"

#: src/pages/BeginAccountTransfer/BeginAccountTransfer.js
#: src/pages/NftWallet/NftWallet.js
msgid "Invalid Receiver Address"
msgstr "Invalid Receiver Address"

#: src/components/Exchange/PositionEditor.js
#: src/components/Exchange/PositionEditor.js
msgid "Invalid liq. price"
msgstr "Invalid liq. price"

#: src/components/Exchange/ConfirmationBox.js
#: src/components/Exchange/OrderEditor.js
#: src/components/Exchange/PositionSeller.js
msgid "Invalid price, see warning"
msgstr "Invalid price, see warning"

#: src/App/App.js
msgid "Invalid slippage value"
msgstr "Invalid slippage value"

#: src/pages/OrdersOverview/OrdersOverview.js
msgid "Invalid token fromToken: \"{0}\" toToken: \"{toTokenAddress}\""
msgstr "Invalid token fromToken: \"{0}\" toToken: \"{toTokenAddress}\""

#: src/pages/OrdersOverview/OrdersOverview.js
msgid "Invalid token indexToken: \"{0}\" collateralToken: \"{1}\""
msgstr "Invalid token indexToken: \"{0}\" collateralToken: \"{1}\""

#: src/pages/Jobs/Jobs.js
msgid "Job openings at GMX."
msgstr "Job openings at GMX."

#: src/pages/Jobs/Jobs.js
msgid "Jobs"
msgstr "Jobs"

#: src/components/Exchange/PositionSeller.js
msgid "Keep leverage at {0}x"
msgstr "Keep leverage at {0}x"

#: src/components/NetworkDropdown/NetworkDropdown.js
msgid "Language"
msgstr "Language"

#: src/components/ModalViews/RedirectModal.js
msgid "Launch App"
msgstr "Launch App"

#: src/pages/Home/Home.js
msgid "Launch Exchange"
msgstr "Launch Exchange"

#: src/components/Exchange/SwapBox.js
msgid "Leaderboard"
msgstr "Leaderboard"

#: src/pages/Ecosystem/Ecosystem.js
msgid "Leaderboard for GMX traders"
msgstr "Leaderboard for GMX traders"

#: src/components/Exchange/PositionEditor.js
msgid "Leave at least {0} ETH for gas"
msgstr "Leave at least {0} ETH for gas"

#: src/components/Exchange/SwapBox.js
#: src/components/Exchange/SwapBox.js
msgid "Leave at least {0} {1} for gas"
msgstr "Leave at least {0} {1} for gas"

#: src/components/Exchange/PositionSeller.js
msgid "Leftover collateral below 5 USD"
msgstr "Leftover collateral below 5 USD"

#: src/components/Exchange/PositionSeller.js
msgid "Leftover position below 10 USD"
msgstr "Leftover position below 10 USD"

#: src/components/Exchange/ConfirmationBox.js
#: src/components/Exchange/PositionEditor.js
#: src/components/Exchange/PositionSeller.js
#: src/components/Exchange/PositionsList.js
#: src/components/Exchange/SwapBox.js
#: src/components/Exchange/SwapBox.js
msgid "Leverage"
msgstr "Leverage"

#: src/components/Exchange/SwapBox.js
msgid "Leverage disabled, pending {0} upgrade"
msgstr "Leverage disabled, pending {0} upgrade"

#: src/components/Exchange/OrdersList.js
#: src/components/Exchange/OrdersList.js
#: src/components/Exchange/SwapBox.js
msgid "Limit"
msgstr "Limit"

#: src/components/Exchange/ConfirmationBox.js
#: src/components/Exchange/ConfirmationBox.js
msgid "Limit Price"
msgstr "Limit Price"

#: src/components/Exchange/SwapBox.js
msgid "Limit order creation failed."
msgstr "Limit order creation failed."

#: src/components/Exchange/SwapBox.js
msgid "Limit order submitted!"
msgstr "Limit order submitted!"

#: src/pages/Ecosystem/Ecosystem.js
#: src/pages/Ecosystem/Ecosystem.js
#: src/pages/Ecosystem/Ecosystem.js
#: src/pages/Ecosystem/Ecosystem.js
#: src/pages/Ecosystem/Ecosystem.js
msgid "Link"
msgstr "Link"

#: src/components/Exchange/PositionShare.js
msgid "Link copied to clipboard."
msgstr "Link copied to clipboard."

#: src/components/Exchange/ConfirmationBox.js
#: src/components/Exchange/OrderEditor.js
#: src/components/Exchange/PositionEditor.js
#: src/components/Exchange/PositionSeller.js
#: src/components/Exchange/PositionsList.js
#: src/components/Exchange/PositionsList.js
#: src/components/Exchange/SwapBox.js
msgid "Liq. Price"
msgstr "Liq. Price"

#: src/components/Exchange/ExchangeTVChart.js
msgid "Liq. {0} {longOrShortText}"
msgstr "Liq. {0} {longOrShortText}"

#: src/components/Exchange/TradeHistory.js
msgid "Liquidated"
msgstr "Liquidated"

#: src/components/Exchange/TradeHistory.js
msgid ""
"Liquidated {0} {longOrShortText},\n"
"-{1} USD,\n"
"{2} Price: {3} USD"
msgstr ""
"Liquidated {0} {longOrShortText},\n"
"-{1} USD,\n"
"{2} Price: {3} USD"

#: src/components/Exchange/TradeHistory.js
msgid "Liquidation fee"
msgstr "Liquidation fee"

#: src/components/Exchange/SwapBox.js
#: src/components/Exchange/SwapBox.js
msgid "Liquidity data not loaded"
msgstr "Liquidity data not loaded"

#: src/components/Exchange/PositionsList.js
msgid "Loading..."
msgstr "Loading..."

#: src/components/Exchange/ConfirmationBox.js
#: src/components/Exchange/ConfirmationBox.js
#: src/components/Exchange/ConfirmationBox.js
#: src/components/Exchange/ConfirmationBox.js
#: src/components/Exchange/ConfirmationBox.js
#: src/components/Exchange/ExchangeTVChart.js
#: src/components/Exchange/ExchangeTVChart.js
#: src/components/Exchange/OrdersList.js
#: src/components/Exchange/OrdersList.js
#: src/components/Exchange/PositionEditor.js
#: src/components/Exchange/PositionSeller.js
#: src/components/Exchange/PositionsList.js
#: src/components/Exchange/PositionsList.js
#: src/components/Exchange/SwapBox.js
#: src/components/Exchange/SwapBox.js
#: src/components/Exchange/SwapBox.js
#: src/components/Exchange/SwapBox.js
#: src/components/Exchange/SwapBox.js
#: src/components/Exchange/TradeHistory.js
#: src/components/Exchange/TradeHistory.js
#: src/components/Exchange/TradeHistory.js
#: src/pages/Actions/Actions.js
#: src/pages/Actions/Actions.js
#: src/pages/Exchange/Exchange.js
#: src/pages/Exchange/Exchange.js
#: src/pages/Exchange/Exchange.js
#: src/pages/Exchange/Exchange.js
#: src/pages/OrdersOverview/OrdersOverview.js
msgid "Long"
msgstr "Long"

#: src/pages/Dashboard/DashboardV2.js
#: src/pages/Dashboard/DashboardV2.js
msgid "Long Positions"
msgstr "Long Positions"

#: src/pages/Dashboard/DashboardV1.js
msgid "Long positions: {0} USD, Short positions: {1} USD, {volumeLabel} volume: {2} USD"
msgstr "Long positions: {0} USD, Short positions: {1} USD, {volumeLabel} volume: {2} USD"

#: src/components/Exchange/SwapBox.js
msgid "Long {0}"
msgstr "Long {0}"

#: src/components/Exchange/ConfirmationBox.js
msgid "Longing..."
msgstr "Longing..."

#: src/components/Referrals/AddAffiliateCode.js
msgid "Looks like you don't have a referral code to share. <0/> Create one now and start earning rebates!"
msgstr "Looks like you don't have a referral code to share. <0/> Create one now and start earning rebates!"

#: src/pages/Actions/Actions.js
msgid "Loss"
msgstr "Loss"

#: src/components/BuyInputSection/BuyInputSection.js
#: src/components/Exchange/PositionEditor.js
#: src/components/Exchange/PositionSeller.js
#: src/components/Exchange/SwapBox.js
#: src/components/InputSection/InputSection.js
#: src/pages/ClaimEsGmx/ClaimEsGmx.js
msgid "MAX"
msgstr "MAX"

#: src/pages/Ecosystem/Ecosystem.js
msgid "MEV Optimizer"
msgstr "MEV Optimizer"

#: src/pages/OrdersOverview/OrdersOverview.js
msgid "Mark"
msgstr "Mark"

#: src/components/Exchange/OrdersList.js
#: src/components/Exchange/OrdersList.js
#: src/components/Exchange/OrdersList.js
#: src/components/Exchange/PositionEditor.js
#: src/components/Exchange/PositionSeller.js
#: src/components/Exchange/PositionsList.js
#: src/components/Exchange/PositionsList.js
msgid "Mark Price"
msgstr "Mark Price"

#: src/components/Exchange/OrderEditor.js
msgid "Mark Price:"
msgstr "Mark Price:"

#: src/components/Exchange/OrderEditor.js
#: src/components/Exchange/PositionSeller.js
#: src/components/Exchange/SwapBox.js
msgid "Mark: {0}"
msgstr "Mark: {0}"

#: src/components/Exchange/PositionSeller.js
#: src/components/Exchange/SwapBox.js
msgid "Market"
msgstr "Market"

#: src/pages/Dashboard/DashboardV1.js
#: src/pages/Dashboard/DashboardV1.js
#: src/pages/Dashboard/DashboardV1.js
#: src/pages/Dashboard/DashboardV2.js
#: src/pages/Dashboard/DashboardV2.js
msgid "Market Cap"
msgstr "Market Cap"

#: src/pages/Stake/StakeV2.js
msgid "Max Capacity"
msgstr "Max Capacity"

#: src/components/Glp/GlpSwap.js
msgid "Max Capacity for {0} Reached"
msgstr "Max Capacity for {0} Reached"

#: src/components/Glp/GlpSwap.js
msgid "Max Pool Capacity"
msgstr "Max Pool Capacity"

#: src/components/Migration/Migration.js
#: src/pages/Stake/StakeV1.js
#: src/pages/Stake/StakeV1.js
#: src/pages/Stake/StakeV2.js
#: src/pages/Stake/StakeV2.js
#: src/pages/Stake/StakeV2.js
msgid "Max amount exceeded"
msgstr "Max amount exceeded"

#: src/components/Exchange/PositionSeller.js
msgid "Max close amount exceeded"
msgstr "Max close amount exceeded"

#: src/components/Exchange/TradeHistory.js
msgid "Max leverage of 100x was exceeded, the remaining collateral after deducting losses and fees have been sent back to your account"
msgstr "Max leverage of 100x was exceeded, the remaining collateral after deducting losses and fees have been sent back to your account"

#: src/components/Exchange/SwapBox.js
msgid "Max leverage: 30.5x"
msgstr "Max leverage: 30.5x"

#: src/components/Exchange/PositionSeller.js
msgid "Max leverage: 30.5xt"
msgstr "Max leverage: 30.5xt"

#: src/components/Exchange/PositionEditor.js
msgid "Max leverage: 30x"
msgstr "Max leverage: 30x"

#: src/components/Glp/GlpSwap.js
msgid "Max pool capacity reached for {0}. Please mint GLP using another token"
msgstr "Max pool capacity reached for {0}. Please mint GLP using another token"

#: src/components/Glp/GlpSwap.js
msgid "Max pool capacity reached for {0}<0/><1/>Please mint GLP using another token"
msgstr "Max pool capacity reached for {0}<0/><1/>Please mint GLP using another token"

#: src/App/App.js
msgid "Max slippage precision is 0.01%"
msgstr "Max slippage precision is 0.01%"

#: src/pages/Dashboard/DashboardV2.js
#: src/pages/Dashboard/DashboardV2.js
msgid "Max {0} Capacity"
msgstr "Max {0} Capacity"

#: src/components/Exchange/PositionSeller.js
#: src/components/Exchange/SwapBox.js
msgid "Max {0} in"
msgstr "Max {0} in"

#: src/components/Exchange/SwapBox.js
msgid "Max {0} long capacity"
msgstr "Max {0} long capacity"

#: src/components/Exchange/SwapBox.js
msgid "Max {0} long exceeded"
msgstr "Max {0} long exceeded"

#: src/components/Exchange/PositionSeller.js
#: src/components/Exchange/SwapBox.js
msgid "Max {0} out"
msgstr "Max {0} out"

#: src/components/Exchange/SwapBox.js
msgid "Max {0} short capacity"
msgstr "Max {0} short capacity"

#: src/components/Exchange/SwapBox.js
msgid "Max {0} short exceeded"
msgstr "Max {0} short exceeded"

#: src/components/Migration/Migration.js
#: src/pages/Stake/StakeV1.js
#: src/pages/Stake/StakeV1.js
#: src/pages/Stake/StakeV2.js
#: src/pages/Stake/StakeV2.js
#: src/pages/Stake/StakeV2.js
msgid "Max: {0}"
msgstr "Max: {0}"

#: src/components/Exchange/PositionEditor.js
#: src/components/Exchange/PositionSeller.js
msgid "Max: {maxAmountFormatted}"
msgstr "Max: {maxAmountFormatted}"

#: src/components/Footer/Footer.js
#: src/components/Footer/Footer.js
msgid "Media Kit"
msgstr "Media Kit"

#: src/App/App.js
msgid "MetaMask"
msgstr "MetaMask"

#: src/App/App.js
msgid "MetaMask not detected."
msgstr "MetaMask not detected."

#: src/components/Migration/Migration.js
#: src/components/Migration/Migration.js
#: src/pages/Stake/StakeV1.js
#: src/pages/Stake/StakeV1.js
#: src/pages/Stake/StakeV1.js
msgid "Migrate"
msgstr "Migrate"

#: src/components/Migration/Migration.js
msgid "Migrated"
msgstr "Migrated"

#: src/components/Migration/Migration.js
msgid "Migrating..."
msgstr "Migrating..."

#: src/components/Migration/Migration.js
msgid "Migration Price"
msgstr "Migration Price"

#: src/components/Migration/Migration.js
msgid "Migration failed"
msgstr "Migration failed"

#: src/components/Migration/Migration.js
msgid "Migration submitted! <0>View status.</0>"
msgstr "Migration submitted! <0>View status.</0>"

#: src/components/Exchange/PositionEditor.js
#: src/components/Exchange/PositionSeller.js
#: src/components/Exchange/SwapBox.js
msgid "Min leverage: 1.1x"
msgstr "Min leverage: 1.1x"

#: src/components/Exchange/PositionEditor.js
#: src/components/Exchange/PositionEditor.js
#: src/components/Exchange/SwapBox.js
msgid "Min order: 10 USD"
msgstr "Min order: 10 USD"

#: src/components/Exchange/TradeHistory.js
msgid "Min required collateral"
msgstr "Min required collateral"

#: src/components/Exchange/ConfirmationBox.js
msgid "Min. Receive"
msgstr "Min. Receive"

#: src/components/Exchange/OrderEditor.js
msgid "Minimum received"
msgstr "Minimum received"

#: src/components/Exchange/SwapBox.js
#: src/pages/Dashboard/DashboardV2.js
msgid "More Info"
msgstr "More Info"

#: src/components/NetworkDropdown/NetworkDropdown.js
msgid "More Options"
msgstr "More Options"

#: src/pages/Stake/StakeV2.js
msgid "Multiplier Points"
msgstr "Multiplier Points"

#: src/pages/Stake/StakeV2.js
msgid "Multiplier Points APR"
msgstr "Multiplier Points APR"

#: src/pages/BuyGMX/BuyGMX.js
#: src/pages/BuyGMX/BuyGMX.js
msgid "Multiswap"
msgstr "Multiswap"

#: src/pages/NftWallet/NftWallet.js
msgid "NFT Address"
msgstr "NFT Address"

#: src/pages/NftWallet/NftWallet.js
msgid "NFT ID"
msgstr "NFT ID"

#: src/pages/NftWallet/NftWallet.js
msgid "NFT Wallet"
msgstr "NFT Wallet"

#: src/components/Exchange/PositionsList.js
#: src/components/Exchange/PositionsList.js
msgid "Net Value"
msgstr "Net Value"

#: src/components/Exchange/PositionsList.js
#: src/components/Exchange/PositionsList.js
msgid "Net Value: Initial Collateral - Borrow Fee + PnL"
msgstr "Net Value: Initial Collateral - Borrow Fee + PnL"

#: src/components/Exchange/PositionsList.js
#: src/components/Exchange/PositionsList.js
msgid "Net Value: Initial Collateral - Fees + PnL"
msgstr "Net Value: Initial Collateral - Fees + PnL"

#: src/components/Exchange/ConfirmationBox.js
#: src/components/Exchange/PositionEditor.js
msgid "Network fee"
msgstr "Network fee"

#: src/components/NetworkDropdown/NetworkDropdown.js
#: src/components/NetworkDropdown/NetworkDropdown.js
msgid "Networks"
msgstr "Networks"

#: src/components/NetworkDropdown/NetworkDropdown.js
msgid "Networks and Settings"
msgstr "Networks and Settings"

#: src/components/Exchange/TradeHistory.js
msgid "Next"
msgstr "Next"

#: src/pages/Actions/Actions.js
msgid "No PnLs found"
msgstr "No PnLs found"

#: src/pages/ClaimEsGmx/ClaimEsGmx.js
msgid "No esGMX to claim"
msgstr "No esGMX to claim"

#: src/components/Exchange/OrdersList.js
#: src/components/Exchange/OrdersList.js
msgid "No open orders"
msgstr "No open orders"

#: src/lib/legacy.js
msgid "No open position, order cannot be executed unless a position is opened"
msgstr "No open position, order cannot be executed unless a position is opened"

#: src/components/Exchange/PositionsList.js
#: src/components/Exchange/PositionsList.js
msgid "No open positions"
msgstr "No open positions"

#: src/pages/Jobs/Jobs.js
msgid "No open positions at GMX currently"
msgstr "No open positions at GMX currently"

#: src/pages/OrdersOverview/OrdersOverview.js
msgid "No position"
msgstr "No position"

#: src/components/Referrals/AffiliatesStats.js
#: src/components/Referrals/TradersStats.js
msgid "No rebates distribution history yet."
msgstr "No rebates distribution history yet."

#: src/pages/Stake/StakeV1.js
msgid "No rewards to claim yet"
msgstr "No rewards to claim yet"

#: src/components/Exchange/TradeHistory.js
msgid "No trades yet"
msgstr "No trades yet"

#: src/components/Exchange/OrdersToa.js
msgid "Note that orders are not guaranteed to be executed.<0/><1/>This can occur in a few situations including but not exclusive to:"
msgstr "Note that orders are not guaranteed to be executed.<0/><1/>This can occur in a few situations including but not exclusive to:"

#: src/pages/BuyGlp/BuyGlp.js
msgid "Note that there is a minimum holding time of 15 minutes after a purchase.<0/>View <1>staking</1> page."
msgstr "Note that there is a minimum holding time of 15 minutes after a purchase.<0/>View <1>staking</1> page."

#: src/pages/BuyGMX/BuyGMX.js
msgid "Olympus Pro"
msgstr "Olympus Pro"

#: src/components/Referrals/referralsHelper.js
msgid "Only letters, numbers and underscores are allowed."
msgstr "Only letters, numbers and underscores are allowed."

#: src/components/Exchange/PositionsList.js
#: src/components/Exchange/PositionsList.js
msgid "Open + Close fee"
msgstr "Open + Close fee"

#: src/pages/Home/Home.js
msgid "Open Interest"
msgstr "Open Interest"

#: src/components/Exchange/SwapBox.js
msgid "Open a position"
msgstr "Open a position"

#: src/pages/Dashboard/AssetDropdown.js
msgid "Open in Coingecko"
msgstr "Open in Coingecko"

#: src/pages/Dashboard/AssetDropdown.js
#: src/pages/Dashboard/AssetDropdown.js
msgid "Open in Explorer"
msgstr "Open in Explorer"

#: src/pages/Home/Home.js
msgid "Open positions through a simple swap interface. Conveniently swap from any supported asset into the position of your choice."
msgstr "Open positions through a simple swap interface. Conveniently swap from any supported asset into the position of your choice."

#: src/pages/PositionsOverview/PositionsOverview.js
msgid "Open positions: {0}<0/>Under risk: {1}"
msgstr "Open positions: {0}<0/>Under risk: {1}"

#: src/components/Exchange/ExchangeTVChart.js
msgid "Open {0} {longOrShortText}"
msgstr "Open {0} {longOrShortText}"

#: src/components/Exchange/PositionsList.js
msgid "Opening..."
msgstr "Opening..."

#: src/pages/Ecosystem/Ecosystem.js
msgid "Optimal compound interval calculator"
msgstr "Optimal compound interval calculator"

#: src/components/Exchange/OrdersList.js
#: src/pages/OrdersOverview/OrdersOverview.js
msgid "Order"
msgstr "Order"

#: src/components/Exchange/ConfirmationBox.js
msgid "Order cancelled"
msgstr "Order cancelled"

#: src/domain/legacy.js
msgid "Order cancelled."
msgstr "Order cancelled."

#: src/lib/legacy.js
msgid "Order cannot be executed as it would reduce the position's leverage below 1"
msgstr "Order cannot be executed as it would reduce the position's leverage below 1"

#: src/lib/legacy.js
msgid "Order cannot be executed as the remaining position would be smaller than $5.00"
msgstr "Order cannot be executed as the remaining position would be smaller than $5.00"

#: src/components/Exchange/PositionSeller.js
msgid "Order created!"
msgstr "Order created!"

#: src/components/Exchange/PositionSeller.js
msgid "Order creation failed."
msgstr "Order creation failed."

#: src/pages/OrdersOverview/OrdersOverview.js
msgid "Order size exceeds position"
msgstr "Order size exceeds position"

#: src/pages/OrdersOverview/OrdersOverview.js
msgid "Order size is 0"
msgstr "Order size is 0"

#: src/components/Exchange/PositionsList.js
#: src/lib/legacy.js
msgid "Order size is bigger than position, will only be executable if position increases"
msgstr "Order size is bigger than position, will only be executable if position increases"

#: src/components/Exchange/PositionSeller.js
msgid "Order submitted!"
msgstr "Order submitted!"

#: src/components/Exchange/OrderEditor.js
msgid "Order update failed."
msgstr "Order update failed."

#: src/components/Exchange/OrderEditor.js
msgid "Order update submitted!"
msgstr "Order update submitted!"

#: src/components/Exchange/OrderEditor.js
msgid "Order updated!"
msgstr "Order updated!"

#: src/components/Exchange/PositionsList.js
#: src/pages/Actions/Actions.js
#: src/pages/Exchange/Exchange.js
msgid "Orders"
msgstr "Orders"

#: src/components/Exchange/PositionsList.js
#: src/pages/Exchange/Exchange.js
msgid "Orders ({0})"
msgstr "Orders ({0})"

#: src/pages/Exchange/Exchange.js
msgid "Orders cancelled."
msgstr "Orders cancelled."

#: src/pages/Dashboard/DashboardV2.js
msgid "Overview"
msgstr "Overview"

#: src/pages/Dashboard/DashboardV2.js
msgid "POOL"
msgstr "POOL"

#: src/components/Glp/GlpSwap.js
#: src/pages/Dashboard/DashboardV2.js
msgid "PRICE"
msgstr "PRICE"

#: src/pages/PageNotFound/PageNotFound.js
msgid "Page not found"
msgstr "Page not found"

#: src/components/Exchange/PositionSeller.js
#: src/components/Exchange/SwapBox.js
msgid "Page outdated, please refresh"
msgstr "Page outdated, please refresh"

#: src/components/Exchange/TradeHistory.js
msgid "Partial Liquidation"
msgstr "Partial Liquidation"

#: src/components/Exchange/TradeHistory.js
msgid "Partially Liquidated"
msgstr "Partially Liquidated"

#: src/pages/Ecosystem/Ecosystem.js
msgid "Partnerships and Integrations"
msgstr "Partnerships and Integrations"

#: src/components/Exchange/ConfirmationBox.js
#: src/components/Exchange/ConfirmationBox.js
#: src/components/Exchange/SwapBox.js
#: src/components/Exchange/SwapBox.js
#: src/components/Glp/GlpSwap.js
#: src/components/Glp/GlpSwap.js
msgid "Pay"
msgstr "Pay"

#: src/components/Exchange/ConfirmationBox.js
msgid "Pay Amount"
msgstr "Pay Amount"

#: src/components/Exchange/SwapBox.js
msgid "Pay: {0} USD"
msgstr "Pay: {0} USD"

#: src/pages/Dashboard/DashboardV2.js
msgid "Platform and GLP index tokens."
msgstr "Platform and GLP index tokens."

#: src/components/Referrals/JoinReferralCode.js
msgid "Please input a referral code to benefit from fee discounts."
msgstr "Please input a referral code to benefit from fee discounts."

#: src/pages/BeginAccountTransfer/BeginAccountTransfer.js
msgid "Please only use this for full account transfers.<0/>This will transfer all your GMX, esGMX, GLP and Multiplier Points to your new account.<1/>Transfers are only supported if the receiving account has not staked GMX or GLP tokens before.<2/>Transfers are one-way, you will not be able to transfer staked tokens back to the sending account."
msgstr "Please only use this for full account transfers.<0/>This will transfer all your GMX, esGMX, GLP and Multiplier Points to your new account.<1/>Transfers are only supported if the receiving account has not staked GMX or GLP tokens before.<2/>Transfers are one-way, you will not be able to transfer staked tokens back to the sending account."

#: src/components/Migration/Migration.js
msgid "Please read the <0>Medium post</0> before migrating."
msgstr "Please read the <0>Medium post</0> before migrating."

#: src/pages/ClaimEsGmx/ClaimEsGmx.js
msgid "Please switch your network to Arbitrum."
msgstr "Please switch your network to Arbitrum."

#: src/components/Exchange/PositionSeller.js
#: src/components/Exchange/PositionsList.js
#: src/components/Exchange/PositionsList.js
#: src/components/Exchange/PositionsList.js
#: src/components/Exchange/TradeHistory.js
#: src/pages/Actions/Actions.js
msgid "PnL"
msgstr "PnL"

#: src/components/Exchange/PositionsList.js
#: src/components/Exchange/PositionsList.js
msgid "PnL After Fees"
msgstr "PnL After Fees"

#: src/pages/Dashboard/DashboardV1.js
#: src/pages/Dashboard/DashboardV2.js
msgid "Pool"
msgstr "Pool"

#: src/pages/Dashboard/DashboardV2.js
#: src/pages/Dashboard/DashboardV2.js
msgid "Pool Amount"
msgstr "Pool Amount"

#: src/components/Exchange/PositionsList.js
msgid "Position"
msgstr "Position"

#: src/components/Exchange/SwapBox.js
msgid "Position Fee (0.1% of position size)"
msgstr "Position Fee (0.1% of position size)"

#: src/components/Exchange/PositionSeller.js
msgid "Position close disabled, pending {0} upgrade"
msgstr "Position close disabled, pending {0} upgrade"

#: src/pages/Actions/Actions.js
#: src/pages/Exchange/Exchange.js
msgid "Positions"
msgstr "Positions"

#: src/pages/Exchange/Exchange.js
msgid "Positions ({0})"
msgstr "Positions ({0})"

#: src/components/Exchange/TradeHistory.js
msgid "Prev"
msgstr "Prev"

#: src/components/Exchange/ConfirmationBox.js
#: src/components/Exchange/OrderEditor.js
#: src/components/Exchange/OrderEditor.js
#: src/components/Exchange/OrderEditor.js
#: src/components/Exchange/OrderEditor.js
#: src/components/Exchange/OrdersList.js
#: src/components/Exchange/OrdersList.js
#: src/components/Exchange/OrdersList.js
#: src/components/Exchange/PositionSeller.js
#: src/components/Exchange/SwapBox.js
#: src/components/Exchange/SwapBox.js
#: src/components/Exchange/SwapBox.js
#: src/components/Glp/GlpSwap.js
#: src/components/Glp/GlpSwap.js
#: src/pages/Dashboard/DashboardV1.js
#: src/pages/Dashboard/DashboardV1.js
#: src/pages/Dashboard/DashboardV1.js
#: src/pages/Dashboard/DashboardV2.js
#: src/pages/Dashboard/DashboardV2.js
#: src/pages/Dashboard/DashboardV2.js
#: src/pages/OrdersOverview/OrdersOverview.js
#: src/pages/Stake/StakeV2.js
#: src/pages/Stake/StakeV2.js
#: src/pages/Stake/StakeV2.js
msgid "Price"
msgstr "Price"

#: src/components/Exchange/OrderEditor.js
#: src/components/Exchange/PositionSeller.js
msgid "Price above Liq. Price"
msgstr "Price above Liq. Price"

#: src/components/Exchange/OrderEditor.js
#: src/components/Exchange/SwapBox.js
#: src/components/Exchange/SwapBox.js
msgid "Price above Mark Price"
msgstr "Price above Mark Price"

#: src/components/Exchange/OrderEditor.js
#: src/components/Exchange/PositionSeller.js
msgid "Price below Liq. Price"
msgstr "Price below Liq. Price"

#: src/components/Exchange/OrderEditor.js
#: src/components/Exchange/SwapBox.js
#: src/components/Exchange/SwapBox.js
msgid "Price below Mark Price"
msgstr "Price below Mark Price"

#: src/pages/OrdersOverview/OrdersOverview.js
msgid "Price conditions are met"
msgstr "Price conditions are met"

#: src/components/Exchange/OrderEditor.js
msgid "Price is above Mark Price"
msgstr "Price is above Mark Price"

#: src/components/Exchange/OrderEditor.js
msgid "Price is below Mark Price"
msgstr "Price is below Mark Price"

#: src/pages/Dashboard/DashboardV2.js
#: src/pages/Stake/StakeV2.js
msgid "Price on Arbitrum"
msgstr "Price on Arbitrum"

#: src/pages/Dashboard/DashboardV2.js
#: src/pages/Stake/StakeV2.js
msgid "Price on Avalanche"
msgstr "Price on Avalanche"

#: src/pages/Actions/Actions.js
msgid "Profit"
msgstr "Profit"

#: src/components/Exchange/PositionSeller.js
msgid "Profit price: {0} ${1}. This rule applies for the next {2}, until {3}."
msgstr "Profit price: {0} ${1}. This rule applies for the next {2}, until {3}."

#: src/pages/Ecosystem/Ecosystem.js
msgid "Projects developed by the GMX community."
msgstr "Projects developed by the GMX community."

#: src/pages/Ecosystem/Ecosystem.js
msgid "Projects integrated with GMX."
msgstr "Projects integrated with GMX."

#: src/pages/Ecosystem/Ecosystem.js
#: src/pages/Ecosystem/Ecosystem.js
msgid "Protocol analytics"
msgstr "Protocol analytics"

#: src/pages/BuyGlp/BuyGlp.js
msgid "Purchase <0>GLP tokens</0> to earn {nativeTokenSymbol} fees from swaps and leverages trading."
msgstr "Purchase <0>GLP tokens</0> to earn {nativeTokenSymbol} fees from swaps and leverages trading."

#: src/pages/BuyGMX/BuyGMX.js
#: src/pages/BuyGMX/BuyGMX.js
msgid "Purchase GMX"
msgstr "Purchase GMX"

#: src/pages/Stake/StakeV2.js
msgid "Purchase Insurance"
msgstr "Purchase Insurance"

#: src/components/TokenCard/TokenCard.js
#: src/components/TokenCard/TokenCard.js
msgid "Read more"
msgstr "Read more"

#: src/components/Referrals/TradersStats.js
msgid "Rebates Distribution History"
msgstr "Rebates Distribution History"

#: src/components/Referrals/AffiliatesStats.js
#: src/components/Referrals/TradersStats.js
#: src/components/Referrals/TradersStats.js
msgid "Rebates are airdropped weekly."
msgstr "Rebates are airdropped weekly."

#: src/components/Referrals/TradersStats.js
msgid "Rebates earned by this account as a trader."
msgstr "Rebates earned by this account as a trader."

#: src/components/Referrals/AffiliatesStats.js
msgid "Rebates earned by this account as an affiliate."
msgstr "Rebates earned by this account as an affiliate."

#: src/components/Exchange/ConfirmationBox.js
#: src/components/Exchange/PositionSeller.js
#: src/components/Exchange/PositionSeller.js
#: src/components/Exchange/SwapBox.js
#: src/components/Exchange/SwapBox.js
#: src/components/Glp/GlpSwap.js
#: src/components/Glp/GlpSwap.js
msgid "Receive"
msgstr "Receive"

#: src/pages/BeginAccountTransfer/BeginAccountTransfer.js
#: src/pages/NftWallet/NftWallet.js
msgid "Receiver Address"
msgstr "Receiver Address"

#: src/pages/BeginAccountTransfer/BeginAccountTransfer.js
msgid "Receiver has not staked GLP tokens before"
msgstr "Receiver has not staked GLP tokens before"

#: src/pages/BeginAccountTransfer/BeginAccountTransfer.js
msgid "Receiver has not staked GMX tokens before"
msgstr "Receiver has not staked GMX tokens before"

#: src/components/Glp/GlpSwap.js
msgid "Redemption time not yet reached"
msgstr "Redemption time not yet reached"

#: src/pages/Home/Home.js
msgid "Reduce Liquidation Risks"
msgstr "Reduce Liquidation Risks"

#: src/components/Exchange/PositionSeller.js
msgid "Reducing the position at the current price will forfeit a <0>pending profit</0> of {deltaStr}. <1/>"
msgstr "Reducing the position at the current price will forfeit a <0>pending profit</0> of {deltaStr}. <1/>"

#: src/components/Referrals/AffiliatesStats.js
msgid "Referral Code"
msgstr "Referral Code"

#: src/components/Referrals/JoinReferralCode.js
msgid "Referral Code does not exist"
msgstr "Referral Code does not exist"

#: src/components/Referrals/AffiliatesStats.js
msgid "Referral Codes"
msgstr "Referral Codes"

#: src/components/Footer/Footer.js
msgid "Referral Terms"
msgstr "Referral Terms"

#: src/components/Referrals/JoinReferralCode.js
msgid "Referral code added!"
msgstr "Referral code added!"

#: src/components/Referrals/AddAffiliateCode.js
msgid "Referral code created!"
msgstr "Referral code created!"

#: src/pages/Referrals/Referrals.js
msgid "Referral code creation failed."
msgstr "Referral code creation failed."

#: src/pages/Referrals/Referrals.js
msgid "Referral code submitted!"
msgstr "Referral code submitted!"

#: src/components/Referrals/JoinReferralCode.js
msgid "Referral code updated failed."
msgstr "Referral code updated failed."

#: src/components/Referrals/JoinReferralCode.js
msgid "Referral code updated!"
msgstr "Referral code updated!"

#: src/components/Header/AppHeaderLinks.tsx
#: src/pages/Referrals/Referrals.js
msgid "Referrals"
msgstr "Referrals"

#: src/components/Exchange/TradeHistory.js
msgid "Request decrease {0} {longOrShortText}, -{1} USD, Acceptable Price: {2} {3} USD"
msgstr "Request decrease {0} {longOrShortText}, -{1} USD, Acceptable Price: {2} {3} USD"

#: src/components/Exchange/TradeHistory.js
msgid "Request deposit into {0} {longOrShortText}"
msgstr "Request deposit into {0} {longOrShortText}"

#: src/components/Exchange/TradeHistory.js
msgid "Request increase {0} {longOrShortText}, +{1} USD, Acceptable Price: {2} {3} USD"
msgstr "Request increase {0} {longOrShortText}, +{1} USD, Acceptable Price: {2} {3} USD"

#: src/components/Exchange/TradeHistory.js
msgid "Request withdrawal from {0} {longOrShortText}"
msgstr "Request withdrawal from {0} {longOrShortText}"

#: src/components/Exchange/PositionSeller.js
msgid "Requested decrease of {0} {longOrShortText} by {sizeDeltaUsd} USD."
msgstr "Requested decrease of {0} {longOrShortText} by {sizeDeltaUsd} USD."

#: src/components/Exchange/PositionEditor.js
msgid "Requested deposit of {0} {1} into {2} {longOrShortText}."
msgstr "Requested deposit of {0} {1} into {2} {longOrShortText}."

#: src/components/Exchange/SwapBox.js
msgid "Requested increase of {tokenSymbol} {longOrShortText} by {0} USD."
msgstr "Requested increase of {tokenSymbol} {longOrShortText} by {0} USD."

#: src/components/Exchange/PositionEditor.js
msgid "Requested withdrawal of {0} USD from {1} {longOrShortText}."
msgstr "Requested withdrawal of {0} USD from {1} {longOrShortText}."

#: src/pages/Stake/StakeV2.js
msgid "Reserve Amount"
msgstr "Reserve Amount"

#: src/components/Glp/GlpSwap.js
msgid "Reserved"
msgstr "Reserved"

#: src/pages/Stake/StakeV2.js
#: src/pages/Stake/StakeV2.js
msgid "Reserved for Vesting"
msgstr "Reserved for Vesting"

#: src/pages/Ecosystem/Ecosystem.js
msgid "Returns calculator for GMX and GLP"
msgstr "Returns calculator for GMX and GLP"

#: src/pages/Stake/StakeV1.js
#: src/pages/Stake/StakeV1.js
#: src/pages/Stake/StakeV1.js
#: src/pages/Stake/StakeV1.js
#: src/pages/Stake/StakeV1.js
#: src/pages/Stake/StakeV2.js
#: src/pages/Stake/StakeV2.js
msgid "Rewards"
msgstr "Rewards"

#: src/components/Referrals/AffiliatesStats.js
msgid "Rewards Distribution History"
msgstr "Rewards Distribution History"

#: src/components/Referrals/AffiliatesStats.js
msgid "Rewards are airdropped weekly."
msgstr "Rewards are airdropped weekly."

#: src/components/Referrals/JoinReferralCode.js
msgid "Same as current active code"
msgstr "Same as current active code"

#: src/App/App.js
msgid "Save"
msgstr "Save"

#: src/pages/Home/Home.js
msgid "Save on Costs"
msgstr "Save on Costs"

#: src/components/Glp/GlpSwap.js
msgid "Save on Fees"
msgstr "Save on Fees"

#: src/components/Exchange/TokenSelector.js
msgid "Search Token"
msgstr "Search Token"

#: src/components/NetworkDropdown/LanguagePopupHome.js
#: src/components/NetworkDropdown/NetworkDropdown.js
msgid "Select Language"
msgstr "Select Language"

#: src/components/Exchange/PositionDropdown.js
msgid "Select Market"
msgstr "Select Market"

#: src/pages/ClaimEsGmx/ClaimEsGmx.js
msgid "Select an option"
msgstr "Select an option"

#: src/components/Exchange/SwapBox.js
#: src/components/Exchange/SwapBox.js
#: src/components/Exchange/SwapBox.js
#: src/components/Exchange/SwapBox.js
msgid "Select different tokens"
msgstr "Select different tokens"

#: src/pages/ClaimEsGmx/ClaimEsGmx.js
msgid "Select your vesting option below then click \"Claim\"."
msgstr "Select your vesting option below then click \"Claim\"."

#: src/pages/BeginAccountTransfer/BeginAccountTransfer.js
msgid "Self-transfer not supported"
msgstr "Self-transfer not supported"

#: src/components/Glp/GlpSwap.js
#: src/components/Glp/GlpSwap.js
#: src/components/Glp/GlpSwap.js
#: src/components/Glp/GlpSwap.js
#: src/pages/Stake/StakeV2.js
msgid "Sell GLP"
msgstr "Sell GLP"

#: src/components/Glp/GlpSwap.js
msgid "Sell failed."
msgstr "Sell failed."

#: src/components/Glp/GlpSwap.js
#: src/components/Glp/GlpSwap.js
msgid "Sell for {0}"
msgstr "Sell for {0}"

#: src/components/Glp/GlpSwap.js
msgid "Sell submitted!"
msgstr "Sell submitted!"

#: src/components/Glp/GlpSwap.js
msgid "Selling..."
msgstr "Selling..."

#: src/pages/BeginAccountTransfer/BeginAccountTransfer.js
msgid "Sender has withdrawn all tokens from GLP Vesting Vault"
msgstr "Sender has withdrawn all tokens from GLP Vesting Vault"

#: src/pages/BeginAccountTransfer/BeginAccountTransfer.js
msgid "Sender has withdrawn all tokens from GMX Vesting Vault"
msgstr "Sender has withdrawn all tokens from GMX Vesting Vault"

#: src/App/App.js
#: src/components/Header/AppHeaderLinks.tsx
#: src/components/NetworkDropdown/NetworkDropdown.js
#: src/components/NetworkDropdown/NetworkDropdown.js
msgid "Settings"
msgstr "Settings"

#: src/components/Exchange/PositionsList.js
msgid "Share"
msgstr "Share"

#: src/components/Exchange/PositionDropdown.js
#: src/components/Exchange/PositionShare.js
msgid "Share Position"
msgstr "Share Position"

#: src/components/Exchange/ConfirmationBox.js
#: src/components/Exchange/ConfirmationBox.js
#: src/components/Exchange/ConfirmationBox.js
#: src/components/Exchange/ConfirmationBox.js
#: src/components/Exchange/ConfirmationBox.js
#: src/components/Exchange/ExchangeTVChart.js
#: src/components/Exchange/ExchangeTVChart.js
#: src/components/Exchange/OrdersList.js
#: src/components/Exchange/OrdersList.js
#: src/components/Exchange/PositionEditor.js
#: src/components/Exchange/PositionSeller.js
#: src/components/Exchange/PositionsList.js
#: src/components/Exchange/PositionsList.js
#: src/components/Exchange/SwapBox.js
#: src/components/Exchange/SwapBox.js
#: src/components/Exchange/SwapBox.js
#: src/components/Exchange/SwapBox.js
#: src/components/Exchange/SwapBox.js
#: src/components/Exchange/TradeHistory.js
#: src/components/Exchange/TradeHistory.js
#: src/components/Exchange/TradeHistory.js
#: src/pages/Actions/Actions.js
#: src/pages/Actions/Actions.js
#: src/pages/Exchange/Exchange.js
#: src/pages/Exchange/Exchange.js
#: src/pages/Exchange/Exchange.js
#: src/pages/Exchange/Exchange.js
#: src/pages/OrdersOverview/OrdersOverview.js
msgid "Short"
msgstr "Short"

#: src/pages/Dashboard/DashboardV2.js
#: src/pages/Dashboard/DashboardV2.js
msgid "Short Positions"
msgstr "Short Positions"

#: src/components/Exchange/SwapBox.js
msgid "Short {0}"
msgstr "Short {0}"

#: src/components/Exchange/ConfirmationBox.js
msgid "Shorting..."
msgstr "Shorting..."

#: src/pages/Home/Home.js
msgid "Simple Swaps"
msgstr "Simple Swaps"

#: src/components/Exchange/PositionEditor.js
#: src/components/Exchange/PositionSeller.js
#: src/components/Exchange/PositionsList.js
#: src/components/Exchange/PositionsList.js
msgid "Size"
msgstr "Size"

#: src/App/App.js
msgid "Slippage should be less than 5%"
msgstr "Slippage should be less than 5%"

#: src/components/Exchange/SwapBox.js
msgid "Speed up page loading"
msgstr "Speed up page loading"

#: src/components/Exchange/ConfirmationBox.js
#: src/components/Exchange/ConfirmationBox.js
msgid "Spread"
msgstr "Spread"

#: src/pages/Dashboard/DashboardV2.js
msgid "Stablecoin Percentage"
msgstr "Stablecoin Percentage"

#: src/pages/Stake/StakeV1.js
#: src/pages/Stake/StakeV1.js
#: src/pages/Stake/StakeV1.js
#: src/pages/Stake/StakeV2.js
#: src/pages/Stake/StakeV2.js
#: src/pages/Stake/StakeV2.js
#: src/pages/Stake/StakeV2.js
msgid "Stake"
msgstr "Stake"

#: src/pages/Stake/StakeV2.js
msgid "Stake <0>GMX</0> and <1>GLP</1> to earn rewards."
msgstr "Stake <0>GMX</0> and <1>GLP</1> to earn rewards."

#: src/pages/Stake/StakeV2.js
msgid "Stake GMX"
msgstr "Stake GMX"

#: src/pages/Stake/StakeV2.js
msgid "Stake GMX Rewards"
msgstr "Stake GMX Rewards"

#: src/pages/Stake/StakeV2.js
msgid "Stake Multiplier Points"
msgstr "Stake Multiplier Points"

#: src/pages/Stake/StakeV2.js
msgid "Stake esGMX"
msgstr "Stake esGMX"

#: src/pages/Stake/StakeV2.js
msgid "Stake esGMX Rewards"
msgstr "Stake esGMX Rewards"

#: src/pages/Stake/StakeV1.js
msgid "Stake failed"
msgstr "Stake failed"

#: src/pages/Stake/StakeV2.js
msgid "Stake failed."
msgstr "Stake failed."

#: src/pages/Stake/StakeV2.js
msgid "Stake submitted!"
msgstr "Stake submitted!"

#: src/pages/Stake/StakeV1.js
msgid "Stake submitted! <0>View status.</0>"
msgstr "Stake submitted! <0>View status.</0>"

#: src/components/Glp/GlpSwap.js
#: src/pages/Dashboard/DashboardV2.js
#: src/pages/Stake/StakeV1.js
#: src/pages/Stake/StakeV1.js
#: src/pages/Stake/StakeV1.js
#: src/pages/Stake/StakeV1.js
#: src/pages/Stake/StakeV1.js
#: src/pages/Stake/StakeV2.js
#: src/pages/Stake/StakeV2.js
#: src/pages/Stake/StakeV2.js
#: src/pages/Stake/StakeV2.js
msgid "Staked"
msgstr "Staked"

#: src/pages/Stake/StakeV2.js
msgid "Staked Multiplier Points"
msgstr "Staked Multiplier Points"

#: src/pages/Stake/StakeV2.js
#: src/pages/Stake/StakeV2.js
msgid "Staked Tokens"
msgstr "Staked Tokens"

#: src/pages/Stake/StakeV1.js
#: src/pages/Stake/StakeV2.js
msgid "Staking..."
msgstr "Staking..."

#: src/pages/Dashboard/DashboardV2.js
msgid "Stats"
msgstr "Stats"

#: src/pages/Ecosystem/Ecosystem.js
msgid "Structured Products"
msgstr "Structured Products"

#: src/components/Referrals/JoinReferralCode.js
msgid "Submit"
msgstr "Submit"

#: src/pages/Dashboard/DashboardV1.js
#: src/pages/Dashboard/DashboardV1.js
#: src/pages/Dashboard/DashboardV1.js
#: src/pages/Dashboard/DashboardV2.js
#: src/pages/Dashboard/DashboardV2.js
msgid "Supply"
msgstr "Supply"

#: src/components/Exchange/OrdersList.js
#: src/components/Exchange/SwapBox.js
#: src/components/Exchange/SwapBox.js
#: src/components/Exchange/SwapBox.js
#: src/pages/OrdersOverview/OrdersOverview.js
msgid "Swap"
msgstr "Swap"

#: src/components/Exchange/SwapBox.js
msgid "Swap Order created!"
msgstr "Swap Order created!"

#: src/components/Exchange/SwapBox.js
msgid "Swap Order creation failed."
msgstr "Swap Order creation failed."

#: src/components/Exchange/SwapBox.js
msgid "Swap Order submitted!"
msgstr "Swap Order submitted!"

#: src/pages/OrdersOverview/OrdersOverview.js
msgid "Swap active: {0}, executed: {1}, cancelled: {2}"
msgstr "Swap active: {0}, executed: {1}, cancelled: {2}"

#: src/components/Exchange/SwapBox.js
#: src/components/Exchange/SwapBox.js
#: src/components/Exchange/SwapBox.js
msgid "Swap failed."
msgstr "Swap failed."

#: src/components/Exchange/PositionSeller.js
msgid "Swap fee"
msgstr "Swap fee"

#: src/components/Glp/SwapErrorModal.tsx
msgid "Swap on 1inch"
msgstr "Swap on 1inch"

#: src/components/Exchange/SwapBox.js
msgid "Swap submitted!"
msgstr "Swap submitted!"

#: src/components/Exchange/SwapBox.js
msgid "Swap submitted."
msgstr "Swap submitted."

#: src/components/Exchange/TradeHistory.js
msgid "Swap {0} USDG for {1} {2}"
msgstr "Swap {0} USDG for {1} {2}"

#: src/components/Glp/GlpSwap.js
msgid "Swap {0} on 1inch"
msgstr "Swap {0} on 1inch"

#: src/components/Exchange/SwapBox.js
msgid "Swap {0} submitted!"
msgstr "Swap {0} submitted!"

#: src/components/Exchange/SwapBox.js
msgid "Swap {0} to {1} Fee"
msgstr "Swap {0} to {1} Fee"

#: src/components/Glp/SwapErrorModal.tsx
msgid "Swap {0} to {1} on 1inch"
msgstr "Swap {0} to {1} on 1inch"

#: src/components/Exchange/TradeHistory.js
msgid "Swap {0} {1} for {2} USDG"
msgstr "Swap {0} {1} for {2} USDG"

#: src/components/Exchange/TradeHistory.js
msgid "Swap {0} {1} for {2} {3}"
msgstr "Swap {0} {1} for {2} {3}"

#: src/components/Exchange/SwapBox.js
#: src/components/Exchange/SwapBox.js
#: src/components/Exchange/SwapBox.js
msgid "Swapped {0} {1} for {2} {3}!"
msgstr "Swapped {0} {1} for {2} {3}!"

#: src/components/Exchange/ConfirmationBox.js
msgid "Swapping..."
msgstr "Swapping..."

#: src/components/Exchange/SwapBox.js
msgid "Swaps disabled, pending {0} upgrade"
msgstr "Swaps disabled, pending {0} upgrade"

#: src/pages/BuyGMX/BuyGMX.js
#: src/pages/BuyGMX/BuyGMX.js
msgid "Synapse"
msgstr "Synapse"

#: src/components/Glp/GlpSwap.js
#: src/pages/Dashboard/DashboardV2.js
msgid "TOKEN"
msgstr "TOKEN"

#: src/components/Exchange/SwapBox.js
msgid "Take-profit and stop-loss orders can be set after opening a position. <0/><1/>There will be a \"Close\" button on each position row, clicking this will display the option to set trigger orders. <2/><3/>For screenshots and more information, please see the <4>docs</4>."
msgstr "Take-profit and stop-loss orders can be set after opening a position. <0/><1/>There will be a \"Close\" button on each position row, clicking this will display the option to set trigger orders. <2/><3/>For screenshots and more information, please see the <4>docs</4>."

#: src/pages/Dashboard/DashboardV2.js
#: src/pages/Dashboard/DashboardV2.js
msgid "Target Min Amount"
msgstr "Target Min Amount"

#: src/pages/Dashboard/DashboardV2.js
msgid "Target Weight"
msgstr "Target Weight"

#: src/pages/Ecosystem/Ecosystem.js
msgid "Telegram Group"
msgstr "Telegram Group"

#: src/pages/Ecosystem/Ecosystem.js
msgid "Telegram Group (Chinese)"
msgstr "Telegram Group (Chinese)"

#: src/pages/Ecosystem/Ecosystem.js
msgid "Telegram Group (Portuguese)"
msgstr "Telegram Group (Portuguese)"

#: src/pages/Ecosystem/Ecosystem.js
msgid "Telegram Groups"
msgstr "Telegram Groups"

#: src/pages/Ecosystem/Ecosystem.js
msgid "Telegram bot for GMX position updates"
msgstr "Telegram bot for GMX position updates"

#: src/pages/Ecosystem/Ecosystem.js
msgid "Telegram bot for Open Interest on GMX"
msgstr "Telegram bot for Open Interest on GMX"

#: src/components/Footer/Footer.js
msgid "Terms and Conditions"
msgstr "Terms and Conditions"

#: src/pages/Stake/StakeV1.js
msgid "The <0>GMX migration</0> is in progress, please migrate your GMT, xGMT, GMT-USDG and xGMT-USDG tokens.<1/>USDG tokens will continue to function as before and do not need to be migrated."
msgstr "The <0>GMX migration</0> is in progress, please migrate your GMT, xGMT, GMT-USDG and xGMT-USDG tokens.<1/>USDG tokens will continue to function as before and do not need to be migrated."

#: src/pages/Stake/StakeV2.js
msgid "The Boosted APR is from your staked Multiplier Points."
msgstr "The Boosted APR is from your staked Multiplier Points."

#: src/pages/Stake/StakeV1.js
msgid "The Gambit protocol is in beta, please read the <0>staking details</0>before participating."
msgstr "The Gambit protocol is in beta, please read the <0>staking details</0>before participating."

#: src/pages/ClaimEsGmx/ClaimEsGmx.js
msgid "The address of the esGMX (IOU) token is {esGmxIouAddress}."
msgstr "The address of the esGMX (IOU) token is {esGmxIouAddress}."

#: src/components/Exchange/SwapBox.js
msgid "The borrow fee is calculated as (assets borrowed) / (total assets in pool) * 0.01% per hour."
msgstr "The borrow fee is calculated as (assets borrowed) / (total assets in pool) * 0.01% per hour."

#: src/pages/ClaimEsGmx/ClaimEsGmx.js
msgid "The esGMX (IOU) token is transferrable. You can add the token to your wallet and send it to another address to claim if you'd like."
msgstr "The esGMX (IOU) token is transferrable. You can add the token to your wallet and send it to another address to claim if you'd like."

#: src/pages/ClaimEsGmx/ClaimEsGmx.js
msgid "The esGMX tokens can be staked or vested at any time."
msgstr "The esGMX tokens can be staked or vested at any time."

#: src/lib/contracts/callContract.tsx
msgid "The mark price has changed, consider increasing your Allowed Slippage by clicking on the \"...\" icon next to your address."
msgstr "The mark price has changed, consider increasing your Allowed Slippage by clicking on the \"...\" icon next to your address."

#: src/components/Exchange/ConfirmationBox.js
msgid "The order will only execute if the price conditions are met and there is sufficient liquidity"
msgstr "The order will only execute if the price conditions are met and there is sufficient liquidity"

#: src/components/Exchange/SwapBox.js
msgid "The position will be opened at {0} USD with a max slippage of {1}%.<0/><1/>The slippage amount can be configured under Settings, found by clicking on your address at the top right of the page after connecting your wallet.<2/><3/><4>More Info</4>"
msgstr "The position will be opened at {0} USD with a max slippage of {1}%.<0/><1/>The slippage amount can be configured under Settings, found by clicking on your address at the top right of the page after connecting your wallet.<2/><3/><4>More Info</4>"

#: src/components/Exchange/OrdersList.js
msgid "The price that orders can be executed at may differ slightly from the chart price, as market orders update oracle prices, while limit/trigger orders do not."
msgstr "The price that orders can be executed at may differ slightly from the chart price, as market orders update oracle prices, while limit/trigger orders do not."

#: src/components/Exchange/OrdersList.js
msgid "The price that the order can be executed at may differ slightly from the chart price as market orders can change the price while limit / trigger orders cannot."
msgstr "The price that the order can be executed at may differ slightly from the chart price as market orders can change the price while limit / trigger orders cannot."

#: src/components/Referrals/referralsHelper.js
msgid "The referral code can't be more than {MAX_REFERRAL_CODE_LENGTH} characters."
msgstr "The referral code can't be more than {MAX_REFERRAL_CODE_LENGTH} characters."

#: src/components/Exchange/ConfirmationBox.js
msgid "The spread is > 1%, please ensure the trade details are acceptable before comfirming"
msgstr "The spread is > 1%, please ensure the trade details are acceptable before comfirming"

#: src/components/ModalViews/RedirectModal.js
msgid "The website is a community deployed and maintained instance of the open source <0>GMX front end</0>, hosted and served on the distributed, peer-to-peer <1>IPFS network</1>."
msgstr "The website is a community deployed and maintained instance of the open source <0>GMX front end</0>, hosted and served on the distributed, peer-to-peer <1>IPFS network</1>."

#: src/components/Exchange/SwapBox.js
msgid "There are more longs than shorts, borrow fees for shorting is currently zero"
msgstr "There are more longs than shorts, borrow fees for shorting is currently zero"

#: src/components/Exchange/SwapBox.js
msgid "There are more shorts than longs, borrow fees for longing is currently zero"
msgstr "There are more shorts than longs, borrow fees for longing is currently zero"

#: src/domain/tokens/approveTokens.tsx
#: src/lib/contracts/callContract.tsx
msgid "There is not enough ETH in your account on Arbitrum to send this transaction.<0/><1/><2>Bridge ETH to Arbitrum</2>"
msgstr "There is not enough ETH in your account on Arbitrum to send this transaction.<0/><1/><2>Bridge ETH to Arbitrum</2>"

#: src/components/Glp/SwapErrorModal.tsx
msgid "There is not enough liquidity in a single token for your size. Please check the Save on Fees section and consider splitting your order into several different ones"
msgstr "There is not enough liquidity in a single token for your size. Please check the Save on Fees section and consider splitting your order into several different ones"

#: src/components/Exchange/ConfirmationBox.js
msgid "There may not be sufficient liquidity to execute your order when the price conditions are met"
msgstr "There may not be sufficient liquidity to execute your order when the price conditions are met"

#: src/components/Referrals/AffiliatesStats.js
msgid "This code has been taken by someone else on {0}, you will not receive rebates from traders using this code on {1}."
msgstr "This code has been taken by someone else on {0}, you will not receive rebates from traders using this code on {1}."

#: src/components/Referrals/AffiliatesStats.js
msgid "This code is not yet registered on {0}, you will not receive rebates there.<0/><1/>Switch your network to create this code on {1}."
msgstr "This code is not yet registered on {0}, you will not receive rebates there.<0/><1/>Switch your network to create this code on {1}."

#: src/components/Exchange/ConfirmationBox.js
msgid "This is the network cost required to execute the postion. <0>More Info</0>"
msgstr "This is the network cost required to execute the postion. <0>More Info</0>"

#: src/components/Exchange/PositionEditor.js
msgid "This is the network cost required to execute the {depositOrWithdrawalText}.<0/><1/><2>More Info</2>"
msgstr "This is the network cost required to execute the {depositOrWithdrawalText}.<0/><1/><2>More Info</2>"

#: src/components/Exchange/PositionSeller.js
msgid "This order will forfeit a <0>profit</0> of {deltaStr}. <1/>"
msgstr "This order will forfeit a <0>profit</0> of {deltaStr}. <1/>"

#: src/components/Exchange/TradeHistory.js
msgid "This position was liquidated as the max leverage of 100x was exceeded."
msgstr "This position was liquidated as the max leverage of 100x was exceeded."

#: src/components/Referrals/TradersStats.js
msgid "Tier {0} ({1}% discount)"
msgstr "Tier {0} ({1}% discount)"

#: src/components/Referrals/AffiliatesStats.js
msgid "Tier {0} ({1}% rebate)"
msgstr "Tier {0} ({1}% rebate)"

#: src/components/Migration/Migration.js
msgid "To Receive"
msgstr "To Receive"

#: src/pages/CompleteAccountTransfer/CompleteAccountTransfer.js
msgid "To complete the transfer, you must switch your connected account to {receiver}."
msgstr "To complete the transfer, you must switch your connected account to {receiver}."

#: src/pages/BuyGMX/BuyGMX.js
msgid "To purchase GMX on <0>Arbitrum</0>, please change your network."
msgstr "To purchase GMX on <0>Arbitrum</0>, please change your network."

#: src/pages/BuyGMX/BuyGMX.js
msgid "To purchase GMX on <0>Avalanche</0>, please change your network."
msgstr "To purchase GMX on <0>Avalanche</0>, please change your network."

#: src/components/Glp/GlpSwap.js
msgid "To reduce fees, select a different asset to pay with."
msgstr "To reduce fees, select a different asset to pay with."

#: src/components/Glp/GlpSwap.js
msgid "To reduce fees, select a different asset to receive."
msgstr "To reduce fees, select a different asset to receive."

#: src/pages/Dashboard/DashboardV2.js
msgid "Tokens"
msgstr "Tokens"

#: src/pages/Stake/StakeV2.js
msgid "Total"
msgstr "Total"

#: src/components/Migration/Migration.js
msgid "Total Assets Migrated"
msgstr "Total Assets Migrated"

#: src/pages/Stake/StakeV1.js
msgid "Total Assets Staked"
msgstr "Total Assets Staked"

#: src/pages/Dashboard/DashboardV2.js
#: src/pages/Dashboard/DashboardV2.js
msgid "Total Fees"
msgstr "Total Fees"

#: src/pages/Dashboard/DashboardV1.js
msgid "Total Fees Distributed"
msgstr "Total Fees Distributed"

#: src/components/Referrals/AffiliatesStats.js
#: src/components/Referrals/AffiliatesStats.js
#: src/components/Referrals/TradersStats.js
msgid "Total Rebates"
msgstr "Total Rebates"

#: src/pages/Stake/StakeV2.js
msgid "Total Rewards"
msgstr "Total Rewards"

#: src/pages/Dashboard/DashboardV2.js
#: src/pages/Dashboard/DashboardV2.js
#: src/pages/Stake/StakeV1.js
#: src/pages/Stake/StakeV1.js
#: src/pages/Stake/StakeV1.js
#: src/pages/Stake/StakeV1.js
#: src/pages/Stake/StakeV1.js
#: src/pages/Stake/StakeV2.js
#: src/pages/Stake/StakeV2.js
#: src/pages/Stake/StakeV2.js
msgid "Total Staked"
msgstr "Total Staked"

#: src/pages/Dashboard/DashboardV2.js
msgid "Total Stats"
msgstr "Total Stats"

#: src/components/Glp/GlpSwap.js
#: src/pages/Stake/StakeV1.js
#: src/pages/Stake/StakeV1.js
#: src/pages/Stake/StakeV2.js
#: src/pages/Stake/StakeV2.js
#: src/pages/Stake/StakeV2.js
msgid "Total Supply"
msgstr "Total Supply"

#: src/components/Referrals/AffiliatesStats.js
msgid "Total Traders Referred"
msgstr "Total Traders Referred"

#: src/components/Referrals/AffiliatesStats.js
#: src/components/Referrals/TradersStats.js
#: src/pages/Home/Home.js
msgid "Total Trading Volume"
msgstr "Total Trading Volume"

#: src/pages/Home/Home.js
msgid "Total Users"
msgstr "Total Users"

#: src/components/Referrals/AffiliatesStats.js
#: src/pages/Dashboard/DashboardV2.js
#: src/pages/Dashboard/DashboardV2.js
msgid "Total Volume"
msgstr "Total Volume"

#: src/pages/Dashboard/DashboardV1.js
msgid "Total Volume Since 28 April 2021"
msgstr "Total Volume Since 28 April 2021"

#: src/pages/OrdersOverview/OrdersOverview.js
msgid "Total active: {openTotal}, executed: {executedTotal}, cancelled: {cancelledTotal}"
msgstr "Total active: {openTotal}, executed: {executedTotal}, cancelled: {cancelledTotal}"

#: src/pages/Dashboard/DashboardV1.js
msgid "Total fees earned since {0}: {1} USD<0/>Fee assets: {feeText}"
msgstr "Total fees earned since {0}: {1} USD<0/>Fee assets: {feeText}"

#: src/pages/Dashboard/DashboardV2.js
msgid "Total value of tokens in GLP pool ({chainName})"
msgstr "Total value of tokens in GLP pool ({chainName})"

#: src/components/StatsTooltip/StatsTooltip.tsx
msgid "Total:"
msgstr "Total:"

#: src/components/Header/AppHeaderUser.tsx
#: src/components/Header/AppHeaderUser.tsx
msgid "Trade"
msgstr "Trade"

#: src/pages/Home/Home.js
msgid "Trade BTC, ETH, AVAX and other top cryptocurrencies with up to 30x leverage directly from your wallet"
msgstr "Trade BTC, ETH, AVAX and other top cryptocurrencies with up to 30x leverage directly from your wallet"

#: src/components/Exchange/ExchangeBanner.js
msgid "Trade on GMX and win <0>$250.000</0> in prizes! Live until November 30th, <1>click here</1> to learn more."
msgstr "Trade on GMX and win <0>$250.000</0> in prizes! Live until November 30th, <1>click here</1> to learn more."

#: src/pages/Referrals/Referrals.js
msgid "Traders"
msgstr "Traders"

#: src/components/Referrals/AffiliatesStats.js
msgid "Traders Referred"
msgstr "Traders Referred"

#: src/pages/Exchange/Exchange.js
msgid "Trades"
msgstr "Trades"

#: src/components/Exchange/SwapBox.js
msgid "Trading guide"
msgstr "Trading guide"

#: src/pages/NftWallet/NftWallet.js
msgid "Tranferring..."
msgstr "Tranferring..."

#: src/components/Referrals/AffiliatesStats.js
#: src/components/Referrals/TradersStats.js
msgid "Transaction"
msgstr "Transaction"

#: src/lib/contracts/callContract.tsx
msgid "Transaction completed!"
msgstr "Transaction completed!"

#: src/lib/contracts/callContract.tsx
msgid "Transaction failed"
msgstr "Transaction failed"

#: src/lib/contracts/callContract.tsx
msgid "Transaction failed due to RPC error.<0/><1/>Please try changing the RPC url in your wallet settings. <2>More info</2>"
msgstr "Transaction failed due to RPC error.<0/><1/>Please try changing the RPC url in your wallet settings. <2>More info</2>"

#: src/lib/contracts/callContract.tsx
msgid "Transaction sent."
msgstr "Transaction sent."

#: src/lib/contracts/callContract.tsx
msgid "Transaction was cancelled."
msgstr "Transaction was cancelled."

#: src/pages/BuyGMX/BuyGMX.js
msgid "Transfer AVAX"
msgstr "Transfer AVAX"

#: src/pages/BeginAccountTransfer/BeginAccountTransfer.js
#: src/pages/Stake/StakeV2.js
msgid "Transfer Account"
msgstr "Transfer Account"

#: src/pages/BuyGMX/BuyGMX.js
msgid "Transfer ETH"
msgstr "Transfer ETH"

#: src/pages/NftWallet/NftWallet.js
msgid "Transfer NFT"
msgstr "Transfer NFT"

#: src/pages/BeginAccountTransfer/BeginAccountTransfer.js
msgid "Transfer Submitted"
msgstr "Transfer Submitted"

#: src/pages/BeginAccountTransfer/BeginAccountTransfer.js
msgid "Transfer already initiated"
msgstr "Transfer already initiated"

#: src/pages/BeginAccountTransfer/BeginAccountTransfer.js
#: src/pages/CompleteAccountTransfer/CompleteAccountTransfer.js
#: src/pages/NftWallet/NftWallet.js
msgid "Transfer failed."
msgstr "Transfer failed."

#: src/pages/BeginAccountTransfer/BeginAccountTransfer.js
#: src/pages/CompleteAccountTransfer/CompleteAccountTransfer.js
#: src/pages/NftWallet/NftWallet.js
msgid "Transfer submitted!"
msgstr "Transfer submitted!"

#: src/pages/BeginAccountTransfer/BeginAccountTransfer.js
msgid "Transferring"
msgstr "Transferring"

#: src/components/Exchange/OrdersList.js
#: src/components/Exchange/PositionSeller.js
#: src/components/Exchange/SwapBox.js
msgid "Trigger"
msgstr "Trigger"

#: src/components/Exchange/PositionSeller.js
msgid "Trigger Price"
msgstr "Trigger Price"

#: src/components/Exchange/PositionSeller.js
msgid "Trigger order disabled, pending {0} upgrade"
msgstr "Trigger order disabled, pending {0} upgrade"

#: src/components/Exchange/TradeHistory.js
msgid "Try increasing the \"Allowed Slippage\", under the Settings menu on the top right"
msgstr "Try increasing the \"Allowed Slippage\", under the Settings menu on the top right"

#: src/components/Exchange/TradeHistory.js
msgid "Try increasing the \"Allowed Slippage\", under the Settings menu on the top right."
msgstr "Try increasing the \"Allowed Slippage\", under the Settings menu on the top right."

#: src/components/Exchange/PositionShare.js
msgid "Tweet"
msgstr "Tweet"

#: src/pages/Home/Home.js
msgid "Two tokens create our ecosystem"
msgstr "Two tokens create our ecosystem"

#: src/App/App.js
msgid "Txn failed. <0>View</0>"
msgstr "Txn failed. <0>View</0>"

#: src/components/Exchange/OrdersList.js
#: src/pages/OrdersOverview/OrdersOverview.js
msgid "Type"
msgstr "Type"

#: src/pages/Dashboard/DashboardV1.js
msgid "USDG Debt"
msgstr "USDG Debt"

#: src/pages/Dashboard/DashboardV2.js
msgid "UTILIZATION"
msgstr "UTILIZATION"

#: src/pages/Stake/StakeV1.js
#: src/pages/Stake/StakeV1.js
#: src/pages/Stake/StakeV1.js
#: src/pages/Stake/StakeV1.js
#: src/pages/Stake/StakeV1.js
#: src/pages/Stake/StakeV2.js
#: src/pages/Stake/StakeV2.js
#: src/pages/Stake/StakeV2.js
#: src/pages/Stake/StakeV2.js
msgid "Unstake"
msgstr "Unstake"

#: src/pages/Stake/StakeV2.js
msgid "Unstake GMX"
msgstr "Unstake GMX"

#: src/pages/Stake/StakeV2.js
msgid "Unstake completed!"
msgstr "Unstake completed!"

#: src/pages/Stake/StakeV2.js
msgid "Unstake esGMX"
msgstr "Unstake esGMX"

#: src/pages/Stake/StakeV1.js
msgid "Unstake failed"
msgstr "Unstake failed"

#: src/pages/Stake/StakeV2.js
msgid "Unstake failed."
msgstr "Unstake failed."

#: src/pages/Stake/StakeV2.js
msgid "Unstake submitted!"
msgstr "Unstake submitted!"

#: src/pages/Stake/StakeV1.js
msgid "Unstake submitted! <0>View status.</0>"
msgstr "Unstake submitted! <0>View status.</0>"

#: src/pages/Stake/StakeV1.js
#: src/pages/Stake/StakeV2.js
msgid "Unstaking..."
msgstr "Unstaking..."

#: src/lib/wallets/index.js
msgid "Unsupported chain. Switch to Arbitrum network on your wallet and try again"
msgstr "Unsupported chain. Switch to Arbitrum network on your wallet and try again"

#: src/components/Exchange/TradeHistory.js
#: src/components/Referrals/JoinReferralCode.js
msgid "Update"
msgstr "Update"

#: src/components/Exchange/OrderEditor.js
msgid "Update Order"
msgstr "Update Order"

#: src/components/Exchange/OrderEditor.js
msgid "Updating Order..."
msgstr "Updating Order..."

#: src/components/Referrals/JoinReferralCode.js
msgid "Updating..."
msgstr "Updating..."

#: src/components/Exchange/PositionsList.js
msgid "Use the \"Close\" button to reduce your position size, or to set stop-loss / take-profit orders."
msgstr "Use the \"Close\" button to reduce your position size, or to set stop-loss / take-profit orders."

#: src/pages/Stake/StakeV2.js
msgid "Use the \"Compound\" button to stake your Multiplier Points."
msgstr "Use the \"Compound\" button to stake your Multiplier Points."

#: src/components/Exchange/PositionsList.js
#: src/components/Exchange/PositionsList.js
msgid "Use the Edit Collateral icon to deposit or withdraw collateral."
msgstr "Use the Edit Collateral icon to deposit or withdraw collateral."

#: src/components/Exchange/SwapBox.js
msgid "Useful Links"
msgstr "Useful Links"

#: src/pages/BuyGMX/BuyGMX.js
msgid "Using the Avalanche or Synapse bridges, you can also transfer any other supported cryptocurrency, and receive free AVAX to pay for the network's fees."
msgstr "Using the Avalanche or Synapse bridges, you can also transfer any other supported cryptocurrency, and receive free AVAX to pay for the network's fees."

#: src/pages/Dashboard/DashboardV1.js
#: src/pages/Dashboard/DashboardV2.js
msgid "Utilization"
msgstr "Utilization"

#: src/pages/Stake/StakeV2.js
msgid "Vault Capacity"
msgstr "Vault Capacity"

#: src/pages/Stake/StakeV2.js
msgid "Vault Capacity for your Account:"
msgstr "Vault Capacity for your Account:"

#: src/pages/Stake/StakeV2.js
msgid "Vest"
msgstr "Vest"

#: src/pages/ClaimEsGmx/ClaimEsGmx.js
msgid "Vest with GLP on Arbitrum"
msgstr "Vest with GLP on Arbitrum"

#: src/pages/ClaimEsGmx/ClaimEsGmx.js
msgid "Vest with GLP on Avalanche"
msgstr "Vest with GLP on Avalanche"

#: src/pages/ClaimEsGmx/ClaimEsGmx.js
msgid "Vest with GMX on Arbitrum"
msgstr "Vest with GMX on Arbitrum"

#: src/pages/ClaimEsGmx/ClaimEsGmx.js
msgid "Vest with GMX on Avalanche"
msgstr "Vest with GMX on Avalanche"

#: src/pages/BeginAccountTransfer/BeginAccountTransfer.js
msgid "Vested GLP not withdrawn"
msgstr "Vested GLP not withdrawn"

#: src/pages/BeginAccountTransfer/BeginAccountTransfer.js
msgid "Vested GMX not withdrawn"
msgstr "Vested GMX not withdrawn"

#: src/pages/Stake/StakeV2.js
#: src/pages/Stake/StakeV2.js
msgid "Vesting Status"
msgstr "Vesting Status"

#: src/App/App.js
#: src/pages/Exchange/Exchange.js
#: src/pages/Exchange/Exchange.js
msgid "View"
msgstr "View"

#: src/components/AddressDropdown/AddressDropdown.js
msgid "View in Explorer"
msgstr "View in Explorer"

#: src/lib/contracts/callContract.tsx
msgid "View status."
msgstr "View status."

#: src/pages/Dashboard/DashboardV1.js
#: src/pages/Dashboard/DashboardV2.js
msgid "Volume"
msgstr "Volume"

#: src/components/Referrals/TradersStats.js
msgid "Volume traded by this account with an active referral code."
msgstr "Volume traded by this account with an active referral code."

#: src/components/Referrals/AffiliatesStats.js
msgid "Volume traded by your referred traders."
msgstr "Volume traded by your referred traders."

#: src/components/Header/HomeHeaderLinks.tsx
msgid "Voting"
msgstr "Voting"

#: src/components/Glp/GlpSwap.js
msgid "WALLET"
msgstr "WALLET"

#: src/components/Glp/GlpSwap.js
msgid "WARNING: High Fees"
msgstr "WARNING: High Fees"

#: src/components/Exchange/PositionsList.js
#: src/components/Exchange/PositionsList.js
msgid "WARNING: This position has a low amount of collateral after deducting borrowing fees, deposit more collateral to reduce the position's liquidation risk."
msgstr "WARNING: This position has a low amount of collateral after deducting borrowing fees, deposit more collateral to reduce the position's liquidation risk."

#: src/pages/Dashboard/DashboardV2.js
msgid "WEIGHT"
msgstr "WEIGHT"

#: src/components/Exchange/SwapBox.js
#: src/components/Glp/GlpSwap.js
#: src/components/Migration/Migration.js
msgid "Waiting for Approval"
msgstr "Waiting for Approval"

#: src/components/Glp/GlpSwap.js
#: src/components/Glp/GlpSwap.js
#: src/components/Migration/Migration.js
#: src/pages/Stake/StakeV1.js
#: src/pages/Stake/StakeV1.js
#: src/pages/Stake/StakeV1.js
#: src/pages/Stake/StakeV1.js
#: src/pages/Stake/StakeV1.js
#: src/pages/Stake/StakeV2.js
#: src/pages/Stake/StakeV2.js
#: src/pages/Stake/StakeV2.js
#: src/pages/Stake/StakeV2.js
msgid "Wallet"
msgstr "Wallet"

#: src/pages/BeginAccountTransfer/BeginAccountTransfer.js
#: src/pages/CompleteAccountTransfer/CompleteAccountTransfer.js
msgid "Wallet is not connected"
msgstr "Wallet is not connected"

#: src/pages/ClaimEsGmx/ClaimEsGmx.js
#: src/pages/NftWallet/NftWallet.js
msgid "Wallet not connected"
msgstr "Wallet not connected"

#: src/pages/Stake/StakeV1.js
msgid "Wallet not yet connected"
msgstr "Wallet not yet connected"

#: src/App/App.js
msgid "WalletConnect"
msgstr "WalletConnect"

#: src/pages/Dashboard/DashboardV2.js
msgid "Weight"
msgstr "Weight"

#: src/components/Exchange/SwapBox.js
msgid "When closing the position, you can select which token you would like to receive the profits in."
msgstr "When closing the position, you can select which token you would like to receive the profits in."

#: src/components/Exchange/PositionEditor.js
#: src/components/Exchange/PositionEditor.js
#: src/components/Exchange/PositionEditor.js
#: src/components/Exchange/PositionEditor.js
#: src/pages/Stake/StakeV2.js
#: src/pages/Stake/StakeV2.js
msgid "Withdraw"
msgstr "Withdraw"

#: src/components/Exchange/PositionEditor.js
msgid "Withdraw disabled, pending {0} upgrade"
msgstr "Withdraw disabled, pending {0} upgrade"

#: src/pages/Stake/StakeV2.js
msgid "Withdraw failed."
msgstr "Withdraw failed."

#: src/pages/Stake/StakeV2.js
msgid "Withdraw from GLP Vault"
msgstr "Withdraw from GLP Vault"

#: src/pages/Stake/StakeV2.js
msgid "Withdraw from GMX Vault"
msgstr "Withdraw from GMX Vault"

#: src/pages/Stake/StakeV2.js
msgid "Withdraw submitted."
msgstr "Withdraw submitted."

#: src/components/Exchange/TradeHistory.js
msgid "Withdraw {0} USD from {1} {longOrShortText}"
msgstr "Withdraw {0} USD from {1} {longOrShortText}"

#: src/components/Exchange/PositionEditor.js
msgid "Withdrawal failed."
msgstr "Withdrawal failed."

#: src/components/Exchange/PositionEditor.js
msgid "Withdrawal submitted."
msgstr "Withdrawal submitted."

#: src/components/Exchange/PositionEditor.js
msgid "Withdrawing..."
msgstr "Withdrawing..."

#: src/pages/Stake/StakeV2.js
msgid "Withdrawn!"
msgstr "Withdrawn!"

#: src/pages/Exchange/Exchange.js
msgid "Withdrew {0} USD from {tokenSymbol} {longOrShortText}."
msgstr "Withdrew {0} USD from {tokenSymbol} {longOrShortText}."

#: src/pages/Ecosystem/Ecosystem.js
msgid "Yield Optimizer on Avalanche"
msgstr "Yield Optimizer on Avalanche"

#: src/pages/Ecosystem/Ecosystem.js
msgid "Yield Vaults"
msgstr "Yield Vaults"

#: src/pages/Ecosystem/Ecosystem.js
msgid "Yield simulator for GMX"
msgstr "Yield simulator for GMX"

#: src/pages/Stake/StakeV2.js
msgid "You are earning {0}% more {nativeTokenSymbol} rewards using {1} Staked Multiplier Points."
msgstr "You are earning {0}% more {nativeTokenSymbol} rewards using {1} Staked Multiplier Points."

#: src/pages/Stake/StakeV2.js
msgid "You are earning {nativeTokenSymbol} rewards with {0} tokens.<0/>Tokens: {amountStr}."
msgstr "You are earning {nativeTokenSymbol} rewards with {0} tokens.<0/>Tokens: {amountStr}."

#: src/components/ModalViews/RedirectModal.js
msgid "You are leaving GMX.io and will be redirected to a third party, independent website."
msgstr "You are leaving GMX.io and will be redirected to a third party, independent website."

#: src/pages/BuyGMX/BuyGMX.js
msgid "You can buy AVAX directly on <0>Avalanche</0> using Banxa:"
msgstr "You can buy AVAX directly on <0>Avalanche</0> using Banxa:"

#: src/pages/BuyGMX/BuyGMX.js
msgid "You can buy ETH directly on <0>Arbitrum</0> using Banxa:"
msgstr "You can buy ETH directly on <0>Arbitrum</0> using Banxa:"

#: src/components/Exchange/SwapBox.js
msgid "You can change the \"Collateral In\" token above to find lower fees"
msgstr "You can change the \"Collateral In\" token above to find lower fees"

#: src/components/Exchange/ConfirmationBox.js
#: src/components/Exchange/PositionSeller.js
msgid "You can change this in the settings menu on the top right of the page.<0/><1/>Note that a low allowed slippage, e.g. less than 0.5%, may result in failed orders if prices are volatile."
msgstr "You can change this in the settings menu on the top right of the page.<0/><1/>Note that a low allowed slippage, e.g. less than 0.5%, may result in failed orders if prices are volatile."

#: src/pages/ClaimEsGmx/ClaimEsGmx.js
msgid "You can check your claim history <0>here</0>."
msgstr "You can check your claim history <0>here</0>."

#: src/pages/ClaimEsGmx/ClaimEsGmx.js
msgid "You can currently vest a maximum of {0} esGMX tokens at a ratio of {1} {stakingToken} to 1 esGMX."
msgstr "You can currently vest a maximum of {0} esGMX tokens at a ratio of {1} {stakingToken} to 1 esGMX."

#: src/pages/BuyGMX/BuyGMX.js
msgid "You can transfer AVAX to Avalanche using any of the below options."
msgstr "You can transfer AVAX to Avalanche using any of the below options."

#: src/pages/BuyGMX/BuyGMX.js
msgid "You can transfer ETH from other networks to Arbitrum using any of the below options:"
msgstr "You can transfer ETH from other networks to Arbitrum using any of the below options:"

#: src/pages/BeginAccountTransfer/BeginAccountTransfer.js
msgid "You have a <0>pending transfer</0> to {pendingReceiver}."
msgstr "You have a <0>pending transfer</0> to {pendingReceiver}."

#: src/pages/CompleteAccountTransfer/CompleteAccountTransfer.js
msgid "You have a pending transfer from {sender}."
msgstr "You have a pending transfer from {sender}."

#: src/components/Exchange/ConfirmationBox.js
msgid "You have an active Limit Order to Increase {longOrShortText} {sizeInToken} {0} (${1}) at price ${2}"
msgstr "You have an active Limit Order to Increase {longOrShortText} {sizeInToken} {0} (${1}) at price ${2}"

#: src/components/Exchange/PositionSeller.js
msgid "You have an active order to decrease {longOrShortText} {sizeInToken} {0} (${1}) at {prefix} {2}"
msgstr "You have an active order to decrease {longOrShortText} {sizeInToken} {0} (${1}) at {prefix} {2}"

#: src/components/Exchange/ConfirmationBox.js
msgid "You have multiple existing Increase {longOrShortText} {0} limit orders"
msgstr "You have multiple existing Increase {longOrShortText} {0} limit orders"

#: src/pages/Stake/StakeV2.js
#: src/pages/Stake/StakeV2.js
msgid "You have not deposited any tokens for vesting."
msgstr "You have not deposited any tokens for vesting."

#: src/pages/ClaimEsGmx/ClaimEsGmx.js
msgid "You have {0} esGMX (IOU) tokens."
msgstr "You have {0} esGMX (IOU) tokens."

#: src/pages/Stake/StakeV2.js
msgid "You need a total of at least {0} {stakeTokenLabel} to vest {1} esGMX."
msgstr "You need a total of at least {0} {stakeTokenLabel} to vest {1} esGMX."

#: src/components/Exchange/NoLiquidityErrorModal.tsx
msgid "You need to select {swapTokenSymbol} as the \"Pay\" token to use it for collateral to initiate this trade."
msgstr "You need to select {swapTokenSymbol} as the \"Pay\" token to use it for collateral to initiate this trade."

#: src/pages/CompleteAccountTransfer/CompleteAccountTransfer.js
msgid "You will need to be on this page to accept the transfer, <0>click here</0> to copy the link to this page if needed."
msgstr "You will need to be on this page to accept the transfer, <0>click here</0> to copy the link to this page if needed."

#: src/components/Referrals/TradersStats.js
msgid "You will receive a {0}% discount on your opening and closing fees, this discount will be airdropped to your account every Wednesday"
msgstr "You will receive a {0}% discount on your opening and closing fees, this discount will be airdropped to your account every Wednesday"

#: src/components/Exchange/OrdersList.js
msgid "You will receive at least {0} {1} if this order is executed. The exact execution price may vary depending on fees at the time the order is executed."
msgstr "You will receive at least {0} {1} if this order is executed. The exact execution price may vary depending on fees at the time the order is executed."

#: src/components/Exchange/OrdersList.js
msgid "You will receive at least {0} {1} if this order is executed. The execution price may vary depending on swap fees at the time the order is executed."
msgstr "You will receive at least {0} {1} if this order is executed. The execution price may vary depending on swap fees at the time the order is executed."

#: src/pages/ClaimEsGmx/ClaimEsGmx.js
msgid "Your esGMX (IOU) balance will decrease by your claim amount after claiming, this is expected behaviour."
msgstr "Your esGMX (IOU) balance will decrease by your claim amount after claiming, this is expected behaviour."

#: src/components/Exchange/ConfirmationBox.js
msgid "Your position's collateral after deducting fees."
msgstr "Your position's collateral after deducting fees."

#: src/pages/CompleteAccountTransfer/CompleteAccountTransfer.js
msgid "Your transfer has been completed."
msgstr "Your transfer has been completed."

#: src/pages/BeginAccountTransfer/BeginAccountTransfer.js
msgid "Your transfer has been initiated."
msgstr "Your transfer has been initiated."

#: src/components/Migration/Migration.js
msgid "Your wallet: {0}"
msgstr "Your wallet: {0}"

#: src/pages/PositionsOverview/PositionsOverview.js
msgid "account"
msgstr "account"

#: src/pages/PositionsOverview/PositionsOverview.js
msgid "collateral"
msgstr "collateral"

#: src/components/Exchange/PositionEditor.js
msgid "deposit"
msgstr "deposit"

#: src/pages/PositionsOverview/PositionsOverview.js
msgid "fee"
msgstr "fee"

#: src/components/Exchange/ConfirmationBox.js
msgid "hide"
msgstr "hide"

#: src/pages/Dashboard/DashboardV2.js
msgid "in liquidity"
msgstr "in liquidity"

#: src/pages/Dashboard/DashboardV2.js
msgid "not staked"
msgstr "not staked"

#: src/pages/PositionsOverview/PositionsOverview.js
msgid "size"
msgstr "size"

#: src/pages/Dashboard/DashboardV2.js
msgid "staked"
msgstr "staked"

#: src/pages/PositionsOverview/PositionsOverview.js
msgid "time to liq"
msgstr "time to liq"

#: src/components/Exchange/ConfirmationBox.js
msgid "view"
msgstr "view"

#: src/components/Exchange/PositionEditor.js
msgid "withdrawal"
msgstr "withdrawal"

#: src/pages/Exchange/Exchange.js
msgid "{0, plural, one {Cancel order} other {Cancel # orders}}"
msgstr "{0, plural, one {Cancel order} other {Cancel # orders}}"

#: src/components/Exchange/PositionsList.js
msgid "{0, select, true {Long} false {Short}} {1} market selected"
msgstr "{0, select, true {Long} false {Short}} {1} market selected"

#: src/domain/tokens/approveTokens.tsx
msgid "{0} Approved!"
msgstr "{0} Approved!"

#: src/components/Glp/SwapErrorModal.tsx
msgid "{0} Capacity Reached"
msgstr "{0} Capacity Reached"

#: src/components/Glp/GlpSwap.js
msgid "{0} GLP (${1})"
msgstr "{0} GLP (${1})"

#: src/components/Glp/GlpSwap.js
msgid "{0} GLP bought with {1} {2}!"
msgstr "{0} GLP bought with {1} {2}!"

#: src/components/Glp/GlpSwap.js
msgid "{0} GLP have been reserved for vesting."
msgstr "{0} GLP have been reserved for vesting."

#: src/components/Glp/GlpSwap.js
msgid "{0} GLP sold for {1} {2}!"
msgstr "{0} GLP sold for {1} {2}!"

#: src/pages/Stake/StakeV2.js
#: src/pages/Stake/StakeV2.js
msgid "{0} GMX tokens can be claimed, use the options under the Total Rewards section to claim them."
msgstr "{0} GMX tokens can be claimed, use the options under the Total Rewards section to claim them."

#: src/components/Exchange/NoLiquidityErrorModal.tsx
msgid "{0} Pool Capacity Reached"
msgstr "{0} Pool Capacity Reached"

#: src/components/Exchange/ConfirmationBox.js
#: src/components/Exchange/ConfirmationBox.js
#: src/components/Exchange/SwapBox.js
#: src/components/Exchange/SwapBox.js
msgid "{0} Price"
msgstr "{0} Price"

#: src/components/Exchange/NoLiquidityErrorModal.tsx
msgid "{0} Required"
msgstr "{0} Required"

#: src/pages/Dashboard/DashboardV2.js
msgid "{0} is above its target weight.<0/><1/>Get lower fees to <2>swap</2> tokens for {1}."
msgstr "{0} is above its target weight.<0/><1/>Get lower fees to <2>swap</2> tokens for {1}."

#: src/pages/Dashboard/DashboardV2.js
msgid "{0} is below its target weight.<0/><1/>Get lower fees to <2>buy GLP</2> with {1},  and to <3>swap</3> {2} for other tokens."
msgstr "{0} is below its target weight.<0/><1/>Get lower fees to <2>buy GLP</2> with {1},  and to <3>swap</3> {2} for other tokens."

#: src/components/Exchange/SwapBox.js
msgid "{0} is required for collateral."
msgstr "{0} is required for collateral."

#: src/components/Exchange/SwapBox.js
msgid "{0} pool exceeded"
msgstr "{0} pool exceeded"

#: src/components/Exchange/PositionSeller.js
msgid "{0} pool exceeded, can only Receive {1}"
msgstr "{0} pool exceeded, can only Receive {1}"

#: src/components/Exchange/SwapBox.js
#: src/components/Exchange/SwapBox.js
#: src/components/Glp/GlpSwap.js
msgid "{0} pool exceeded, try different token"
msgstr "{0} pool exceeded, try different token"

#: src/components/Exchange/OrderEditor.js
#: src/components/Exchange/OrderEditor.js
msgid "{0} price"
msgstr "{0} price"

#: src/components/Glp/GlpSwap.js
msgid "{0} selected in order form"
msgstr "{0} selected in order form"

#: src/pages/Stake/StakeV2.js
#: src/pages/Stake/StakeV2.js
msgid "{0} tokens have been converted to GMX from the {1} esGMX deposited for vesting."
msgstr "{0} tokens have been converted to GMX from the {1} esGMX deposited for vesting."

#: src/components/Exchange/TradeHistory.js
msgid "{0} {1} {longOrShortText}, -{2} USD, {3} Price: ${4} USD"
msgstr "{0} {1} {longOrShortText}, -{2} USD, {3} Price: ${4} USD"

#: src/components/Exchange/TradeHistory.js
msgid ""
"{0}:\n"
"Swap {amountInDisplay} {1} for {minOutDisplay} {2},\n"
"Price: {3}"
msgstr ""
"{0}:\n"
"Swap {amountInDisplay} {1} for {minOutDisplay} {2},\n"
"Price: {3}"

#: src/components/Exchange/TradeHistory.js
msgid ""
"{0}:\n"
"{1},\n"
"Price: {priceDisplay}"
msgstr ""
"{0}:\n"
"{1},\n"
"Price: {priceDisplay}"

#: src/components/Exchange/TradeHistory.js
msgid "{actionDisplay} Order"
msgstr "{actionDisplay} Order"

#: src/components/Exchange/TradeHistory.js
msgid ""
"{actionDisplay} {0} {longOrShortText},\n"
"-{1} USD,\n"
"{2} Price: {3} USD"
msgstr ""
"{actionDisplay} {0} {longOrShortText},\n"
"-{1} USD,\n"
"{2} Price: {3} USD"

#: src/pages/Dashboard/DashboardV2.js
msgid "{chainName} Total Stats start from {totalStatsStartDate}.<0/> For detailed stats:"
msgstr "{chainName} Total Stats start from {totalStatsStartDate}.<0/> For detailed stats:"

#: src/components/Exchange/ConfirmationBox.js
msgid "{existingTriggerOrderLength, plural, one {You have an active trigger order that could impact this position.} other {You have # active trigger orders that could impact this position.}}"
msgstr "{existingTriggerOrderLength, plural, one {You have an active trigger order that could impact this position.} other {You have # active trigger orders that could impact this position.}}"

#: src/components/Exchange/ConfirmationBox.js
msgid "{existingTriggerOrderLength, plural, one {You have an active trigger order that might execute immediately after you open this position. Please cancel the order or accept the confirmation to continue.} other {You have # active trigger orders that might execute immediately after you open this position. Please cancel the orders or accept the confirmation to continue.}}"
msgstr "{existingTriggerOrderLength, plural, one {You have an active trigger order that might execute immediately after you open this position. Please cancel the order or accept the confirmation to continue.} other {You have # active trigger orders that might execute immediately after you open this position. Please cancel the orders or accept the confirmation to continue.}}"

#: src/components/Glp/GlpSwap.js
msgid "{nativeTokenSymbol} ({wrappedTokenSymbol}) APR"
msgstr "{nativeTokenSymbol} ({wrappedTokenSymbol}) APR"

#: src/components/Exchange/SwapBox.js
msgid "{swapOption, select, LONG {Longing} SHORT {Shorting}} {0} not supported"
msgstr "{swapOption, select, LONG {Longing} SHORT {Shorting}} {0} not supported"

#: src/components/StatsTooltip/StatsTooltip.tsx
msgid "{title} on Arbitrum:"
msgstr "{title} on Arbitrum:"

#: src/components/StatsTooltip/StatsTooltip.tsx
msgid "{title} on Avalanche:"
msgstr "{title} on Avalanche:"

#: src/pages/Dashboard/DashboardV1.js
msgid "{volumeLabel} Volume"
msgstr "{volumeLabel} Volume"<|MERGE_RESOLUTION|>--- conflicted
+++ resolved
@@ -1034,15 +1034,13 @@
 msgid "Distribution"
 msgstr "Distribution"
 
-<<<<<<< HEAD
 #: src/components/Header/HomeHeaderLinks.tsx
 msgid "Docs"
 msgstr "Docs"
-=======
+
 #: src/components/ModalViews/RedirectModal.js
 msgid "Don't show this message again for 30 days."
 msgstr "Don't show this message again for 30 days."
->>>>>>> 98d20457
 
 #: src/components/Exchange/PositionShare.js
 msgid "Download"
@@ -1380,11 +1378,6 @@
 msgid "GMX Pages"
 msgstr "GMX Pages"
 
-<<<<<<< HEAD
-#: src/components/Header/HomeHeaderLinks.tsx
-msgid "GMX Protocol"
-msgstr "GMX Protocol"
-=======
 #: src/pages/Ecosystem/Ecosystem.js
 msgid "GMX Perpetuals Data"
 msgstr "GMX Perpetuals Data"
@@ -1405,7 +1398,6 @@
 #: src/pages/Ecosystem/Ecosystem.js
 msgid "GMX Weekly Updates"
 msgstr "GMX Weekly Updates"
->>>>>>> 98d20457
 
 #: src/pages/BuyGMX/BuyGMX.js
 msgid "GMX bonds can be bought on Olympus Pro with a discount and a small vesting period:"
@@ -1641,13 +1633,11 @@
 msgid "Language"
 msgstr "Language"
 
+#: src/components/Header/AppHeaderUser.tsx
 #: src/components/ModalViews/RedirectModal.js
+#: src/pages/Home/Home.js
 msgid "Launch App"
 msgstr "Launch App"
-
-#: src/pages/Home/Home.js
-msgid "Launch Exchange"
-msgstr "Launch Exchange"
 
 #: src/components/Exchange/SwapBox.js
 msgid "Leaderboard"
@@ -2476,6 +2466,10 @@
 msgid "Projects integrated with GMX."
 msgstr "Projects integrated with GMX."
 
+#: src/components/Header/HomeHeaderLinks.tsx
+msgid "Protocol"
+msgstr "Protocol"
+
 #: src/pages/Ecosystem/Ecosystem.js
 #: src/pages/Ecosystem/Ecosystem.js
 msgid "Protocol analytics"
