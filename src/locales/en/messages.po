--- conflicted
+++ resolved
@@ -14,13 +14,8 @@
 "Plural-Forms: \n"
 
 #: src/components/Synthetics/TradeFeesRow/TradeFeesRow.tsx
-<<<<<<< HEAD
-msgid "({0}% of {feesTypeName})"
-msgstr "({0}% of {feesTypeName})"
-=======
 msgid "(up to {0}% of {feesTypeName})"
 msgstr "(up to {0}% of {feesTypeName})"
->>>>>>> 166880f8
 
 #: src/pages/Dashboard/DashboardV2.js
 msgid "01 Sep 2021"
