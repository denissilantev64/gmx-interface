msgid ""
msgstr ""
"POT-Creation-Date: 2022-09-21 18:47+0530\n"
"MIME-Version: 1.0\n"
"Content-Type: text/plain; charset=utf-8\n"
"Content-Transfer-Encoding: 8bit\n"
"X-Generator: @lingui/cli\n"
"Language: en\n"
"Project-Id-Version: \n"
"Report-Msgid-Bugs-To: \n"
"PO-Revision-Date: \n"
"Last-Translator: \n"
"Language-Team: \n"
"Plural-Forms: \n"

#: src/pages/AccountDashboard/generalPerformanceDetailsDebug.tsx
msgid "Unrealized Base PnL"
msgstr "Unrealized Base PnL"

#: src/pages/ClaimEsGmx/ClaimEsGmx.jsx
#: src/pages/NftWallet/NftWallet.jsx
msgid "Wallet not connected"
msgstr "Wallet not connected"

#: src/components/RatingToast/RatingToast.tsx
msgid "Not likely"
msgstr "Not likely"

#: src/pages/Home/Home.tsx
msgid "Available on your preferred network"
msgstr "Available on your preferred network"

#: src/pages/Ecosystem/Ecosystem.jsx
msgid "Decentralized Trading Protocol"
msgstr "Decentralized Trading Protocol"

#: src/pages/ClaimEsGmx/ClaimEsGmx.jsx
#: src/pages/Earn/ClaimModal.tsx
msgid "Claim submitted!"
msgstr "Claim submitted!"

#: src/components/AddressDropdown/AddressDropdown.tsx
msgid "Disconnect"
msgstr "Disconnect"

#: src/components/Glp/GlpSwap.jsx
msgid "Buy GM tokens before the epoch resets in {0} to be eligible for the Bonus Rebate. Alternatively, wait for the epoch to reset to redeem GLP and buy GM within the same epoch."
msgstr "Buy GM tokens before the epoch resets in {0} to be eligible for the Bonus Rebate. Alternatively, wait for the epoch to reset to redeem GLP and buy GM within the same epoch."

#: src/components/Glp/GlpSwap.jsx
#: src/components/Synthetics/ChartTokenSelector/ChartTokenSelector.tsx
#: src/components/Synthetics/GmList/GlvList.tsx
#: src/components/Synthetics/GmList/GmList.tsx
#: src/components/Synthetics/MarketsList/MarketsList.tsx
#: src/pages/Dashboard/MarketsListV1.tsx
msgid "PRICE"
msgstr "PRICE"

#: src/components/Synthetics/MarketNetFee/MarketNetFee.tsx
#: src/components/Synthetics/MarketNetFee/MarketNetFee.tsx
msgid "receive"
msgstr "receive"

#: src/pages/Earn/ClaimModal.tsx
msgid "Stake GMX Rewards"
msgstr "Stake GMX Rewards"

#: src/components/Glp/SwapErrorModal.tsx
msgid "There is not enough liquidity in a single token for your size. Please check the Save on Fees section and consider splitting your order into several different ones"
msgstr "There is not enough liquidity in a single token for your size. Please check the Save on Fees section and consider splitting your order into several different ones"

#: src/components/Synthetics/PositionEditor/usePositionEditorButtonState.tsx
msgid "Decrease the withdraw size to match the max. <0>Read more</0>.<1/><2/><3>Set max withdrawal</3>"
msgstr "Decrease the withdraw size to match the max. <0>Read more</0>.<1/><2/><3>Set max withdrawal</3>"

#: src/domain/synthetics/userFeedback/utils.ts
msgid "What would have made your rating a 9 or 10?"
msgstr "What would have made your rating a 9 or 10?"

#: src/components/Synthetics/StatusNotification/SubaccountNotification.tsx
msgid "Subaccount generation failed"
msgstr "Subaccount generation failed"

#: src/components/Exchange/ConfirmationBox.jsx
msgid "{existingTriggerOrderLength, plural, one {You have an active trigger order that might execute immediately after you open this position. Please cancel the order or accept the confirmation to continue.} other {You have # active trigger orders that might execute immediately after you open this position. Please cancel the orders or accept the confirmation to continue.}}"
msgstr "{existingTriggerOrderLength, plural, one {You have an active trigger order that might execute immediately after you open this position. Please cancel the order or accept the confirmation to continue.} other {You have # active trigger orders that might execute immediately after you open this position. Please cancel the orders or accept the confirmation to continue.}}"

#: src/components/SettingsModal/SettingsModal.tsx
msgid "Show debug values"
msgstr "Show debug values"

#: src/pages/Exchange/Exchange.tsx
msgid "Could not decrease {tokenSymbol} {longOrShortText} within the allowed slippage, you can adjust the allowed slippage in the settings on the top right of the page."
msgstr "Could not decrease {tokenSymbol} {longOrShortText} within the allowed slippage, you can adjust the allowed slippage in the settings on the top right of the page."

#: src/components/ModalViews/RedirectModal.tsx
msgid "Agree"
msgstr "Agree"

#: src/pages/AccountDashboard/DailyAndCumulativePnL.tsx
msgid "Daily Loss"
msgstr "Daily Loss"

#: src/components/Synthetics/StatusNotification/SubaccountNotification.tsx
msgid "Subaccount activated"
msgstr "Subaccount activated"

#: src/pages/Home/Home.tsx
msgid "GMX is currently live on Arbitrum and Avalanche."
msgstr "GMX is currently live on Arbitrum and Avalanche."

#: src/components/Glp/GlpSwap.jsx
msgid "Max Pool Capacity"
msgstr "Max Pool Capacity"

#: src/pages/Ecosystem/Ecosystem.jsx
msgid "Yield Optimizer on Avalanche"
msgstr "Yield Optimizer on Avalanche"

#: src/components/Exchange/PositionsList.jsx
#: src/components/Synthetics/PositionItem/PositionItem.tsx
#: src/pages/Exchange/Exchange.tsx
msgid "Orders ({0})"
msgstr "Orders ({0})"

#: src/pages/Earn/Vesting.tsx
#: src/pages/Earn/Vesting.tsx
#: src/pages/Earn/Vesting.tsx
msgid "You have not deposited any tokens for vesting."
msgstr "You have not deposited any tokens for vesting."

#: src/components/Exchange/OrdersList.jsx
#: src/components/Referrals/AffiliatesStats.tsx
#: src/components/Referrals/TradersStats.tsx
#: src/components/Synthetics/OrderList/filters/OrderTypeFilter.tsx
#: src/components/Synthetics/UserIncentiveDistributionList/UserIncentiveDistributionList.tsx
#: src/pages/OrdersOverview/OrdersOverview.jsx
msgid "Type"
msgstr "Type"

#: src/components/Synthetics/OrderItem/OrderItem.tsx
msgid "Close order"
msgstr "Close order"

#: src/components/Exchange/PositionSeller.jsx
msgid "Order submitted!"
msgstr "Order submitted!"

#: src/domain/synthetics/orders/setAutoCancelOrdersTxn.ts
msgid "Updating {updateOrdersCount} TP/SL order(s)"
msgstr "Updating {updateOrdersCount} TP/SL order(s)"

#: src/pages/Dashboard/WeightText.tsx
msgid "{0} is above its target weight.<0/><1/>Get lower fees to <2>swap</2> tokens for {1}."
msgstr "{0} is above its target weight.<0/><1/>Get lower fees to <2>swap</2> tokens for {1}."

#: src/domain/synthetics/markets/createGlvWithdrawalTxn.ts
#: src/domain/synthetics/markets/createWithdrawalTxn.ts
msgid "Withdrawal error."
msgstr "Withdrawal error."

#: src/components/Synthetics/TradeHistory/keys.ts
msgid "Failed Limit"
msgstr "Failed Limit"

#: src/components/Synthetics/TradeBox/TradeBox.tsx
msgid "The execution price will constantly vary based on fees and price impact to guarantee that you receive the minimum receive amount."
msgstr "The execution price will constantly vary based on fees and price impact to guarantee that you receive the minimum receive amount."

#: src/pages/Home/Home.tsx
msgid "Decentralized<0/>Perpetual Exchange"
msgstr "Decentralized<0/>Perpetual Exchange"

#: src/pages/Earn/VesterDepositModal.tsx
msgid "Current Reserved"
msgstr "Current Reserved"

#: src/components/Synthetics/SubaccountModal/SubaccountModal.tsx
msgid "Main Account {0} Balance is used to top up Subaccount Balance on each Action up to the set Max auto top-up amount. Use the \"Сonvert {1} to {2}\" field if the Main Account {3} Balance is low."
msgstr "Main Account {0} Balance is used to top up Subaccount Balance on each Action up to the set Max auto top-up amount. Use the \"Сonvert {1} to {2}\" field if the Main Account {3} Balance is low."

#: src/components/Referrals/AffiliatesStats.tsx
#: src/components/Referrals/AffiliatesStats.tsx
#: src/components/Referrals/TradersStats.tsx
#: src/components/Referrals/TradersStats.tsx
msgid "V2 Arbitrum"
msgstr "V2 Arbitrum"

#: src/domain/synthetics/common/incentivesAirdropMessages.ts
#: src/pages/LeaderboardPage/components/LeaderboardNavigation.tsx
msgid "EIP-4844, 13-20 Mar"
msgstr "EIP-4844, 13-20 Mar"

#: src/components/Exchange/PositionSeller.jsx
#: src/components/Exchange/SwapBox.jsx
msgid "Enable leverage sent."
msgstr "Enable leverage sent."

#: src/components/ToastifyDebug/ToastifyDebug.tsx
msgid "Show error"
msgstr "Show error"

#: src/components/Synthetics/GmList/MintableAmount.tsx
#: src/components/Synthetics/MarketStats/MarketStatsWithComposition.tsx
msgid "{0} can be used to buy GM for this market up to the specified buying caps."
msgstr "{0} can be used to buy GM for this market up to the specified buying caps."

#: src/components/Synthetics/TradeHistory/keys.ts
msgid "Execute Market Swap"
msgstr "Execute Market Swap"

#: src/pages/Earn/VesterDepositModal.tsx
msgid "Deposit submitted!"
msgstr "Deposit submitted!"

#: src/pages/AccountDashboard/GeneralPerformanceDetails.tsx
#: src/pages/Dashboard/StatsCard.tsx
msgid "Volume"
msgstr "Volume"

#: src/components/Synthetics/TradeHistory/keys.ts
msgid "Cancel Limit Swap"
msgstr "Cancel Limit Swap"

#: src/pages/LeaderboardPage/components/CompetitionCountdown.tsx
msgid "{seconds}s"
msgstr "{seconds}s"

#: src/components/Exchange/NoLiquidityErrorModal.tsx
msgid "{0} Required"
msgstr "{0} Required"

#: src/components/Synthetics/UserIncentiveDistributionList/UserIncentiveDistributionList.tsx
msgid "No incentives distribution history yet."
msgstr "No incentives distribution history yet."

#: src/components/Exchange/ConfirmationBox.jsx
#: src/components/Exchange/ConfirmationBox.jsx
#: src/components/Exchange/ConfirmationBox.jsx
#: src/components/Exchange/PositionEditor.jsx
#: src/components/Exchange/PositionSeller.jsx
#: src/components/Exchange/SwapBox.jsx
#: src/components/Exchange/SwapBox.jsx
#: src/components/Glp/GlpSwap.jsx
#: src/components/Glp/GlpSwap.jsx
#: src/components/Glp/GlpSwap.jsx
#: src/components/Synthetics/OrderEditor/OrderEditor.tsx
#: src/components/Synthetics/TradeFeesRow/TradeFeesRow.tsx
#: src/pages/Dashboard/StatsCard.tsx
msgid "Fees"
msgstr "Fees"

#: src/lib/contracts/callContract.tsx
msgid "View status."
msgstr "View status."

#: src/components/Synthetics/MarketStats/MarketStatsWithComposition.tsx
#: src/components/Synthetics/MarketStats/MarketStatsWithComposition.tsx
msgid "Buyable"
msgstr "Buyable"

#: src/context/PendingTxnsContext/PendingTxnsContext.tsx
msgid "Transaction failed due to execution fee validation. <0>View</0>.<1/><2/>Please try increasing execution fee buffer to {0} in <3>Settings</3>."
msgstr "Transaction failed due to execution fee validation. <0>View</0>.<1/><2/>Please try increasing execution fee buffer to {0} in <3>Settings</3>."

#: src/components/Synthetics/PositionItem/PositionItem.tsx
msgid "Net Value: Initial Collateral + PnL - Borrow Fee - Negative Funding Fee - Close Fee - UI Fee"
msgstr "Net Value: Initial Collateral + PnL - Borrow Fee - Negative Funding Fee - Close Fee - UI Fee"

#: src/components/Exchange/ConfirmationBox.jsx
msgid "The spread is > 1%, please ensure the trade details are acceptable before confirming"
msgstr "The spread is > 1%, please ensure the trade details are acceptable before confirming"

#: src/components/Glp/GlpSwap.jsx
msgid "Max pool capacity reached for {0}<0/><1/>Please mint GLP using another token"
msgstr "Max pool capacity reached for {0}<0/><1/>Please mint GLP using another token"

#: src/pages/Earn/EarnV1.jsx
msgid "The Gambit protocol is in beta, please read the <0>staking details</0>before participating."
msgstr "The Gambit protocol is in beta, please read the <0>staking details</0>before participating."

#: src/components/MissedCoinsModal/MissedCoinsModal.tsx
msgid "Enter a value"
msgstr "Enter a value"

#: src/pages/NftWallet/NftWallet.jsx
msgid "Enter NFT Address"
msgstr "Enter NFT Address"

#: src/components/Glp/GlpSwap.jsx
#: src/components/Glp/GlpSwap.jsx
msgid "AVAILABLE"
msgstr "AVAILABLE"

#: src/components/Synthetics/SettleAccruedFundingFeeModal/SettleAccruedFundingFeeModal.tsx
msgid "Confirm Settle"
msgstr "Confirm Settle"

#: src/domain/synthetics/markets/createDepositTxn.ts
#: src/domain/synthetics/markets/createGlvDepositTxn.ts
msgid "Deposit error."
msgstr "Deposit error."

#: src/pages/Exchange/Exchange.tsx
msgid "Increased {tokenSymbol} {longOrShortText}, +{0} USD."
msgstr "Increased {tokenSymbol} {longOrShortText}, +{0} USD."

#: src/domain/synthetics/orders/setAutoCancelOrdersTxn.ts
msgid "{updateOrdersCount} TP/SL order(s) updated"
msgstr "{updateOrdersCount} TP/SL order(s) updated"

#: src/pages/Earn/StakeModal.tsx
msgid "Pending {stakingTokenSymbol} approval"
msgstr "Pending {stakingTokenSymbol} approval"

#: src/components/Synthetics/TableMarketFilter/MarketFilterLongShort.tsx
msgid "Open Positions"
msgstr "Open Positions"

#: src/pages/Earn/EarnV1.jsx
#: src/pages/Earn/UnstakeModal.tsx
msgid "Unstaking..."
msgstr "Unstaking..."

#: src/components/Exchange/SwapBox.jsx
msgid "You can change the \"Collateral In\" token above to find lower fees"
msgstr "You can change the \"Collateral In\" token above to find lower fees"

#: src/domain/synthetics/trade/utils/validation.ts
msgid "The sellable cap for the pool GM: {0} [{1}]  has been reached, as the tokens are reserved by traders. Please choose a different pool, reduce the sell size, or split your withdrawal from multiple pools."
msgstr "The sellable cap for the pool GM: {0} [{1}]  has been reached, as the tokens are reserved by traders. Please choose a different pool, reduce the sell size, or split your withdrawal from multiple pools."

#: src/components/Exchange/SwapBox.jsx
#: src/domain/synthetics/trade/utils/validation.ts
msgid "Max {0} short exceeded"
msgstr "Max {0} short exceeded"

#: src/domain/synthetics/trade/utils/validation.ts
msgid "Insufficient GM balance"
msgstr "Insufficient GM balance"

#: src/components/Synthetics/MarketStats/components/MarketDescription.tsx
msgid "This token is a vault of automatically rebalanced GM tokens that accrue fees from leverage trading and swaps from the included markets. Backed by {0} and {1}."
msgstr "This token is a vault of automatically rebalanced GM tokens that accrue fees from leverage trading and swaps from the included markets. Backed by {0} and {1}."

#: src/components/Synthetics/TradeHistory/keys.ts
msgid "Failed Take-Profit"
msgstr "Failed Take-Profit"

#: src/domain/synthetics/trade/utils/validation.ts
#: src/domain/synthetics/trade/utils/validation.ts
msgid "Max pool USD exceeded"
msgstr "Max pool USD exceeded"

#: src/components/Synthetics/OrderEditor/OrderEditor.tsx
#: src/components/Synthetics/OrderEditor/OrderEditor.tsx
#: src/domain/synthetics/sidecarOrders/utils.ts
#: src/domain/synthetics/trade/utils/validation.ts
#: src/domain/synthetics/trade/utils/validation.ts
msgid "Limit price below mark price"
msgstr "Limit price below mark price"

#: src/components/Synthetics/GmSwap/GmFees/GmFees.tsx
msgid "sell"
msgstr "sell"

#: src/pages/AccountDashboard/HistoricalLists.tsx
#: src/pages/Exchange/Exchange.tsx
msgid "Positions"
msgstr "Positions"

#: src/domain/synthetics/trade/utils/validation.ts
msgid "{0} can not be sent to smart contract addresses. Select another token."
msgstr "{0} can not be sent to smart contract addresses. Select another token."

#: src/domain/synthetics/markets/claimFundingFeesTxn.ts
msgid "Funding Claimed"
msgstr "Funding Claimed"

#: src/components/Synthetics/SubaccountModal/SubaccountModal.tsx
msgid "Subaccount Balance"
msgstr "Subaccount Balance"

#: src/components/Synthetics/SubaccountModal/SubaccountModal.tsx
msgid "Main Account Balance"
msgstr "Main Account Balance"

#: src/components/Referrals/JoinReferralCode.tsx
msgid "Referral code added!"
msgstr "Referral code added!"

#: src/components/Synthetics/MarketTokenSelector/MarketTokenSelector.tsx
msgid "SELLABLE"
msgstr "SELLABLE"

#: src/pages/Dashboard/StatsCard.tsx
msgid "Treasury"
msgstr "Treasury"

#: src/components/Synthetics/StatusNotification/SubaccountNotification.tsx
msgid "View status"
msgstr "View status"

#: src/components/Glp/SwapErrorModal.tsx
msgid "Swap {0} to {1} on 1inch"
msgstr "Swap {0} to {1} on 1inch"

#: src/components/MarketSelector/GmPoolsSelectorForGlvMarket.tsx
#: src/components/MarketSelector/PoolSelector.tsx
#: src/components/Synthetics/GmList/GmList.tsx
#: src/components/Synthetics/MarketTokenSelector/MarketTokenSelector.tsx
msgid "No pools matched."
msgstr "No pools matched."

#: src/components/Exchange/PositionsList.jsx
#: src/components/Synthetics/PositionItem/PositionItem.tsx
#: src/pages/AccountDashboard/HistoricalLists.tsx
#: src/pages/AccountDashboard/HistoricalLists.tsx
#: src/pages/Exchange/Exchange.tsx
#: src/pages/SyntheticsPage/SyntheticsPage.tsx
msgid "Orders"
msgstr "Orders"

#: src/components/Exchange/SwapBox.jsx
msgid "Swaps disabled, pending {0} upgrade"
msgstr "Swaps disabled, pending {0} upgrade"

#: src/context/SyntheticsEvents/SyntheticsEventsProvider.tsx
msgid "Increased {positionText}, +{0}"
msgstr "Increased {positionText}, +{0}"

#: src/components/Synthetics/SubaccountModal/SubaccountModal.tsx
msgid "Convert this amount of {0} to {1} in your Main Account to allow for auto top-ups, as only {2} can be automatically transferred to your Subaccount. The {3} balance of your main account is shown above."
msgstr "Convert this amount of {0} to {1} in your Main Account to allow for auto top-ups, as only {2} can be automatically transferred to your Subaccount. The {3} balance of your main account is shown above."

#: src/components/Synthetics/TradeFeesRow/TradeFeesRow.tsx
#: src/components/Synthetics/TradeHistory/TradeHistoryRow/utils/position.ts
msgid "Funding Fee"
msgstr "Funding Fee"

#: src/components/Synthetics/TradeboxPoolWarnings/TradeboxPoolWarnings.tsx
msgid "Insufficient liquidity in the {0} market pool. Select a different pool for this market. Choosing a different pool would open a new position different from the existing one.<0><1>Switch to {1} market pool</1>.</0>"
msgstr "Insufficient liquidity in the {0} market pool. Select a different pool for this market. Choosing a different pool would open a new position different from the existing one.<0><1>Switch to {1} market pool</1>.</0>"

#: src/components/Exchange/ConfirmationBox.jsx
msgid "Confirm Limit Order"
msgstr "Confirm Limit Order"

#: src/pages/Earn/AffiliateVesterWithdrawModal.tsx
msgid "Confirm Withdraw"
msgstr "Confirm Withdraw"

#: src/pages/AccountDashboard/dailyAndCumulativePnLDebug.tsx
#: src/pages/AccountDashboard/GeneralPerformanceDetails.tsx
#: src/pages/LeaderboardPage/components/LeaderboardAccountsTable.tsx
#: src/pages/LeaderboardPage/components/LeaderboardPositionsTable.tsx
msgid "Realized PnL"
msgstr "Realized PnL"

#: src/components/InterviewModal/InterviewModal.tsx
msgid "Discord account: <0>@gmx_feedback</0>"
msgstr "Discord account: <0>@gmx_feedback</0>"

#: src/pages/BuyGMX/BuyGMX.tsx
msgid "You can transfer ETH from other networks to Arbitrum using any of the below options:"
msgstr "You can transfer ETH from other networks to Arbitrum using any of the below options:"

#: src/components/Synthetics/StatusNotification/SubaccountNotification.tsx
msgid "Subaccount deactivated"
msgstr "Subaccount deactivated"

#: src/pages/Earn/EarnV2.tsx
#: src/pages/MarketPoolsPage/MarketPoolsPage.tsx
msgid "Yield-optimized vaults enabling trading across multiple markets, backed by the tokens listed in brackets."
msgstr "Yield-optimized vaults enabling trading across multiple markets, backed by the tokens listed in brackets."

#: src/components/Exchange/SwapBox.jsx
msgid "Created limit order for {0} {1}: {2} USD!"
msgstr "Created limit order for {0} {1}: {2} USD!"

#: src/pages/OrdersOverview/OrdersOverview.jsx
msgid "Invalid token fromToken: \"{0}\" toToken: \"{toTokenAddress}\""
msgstr "Invalid token fromToken: \"{0}\" toToken: \"{toTokenAddress}\""

#: src/pages/Dashboard/StatsCard.tsx
msgid "Stats"
msgstr "Stats"

#: src/components/Synthetics/Claims/ClaimHistoryRow/ClaimCollateralHistoryRow.tsx
#: src/components/Synthetics/Claims/filters/ActionFilter.tsx
msgid "Claim Price Impact Rebates"
msgstr "Claim Price Impact Rebates"

#: src/pages/Earn/VesterDepositModal.tsx
msgid "Max Capacity"
msgstr "Max Capacity"

#: src/domain/synthetics/orders/utils.tsx
msgid "Market Swap"
msgstr "Market Swap"

#: src/components/Synthetics/TradeHistory/TradeHistory.tsx
msgid "Trade History"
msgstr "Trade History"

#: src/components/Synthetics/PositionItem/PositionItem.tsx
msgid "Since your position's collateral is in {symbol}, with an initial value higher than the {indexName} short position size, the collateral value will increase to cover any negative PnL, so there is no liquidation price."
msgstr "Since your position's collateral is in {symbol}, with an initial value higher than the {indexName} short position size, the collateral value will increase to cover any negative PnL, so there is no liquidation price."

#: src/config/bridging.tsx
msgid "Buy APE on Arbitrum with <0>Camelot</0>."
msgstr "Buy APE on Arbitrum with <0>Camelot</0>."

#: src/pages/CompleteAccountTransfer/CompleteAccountTransfer.jsx
msgid "You will need to be on this page to accept the transfer, <0>click here</0> to copy the link to this page if needed."
msgstr "You will need to be on this page to accept the transfer, <0>click here</0> to copy the link to this page if needed."

#: src/components/ModalViews/RedirectModal.tsx
msgid "Don't show this message again for 30 days."
msgstr "Don't show this message again for 30 days."

#: src/pages/MarketPoolsPage/MarketPoolsPage.tsx
msgid "Shift GM Tokens between eligible pools without paying buy/sell fees."
msgstr "Shift GM Tokens between eligible pools without paying buy/sell fees."

#: src/components/Synthetics/SubaccountModal/SubaccountModal.tsx
msgid "This amount of {0} will be sent from your Main Account to your Subaccount to pay for transaction fees."
msgstr "This amount of {0} will be sent from your Main Account to your Subaccount to pay for transaction fees."

#: src/components/Exchange/ConfirmationBox.jsx
msgid "hide"
msgstr "hide"

#: src/pages/Dashboard/GmxCard.tsx
msgid "in liquidity"
msgstr "in liquidity"

#: src/components/SettingsModal/SettingsModal.tsx
msgid "Max Network Fee buffer below {0}% may result in failed orders."
msgstr "Max Network Fee buffer below {0}% may result in failed orders."

#: src/components/Exchange/SwapBox.jsx
msgid "Exit Price"
msgstr "Exit Price"

#: src/components/Exchange/OrderEditor.jsx
#: src/components/Exchange/PositionSeller.jsx
msgid "Enter Price"
msgstr "Enter Price"

#: src/components/Referrals/AffiliatesStats.tsx
msgid "Rebates on V2"
msgstr "Rebates on V2"

#: src/components/Synthetics/UserIncentiveDistributionList/UserIncentiveDistributionList.tsx
#: src/components/Synthetics/UserIncentiveDistributionList/UserIncentiveDistributionList.tsx
msgid "Incentives are airdropped weekly."
msgstr "Incentives are airdropped weekly."

#: src/components/Synthetics/AcceptablePriceImpactInputRow/AcceptablePriceImpactInputRow.tsx
#: src/components/Synthetics/AcceptablePriceImpactInputRow/AcceptablePriceImpactInputRow.tsx
msgid "Acceptable Price Impact"
msgstr "Acceptable Price Impact"

#: src/pages/Dashboard/AssetDropdown.tsx
msgid "Add to Metamask"
msgstr "Add to Metamask"

#: src/pages/Earn/VesterDepositModal.tsx
msgid "Insufficient staked tokens"
msgstr "Insufficient staked tokens"

#: src/lib/wallets/connecters/binanceW3W/binanceWallet.ts
msgid "Tap [Create Wallet] to start using your Web3 Wallet."
msgstr "Tap [Create Wallet] to start using your Web3 Wallet."

#: src/pages/Actions/ActionsV1/ActionsV1.tsx
msgid "GMX {versionName} {networkName} actions for all accounts."
msgstr "GMX {versionName} {networkName} actions for all accounts."

#: src/components/Exchange/ConfirmationBox.jsx
msgid "Cancel submitted"
msgstr "Cancel submitted"

#: src/components/Exchange/PositionSeller.jsx
msgid "Please uncheck \"Keep Leverage\", or close a larger position amount."
msgstr "Please uncheck \"Keep Leverage\", or close a larger position amount."

#: src/components/Exchange/PositionDropdown.tsx
#: src/components/Exchange/PositionsList.jsx
#: src/components/Synthetics/PositionItem/PositionItem.tsx
msgid "Edit Collateral"
msgstr "Edit Collateral"

#: src/components/Synthetics/OrderEditor/OrderEditor.tsx
#: src/components/Synthetics/OrderEditor/OrderEditor.tsx
#: src/domain/synthetics/sidecarOrders/utils.ts
#: src/domain/synthetics/trade/utils/validation.ts
#: src/domain/synthetics/trade/utils/validation.ts
msgid "Limit price above mark price"
msgstr "Limit price above mark price"

#: src/components/Exchange/PositionSeller.jsx
#: src/components/Exchange/SwapBox.jsx
msgid "Enable leverage failed."
msgstr "Enable leverage failed."

#: src/lib/wallets/connecters/binanceW3W/binanceWallet.ts
msgid "Create or Import a Wallet"
msgstr "Create or Import a Wallet"

#: src/pages/Earn/ClaimModal.tsx
msgid "Stake esGMX Rewards"
msgstr "Stake esGMX Rewards"

#: src/components/NetworkDropdown/NetworkDropdown.tsx
msgid "Networks and Settings"
msgstr "Networks and Settings"

#: src/components/SettingsModal/SettingsModal.tsx
msgid "Max network fee buffer precision is 0.01%"
msgstr "Max network fee buffer precision is 0.01%"

#: src/components/Synthetics/OrderEditor/OrderEditor.tsx
msgid "Max. Leverage Exceeded"
msgstr "Max. Leverage Exceeded"

#: src/components/SearchInput/SearchInput.tsx
#: src/components/Synthetics/ChartTokenSelector/ChartTokenSelector.tsx
msgid "Search Token"
msgstr "Search Token"

#: src/pages/BuyGMX/BuyGMX.tsx
msgid "Buy GMX using Decentralized Exchange Aggregators:"
msgstr "Buy GMX using Decentralized Exchange Aggregators:"

#: src/components/Synthetics/TradeHistory/TradeHistoryRow/utils/position.ts
msgid "Min. Required Collateral"
msgstr "Min. Required Collateral"

#: src/pages/Earn/Vesting.tsx
#: src/pages/Earn/Vesting.tsx
#: src/pages/Earn/Vesting.tsx
msgid "{0} tokens have been converted to GMX from the {1} esGMX deposited for vesting."
msgstr "{0} tokens have been converted to GMX from the {1} esGMX deposited for vesting."

#: src/pages/LeaderboardPage/components/LeaderboardAccountsTable.tsx
#: src/pages/LeaderboardPage/components/LeaderboardPositionsTable.tsx
msgid "Rank"
msgstr "Rank"

#: src/components/Synthetics/SubaccountModal/utils.ts
msgid "Allow {wrappedTokenSymbol} to be spent"
msgstr "Allow {wrappedTokenSymbol} to be spent"

#: src/pages/LeaderboardPage/components/LeaderboardAccountsTable.tsx
msgid "Average position size."
msgstr "Average position size."

#: src/components/Synthetics/TradeHistory/TradeHistoryRow/TradeHistoryRow.tsx
msgid "{0} <0/><1> to </1>{1} <2/>"
msgstr "{0} <0/><1> to </1>{1} <2/>"

#: src/components/Synthetics/ClaimablePositionPriceImpactRebateModal/ClaimablePositionPriceImpactRebateModal.tsx
msgid "Claim {totalUsd}"
msgstr "Claim {totalUsd}"

#: src/components/Synthetics/AccruedPositionPriceImpactRebateModal/AccruedPositionPriceImpactRebateModal.tsx
#: src/components/Synthetics/ClaimablePositionPriceImpactRebateModal/ClaimablePositionPriceImpactRebateModal.tsx
#: src/components/Synthetics/ClaimModal/ClaimModal.tsx
#: src/components/Synthetics/MarketStats/components/CompositionTable.tsx
msgid "MARKET"
msgstr "MARKET"

#: src/domain/synthetics/userFeedback/utils.ts
msgid "What did you like the most about our service?"
msgstr "What did you like the most about our service?"

#: src/components/Referrals/AffiliatesStats.tsx
msgid "Claimable Rebates"
msgstr "Claimable Rebates"

#: src/domain/synthetics/trade/utils/validation.ts
#: src/domain/synthetics/trade/utils/validation.ts
msgid "Max pool amount reached"
msgstr "Max pool amount reached"

#: src/components/Synthetics/TradeHistory/filters/ActionFilter.tsx
msgid "Market Orders"
msgstr "Market Orders"

#: src/domain/synthetics/userFeedback/utils.ts
msgid "How can we address your concerns and improve your experience?"
msgstr "How can we address your concerns and improve your experience?"

#: src/pages/Dashboard/OverviewCard.tsx
msgid "Total value locked takes into account:"
msgstr "Total value locked takes into account:"

#: src/components/Synthetics/StatusNotification/GmStatusNotification.tsx
msgid "Sending buy request"
msgstr "Sending buy request"

#: src/pages/ClaimEsGmx/ClaimEsGmx.jsx
msgid "You can check your claim history <0>here</0>."
msgstr "You can check your claim history <0>here</0>."

#: src/components/Synthetics/SubaccountModal/utils.ts
msgid "Maximum allowed actions is required"
msgstr "Maximum allowed actions is required"

#: src/components/Synthetics/Claims/ClaimableCard.tsx
msgid "Claimable positive funding fees.<0/><1/>They become available after modifying the position by increasing or decreasing it, depositing or withdrawing collateral, or settling the fees using the \"Settle\" button."
msgstr "Claimable positive funding fees.<0/><1/>They become available after modifying the position by increasing or decreasing it, depositing or withdrawing collateral, or settling the fees using the \"Settle\" button."

#: src/components/Synthetics/TradeHistory/TradeHistoryRow/utils/position.ts
#: src/components/Synthetics/TradeHistory/TradeHistoryRow/utils/position.ts
#: src/components/Synthetics/TradeHistory/TradeHistoryRow/utils/position.ts
#: src/components/Synthetics/TradeHistory/TradeHistoryRow/utils/position.ts
#: src/components/Synthetics/TradeHistory/TradeHistoryRow/utils/swap.ts
#: src/components/Synthetics/TradeHistory/TradeHistoryRow/utils/swap.ts
msgid "Acceptable price for the order."
msgstr "Acceptable price for the order."

#: src/pages/Home/Home.tsx
msgid "Open positions through a simple swap interface. Conveniently swap from any supported asset into the position of your choice."
msgstr "Open positions through a simple swap interface. Conveniently swap from any supported asset into the position of your choice."

#: src/components/Synthetics/UserIncentiveDistributionList/UserIncentiveDistributionList.tsx
msgid "Incentives Distribution History"
msgstr "Incentives Distribution History"

#: src/components/BuyInputSection/BuyInputSection.tsx
#: src/components/BuyInputSection/BuyInputSection.tsx
#: src/components/InputSection/InputSection.jsx
#: src/pages/ClaimEsGmx/ClaimEsGmx.jsx
msgid "MAX"
msgstr "MAX"

#: src/components/Synthetics/StatusNotification/SubaccountNotification.tsx
msgid "Activating Subaccount"
msgstr "Activating Subaccount"

#: src/components/SettingsModal/SettingsModal.tsx
msgid "Invalid slippage value"
msgstr "Invalid slippage value"

#: src/components/Synthetics/GmSwap/GmSwapBox/GmSwapWarningsRow.tsx
msgid "price impact"
msgstr "price impact"

#: src/components/Exchange/OrderEditor.jsx
#: src/components/Exchange/OrderEditor.jsx
msgid "{0} price"
msgstr "{0} price"

#: src/domain/synthetics/trade/utils/validation.ts
msgid "Max {0} buyable amount exceeded"
msgstr "Max {0} buyable amount exceeded"

#: src/components/Glp/GlpSwap.jsx
msgid "Sell submitted!"
msgstr "Sell submitted!"

#: src/components/Exchange/PositionSeller.jsx
msgid "Closing..."
msgstr "Closing..."

#: src/components/Referrals/AddAffiliateCode.jsx
msgid "Code already taken"
msgstr "Code already taken"

#: src/components/SettingsModal/SettingsModal.tsx
msgid "Slippage should be less than -5%"
msgstr "Slippage should be less than -5%"

#: src/pages/AccountDashboard/dailyAndCumulativePnLDebug.tsx
#: src/pages/AccountDashboard/GeneralPerformanceDetails.tsx
#: src/pages/LeaderboardPage/components/LeaderboardAccountsTable.tsx
#: src/pages/LeaderboardPage/components/LeaderboardPositionsTable.tsx
msgid "Unrealized PnL"
msgstr "Unrealized PnL"

#: src/pages/Dashboard/OverviewCard.tsx
msgid "This value may be higher on other websites due to the collateral of positions being included in the calculation."
msgstr "This value may be higher on other websites due to the collateral of positions being included in the calculation."

#: src/components/Referrals/ClaimAffiliatesModal/ClaimAffiliatesModal.tsx
#: src/pages/Earn/EarnV1.jsx
#: src/pages/Earn/EarnV1.jsx
#: src/pages/Earn/EarnV1.jsx
#: src/pages/Earn/EarnV1.jsx
#: src/pages/Earn/EarnV1.jsx
#: src/pages/Earn/GlpCard.tsx
#: src/pages/Earn/GmxAndVotingPowerCard.tsx
msgid "Rewards"
msgstr "Rewards"

#: src/components/Exchange/ExchangeTVChart.jsx
msgid "Liq. {0} {longOrShortText}"
msgstr "Liq. {0} {longOrShortText}"

#: src/components/Exchange/ConfirmationBox.jsx
#: src/components/Exchange/ConfirmationBox.jsx
#: src/components/Exchange/SwapBox.jsx
#: src/components/Exchange/SwapBox.jsx
#: src/components/Glp/GlpSwap.jsx
#: src/components/Glp/GlpSwap.jsx
#: src/components/Synthetics/GmSwap/GmSwapBox/GmDepositWithdrawalBox/GmDepositWithdrawalBox.tsx
#: src/components/Synthetics/GmSwap/GmSwapBox/GmDepositWithdrawalBox/GmDepositWithdrawalBox.tsx
#: src/components/Synthetics/GmSwap/GmSwapBox/GmDepositWithdrawalBox/GmDepositWithdrawalBox.tsx
#: src/components/Synthetics/GmSwap/GmSwapBox/GmDepositWithdrawalBox/GmDepositWithdrawalBox.tsx
#: src/components/Synthetics/GmSwap/GmSwapBox/GmShiftBox/GmShiftBox.tsx
#: src/components/Synthetics/TradeBox/TradeBox.tsx
#: src/components/Synthetics/TradeBox/TradeBox.tsx
msgid "Pay"
msgstr "Pay"

#: src/pages/Ecosystem/Ecosystem.jsx
msgid "GMX Governance Page"
msgstr "GMX Governance Page"

#: src/pages/Ecosystem/Ecosystem.jsx
msgid "Decentralized Money Market"
msgstr "Decentralized Money Market"

#: src/components/Synthetics/OrderList/filters/OrderTypeFilter.tsx
#: src/components/Synthetics/TradeBox/TradeBoxRows/LimitAndTPSLRows.tsx
#: src/domain/synthetics/positions/utils.ts
msgid "Stop-Loss"
msgstr "Stop-Loss"

#: src/pages/AccountDashboard/HistoricalLists.tsx
msgid "Positions ({positionsCount})"
msgstr "Positions ({positionsCount})"

#: src/pages/Earn/TotalRewardsCard.tsx
msgid "<0>Trade GMX</0>"
msgstr "<0>Trade GMX</0>"

#: src/components/Synthetics/OrderEditor/OrderEditor.tsx
msgid "As network fees have increased, an additional network fee is needed."
msgstr "As network fees have increased, an additional network fee is needed."

#: src/pages/Earn/VesterDepositModal.tsx
msgid "Deposited"
msgstr "Deposited"

#: src/components/Glp/GlpSwap.jsx
msgid "{0} GLP have been reserved for vesting."
msgstr "{0} GLP have been reserved for vesting."

#: src/components/Synthetics/GmSwap/GmSwapBox/GmDepositWithdrawalBox/useSubmitButtonState.tsx
msgid "Selling {symbol}..."
msgstr "Selling {symbol}..."

#: src/components/Glp/GlpSwap.jsx
#: src/components/Glp/GlpSwap.jsx
msgid "Buy with {0}"
msgstr "Buy with {0}"

#: src/components/Referrals/JoinReferralCode.tsx
msgid "Adding..."
msgstr "Adding..."

#: src/pages/Actions/SyntheticsActions.tsx
msgid "GMX {VERSION_NAME} {networkName} actions for all accounts."
msgstr "GMX {VERSION_NAME} {networkName} actions for all accounts."

#: src/components/Exchange/SwapBox.jsx
msgid "Short {0}"
msgstr "Short {0}"

#: src/components/Exchange/ConfirmationBox.jsx
msgid "There may not be sufficient liquidity to execute your order when the price conditions are met"
msgstr "There may not be sufficient liquidity to execute your order when the price conditions are met"

#: src/pages/Ecosystem/Ecosystem.jsx
msgid "GMX uses TradingView to provide real-time cryptocurrency charts, so you can easily follow <0>BTCUSD</0> price in real-time, along with other currency pair rates. The interactive charts offer advanced tools and a user-friendly interface for easier market analysis and decision-making."
msgstr "GMX uses TradingView to provide real-time cryptocurrency charts, so you can easily follow <0>BTCUSD</0> price in real-time, along with other currency pair rates. The interactive charts offer advanced tools and a user-friendly interface for easier market analysis and decision-making."

#: src/pages/Ecosystem/Ecosystem.jsx
msgid "Simulate your hedge strategy"
msgstr "Simulate your hedge strategy"

#: src/components/Glp/SwapErrorModal.tsx
msgid "Swap on 1inch"
msgstr "Swap on 1inch"

#: src/pages/Dashboard/AssetDropdown.tsx
msgid "Open {0} in Coingecko"
msgstr "Open {0} in Coingecko"

#: src/components/Synthetics/GmSwap/GmSwapBox/GmDepositWithdrawalBox/useSubmitButtonState.tsx
msgid "Buy {operationTokenSymbol}"
msgstr "Buy {operationTokenSymbol}"

#: src/pages/Dashboard/GlpCard.tsx
#: src/pages/Dashboard/GmCard.tsx
#: src/pages/Dashboard/GmxCard.tsx
msgid "Market Cap"
msgstr "Market Cap"

#: src/components/Synthetics/StatusNotification/FeesSettlementStatusNotification.tsx
msgid "{positionName} Fees settled"
msgstr "{positionName} Fees settled"

#: src/pages/LeaderboardPage/components/LeaderboardAccountsTable.tsx
msgid "Average leverage used."
msgstr "Average leverage used."

#: src/pages/Earn/EscrowedGmxCard.tsx
#: src/pages/Earn/TotalRewardsCard.tsx
msgid "Escrowed GMX"
msgstr "Escrowed GMX"

#: src/components/Exchange/PositionSeller.jsx
#: src/components/Exchange/PositionSeller.jsx
#: src/components/Exchange/SwapBox.jsx
#: src/components/Exchange/SwapBox.jsx
#: src/components/Exchange/SwapBox.jsx
#: src/components/Exchange/SwapBox.jsx
#: src/components/Exchange/SwapBox.jsx
#: src/components/Exchange/SwapBox.jsx
#: src/components/Exchange/SwapBox.jsx
#: src/components/Exchange/SwapBox.jsx
#: src/components/Exchange/SwapBox.jsx
#: src/components/Exchange/SwapBox.jsx
msgid "Insufficient Liquidity"
msgstr "Insufficient Liquidity"

#: src/components/Synthetics/NetworkFeeRow/NetworkFeeRow.tsx
msgid "The max network fee is overestimated, including by the buffer set under settings. Upon execution, any excess network fee is sent back to your account."
msgstr "The max network fee is overestimated, including by the buffer set under settings. Upon execution, any excess network fee is sent back to your account."

#: src/components/ModalViews/RedirectModal.tsx
msgid "Alternative links can be found in the <0>docs</0>.<1/><2/>By clicking Agree you accept the <3>T&Cs</3> and <4>Referral T&Cs</4>.<5/><6/>"
msgstr "Alternative links can be found in the <0>docs</0>.<1/><2/>By clicking Agree you accept the <3>T&Cs</3> and <4>Referral T&Cs</4>.<5/><6/>"

#: src/pages/AccountDashboard/GeneralPerformanceDetails.tsx
msgid "All Time"
msgstr "All Time"

#: src/pages/Earn/EarnV1.jsx
msgid "Total Assets Staked"
msgstr "Total Assets Staked"

#: src/components/Referrals/referralsHelper.js
msgid "The referral code can't be more than {MAX_REFERRAL_CODE_LENGTH} characters."
msgstr "The referral code can't be more than {MAX_REFERRAL_CODE_LENGTH} characters."

#: src/components/Synthetics/OrderList/filters/OrderTypeFilter.tsx
#: src/components/Synthetics/TradeHistory/filters/ActionFilter.tsx
msgid "Trigger Orders"
msgstr "Trigger Orders"

#: src/pages/Ecosystem/Ecosystem.jsx
msgid "GMX fundamentals"
msgstr "GMX fundamentals"

#: src/components/Referrals/AffiliatesStats.tsx
msgid "Referral Code"
msgstr "Referral Code"

#: src/components/Footer/constants.ts
msgid "Charts by TradingView"
msgstr "Charts by TradingView"

#: src/pages/Earn/TotalRewardsCard.tsx
msgid "GMX Staked Rewards"
msgstr "GMX Staked Rewards"

#: src/pages/Earn/Vesting.tsx
#: src/pages/Earn/Vesting.tsx
msgid "Staked Tokens"
msgstr "Staked Tokens"

#: src/pages/Earn/UnstakeModal.tsx
msgid "Unstake completed!"
msgstr "Unstake completed!"

#: src/components/Exchange/ConfirmationBox.jsx
#: src/components/Synthetics/OrderEditor/OrderEditor.tsx
#: src/components/Synthetics/TradeBox/TradeBoxRows/MinReceiveRow.tsx
msgid "Min. Receive"
msgstr "Min. Receive"

#: src/components/Synthetics/NetworkFeeRow/NetworkFeeRow.tsx
msgid "Estimated Fee Refund"
msgstr "Estimated Fee Refund"

#: src/components/Synthetics/SubaccountModal/SubaccountModal.tsx
msgid "Deactivating..."
msgstr "Deactivating..."

#: src/components/Synthetics/SubaccountModal/SubaccountModal.tsx
msgid "Deactivate"
msgstr "Deactivate"

#: src/components/Header/HomeHeaderLinks.tsx
msgid "Protocol"
msgstr "Protocol"

#: src/pages/Dashboard/OverviewCard.tsx
msgid "Overview"
msgstr "Overview"

#: src/pages/BeginAccountTransfer/BeginAccountTransfer.tsx
msgid "Allow all my tokens to be transferred to a new account"
msgstr "Allow all my tokens to be transferred to a new account"

#: src/components/TokenCard/TokenCard.tsx
#: src/components/TokenCard/TokenCard.tsx
msgid "Avalanche Max. APY: {0}"
msgstr "Avalanche Max. APY: {0}"

#: src/components/Exchange/ConfirmationBox.jsx
#: src/components/Exchange/OrdersList.jsx
#: src/components/Exchange/OrdersList.jsx
#: src/components/Exchange/OrdersList.jsx
#: src/components/Exchange/OrdersList.jsx
#: src/components/Exchange/PositionsList.jsx
#: src/components/Exchange/PositionsList.jsx
#: src/components/Synthetics/OrderItem/OrderItem.tsx
#: src/components/Synthetics/PositionItem/PositionItem.tsx
#: src/components/Synthetics/PositionList/PositionList.tsx
#: src/pages/LeaderboardPage/components/LeaderboardPositionsTable.tsx
msgid "Collateral"
msgstr "Collateral"

#: src/components/Synthetics/TradeHistory/keys.ts
msgid "Execute Limit"
msgstr "Execute Limit"

#: src/components/AprInfo/AprInfo.tsx
msgid "Base APY"
msgstr "Base APY"

#: src/components/Exchange/PositionsList.jsx
#: src/components/Exchange/PositionsList.jsx
msgid "WARNING: This position has a low amount of collateral after deducting borrowing fees, deposit more collateral to reduce the position's liquidation risk."
msgstr "WARNING: This position has a low amount of collateral after deducting borrowing fees, deposit more collateral to reduce the position's liquidation risk."

#: src/components/Glp/GlpSwap.jsx
#: src/components/Glp/GlpSwap.jsx
#: src/components/Glp/GlpSwap.jsx
#: src/components/Glp/GlpSwap.jsx
#: src/pages/Earn/GlpCard.tsx
msgid "Sell GLP"
msgstr "Sell GLP"

#: src/pages/Earn/EarnV1.jsx
msgid "Stake submitted! <0>View status.</0>"
msgstr "Stake submitted! <0>View status.</0>"

#: src/components/Synthetics/PositionItem/PositionItem.tsx
msgid "Since your position's collateral is in {symbol}, with an initial value higher than the {indexName} long position size, the collateral value will cover any negative PnL, so there is no liquidation price."
msgstr "Since your position's collateral is in {symbol}, with an initial value higher than the {indexName} long position size, the collateral value will cover any negative PnL, so there is no liquidation price."

#: src/components/Synthetics/PoolSelector2/PoolSelector2.tsx
#: src/components/Synthetics/PoolSelector2/PoolSelector2.tsx
msgid "Short Liq."
msgstr "Short Liq."

#: src/components/Synthetics/MarketStats/components/MarketDescription.tsx
msgid "This token automatically accrues fees from leverage trading and swaps for the {0} market. It is also exposed to {composition} as per the composition displayed."
msgstr "This token automatically accrues fees from leverage trading and swaps for the {0} market. It is also exposed to {composition} as per the composition displayed."

#: src/components/Synthetics/GmSwap/GmFees/GmFees.tsx
msgid "Buy Fee"
msgstr "Buy Fee"

#: src/pages/Dashboard/DashboardPageTitle.tsx
msgid "Tokens"
msgstr "Tokens"

#: src/components/Synthetics/TradeHistory/keys.ts
msgid "Request Withdraw"
msgstr "Request Withdraw"

#: src/components/Synthetics/PositionItem/PositionItem.tsx
msgid "Click on the Position to select its market, then use the trade box to increase your Position Size, or to set Take-Profit / Stop-Loss Orders."
msgstr "Click on the Position to select its market, then use the trade box to increase your Position Size, or to set Take-Profit / Stop-Loss Orders."

#: src/components/ToastifyDebug/ToastifyDebug.tsx
msgid "Copied"
msgstr "Copied"

#: src/components/Exchange/PositionEditor.jsx
msgid "Requested deposit of {0} {1} into {2} {longOrShortText}."
msgstr "Requested deposit of {0} {1} into {2} {longOrShortText}."

#: src/components/SettingsModal/SettingsModal.tsx
msgid "Invalid network fee buffer value"
msgstr "Invalid network fee buffer value"

#: src/components/Exchange/TradeHistory.jsx
msgid "Request deposit into {0} {longOrShortText}"
msgstr "Request deposit into {0} {longOrShortText}"

#: src/components/Synthetics/ClaimModal/ClaimModal.tsx
#: src/components/Synthetics/SettleAccruedFundingFeeModal/SettleAccruedFundingFeeModal.tsx
msgid "FUNDING FEE"
msgstr "FUNDING FEE"

#: src/components/Synthetics/TableMarketFilter/MarketFilterLongShort.tsx
#: src/components/Synthetics/TableMarketFilter/MarketFilterLongShort.tsx
msgid "Markets"
msgstr "Markets"

#: src/pages/LeaderboardPage/components/LeaderboardPositionsTable.tsx
msgid "The total realized and unrealized profit and loss for the period, considering price impact and fees but excluding swap fees."
msgstr "The total realized and unrealized profit and loss for the period, considering price impact and fees but excluding swap fees."

#: src/components/Referrals/AffiliatesStats.tsx
msgid "Volume on V2"
msgstr "Volume on V2"

#: src/pages/Earn/Vesting.tsx
msgid "Vest"
msgstr "Vest"

#: src/pages/Dashboard/OverviewCard.tsx
msgid "Total value of tokens in the GLP pools."
msgstr "Total value of tokens in the GLP pools."

#: src/components/Synthetics/StatusNotification/SubaccountNotification.tsx
msgid "Generating and activating Subaccount"
msgstr "Generating and activating Subaccount"

#: src/components/SettingsModal/SettingsModal.tsx
msgid "Take-Profit and Stop-Loss orders will be automatically cancelled when the associated position is completely closed. This will only affect newly created TP/SL orders."
msgstr "Take-Profit and Stop-Loss orders will be automatically cancelled when the associated position is completely closed. This will only affect newly created TP/SL orders."

#: src/components/Synthetics/PoolSelector2/PoolSelector2.tsx
msgid "Select pool"
msgstr "Select pool"

#: src/pages/Dashboard/MarketsListV1.tsx
msgid "WEIGHT"
msgstr "WEIGHT"

#: src/components/Glp/GlpSwap.jsx
#: src/pages/Earn/EarnV1.jsx
#: src/pages/Earn/EarnV1.jsx
#: src/pages/Earn/EarnV1.jsx
#: src/pages/Earn/EarnV1.jsx
#: src/pages/Earn/EscrowedGmxCard.tsx
#: src/pages/Earn/GlpCard.tsx
#: src/pages/Earn/GmxAndVotingPowerCard.tsx
msgid "APR"
msgstr "APR"

#: src/pages/NftWallet/NftWallet.jsx
msgid "Tranferring..."
msgstr "Tranferring..."

#: src/components/Referrals/AffiliatesStats.tsx
#: src/components/Referrals/AffiliatesStats.tsx
#: src/components/Referrals/AffiliatesStats.tsx
#: src/components/Referrals/TradersStats.tsx
#: src/components/Referrals/TradersStats.tsx
#: src/pages/Dashboard/GmxCard.tsx
#: src/pages/Earn/TotalRewardsCard.tsx
#: src/pages/LeaderboardPage/components/LeaderboardContainer.tsx
msgid "Total"
msgstr "Total"

#: src/pages/OrdersOverview/OrdersOverview.jsx
msgid "Swap active: {0}, executed: {1}, cancelled: {2}"
msgstr "Swap active: {0}, executed: {1}, cancelled: {2}"

#: src/pages/AccountDashboard/dailyAndCumulativePnLDebug.tsx
#: src/pages/AccountDashboard/generalPerformanceDetailsDebug.tsx
#: src/pages/LeaderboardPage/components/LeaderboardAccountsTable.tsx
#: src/pages/LeaderboardPage/components/LeaderboardPositionsTable.tsx
msgid "Realized Price Impact"
msgstr "Realized Price Impact"

#: src/pages/Earn/EarnV1.jsx
msgid "Approve {stakingTokenSymbol}"
msgstr "Approve {stakingTokenSymbol}"

#: src/components/Synthetics/TradeHistory/keys.ts
msgid "Failed Limit Swap"
msgstr "Failed Limit Swap"

#: src/pages/Ecosystem/Ecosystem.jsx
msgid "Overall protocol analytics"
msgstr "Overall protocol analytics"

#: src/components/Exchange/ConfirmationBox.jsx
msgid "Longing..."
msgstr "Longing..."

#: src/components/Referrals/AffiliatesStats.tsx
msgid "Total Rebates"
msgstr "Total Rebates"

#: src/components/Synthetics/MarketStats/components/MarketDescription.tsx
msgid "This token automatically accrues fees from leverage trading and swaps for the {0} market. It is also exposed to {1} and {2} as per the composition displayed."
msgstr "This token automatically accrues fees from leverage trading and swaps for the {0} market. It is also exposed to {1} and {2} as per the composition displayed."

#: src/components/Synthetics/MarketStats/MarketStatsWithComposition.tsx
msgid "GLV token pricing is affected by the underlying GM tokens it is composed of and their prices."
msgstr "GLV token pricing is affected by the underlying GM tokens it is composed of and their prices."

#: src/domain/synthetics/trade/utils/validation.ts
msgid "Min order: {0}"
msgstr "Min order: {0}"

#: src/pages/BeginAccountTransfer/BeginAccountTransfer.tsx
#: src/pages/CompleteAccountTransfer/CompleteAccountTransfer.jsx
msgid "Wallet is not connected"
msgstr "Wallet is not connected"

#: src/pages/Earn/EarnV1.jsx
msgid "No rewards to claim yet"
msgstr "No rewards to claim yet"

#: src/components/Synthetics/SubaccountModal/SubaccountModal.tsx
msgid "Withdrawing {0} to Main Account"
msgstr "Withdrawing {0} to Main Account"

#: src/components/TokenCard/TokenCard.tsx
#: src/pages/Dashboard/DashboardPageTitle.tsx
msgid "GM is the liquidity provider token for GMX V2 markets. Accrues 63% of the V2 markets generated fees."
msgstr "GM is the liquidity provider token for GMX V2 markets. Accrues 63% of the V2 markets generated fees."

#: src/components/ToastifyDebug/ToastifyDebug.tsx
msgid "Hide error"
msgstr "Hide error"

#: src/components/Referrals/TradersStats.tsx
msgid "The owner of this Referral Code has set a custom discount of {currentTierDiscount}% instead of the standard {0}% for Tier {1}."
msgstr "The owner of this Referral Code has set a custom discount of {currentTierDiscount}% instead of the standard {0}% for Tier {1}."

#: src/components/Exchange/PositionSeller.jsx
msgid "Leftover position below 10 USD"
msgstr "Leftover position below 10 USD"

#: src/components/Header/AppHeaderLinks.tsx
#: src/pages/Dashboard/DashboardV2.tsx
msgid "Dashboard"
msgstr "Dashboard"

#: src/config/bridging.tsx
msgid "Mint tBTC using BTC with <0>Threshold</0>."
msgstr "Mint tBTC using BTC with <0>Threshold</0>."

#: src/components/Synthetics/TradeFeesRow/TradeFeesRow.tsx
msgid "Swap Price Impact"
msgstr "Swap Price Impact"

#: src/domain/synthetics/userFeedback/utils.ts
msgid "What issues did you encounter that led to your rating?"
msgstr "What issues did you encounter that led to your rating?"

#: src/components/Exchange/SwapBox.jsx
msgid "Leverage disabled, pending {0} upgrade"
msgstr "Leverage disabled, pending {0} upgrade"

#: src/pages/NftWallet/NftWallet.jsx
msgid "NFT Address"
msgstr "NFT Address"

#: src/components/TokenCard/TokenCard.tsx
msgid "{avalancheLink} GLV Pools are <0>incentivized{sparkle}.</0>"
msgstr "{avalancheLink} GLV Pools are <0>incentivized{sparkle}.</0>"

#: src/components/Synthetics/OrderEditor/OrderEditor.tsx
#: src/components/Synthetics/TradeBox/hooks/useTradeButtonState.tsx
msgid "Set Max Leverage"
msgstr "Set Max Leverage"

#: src/components/Exchange/PositionSeller.jsx
msgid "Insufficient Available Liquidity to swap to {0}:"
msgstr "Insufficient Available Liquidity to swap to {0}:"

#: src/pages/OrdersOverview/OrdersOverview.jsx
msgid "Created At"
msgstr "Created At"

#: src/components/TokenSelector/TokenSelector.tsx
msgid "No tokens matched."
msgstr "No tokens matched."

#: src/components/Exchange/TradeHistory.jsx
msgid "Withdraw {0} USD from {1}{longOrShortText}"
msgstr "Withdraw {0} USD from {1}{longOrShortText}"

#: src/context/SyntheticsEvents/SyntheticsEventsProvider.tsx
msgid "{orderTypeLabel} {positionText}, -{0}"
msgstr "{orderTypeLabel} {positionText}, -{0}"

#: src/pages/PageNotFound/PageNotFound.jsx
#: src/pages/PageNotFound/PageNotFound.jsx
msgid "Page not found"
msgstr "Page not found"

#: src/pages/Ecosystem/Ecosystem.jsx
msgid "Telegram bot for GMX position updates"
msgstr "Telegram bot for GMX position updates"

#: src/pages/PositionsOverview/PositionsOverview.jsx
msgid "account"
msgstr "account"

#: src/components/Synthetics/TradeBox/TradeBox.tsx
msgid "Keep leverage at {0}"
msgstr "Keep leverage at {0}"

#: src/components/Exchange/SwapBox.jsx
msgid "If you have an existing position, the position will be closed at {0} USD.<0/><1/>This exit price will change with the price of the asset.<2/><3/><4>Read more</4>."
msgstr "If you have an existing position, the position will be closed at {0} USD.<0/><1/>This exit price will change with the price of the asset.<2/><3/><4>Read more</4>."

#: src/components/Synthetics/ChartTokenSelector/ChartTokenSelector.tsx
msgid "AVAIL. LIQ."
msgstr "AVAIL. LIQ."

#: src/pages/BeginAccountTransfer/BeginAccountTransfer.tsx
msgid "Transfer Submitted"
msgstr "Transfer Submitted"

#: src/components/Synthetics/GmSwap/GmSwapBox/GmShiftBox/useShiftSubmitState.tsx
#: src/components/Synthetics/GmSwap/GmSwapBox/GmSwapBox.tsx
#: src/components/Synthetics/GmSwap/GmSwapBox/GmSwapBox.tsx
msgid "Shift GM"
msgstr "Shift GM"

#: src/components/Exchange/PositionEditor.jsx
msgid "Requested withdrawal of {0} USD from {1} {longOrShortText}."
msgstr "Requested withdrawal of {0} USD from {1} {longOrShortText}."

#: src/pages/Exchange/Exchange.tsx
msgid "Could not increase {tokenSymbol} {longOrShortText} within the allowed slippage, you can adjust the allowed slippage in the settings on the top right of the page."
msgstr "Could not increase {tokenSymbol} {longOrShortText} within the allowed slippage, you can adjust the allowed slippage in the settings on the top right of the page."

#: src/domain/synthetics/orders/createWrapOrUnwrapTxn.ts
#: src/domain/synthetics/orders/createWrapOrUnwrapTxn.ts
msgid "Swapped {0} for {1}"
msgstr "Swapped {0} for {1}"

#: src/components/Referrals/AffiliatesStats.tsx
msgid "Tier {0} ({currentRebatePercentage}% rebate)"
msgstr "Tier {0} ({currentRebatePercentage}% rebate)"

#: src/components/NotifyModal/NotifyModal.tsx
msgid "Discover GMX Alerts"
msgstr "Discover GMX Alerts"

#: src/pages/Dashboard/GmxCard.tsx
#: src/pages/Earn/GmxAndVotingPowerCard.tsx
msgid "Price on Avalanche"
msgstr "Price on Avalanche"

#: src/components/Exchange/SwapBox.jsx
msgid "Swap Order creation failed."
msgstr "Swap Order creation failed."

#: src/components/SettingsModal/SettingsModal.tsx
#: src/pages/Exchange/Exchange.tsx
#: src/pages/SyntheticsPage/SyntheticsPage.tsx
msgid "Chart positions"
msgstr "Chart positions"

#: src/components/Exchange/ConfirmationBox.jsx
msgid "The order will only execute if the price conditions are met and there is sufficient liquidity"
msgstr "The order will only execute if the price conditions are met and there is sufficient liquidity"

#: src/components/Exchange/FeesTooltip.tsx
msgid "Swap Fee"
msgstr "Swap Fee"

#: src/components/Glp/GlpSwap.jsx
msgid "GLP sell disabled, pending {0} upgrade"
msgstr "GLP sell disabled, pending {0} upgrade"

#: src/domain/synthetics/trade/utils/validation.ts
msgid "Insufficient receive token liquidity"
msgstr "Insufficient receive token liquidity"

#: src/pages/Ecosystem/Ecosystem.jsx
msgid "GMX Announcements and Updates"
msgstr "GMX Announcements and Updates"

#: src/pages/Earn/EarnV1.jsx
msgid "Claim failed"
msgstr "Claim failed"

#: src/components/Synthetics/TradeHistory/keys.ts
msgid "Update Limit Swap"
msgstr "Update Limit Swap"

#: src/pages/PositionsOverview/PositionsOverview.jsx
msgid "fee"
msgstr "fee"

#: src/components/Referrals/AffiliatesStats.tsx
#: src/components/Referrals/AffiliatesStats.tsx
#: src/components/Referrals/TradersStats.tsx
#: src/components/Referrals/TradersStats.tsx
msgid "V2 Avalanche Fuji"
msgstr "V2 Avalanche Fuji"

#: src/components/Synthetics/StatusNotification/GmStatusNotification.tsx
msgid "Shift order cancelled"
msgstr "Shift order cancelled"

#: src/components/Synthetics/StatusNotification/OrderStatusNotification.tsx
msgid "Order executed"
msgstr "Order executed"

#: src/components/Synthetics/SettleAccruedFundingFeeModal/SettleAccruedFundingFeeModal.tsx
msgid "Select Positions"
msgstr "Select Positions"

#: src/components/Synthetics/TradeBox/hooks/useCollateralInTooltipContent.tsx
msgid "You will be long {indexSymbol} from your long position, while being long {collateralSymbol} from your {collateralSymbol} collateral. The liquidation price will vary based on the price of {collateralSymbol}."
msgstr "You will be long {indexSymbol} from your long position, while being long {collateralSymbol} from your {collateralSymbol} collateral. The liquidation price will vary based on the price of {collateralSymbol}."

#: src/domain/synthetics/orders/setAutoCancelOrdersTxn.ts
msgid "Failed to update order(s)"
msgstr "Failed to update order(s)"

#: src/components/Referrals/AffiliatesStats.tsx
#: src/components/Referrals/AffiliatesStats.tsx
#: src/components/Referrals/TradersStats.tsx
#: src/components/Referrals/TradersStats.tsx
msgid "V2 Avalanche"
msgstr "V2 Avalanche"

#: src/components/Synthetics/TradeHistory/keys.ts
msgid "Failed Market Decrease"
msgstr "Failed Market Decrease"

#: src/components/Synthetics/TradeHistory/useDownloadAsCsv.tsx
msgid "Full market"
msgstr "Full market"

#: src/pages/NftWallet/NftWallet.jsx
msgid "NFT Wallet"
msgstr "NFT Wallet"

#: src/pages/Ecosystem/Ecosystem.jsx
msgid "GMX Proposals Voting page"
msgstr "GMX Proposals Voting page"

#: src/components/Synthetics/GmSwap/GmFees/GmFees.tsx
msgid "Fees and Price Impact"
msgstr "Fees and Price Impact"

#: src/pages/BuyGMX/BuyGMX.tsx
msgid "You can buy ETH directly on <0>Arbitrum</0> using these options:"
msgstr "You can buy ETH directly on <0>Arbitrum</0> using these options:"

#: src/pages/Ecosystem/Ecosystem.jsx
#: src/pages/Ecosystem/Ecosystem.jsx
#: src/pages/Ecosystem/Ecosystem.jsx
#: src/pages/Ecosystem/Ecosystem.jsx
#: src/pages/Ecosystem/Ecosystem.jsx
#: src/pages/Ecosystem/Ecosystem.jsx
#: src/pages/Ecosystem/Ecosystem.jsx
#: src/pages/Ecosystem/Ecosystem.jsx
msgid "DEX Aggregator"
msgstr "DEX Aggregator"

#: src/components/Synthetics/TradeHistory/TradeHistoryRow/utils/position.ts
#: src/components/Synthetics/TradeHistory/TradeHistoryRow/utils/position.ts
#: src/components/Synthetics/TradeHistory/TradeHistoryRow/utils/position.ts
#: src/components/Synthetics/TradeHistory/TradeHistoryRow/utils/position.ts
#: src/components/Synthetics/TradeHistory/TradeHistoryRow/utils/position.ts
#: src/components/Synthetics/TradeHistory/TradeHistoryRow/utils/position.ts
#: src/components/Synthetics/TradeHistory/TradeHistoryRow/utils/position.ts
#: src/components/Synthetics/TradeHistory/TradeHistoryRow/utils/position.ts
#: src/components/Synthetics/TradeHistory/TradeHistoryRow/utils/position.ts
msgid "Mark price for the order."
msgstr "Mark price for the order."

#: src/components/Exchange/PositionsList.jsx
#: src/components/Exchange/PositionsList.jsx
#: src/components/Synthetics/PositionItem/PositionItem.tsx
#: src/components/Synthetics/PositionList/PositionList.tsx
msgid "Net Value"
msgstr "Net Value"

#: src/pages/Ecosystem/Ecosystem.jsx
msgid "GMX staking calculator and guide"
msgstr "GMX staking calculator and guide"

#: src/components/MarketSelector/MarketSelector.tsx
#: src/components/Synthetics/ChartTokenSelector/ChartTokenSelector.tsx
#: src/components/Synthetics/TableMarketFilter/MarketFilterBase.tsx
#: src/components/Synthetics/TableMarketFilter/MarketFilterLongShort.tsx
msgid "Search Market"
msgstr "Search Market"

#: src/components/Synthetics/ExecutionPriceRow.tsx
msgid "The order's acceptable price includes the current price impact and set allowed slippage. The execution price must meet this condition for the order to be executed."
msgstr "The order's acceptable price includes the current price impact and set allowed slippage. The execution price must meet this condition for the order to be executed."

#: src/components/Synthetics/ExecutionPriceRow.tsx
msgid "Once the mark price hits the limit price, the order will attempt to execute, guaranteeing the acceptable price, which includes the set acceptable price impact. Note that if there is a negative price impact, the mark price may need to be higher than the limit price."
msgstr "Once the mark price hits the limit price, the order will attempt to execute, guaranteeing the acceptable price, which includes the set acceptable price impact. Note that if there is a negative price impact, the mark price may need to be higher than the limit price."

#: src/components/Synthetics/Claims/ClaimsHistory.tsx
#: src/components/Synthetics/TradeHistory/useDownloadAsCsv.tsx
msgid "Transaction ID"
msgstr "Transaction ID"

#: src/components/Exchange/PositionsList.jsx
#: src/components/Exchange/PositionsList.jsx
msgid "Borrow Fee / Day"
msgstr "Borrow Fee / Day"

#: src/components/Exchange/OrderEditor.jsx
msgid "Price is below Mark Price"
msgstr "Price is below Mark Price"

#: src/pages/Earn/Vesting.tsx
msgid "Withdraw from GMX Vault"
msgstr "Withdraw from GMX Vault"

#: src/components/Exchange/PositionEditor.jsx
msgid "Withdrawal submitted."
msgstr "Withdrawal submitted."

#: src/components/Synthetics/TradeFeesRow/TradeFeesRow.tsx
msgid "Referral Discount"
msgstr "Referral Discount"

#: src/components/Synthetics/MarketNetFee/MarketNetFee.tsx
msgid "{longOrShort} positions do not pay a funding fee or a borrow fee."
msgstr "{longOrShort} positions do not pay a funding fee or a borrow fee."

#: src/pages/Dashboard/OverviewCard.tsx
msgid "Fees for the past"
msgstr "Fees for the past"

#: src/domain/synthetics/trade/utils/validation.ts
msgid "No swap path found"
msgstr "No swap path found"

#: src/pages/LeaderboardPage/components/CompetitionPrizes.tsx
#: src/pages/LeaderboardPage/components/CompetitionPrizes.tsx
msgid "4-18 Places"
msgstr "4-18 Places"

#: src/components/Synthetics/AcceptablePriceImpactInputRow/AcceptablePriceImpactInputRow.tsx
msgid "The current Price Impact is {0}. Consider using -0.30% Acceptable Price Impact so the order is more likely to be processed."
msgstr "The current Price Impact is {0}. Consider using -0.30% Acceptable Price Impact so the order is more likely to be processed."

#: src/components/Synthetics/MarketsList/MarketsList.tsx
msgid "MARKETS"
msgstr "MARKETS"

#: src/components/Synthetics/MarketStats/MarketStatsWithComposition.tsx
#: src/components/Synthetics/MarketStats/MarketStatsWithComposition.tsx
#: src/components/Synthetics/MarketStats/MarketStatsWithComposition.tsx
#: src/components/Synthetics/MarketStats/MarketStatsWithComposition.tsx
msgid "Max {0}"
msgstr "Max {0}"

#: src/context/SyntheticsEvents/SyntheticsEventsProvider.tsx
msgid "Withdrew {0} from {positionText}"
msgstr "Withdrew {0} from {positionText}"

#: src/components/Exchange/ConfirmationBox.jsx
#: src/components/Exchange/PositionSeller.jsx
msgid "Create Order"
msgstr "Create Order"

#: src/pages/Dashboard/MarketsListV1.tsx
msgid "Utilization"
msgstr "Utilization"

#: src/components/Synthetics/StatusNotification/OrderStatusNotification.tsx
msgid "{orderTypeText} {0} for {1}"
msgstr "{orderTypeText} {0} for {1}"

#: src/pages/BeginAccountTransfer/BeginAccountTransfer.tsx
msgid "Sender has withdrawn all tokens from GLP Vesting Vault"
msgstr "Sender has withdrawn all tokens from GLP Vesting Vault"

#: src/components/Synthetics/HighPriceImpactOrFeesWarningCard/HighPriceImpactOrFeesWarningCard.tsx
msgid "High Swap Profit Fee"
msgstr "High Swap Profit Fee"

#: src/components/Synthetics/TradeHistory/keys.ts
msgid "Update Stop-Loss"
msgstr "Update Stop-Loss"

#: src/components/Synthetics/PositionItem/PositionItem.tsx
msgid "WARNING: This position has a low amount of collateral after deducting fees, deposit more collateral to reduce the position's liquidation risk."
msgstr "WARNING: This position has a low amount of collateral after deducting fees, deposit more collateral to reduce the position's liquidation risk."

#: src/components/Exchange/SwapBox.jsx
msgid "Max {0} long capacity"
msgstr "Max {0} long capacity"

#: src/domain/synthetics/trade/utils/validation.ts
msgid "Enter a  price"
msgstr "Enter a  price"

#: src/pages/OrdersOverview/OrdersOverview.jsx
msgid "Account"
msgstr "Account"

#: src/components/Synthetics/SubaccountModal/SubaccountModal.tsx
msgid "For additional safety, subaccounts are only allowed to perform a specified number of actions before re-authorization from your main account is required."
msgstr "For additional safety, subaccounts are only allowed to perform a specified number of actions before re-authorization from your main account is required."

#: src/components/Exchange/FeesTooltip.tsx
#: src/components/Exchange/NetValueTooltip.tsx
#: src/components/Synthetics/PositionItem/PositionItem.tsx
#: src/components/Synthetics/TradeFeesRow/TradeFeesRow.tsx
#: src/components/Synthetics/TradeHistory/TradeHistoryRow/utils/position.ts
msgid "Close Fee"
msgstr "Close Fee"

#: src/components/Referrals/AffiliatesStats.tsx
msgid "V1 Airdrop"
msgstr "V1 Airdrop"

#: src/pages/Earn/GmxAndVotingPowerCard.tsx
msgid "GMX"
msgstr "GMX"

#: src/pages/BuyGMX/BuyGMX.tsx
msgid "Buy GMX from Uniswap or directly on GMX (make sure to select Arbitrum):"
msgstr "Buy GMX from Uniswap or directly on GMX (make sure to select Arbitrum):"

#: src/pages/OrdersOverview/OrdersOverview.jsx
msgid "Close to execution price"
msgstr "Close to execution price"

#: src/pages/Ecosystem/Ecosystem.jsx
msgid "Open trades ranking and stats"
msgstr "Open trades ranking and stats"

#: src/pages/LeaderboardPage/components/LeaderboardContainer.tsx
#: src/pages/LeaderboardPage/components/LeaderboardNavigation.tsx
msgid "Global Leaderboard"
msgstr "Global Leaderboard"

#: src/components/Synthetics/OrderEditor/OrderEditor.tsx
#: src/domain/synthetics/sidecarOrders/utils.ts
#: src/domain/synthetics/trade/utils/validation.ts
msgid "Trigger price above liq. price"
msgstr "Trigger price above liq. price"

#: src/pages/Home/Home.tsx
msgid "Simple Swaps"
msgstr "Simple Swaps"

#: src/pages/LeaderboardPage/components/LeaderboardAccountsTable.tsx
#: src/pages/LeaderboardPage/components/LeaderboardPositionsTable.tsx
msgid "No results found"
msgstr "No results found"

#: src/components/Synthetics/GmSwap/GmSwapBox/GmSwapBox.tsx
msgid "Pair"
msgstr "Pair"

#: src/components/Exchange/PositionSeller.jsx
#: src/components/Exchange/SwapBox.jsx
#: src/components/Synthetics/SwapCard/SwapCard.tsx
msgid "Max {0} out"
msgstr "Max {0} out"

#: src/components/Synthetics/StatusNotification/SubaccountNotification.tsx
msgid "Updating Subaccount"
msgstr "Updating Subaccount"

#: src/components/Exchange/OrderEditor.jsx
#: src/components/Exchange/OrderEditor.jsx
#: src/components/Exchange/PositionSeller.jsx
#: src/components/Exchange/SwapBox.jsx
#: src/components/Exchange/SwapBox.jsx
#: src/components/Synthetics/OrderEditor/OrderEditor.tsx
#: src/components/Synthetics/OrderEditor/OrderEditor.tsx
#: src/components/Synthetics/PositionSeller/PositionSeller.tsx
#: src/components/Synthetics/TradeBox/TradeBox.tsx
#: src/components/Synthetics/TradeBox/TradeBox.tsx
msgid "Mark"
msgstr "Mark"

#: src/components/Synthetics/PositionSeller/PositionSeller.tsx
msgid "Keep leverage at {keepLeverageAtValue}"
msgstr "Keep leverage at {keepLeverageAtValue}"

#: src/domain/synthetics/orders/updateOrderTxn.ts
msgid "Update order executed"
msgstr "Update order executed"

#: src/pages/Dashboard/GmxCard.tsx
msgid "not staked"
msgstr "not staked"

#: src/context/TokensFavoritesContext/TokensFavoritesContextProvider.tsx
msgid "Layer 2"
msgstr "Layer 2"

#: src/components/Referrals/AffiliatesStats.tsx
#: src/components/Referrals/TradersStats.tsx
msgid "Rebates Distribution History"
msgstr "Rebates Distribution History"

#: src/components/Synthetics/PositionItem/PositionItem.tsx
#: src/components/Synthetics/PositionItem/PositionItem.tsx
msgid "Accrued Negative Funding Fee"
msgstr "Accrued Negative Funding Fee"

#: src/components/Exchange/ConfirmationBox.jsx
msgid "Forfeit profit not checked"
msgstr "Forfeit profit not checked"

#: src/components/Synthetics/GmSwap/GmSwapBox/GmSwapBox.tsx
msgid "Buy GM"
msgstr "Buy GM"

#: src/components/Synthetics/TradeFeesRow/TradeFeesRow.tsx
msgid "of close fee"
msgstr "of close fee"

#: src/components/Exchange/TradeHistory.jsx
msgid "Increase {0} {longOrShortText}, +{1} USD, {2} Price: {3} USD"
msgstr "Increase {0} {longOrShortText}, +{1} USD, {2} Price: {3} USD"

#: src/pages/ClaimEsGmx/ClaimEsGmx.jsx
msgid "The address of the esGMX (IOU) token is {esGmxIouAddress}."
msgstr "The address of the esGMX (IOU) token is {esGmxIouAddress}."

#: src/components/NotifyModal/NotifyModal.tsx
msgid "GMX Alerts"
msgstr "GMX Alerts"

#: src/components/Synthetics/GmSwap/GmSwapBox/GmDepositWithdrawalBox/useSubmitButtonState.tsx
#: src/components/Synthetics/GmSwap/GmSwapBox/GmShiftBox/useShiftSubmitState.tsx
msgid "{0, plural, one {Pending {symbolsText} approval} other {Pending {symbolsText} approvals}}"
msgstr "{0, plural, one {Pending {symbolsText} approval} other {Pending {symbolsText} approvals}}"

#: src/components/Synthetics/TVChart/TVChart.tsx
msgid "Open {longOrShortText} {prefix}{tokenSymbol}"
msgstr "Open {longOrShortText} {prefix}{tokenSymbol}"

#: src/components/Exchange/PositionsList.jsx
msgid "Use the \"Close\" button to reduce your Position Size, or to set Take-Profit / Stop-Loss Orders."
msgstr "Use the \"Close\" button to reduce your Position Size, or to set Take-Profit / Stop-Loss Orders."

#: src/components/Synthetics/Claims/SettleAccruedCard.tsx
msgid "Show details"
msgstr "Show details"

#: src/components/Glp/GlpSwap.jsx
#: src/components/Glp/GlpSwap.jsx
msgid "To reduce fees, select a different asset to pay with."
msgstr "To reduce fees, select a different asset to pay with."

#: src/components/Synthetics/ExecutionPriceRow.tsx
msgid "Once the mark price hits the limit price, the order will attempt to execute, guaranteeing the acceptable price, which includes the set acceptable price impact. Note that if there is a negative price impact, the mark price may need to be lower than the limit price."
msgstr "Once the mark price hits the limit price, the order will attempt to execute, guaranteeing the acceptable price, which includes the set acceptable price impact. Note that if there is a negative price impact, the mark price may need to be lower than the limit price."

#: src/pages/Dashboard/AssetDropdown.tsx
msgid "Buy {0}"
msgstr "Buy {0}"

#: src/components/Referrals/AffiliatesStats.tsx
#: src/components/Referrals/TradersStats.tsx
msgid "USD Value may not be accurate since the data does not contain prices for {0}"
msgstr "USD Value may not be accurate since the data does not contain prices for {0}"

#: src/pages/AccountDashboard/DailyAndCumulativePnL.tsx
msgid "Cumulative PnL"
msgstr "Cumulative PnL"

#: src/components/TokenCard/TokenCard.tsx
#: src/components/TokenCard/TokenCard.tsx
msgid "Arbitrum Max. APY:"
msgstr "Arbitrum Max. APY:"

#: src/pages/Earn/VesterDepositModal.tsx
msgid "Vault Capacity for your Account:"
msgstr "Vault Capacity for your Account:"

#: src/components/Synthetics/OrderList/OrderList.tsx
#: src/pages/Exchange/Exchange.tsx
#: src/pages/SyntheticsPage/SyntheticsPage.tsx
msgid "{0, plural, one {Cancel order} other {Cancel # orders}}"
msgstr "{0, plural, one {Cancel order} other {Cancel # orders}}"

#: src/pages/Ecosystem/Ecosystem.jsx
msgid "Protocol risk explorer and stats"
msgstr "Protocol risk explorer and stats"

#: src/components/Exchange/PositionShareCard.tsx
msgid "Generating shareable image..."
msgstr "Generating shareable image..."

#: src/components/Exchange/FeesTooltip.tsx
#: src/components/Exchange/NetValueTooltip.tsx
#: src/components/Exchange/PositionEditor.jsx
#: src/components/Exchange/PositionsList.jsx
#: src/components/Exchange/PositionsList.jsx
#: src/components/Exchange/SwapBox.jsx
#: src/components/Exchange/TradeHistory.jsx
#: src/components/Synthetics/TradeFeesRow/TradeFeesRow.tsx
#: src/components/Synthetics/TradeHistory/TradeHistoryRow/utils/position.ts
msgid "Borrow Fee"
msgstr "Borrow Fee"

#: src/components/Glp/GlpSwap.jsx
msgid "Buy submitted."
msgstr "Buy submitted."

#: src/pages/Earn/EarnV2.tsx
msgid "Incentives & Prizes"
msgstr "Incentives & Prizes"

#: src/components/Glp/GlpSwap.jsx
msgid "Fees may vary depending on which asset you sell GLP for. <0/>Enter the amount of GLP you want to redeem in the order form, then check here to compare fees."
msgstr "Fees may vary depending on which asset you sell GLP for. <0/>Enter the amount of GLP you want to redeem in the order form, then check here to compare fees."

#: src/components/Synthetics/StatusNotification/OrderStatusNotification.tsx
msgid "{txnTypeText} {0} order for"
msgstr "{txnTypeText} {0} order for"

#: src/components/Exchange/PositionEditor.jsx
#: src/components/Exchange/PositionSeller.jsx
#: src/components/Synthetics/PositionEditor/PositionEditor.tsx
#: src/components/Synthetics/PositionSeller/PositionSeller.tsx
#: src/pages/Earn/StakeModal.tsx
#: src/pages/Earn/UnstakeModal.tsx
#: src/pages/Earn/VesterDepositModal.tsx
msgid "Max"
msgstr "Max"

#: src/components/Referrals/AddAffiliateCode.jsx
#: src/components/Referrals/JoinReferralCode.tsx
msgid "Checking code..."
msgstr "Checking code..."

#: src/components/Synthetics/MarketsList/MarketsList.tsx
#: src/pages/Dashboard/OverviewCard.tsx
msgid "GM Pools"
msgstr "GM Pools"

#: src/components/Synthetics/TradeBox/TradeBoxRows/AvailableLiquidityRow.tsx
msgid "The order will only execute if the price conditions are met and there is sufficient liquidity."
msgstr "The order will only execute if the price conditions are met and there is sufficient liquidity."

#: src/pages/Referrals/Referrals.tsx
msgid "Affiliates"
msgstr "Affiliates"

#: src/components/Synthetics/SubaccountModal/SubaccountModal.tsx
msgid "Max allowed actions"
msgstr "Max allowed actions"

#: src/pages/Earn/Vesting.tsx
msgid "Convert esGMX tokens to GMX tokens.<0/>Please read the <1>vesting details</1> before using the vaults."
msgstr "Convert esGMX tokens to GMX tokens.<0/>Please read the <1>vesting details</1> before using the vaults."

#: src/lib/legacy.ts
msgid "No open position, order cannot be executed unless a position is opened"
msgstr "No open position, order cannot be executed unless a position is opened"

#: src/components/Synthetics/MarketNetFee/MarketNetFee.tsx
#: src/pages/Dashboard/OverviewCard.tsx
msgid "Short Positions"
msgstr "Short Positions"

#: src/components/Synthetics/GmSwap/GmSwapBox/GmDepositWithdrawalBox/useSubmitButtonState.tsx
msgid "Buying {symbol}..."
msgstr "Buying {symbol}..."

#: src/components/Exchange/TradeHistory.jsx
msgid "Could not increase {0} {longOrShortText}, +{1} USD, Acceptable Price: {2}  USD"
msgstr "Could not increase {0} {longOrShortText}, +{1} USD, Acceptable Price: {2}  USD"

#: src/domain/synthetics/orders/simulateExecuteTxn.tsx
msgid "Prices are now volatile for this market, try again with increased Allowed Slippage value in Execution Details section."
msgstr "Prices are now volatile for this market, try again with increased Allowed Slippage value in Execution Details section."

#: src/pages/BuyGMX/BuyGMX.tsx
msgid "Buy GMX on {chainName}"
msgstr "Buy GMX on {chainName}"

#: src/components/Exchange/PositionEditor.jsx
#: src/components/Exchange/PositionSeller.jsx
#: src/components/Exchange/PositionsList.jsx
#: src/components/Exchange/PositionsList.jsx
#: src/components/Synthetics/Claims/ClaimsHistory.tsx
#: src/components/Synthetics/Claims/ClaimsHistory.tsx
#: src/components/Synthetics/OrderEditor/OrderEditor.tsx
#: src/components/Synthetics/OrderItem/OrderItem.tsx
#: src/components/Synthetics/OrderList/OrderList.tsx
#: src/components/Synthetics/PositionEditor/PositionEditorAdvancedRows.tsx
#: src/components/Synthetics/PositionItem/PositionItem.tsx
#: src/components/Synthetics/PositionList/PositionList.tsx
#: src/components/Synthetics/PositionSeller/PositionSellerAdvancedDisplayRows.tsx
#: src/components/Synthetics/TradeBox/TradeBoxRows/AdvancedDisplayRows.tsx
#: src/components/Synthetics/TradeHistory/TradeHistory.tsx
#: src/components/Synthetics/TradeHistory/useDownloadAsCsv.tsx
#: src/pages/LeaderboardPage/components/LeaderboardPositionsTable.tsx
msgid "Size"
msgstr "Size"

#: src/components/InterviewToast/InterviewToast.tsx
msgid "We value your experience and insights and invite you to participate in an anonymous one-on-one chat."
msgstr "We value your experience and insights and invite you to participate in an anonymous one-on-one chat."

#: src/components/Exchange/SwapBox.jsx
#: src/components/Glp/GlpSwap.jsx
#: src/components/Header/AppHeaderUser.tsx
#: src/components/Referrals/AddAffiliateCode.jsx
#: src/components/Referrals/JoinReferralCode.tsx
#: src/components/Synthetics/GmSwap/GmSwapBox/GmDepositWithdrawalBox/useSubmitButtonState.tsx
#: src/components/Synthetics/GmSwap/GmSwapBox/GmShiftBox/useShiftSubmitState.tsx
#: src/components/Synthetics/UserIncentiveDistributionList/UserIncentiveDistributionList.tsx
#: src/domain/synthetics/trade/utils/validation.ts
#: src/pages/Earn/EarnV1.jsx
#: src/pages/Earn/EarnV1.jsx
#: src/pages/Earn/EarnV1.jsx
#: src/pages/Earn/EarnV1.jsx
#: src/pages/Earn/EarnV1.jsx
#: src/pages/Earn/EscrowedGmxCard.tsx
#: src/pages/Earn/TotalRewardsCard.tsx
#: src/pages/Earn/Vesting.tsx
#: src/pages/Earn/Vesting.tsx
#: src/pages/Earn/Vesting.tsx
msgid "Connect Wallet"
msgstr "Connect Wallet"

#: src/components/Exchange/OrdersToa.jsx
#: src/components/Exchange/PositionSeller.jsx
#: src/components/Exchange/PositionSeller.jsx
#: src/components/Exchange/SwapBox.jsx
#: src/components/Exchange/SwapBox.jsx
msgid "Enabling Orders..."
msgstr "Enabling Orders..."

#: src/pages/ClaimEsGmx/ClaimEsGmx.jsx
msgid "Vest with GLP on Avalanche"
msgstr "Vest with GLP on Avalanche"

#: src/pages/ClaimEsGmx/ClaimEsGmx.jsx
msgid "No esGMX to claim"
msgstr "No esGMX to claim"

#: src/components/Exchange/SwapBox.jsx
msgid "<0>{0} is required for collateral.</0><1>Short amount for {1} with {2} exceeds potential profits liquidity. Reduce the \"Short Position\" size, or change the \"Collateral In\" token.</1>"
msgstr "<0>{0} is required for collateral.</0><1>Short amount for {1} with {2} exceeds potential profits liquidity. Reduce the \"Short Position\" size, or change the \"Collateral In\" token.</1>"

#: src/components/Exchange/SwapBox.jsx
msgid "Requested increase of {tokenSymbol} {longOrShortText} by {0} USD."
msgstr "Requested increase of {tokenSymbol} {longOrShortText} by {0} USD."

#: src/pages/Home/Home.tsx
msgid "Enter and exit positions with minimal spread and low price impact. Get the optimal price without incurring additional costs."
msgstr "Enter and exit positions with minimal spread and low price impact. Get the optimal price without incurring additional costs."

#: src/domain/synthetics/common/incentivesAirdropMessages.ts
msgid "STIP.b trading incentives"
msgstr "STIP.b trading incentives"

#: src/components/Exchange/ConfirmationBox.jsx
msgid "You can edit the default Allowed Slippage in the settings menu on the top right of the page.<0/><1/>Note that a low allowed slippage, e.g. less than {0}, may result in failed orders if prices are volatile."
msgstr "You can edit the default Allowed Slippage in the settings menu on the top right of the page.<0/><1/>Note that a low allowed slippage, e.g. less than {0}, may result in failed orders if prices are volatile."

#: src/components/Synthetics/DateRangeSelect/DateRangeSelect.tsx
msgid "Last 365d"
msgstr "Last 365d"

#: src/components/Exchange/FeesTooltip.tsx
msgid "<0>Read more</0> about fees."
msgstr "<0>Read more</0> about fees."

#: src/components/Exchange/OrdersList.jsx
msgid "You will receive at least {0} {1} if this order is executed. The execution price may vary depending on swap fees at the time the order is executed."
msgstr "You will receive at least {0} {1} if this order is executed. The execution price may vary depending on swap fees at the time the order is executed."

#: src/components/Exchange/SwapBox.jsx
msgid "Limit order creation failed."
msgstr "Limit order creation failed."

#: src/domain/synthetics/trade/utils/validation.ts
msgid "There isn't enough GM: {0} [{1}] liquidity in GLV to fulfill your sell request. Please choose a different pool, reduce the sell size, or split your withdrawal from multiple pools."
msgstr "There isn't enough GM: {0} [{1}] liquidity in GLV to fulfill your sell request. Please choose a different pool, reduce the sell size, or split your withdrawal from multiple pools."

#: src/components/Exchange/PositionEditor.jsx
#: src/components/Exchange/SwapBox.jsx
#: src/components/Glp/GlpSwap.jsx
msgid "Approving {0}..."
msgstr "Approving {0}..."

#: src/context/SyntheticsEvents/SyntheticsEventsProvider.tsx
msgid "Deposited {0} into {positionText}"
msgstr "Deposited {0} into {positionText}"

#: src/components/Glp/GlpSwap.jsx
msgid "{nativeTokenSymbol} ({wrappedTokenSymbol}) APR"
msgstr "{nativeTokenSymbol} ({wrappedTokenSymbol}) APR"

#: src/components/Synthetics/Claims/ClaimHistoryRow/ClaimCollateralHistoryRow.tsx
#: src/components/Synthetics/Claims/filters/ActionFilter.tsx
msgid "Claim Funding Fees"
msgstr "Claim Funding Fees"

#: src/components/Referrals/AffiliatesStats.tsx
msgid "Rebates are airdropped weekly."
msgstr "Rebates are airdropped weekly."

#: src/components/StatsTooltip/ChainsStatsTooltipRow.tsx
msgid "Total:"
msgstr "Total:"

#: src/domain/tokens/approveTokens.tsx
msgid "{0} Approved!"
msgstr "{0} Approved!"

#: src/pages/Earn/TotalRewardsCard.tsx
msgid "<0>Provide liquidity</0> and earn {gmxMarketApyDataText} APY"
msgstr "<0>Provide liquidity</0> and earn {gmxMarketApyDataText} APY"

#: src/components/Exchange/SwapBox.jsx
msgid "Long {0}"
msgstr "Long {0}"

#: src/pages/LeaderboardPage/components/LeaderboardAccountsTable.tsx
#: src/pages/LeaderboardPage/components/LeaderboardPositionsTable.tsx
msgid "Address"
msgstr "Address"

#: src/components/Synthetics/TradeHistory/keys.ts
msgid "Update Take-Profit"
msgstr "Update Take-Profit"

#: src/pages/LeaderboardPage/components/CompetitionPrizes.tsx
msgid "Winner:"
msgstr "Winner:"

#: src/components/Exchange/SwapBox.jsx
#: src/components/Exchange/SwapBox.jsx
msgid "Liquidity data not loaded"
msgstr "Liquidity data not loaded"

#: src/pages/Home/Home.tsx
msgid "Total Trading Volume"
msgstr "Total Trading Volume"

#: src/components/Exchange/ConfirmationBox.jsx
#: src/components/Synthetics/TradeBox/TradeBoxRows/CollateralSpreadRow.tsx
msgid "Collateral Spread"
msgstr "Collateral Spread"

#: src/components/Synthetics/TradeBox/TradeBoxRows/CollateralSelectorRow.tsx
msgid "You have an existing limit order with {symbol} as collateral. <0>Switch to {symbol} collateral</0>."
msgstr "You have an existing limit order with {symbol} as collateral. <0>Switch to {symbol} collateral</0>."

#: src/components/Header/Header.tsx
msgid "Trade on GMX V2 in Arbitrum and win 280,000 ARB (> $500k) in prizes in <0>two weekly</0> competitions. Live from March 13th to 27th."
msgstr "Trade on GMX V2 in Arbitrum and win 280,000 ARB (> $500k) in prizes in <0>two weekly</0> competitions. Live from March 13th to 27th."

#: src/components/Synthetics/TradeFeesRow/TradeFeesRow.tsx
msgid "Fees {rebatedTextWithSparkle}"
msgstr "Fees {rebatedTextWithSparkle}"

#: src/pages/OrdersOverview/OrdersOverview.jsx
msgid "Index"
msgstr "Index"

#: src/pages/Ecosystem/Ecosystem.jsx
msgid "Decentralized Finance Dashboard"
msgstr "Decentralized Finance Dashboard"

#: src/components/Glp/GlpSwap.jsx
msgid "GLP buy disabled, pending {0} upgrade"
msgstr "GLP buy disabled, pending {0} upgrade"

#: src/lib/contracts/transactionErrors.tsx
msgid "<0>Error submitting order.</0><1/><2>Signer address does not match receiver address.</2><3/><4>Please reload the page and try again.</4>"
msgstr "<0>Error submitting order.</0><1/><2>Signer address does not match receiver address.</2><3/><4>Please reload the page and try again.</4>"

#: src/lib/contracts/transactionErrors.tsx
msgid "Transaction failed due to RPC error.<0/><1/>Please try changing the RPC url in your wallet settings with the help of <2>chainlist.org</2>.<3/><4/><5>Read more</5>."
msgstr "Transaction failed due to RPC error.<0/><1/>Please try changing the RPC url in your wallet settings with the help of <2>chainlist.org</2>.<3/><4/><5>Read more</5>."

#: src/components/Exchange/PositionSeller.jsx
msgid "You have an active order to decrease {longOrShortText} {sizeInToken} {0} (${1}) at {prefix} {2}"
msgstr "You have an active order to decrease {longOrShortText} {sizeInToken} {0} (${1}) at {prefix} {2}"

#: src/domain/synthetics/trade/utils/validation.ts
msgid "Max {0} sellable amount exceeded"
msgstr "Max {0} sellable amount exceeded"

#: src/components/Glp/GlpSwap.jsx
#: src/pages/Dashboard/MarketsListV1.tsx
msgid "TOKEN"
msgstr "TOKEN"

#: src/pages/NftWallet/NftWallet.jsx
msgid "Transfer NFT"
msgstr "Transfer NFT"

#: src/components/Exchange/PositionEditor.jsx
msgid "Enable deposit failed."
msgstr "Enable deposit failed."

#: src/components/Synthetics/SubaccountModal/SubaccountModal.tsx
msgid "Expected Actions are based on the current Network Fee."
msgstr "Expected Actions are based on the current Network Fee."

#: src/pages/BeginAccountTransfer/BeginAccountTransfer.tsx
msgid "Receiver has not staked GMX tokens before"
msgstr "Receiver has not staked GMX tokens before"

#: src/pages/Ecosystem/Ecosystem.jsx
msgid "Telegram bot for GMX Swaps monitoring"
msgstr "Telegram bot for GMX Swaps monitoring"

#: src/components/Synthetics/MarketsList/MarketsList.tsx
msgid "LIQUIDITY"
msgstr "LIQUIDITY"

#: src/components/Synthetics/OrderList/filters/OrderTypeFilter.tsx
#: src/components/Synthetics/TableMarketFilter/MarketFilterLongShort.tsx
#: src/components/Synthetics/TableMarketFilter/MarketFilterLongShort.tsx
#: src/components/Synthetics/TradeHistory/filters/ActionFilter.tsx
msgid "Swaps"
msgstr "Swaps"

#: src/components/Synthetics/SubaccountModal/SubaccountModal.tsx
msgid "Initial top-up"
msgstr "Initial top-up"

#: src/components/ApproveTokenButton/ApproveTokenButton.tsx
#: src/components/Synthetics/PositionEditor/usePositionEditorButtonState.tsx
#: src/components/Synthetics/PositionEditor/usePositionEditorButtonState.tsx
#: src/components/Synthetics/TradeBox/hooks/useTradeButtonState.tsx
#: src/components/Synthetics/TradeBox/hooks/useTradeButtonState.tsx
msgid "Allow {0} to be spent"
msgstr "Allow {0} to be spent"

#: src/components/Synthetics/TradeBox/TradeBoxRows/LimitAndTPSLRows.tsx
msgid "Take-Profit / Stop Loss"
msgstr "Take-Profit / Stop Loss"

#: src/components/Exchange/SwapBox.jsx
msgid "Swap Order created!"
msgstr "Swap Order created!"

#: src/components/Synthetics/SubaccountModal/SubaccountModal.tsx
msgid "Unknown"
msgstr "Unknown"

#: src/components/Synthetics/SettleAccruedFundingFeeModal/SettleAccruedFundingFeeModal.tsx
msgid "POSITION"
msgstr "POSITION"

#: src/components/Referrals/AffiliatesStats.tsx
#: src/components/Referrals/TradersStats.tsx
msgid "Trading Volume"
msgstr "Trading Volume"

#: src/components/Synthetics/TradeboxPoolWarnings/TradeboxPoolWarnings.tsx
msgid "You have an existing limit order in the {0} market pool but it lacks liquidity for this order."
msgstr "You have an existing limit order in the {0} market pool but it lacks liquidity for this order."

#: src/pages/Earn/Vesting.tsx
#: src/pages/Earn/Vesting.tsx
msgid "Reserved for Vesting"
msgstr "Reserved for Vesting"

#: src/components/Exchange/TradeHistory.jsx
#: src/components/Referrals/JoinReferralCode.tsx
#: src/components/Synthetics/StatusNotification/OrderStatusNotification.tsx
#: src/components/Synthetics/SubaccountModal/utils.ts
#: src/components/Synthetics/SubaccountModal/utils.ts
#: src/components/Synthetics/SubaccountModal/utils.ts
#: src/components/Synthetics/TradeHistory/TradeHistoryRow/utils/shared.ts
msgid "Update"
msgstr "Update"

#: src/pages/BeginAccountTransfer/BeginAccountTransfer.tsx
msgid "Your transfer has been initiated."
msgstr "Your transfer has been initiated."

#: src/components/NotifyModal/NotifyModal.tsx
msgid "Liquidation Risk Alerts"
msgstr "Liquidation Risk Alerts"

#: src/components/Synthetics/StatusNotification/FeesSettlementStatusNotification.tsx
msgid "{positionName} Fees settling"
msgstr "{positionName} Fees settling"

#: src/components/Exchange/ConfirmationBox.jsx
msgid "{existingTriggerOrderLength, plural, one {You have an active trigger order that could impact this position.} other {You have # active trigger orders that could impact this position.}}"
msgstr "{existingTriggerOrderLength, plural, one {You have an active trigger order that could impact this position.} other {You have # active trigger orders that could impact this position.}}"

#: src/components/Synthetics/TradeBox/TradeBoxRows/OneClickTrading.tsx
msgid "Reduce wallet signing popups with One-Click Trading. This option is also available through the Wallet menu in the top right. <0>Read more</0>."
msgstr "Reduce wallet signing popups with One-Click Trading. This option is also available through the Wallet menu in the top right. <0>Read more</0>."

#: src/components/Synthetics/SubaccountModal/SubaccountStatus.tsx
msgid "The maximum number of authorized Actions has been reached. Re-authorize a higher value using the \"<0>Max allowed actions</0>\" field."
msgstr "The maximum number of authorized Actions has been reached. Re-authorize a higher value using the \"<0>Max allowed actions</0>\" field."

#: src/components/Synthetics/StatusNotification/GmStatusNotification.tsx
msgid "Shift order executed"
msgstr "Shift order executed"

#: src/pages/Earn/VesterDepositModal.tsx
msgid "You need a total of at least {0} {stakeTokenLabel} to vest {1} esGMX."
msgstr "You need a total of at least {0} {stakeTokenLabel} to vest {1} esGMX."

#: src/components/Exchange/TradeHistory.jsx
msgid "Swap {0} USDG for{1} {2}"
msgstr "Swap {0} USDG for{1} {2}"

#: src/components/Synthetics/OrderItem/OrderItem.tsx
msgid "{0} will be swapped to {1} on order execution."
msgstr "{0} will be swapped to {1} on order execution."

#. Button to clear the filter selection
#: src/components/Synthetics/TableOptionsFilter/TableOptionsFilter.tsx
msgid "Clear selection"
msgstr "Clear selection"

#: src/domain/synthetics/orders/utils.tsx
msgid "The order will not be executed as its trigger price is beyond the position's liquidation price."
msgstr "The order will not be executed as its trigger price is beyond the position's liquidation price."

#: src/domain/synthetics/orders/cancelOrdersTxn.ts
msgid "Failed to cancel {ordersText}"
msgstr "Failed to cancel {ordersText}"

#: src/lib/contracts/transactionErrors.tsx
msgid "The mark price has changed, consider increasing your Allowed Slippage by clicking on the \"...\" icon next to your address."
msgstr "The mark price has changed, consider increasing your Allowed Slippage by clicking on the \"...\" icon next to your address."

#: src/components/SettingsModal/SettingsModal.tsx
msgid "Default Allowed Slippage"
msgstr "Default Allowed Slippage"

#. Total Value Locked
#: src/components/Synthetics/MarketsList/MarketsList.tsx
#: src/components/Synthetics/MarketStats/components/CompositionTable.tsx
#: src/pages/Dashboard/OverviewCard.tsx
msgid "TVL"
msgstr "TVL"

#: src/components/Synthetics/GmSwap/GmFees/GmFees.tsx
msgid "Shift Fee"
msgstr "Shift Fee"

#: src/pages/Dashboard/GlpCard.tsx
#: src/pages/Dashboard/OverviewCard.tsx
msgid "GLP Pool"
msgstr "GLP Pool"

#: src/domain/legacy.ts
#: src/pages/Exchange/Exchange.tsx
msgid "Cancel submitted."
msgstr "Cancel submitted."

#: src/pages/BuyGMX/BuyGMX.tsx
msgid "Buy GMX from Traderjoe:"
msgstr "Buy GMX from Traderjoe:"

#: src/pages/Actions/ActionsRouter.tsx
msgid "V1 is not supported on {chainName}. Please switch to Arbitrum to use V1."
msgstr "V1 is not supported on {chainName}. Please switch to Arbitrum to use V1."

#: src/components/Exchange/ConfirmationBox.jsx
#: src/components/Exchange/ConfirmationBox.jsx
#: src/components/Exchange/SwapBox.jsx
#: src/components/Exchange/SwapBox.jsx
#: src/components/Synthetics/SwapCard/SwapCard.tsx
#: src/components/Synthetics/SwapCard/SwapCard.tsx
msgid "{0} Price"
msgstr "{0} Price"

#: src/pages/BuyGMX/BuyGMX.tsx
msgid "Buy GMX from centralized services"
msgstr "Buy GMX from centralized services"

#: src/domain/synthetics/sidecarOrders/utils.ts
msgid "Trigger price above lowest limit price"
msgstr "Trigger price above lowest limit price"

#: src/components/Synthetics/TradeFeesRow/TradeFeesRow.tsx
msgid "Borrow Fee Rate"
msgstr "Borrow Fee Rate"

#: src/components/Header/AppHeaderUser.tsx
#: src/components/Header/AppHeaderUser.tsx
#: src/components/ModalViews/RedirectModal.tsx
#: src/pages/Home/Home.tsx
msgid "Launch App"
msgstr "Launch App"

#: src/pages/Exchange/Exchange.tsx
msgid "Deposited {0} USD into {tokenSymbol} {longOrShortText}"
msgstr "Deposited {0} USD into {tokenSymbol} {longOrShortText}"

#: src/components/Synthetics/GmSwap/GmSwapBox/GmSwapWarningsRow.tsx
msgid "network fees"
msgstr "network fees"

#: src/pages/BeginAccountTransfer/BeginAccountTransfer.tsx
msgid "Receiver has staked GMX/GLP before"
msgstr "Receiver has staked GMX/GLP before"

#: src/components/Synthetics/StatusNotification/GmStatusNotification.tsx
msgid "Fulfilling sell request"
msgstr "Fulfilling sell request"

#: src/components/Exchange/TradeHistory.jsx
msgid "{actionDisplay} Order"
msgstr "{actionDisplay} Order"

#: src/components/Exchange/SwapBox.jsx
msgid "There are more longs than shorts, borrow fees for shorting is currently zero"
msgstr "There are more longs than shorts, borrow fees for shorting is currently zero"

#: src/components/TokenCard/TokenCard.tsx
#: src/components/TokenCard/TokenCard.tsx
msgid "Avalanche APR:"
msgstr "Avalanche APR:"

#: src/components/Exchange/TradeHistory.jsx
msgid "Could not decrease {0} {longOrShortText}, +{1} USD, Acceptable Price: {2}"
msgstr "Could not decrease {0} {longOrShortText}, +{1} USD, Acceptable Price: {2}"

#: src/components/Synthetics/SubaccountModal/SubaccountModal.tsx
msgid "Top-up"
msgstr "Top-up"

#: src/components/Synthetics/MarketStats/MarketStatsWithComposition.tsx
msgid "Vault"
msgstr "Vault"

#: src/components/Synthetics/MarketsList/MarketsList.tsx
msgid "NET RATE / 1 H"
msgstr "NET RATE / 1 H"

#: src/pages/ClaimEsGmx/ClaimEsGmx.jsx
msgid "Vest with GMX on Avalanche"
msgstr "Vest with GMX on Avalanche"

#: src/components/Exchange/TradeHistory.jsx
msgid "Request decrease {0} {longOrShortText}, -{1} USD, Acceptable Price: {2} {3} USD"
msgstr "Request decrease {0} {longOrShortText}, -{1} USD, Acceptable Price: {2} {3} USD"

#: src/components/Exchange/SwapBox.jsx
msgid "You have an existing position with {0} as collateral."
msgstr "You have an existing position with {0} as collateral."

#: src/pages/BeginAccountTransfer/BeginAccountTransfer.tsx
#: src/pages/Earn/GmxAndVotingPowerCard.tsx
msgid "Transfer Account"
msgstr "Transfer Account"

#: src/pages/Actions/ActionsRouter.tsx
#: src/pages/Actions/ActionsV1/ActionsV1.tsx
msgid "GMX V1 Actions"
msgstr "GMX V1 Actions"

#: src/components/Synthetics/TradeFeesRow/TradeFeesRow.tsx
msgid "Swap Profit Fee"
msgstr "Swap Profit Fee"

#: src/pages/ClaimEsGmx/ClaimEsGmx.jsx
msgid "Amount to claim"
msgstr "Amount to claim"

#: src/pages/Jobs/Jobs.jsx
msgid "Job openings at GMX."
msgstr "Job openings at GMX."

#: src/components/Synthetics/OrderEditor/OrderEditor.tsx
msgid "Enter a new ratio"
msgstr "Enter a new ratio"

#: src/components/Exchange/OrderEditor.jsx
#: src/components/Exchange/SwapBox.jsx
#: src/components/Exchange/SwapBox.jsx
msgid "Price below Mark Price"
msgstr "Price below Mark Price"

#: src/components/Stake/GMXAprTooltip.tsx
msgid "APRs are updated weekly on Wednesday and will depend on the fees collected for the week."
msgstr "APRs are updated weekly on Wednesday and will depend on the fees collected for the week."

#: src/components/Synthetics/SubaccountModal/utils.ts
msgid "Generate & Activate Subaccount"
msgstr "Generate & Activate Subaccount"

#: src/components/Synthetics/TradeHistory/TradeHistoryRow/utils/swap.ts
#: src/components/Synthetics/TradeHistory/TradeHistoryRow/utils/swap.ts
msgid "{fromText} to {toMinText}"
msgstr "{fromText} to {toMinText}"

#: src/components/Exchange/OrderEditor.jsx
#: src/components/Exchange/PositionSeller.jsx
msgid "Price above Liq. Price"
msgstr "Price above Liq. Price"

#: src/domain/synthetics/orders/utils.tsx
msgid "There may not be sufficient liquidity to execute the pay token to collateral token swap when the price conditions are met."
msgstr "There may not be sufficient liquidity to execute the pay token to collateral token swap when the price conditions are met."

#: src/components/Synthetics/GmSwap/GmSwapBox/GmSwapWarningsRow.tsx
msgid "Acknowledge high {0} and {1}"
msgstr "Acknowledge high {0} and {1}"

#: src/components/Glp/GlpSwap.jsx
msgid "{0} pool exceeded, try different token"
msgstr "{0} pool exceeded, try different token"

#: src/components/Exchange/OrdersList.jsx
#: src/components/Exchange/PositionSeller.jsx
#: src/components/Exchange/SwapBox.jsx
#: src/domain/synthetics/positions/utils.ts
msgid "Trigger"
msgstr "Trigger"

#: src/pages/Exchange/Exchange.tsx
msgid "Positions ({0})"
msgstr "Positions ({0})"

#: src/pages/Earn/UnstakeModal.tsx
msgid "Unstake failed."
msgstr "Unstake failed."

#: src/components/Exchange/ConfirmationBox.jsx
#: src/components/Synthetics/StatusNotification/OrderStatusNotification.tsx
msgid "Order cancelled"
msgstr "Order cancelled"

#: src/components/Synthetics/TradeHistory/TradeHistoryRow/utils/shared.ts
msgid "Not enough Available Swap Liquidity to fill the Order."
msgstr "Not enough Available Swap Liquidity to fill the Order."

#: src/pages/Earn/EarnV2.tsx
msgid "Earn prizes by participating in GMX Trading Competitions."
msgstr "Earn prizes by participating in GMX Trading Competitions."

#: src/components/Exchange/ConfirmationBox.jsx
msgid "Confirm Long"
msgstr "Confirm Long"

#: src/components/Referrals/AffiliatesStats.tsx
msgid "Traders Referred on Arbitrum"
msgstr "Traders Referred on Arbitrum"

#: src/components/Exchange/NetValueTooltip.tsx
#: src/components/Synthetics/PositionItem/PositionItem.tsx
#: src/components/Synthetics/PositionItem/PositionItem.tsx
msgid "PnL After Fees"
msgstr "PnL After Fees"

#: src/lib/contracts/callContract.tsx
#: src/lib/contracts/callContract.tsx
#: src/lib/contracts/callContract.tsx
msgid "Transaction sent."
msgstr "Transaction sent."

#: src/components/MissedCoinsModal/MissedCoinsModal.tsx
msgid "Enter up to 10 coins"
msgstr "Enter up to 10 coins"

#: src/components/Referrals/AddAffiliateCode.jsx
msgid "Creating..."
msgstr "Creating..."

#: src/components/Synthetics/SubaccountModal/SubaccountModal.tsx
#: src/components/Synthetics/SubaccountModal/SubaccountModal.tsx
msgid "Withdrawing from Subaccount"
msgstr "Withdrawing from Subaccount"

#: src/components/Synthetics/StatusNotification/FeesSettlementStatusNotification.tsx
msgid "Settling Position Fees"
msgstr "Settling Position Fees"

#: src/components/Exchange/OrderEditor.jsx
msgid "Minimum received"
msgstr "Minimum received"

#: src/components/Glp/GlpSwap.jsx
#: src/components/Glp/GlpSwap.jsx
msgid "Available amount to withdraw from GLP. Funds not utilized by current open positions."
msgstr "Available amount to withdraw from GLP. Funds not utilized by current open positions."

#: src/components/UserFeedbackModal/UserFeedbackModal.tsx
msgid "Enter your feedback here"
msgstr "Enter your feedback here"

#: src/components/Synthetics/HighPriceImpactOrFeesWarningCard/HighPriceImpactOrFeesWarningCard.tsx
msgid "High Impact on Collateral"
msgstr "High Impact on Collateral"

#: src/domain/synthetics/trade/utils/validation.ts
msgid "Insufficient GLV liquidity"
msgstr "Insufficient GLV liquidity"

#: src/components/Exchange/ConfirmationBox.jsx
#: src/components/Exchange/OrderEditor.jsx
#: src/components/Exchange/PositionSeller.jsx
msgid "Invalid price, see warning"
msgstr "Invalid price, see warning"

#: src/components/Synthetics/TradeBox/hooks/useCollateralInTooltipContent.tsx
msgid "You will be short {indexSymbol} only from your short position."
msgstr "You will be short {indexSymbol} only from your short position."

#: src/components/SettingsModal/SettingsModal.tsx
msgid "Auto-Cancel TP/SL"
msgstr "Auto-Cancel TP/SL"

#: src/components/Synthetics/TradeFeesRow/TradeFeesRow.tsx
msgid "Funding Fee Rate"
msgstr "Funding Fee Rate"

#: src/components/Exchange/PositionSeller.jsx
msgid "Requested decrease of {0} {longOrShortText} by {sizeDeltaUsd} USD."
msgstr "Requested decrease of {0} {longOrShortText} by {sizeDeltaUsd} USD."

#: src/components/Synthetics/TradeHistory/TradeHistoryRow/utils/position.ts
msgid "Returned Collateral"
msgstr "Returned Collateral"

#: src/components/Exchange/NoLiquidityErrorModal.tsx
msgid "You need to select {swapTokenSymbol} as the \"Pay\" token to use it for collateral to initiate this trade."
msgstr "You need to select {swapTokenSymbol} as the \"Pay\" token to use it for collateral to initiate this trade."

#: src/components/Synthetics/TradeBox/TradeBoxRows/LimitAndTPSLRows.tsx
msgid "There are issues in the TP/SL orders."
msgstr "There are issues in the TP/SL orders."

#: src/components/Glp/GlpSwap.jsx
msgid "The Bonus Rebate is an estimate and will be airdropped as ARB tokens when migrating this liquidity to GM pools within the same epoch. <0>Read more</0>."
msgstr "The Bonus Rebate is an estimate and will be airdropped as ARB tokens when migrating this liquidity to GM pools within the same epoch. <0>Read more</0>."

#: src/components/Glp/GlpSwap.jsx
msgid "{0} GLP sold for {1} {2}!"
msgstr "{0} GLP sold for {1} {2}!"

#: src/components/Synthetics/StatusNotification/SubaccountNotification.tsx
msgid "Pending Wallet message sign"
msgstr "Pending Wallet message sign"

#: src/domain/synthetics/claimHistory/claimPriceImpactRebate.ts
msgid "Failed to Claim Price Impact Rebate"
msgstr "Failed to Claim Price Impact Rebate"

#: src/pages/LeaderboardPage/components/LeaderboardPositionsTable.tsx
msgid "Only positions with over {0} in \"Capital Used\" are ranked."
msgstr "Only positions with over {0} in \"Capital Used\" are ranked."

#: src/components/Exchange/ConfirmationBox.jsx
msgid "Accept minimum and {action}"
msgstr "Accept minimum and {action}"

#: src/pages/Earn/AffiliateVesterWithdrawModal.tsx
msgid "Withdraw from Affiliate Vault"
msgstr "Withdraw from Affiliate Vault"

#: src/components/Glp/GlpSwap.jsx
msgid "Current Pool Amount"
msgstr "Current Pool Amount"

#: src/domain/legacy.ts
#: src/pages/Exchange/Exchange.tsx
msgid "Cancel failed."
msgstr "Cancel failed."

#: src/components/Synthetics/TradeBox/TradeBoxRows/AvailableLiquidityRow.tsx
msgid "The order will be executed if there is sufficient liquidity and the execution price guarantees that you will receive the minimum receive amount."
msgstr "The order will be executed if there is sufficient liquidity and the execution price guarantees that you will receive the minimum receive amount."

#: src/components/Exchange/ConfirmationBox.jsx
#: src/components/Exchange/PositionSeller.jsx
msgid "Transacting with a depegged stable coin is subject to spreads reflecting the worse of current market price or $1.00, with transactions involving multiple stablecoins may have multiple spreads."
msgstr "Transacting with a depegged stable coin is subject to spreads reflecting the worse of current market price or $1.00, with transactions involving multiple stablecoins may have multiple spreads."

#: src/components/Synthetics/SubaccountModal/SubaccountStatus.tsx
msgid "Generate and activate a Subaccount for <0>One-Click Trading</0> to reduce signing popups."
msgstr "Generate and activate a Subaccount for <0>One-Click Trading</0> to reduce signing popups."

#: src/components/Synthetics/PositionItem/PositionItem.tsx
msgid "Use the \"Close\" button to reduce your Position Size."
msgstr "Use the \"Close\" button to reduce your Position Size."

#: src/components/Exchange/PositionDropdown.tsx
msgid "Increase Size (Limit)"
msgstr "Increase Size (Limit)"

#: src/domain/synthetics/orders/utils.tsx
msgid "The order may not execute at the desired {priceText} as its acceptable price impact is set to {formattedOrderAcceptablePriceImpact}, which is lower than the current market price impact of {formattedCurrentAcceptablePriceImpact}. It can be edited using the \"Edit\" button."
msgstr "The order may not execute at the desired {priceText} as its acceptable price impact is set to {formattedOrderAcceptablePriceImpact}, which is lower than the current market price impact of {formattedCurrentAcceptablePriceImpact}. It can be edited using the \"Edit\" button."

#: src/components/Exchange/TradeHistory.jsx
#: src/components/Synthetics/TradeHistory/TradeHistoryRow/utils/position.ts
msgid "Liquidation Fee"
msgstr "Liquidation Fee"

#: src/components/Synthetics/Claims/SettleAccruedCard.tsx
#: src/components/Synthetics/SettleAccruedFundingFeeModal/SettleAccruedFundingFeeModal.tsx
msgid "Settle"
msgstr "Settle"

#: src/domain/synthetics/orders/utils.tsx
msgid "There may not be sufficient liquidity to execute the swap when the min. receive conditions are met."
msgstr "There may not be sufficient liquidity to execute the swap when the min. receive conditions are met."

#: src/components/Exchange/PositionDropdown.tsx
msgid "Select Market"
msgstr "Select Market"

#: src/pages/PositionsOverview/PositionsOverview.jsx
msgid "Open positions: {0}<0/>Under risk: {1}"
msgstr "Open positions: {0}<0/>Under risk: {1}"

#: src/components/Exchange/UsefulLinks.tsx
msgid "Speed up page loading"
msgstr "Speed up page loading"

#: src/components/Exchange/TradeHistory.jsx
msgid "{0}: Swap {amountInDisplay}{1} for{minOutDisplay} {2}, Price:{3} USD"
msgstr "{0}: Swap {amountInDisplay}{1} for{minOutDisplay} {2}, Price:{3} USD"

#: src/components/Synthetics/TradeFeesRow/TradeFeesRow.tsx
msgid "(Rebated)"
msgstr "(Rebated)"

#: src/pages/BuyGMX/BuyGMX.tsx
msgid "Buy GMX from centralized exchanges:"
msgstr "Buy GMX from centralized exchanges:"

#: src/pages/BuyGMX/BuyGMX.tsx
msgid "GMX bonds can be bought on Bond Protocol with a discount and a small vesting period:"
msgstr "GMX bonds can be bought on Bond Protocol with a discount and a small vesting period:"

#: src/domain/synthetics/sidecarOrders/utils.ts
msgid "Trigger price above highest limit price"
msgstr "Trigger price above highest limit price"

#: src/components/Exchange/OrdersToa.jsx
msgid "Note that orders are not guaranteed to be executed.<0/><1/>This can occur in a few situations including but not exclusive to:"
msgstr "Note that orders are not guaranteed to be executed.<0/><1/>This can occur in a few situations including but not exclusive to:"

#: src/components/Synthetics/TableMarketFilter/MarketFilterLongShort.tsx
msgid "Open Positions with Orders"
msgstr "Open Positions with Orders"

#: src/components/Exchange/PositionSeller.jsx
msgid "{nativeTokenSymbol} can not be sent to smart contract addresses. Select another token."
msgstr "{nativeTokenSymbol} can not be sent to smart contract addresses. Select another token."

#: src/components/Exchange/SwapBox.jsx
msgid "Fetching token info..."
msgstr "Fetching token info..."

#: src/components/Synthetics/TradeFeesRow/TradeFeesRow.tsx
msgid "This swap is routed through several GM pools for the lowest possible fees and price impact."
msgstr "This swap is routed through several GM pools for the lowest possible fees and price impact."

#: src/components/Synthetics/TradeHistory/TradeHistoryRow/utils/shared.ts
msgid "Not enough Available Liquidity to fill the Order. The Order will get filled when the condition is met and there is enough Available Liquidity."
msgstr "Not enough Available Liquidity to fill the Order. The Order will get filled when the condition is met and there is enough Available Liquidity."

#: src/components/Exchange/OrdersToa.jsx
#: src/components/Exchange/OrdersToa.jsx
#: src/components/Exchange/PositionSeller.jsx
#: src/components/Exchange/SwapBox.jsx
msgid "Enable Orders"
msgstr "Enable Orders"

#: src/components/Glp/GlpSwap.jsx
msgid "Max pool capacity reached for {0}. Please mint GLP using another token"
msgstr "Max pool capacity reached for {0}. Please mint GLP using another token"

#: src/components/Header/AppHeaderUser.tsx
#: src/components/Header/AppHeaderUser.tsx
msgid "Trade"
msgstr "Trade"

#: src/components/Referrals/JoinReferralCode.tsx
msgid "Adding referral code failed."
msgstr "Adding referral code failed."

#: src/components/Exchange/PositionEditor.jsx
msgid "Max leverage without PnL: {0}x"
msgstr "Max leverage without PnL: {0}x"

#: src/pages/SyntheticsFallbackPage/SyntheticsFallbackPage.tsx
msgid "V2 doesn't currently support this network"
msgstr "V2 doesn't currently support this network"

#: src/components/Referrals/AffiliatesStats.tsx
#: src/components/Referrals/AffiliatesStats.tsx
#: src/components/Referrals/TradersStats.tsx
#: src/components/Referrals/TradersStats.tsx
msgid "V1 Arbitrum"
msgstr "V1 Arbitrum"

#: src/domain/synthetics/positions/utils.ts
msgid "SL"
msgstr "SL"

#: src/pages/Earn/EarnV1.jsx
#: src/pages/Earn/EarnV1.jsx
#: src/pages/Earn/EarnV1.jsx
#: src/pages/Earn/EscrowedGmxCard.tsx
#: src/pages/Earn/GmxAndVotingPowerCard.tsx
#: src/pages/Earn/StakeModal.tsx
#: src/pages/Earn/StakeModal.tsx
msgid "Stake"
msgstr "Stake"

#: src/components/NpsModal/NpsModal.tsx
msgid "Help us improve"
msgstr "Help us improve"

#: src/components/Exchange/PositionSeller.jsx
#: src/components/Exchange/PositionSeller.jsx
msgid "Invalid Liquidation Price"
msgstr "Invalid Liquidation Price"

#: src/pages/Home/Home.tsx
msgid "An aggregate of high-quality price feeds determine when liquidations occur. This keeps positions safe from temporary wicks."
msgstr "An aggregate of high-quality price feeds determine when liquidations occur. This keeps positions safe from temporary wicks."

#: src/components/Exchange/PositionSeller.jsx
msgid "Swap amount from {0} to {1} exceeds {2} available liquidity. Choose a different \"Receive\" token."
msgstr "Swap amount from {0} to {1} exceeds {2} available liquidity. Choose a different \"Receive\" token."

#: src/components/Exchange/OrderEditor.jsx
msgid "Update Order"
msgstr "Update Order"

#: src/components/Synthetics/TradeHistory/TradeHistoryRow/utils/position.ts
msgid "Mark price for the liquidation."
msgstr "Mark price for the liquidation."

#: src/components/Synthetics/StatusNotification/GmStatusNotification.tsx
msgid "<0>Selling {0}{1}<1>{poolName}</1></0>"
msgstr "<0>Selling {0}{1}<1>{poolName}</1></0>"

#: src/components/Exchange/PositionSeller.jsx
#: src/domain/synthetics/trade/utils/validation.ts
msgid "Max close amount exceeded"
msgstr "Max close amount exceeded"

#: src/components/Exchange/PositionEditor.jsx
#: src/components/Exchange/PositionSeller.jsx
#: src/components/Exchange/SwapBox.jsx
#: src/components/Synthetics/OrderEditor/OrderEditor.tsx
#: src/domain/synthetics/sidecarOrders/utils.ts
#: src/domain/synthetics/trade/utils/validation.ts
#: src/domain/synthetics/trade/utils/validation.ts
#: src/domain/synthetics/trade/utils/validation.ts
msgid "Max leverage: {0}x"
msgstr "Max leverage: {0}x"

#: src/domain/synthetics/positions/utils.ts
msgid "T"
msgstr "T"

#: src/components/MissedCoinsModal/MissedCoinsModal.tsx
msgid "Please enter the names of the coins you'd like to see added:"
msgstr "Please enter the names of the coins you'd like to see added:"

#: src/components/Synthetics/StatusNotification/SubaccountNotification.tsx
msgid "Subaccount created"
msgstr "Subaccount created"

#: src/components/Exchange/ConfirmationBox.jsx
msgid "Forfeit profit and Short"
msgstr "Forfeit profit and Short"

#: src/pages/Dashboard/GmxCard.tsx
msgid "Staked on Arbitrum"
msgstr "Staked on Arbitrum"

#: src/components/Exchange/PositionSeller.jsx
msgid "Order creation failed."
msgstr "Order creation failed."

#: src/components/Synthetics/MissedCoinsHint/MissedCoinsHint.tsx
msgid "Can’t find the coin you need? Let us know"
msgstr "Can’t find the coin you need? Let us know"

#: src/pages/Earn/GmxAndVotingPowerCard.tsx
msgid "Delegated to"
msgstr "Delegated to"

#: src/components/Exchange/TradeHistory.jsx
msgid "Execute Order: Swap {fromAmountDisplay} {0} for {toAmountDisplay} {1}"
msgstr "Execute Order: Swap {fromAmountDisplay} {0} for {toAmountDisplay} {1}"

#: src/components/Exchange/NoLiquidityErrorModal.tsx
msgid "Buy {swapTokenSymbol} on 1inch"
msgstr "Buy {swapTokenSymbol} on 1inch"

#: src/pages/AccountDashboard/GeneralPerformanceDetails.tsx
#: src/pages/LeaderboardPage/components/LeaderboardAccountsTable.tsx
msgid "PnL (%)"
msgstr "PnL (%)"

#: src/domain/synthetics/userFeedback/utils.ts
msgid "How can we continue to meet your expectations?"
msgstr "How can we continue to meet your expectations?"

#: src/pages/ClaimEsGmx/ClaimEsGmx.jsx
msgid "The esGMX (IOU) token is transferrable. You can add the token to your wallet and send it to another address to claim if you'd like."
msgstr "The esGMX (IOU) token is transferrable. You can add the token to your wallet and send it to another address to claim if you'd like."

#: src/pages/BeginAccountTransfer/BeginAccountTransfer.tsx
msgid "Self-transfer not supported"
msgstr "Self-transfer not supported"

#: src/components/Synthetics/MarketStats/components/CompositionTable.tsx
msgid "{col2}"
msgstr "{col2}"

#: src/pages/Exchange/Exchange.tsx
msgid "Decreased {tokenSymbol} {longOrShortText}, -{0} USD."
msgstr "Decreased {tokenSymbol} {longOrShortText}, -{0} USD."

#: src/components/Synthetics/TVChart/TVChart.tsx
msgid "Liq. {longOrShortText} {prefix}{tokenSymbol}"
msgstr "Liq. {longOrShortText} {prefix}{tokenSymbol}"

#: src/components/Exchange/PositionEditor.jsx
msgid "Leave at least {0} ETH for gas"
msgstr "Leave at least {0} ETH for gas"

#: src/pages/Exchange/Exchange.tsx
msgid "Enable orders failed."
msgstr "Enable orders failed."

#: src/pages/Dashboard/GlpCard.tsx
#: src/pages/Dashboard/GmxCard.tsx
#: src/pages/Earn/EarnV1.jsx
#: src/pages/Earn/EarnV1.jsx
#: src/pages/Earn/EarnV1.jsx
#: src/pages/Earn/EarnV1.jsx
#: src/pages/Earn/EarnV1.jsx
#: src/pages/Earn/EscrowedGmxCard.tsx
#: src/pages/Earn/GlpCard.tsx
#: src/pages/Earn/GmxAndVotingPowerCard.tsx
msgid "Total Staked"
msgstr "Total Staked"

#: src/components/Exchange/FeesTooltip.tsx
#: src/components/Synthetics/NetworkFeeRow/NetworkFeeRow.tsx
#: src/components/Synthetics/NetworkFeeRow/NetworkFeeRow.tsx
#: src/components/Synthetics/OrderEditor/OrderEditor.tsx
msgid "Network Fee"
msgstr "Network Fee"

#: src/components/Synthetics/ExecutionPriceRow.tsx
msgid "Expected execution price for the order, including the current price impact."
msgstr "Expected execution price for the order, including the current price impact."

#: src/components/Exchange/ConfirmationBox.jsx
#: src/components/Exchange/PositionEditor.jsx
#: src/components/Exchange/PositionSeller.jsx
#: src/components/Exchange/SwapBox.jsx
#: src/components/Exchange/SwapBox.jsx
#: src/components/Synthetics/OrderEditor/OrderEditor.tsx
#: src/components/Synthetics/PositionEditor/PositionEditorAdvancedRows.tsx
#: src/components/Synthetics/PositionSeller/PositionSellerAdvancedDisplayRows.tsx
#: src/components/Synthetics/TradeBox/TradeBox.tsx
#: src/components/Synthetics/TradeBox/TradeBoxRows/AdvancedDisplayRows.tsx
#: src/components/Synthetics/TradeBox/TradeBoxRows/AdvancedDisplayRows.tsx
msgid "Leverage"
msgstr "Leverage"

#: src/pages/Exchange/Exchange.tsx
msgid "Enable orders sent."
msgstr "Enable orders sent."

#: src/components/Synthetics/SubaccountModal/SubaccountModal.tsx
msgid "The subaccount has no funds."
msgstr "The subaccount has no funds."

#: src/components/Exchange/PositionEditor.jsx
#: src/components/Synthetics/SubaccountModal/SubaccountModal.tsx
msgid "Withdrawing..."
msgstr "Withdrawing..."

#: src/components/Synthetics/Claims/ClaimsHistory.tsx
msgid "No claims match the selected filters"
msgstr "No claims match the selected filters"

#: src/components/Synthetics/TradeBox/TradeBoxRows/LimitAndTPSLRows.tsx
msgid "Limit / Take-Profit / Stop Loss"
msgstr "Limit / Take-Profit / Stop Loss"

#: src/components/Exchange/PositionSeller.jsx
#: src/components/Exchange/SwapBox.jsx
#: src/components/Referrals/ClaimAffiliatesModal/ClaimAffiliatesModal.tsx
#: src/components/Synthetics/ChartTokenSelector/ChartTokenSelector.tsx
#: src/components/Synthetics/ChartTokenSelector/ChartTokenSelector.tsx
#: src/components/Synthetics/Claims/ClaimsHistory.tsx
#: src/components/Synthetics/MarketStats/MarketStatsWithComposition.tsx
#: src/components/Synthetics/OrderItem/OrderItem.tsx
#: src/components/Synthetics/PositionItem/PositionItem.tsx
#: src/components/Synthetics/PositionItem/PositionItem.tsx
#: src/components/Synthetics/PositionSeller/PositionSeller.tsx
#: src/components/Synthetics/TableMarketFilter/MarketFilterBase.tsx
#: src/components/Synthetics/TableMarketFilter/MarketFilterLongShort.tsx
#: src/components/Synthetics/TradeBox/TradeBox.tsx
#: src/components/Synthetics/TradeBox/TradeBox.tsx
#: src/components/Synthetics/TradeBox/tradeboxConstants.tsx
#: src/components/Synthetics/TradeHistory/TradeHistoryRow/TradeHistoryRow.tsx
#: src/components/Synthetics/TradeHistory/useDownloadAsCsv.tsx
msgid "Market"
msgstr "Market"

#: src/components/Exchange/PositionSeller.jsx
msgid "Swap amount from {0} to {1} exceeds {2} acceptable amount. Can only receive {3}."
msgstr "Swap amount from {0} to {1} exceeds {2} acceptable amount. Can only receive {3}."

#: src/pages/Earn/EarnV2.tsx
msgid "Earn {incentivesToken} token incentives by purchasing GM tokens or trading in GMX V2."
msgstr "Earn {incentivesToken} token incentives by purchasing GM tokens or trading in GMX V2."

#: src/components/Exchange/PositionEditor.jsx
msgid "Withdraw disabled, pending {0} upgrade"
msgstr "Withdraw disabled, pending {0} upgrade"

#: src/pages/LeaderboardPage/components/LeaderboardContainer.tsx
msgid "Read the rules"
msgstr "Read the rules"

#: src/pages/LeaderboardPage/components/LeaderboardPositionsTable.tsx
msgid "Lev."
msgstr "Lev."

#: src/pages/Earn/StakeModal.tsx
msgid "Stake failed."
msgstr "Stake failed."

#: src/components/NpsModal/NpsModal.tsx
#: src/components/Synthetics/GmSwap/GmSwapBox/GmShiftBox/useShiftSubmitState.tsx
#: src/components/UserFeedbackModal/UserFeedbackModal.tsx
msgid "Submitting..."
msgstr "Submitting..."

#: src/components/Header/HomeHeaderLinks.tsx
msgid "App"
msgstr "App"

#: src/components/Synthetics/GmAssetDropdown/GmAssetDropdown.tsx
msgid "Add {marketName} to Wallet"
msgstr "Add {marketName} to Wallet"

#: src/components/Exchange/SwapBox.jsx
msgid "High Slippage, Swap Anyway"
msgstr "High Slippage, Swap Anyway"

#: src/components/Synthetics/StatusNotification/FeesSettlementStatusNotification.tsx
msgid "<0>{0}</0> <1><2>{indexName}</2><3>[{poolName}]</3></1>"
msgstr "<0>{0}</0> <1><2>{indexName}</2><3>[{poolName}]</3></1>"

#: src/components/Synthetics/TradeFeesRow/TradeFeesRow.tsx
msgid "Swap {0} to {1}"
msgstr "Swap {0} to {1}"

#: src/components/Exchange/ConfirmationBox.jsx
msgid "Fees are high to swap from {0} to {1}."
msgstr "Fees are high to swap from {0} to {1}."

#: src/pages/AccountDashboard/dailyAndCumulativePnLDebug.tsx
msgid "Debug values are not available"
msgstr "Debug values are not available"

#: src/components/Synthetics/OrderEditor/OrderEditor.tsx
#: src/domain/synthetics/sidecarOrders/utils.ts
#: src/domain/synthetics/trade/utils/validation.ts
msgid "Trigger price below liq. price"
msgstr "Trigger price below liq. price"

#: src/pages/ClaimEsGmx/ClaimEsGmx.jsx
#: src/pages/Earn/AffiliateClaimModal.tsx
#: src/pages/Earn/ClaimModal.tsx
msgid "Claim failed."
msgstr "Claim failed."

#: src/components/Synthetics/MarketStats/components/CompositionTable.tsx
msgid "{col3}"
msgstr "{col3}"

#: src/pages/AccountDashboard/HistoricalLists.tsx
#: src/pages/SyntheticsPage/SyntheticsPage.tsx
msgid "Positions{0}"
msgstr "Positions{0}"

#: src/domain/synthetics/orders/simulateExecuteTxn.tsx
msgid "Unknown Error"
msgstr "Unknown Error"

#: src/components/Glp/GlpSwap.jsx
msgid "Buying..."
msgstr "Buying..."

#: src/components/Synthetics/TradeFeesRow/TradeFeesRow.tsx
msgid "Swap UI Fee"
msgstr "Swap UI Fee"

#: src/components/Synthetics/StatusNotification/SubaccountNotification.tsx
msgid "Deactivating subaccount"
msgstr "Deactivating subaccount"

#: src/components/Synthetics/OrderEditor/OrderEditor.tsx
#: src/components/Synthetics/TradeBox/hooks/useTradeButtonState.tsx
msgid "Decrease the size to match the max. allowed leverage:"
msgstr "Decrease the size to match the max. allowed leverage:"

#: src/components/Synthetics/PositionItem/PositionItem.tsx
msgid "Accrued Positive Funding Fee"
msgstr "Accrued Positive Funding Fee"

#: src/pages/BeginAccountTransfer/BeginAccountTransfer.tsx
msgid "Sender has withdrawn all tokens from Affiliate Vesting Vault"
msgstr "Sender has withdrawn all tokens from Affiliate Vesting Vault"

#: src/components/Exchange/TradeHistory.jsx
#: src/components/Synthetics/TradeHistory/keys.ts
#: src/context/SyntheticsEvents/SyntheticsEventsProvider.tsx
msgid "Liquidated"
msgstr "Liquidated"

#: src/components/NetworkDropdown/LanguagePopupHome.tsx
#: src/components/NetworkDropdown/NetworkDropdown.tsx
msgid "Select Language"
msgstr "Select Language"

#: src/components/Synthetics/TradeHistory/keys.ts
msgid "Create Stop-Loss"
msgstr "Create Stop-Loss"

#: src/components/Synthetics/TableMarketFilter/MarketFilterLongShort.tsx
msgid "Direction"
msgstr "Direction"

#: src/components/Synthetics/MarketStats/MarketStatsWithComposition.tsx
msgid "GM can be sold for {0} and {1} for this market up to the specified selling caps. The remaining tokens in the pool are reserved for currently open positions."
msgstr "GM can be sold for {0} and {1} for this market up to the specified selling caps. The remaining tokens in the pool are reserved for currently open positions."

#: src/components/Synthetics/ExecutionPriceRow.tsx
#: src/components/Synthetics/TradeHistory/TradeHistoryRow/utils/position.ts
#: src/components/Synthetics/TradeHistory/TradeHistoryRow/utils/position.ts
#: src/components/Synthetics/TradeHistory/TradeHistoryRow/utils/position.ts
#: src/components/Synthetics/TradeHistory/TradeHistoryRow/utils/position.ts
#: src/components/Synthetics/TradeHistory/TradeHistoryRow/utils/position.ts
#: src/components/Synthetics/TradeHistory/TradeHistoryRow/utils/position.ts
#: src/components/Synthetics/TradeHistory/TradeHistoryRow/utils/position.ts
#: src/components/Synthetics/TradeHistory/TradeHistoryRow/utils/position.ts
#: src/components/Synthetics/TradeHistory/TradeHistoryRow/utils/position.ts
#: src/components/Synthetics/TradeHistory/TradeHistoryRow/utils/position.ts
#: src/components/Synthetics/TradeHistory/TradeHistoryRow/utils/position.ts
#: src/components/Synthetics/TradeHistory/TradeHistoryRow/utils/swap.ts
#: src/components/Synthetics/TradeHistory/TradeHistoryRow/utils/swap.ts
#: src/components/Synthetics/TradeHistory/TradeHistoryRow/utils/swap.ts
#: src/components/Synthetics/TradeHistory/TradeHistoryRow/utils/swap.ts
msgid "Order Acceptable Price"
msgstr "Order Acceptable Price"

#: src/components/Glp/GlpSwap.jsx
msgid "Max Capacity for {0} Reached"
msgstr "Max Capacity for {0} Reached"

#: src/domain/synthetics/sidecarOrders/utils.ts
#: src/domain/synthetics/sidecarOrders/utils.ts
msgid "Trigger price below limit price"
msgstr "Trigger price below limit price"

#: src/components/Synthetics/StatusNotification/GmStatusNotification.tsx
msgid "<0>Buying {0}{1}<1>{poolName}</1></0> <2>with {tokensText}</2>"
msgstr "<0>Buying {0}{1}<1>{poolName}</1></0> <2>with {tokensText}</2>"

#: src/components/Exchange/NetValueTooltip.tsx
#: src/components/Exchange/PositionsList.jsx
#: src/components/Exchange/PositionsList.jsx
#: src/components/Synthetics/PositionItem/PositionItem.tsx
#: src/components/Synthetics/PositionItem/PositionItem.tsx
#: src/components/Synthetics/TradeHistory/TradeHistoryRow/utils/position.ts
msgid "Initial Collateral"
msgstr "Initial Collateral"

#: src/pages/Earn/StakeModal.tsx
msgid "<0>Delegate your undelegated {0} GMX DAO</0> voting power before staking."
msgstr "<0>Delegate your undelegated {0} GMX DAO</0> voting power before staking."

#: src/pages/LeaderboardPage/components/LeaderboardAccountsTable.tsx
msgid "Avg. Size"
msgstr "Avg. Size"

#: src/components/Referrals/AffiliatesStats.tsx
msgid "V1 esGMX"
msgstr "V1 esGMX"

#: src/components/MissedCoinsModal/MissedCoinsModal.tsx
msgid "Let us know which coins you're missing"
msgstr "Let us know which coins you're missing"

#: src/components/Exchange/PositionEditor.jsx
msgid "Enable withdraw sent."
msgstr "Enable withdraw sent."

#: src/pages/ClaimEsGmx/ClaimEsGmx.jsx
msgid "Your esGMX (IOU) balance will decrease by your claim amount after claiming, this is expected behaviour."
msgstr "Your esGMX (IOU) balance will decrease by your claim amount after claiming, this is expected behaviour."

#: src/components/SettingsModal/SettingsModal.tsx
msgid "The Max Network Fee is set to a higher value to handle potential increases in gas price during order execution. Any excess network fee will be refunded to your account when the order is executed. Only applicable to GMX V2."
msgstr "The Max Network Fee is set to a higher value to handle potential increases in gas price during order execution. Any excess network fee will be refunded to your account when the order is executed. Only applicable to GMX V2."

#: src/pages/AccountDashboard/GeneralPerformanceDetails.tsx
#: src/pages/AccountDashboard/generalPerformanceDetailsDebug.tsx
#: src/pages/LeaderboardPage/components/LeaderboardAccountsTable.tsx
msgid "Start Unrealized PnL"
msgstr "Start Unrealized PnL"

#: src/components/Synthetics/MarketStats/components/CompositionTable.tsx
msgid "AMOUNT"
msgstr "AMOUNT"

#: src/components/Synthetics/StatusNotification/FeesSettlementStatusNotification.tsx
msgid "Sending settle request"
msgstr "Sending settle request"

#: src/lib/legacy.ts
msgid "Order cannot be executed as the remaining position would be smaller than $5.00"
msgstr "Order cannot be executed as the remaining position would be smaller than $5.00"

#: src/components/Referrals/ClaimAffiliatesModal/ClaimAffiliatesModal.tsx
#: src/components/Synthetics/ClaimablePositionPriceImpactRebateModal/ClaimablePositionPriceImpactRebateModal.tsx
#: src/components/Synthetics/ClaimModal/ClaimModal.tsx
#: src/pages/ClaimEsGmx/ClaimEsGmx.jsx
#: src/pages/Earn/AffiliateClaimModal.tsx
#: src/pages/Earn/ClaimModal.tsx
msgid "Claiming..."
msgstr "Claiming..."

#. Filter option for tokens favorites
#: src/context/TokensFavoritesContext/TokensFavoritesContextProvider.tsx
msgid "All"
msgstr "All"

#: src/components/Synthetics/TradeHistory/keys.ts
msgid "Request Market Increase"
msgstr "Request Market Increase"

#: src/components/Synthetics/OrderEditor/OrderEditor.tsx
msgid "Edit {0}"
msgstr "Edit {0}"

#: src/pages/ClaimEsGmx/ClaimEsGmx.jsx
msgid "Vest with GMX on Arbitrum"
msgstr "Vest with GMX on Arbitrum"

#: src/components/Synthetics/Claims/ClaimableCard.tsx
msgid "Claimable price impact rebates.<0/><1/><2>Read more</2>."
msgstr "Claimable price impact rebates.<0/><1/><2>Read more</2>."

#: src/components/Synthetics/MarketNetFee/MarketNetFee.tsx
msgid "{longOrShort} positions {fundingAction} a funding fee of {fundingRate} per hour and {borrowAction} a borrow fee of {borrowRate} per hour."
msgstr "{longOrShort} positions {fundingAction} a funding fee of {fundingRate} per hour and {borrowAction} a borrow fee of {borrowRate} per hour."

#: src/components/Exchange/OrderEditor.jsx
#: src/components/Synthetics/OrderEditor/OrderEditor.tsx
msgid "Updating Order..."
msgstr "Updating Order..."

#: src/components/Exchange/PositionSeller.jsx
msgid "Close failed."
msgstr "Close failed."

#: src/pages/Earn/EarnV2.tsx
msgid "You are earning rewards with {0} tokens.<0/>Tokens: {amountStr}."
msgstr "You are earning rewards with {0} tokens.<0/>Tokens: {amountStr}."

#: src/components/ModalViews/RedirectModal.tsx
msgid "The website is a community deployed and maintained instance of the open source <0>GMX front end</0>, hosted and served on the distributed, peer-to-peer <1>IPFS network</1>."
msgstr "The website is a community deployed and maintained instance of the open source <0>GMX front end</0>, hosted and served on the distributed, peer-to-peer <1>IPFS network</1>."

#: src/components/Exchange/PositionEditor.jsx
msgid "Deposit failed."
msgstr "Deposit failed."

#: src/pages/BuyGlp/BuyGlp.jsx
msgid "GLP to GM migration has reduced Fees due to STIP incentives. <0>Read more</0>."
msgstr "GLP to GM migration has reduced Fees due to STIP incentives. <0>Read more</0>."

#: src/components/Synthetics/AcceptablePriceImpactInputRow/AcceptablePriceImpactInputRow.tsx
msgid "<0>Set Recommended Impact: {0}</0>."
msgstr "<0>Set Recommended Impact: {0}</0>."

#: src/pages/Exchange/Exchange.tsx
msgid "Orders cancelled."
msgstr "Orders cancelled."

#: src/components/Synthetics/MarketStats/MarketStatsWithComposition.tsx
msgid "Last Rebalance"
msgstr "Last Rebalance"

#: src/components/Synthetics/TradeHistory/keys.ts
msgid "Cancel Limit"
msgstr "Cancel Limit"

#: src/components/Referrals/AffiliatesStats.tsx
msgid "V2 Claim"
msgstr "V2 Claim"

#: src/components/Exchange/OrdersToa.jsx
msgid "Accept that orders are not guaranteed to execute and trigger orders may not settle at the trigger price"
msgstr "Accept that orders are not guaranteed to execute and trigger orders may not settle at the trigger price"

#: src/domain/synthetics/trade/utils/validation.ts
#: src/domain/synthetics/trade/utils/validation.ts
msgid "Select a market"
msgstr "Select a market"

#: src/domain/synthetics/trade/utils/validation.ts
msgid "The buyable cap for the pool GM: {0} in {1} [{2}] has been reached. Please choose a different pool or reduce the buy size."
msgstr "The buyable cap for the pool GM: {0} in {1} [{2}] has been reached. Please choose a different pool or reduce the buy size."

#: src/components/Synthetics/GmList/GmTokensTotalBalanceInfo.tsx
msgid "Wallet {daysConsidered}d accrued Fees"
msgstr "Wallet {daysConsidered}d accrued Fees"

#: src/components/Exchange/TradeHistory.jsx
#: src/components/Synthetics/TradeHistory/TradeHistory.tsx
msgid "No trades yet"
msgstr "No trades yet"

#: src/components/Exchange/ConfirmationBox.jsx
#: src/components/Exchange/PositionSeller.jsx
#: src/components/Synthetics/PositionSeller/rows/AllowedSlippageRow.tsx
#: src/components/Synthetics/TradeBox/TradeBoxRows/AllowedSlippageRow.tsx
msgid "Allowed Slippage"
msgstr "Allowed Slippage"

#: src/components/Exchange/OrderEditor.jsx
msgid "Order update failed."
msgstr "Order update failed."

#: src/components/Exchange/SwapBox.jsx
#: src/components/Glp/GlpSwap.jsx
msgid "Waiting for Approval"
msgstr "Waiting for Approval"

#: src/components/Synthetics/MarketNetFee/MarketNetFee.tsx
msgid "{longOrShort} positions {fundingAction} a funding fee of {fundingRate} per hour and do not pay a borrow fee."
msgstr "{longOrShort} positions {fundingAction} a funding fee of {fundingRate} per hour and do not pay a borrow fee."

#: src/pages/Ecosystem/Ecosystem.jsx
msgid "Community-led Telegram groups."
msgstr "Community-led Telegram groups."

#: src/components/Synthetics/TVChart/components/AvailableLiquidityTooltip.tsx
msgid "{longShortText} {0} Open Interest"
msgstr "{longShortText} {0} Open Interest"

#: src/components/Synthetics/StatusNotification/SubaccountNotification.tsx
msgid "Subaccount activation failed"
msgstr "Subaccount activation failed"

#: src/components/Synthetics/MarketStats/components/CompositionTable.tsx
#: src/components/Synthetics/MarketStats/components/CompositionTable.tsx
msgid "COMP."
msgstr "COMP."

#: src/pages/Earn/Vesting.tsx
msgid "You have no GMX tokens to claim."
msgstr "You have no GMX tokens to claim."

#: src/components/Synthetics/Claims/ClaimHistoryRow/ClaimFundingFeesHistoryRow.tsx
#: src/components/Synthetics/Claims/filters/ActionFilter.tsx
msgid "Settled Funding Fees"
msgstr "Settled Funding Fees"

#: src/pages/LeaderboardPage/components/CompetitionCountdown.tsx
msgid "Ends in"
msgstr "Ends in"

#: src/components/Referrals/JoinReferralCode.tsx
msgid "Please input a referral code to benefit from fee discounts."
msgstr "Please input a referral code to benefit from fee discounts."

#: src/components/Synthetics/TradeHistory/keys.ts
msgid "Failed Deposit"
msgstr "Failed Deposit"

#: src/components/Synthetics/TradeHistory/keys.ts
msgid "Request Market Swap"
msgstr "Request Market Swap"

#: src/components/Synthetics/TradeboxPoolWarnings/TradeboxPoolWarnings.tsx
msgid "Insufficient liquidity in the {0} market pool. Select a different pool for this market.{1}"
msgstr "Insufficient liquidity in the {0} market pool. Select a different pool for this market.{1}"

#: src/domain/synthetics/trade/utils/validation.ts
msgid "App disabled, pending {0} upgrade"
msgstr "App disabled, pending {0} upgrade"

#: src/components/Referrals/AffiliatesStats.tsx
msgid "Rebates earned by this account as an affiliate."
msgstr "Rebates earned by this account as an affiliate."

#: src/components/Glp/GlpSwap.jsx
msgid "Swap {0} on 1inch"
msgstr "Swap {0} on 1inch"

#: src/components/Glp/GlpSwap.jsx
msgid "{0} GLP bought with {1} {2}!"
msgstr "{0} GLP bought with {1} {2}!"

#: src/pages/Earn/EarnV1.jsx
#: src/pages/Earn/EarnV1.jsx
#: src/pages/Earn/EarnV1.jsx
#: src/pages/Earn/EarnV1.jsx
#: src/pages/Earn/EarnV1.jsx
#: src/pages/Earn/EscrowedGmxCard.tsx
#: src/pages/Earn/GmxAndVotingPowerCard.tsx
#: src/pages/Earn/UnstakeModal.tsx
#: src/pages/Earn/UnstakeModal.tsx
msgid "Unstake"
msgstr "Unstake"

#: src/components/NetworkDropdown/NetworkDropdown.tsx
msgid "More Options"
msgstr "More Options"

#: src/components/TokenCard/TokenCard.tsx
msgid "GLV is the liquidity provider token for GMX V2 vaults. Consist of several GM tokens and accrues fees generated by them."
msgstr "GLV is the liquidity provider token for GMX V2 vaults. Consist of several GM tokens and accrues fees generated by them."

#: src/components/Synthetics/SubaccountModal/SubaccountStatus.tsx
msgid "There are insufficient funds in your Subaccount for One-Click Trading. Use the \"<0>Top-up</0>\" field to increase the Subaccount Balance."
msgstr "There are insufficient funds in your Subaccount for One-Click Trading. Use the \"<0>Top-up</0>\" field to increase the Subaccount Balance."

#: src/components/Referrals/TradersStats.tsx
msgid "For trades on V1, this discount will be airdropped to your account every Wednesday. On V2, discounts are applied automatically and will reduce your fees when you make a trade."
msgstr "For trades on V1, this discount will be airdropped to your account every Wednesday. On V2, discounts are applied automatically and will reduce your fees when you make a trade."

#: src/domain/synthetics/orders/utils.tsx
msgid "Swap {fromTokenText} for {toTokenText}"
msgstr "Swap {fromTokenText} for {toTokenText}"

#: src/components/Exchange/SwapBox.jsx
#: src/domain/synthetics/orders/createWrapOrUnwrapTxn.ts
#: src/domain/synthetics/orders/createWrapOrUnwrapTxn.ts
msgid "Swap submitted."
msgstr "Swap submitted."

#: src/components/Exchange/NetValueTooltip.tsx
#: src/components/Exchange/PositionSeller.jsx
#: src/components/Exchange/PositionsList.jsx
#: src/components/Exchange/TradeHistory.jsx
#: src/components/Synthetics/PositionItem/PositionItem.tsx
#: src/components/Synthetics/PositionItem/PositionItem.tsx
#: src/components/Synthetics/PositionSeller/PositionSellerAdvancedDisplayRows.tsx
#: src/components/Synthetics/PositionSeller/PositionSellerAdvancedDisplayRows.tsx
#: src/components/Synthetics/TradeBox/TradeBoxRows/AdvancedDisplayRows.tsx
#: src/components/Synthetics/TradeHistory/TradeHistoryRow/utils/position.ts
#: src/pages/AccountDashboard/DailyAndCumulativePnL.tsx
msgid "PnL"
msgstr "PnL"

#: src/components/Synthetics/TradeHistory/keys.ts
msgid "Execute Take-Profit"
msgstr "Execute Take-Profit"

#: src/components/Synthetics/TradeHistory/keys.ts
#: src/domain/synthetics/orders/utils.tsx
msgid "Market Increase"
msgstr "Market Increase"

#: src/components/SettingsModal/SettingsModal.tsx
msgid "Include PnL in leverage display"
msgstr "Include PnL in leverage display"

#: src/components/Synthetics/Claims/ClaimsHistory.tsx
msgid "No claims yet"
msgstr "No claims yet"

#: src/pages/Earn/EarnV2.tsx
#: src/pages/MarketPoolsPage/MarketPoolsPage.tsx
msgid "Select a GLV Vault"
msgstr "Select a GLV Vault"

#: src/components/Exchange/PositionEditor.jsx
#: src/components/Exchange/PositionEditor.jsx
#: src/components/Exchange/PositionEditor.jsx
#: src/components/Synthetics/PositionEditor/types.ts
#: src/components/Synthetics/SubaccountModal/SubaccountModal.tsx
#: src/components/Synthetics/TradeHistory/keys.ts
#: src/pages/Earn/Vesting.tsx
#: src/pages/Earn/Vesting.tsx
#: src/pages/Earn/Vesting.tsx
msgid "Withdraw"
msgstr "Withdraw"

#: src/pages/Earn/TotalRewardsCard.tsx
msgid "Vested Claimable GMX"
msgstr "Vested Claimable GMX"

#: src/pages/BuyGMX/BuyGMX.tsx
msgid "Buy {nativeTokenSymbol}"
msgstr "Buy {nativeTokenSymbol}"

#: src/components/TokenCard/TokenCard.tsx
#: src/components/TokenCard/TokenCard.tsx
#: src/components/TokenCard/TokenCard.tsx
#: src/components/TokenCard/TokenCard.tsx
msgid "View on Avalanche"
msgstr "View on Avalanche"

#: src/components/AddressDropdown/AddressDropdown.tsx
msgid "View in Explorer"
msgstr "View in Explorer"

#: src/components/AprInfo/AprInfo.tsx
msgid "Bonus APR"
msgstr "Bonus APR"

#: src/components/Synthetics/StatusNotification/GmStatusNotification.tsx
msgid "Shift request sent"
msgstr "Shift request sent"

#: src/pages/Jobs/Jobs.jsx
msgid "GMX is not actively looking for new hires at the moment. However, if you think you can contribute to the project, please email <0>jobs@gmx.io</0>."
msgstr "GMX is not actively looking for new hires at the moment. However, if you think you can contribute to the project, please email <0>jobs@gmx.io</0>."

#: src/components/Exchange/ConfirmationBox.jsx
msgid "You have multiple existing Increase {longOrShortText} {0} limit orders"
msgstr "You have multiple existing Increase {longOrShortText} {0} limit orders"

#: src/lib/wallets/connecters/binanceW3W/binanceWallet.ts
msgid "After you scan, a connection prompt will appear for you to connect your wallet."
msgstr "After you scan, a connection prompt will appear for you to connect your wallet."

#: src/pages/BuyGMX/BuyGMX.tsx
msgid "You can transfer AVAX from other networks to Avalanche using any of the below options:"
msgstr "You can transfer AVAX from other networks to Avalanche using any of the below options:"

#: src/pages/Earn/Vesting.tsx
msgid "Unsupported network"
msgstr "Unsupported network"

#: src/components/Synthetics/GmList/GmListItem.tsx
msgid "Shift"
msgstr "Shift"

#: src/components/Exchange/PositionsList.jsx
#: src/components/Synthetics/PositionItem/PositionItem.tsx
#: src/components/Synthetics/PositionItem/PositionItem.tsx
msgid "Opening..."
msgstr "Opening..."

#: src/components/Referrals/AffiliatesStats.tsx
msgid "Traders Referred on Avalanche"
msgstr "Traders Referred on Avalanche"

#: src/components/Exchange/PositionSeller.jsx
msgid "Trigger order disabled, pending {0} upgrade"
msgstr "Trigger order disabled, pending {0} upgrade"

#: src/components/Synthetics/Claims/filters/ActionFilter.tsx
msgid "Funding Fees"
msgstr "Funding Fees"

#: src/domain/tokens/approveTokens.tsx
msgid "Approval failed"
msgstr "Approval failed"

#: src/components/Synthetics/TVChart/TVChartHeader.tsx
#: src/components/Synthetics/TVChart/TVChartHeader.tsx
#: src/pages/Dashboard/OverviewCard.tsx
#: src/pages/Home/Home.tsx
msgid "Open Interest"
msgstr "Open Interest"

#: src/components/Exchange/SwapBox.jsx
msgid "The position will be opened at {0} USD with a max slippage of {1}%.<0/><1/>The slippage amount can be configured under Settings, found by clicking on your address at the top right of the page after connecting your wallet.<2/><3/><4>Read more</4>."
msgstr "The position will be opened at {0} USD with a max slippage of {1}%.<0/><1/>The slippage amount can be configured under Settings, found by clicking on your address at the top right of the page after connecting your wallet.<2/><3/><4>Read more</4>."

#: src/components/Referrals/TradersStats.tsx
msgid "Active Referral Code"
msgstr "Active Referral Code"

#: src/pages/ClaimEsGmx/ClaimEsGmx.jsx
msgid "Please switch your network to Arbitrum."
msgstr "Please switch your network to Arbitrum."

#: src/components/Synthetics/TradeBox/hooks/useTradeButtonState.tsx
msgid "The position would be immediately liquidated upon order execution. Try reducing the size."
msgstr "The position would be immediately liquidated upon order execution. Try reducing the size."

#: src/components/Synthetics/TradeBox/TradeBoxRows/OneClickTrading.tsx
msgid "Enable"
msgstr "Enable"

#: src/components/Synthetics/GmList/GlvList.tsx
#: src/components/Synthetics/GmList/GmList.tsx
#: src/components/Synthetics/MarketTokenSelector/MarketTokenSelector.tsx
msgid "BUYABLE"
msgstr "BUYABLE"

#: src/components/Exchange/PositionEditor.jsx
msgid "Enabling Leverage"
msgstr "Enabling Leverage"

#: src/pages/BeginAccountTransfer/BeginAccountTransfer.tsx
#: src/pages/NftWallet/NftWallet.jsx
msgid "Invalid Receiver Address"
msgstr "Invalid Receiver Address"

#: src/components/Exchange/PositionSeller.jsx
msgid "Collateral is not enough to cover pending Fees. Please uncheck \"Keep Leverage\" to pay the Fees with the realized PnL."
msgstr "Collateral is not enough to cover pending Fees. Please uncheck \"Keep Leverage\" to pay the Fees with the realized PnL."

#: src/pages/LeaderboardPage/components/LeaderboardAccountsTable.tsx
#: src/pages/LeaderboardPage/components/LeaderboardPositionsTable.tsx
msgid "You have yet to reach the minimum \"Capital Used\" of {0} to qualify for the rankings."
msgstr "You have yet to reach the minimum \"Capital Used\" of {0} to qualify for the rankings."

#: src/components/Synthetics/TradeBox/TradeBoxRows/LimitPriceRow.tsx
msgid "The execution price for the limit order updates in real-time on the orders tab after order creation to guarantee that you receive the minimum receive amount."
msgstr "The execution price for the limit order updates in real-time on the orders tab after order creation to guarantee that you receive the minimum receive amount."

#: src/components/Exchange/SwapBox.jsx
msgid "Swap amount exceeds Available Liquidity."
msgstr "Swap amount exceeds Available Liquidity."

#: src/components/Synthetics/TradeBox/hooks/useTradeButtonState.tsx
msgid "Decrease the leverage to match the max. allowed leverage."
msgstr "Decrease the leverage to match the max. allowed leverage."

#: src/components/Synthetics/TableMarketFilter/MarketFilterLongShort.tsx
#: src/components/Synthetics/TableMarketFilter/MarketFilterLongShort.tsx
msgid "Shorts"
msgstr "Shorts"

#: src/pages/PriceImpactRebatesStats/PriceImpactRebatesStats.tsx
msgid "Prev"
msgstr "Prev"

#: src/components/Synthetics/StatusNotification/GmStatusNotification.tsx
msgid "Unknown buy GM order"
msgstr "Unknown buy GM order"

#: src/components/Synthetics/PositionSeller/rows/AllowedSlippageRow.tsx
#: src/components/Synthetics/TradeBox/TradeBoxRows/AllowedSlippageRow.tsx
msgid "You can edit the default Allowed Slippage in the settings menu on the top right of the page.<0/><1/>Note that a low allowed slippage, e.g. less than -{0}, may result in failed orders if prices are volatile."
msgstr "You can edit the default Allowed Slippage in the settings menu on the top right of the page.<0/><1/>Note that a low allowed slippage, e.g. less than -{0}, may result in failed orders if prices are volatile."

#: src/components/Synthetics/TradeHistory/TradeHistory.tsx
msgid "RPnL ($)"
msgstr "RPnL ($)"

#: src/domain/synthetics/orders/updateOrderTxn.ts
msgid "Updating order"
msgstr "Updating order"

#: src/pages/ClaimEsGmx/ClaimEsGmx.jsx
msgid "After claiming, the esGMX tokens will be airdropped to your account on the selected network within 7 days."
msgstr "After claiming, the esGMX tokens will be airdropped to your account on the selected network within 7 days."

#: src/components/Synthetics/GmSwap/GmSwapBox/GmSwapBox.tsx
msgid "Buy GLV"
msgstr "Buy GLV"

#: src/pages/Ecosystem/Ecosystem.jsx
msgid "Financial reports and protocol analytics"
msgstr "Financial reports and protocol analytics"

#: src/components/Exchange/TradeHistory.jsx
msgid "Request increase {0} {longOrShortText}, +{1} USD, Acceptable Price: {2} {3} USD"
msgstr "Request increase {0} {longOrShortText}, +{1} USD, Acceptable Price: {2} {3} USD"

#: src/components/Header/AppHeaderLinks.tsx
#: src/pages/Earn/EarnV2.tsx
#: src/pages/Earn/VesterDepositModal.tsx
msgid "Earn"
msgstr "Earn"

#: src/components/Exchange/SwapBox.jsx
#: src/components/Exchange/SwapBox.jsx
#: src/components/Exchange/SwapBox.jsx
#: src/components/Exchange/SwapBox.jsx
#: src/components/Synthetics/CollateralSelector/CollateralSelector.tsx
#: src/components/Synthetics/TradeBox/TradeBoxRows/CollateralSelectorRow.tsx
msgid "Collateral In"
msgstr "Collateral In"

#: src/pages/Dashboard/GmCard.tsx
msgid "GM Markets"
msgstr "GM Markets"

#: src/components/UserFeedbackModal/UserFeedbackModal.tsx
msgid "Your opinions and experiences matter to us. Your feedback helps us understand what we are doing well and where we can make enhancements."
msgstr "Your opinions and experiences matter to us. Your feedback helps us understand what we are doing well and where we can make enhancements."

#: src/pages/Earn/EarnV2.tsx
msgid "Stake <0>GMX</0> and buy <1>GM</1> or <2>GLP</2> to earn rewards."
msgstr "Stake <0>GMX</0> and buy <1>GM</1> or <2>GLP</2> to earn rewards."

#: src/components/Exchange/UsefulLinks.tsx
msgid "Trading guide"
msgstr "Trading guide"

#: src/domain/synthetics/common/incentivesAirdropMessages.ts
msgid "TRADING Airdrop"
msgstr "TRADING Airdrop"

#: src/components/Synthetics/TradeBox/hooks/useCollateralInTooltipContent.tsx
msgid "You will be short {indexSymbol} from your short position, while being long {collateralSymbol} from your {collateralSymbol} collateral. This can be useful for delta-neutral strategies to earn funding fees."
msgstr "You will be short {indexSymbol} from your short position, while being long {collateralSymbol} from your {collateralSymbol} collateral. This can be useful for delta-neutral strategies to earn funding fees."

#: src/components/Referrals/TradersStats.tsx
msgid "Rebates earned by this account as a trader."
msgstr "Rebates earned by this account as a trader."

#: src/components/Exchange/SwapBox.jsx
#: src/components/Synthetics/ExecutionPriceRow.tsx
#: src/components/Synthetics/NetworkFeeRow/NetworkFeeRow.tsx
#: src/components/TokenCard/TokenCard.tsx
#: src/components/TokenCard/TokenCard.tsx
#: src/components/TokenCard/TokenCard.tsx
#: src/components/TokenCard/TokenCard.tsx
#: src/pages/Dashboard/WeightText.tsx
msgid "Read more"
msgstr "Read more"

#: src/pages/AccountDashboard/GeneralPerformanceDetails.tsx
msgid "This Year"
msgstr "This Year"

#: src/components/Exchange/TradeHistory.jsx
msgid ""
"{actionDisplay} {0} {longOrShortText},\n"
"-{1} USD,\n"
"{2} Price: {3} USD"
msgstr ""
"{actionDisplay} {0} {longOrShortText},\n"
"-{1} USD,\n"
"{2} Price: {3} USD"

#: src/pages/Earn/Vesting.tsx
#: src/pages/Earn/Vesting.tsx
#: src/pages/Earn/Vesting.tsx
msgid "Vesting Status"
msgstr "Vesting Status"

#: src/components/Exchange/ConfirmationBox.jsx
msgid "You have an active Limit Order to Increase {longOrShortText} {sizeInToken} {0} (${1}) at price ${2}"
msgstr "You have an active Limit Order to Increase {longOrShortText} {sizeInToken} {0} (${1}) at price ${2}"

#: src/domain/synthetics/claimHistory/claimPriceImpactRebate.ts
msgid "Claiming Price Impact Rebate..."
msgstr "Claiming Price Impact Rebate..."

#: src/components/Synthetics/PositionItem/PositionItem.tsx
msgid "Negative funding fees are automatically settled against the collateral and impact the liquidation price. Positive funding fees can be claimed under the claims tab."
msgstr "Negative funding fees are automatically settled against the collateral and impact the liquidation price. Positive funding fees can be claimed under the claims tab."

#: src/pages/Earn/EarnV2.tsx
msgid "Unstake esGMX"
msgstr "Unstake esGMX"

#: src/components/Exchange/PositionDropdown.tsx
msgid "Set TP/SL"
msgstr "Set TP/SL"

#: src/components/Synthetics/TradeHistory/TradeHistoryRow/utils/shared.ts
msgid "The Execution Price didn't meet the Acceptable Price condition. The Order will get filled when the condition is met."
msgstr "The Execution Price didn't meet the Acceptable Price condition. The Order will get filled when the condition is met."

#: src/components/Synthetics/PositionEditor/PositionEditorAdvancedRows.tsx
#: src/components/Synthetics/PositionSeller/PositionSellerAdvancedDisplayRows.tsx
msgid "Initial Collateral (Collateral excluding Borrow and Funding Fee)."
msgstr "Initial Collateral (Collateral excluding Borrow and Funding Fee)."

#: src/components/Synthetics/TVChart/TVChartHeader.tsx
#: src/components/Synthetics/TVChart/TVChartHeader.tsx
msgid "Net Rate / 1h"
msgstr "Net Rate / 1h"

#: src/pages/Earn/ClaimModal.tsx
msgid "Claim esGMX Rewards"
msgstr "Claim esGMX Rewards"

#: src/pages/Earn/EarnV2.tsx
msgid "Trading incentives program is live on {avalancheLink}."
msgstr "Trading incentives program is live on {avalancheLink}."

#: src/components/Synthetics/StatusNotification/GmStatusNotification.tsx
msgid "Sending sell request"
msgstr "Sending sell request"

#: src/pages/Ecosystem/Ecosystem.jsx
msgid "Structured Products"
msgstr "Structured Products"

#: src/components/AprInfo/AprInfo.tsx
#: src/components/AprInfo/AprInfo.tsx
#: src/components/Synthetics/AcceptablePriceImpactInputRow/AcceptablePriceImpactInputRow.tsx
#: src/components/Synthetics/PositionSeller/PositionSellerAdvancedDisplayRows.tsx
#: src/components/Synthetics/TradeBox/TradeBoxRows/AdvancedDisplayRows.tsx
#: src/pages/LeaderboardPage/components/LeaderboardAccountsTable.tsx
#: src/pages/LeaderboardPage/components/LeaderboardPositionsTable.tsx
#: src/pages/LeaderboardPage/components/LeaderboardPositionsTable.tsx
msgid "NA"
msgstr "NA"

#: src/components/Synthetics/TradeBox/TradeBoxRows/CollateralSelectorRow.tsx
msgid "You have an existing position with {0} as collateral. This action will not apply for that position. <0>Switch to {1} collateral</0>."
msgstr "You have an existing position with {0} as collateral. This action will not apply for that position. <0>Switch to {1} collateral</0>."

#: src/components/Synthetics/TradeHistory/TradeHistoryRow/utils/position.ts
#: src/components/Synthetics/TradeHistory/TradeHistoryRow/utils/position.ts
#: src/components/Synthetics/TradeHistory/TradeHistoryRow/utils/position.ts
#: src/components/Synthetics/TradeHistory/TradeHistoryRow/utils/position.ts
msgid "Trigger price for the order."
msgstr "Trigger price for the order."

#: src/components/Exchange/ConfirmationBox.jsx
#: src/components/Exchange/ConfirmationBox.jsx
#: src/components/Exchange/ConfirmationBox.jsx
#: src/components/Exchange/ConfirmationBox.jsx
#: src/components/Exchange/ConfirmationBox.jsx
#: src/components/Exchange/ExchangeTVChart.jsx
#: src/components/Exchange/ExchangeTVChart.jsx
#: src/components/Exchange/OrdersList.jsx
#: src/components/Exchange/PositionEditor.jsx
#: src/components/Exchange/PositionSeller.jsx
#: src/components/Exchange/PositionsList.jsx
#: src/components/Exchange/PositionsList.jsx
#: src/components/Exchange/SwapBox.jsx
#: src/components/Exchange/SwapBox.jsx
#: src/components/Exchange/SwapBox.jsx
#: src/components/Exchange/SwapBox.jsx
#: src/components/Exchange/SwapBox.jsx
#: src/components/Exchange/TradeHistory.jsx
#: src/components/Exchange/TradeHistory.jsx
#: src/components/Exchange/TradeHistory.jsx
#: src/components/MarketWithDirectionLabel/MarketWithDirectionLabel.tsx
#: src/components/Synthetics/Claims/ClaimHistoryRow/ClaimFundingFeesHistoryRow.tsx
#: src/components/Synthetics/Claims/ClaimHistoryRow/ClaimFundingFeesHistoryRow.tsx
#: src/components/Synthetics/Claims/ClaimsHistory.tsx
#: src/components/Synthetics/MarketNetFee/MarketNetFee.tsx
#: src/components/Synthetics/PositionEditor/PositionEditor.tsx
#: src/components/Synthetics/PositionItem/PositionItem.tsx
#: src/components/Synthetics/PositionItem/PositionItem.tsx
#: src/components/Synthetics/PositionSeller/PositionSeller.tsx
#: src/components/Synthetics/SettleAccruedFundingFeeModal/SettleAccruedFundingFeeRow.tsx
#: src/components/Synthetics/StatusNotification/FeesSettlementStatusNotification.tsx
#: src/components/Synthetics/StatusNotification/OrderStatusNotification.tsx
#: src/components/Synthetics/TableMarketFilter/MarketFilterLongShort.tsx
#: src/components/Synthetics/TradeBox/tradeboxConstants.tsx
#: src/components/Synthetics/TradeHistory/TradeHistoryRow/utils/position.ts
#: src/components/Synthetics/TVChart/components/AvailableLiquidityTooltip.tsx
#: src/components/Synthetics/TVChart/TVChart.tsx
#: src/components/Synthetics/TVChart/TVChart.tsx
#: src/context/SyntheticsEvents/SyntheticsEventsProvider.tsx
#: src/context/SyntheticsEvents/SyntheticsEventsProvider.tsx
#: src/domain/synthetics/orders/utils.tsx
#: src/pages/Exchange/Exchange.tsx
#: src/pages/Exchange/Exchange.tsx
#: src/pages/Exchange/Exchange.tsx
#: src/pages/Exchange/Exchange.tsx
#: src/pages/LeaderboardPage/components/LeaderboardPositionsTable.tsx
#: src/pages/LeaderboardPage/components/LeaderboardPositionsTable.tsx
#: src/pages/OrdersOverview/OrdersOverview.jsx
msgid "Short"
msgstr "Short"

#: src/components/Synthetics/TradeHistory/useDownloadAsCsv.tsx
#: src/pages/AccountDashboard/GeneralPerformanceDetails.tsx
#: src/pages/LeaderboardPage/components/LeaderboardAccountsTable.tsx
#: src/pages/LeaderboardPage/components/LeaderboardPositionsTable.tsx
msgid "PnL ($)"
msgstr "PnL ($)"

#: src/components/Synthetics/MarketTokenSelector/MarketTokenSelector.tsx
msgid "GMX Market Tokens"
msgstr "GMX Market Tokens"

#: src/context/PendingTxnsContext/PendingTxnsContext.tsx
msgid "Txn failed. <0>View</0>."
msgstr "Txn failed. <0>View</0>."

#: src/pages/Earn/Vesting.tsx
#: src/pages/Earn/Vesting.tsx
msgid "Affiliate Vault"
msgstr "Affiliate Vault"

#: src/components/Exchange/SwapBox.jsx
#: src/components/Exchange/SwapBox.jsx
#: src/components/Synthetics/OrderEditor/OrderEditor.tsx
#: src/domain/synthetics/trade/utils/validation.ts
msgid "Enter a price"
msgstr "Enter a price"

#: src/components/Referrals/JoinReferralCode.tsx
msgid "Updating..."
msgstr "Updating..."

#: src/components/Synthetics/TradeHistory/keys.ts
msgid "Failed Market Increase"
msgstr "Failed Market Increase"

#: src/pages/LeaderboardPage/components/LeaderboardContainer.tsx
#: src/pages/LeaderboardPage/components/LeaderboardContainer.tsx
msgid "EIP-4844 Competition"
msgstr "EIP-4844 Competition"

#: src/components/Exchange/ConfirmationBox.jsx
#: src/components/Exchange/OrderEditor.jsx
#: src/components/Exchange/PositionEditor.jsx
#: src/components/Exchange/PositionSeller.jsx
#: src/components/Exchange/PositionsList.jsx
#: src/components/Exchange/PositionsList.jsx
#: src/components/Exchange/SwapBox.jsx
#: src/components/Synthetics/OrderEditor/OrderEditor.tsx
#: src/components/Synthetics/PositionEditor/PositionEditor.tsx
#: src/components/Synthetics/PositionItem/PositionItem.tsx
#: src/components/Synthetics/PositionList/PositionList.tsx
#: src/components/Synthetics/PositionSeller/PositionSeller.tsx
#: src/pages/LeaderboardPage/components/LeaderboardPositionsTable.tsx
msgid "Liq. Price"
msgstr "Liq. Price"

#: src/components/NotifyModal/NotifyModal.tsx
msgid "Trading Pair Price Alerts"
msgstr "Trading Pair Price Alerts"

#: src/components/Exchange/OrdersList.jsx
msgid "You will receive at least {0} {1} if this order is executed. The exact execution price may vary depending on fees at the time the order is executed."
msgstr "You will receive at least {0} {1} if this order is executed. The exact execution price may vary depending on fees at the time the order is executed."

#: src/components/Common/SEO.tsx
msgid "GMX | Decentralized Perpetual Exchange"
msgstr "GMX | Decentralized Perpetual Exchange"

#: src/pages/OrdersOverview/OrdersOverview.jsx
msgid "No position"
msgstr "No position"

#: src/components/Glp/GlpSwap.jsx
#: src/components/Glp/GlpSwap.jsx
#: src/components/Glp/GlpSwap.jsx
#: src/pages/Earn/GlpCard.tsx
msgid "Buy GLP"
msgstr "Buy GLP"

#: src/components/Exchange/ConfirmationBox.jsx
msgid "Cancel failed"
msgstr "Cancel failed"

#: src/components/Synthetics/StatusNotification/OrderStatusNotification.tsx
msgid "Fulfilling order request"
msgstr "Fulfilling order request"

#: src/pages/ClaimEsGmx/ClaimEsGmx.jsx
msgid "You can currently vest a maximum of {0} esGMX tokens at a ratio of {1} {stakingToken} to 1 esGMX."
msgstr "You can currently vest a maximum of {0} esGMX tokens at a ratio of {1} {stakingToken} to 1 esGMX."

#: src/pages/BuyGMX/BuyGMX.tsx
msgid "Buy AVAX directly to Avalanche or transfer it there."
msgstr "Buy AVAX directly to Avalanche or transfer it there."

#: src/components/Synthetics/GmSwap/GmSwapBox/GmSwapBox.tsx
msgid "Single"
msgstr "Single"

#: src/domain/synthetics/orders/prepareOrderTxn.ts
msgid "Error preparing transaction. Provider is not defined"
msgstr "Error preparing transaction. Provider is not defined"

#: src/components/Synthetics/Claims/ClaimableCardUI.tsx
msgid "Funding fees"
msgstr "Funding fees"

#: src/domain/synthetics/trade/utils/validation.ts
msgid "Insufficient liquidity in GM Pool"
msgstr "Insufficient liquidity in GM Pool"

#: src/components/Synthetics/TradeHistory/keys.ts
msgid "Failed Stop-Loss"
msgstr "Failed Stop-Loss"

#: src/components/Exchange/ExchangeBanner.jsx
msgid "Trade on GMX and win <0>$250.000</0> in prizes! Live until November 30th, <1>click here</1> to learn more."
msgstr "Trade on GMX and win <0>$250.000</0> in prizes! Live until November 30th, <1>click here</1> to learn more."

#: src/domain/synthetics/common/incentivesAirdropMessages.ts
msgid "tBTC LP incentives"
msgstr "tBTC LP incentives"

#: src/components/ModalViews/RedirectModal.tsx
msgid "You are leaving GMX.io and will be redirected to a third party, independent website."
msgstr "You are leaving GMX.io and will be redirected to a third party, independent website."

#: src/components/Synthetics/PositionItem/PositionItem.tsx
#: src/components/Synthetics/PositionItem/PositionItem.tsx
msgid "Accrued Borrow Fee"
msgstr "Accrued Borrow Fee"

#: src/domain/synthetics/trade/useMaxAutoCancelOrdersState.tsx
msgid "Read more."
msgstr "Read more."

#: src/components/AddressDropdown/AddressDropdown.tsx
#: src/components/Synthetics/TradeHistory/TradeHistory.tsx
msgid "PnL Analysis"
msgstr "PnL Analysis"

#: src/components/Synthetics/TableMarketFilter/MarketFilterLongShort.tsx
#: src/components/Synthetics/TableMarketFilter/MarketFilterLongShort.tsx
msgid "Longs"
msgstr "Longs"

#: src/components/Exchange/PositionEditor.jsx
msgid "Deposit submitted."
msgstr "Deposit submitted."

#: src/components/Exchange/SwapBox.jsx
msgid "<0>{0} is required for collateral.</0><1>Swap amount from {1} to {2} exceeds {3} available liquidity. Reduce the \"Pay\" size, or change the \"Collateral In\" token.</1>"
msgstr "<0>{0} is required for collateral.</0><1>Swap amount from {1} to {2} exceeds {3} available liquidity. Reduce the \"Pay\" size, or change the \"Collateral In\" token.</1>"

#: src/components/Synthetics/StatusNotification/GmStatusNotification.tsx
msgid "Unknown sell GM order"
msgstr "Unknown sell GM order"

#: src/components/NotifyModal/NotifyModal.tsx
msgid "<0>Notifications are provided by Notifi and not affiliated with GMX. By subscribing, you agree that info you provide to Notifi will be governed by its </0><1>Privacy Policy</1><2> and </2><3>Terms of Use</3>."
msgstr "<0>Notifications are provided by Notifi and not affiliated with GMX. By subscribing, you agree that info you provide to Notifi will be governed by its </0><1>Privacy Policy</1><2> and </2><3>Terms of Use</3>."

#: src/components/TokenCard/TokenCard.tsx
msgid "{arbitrumLink} and {avalancheLink} GLV Pools are <0>incentivized{sparkle}.</0>"
msgstr "{arbitrumLink} and {avalancheLink} GLV Pools are <0>incentivized{sparkle}.</0>"

#: src/components/Synthetics/TradeBox/hooks/useTradeButtonState.tsx
msgid "{0} is required for collateral.<0/><1/>There is no swap path found for {1} to {2} within GMX.<2/><3/><4>You can buy {3} on 1inch.</4>"
msgstr "{0} is required for collateral.<0/><1/>There is no swap path found for {1} to {2} within GMX.<2/><3/><4>You can buy {3} on 1inch.</4>"

#: src/components/Synthetics/TradeboxPoolWarnings/TradeboxPoolWarnings.tsx
msgid "You have an existing position in the {0} market pool.<0><1>Switch to {1} market pool</1>.</0>"
msgstr "You have an existing position in the {0} market pool.<0><1>Switch to {1} market pool</1>.</0>"

#: src/pages/AccountDashboard/GeneralPerformanceDetails.tsx
#: src/pages/LeaderboardPage/components/LeaderboardAccountsTable.tsx
msgid "Capital Used"
msgstr "Capital Used"

#: src/components/MissedCoinsModal/MissedCoinsModal.tsx
msgid "Max 10 symbols in name"
msgstr "Max 10 symbols in name"

#: src/pages/Dashboard/StatsCard.tsx
msgid "Users"
msgstr "Users"

#: src/components/Synthetics/Claims/filters/ActionFilter.tsx
#: src/components/Synthetics/ExecutionPriceRow.tsx
#: src/components/Synthetics/GmSwap/GmFees/GmFees.tsx
#: src/components/Synthetics/TradeHistory/TradeHistoryRow/utils/position.ts
#: src/components/Synthetics/TradeHistory/TradeHistoryRow/utils/position.ts
#: src/components/Synthetics/TradeHistory/TradeHistoryRow/utils/position.ts
#: src/components/Synthetics/TradeHistory/TradeHistoryRow/utils/position.ts
#: src/components/Synthetics/TradeHistory/TradeHistoryRow/utils/position.ts
#: src/components/Synthetics/TradeHistory/TradeHistoryRow/utils/position.ts
#: src/components/Synthetics/TradeHistory/useDownloadAsCsv.tsx
msgid "Price Impact"
msgstr "Price Impact"

#: src/domain/synthetics/trade/utils/validation.ts
msgid "Select a token"
msgstr "Select a token"

#: src/components/Synthetics/GmSwap/GmFees/GmFees.tsx
#: src/components/Synthetics/PositionItem/PositionItem.tsx
#: src/components/Synthetics/TradeFeesRow/TradeFeesRow.tsx
#: src/components/Synthetics/TradeFeesRow/TradeFeesRow.tsx
msgid "UI Fee"
msgstr "UI Fee"

#: src/domain/synthetics/orders/simulateExecuteTxn.tsx
#: src/domain/synthetics/orders/simulateExecuteTxn.tsx
msgid "Execute order simulation failed."
msgstr "Execute order simulation failed."

#: src/pages/CompleteAccountTransfer/CompleteAccountTransfer.jsx
msgid "Invalid Transfer Addresses: Please check the url."
msgstr "Invalid Transfer Addresses: Please check the url."

#: src/pages/Dashboard/MarketsListV1.tsx
#: src/pages/Dashboard/MarketsListV1.tsx
msgid "GLP Index Composition"
msgstr "GLP Index Composition"

#: src/domain/synthetics/positions/utils.ts
msgid "TP"
msgstr "TP"

#: src/components/Synthetics/ClaimModal/ClaimModal.tsx
msgid "<0>Claimable Funding Fee.</0>"
msgstr "<0>Claimable Funding Fee.</0>"

#: src/lib/wallets/connecters/binanceW3W/binanceWallet.ts
msgid "Log in to your Binance app and tap [Wallets]. Go to [Web3]."
msgstr "Log in to your Binance app and tap [Wallets]. Go to [Web3]."

#: src/components/Synthetics/Claims/ClaimableCard.tsx
#: src/pages/Earn/Vesting.tsx
#: src/pages/Earn/Vesting.tsx
#: src/pages/Earn/Vesting.tsx
msgid "Claimable"
msgstr "Claimable"

#: src/components/Exchange/OrdersToa.jsx
msgid "Additionally, trigger orders are market orders and are not guaranteed to settle at the trigger price."
msgstr "Additionally, trigger orders are market orders and are not guaranteed to settle at the trigger price."

#: src/components/Header/AppHeaderLinks.tsx
#: src/components/Header/HomeHeaderLinks.tsx
msgid "Docs"
msgstr "Docs"

#: src/components/Exchange/ConfirmationBox.jsx
#: src/components/Exchange/PositionSeller.jsx
#: src/components/Synthetics/PositionEditor/usePositionEditorButtonState.tsx
#: src/components/Synthetics/PositionSeller/PositionSeller.tsx
#: src/components/Synthetics/TradeBox/hooks/useTradeButtonState.tsx
msgid "Creating Order..."
msgstr "Creating Order..."

#: src/components/Exchange/PositionEditor.jsx
msgid "Deposit disabled, pending {0} upgrade"
msgstr "Deposit disabled, pending {0} upgrade"

#: src/pages/Jobs/Jobs.jsx
msgid "Jobs"
msgstr "Jobs"

#: src/pages/Ecosystem/Ecosystem.jsx
msgid "Decentralized Options Strategies"
msgstr "Decentralized Options Strategies"

#: src/components/AddressDropdown/AddressDropdown.tsx
#: src/components/Synthetics/SubaccountModal/SubaccountModal.tsx
msgid "Address copied to your clipboard"
msgstr "Address copied to your clipboard"

#: src/components/Header/AppHeaderLinks.tsx
#: src/components/NetworkDropdown/NetworkDropdown.tsx
#: src/components/NetworkDropdown/NetworkDropdown.tsx
#: src/components/SettingsModal/SettingsModal.tsx
msgid "Settings"
msgstr "Settings"

#: src/components/Referrals/AffiliatesStats.tsx
msgid "Amount of traders you referred."
msgstr "Amount of traders you referred."

#: src/components/Exchange/PositionSeller.jsx
msgid "Close submitted!"
msgstr "Close submitted!"

#: src/domain/synthetics/trade/utils/validation.ts
#: src/domain/synthetics/trade/utils/validation.ts
msgid "Insufficient {0} liquidity"
msgstr "Insufficient {0} liquidity"

#: src/pages/Ecosystem/Ecosystem.jsx
#: src/pages/Ecosystem/Ecosystem.jsx
msgid "Creator"
msgstr "Creator"

#: src/components/Synthetics/TradeHistory/keys.ts
msgid "Create Limit"
msgstr "Create Limit"

#: src/pages/BeginAccountTransfer/BeginAccountTransfer.tsx
msgid "Transfer already initiated"
msgstr "Transfer already initiated"

#: src/pages/Earn/AffiliateVesterWithdrawModal.tsx
#: src/pages/Earn/VesterWithdrawModal.tsx
msgid "Withdraw submitted."
msgstr "Withdraw submitted."

#: src/components/Referrals/AddAffiliateCode.jsx
#: src/components/Referrals/AddAffiliateCode.jsx
msgid "Enter a code"
msgstr "Enter a code"

#: src/components/Synthetics/StatusNotification/SubaccountNotification.tsx
msgid "Subaccount is updated"
msgstr "Subaccount is updated"

#: src/components/Exchange/OrdersList.jsx
#: src/pages/OrdersOverview/OrdersOverview.jsx
msgid "Order"
msgstr "Order"

#: src/pages/Dashboard/GmxCard.tsx
msgid "Staked on Avalanche"
msgstr "Staked on Avalanche"

#: src/components/Footer/constants.ts
#: src/components/Footer/constants.ts
msgid "Media Kit"
msgstr "Media Kit"

#: src/pages/Home/Home.tsx
msgid "Reduce Liquidation Risks"
msgstr "Reduce Liquidation Risks"

#: src/pages/PositionsOverview/PositionsOverview.jsx
msgid "collateral"
msgstr "collateral"

#: src/pages/Earn/EarnV1.jsx
msgid "Stake failed"
msgstr "Stake failed"

#: src/components/Glp/GlpSwap.jsx
#: src/components/Synthetics/GmList/GlvList.tsx
#: src/components/Synthetics/GmList/GmList.tsx
msgid "WALLET"
msgstr "WALLET"

#: src/components/Exchange/OrdersList.jsx
#: src/components/Exchange/OrdersList.jsx
#: src/components/Synthetics/OrderList/OrderList.tsx
#: src/components/Synthetics/OrderList/OrderList.tsx
msgid "No open orders"
msgstr "No open orders"

#: src/components/Referrals/AffiliatesStats.tsx
msgid "Traders Referred on Avalanche Fuji"
msgstr "Traders Referred on Avalanche Fuji"

#: src/components/Referrals/AffiliatesStats.tsx
msgid "Claim V2 Rebates from your referred Traders."
msgstr "Claim V2 Rebates from your referred Traders."

#: src/pages/Dashboard/OverviewCard.tsx
msgid "Total value of tokens in GM Pools."
msgstr "Total value of tokens in GM Pools."

#: src/components/Glp/GlpSwap.jsx
msgid "Reserved"
msgstr "Reserved"

#: src/components/Synthetics/GmList/GlvList.tsx
#: src/components/Synthetics/GmList/GmList.tsx
msgid "Available amount to deposit into the specific GM pool."
msgstr "Available amount to deposit into the specific GM pool."

#: src/components/Exchange/OrderEditor.jsx
#: src/components/Exchange/PositionSeller.jsx
msgid "Price below Liq. Price"
msgstr "Price below Liq. Price"

#: src/domain/tokens/approveTokens.tsx
msgid "There is not enough {0} in your account on {networkName} to send this transaction.<0/><1/><2>Buy or Transfer {1} to {networkName}</2>"
msgstr "There is not enough {0} in your account on {networkName} to send this transaction.<0/><1/><2>Buy or Transfer {1} to {networkName}</2>"

#: src/components/Synthetics/UserIncentiveDistributionList/UserIncentiveDistributionList.tsx
msgid "Airdrop"
msgstr "Airdrop"

#: src/pages/Earn/UnstakeModal.tsx
msgid "Unstake submitted!"
msgstr "Unstake submitted!"

#: src/pages/LeaderboardPage/components/LeaderboardContainer.tsx
msgid "This competition is held on the {0} network. <0>Change your network</0> to participate."
msgstr "This competition is held on the {0} network. <0>Change your network</0> to participate."

#: src/pages/LeaderboardPage/components/CompetitionCountdown.tsx
msgid "This competition has ended."
msgstr "This competition has ended."

#: src/components/Synthetics/MarketsList/NetFeeTooltip.tsx
#: src/components/Synthetics/MarketsList/NetFeeTooltip.tsx
msgid "Shorts Net Rate / 1h"
msgstr "Shorts Net Rate / 1h"

#: src/pages/MarketPoolsPage/MarketPoolsPage.tsx
msgid "Purchase <0>GM Tokens</0> to earn fees from swaps and leverage trading."
msgstr "Purchase <0>GM Tokens</0> to earn fees from swaps and leverage trading."

#: src/components/Synthetics/GmList/GmTokensTotalBalanceInfo.tsx
msgid "Expected 365d Fees are projected based on past {daysConsidered}d base APY."
msgstr "Expected 365d Fees are projected based on past {daysConsidered}d base APY."

#: src/pages/Earn/TotalRewardsCard.tsx
msgid "<0>Stake GMX</0> and earn {gmxAvgAprText} APR"
msgstr "<0>Stake GMX</0> and earn {gmxAvgAprText} APR"

#: src/pages/Exchange/Exchange.tsx
msgid "Withdrew {0} USD from {tokenSymbol} {longOrShortText}."
msgstr "Withdrew {0} USD from {tokenSymbol} {longOrShortText}."

#: src/components/Synthetics/SettleAccruedFundingFeeModal/SettleAccruedFundingFeeModal.tsx
msgid "Accrued Funding Fee."
msgstr "Accrued Funding Fee."

#: src/pages/Earn/AffiliateVesterWithdrawModal.tsx
#: src/pages/Earn/VesterWithdrawModal.tsx
msgid "Withdraw failed."
msgstr "Withdraw failed."

#: src/pages/Earn/ClaimModal.tsx
msgid "Pending GMX approval"
msgstr "Pending GMX approval"

#: src/components/Synthetics/MarketsList/MarketsList.tsx
msgid "No markets found."
msgstr "No markets found."

#: src/components/Referrals/TradersStats.tsx
msgid "Edit Referral Code"
msgstr "Edit Referral Code"

#: src/components/Stake/GMXAprTooltip.tsx
msgid "GMX APR"
msgstr "GMX APR"

#: src/pages/AccountDashboard/VersionNetworkSwitcherRow.tsx
msgid "Switch to:"
msgstr "Switch to:"

#: src/components/Synthetics/StatusNotification/OrderStatusNotification.tsx
msgid "{orderTypeText} {visualMultiplierPrefix}{0} {longShortText}: {sign}{1}"
msgstr "{orderTypeText} {visualMultiplierPrefix}{0} {longShortText}: {sign}{1}"

#: src/components/Synthetics/StatusNotification/OrderStatusNotification.tsx
msgid "{txnTypeText} limit order for"
msgstr "{txnTypeText} limit order for"

#: src/components/Synthetics/TradeboxPoolWarnings/TradeboxPoolWarnings.tsx
msgid "You have an existing limit order in the {0} market pool.<0><1>Switch to {1} market pool</1>.</0>"
msgstr "You have an existing limit order in the {0} market pool.<0><1>Switch to {1} market pool</1>.</0>"

#: src/components/Synthetics/StatusNotification/OrderStatusNotification.tsx
msgid "Decreasing"
msgstr "Decreasing"

#: src/components/Referrals/AffiliatesStats.tsx
msgid "Create Referral Code"
msgstr "Create Referral Code"

#: src/components/NetworkDropdown/NetworkDropdown.tsx
#: src/components/NetworkDropdown/NetworkDropdown.tsx
msgid "Networks"
msgstr "Networks"

#: src/components/Exchange/TradeHistory.jsx
msgid "{0}: {1}, Price: {priceDisplay}"
msgstr "{0}: {1}, Price: {priceDisplay}"

#: src/components/Synthetics/GmList/GlvList.tsx
#: src/components/Synthetics/GmList/GmList.tsx
#: src/components/Synthetics/MarketTokenSelector/MarketTokenSelector.tsx
#: src/pages/Dashboard/MarketsListV1.tsx
msgid "POOL"
msgstr "POOL"

#: src/components/Header/HomeHeaderLinks.tsx
msgid "Voting"
msgstr "Voting"

#: src/components/Exchange/TradeHistory.jsx
msgid "This position was liquidated as the max leverage of 100x was exceeded."
msgstr "This position was liquidated as the max leverage of 100x was exceeded."

#: src/pages/SyntheticsFallbackPage/SyntheticsFallbackPage.tsx
msgid "<0>Switch to:</0>"
msgstr "<0>Switch to:</0>"

#: src/components/Synthetics/AcceptablePriceImpactInputRow/AcceptablePriceImpactInputRow.tsx
msgid "The Current Price Impact is {0}. Consider adding a buffer of 0.30% to it so the order is more likely to be processed."
msgstr "The Current Price Impact is {0}. Consider adding a buffer of 0.30% to it so the order is more likely to be processed."

#: src/components/Synthetics/TradeHistory/TradeHistory.tsx
msgid "No trades match the selected filters"
msgstr "No trades match the selected filters"

#: src/components/Exchange/TradeHistory.jsx
#: src/context/SyntheticsEvents/SyntheticsEventsProvider.tsx
msgid "Decreased"
msgstr "Decreased"

#: src/components/Exchange/ConfirmationBox.jsx
#: src/components/Exchange/ConfirmationBox.jsx
#: src/components/Exchange/OrdersList.jsx
#: src/components/Exchange/TradeHistory.jsx
#: src/components/Exchange/TradeHistory.jsx
#: src/domain/synthetics/orders/utils.tsx
#: src/pages/OrdersOverview/OrdersOverview.jsx
msgid "Decrease"
msgstr "Decrease"

#: src/components/Exchange/PositionSeller.jsx
msgid "Leftover collateral below 5 USD"
msgstr "Leftover collateral below 5 USD"

#: src/lib/legacy.ts
msgid "Order cannot be executed as it would reduce the position's leverage below 1"
msgstr "Order cannot be executed as it would reduce the position's leverage below 1"

#: src/components/Synthetics/HighPriceImpactOrFeesWarningCard/HighPriceImpactOrFeesWarningCard.tsx
msgid "Existing Executable Trigger Orders"
msgstr "Existing Executable Trigger Orders"

#: src/pages/Dashboard/MarketsListV1.tsx
msgid "Weight"
msgstr "Weight"

#: src/components/Exchange/PositionShare.tsx
msgid "Link copied to clipboard."
msgstr "Link copied to clipboard."

#: src/components/SettingsModal/SettingsModal.tsx
msgid "Max slippage precision is -0.01%"
msgstr "Max slippage precision is -0.01%"

#: src/components/Exchange/ExchangeTVChart.jsx
#: src/components/Synthetics/TVChart/TVChart.tsx
msgid "Dec."
msgstr "Dec."

#: src/pages/Ecosystem/Ecosystem.jsx
msgid "GMX Weekly Updates"
msgstr "GMX Weekly Updates"

#: src/components/Synthetics/TradeBox/hooks/useCollateralInTooltipContent.tsx
msgid "You will be long {indexSymbol} only from your long position."
msgstr "You will be long {indexSymbol} only from your long position."

#: src/pages/OrdersOverview/OrdersOverview.jsx
msgid "Total active: {openTotal}, executed: {executedTotal}, cancelled: {cancelledTotal}"
msgstr "Total active: {openTotal}, executed: {executedTotal}, cancelled: {cancelledTotal}"

#: src/components/Synthetics/TVChart/TVChartHeader.tsx
#: src/components/Synthetics/TVChart/TVChartHeader.tsx
msgid "24h Low"
msgstr "24h Low"

#: src/pages/LeaderboardPage/components/LeaderboardContainer.tsx
#: src/pages/LeaderboardPage/components/LeaderboardNavigation.tsx
msgid "Chain Icon"
msgstr "Chain Icon"

#: src/components/Synthetics/StatusNotification/FeesSettlementStatusNotification.tsx
msgid "Settle request for {0, plural, one {# position} other {# positions}} sent"
msgstr "Settle request for {0, plural, one {# position} other {# positions}} sent"

#: src/pages/Dashboard/GmxCard.tsx
#: src/pages/Earn/GmxAndVotingPowerCard.tsx
msgid "Price on Arbitrum"
msgstr "Price on Arbitrum"

#: src/pages/Ecosystem/Ecosystem.jsx
msgid "Fees generated by GMX"
msgstr "Fees generated by GMX"

#: src/components/Synthetics/MarketStats/MarketStatsWithComposition.tsx
msgid "GM can be sold for {0} for this market up to the specified selling caps. The remaining tokens in the pool are reserved for currently open positions."
msgstr "GM can be sold for {0} for this market up to the specified selling caps. The remaining tokens in the pool are reserved for currently open positions."

#: src/components/Synthetics/AccruedPositionPriceImpactRebateModal/AccruedPositionPriceImpactRebateModal.tsx
#: src/components/Synthetics/ClaimablePositionPriceImpactRebateModal/ClaimablePositionPriceImpactRebateModal.tsx
msgid "REBATE"
msgstr "REBATE"

#: src/pages/Ecosystem/Ecosystem.jsx
msgid "Yield simulator for GMX"
msgstr "Yield simulator for GMX"

#: src/components/Synthetics/TradeBox/TradeBoxRows/AvailableLiquidityRow.tsx
msgid "There may not be sufficient liquidity to execute your order when the Min. Receive are met."
msgstr "There may not be sufficient liquidity to execute your order when the Min. Receive are met."

#: src/pages/Earn/EarnV2.tsx
#: src/pages/MarketPoolsPage/MarketPoolsPage.tsx
msgid "Select a GM Pool"
msgstr "Select a GM Pool"

#: src/pages/AccountDashboard/GeneralPerformanceDetails.tsx
#: src/pages/LeaderboardPage/components/LeaderboardAccountsTable.tsx
msgid "Total Trades"
msgstr "Total Trades"

#: src/components/NpsModal/NpsModal.tsx
msgid "Enter your answer here"
msgstr "Enter your answer here"

#: src/pages/Earn/EarnV2.tsx
msgid "Stake GMX"
msgstr "Stake GMX"

#: src/components/Synthetics/StatusNotification/GmStatusNotification.tsx
msgid "Shifting from <0><1>GM: {fromIndexName}</1><2>{fromPoolName}</2></0> to <3><4>GM: {toIndexName}</4><5>{toPoolName}</5></3>"
msgstr "Shifting from <0><1>GM: {fromIndexName}</1><2>{fromPoolName}</2></0> to <3><4>GM: {toIndexName}</4><5>{toPoolName}</5></3>"

#: src/components/Referrals/JoinReferralCode.tsx
msgid "Referral code updated!"
msgstr "Referral code updated!"

#: src/components/Synthetics/GmSwap/GmSwapBox/GmSwapWarningsRow.tsx
msgid "Acknowledge high {0}"
msgstr "Acknowledge high {0}"

#: src/context/TokensFavoritesContext/TokensFavoritesContextProvider.tsx
msgid "Favorites"
msgstr "Favorites"

#: src/components/Exchange/SwapBox.jsx
msgid "Max {0} short capacity"
msgstr "Max {0} short capacity"

#: src/components/Synthetics/TradeHistory/TradeHistoryRow/utils/shared.ts
msgid "The Execution Price didn't meet the Acceptable Price condition."
msgstr "The Execution Price didn't meet the Acceptable Price condition."

#: src/pages/Earn/VesterDepositModal.tsx
msgid "Reserve Amount"
msgstr "Reserve Amount"

#: src/components/Synthetics/StatusNotification/GmStatusNotification.tsx
msgid "Fulfilling buy request"
msgstr "Fulfilling buy request"

#: src/components/Synthetics/TradeHistory/TradeHistoryRow/utils/shared.ts
msgid "Reason: {0}"
msgstr "Reason: {0}"

#: src/components/Synthetics/GmList/GmTokensTotalBalanceInfo.tsx
msgid "Wallet total accrued Fees"
msgstr "Wallet total accrued Fees"

#: src/components/Exchange/ConfirmationBox.jsx
#: src/components/Exchange/SwapBox.jsx
#: src/components/Exchange/SwapBox.jsx
#: src/components/Exchange/SwapBox.jsx
#: src/components/Synthetics/SwapCard/SwapCard.tsx
#: src/components/Synthetics/TradeBox/TradeBoxRows/AvailableLiquidityRow.tsx
#: src/components/Synthetics/TVChart/TVChartHeader.tsx
#: src/components/Synthetics/TVChart/TVChartHeader.tsx
msgid "Available Liquidity"
msgstr "Available Liquidity"

#: src/components/Exchange/SwapBox.jsx
msgid "A snapshot of the USD value of your {0} collateral is taken when the position is opened."
msgstr "A snapshot of the USD value of your {0} collateral is taken when the position is opened."

#: src/components/Synthetics/DateRangeSelect/DateRangeSelect.tsx
#: src/components/Synthetics/DateRangeSelect/DateRangeSelect.tsx
#: src/components/Synthetics/DateRangeSelect/DateRangeSelect.tsx
msgid "All time"
msgstr "All time"

#: src/pages/ClaimEsGmx/ClaimEsGmx.jsx
msgid "Select your vesting option below then click \"Claim\"."
msgstr "Select your vesting option below then click \"Claim\"."

#: src/pages/Home/Home.tsx
msgid "Save on Costs"
msgstr "Save on Costs"

#: src/components/Synthetics/StatusNotification/GmStatusNotification.tsx
msgid "Buy order cancelled"
msgstr "Buy order cancelled"

#: src/components/Synthetics/TVChart/components/AvailableLiquidityTooltip.tsx
msgid "{longShortText} {0} Reserve"
msgstr "{longShortText} {0} Reserve"

#: src/components/Synthetics/StatusNotification/OrderStatusNotification.tsx
msgid "Cancel newly created orders"
msgstr "Cancel newly created orders"

#: src/pages/Earn/GmxAndVotingPowerCard.tsx
msgid "Delegate"
msgstr "Delegate"

#: src/pages/NftWallet/NftWallet.jsx
msgid "Invalid NFT Address"
msgstr "Invalid NFT Address"

#: src/pages/Ecosystem/Ecosystem.jsx
msgid "GLP and GMX autocompounding vaults"
msgstr "GLP and GMX autocompounding vaults"

#: src/pages/Ecosystem/Ecosystem.jsx
msgid "esGMX OTC Market"
msgstr "esGMX OTC Market"

#: src/pages/Ecosystem/Ecosystem.jsx
msgid "Leverage Trading Terminal"
msgstr "Leverage Trading Terminal"

#: src/components/Synthetics/TradeFeesRow/TradeFeesRow.tsx
msgid "The bonus rebate is an estimate and can be up to {0}% of the open fee. It will be airdropped as {incentivesTokenTitle} tokens on a pro-rata basis. <0><1>Read more</1>.</0>"
msgstr "The bonus rebate is an estimate and can be up to {0}% of the open fee. It will be airdropped as {incentivesTokenTitle} tokens on a pro-rata basis. <0><1>Read more</1>.</0>"

#: src/components/Synthetics/OrderItem/OrderItem.tsx
msgid "<0>The order will be executed when the oracle price is {0} {1}.</0><1/><2>Note that there may be rare cases where the order cannot be executed, for example, if the chain is down and no oracle reports are produced or if the price impact exceeds your acceptable price.</2>"
msgstr "<0>The order will be executed when the oracle price is {0} {1}.</0><1/><2>Note that there may be rare cases where the order cannot be executed, for example, if the chain is down and no oracle reports are produced or if the price impact exceeds your acceptable price.</2>"

#: src/components/Exchange/SwapBox.jsx
msgid "Swap submitted!"
msgstr "Swap submitted!"

#: src/pages/Ecosystem/Ecosystem.jsx
msgid "GBC NFTs APR tracker and rewards"
msgstr "GBC NFTs APR tracker and rewards"

#: src/components/Synthetics/StatusNotification/SubaccountNotification.tsx
#: src/components/Synthetics/StatusNotification/SubaccountNotification.tsx
msgid "Pending Wallet transaction sign"
msgstr "Pending Wallet transaction sign"

#: src/components/Referrals/AffiliatesStats.tsx
#: src/components/Referrals/AffiliatesStats.tsx
#: src/components/Referrals/TradersStats.tsx
#: src/components/Referrals/TradersStats.tsx
msgid "V1 Avalanche"
msgstr "V1 Avalanche"

#: src/components/Exchange/ConfirmationBox.jsx
#: src/components/Exchange/PositionEditor.jsx
#: src/components/Exchange/PositionSeller.jsx
#: src/components/Synthetics/PositionEditor/PositionEditorAdvancedRows.tsx
#: src/components/Synthetics/PositionSeller/PositionSellerAdvancedDisplayRows.tsx
#: src/components/Synthetics/TradeBox/TradeBoxRows/AdvancedDisplayRows.tsx
msgid "Collateral ({0})"
msgstr "Collateral ({0})"

#: src/pages/Earn/StakeModal.tsx
msgid "You will earn {0}% more rewards with this action."
msgstr "You will earn {0}% more rewards with this action."

#: src/components/SettingsModal/SettingsModal.tsx
msgid "Max Network Fee Buffer"
msgstr "Max Network Fee Buffer"

#: src/components/Exchange/OrderEditor.jsx
msgid "Order updated!"
msgstr "Order updated!"

#: src/components/Synthetics/TradeBox/hooks/useCollateralInTooltipContent.tsx
msgid "You will be short {indexSymbol} from your short position, while being long {collateralSymbol} from your {collateralSymbol} collateral. The liquidation price will vary based on the price of {collateralSymbol}."
msgstr "You will be short {indexSymbol} from your short position, while being long {collateralSymbol} from your {collateralSymbol} collateral. The liquidation price will vary based on the price of {collateralSymbol}."

#: src/components/Synthetics/TradeBox/OneClickTradingInfo.tsx
msgid "The previously authorized maximum number of actions has been reached for One-Click Trading."
msgstr "The previously authorized maximum number of actions has been reached for One-Click Trading."

#: src/components/Synthetics/CollateralSelector/CollateralSelector.tsx
#: src/components/Synthetics/CollateralSelector/CollateralSelector.tsx
msgid "Select a pool containing {0} to use it as collateral."
msgstr "Select a pool containing {0} to use it as collateral."

#: src/lib/contracts/callContract.tsx
msgid "Transaction completed!"
msgstr "Transaction completed!"

#: src/pages/BeginAccountTransfer/BeginAccountTransfer.tsx
msgid "Approving..."
msgstr "Approving..."

#: src/components/Exchange/PositionSeller.jsx
msgid "Neither Collateral nor realized PnL is enough to cover pending Fees. Please close a larger position amount."
msgstr "Neither Collateral nor realized PnL is enough to cover pending Fees. Please close a larger position amount."

#: src/components/Synthetics/MarketsList/MarketsList.tsx
#: src/pages/Dashboard/MarketsListV1.tsx
msgid "UTILIZATION"
msgstr "UTILIZATION"

#: src/components/NotifyModal/NotifyModal.tsx
msgid "GMX Announcements"
msgstr "GMX Announcements"

#: src/components/Header/AppHeaderLinks.tsx
#: src/pages/Referrals/Referrals.tsx
#: src/pages/Referrals/Referrals.tsx
msgid "Referrals"
msgstr "Referrals"

#: src/pages/MarketPoolsPage/MarketPoolsPage.tsx
msgid "<0>GLV Vaults</0> include multiple GM Tokens and are automatically rebalanced."
msgstr "<0>GLV Vaults</0> include multiple GM Tokens and are automatically rebalanced."

#: src/components/Exchange/PositionSeller.jsx
msgid "Max Leverage without PnL: 100x"
msgstr "Max Leverage without PnL: 100x"

#: src/components/Exchange/ConfirmationBox.jsx
msgid "Confirm Short"
msgstr "Confirm Short"

#: src/pages/Earn/EarnV1.jsx
msgid "The <0>GMX migration</0> is in progress, please migrate your GMT, xGMT, GMT-USDG and xGMT-USDG tokens.<1/>USDG tokens will continue to function as before and do not need to be migrated."
msgstr "The <0>GMX migration</0> is in progress, please migrate your GMT, xGMT, GMT-USDG and xGMT-USDG tokens.<1/>USDG tokens will continue to function as before and do not need to be migrated."

#: src/components/Exchange/ChartTokenSelector.tsx
msgid "Short Liquidity"
msgstr "Short Liquidity"

#: src/components/Synthetics/OrderItem/OrderItem.tsx
msgid "Order Type"
msgstr "Order Type"

#: src/components/Synthetics/StatusNotification/GmStatusNotification.tsx
msgid "Sell order executed"
msgstr "Sell order executed"

#: src/domain/synthetics/referrals/claimAffiliateRewardsTxn.ts
msgid "Affiliate Rewards Claimed"
msgstr "Affiliate Rewards Claimed"

#: src/components/Exchange/ConfirmationBox.jsx
#: src/components/Exchange/PositionSeller.jsx
#: src/components/Synthetics/TradeBox/TradeBoxRows/SwapSpreadRow.tsx
msgid "Spread"
msgstr "Spread"

#: src/components/Synthetics/TradeHistory/TradeHistoryRow/utils/position.ts
msgid "This position was liquidated as the max. leverage of {formattedMaxLeverage} was exceeded when taking into account fees."
msgstr "This position was liquidated as the max. leverage of {formattedMaxLeverage} was exceeded when taking into account fees."

#: src/components/Synthetics/TradeBox/hooks/useTradeButtonState.tsx
msgid "Swap {0}"
msgstr "Swap {0}"

#: src/components/Exchange/SwapBox.jsx
msgid "Swap Order submitted!"
msgstr "Swap Order submitted!"

#: src/App/MainRoutes.tsx
#: src/components/Exchange/PositionsList.jsx
#: src/components/Exchange/PositionsList.jsx
#: src/components/Exchange/TradeHistory.jsx
#: src/components/Synthetics/Claims/Claims.tsx
#: src/components/Synthetics/GmSwap/GmSwapBox/GmDepositWithdrawalBox/useSubmitButtonState.tsx
#: src/components/Synthetics/GmSwap/GmSwapBox/GmShiftBox/useShiftSubmitState.tsx
#: src/components/Synthetics/OrderEditor/OrderEditor.tsx
#: src/components/Synthetics/OrderEditor/OrderEditor.tsx
#: src/components/Synthetics/OrderList/OrderList.tsx
#: src/components/Synthetics/OrderList/OrderList.tsx
#: src/components/Synthetics/PositionEditor/usePositionEditorButtonState.tsx
#: src/components/Synthetics/PositionList/PositionList.tsx
#: src/components/Synthetics/PositionList/PositionList.tsx
#: src/components/Synthetics/SubaccountModal/utils.ts
#: src/domain/synthetics/trade/utils/validation.ts
#: src/domain/synthetics/trade/utils/validation.ts
#: src/domain/synthetics/trade/utils/validation.ts
#: src/domain/synthetics/trade/utils/validation.ts
msgid "Loading..."
msgstr "Loading..."

#: src/pages/Ecosystem/Ecosystem.jsx
msgid "Leaderboard for GMX traders"
msgstr "Leaderboard for GMX traders"

#: src/components/Synthetics/TradeBox/OneClickTradingInfo.tsx
msgid "There are insufficient funds in your subaccount for One-Click Trading"
msgstr "There are insufficient funds in your subaccount for One-Click Trading"

#: src/components/Exchange/PositionsList.jsx
msgid "Share"
msgstr "Share"

#: src/components/Synthetics/TradeHistory/TradeHistoryRow/utils/shared.ts
#: src/pages/OrdersOverview/OrdersOverview.jsx
msgid "Execute"
msgstr "Execute"

#: src/pages/AccountDashboard/HistoricalLists.tsx
#: src/pages/AccountDashboard/HistoricalLists.tsx
#: src/pages/Exchange/Exchange.tsx
#: src/pages/SyntheticsPage/SyntheticsPage.tsx
msgid "Trades"
msgstr "Trades"

#: src/pages/Ecosystem/Ecosystem.jsx
msgid "Telegram Groups"
msgstr "Telegram Groups"

#: src/components/Synthetics/Claims/filters/ActionFilter.tsx
#: src/components/Synthetics/TradeHistory/filters/ActionFilter.tsx
msgid "Search Action"
msgstr "Search Action"

#: src/pages/LeaderboardPage/components/LeaderboardNavigation.tsx
msgid "CONCLUDED"
msgstr "CONCLUDED"

#: src/components/Synthetics/OrderItem/OrderItem.tsx
msgid "Collateral Delta"
msgstr "Collateral Delta"

#: src/components/Synthetics/TradeHistory/TradeHistory.tsx
msgid "Realized PnL after fees and price impact."
msgstr "Realized PnL after fees and price impact."

#: src/components/Exchange/ChartTokenSelector.tsx
msgid "Long Liquidity"
msgstr "Long Liquidity"

#: src/components/Synthetics/TradeHistory/TradeHistoryRow/utils/swap.ts
#: src/components/Synthetics/TradeHistory/TradeHistoryRow/utils/swap.ts
#: src/components/Synthetics/TradeHistory/TradeHistoryRow/utils/swap.ts
#: src/components/Synthetics/TradeHistory/TradeHistoryRow/utils/swap.ts
msgid "Execution price for the order."
msgstr "Execution price for the order."

#: src/components/AprInfo/AprInfo.tsx
msgid "wstETH APR"
msgstr "wstETH APR"

#: src/pages/Ecosystem/Ecosystem.jsx
msgid "Telegram Group"
msgstr "Telegram Group"

#: src/components/Exchange/SwapBox.jsx
msgid "Open a position"
msgstr "Open a position"

#: src/components/Synthetics/TradeboxPoolWarnings/TradeboxPoolWarnings.tsx
msgid "Insufficient liquidity in any {0}/USD market pools for your order."
msgstr "Insufficient liquidity in any {0}/USD market pools for your order."

#: src/pages/LeaderboardPage/components/LeaderboardAccountsTable.tsx
#: src/pages/LeaderboardPage/components/LeaderboardPositionsTable.tsx
msgid "You have not traded during the selected period."
msgstr "You have not traded during the selected period."

#: src/components/Synthetics/TradeHistory/TradeHistoryRow/utils/swap.ts
msgid "The trigger price for this order is based on the swap fees and price impact to guarantee that you will receive at least {toMinText} on order execution."
msgstr "The trigger price for this order is based on the swap fees and price impact to guarantee that you will receive at least {toMinText} on order execution."

#: src/components/Referrals/JoinReferralCode.tsx
msgid "Referral code updated failed."
msgstr "Referral code updated failed."

#: src/components/Exchange/OrderEditor.jsx
#: src/components/Exchange/OrderEditor.jsx
#: src/components/Exchange/OrderEditor.jsx
#: src/components/Exchange/OrderEditor.jsx
#: src/components/Exchange/OrdersList.jsx
#: src/components/Exchange/OrdersList.jsx
#: src/components/Exchange/OrdersList.jsx
#: src/components/Exchange/PositionSeller.jsx
#: src/components/Exchange/SwapBox.jsx
#: src/components/Exchange/SwapBox.jsx
#: src/components/Exchange/SwapBox.jsx
#: src/components/Glp/GlpSwap.jsx
#: src/components/Glp/GlpSwap.jsx
#: src/components/Synthetics/MarketStats/MarketStatsWithComposition.tsx
#: src/components/Synthetics/SwapCard/SwapCard.tsx
#: src/components/Synthetics/TradeHistory/TradeHistory.tsx
#: src/pages/Dashboard/GlpCard.tsx
#: src/pages/Dashboard/GmxCard.tsx
#: src/pages/Dashboard/MarketsListV1.tsx
#: src/pages/Earn/EscrowedGmxCard.tsx
#: src/pages/Earn/GlpCard.tsx
#: src/pages/Earn/GmxAndVotingPowerCard.tsx
#: src/pages/OrdersOverview/OrdersOverview.jsx
msgid "Price"
msgstr "Price"

#: src/components/Exchange/PositionSeller.jsx
msgid "Realized PnL insufficient for Fees"
msgstr "Realized PnL insufficient for Fees"

#: src/components/Synthetics/StatusNotification/GmStatusNotification.tsx
msgid "Sending shift request"
msgstr "Sending shift request"

#: src/components/Exchange/SwapBox.jsx
#: src/pages/Earn/EarnV1.jsx
msgid "Incorrect Network"
msgstr "Incorrect Network"

#: src/pages/CompleteAccountTransfer/CompleteAccountTransfer.jsx
msgid "Incorrect Account"
msgstr "Incorrect Account"

#: src/components/Exchange/PositionEditor.jsx
msgid "Min residual collateral: 10 USD"
msgstr "Min residual collateral: 10 USD"

#: src/pages/Earn/GmxAndVotingPowerCard.tsx
msgid "GMX & Voting Power"
msgstr "GMX & Voting Power"

#: src/components/TokenCard/TokenCard.tsx
#: src/pages/Dashboard/DashboardPageTitle.tsx
#: src/pages/Dashboard/DashboardPageTitle.tsx
msgid "GMX is the utility and governance token. Accrues 30% and 27% of V1 and V2 markets generated fees, respectively."
msgstr "GMX is the utility and governance token. Accrues 30% and 27% of V1 and V2 markets generated fees, respectively."

#: src/pages/BeginAccountTransfer/BeginAccountTransfer.tsx
msgid "Transferring"
msgstr "Transferring"

#: src/pages/Earn/Vesting.tsx
#: src/pages/Earn/Vesting.tsx
msgid "{0} GMX tokens can be claimed, use the options under the Total Rewards section to claim them."
msgstr "{0} GMX tokens can be claimed, use the options under the Total Rewards section to claim them."

#: src/pages/Ecosystem/Ecosystem.jsx
msgid "GLP autocompounding vaults"
msgstr "GLP autocompounding vaults"

#: src/components/Synthetics/TradeBox/hooks/useTradeButtonState.tsx
msgid "TP/SL orders exceed the position"
msgstr "TP/SL orders exceed the position"

#: src/components/Glp/GlpSwap.jsx
msgid "Buy failed."
msgstr "Buy failed."

#: src/components/Synthetics/MarketNetFee/MarketNetFee.tsx
#: src/components/Synthetics/MarketNetFee/MarketNetFee.tsx
msgid "pay"
msgstr "pay"

#: src/pages/Dashboard/GmxCard.tsx
msgid "Total circulating supply of GMX tokens."
msgstr "Total circulating supply of GMX tokens."

#: src/pages/Dashboard/WeightText.tsx
msgid "Target Weight"
msgstr "Target Weight"

#: src/pages/LeaderboardPage/components/CompetitionPrizes.tsx
msgid "Winners:"
msgstr "Winners:"

#: src/components/Exchange/SwapBox.jsx
msgid "When closing the position, you can select which token you would like to receive the profits in."
msgstr "When closing the position, you can select which token you would like to receive the profits in."

#: src/domain/synthetics/trade/useMaxAutoCancelOrdersState.tsx
msgid "You can have up to {allowedAutoCancelOrdersNumber} active auto-cancelable TP/SL orders. Additional orders must be canceled manually, while existing ones will still close automatically with their related position."
msgstr "You can have up to {allowedAutoCancelOrdersNumber} active auto-cancelable TP/SL orders. Additional orders must be canceled manually, while existing ones will still close automatically with their related position."

#: src/pages/LeaderboardPage/components/LeaderboardContainer.tsx
msgid "Top PnL (%)"
msgstr "Top PnL (%)"

#: src/components/Synthetics/TradeBox/TradeBoxRows/AvailableLiquidityRow.tsx
#: src/domain/synthetics/orders/utils.tsx
msgid "There may not be sufficient liquidity to execute your order when the price conditions are met."
msgstr "There may not be sufficient liquidity to execute your order when the price conditions are met."

#: src/components/MissedCoinsModal/MissedCoinsModal.tsx
msgid "Error submitting coins"
msgstr "Error submitting coins"

#: src/components/Glp/GlpSwap.jsx
msgid "WARNING: High Fees"
msgstr "WARNING: High Fees"

#: src/components/Synthetics/TradeHistory/TradeHistoryRow/utils/shared.ts
msgid "Not enough Available Swap Liquidity to fill the Order. The Order will get filled when the condition is met and there is enough Available Swap Liquidity."
msgstr "Not enough Available Swap Liquidity to fill the Order. The Order will get filled when the condition is met and there is enough Available Swap Liquidity."

#: src/components/Referrals/AffiliatesStats.tsx
#: src/components/Referrals/TradersStats.tsx
#: src/components/Synthetics/UserIncentiveDistributionList/UserIncentiveDistributionList.tsx
msgid "Transaction"
msgstr "Transaction"

#: src/components/Exchange/PositionEditor.jsx
#: src/components/Exchange/PositionEditor.jsx
#: src/components/Exchange/PositionEditor.jsx
#: src/domain/synthetics/trade/utils/validation.ts
#: src/domain/synthetics/trade/utils/validation.ts
#: src/domain/synthetics/trade/utils/validation.ts
#: src/domain/synthetics/trade/utils/validation.ts
msgid "Invalid liq. price"
msgstr "Invalid liq. price"

#: src/components/Synthetics/GmSwap/GmFees/GmFees.tsx
msgid "buy"
msgstr "buy"

#: src/components/Synthetics/ChartTokenSelector/ChartTokenSelector.tsx
msgid "AVAILABLE LIQ."
msgstr "AVAILABLE LIQ."

#: src/pages/AccountDashboard/dailyAndCumulativePnLDebug.tsx
msgid "Start unrealized pnl"
msgstr "Start unrealized pnl"

#: src/domain/tokens/approveTokens.tsx
msgid "Approval submitted! <0>View status.</0>"
msgstr "Approval submitted! <0>View status.</0>"

#: src/pages/OrdersOverview/OrdersOverview.jsx
msgid "Order size is 0"
msgstr "Order size is 0"

#: src/domain/synthetics/trade/utils/validation.ts
msgid "The buyable cap for the pool GM: {0} in {1} [{2}] has been reached. Please reduce the buy size, pick a different GM token, or shift the GM tokens to a different pool and try again."
msgstr "The buyable cap for the pool GM: {0} in {1} [{2}] has been reached. Please reduce the buy size, pick a different GM token, or shift the GM tokens to a different pool and try again."

#: src/components/Exchange/PositionSeller.jsx
msgid "Close {longOrShortText} {0}"
msgstr "Close {longOrShortText} {0}"

#: src/pages/Earn/VesterDepositModal.tsx
msgid "Deposited!"
msgstr "Deposited!"

#: src/components/Synthetics/PositionItem/PositionItem.tsx
#: src/components/Synthetics/PositionSeller/PositionSeller.tsx
#: src/components/Synthetics/TradeBox/tradeboxConstants.tsx
msgid "TP/SL"
msgstr "TP/SL"

#: src/components/Exchange/PositionSeller.jsx
#: src/components/Exchange/SwapBox.jsx
msgid "Max {0} in"
msgstr "Max {0} in"

#: src/domain/synthetics/orders/utils.tsx
msgid "Stop Loss Decrease"
msgstr "Stop Loss Decrease"

<<<<<<< HEAD
#: src/components/Synthetics/TradeBox/TradeBoxRows/LimitAndTPSLRows.tsx
msgid "Combined take-profits are at maximum (100%). Decrease existing values to add more orders."
msgstr "Combined take-profits are at maximum (100%). Decrease existing values to add more orders."

=======
>>>>>>> 53075cc8
#: src/pages/OrdersOverview/OrdersOverview.jsx
msgid "Diff"
msgstr "Diff"

#: src/pages/Ecosystem/Ecosystem.jsx
msgid "Dashboard for GMX referral stats"
msgstr "Dashboard for GMX referral stats"

#: src/components/Synthetics/Claims/ClaimsHistory.tsx
#: src/components/Synthetics/Claims/filters/ActionFilter.tsx
#: src/components/Synthetics/TradeHistory/filters/ActionFilter.tsx
#: src/components/Synthetics/TradeHistory/useDownloadAsCsv.tsx
msgid "Action"
msgstr "Action"

#: src/pages/Dashboard/GlpCard.tsx
#: src/pages/Dashboard/GmCard.tsx
msgid "Supply"
msgstr "Supply"

#: src/components/Exchange/PositionsList.jsx
#: src/components/Exchange/PositionsList.jsx
#: src/components/Synthetics/PositionList/PositionList.tsx
#: src/components/Synthetics/PositionList/PositionList.tsx
msgid "No open positions"
msgstr "No open positions"

#: src/components/Synthetics/PositionSeller/PositionSeller.tsx
msgid "Close {0} {1}{2}"
msgstr "Close {0} {1}{2}"

#: src/components/Synthetics/GmSwap/GmSwapBox/GmSwapBox.tsx
msgid "Sell GLV"
msgstr "Sell GLV"

#: src/domain/synthetics/common/incentivesAirdropMessages.ts
msgid "STIP.b Retroactive Bonus"
msgstr "STIP.b Retroactive Bonus"

#: src/components/Exchange/TradeHistory.jsx
msgid "Try increasing the \"Allowed Slippage\", under the Settings menu on the top right."
msgstr "Try increasing the \"Allowed Slippage\", under the Settings menu on the top right."

#: src/pages/BuyGMX/BuyGMX.tsx
msgid "You can buy AVAX directly on <0>Avalanche</0> using these options:"
msgstr "You can buy AVAX directly on <0>Avalanche</0> using these options:"

#: src/components/Exchange/NetValueTooltip.tsx
msgid "Net Value: Initial Collateral + PnL - Borrow Fee - Close Fee"
msgstr "Net Value: Initial Collateral + PnL - Borrow Fee - Close Fee"

#: src/pages/Earn/AffiliateClaimModal.tsx
msgid "Claim Affiliate Vault Rewards"
msgstr "Claim Affiliate Vault Rewards"

#: src/components/Exchange/SwapBox.jsx
#: src/components/Exchange/SwapBox.jsx
#: src/components/Exchange/SwapBox.jsx
#: src/components/Exchange/SwapBox.jsx
#: src/domain/synthetics/trade/utils/validation.ts
msgid "Select different tokens"
msgstr "Select different tokens"

#: src/components/Synthetics/HighPriceImpactOrFeesWarningCard/HighPriceImpactOrFeesWarningCard.tsx
msgid "High Network Fees"
msgstr "High Network Fees"

#: src/domain/synthetics/fees/utils/index.ts
msgid "The network fees are very high currently, which may be due to a temporary increase in transactions on the {chainName} network."
msgstr "The network fees are very high currently, which may be due to a temporary increase in transactions on the {chainName} network."

#: src/components/Exchange/SwapBox.jsx
msgid "There are more shorts than longs, borrow fees for longing is currently zero"
msgstr "There are more shorts than longs, borrow fees for longing is currently zero"

#: src/components/Synthetics/DateRangeSelect/DateRangeSelect.tsx
msgid "Last 90d"
msgstr "Last 90d"

#: src/pages/LeaderboardPage/components/LeaderboardPositionsTable.tsx
msgid "There is no liquidation price, as the position's collateral value will increase to cover any negative PnL."
msgstr "There is no liquidation price, as the position's collateral value will increase to cover any negative PnL."

#: src/components/MarketSelector/GmPoolsSelectorForGlvMarket.tsx
#: src/components/MarketSelector/PoolSelector.tsx
msgid "Search Pool"
msgstr "Search Pool"

#: src/components/Synthetics/ChartTokenSelector/ChartTokenSelector.tsx
msgid "24H%"
msgstr "24H%"

#: src/components/Exchange/UsefulLinks.tsx
msgid "Useful Links"
msgstr "Useful Links"

#: src/components/NotifyModal/NotifyModal.tsx
msgid "Trade Confirmations"
msgstr "Trade Confirmations"

#: src/components/Synthetics/GmSwap/GmSwapBox/GmDepositWithdrawalBox/useSubmitButtonState.tsx
#: src/components/Synthetics/GmSwap/GmSwapBox/GmShiftBox/useShiftSubmitState.tsx
#: src/domain/synthetics/trade/utils/validation.ts
#: src/domain/synthetics/trade/utils/validation.ts
msgid "Acknowledgment Required"
msgstr "Acknowledgment Required"

#: src/components/Glp/GlpSwap.jsx
#: src/components/Glp/GlpSwap.jsx
#: src/components/Glp/GlpSwap.jsx
msgid "Available"
msgstr "Available"

#: src/pages/LeaderboardPage/components/LeaderboardContainer.tsx
msgid "Last 7 days"
msgstr "Last 7 days"

#: src/pages/BeginAccountTransfer/BeginAccountTransfer.tsx
msgid "Begin Transfer"
msgstr "Begin Transfer"

#: src/components/Synthetics/TradeBox/OneClickTradingInfo.tsx
msgid "One-Click Trading is not available for wrapping or unwrapping native token {0}."
msgstr "One-Click Trading is not available for wrapping or unwrapping native token {0}."

#: src/components/RatingToast/RatingToast.tsx
msgid "How likely are you to recommend our service to a friend or colleague?"
msgstr "How likely are you to recommend our service to a friend or colleague?"

#: src/domain/synthetics/trade/utils/validation.ts
msgid "Insufficient liquidity to swap collateral"
msgstr "Insufficient liquidity to swap collateral"

#: src/components/Synthetics/TradeHistory/keys.ts
#: src/domain/synthetics/orders/utils.tsx
msgid "Market Decrease"
msgstr "Market Decrease"

#: src/components/Synthetics/GmList/GmTokensTotalBalanceInfo.tsx
msgid "Wallet 365d expected Fees"
msgstr "Wallet 365d expected Fees"

#: src/components/NotifyModal/NotifyModal.tsx
msgid "Governance Alerts"
msgstr "Governance Alerts"

#: src/components/Exchange/TradeHistory.jsx
msgid "Swap {0} {1} for{2} USDG"
msgstr "Swap {0} {1} for{2} USDG"

#: src/components/Header/HomeHeaderLinks.tsx
msgid "Governance"
msgstr "Governance"

#: src/components/Exchange/ConfirmationBox.jsx
#: src/components/Exchange/ConfirmationBox.jsx
#: src/components/Exchange/OrdersList.jsx
#: src/components/Exchange/OrdersList.jsx
#: src/components/Exchange/OrdersList.jsx
#: src/components/Exchange/TradeHistory.jsx
#: src/components/Synthetics/OrderItem/OrderItem.tsx
#: src/components/Synthetics/StatusNotification/OrderStatusNotification.tsx
#: src/components/Synthetics/TradeHistory/TradeHistoryRow/utils/shared.ts
msgid "Cancel"
msgstr "Cancel"

#: src/components/Glp/GlpSwap.jsx
msgid "Redemption time not yet reached"
msgstr "Redemption time not yet reached"

#: src/components/Exchange/SwapBox.jsx
#: src/components/Glp/GlpSwap.jsx
#: src/domain/synthetics/trade/utils/validation.ts
msgid "Insufficient liquidity"
msgstr "Insufficient liquidity"

#: src/domain/legacy.ts
msgid "Order cancelled."
msgstr "Order cancelled."

#: src/pages/BuyGMX/BuyGMX.tsx
msgid "Buy or Transfer AVAX to Avalanche"
msgstr "Buy or Transfer AVAX to Avalanche"

#: src/pages/Ecosystem/Ecosystem.jsx
msgid "Telegram bot for Open Interest on GMX"
msgstr "Telegram bot for Open Interest on GMX"

#: src/components/Glp/GlpSwap.jsx
#: src/components/Glp/GlpSwap.jsx
msgid "Check the \"Save on Fees\" section below to get the lowest fee percentages."
msgstr "Check the \"Save on Fees\" section below to get the lowest fee percentages."

#: src/components/SettingsModal/SettingsModal.tsx
msgid "Display PnL after fees"
msgstr "Display PnL after fees"

#: src/pages/AccountDashboard/GeneralPerformanceDetails.tsx
#: src/pages/LeaderboardPage/components/LeaderboardAccountsTable.tsx
msgid "The total realized and unrealized profit and loss for the period, including fees and price impact."
msgstr "The total realized and unrealized profit and loss for the period, including fees and price impact."

#: src/domain/legacy.ts
msgid "The network Fees are very high currently, which may be due to a temporary increase in transactions on the {0} network."
msgstr "The network Fees are very high currently, which may be due to a temporary increase in transactions on the {0} network."

#: src/components/Exchange/SwapBox.jsx
msgid "Current {0} long"
msgstr "Current {0} long"

#: src/domain/synthetics/orders/setAutoCancelOrdersTxn.ts
msgid "{0} orders were not updated as max order limit reached"
msgstr "{0} orders were not updated as max order limit reached"

#: src/components/Exchange/PositionSeller.jsx
msgid "Order created!"
msgstr "Order created!"

#: src/components/Synthetics/TradeHistory/filters/ActionFilter.tsx
#: src/domain/synthetics/orders/utils.tsx
msgid "Liquidation"
msgstr "Liquidation"

#: src/pages/BeginAccountTransfer/BeginAccountTransfer.tsx
msgid "Receiver has not staked GLP tokens before"
msgstr "Receiver has not staked GLP tokens before"

#: src/domain/synthetics/trade/utils/validation.ts
msgid "Min collateral: {0}"
msgstr "Min collateral: {0}"

#: src/pages/Ecosystem/Ecosystem.jsx
msgid "Spreadsheet for position calculations"
msgstr "Spreadsheet for position calculations"

#: src/components/Synthetics/OrderEditor/OrderEditor.tsx
msgid "Enter new amount or price"
msgstr "Enter new amount or price"

#: src/components/Synthetics/TradeBox/TradeBoxRows/LimitAndTPSLRows.tsx
msgid "Stop-Loss PnL"
msgstr "Stop-Loss PnL"

#: src/pages/LeaderboardPage/components/LeaderboardAccountsTable.tsx
msgid "Wins and losses for fully closed positions."
msgstr "Wins and losses for fully closed positions."

#: src/pages/Earn/AffiliateClaimModal.tsx
msgid "<0>This will claim {formattedRewards} GMX.<1/><2/>After claiming, you can stake these GMX tokens by using the \"Stake\" button in the GMX section of this Earn page.<3/><4/></0>"
msgstr "<0>This will claim {formattedRewards} GMX.<1/><2/>After claiming, you can stake these GMX tokens by using the \"Stake\" button in the GMX section of this Earn page.<3/><4/></0>"

#: src/components/Synthetics/TradeHistory/keys.ts
msgid "Cancel Stop-Loss"
msgstr "Cancel Stop-Loss"

#: src/lib/wallets/connecters/binanceW3W/binanceWallet.ts
msgid "Open Binance app"
msgstr "Open Binance app"

#: src/pages/Earn/EarnV1.jsx
#: src/pages/Earn/EarnV1.jsx
#: src/pages/Earn/StakeModal.tsx
#: src/pages/Earn/UnstakeModal.tsx
#: src/pages/Earn/VesterDepositModal.tsx
msgid "Max amount exceeded"
msgstr "Max amount exceeded"

#: src/components/Exchange/SwapBox.jsx
msgid "Current {0} shorts"
msgstr "Current {0} shorts"

#: src/pages/CompleteAccountTransfer/CompleteAccountTransfer.jsx
msgid "To complete the transfer, you must switch your connected account to {receiver}."
msgstr "To complete the transfer, you must switch your connected account to {receiver}."

#: src/components/Synthetics/MarketsList/NetFeeTooltip.tsx
#: src/components/Synthetics/MarketsList/NetFeeTooltip.tsx
msgid "Longs Net Rate / 1h"
msgstr "Longs Net Rate / 1h"

#: src/components/Exchange/OrdersList.jsx
#: src/components/Exchange/OrdersList.jsx
#: src/components/Exchange/OrdersList.jsx
#: src/components/Synthetics/OrderItem/OrderItem.tsx
msgid "Edit"
msgstr "Edit"

#: src/components/Synthetics/OrderEditor/OrderEditor.tsx
#: src/components/Synthetics/TradeBox/hooks/useTradeButtonState.tsx
msgid "No available leverage found"
msgstr "No available leverage found"

#: src/pages/LeaderboardPage/components/LeaderboardAccountsTable.tsx
msgid "Only addresses with over {0} in \"Capital Used\" are ranked."
msgstr "Only addresses with over {0} in \"Capital Used\" are ranked."

#: src/components/Exchange/ConfirmationBox.jsx
msgid "Shorting..."
msgstr "Shorting..."

#: src/pages/BeginAccountTransfer/BeginAccountTransfer.tsx
msgid "You have a <0>pending transfer</0> to {pendingReceiver}."
msgstr "You have a <0>pending transfer</0> to {pendingReceiver}."

#: src/components/Exchange/SwapBox.jsx
msgid "{0} {1} not supported"
msgstr "{0} {1} not supported"

#: src/domain/synthetics/sidecarOrders/utils.ts
msgid "Limit size is required"
msgstr "Limit size is required"

#: src/pages/Buy/Buy.tsx
#: src/pages/Home/Home.tsx
msgid "Protocol Tokens"
msgstr "Protocol Tokens"

#: src/components/Synthetics/TradeHistory/TradeHistoryRow/utils/position.ts
msgid "Collateral at Liquidation"
msgstr "Collateral at Liquidation"

#: src/pages/ClaimEsGmx/ClaimEsGmx.jsx
msgid "After claiming you will be able to vest a maximum of {0} esGMX at a ratio of {1} {stakingToken} to 1 esGMX."
msgstr "After claiming you will be able to vest a maximum of {0} esGMX at a ratio of {1} {stakingToken} to 1 esGMX."

#: src/pages/AccountDashboard/GeneralPerformanceDetails.tsx
msgid "Today"
msgstr "Today"

#: src/pages/BeginAccountTransfer/BeginAccountTransfer.tsx
#: src/pages/NftWallet/NftWallet.jsx
msgid "Receiver Address"
msgstr "Receiver Address"

#: src/pages/AccountDashboard/AccountDashboard.tsx
msgid "GMX {versionName} {networkName} information for account:"
msgstr "GMX {versionName} {networkName} information for account:"

#: src/pages/AccountDashboard/DailyAndCumulativePnL.tsx
msgid "From"
msgstr "From"

#: src/components/Synthetics/TradeHistory/TradeHistoryRow/utils/position.ts
#: src/components/Synthetics/TradeHistory/TradeHistoryRow/utils/position.ts
#: src/components/Synthetics/TradeHistory/TradeHistoryRow/utils/position.ts
#: src/components/Synthetics/TradeHistory/TradeHistoryRow/utils/position.ts
#: src/components/Synthetics/TradeHistory/TradeHistoryRow/utils/position.ts
#: src/components/Synthetics/TradeHistory/TradeHistoryRow/utils/position.ts
msgid "Order Trigger Price"
msgstr "Order Trigger Price"

#: src/components/Glp/GlpSwap.jsx
msgid "Epoch ending is not acknowledged"
msgstr "Epoch ending is not acknowledged"

#: src/components/Synthetics/StatusNotification/SubaccountNotification.tsx
msgid "Subaccount deactivation failed"
msgstr "Subaccount deactivation failed"

#: src/domain/synthetics/orders/utils.tsx
msgid "Limit Increase"
msgstr "Limit Increase"

#: src/components/Exchange/PositionsList.jsx
#: src/components/Exchange/PositionsList.jsx
#: src/components/Synthetics/PositionItem/PositionItem.tsx
msgid "Use the edit collateral icon to deposit or withdraw collateral."
msgstr "Use the edit collateral icon to deposit or withdraw collateral."

#: src/pages/BuyGMX/BuyGMX.tsx
msgid "Buy GMX using any token from any network:"
msgstr "Buy GMX using any token from any network:"

#: src/components/Referrals/AffiliatesStats.tsx
msgid "Volume traded by your referred traders."
msgstr "Volume traded by your referred traders."

#: src/pages/Dashboard/GlpCard.tsx
msgid "Stablecoin Percentage"
msgstr "Stablecoin Percentage"

#: src/components/Synthetics/TradeBox/TradeBoxRows/CollateralSelectorRow.tsx
msgid "You have an existing position with {0} as collateral. This Order will not be valid for that Position. <0>Switch to {1} collateral</0>."
msgstr "You have an existing position with {0} as collateral. This Order will not be valid for that Position. <0>Switch to {1} collateral</0>."

#: src/pages/BeginAccountTransfer/BeginAccountTransfer.tsx
msgid "Please only use this for full account transfers.<0/>This will transfer all your GMX, esGMX, GLP, Multiplier Points and voting power to your new account.<1/>Transfers are only supported if the receiving account has not staked GMX or GLP tokens before.<2/>Transfers are one-way, you will not be able to transfer staked tokens back to the sending account."
msgstr "Please only use this for full account transfers.<0/>This will transfer all your GMX, esGMX, GLP, Multiplier Points and voting power to your new account.<1/>Transfers are only supported if the receiving account has not staked GMX or GLP tokens before.<2/>Transfers are one-way, you will not be able to transfer staked tokens back to the sending account."

#: src/components/Referrals/TradersStats.tsx
msgid "Tier {0} ({currentTierDiscount}% discount)"
msgstr "Tier {0} ({currentTierDiscount}% discount)"

#: src/domain/synthetics/orders/utils.tsx
msgid "This order using {collateralSymbol} as collateral will not be valid for the existing {longText} position using {symbol} as collateral."
msgstr "This order using {collateralSymbol} as collateral will not be valid for the existing {longText} position using {symbol} as collateral."

#: src/components/Synthetics/StatusNotification/OrderStatusNotification.tsx
msgid "Order request sent"
msgstr "Order request sent"

#: src/components/Exchange/NoLiquidityErrorModal.tsx
msgid "Alternatively, you can select a different \"Collateral In\" token."
msgstr "Alternatively, you can select a different \"Collateral In\" token."

#: src/components/NotifyModal/NotifyModal.tsx
msgid "Get alerts and announcements from GMX to stay on top of your trades, liquidation risk, and more."
msgstr "Get alerts and announcements from GMX to stay on top of your trades, liquidation risk, and more."

#: src/components/Exchange/SwapBox.jsx
#: src/components/Exchange/SwapBox.jsx
msgid "<0>{0} is required for collateral.</0><1>Swap amount from {1} to {2} exceeds {3} acceptable amount. Reduce the \"Pay\" size, or use {4} as the \"Pay\" token to use it for collateral.</1><2>You can buy {5} on 1inch.</2>"
msgstr "<0>{0} is required for collateral.</0><1>Swap amount from {1} to {2} exceeds {3} acceptable amount. Reduce the \"Pay\" size, or use {4} as the \"Pay\" token to use it for collateral.</1><2>You can buy {5} on 1inch.</2>"

#: src/pages/PageNotFound/PageNotFound.jsx
msgid "<0>Return to </0><1>Homepage</1> <2>or </2> <3>Trade</3>"
msgstr "<0>Return to </0><1>Homepage</1> <2>or </2> <3>Trade</3>"

#: src/components/Synthetics/BridgingInfo/BridgingInfo.tsx
msgid "Bridge {tokenSymbol} to {chainName} with"
msgstr "Bridge {tokenSymbol} to {chainName} with"

#: src/components/Exchange/SwapBox.jsx
#: src/components/Exchange/SwapBox.jsx
#: src/components/Exchange/SwapBox.jsx
msgid "Swapped {0} {1} for {2} {3}!"
msgstr "Swapped {0} {1} for {2} {3}!"

#: src/domain/synthetics/sidecarOrders/utils.ts
msgid "A size percentage is required"
msgstr "A size percentage is required"

#: src/pages/AccountDashboard/dailyAndCumulativePnLDebug.tsx
#: src/pages/AccountDashboard/generalPerformanceDetailsDebug.tsx
#: src/pages/LeaderboardPage/components/LeaderboardAccountsTable.tsx
#: src/pages/LeaderboardPage/components/LeaderboardPositionsTable.tsx
msgid "Unrealized Fees"
msgstr "Unrealized Fees"

#: src/components/Referrals/AffiliatesStats.tsx
#: src/components/Referrals/AffiliatesStats.tsx
msgid "Traders Referred"
msgstr "Traders Referred"

#: src/pages/Earn/StakeModal.tsx
msgid "Stake submitted!"
msgstr "Stake submitted!"

#: src/components/Exchange/PositionDropdown.tsx
msgid "Increase Size (Market)"
msgstr "Increase Size (Market)"

#: src/domain/synthetics/trade/utils/validation.ts
msgid "Couldn't find a swap path with enough liquidity"
msgstr "Couldn't find a swap path with enough liquidity"

#: src/pages/Earn/AffiliateVesterWithdrawModal.tsx
#: src/pages/Earn/VesterWithdrawModal.tsx
msgid "Withdrawn!"
msgstr "Withdrawn!"

#: src/pages/Ecosystem/Ecosystem.jsx
msgid "Yield Trading"
msgstr "Yield Trading"

#: src/pages/LeaderboardPage/components/CompetitionPrizes.tsx
#: src/pages/LeaderboardPage/components/CompetitionPrizes.tsx
msgid "3rd Place"
msgstr "3rd Place"

#: src/domain/synthetics/markets/claimFundingFeesTxn.ts
#: src/domain/synthetics/referrals/claimAffiliateRewardsTxn.ts
msgid "Claiming failed"
msgstr "Claiming failed"

#: src/components/AprInfo/AprInfo.tsx
msgid "The base APY estimate will be available {0} to ensure accurate data display."
msgstr "The base APY estimate will be available {0} to ensure accurate data display."

#: src/components/Exchange/PositionEditor.jsx
#: src/components/Exchange/SwapBox.jsx
#: src/components/Glp/GlpSwap.jsx
msgid "Approve {0}"
msgstr "Approve {0}"

#: src/components/Exchange/SwapBox.jsx
#: src/domain/synthetics/trade/utils/validation.ts
msgid "Max {0} long exceeded"
msgstr "Max {0} long exceeded"

#: src/components/Exchange/PositionEditor.jsx
#: src/domain/synthetics/trade/utils/validation.ts
#: src/domain/synthetics/trade/utils/validation.ts
msgid "Amount should be greater than zero"
msgstr "Amount should be greater than zero"

#: src/pages/LeaderboardPage/components/LeaderboardNavigation.tsx
msgid "LIVE"
msgstr "LIVE"

#: src/components/Synthetics/PoolSelector2/PoolSelector2.tsx
msgid "{formattedNetRate} / 1h"
msgstr "{formattedNetRate} / 1h"

#: src/components/Exchange/SwapBox.jsx
#: src/components/Exchange/SwapBox.jsx
#: src/components/Glp/GlpSwap.jsx
#: src/components/Glp/GlpSwap.jsx
#: src/components/Glp/GlpSwap.jsx
#: src/components/Synthetics/GmSwap/GmSwapBox/GmDepositWithdrawalBox/GmDepositWithdrawalBox.tsx
#: src/components/Synthetics/GmSwap/GmSwapBox/GmDepositWithdrawalBox/GmDepositWithdrawalBox.tsx
#: src/components/Synthetics/GmSwap/GmSwapBox/GmDepositWithdrawalBox/GmDepositWithdrawalBox.tsx
#: src/components/Synthetics/GmSwap/GmSwapBox/GmShiftBox/GmShiftBox.tsx
#: src/components/Synthetics/GmSwap/GmSwapBox/GmShiftBox/GmShiftBox.tsx
msgid "Balance"
msgstr "Balance"

#: src/pages/Earn/EarnV2.tsx
msgid "Liquidity and trading incentives programs are live on {avalancheLink}."
msgstr "Liquidity and trading incentives programs are live on {avalancheLink}."

#: src/pages/BeginAccountTransfer/BeginAccountTransfer.tsx
msgid "I do not want to transfer the Affiliate esGMX tokens"
msgstr "I do not want to transfer the Affiliate esGMX tokens"

#: src/components/Exchange/ConfirmationBox.jsx
msgid "Forfeit profit and {action}"
msgstr "Forfeit profit and {action}"

#: src/pages/LeaderboardPage/components/LeaderboardAccountsTable.tsx
msgid "Win/Loss"
msgstr "Win/Loss"

#: src/components/Synthetics/TradeHistory/keys.ts
msgid "Execute Stop-Loss"
msgstr "Execute Stop-Loss"

#: src/components/MissedCoinsModal/MissedCoinsModal.tsx
msgid "Names could be separated by commas or spaces"
msgstr "Names could be separated by commas or spaces"

#: src/pages/BuyGMX/BuyGMX.tsx
msgid "Buy GMX from decentralized exchanges"
msgstr "Buy GMX from decentralized exchanges"

#: src/components/NotifyModal/NotifyModal.tsx
msgid "Powered by"
msgstr "Powered by"

#: src/components/Synthetics/StatusNotification/GmStatusNotification.tsx
msgid "Buy order executed"
msgstr "Buy order executed"

#: src/components/Synthetics/ExecutionPriceRow.tsx
msgid "The order's acceptable price includes the set acceptable price impact. The execution price must meet this condition for the order to be executed."
msgstr "The order's acceptable price includes the set acceptable price impact. The execution price must meet this condition for the order to be executed."

#: src/components/Exchange/SwapBox.jsx
msgid "Min order: 10 USD"
msgstr "Min order: 10 USD"

#: src/pages/Earn/AffiliateClaimModal.tsx
msgid "Claim submitted."
msgstr "Claim submitted."

#: src/components/Synthetics/ChartTokenSelector/ChartTokenSelector.tsx
msgid "OPEN INTEREST"
msgstr "OPEN INTEREST"

#: src/components/Synthetics/TradeHistory/useDownloadAsCsv.tsx
msgid "Failed to download trade history CSV."
msgstr "Failed to download trade history CSV."

#: src/components/Referrals/JoinReferralCode.tsx
msgid "Same as current active code"
msgstr "Same as current active code"

#: src/pages/AccountDashboard/GeneralPerformanceDetails.tsx
msgid "Win / Loss"
msgstr "Win / Loss"

#: src/components/Referrals/TradersStats.tsx
#: src/components/Referrals/TradersStats.tsx
msgid "V1 rebates are airdropped weekly. V2 rebates are automatically applied as fee discounts on each trade and do not show on this table."
msgstr "V1 rebates are airdropped weekly. V2 rebates are automatically applied as fee discounts on each trade and do not show on this table."

#: src/components/Synthetics/OrderEditor/OrderEditor.tsx
#: src/components/Synthetics/OrderEditor/OrderEditor.tsx
#: src/domain/synthetics/sidecarOrders/utils.ts
#: src/domain/synthetics/sidecarOrders/utils.ts
#: src/domain/synthetics/trade/utils/validation.ts
msgid "Trigger price below mark price"
msgstr "Trigger price below mark price"

#: src/pages/Earn/GmxAndVotingPowerCard.tsx
msgid "No delegate found"
msgstr "No delegate found"

#: src/pages/Earn/EarnV1.jsx
msgid "Wallet not yet connected"
msgstr "Wallet not yet connected"

#: src/components/NotifyModal/NotifyModal.tsx
msgid "Liquidation Confirmations"
msgstr "Liquidation Confirmations"

#: src/components/Glp/GlpSwap.jsx
msgid "Acknowledge epoch is ending in {minutes} minutes"
msgstr "Acknowledge epoch is ending in {minutes} minutes"

#: src/components/Synthetics/HighPriceImpactOrFeesWarningCard/HighPriceImpactOrFeesWarningCard.tsx
msgid "High Price Impact"
msgstr "High Price Impact"

#: src/components/InterviewModal/InterviewModal.tsx
msgid "We want your insights to help improve GMX. For security reasons, we won't contact you first. Please send the message \"I have feedback\" to any of our official accounts:"
msgstr "We want your insights to help improve GMX. For security reasons, we won't contact you first. Please send the message \"I have feedback\" to any of our official accounts:"

#: src/pages/ClaimEsGmx/ClaimEsGmx.jsx
msgid "Claim esGMX"
msgstr "Claim esGMX"

#: src/components/Synthetics/TradeBox/OneClickTradingInfo.tsx
msgid "Re-authorize"
msgstr "Re-authorize"

#: src/pages/BuyGMX/BuyGMX.tsx
msgid "Buy or Transfer ETH to Arbitrum"
msgstr "Buy or Transfer ETH to Arbitrum"

#: src/components/Synthetics/ExecutionPriceRow.tsx
msgid "Expected execution price for the order, including the current price impact, once the limit order executes."
msgstr "Expected execution price for the order, including the current price impact, once the limit order executes."

#: src/components/Synthetics/TradeFeesRow/TradeFeesRow.tsx
msgid "of open fee"
msgstr "of open fee"

#: src/pages/Dashboard/MarketsListV1.tsx
#: src/pages/Dashboard/MarketsListV1.tsx
msgid "Pool Amount"
msgstr "Pool Amount"

#: src/pages/BeginAccountTransfer/BeginAccountTransfer.tsx
msgid "Approve GMX"
msgstr "Approve GMX"

#: src/components/Glp/SwapErrorModal.tsx
msgid "{0} Capacity Reached"
msgstr "{0} Capacity Reached"

#: src/components/Synthetics/TradeHistory/TradeHistoryRow/utils/swap.ts
#: src/components/Synthetics/TradeHistory/TradeHistoryRow/utils/swap.ts
#: src/components/Synthetics/TradeHistory/TradeHistoryRow/utils/swap.ts
#: src/components/Synthetics/TradeHistory/TradeHistoryRow/utils/swap.ts
msgid "{fromText} to {toExecutionText}"
msgstr "{fromText} to {toExecutionText}"

#: src/components/Exchange/SwapBox.jsx
#: src/components/Synthetics/PositionSeller/PositionSeller.tsx
#: src/components/Synthetics/TradeBox/hooks/useTradeButtonState.tsx
msgid "Create {0} Order"
msgstr "Create {0} Order"

#: src/components/Synthetics/TradeBox/hooks/useTradeButtonState.tsx
msgid "Create Limit order"
msgstr "Create Limit order"

#: src/components/Synthetics/TradeHistory/keys.ts
msgid "Execute Limit Swap"
msgstr "Execute Limit Swap"

#: src/pages/BuyGMX/BuyGMX.tsx
msgid "To purchase GMX on the {0} blockchain, please <0>change your network</0>."
msgstr "To purchase GMX on the {0} blockchain, please <0>change your network</0>."

#: src/components/Synthetics/GmList/GmTokensTotalBalanceInfo.tsx
msgid "{daysConsidered}d accrued Fees"
msgstr "{daysConsidered}d accrued Fees"

#: src/components/MissedCoinsModal/MissedCoinsModal.tsx
#: src/components/NpsModal/NpsModal.tsx
#: src/components/Referrals/JoinReferralCode.tsx
#: src/components/UserFeedbackModal/UserFeedbackModal.tsx
msgid "Submit"
msgstr "Submit"

#: src/components/Exchange/TradeHistory.jsx
msgid "Request withdrawal from {0} {longOrShortText}"
msgstr "Request withdrawal from {0} {longOrShortText}"

#: src/pages/ClaimEsGmx/ClaimEsGmx.jsx
msgid "Select an option"
msgstr "Select an option"

#: src/components/Header/AppHeaderLinks.tsx
msgid "Ecosystem"
msgstr "Ecosystem"

#: src/components/Exchange/SwapBox.jsx
msgid "High USDG Slippage, Long Anyway"
msgstr "High USDG Slippage, Long Anyway"

#: src/components/Synthetics/GmList/GmTokensTotalBalanceInfo.tsx
msgid "Wallet total"
msgstr "Wallet total"

#: src/components/Synthetics/ExecutionPriceRow.tsx
msgid "Acceptable price does not apply to stop-loss orders, as they will be executed regardless of any price impact."
msgstr "Acceptable price does not apply to stop-loss orders, as they will be executed regardless of any price impact."

#: src/components/Synthetics/StatusNotification/SubaccountNotification.tsx
#: src/components/Synthetics/StatusNotification/SubaccountNotification.tsx
#: src/components/Synthetics/StatusNotification/SubaccountNotification.tsx
msgid "Deactivation"
msgstr "Deactivation"

#: src/pages/PriceImpactRebatesStats/PriceImpactRebatesStats.tsx
msgid "Next"
msgstr "Next"

#: src/components/Exchange/TradeHistory.jsx
#: src/components/Referrals/AddAffiliateCode.jsx
#: src/components/Referrals/AffiliatesStats.tsx
#: src/components/Synthetics/StatusNotification/OrderStatusNotification.tsx
#: src/components/Synthetics/TradeHistory/TradeHistoryRow/utils/shared.ts
#: src/pages/Earn/EarnV1.jsx
#: src/pages/Earn/EarnV1.jsx
#: src/pages/Earn/EarnV1.jsx
msgid "Create"
msgstr "Create"

#: src/components/Exchange/SwapBox.jsx
msgid "Limit order submitted!"
msgstr "Limit order submitted!"

#: src/components/Synthetics/DateRangeSelect/DateRangeSelect.tsx
#: src/pages/AccountDashboard/GeneralPerformanceDetails.tsx
msgid "Last 7d"
msgstr "Last 7d"

#: src/components/Exchange/PositionShare.tsx
msgid "Copy"
msgstr "Copy"

#: src/components/Referrals/AffiliatesStats.tsx
#: src/components/Referrals/TradersStats.tsx
#: src/components/Synthetics/UserIncentiveDistributionList/UserIncentiveDistributionList.tsx
msgid "Amount"
msgstr "Amount"

#: src/components/Exchange/SwapBox.jsx
msgid "<0>{0} is required for collateral.</0><1>Swap amount from {1} to {2} exceeds {3} Available Liquidity. Reduce the \"Pay\" size, or use {4} as the \"Pay\" token to use it for collateral.</1><2>You can buy {5} on 1inch.</2>"
msgstr "<0>{0} is required for collateral.</0><1>Swap amount from {1} to {2} exceeds {3} Available Liquidity. Reduce the \"Pay\" size, or use {4} as the \"Pay\" token to use it for collateral.</1><2>You can buy {5} on 1inch.</2>"

#: src/components/Synthetics/PositionEditor/PositionEditor.tsx
msgid "Edit {0} {1}{2}"
msgstr "Edit {0} {1}{2}"

#: src/components/Referrals/AffiliatesStats.tsx
#: src/components/Referrals/TradersStats.tsx
msgid "No rebates distribution history yet."
msgstr "No rebates distribution history yet."

#: src/domain/synthetics/orders/utils.tsx
msgid "trigger price"
msgstr "trigger price"

#: src/components/Referrals/ClaimAffiliatesModal/ClaimAffiliatesModal.tsx
#: src/components/Synthetics/ClaimablePositionPriceImpactRebateModal/ClaimablePositionPriceImpactRebateModal.tsx
#: src/components/Synthetics/ClaimModal/ClaimModal.tsx
#: src/components/Synthetics/Claims/ClaimableCard.tsx
#: src/pages/ClaimEsGmx/ClaimEsGmx.jsx
#: src/pages/Earn/AffiliateClaimModal.tsx
#: src/pages/Earn/ClaimModal.tsx
#: src/pages/Earn/EarnV1.jsx
#: src/pages/Earn/EarnV1.jsx
#: src/pages/Earn/EarnV1.jsx
#: src/pages/Earn/EarnV1.jsx
#: src/pages/Earn/EarnV1.jsx
#: src/pages/Earn/TotalRewardsCard.tsx
#: src/pages/Earn/Vesting.tsx
msgid "Claim"
msgstr "Claim"

#: src/components/Synthetics/TradeBox/TradeBoxRows/PriceImpactFeesRow.tsx
msgid "Price Impact / Fees"
msgstr "Price Impact / Fees"

#: src/pages/AccountDashboard/AccountDashboard.tsx
#: src/pages/AccountDashboard/AccountDashboard.tsx
msgid "GMX {versionName} Account"
msgstr "GMX {versionName} Account"

#: src/components/Synthetics/TradeHistory/TradeHistoryRow/utils/position.ts
#: src/components/Synthetics/TradeHistory/TradeHistoryRow/utils/position.ts
#: src/components/Synthetics/TradeHistory/TradeHistoryRow/utils/position.ts
#: src/components/Synthetics/TradeHistory/TradeHistoryRow/utils/position.ts
#: src/components/Synthetics/TradeHistory/TradeHistoryRow/utils/position.ts
#: src/components/Synthetics/TradeHistory/TradeHistoryRow/utils/position.ts
msgid "Order execution price takes into account price impact."
msgstr "Order execution price takes into account price impact."

#: src/pages/Buy/Buy.tsx
msgid "Buy GLP or GMX"
msgstr "Buy GLP or GMX"

#: src/components/Synthetics/PoolSelector2/PoolSelector2.tsx
#: src/components/Synthetics/PoolSelector2/PoolSelector2.tsx
msgid "Open Cost"
msgstr "Open Cost"

#: src/components/Exchange/ChartTokenSelector.tsx
msgid "Max Out"
msgstr "Max Out"

#: src/components/Exchange/PositionEditor.jsx
#: src/components/Exchange/PositionSeller.jsx
#: src/components/Exchange/PositionSeller.jsx
#: src/components/Exchange/SwapBox.jsx
#: src/components/Exchange/SwapBox.jsx
#: src/components/Exchange/SwapBox.jsx
#: src/components/Exchange/SwapBox.jsx
#: src/components/Glp/GlpSwap.jsx
#: src/components/Glp/GlpSwap.jsx
#: src/components/Synthetics/OrderEditor/OrderEditor.tsx
#: src/domain/synthetics/trade/utils/validation.ts
#: src/domain/synthetics/trade/utils/validation.ts
#: src/domain/synthetics/trade/utils/validation.ts
#: src/domain/synthetics/trade/utils/validation.ts
#: src/domain/synthetics/trade/utils/validation.ts
#: src/domain/synthetics/trade/utils/validation.ts
#: src/domain/synthetics/trade/utils/validation.ts
#: src/pages/ClaimEsGmx/ClaimEsGmx.jsx
#: src/pages/Earn/EarnV1.jsx
#: src/pages/Earn/EarnV1.jsx
#: src/pages/Earn/StakeModal.tsx
#: src/pages/Earn/UnstakeModal.tsx
#: src/pages/Earn/VesterDepositModal.tsx
msgid "Enter an amount"
msgstr "Enter an amount"

#: src/components/Header/AppHeaderUser.tsx
msgid "Connect"
msgstr "Connect"

#: src/components/Referrals/AffiliatesStats.tsx
#: src/components/Referrals/AffiliatesStats.tsx
#: src/components/Referrals/TradersStats.tsx
#: src/components/Referrals/TradersStats.tsx
msgid "V1 Avalanche Fuji"
msgstr "V1 Avalanche Fuji"

#: src/pages/LeaderboardPage/components/CompetitionPrizes.tsx
#: src/pages/LeaderboardPage/components/CompetitionPrizes.tsx
msgid "1st Place"
msgstr "1st Place"

#: src/pages/LeaderboardPage/components/CompetitionCountdown.tsx
msgid "Starts in"
msgstr "Starts in"

#: src/domain/synthetics/fees/utils/index.ts
msgid "The network fees are high currently, which may be due to a temporary increase in transactions on the {chainName} network."
msgstr "The network fees are high currently, which may be due to a temporary increase in transactions on the {chainName} network."

#: src/lib/wallets/connecters/binanceW3W/binanceWallet.ts
msgid "Scan the QR code"
msgstr "Scan the QR code"

#: src/pages/SyntheticsPage/SyntheticsPage.tsx
msgid "Claims ({totalClaimables})"
msgstr "Claims ({totalClaimables})"

#: src/components/Synthetics/StatusNotification/GmStatusNotification.tsx
msgid "Unknown shift GM order"
msgstr "Unknown shift GM order"

#: src/components/Exchange/TradeHistory.jsx
msgid "Max leverage of 100x was exceeded, the remaining collateral after deducting losses and fees have been sent back to your account:"
msgstr "Max leverage of 100x was exceeded, the remaining collateral after deducting losses and fees have been sent back to your account:"

#: src/components/Synthetics/GmSwap/GmSwapBox/GmDepositWithdrawalBox/useSubmitButtonState.tsx
msgid "Shifting {symbol}..."
msgstr "Shifting {symbol}..."

#: src/components/Synthetics/TradeHistory/TradeHistoryRow/utils/shared.ts
msgid "Not enough Available Liquidity to fill the Order."
msgstr "Not enough Available Liquidity to fill the Order."

#: src/components/SettingsModal/SettingsModal.tsx
msgid "Show leverage slider"
msgstr "Show leverage slider"

#: src/components/Synthetics/OrderEditor/OrderEditor.tsx
#: src/components/Synthetics/OrderEditor/OrderEditor.tsx
#: src/domain/synthetics/sidecarOrders/utils.ts
#: src/domain/synthetics/sidecarOrders/utils.ts
#: src/domain/synthetics/trade/utils/validation.ts
msgid "Trigger price above mark price"
msgstr "Trigger price above mark price"

#: src/pages/OrdersOverview/OrdersOverview.jsx
msgid "Order size exceeds position"
msgstr "Order size exceeds position"

#: src/components/Exchange/OrderEditor.jsx
msgid "Order update submitted!"
msgstr "Order update submitted!"

#: src/components/Exchange/PositionEditor.jsx
msgid "Enable withdraw failed."
msgstr "Enable withdraw failed."

#: src/pages/Ecosystem/Ecosystem.jsx
msgid "Explore, analyze, and copy on-chain traders"
msgstr "Explore, analyze, and copy on-chain traders"

#: src/components/Exchange/ConfirmationBox.jsx
msgid "Forfeit profit"
msgstr "Forfeit profit"

#: src/components/Synthetics/GmSwap/GmFees/GmFees.tsx
msgid "Sell Fee"
msgstr "Sell Fee"

#: src/components/Synthetics/PositionEditor/PositionEditorAdvancedRows.tsx
#: src/components/Synthetics/PositionSeller/PositionSellerAdvancedDisplayRows.tsx
#: src/components/Synthetics/TradeBox/TradeBoxRows/AdvancedDisplayRows.tsx
msgid "Execution Details"
msgstr "Execution Details"

#: src/domain/synthetics/common/incentivesAirdropMessages.ts
msgid "GM Airdrop"
msgstr "GM Airdrop"

#: src/components/Glp/GlpSwap.jsx
msgid "Save on Fees"
msgstr "Save on Fees"

#: src/components/SettingsModal/SettingsModal.tsx
msgid "Allowed Slippage below {defaultSippageDisplay}% may result in failed orders. orders."
msgstr "Allowed Slippage below {defaultSippageDisplay}% may result in failed orders. orders."

#: src/pages/Ecosystem/Ecosystem.jsx
msgid "GMX staking rewards updates and insights"
msgstr "GMX staking rewards updates and insights"

#: src/components/Exchange/PositionsList.jsx
#: src/components/Synthetics/PositionItem/PositionItem.tsx
msgid "Active Orders"
msgstr "Active Orders"

#: src/components/Exchange/SwapBox.jsx
msgid "Switch to {0} collateral."
msgstr "Switch to {0} collateral."

#: src/pages/Earn/Vesting.tsx
#: src/pages/Earn/Vesting.tsx
msgid "GMX Vault"
msgstr "GMX Vault"

#: src/components/Exchange/TradeHistory.jsx
msgid "Partially Liquidated"
msgstr "Partially Liquidated"

#: src/components/Glp/GlpSwap.jsx
msgid "Insufficient GLP balance"
msgstr "Insufficient GLP balance"

#: src/pages/AccountDashboard/generalPerformanceDetailsDebug.tsx
#: src/pages/LeaderboardPage/components/LeaderboardAccountsTable.tsx
msgid "Start Unrealized Fees"
msgstr "Start Unrealized Fees"

#: src/components/Exchange/ConfirmationBox.jsx
msgid "view"
msgstr "view"

#: src/components/Exchange/OrdersToa.jsx
msgid "Accept terms to enable orders"
msgstr "Accept terms to enable orders"

#: src/pages/Ecosystem/Ecosystem.jsx
#: src/pages/Ecosystem/Ecosystem.jsx
msgid "Protocol analytics"
msgstr "Protocol analytics"

#: src/pages/BeginAccountTransfer/BeginAccountTransfer.tsx
#: src/pages/CompleteAccountTransfer/CompleteAccountTransfer.jsx
#: src/pages/NftWallet/NftWallet.jsx
msgid "Transfer submitted!"
msgstr "Transfer submitted!"

#: src/components/Exchange/TradeHistory.jsx
msgid ""
"Liquidated {0} {longOrShortText},\n"
"-{1} USD,\n"
"{2} Price: {3} USD"
msgstr ""
"Liquidated {0} {longOrShortText},\n"
"-{1} USD,\n"
"{2} Price: {3} USD"

#: src/components/Exchange/ExchangeTVChart.jsx
#: src/components/Synthetics/TVChart/TVChart.tsx
msgid "Inc."
msgstr "Inc."

#: src/domain/synthetics/trade/utils/validation.ts
msgid "Fees exceed amount"
msgstr "Fees exceed amount"

#: src/components/Synthetics/OrderList/filters/OrderTypeFilter.tsx
msgid "Search Type"
msgstr "Search Type"

#: src/pages/Dashboard/WeightText.tsx
msgid "{0} is below its target weight.<0/><1/>Get lower fees to <2>buy GLP</2> with {1}, and to <3>swap</3> {2} for other tokens."
msgstr "{0} is below its target weight.<0/><1/>Get lower fees to <2>buy GLP</2> with {1}, and to <3>swap</3> {2} for other tokens."

#: src/pages/AccountDashboard/GeneralPerformanceDetails.tsx
#: src/pages/LeaderboardPage/components/LeaderboardAccountsTable.tsx
msgid "Win Rate"
msgstr "Win Rate"

#: src/pages/BeginAccountTransfer/BeginAccountTransfer.tsx
msgid "You have esGMX tokens in the Affiliate Vault, you need to withdraw these tokens if you want to transfer them to the new account"
msgstr "You have esGMX tokens in the Affiliate Vault, you need to withdraw these tokens if you want to transfer them to the new account"

#: src/components/Synthetics/SubaccountModal/utils.ts
msgid "Maximum auto top-up amount is required"
msgstr "Maximum auto top-up amount is required"

#: src/pages/BuyGlp/BuyGlp.jsx
msgid "Buy / Sell GLP"
msgstr "Buy / Sell GLP"

#: src/pages/Dashboard/AssetDropdown.tsx
msgid "Open {0} in Explorer"
msgstr "Open {0} in Explorer"

#: src/components/Synthetics/GmList/MintableAmount.tsx
#: src/components/Synthetics/MarketStats/MarketStatsWithComposition.tsx
msgid "{0} and {1} can be used to buy GM for this market up to the specified buying caps."
msgstr "{0} and {1} can be used to buy GM for this market up to the specified buying caps."

#: src/components/Synthetics/TradeBox/OneClickTradingInfo.tsx
msgid "One-Click Trading is not available using network's native token {0}. Consider using {1} instead."
msgstr "One-Click Trading is not available using network's native token {0}. Consider using {1} instead."

#: src/components/Synthetics/StatusNotification/OrderStatusNotification.tsx
#: src/context/PendingTxnsContext/PendingTxnsContext.tsx
#: src/lib/contracts/notifications.tsx
#: src/lib/contracts/notifications.tsx
#: src/pages/Exchange/Exchange.tsx
#: src/pages/Exchange/Exchange.tsx
msgid "View"
msgstr "View"

#: src/components/Referrals/TradersStats.tsx
msgid "Volume traded by this account with an active referral code."
msgstr "Volume traded by this account with an active referral code."

#: src/pages/Earn/EarnV1.jsx
msgid "Unstake failed"
msgstr "Unstake failed"

#: src/pages/AccountDashboard/dailyAndCumulativePnLDebug.tsx
msgid "Start unrealized fees"
msgstr "Start unrealized fees"

#: src/components/Referrals/AffiliatesStats.tsx
msgid "Referral Codes"
msgstr "Referral Codes"

#: src/pages/BeginAccountTransfer/BeginAccountTransfer.tsx
#: src/pages/BeginAccountTransfer/BeginAccountTransfer.tsx
msgid "Vested GMX not withdrawn"
msgstr "Vested GMX not withdrawn"

#: src/components/Glp/GlpSwap.jsx
msgid "FEES"
msgstr "FEES"

#: src/components/Synthetics/GmList/GlvList.tsx
#: src/components/Synthetics/GmList/GmList.tsx
msgid "TOTAL SUPPLY"
msgstr "TOTAL SUPPLY"

#: src/components/Exchange/FeesTooltip.tsx
#: src/components/Exchange/NetValueTooltip.tsx
#: src/components/Synthetics/TradeFeesRow/TradeFeesRow.tsx
msgid "Open Fee"
msgstr "Open Fee"

#: src/components/Referrals/AddAffiliateCode.jsx
msgid "Looks like you don't have a referral code to share. <0/> Create one now and start earning rebates!"
msgstr "Looks like you don't have a referral code to share. <0/> Create one now and start earning rebates!"

#: src/components/Synthetics/TradeBox/TradeBoxRows/LimitAndTPSLRows.tsx
msgid "Combined stop-losses are at maximum (100%). Decrease existing values to add more orders."
msgstr "Combined stop-losses are at maximum (100%). Decrease existing values to add more orders."

#: src/pages/NftWallet/NftWallet.jsx
msgid "Enter NFT ID"
msgstr "Enter NFT ID"

#: src/components/Exchange/PositionEditor.jsx
msgid "Withdrawal failed."
msgstr "Withdrawal failed."

#: src/components/Exchange/ConfirmationBox.jsx
#: src/components/Exchange/ConfirmationBox.jsx
#: src/components/Synthetics/OrderEditor/OrderEditor.tsx
#: src/components/Synthetics/OrderEditor/OrderEditor.tsx
#: src/components/Synthetics/TradeBox/TradeBox.tsx
#: src/components/Synthetics/TradeBox/TradeBox.tsx
#: src/components/Synthetics/TradeBox/TradeBoxRows/LimitPriceRow.tsx
msgid "Limit Price"
msgstr "Limit Price"

#: src/components/AddressView/AddressView.tsx
msgid "You"
msgstr "You"

#: src/pages/Earn/GlpCard.tsx
msgid "APRs are updated weekly on Wednesday and will depend on the fees collected for the week. <0/><1/>Historical GLP APRs can be checked in this <2>community dashboard</2>."
msgstr "APRs are updated weekly on Wednesday and will depend on the fees collected for the week. <0/><1/>Historical GLP APRs can be checked in this <2>community dashboard</2>."

#: src/components/Exchange/TradeHistory.jsx
msgid "Could not execute deposit into {0} {longOrShortText}"
msgstr "Could not execute deposit into {0} {longOrShortText}"

#: src/components/Exchange/PositionEditor.jsx
#: src/components/Exchange/PositionEditor.jsx
#: src/components/Exchange/PositionEditor.jsx
#: src/components/Synthetics/PositionEditor/types.ts
#: src/components/Synthetics/TradeHistory/keys.ts
#: src/pages/Earn/VesterDepositModal.tsx
#: src/pages/Earn/VesterDepositModal.tsx
#: src/pages/Earn/Vesting.tsx
#: src/pages/Earn/Vesting.tsx
#: src/pages/Earn/Vesting.tsx
msgid "Deposit"
msgstr "Deposit"

#: src/domain/synthetics/sidecarOrders/utils.ts
msgid "Trigger price below highest limit price"
msgstr "Trigger price below highest limit price"

#: src/components/Synthetics/OrderEditor/OrderEditor.tsx
#: src/components/Synthetics/OrderItem/OrderItem.tsx
#: src/components/Synthetics/TradeHistory/useDownloadAsCsv.tsx
msgid "Acceptable Price"
msgstr "Acceptable Price"

#: src/components/Synthetics/StatusNotification/GmStatusNotification.tsx
msgid "Sell request sent"
msgstr "Sell request sent"

#: src/components/Exchange/PositionEditor.jsx
#: src/components/Exchange/PositionSeller.jsx
#: src/components/Exchange/PositionSeller.jsx
#: src/components/Exchange/SwapBox.jsx
#: src/components/Exchange/SwapBox.jsx
msgid "Enabling Leverage..."
msgstr "Enabling Leverage..."

#: src/domain/synthetics/orders/utils.tsx
msgid "There may not be sufficient liquidity to execute the swap to the receive token when the price conditions are met."
msgstr "There may not be sufficient liquidity to execute the swap to the receive token when the price conditions are met."

#: src/components/Synthetics/TradeHistory/keys.ts
msgid "Create Take-Profit"
msgstr "Create Take-Profit"

#: src/components/NotifyModal/NotifyModal.tsx
msgid "Trade Errors"
msgstr "Trade Errors"

#: src/components/Synthetics/SettleAccruedFundingFeeModal/SettleAccruedFundingFeeModal.tsx
msgid "Consider selecting only positions where the accrued funding fee exceeds the {0} gas cost to settle each position."
msgstr "Consider selecting only positions where the accrued funding fee exceeds the {0} gas cost to settle each position."

#: src/domain/synthetics/trade/utils/validation.ts
msgid "The buyable cap for the pool GM: {0} using the pay token selected is reached. Please choose a different pool, reduce the buy size, or pick a different composition of tokens."
msgstr "The buyable cap for the pool GM: {0} using the pay token selected is reached. Please choose a different pool, reduce the buy size, or pick a different composition of tokens."

#: src/components/Glp/GlpSwap.jsx
msgid "Fees may vary depending on which asset you use to buy GLP. <0/>Enter the amount of GLP you want to purchase in the order form, then check here to compare fees."
msgstr "Fees may vary depending on which asset you use to buy GLP. <0/>Enter the amount of GLP you want to purchase in the order form, then check here to compare fees."

#: src/components/Synthetics/ClaimModal/ClaimModal.tsx
msgid "Claim <0>{0}</0>"
msgstr "Claim <0>{0}</0>"

#: src/components/Exchange/ConfirmationBox.jsx
#: src/components/Exchange/PositionSeller.jsx
#: src/components/Exchange/PositionSeller.jsx
#: src/components/Exchange/SwapBox.jsx
#: src/components/Exchange/SwapBox.jsx
#: src/components/Glp/GlpSwap.jsx
#: src/components/Glp/GlpSwap.jsx
#: src/components/Synthetics/GmSwap/GmSwapBox/GmDepositWithdrawalBox/GmDepositWithdrawalBox.tsx
#: src/components/Synthetics/GmSwap/GmSwapBox/GmDepositWithdrawalBox/GmDepositWithdrawalBox.tsx
#: src/components/Synthetics/GmSwap/GmSwapBox/GmDepositWithdrawalBox/GmDepositWithdrawalBox.tsx
#: src/components/Synthetics/GmSwap/GmSwapBox/GmDepositWithdrawalBox/GmDepositWithdrawalBox.tsx
#: src/components/Synthetics/GmSwap/GmSwapBox/GmShiftBox/GmShiftBox.tsx
#: src/components/Synthetics/PositionEditor/PositionEditor.tsx
#: src/components/Synthetics/PositionSeller/PositionSeller.tsx
#: src/components/Synthetics/PositionSeller/PositionSeller.tsx
#: src/components/Synthetics/PositionSeller/PositionSeller.tsx
#: src/components/Synthetics/TradeBox/TradeBox.tsx
#: src/components/Synthetics/TradeBox/TradeBox.tsx
#: src/components/Synthetics/TradeBox/TradeBox.tsx
msgid "Receive"
msgstr "Receive"

#: src/pages/Ecosystem/Ecosystem.jsx
msgid "Returns calculator for GMX and GLP"
msgstr "Returns calculator for GMX and GLP"

#: src/pages/PositionsOverview/PositionsOverview.jsx
msgid "time to liq"
msgstr "time to liq"

#: src/pages/AccountDashboard/dailyAndCumulativePnLDebug.tsx
#: src/pages/AccountDashboard/generalPerformanceDetailsDebug.tsx
#: src/pages/LeaderboardPage/components/LeaderboardAccountsTable.tsx
#: src/pages/LeaderboardPage/components/LeaderboardPositionsTable.tsx
msgid "Realized Fees"
msgstr "Realized Fees"

#: src/pages/Ecosystem/Ecosystem.jsx
msgid "GMX Perpetuals Data"
msgstr "GMX Perpetuals Data"

#: src/pages/LeaderboardPage/components/LeaderboardContainer.tsx
msgid "Top Positions"
msgstr "Top Positions"

#: src/components/Synthetics/GmList/GmList.tsx
msgid "Pools"
msgstr "Pools"

#: src/components/Exchange/TradeHistory.jsx
msgid "Could not execute withdrawal from {0} {longOrShortText}"
msgstr "Could not execute withdrawal from {0} {longOrShortText}"

#: src/components/Glp/GlpSwap.jsx
msgid "Fees (Rebated)"
msgstr "Fees (Rebated)"

#: src/pages/CompleteAccountTransfer/CompleteAccountTransfer.jsx
msgid "Your transfer has been completed."
msgstr "Your transfer has been completed."

#: src/components/UserFeedbackModal/UserFeedbackModal.tsx
msgid "We Value Your Feedback"
msgstr "We Value Your Feedback"

#: src/pages/Earn/EarnV2.tsx
msgid "Liquidity incentives program is live on {avalancheLink}."
msgstr "Liquidity incentives program is live on {avalancheLink}."

#: src/components/Synthetics/PositionItem/PositionItem.tsx
msgid "This position could still be liquidated, excluding any price movement, due to funding and borrowing fee rates reducing the position's collateral over time."
msgstr "This position could still be liquidated, excluding any price movement, due to funding and borrowing fee rates reducing the position's collateral over time."

#: src/pages/BuyGMX/BuyGMX.tsx
msgid "Transfer {nativeTokenSymbol}"
msgstr "Transfer {nativeTokenSymbol}"

#: src/context/SubaccountContext/SubaccountContext.tsx
msgid "There are insufficient funds in your Subaccount for One-Click Trading. <0>Click here</0> to top-up."
msgstr "There are insufficient funds in your Subaccount for One-Click Trading. <0>Click here</0> to top-up."

#: src/context/TokensFavoritesContext/TokensFavoritesContextProvider.tsx
msgid "Meme"
msgstr "Meme"

#: src/components/Synthetics/GmSwap/GmSwapBox/GmDepositWithdrawalBox/useDepositWithdrawalTransactions.tsx
#: src/components/Synthetics/GmSwap/GmSwapBox/GmDepositWithdrawalBox/useDepositWithdrawalTransactions.tsx
#: src/components/Synthetics/GmSwap/GmSwapBox/GmShiftBox/useShiftTransactions.tsx
#: src/components/Synthetics/PositionEditor/usePositionEditorButtonState.tsx
#: src/components/Synthetics/PositionSeller/PositionSeller.tsx
#: src/components/Synthetics/TradeBox/hooks/useTradeboxTransactions.tsx
#: src/components/Synthetics/TradeBox/hooks/useTradeboxTransactions.tsx
#: src/components/Synthetics/TradeBox/hooks/useTradeboxTransactions.tsx
msgid "Error submitting order"
msgstr "Error submitting order"

#: src/components/Referrals/AffiliatesStats.tsx
msgid "V1 Rebates and V1/V2 esGMX are airdropped weekly. V2 Rebates are claimed manually."
msgstr "V1 Rebates and V1/V2 esGMX are airdropped weekly. V2 Rebates are claimed manually."

#: src/components/Common/SEO.tsx
msgid "Trade spot or perpetual BTC, ETH, AVAX and other top cryptocurrencies with up to 100x leverage directly from your wallet on Arbitrum and Avalanche."
msgstr "Trade spot or perpetual BTC, ETH, AVAX and other top cryptocurrencies with up to 100x leverage directly from your wallet on Arbitrum and Avalanche."

#: src/components/Exchange/ChartTokenSelector.tsx
msgid "Max In"
msgstr "Max In"

#: src/pages/Earn/GmxAndVotingPowerCard.tsx
msgid "Myself"
msgstr "Myself"

#: src/pages/LeaderboardPage/components/LeaderboardAccountsTable.tsx
#: src/pages/LeaderboardPage/components/LeaderboardPositionsTable.tsx
msgid "Search Address"
msgstr "Search Address"

#: src/domain/synthetics/trade/utils/validation.ts
msgid "Max GM buyable amount reached"
msgstr "Max GM buyable amount reached"

#: src/pages/Earn/GmxAndVotingPowerCard.tsx
msgid "Buy GMX"
msgstr "Buy GMX"

#: src/pages/Dashboard/MarketsListV1.tsx
#: src/pages/Dashboard/MarketsListV1.tsx
msgid "Max {0} Capacity"
msgstr "Max {0} Capacity"

#: src/components/ToastifyDebug/ToastifyDebug.tsx
msgid "Copy error"
msgstr "Copy error"

#: src/pages/Ecosystem/Ecosystem.jsx
msgid "Projects developed by the GMX community. <0/>Please exercise caution when interacting with any app, apps are fully maintained by community developers."
msgstr "Projects developed by the GMX community. <0/>Please exercise caution when interacting with any app, apps are fully maintained by community developers."

#: src/domain/synthetics/userFeedback/utils.ts
msgid "What areas can we improve to make your experience better?"
msgstr "What areas can we improve to make your experience better?"

#: src/domain/synthetics/trade/utils/validation.ts
msgid "Select a collateral"
msgstr "Select a collateral"

#: src/components/Exchange/SwapBox.jsx
#: src/components/Exchange/SwapBox.jsx
#: src/components/Glp/GlpSwap.jsx
#: src/domain/synthetics/trade/utils/validation.ts
#: src/domain/synthetics/trade/utils/validation.ts
#: src/domain/synthetics/trade/utils/validation.ts
#: src/domain/synthetics/trade/utils/validation.ts
#: src/domain/synthetics/trade/utils/validation.ts
#: src/domain/synthetics/trade/utils/validation.ts
#: src/domain/synthetics/trade/utils/validation.ts
#: src/domain/synthetics/trade/utils/validation.ts
#: src/domain/synthetics/trade/utils/validation.ts
msgid "Insufficient {0} balance"
msgstr "Insufficient {0} balance"

#: src/domain/synthetics/orders/utils.tsx
msgid "limit price"
msgstr "limit price"

#: src/components/Synthetics/ExecutionPriceRow.tsx
msgid "Price impact rebates for closing trades are claimable under the claims tab. <0>Read more</0>."
msgstr "Price impact rebates for closing trades are claimable under the claims tab. <0>Read more</0>."

#: src/components/Synthetics/StatusNotification/OrderStatusNotification.tsx
msgid "Sending order request"
msgstr "Sending order request"

#: src/pages/Ecosystem/Ecosystem.jsx
msgid "GMX Stats Page"
msgstr "GMX Stats Page"

#: src/pages/OrdersOverview/OrdersOverview.jsx
msgid "Can't execute because of an error"
msgstr "Can't execute because of an error"

#: src/components/Exchange/PositionSeller.jsx
msgid "Keep Leverage is not possible"
msgstr "Keep Leverage is not possible"

#: src/components/Synthetics/NetworkFeeRow/NetworkFeeRow.tsx
msgid "Max Network Fee includes fees for additional orders. It will be sent back in full to your account if they don't trigger and are cancelled. <0>Read more</0>."
msgstr "Max Network Fee includes fees for additional orders. It will be sent back in full to your account if they don't trigger and are cancelled. <0>Read more</0>."

#: src/components/Synthetics/StatusNotification/FeesSettlementStatusNotification.tsx
msgid "{positionName} Failed to settle"
msgstr "{positionName} Failed to settle"

#: src/components/Referrals/AffiliatesStats.tsx
#: src/components/Referrals/TradersStats.tsx
msgid "Rebates"
msgstr "Rebates"

#: src/components/Glp/GlpSwap.jsx
msgid "Sell failed."
msgstr "Sell failed."

#: src/components/Synthetics/SubaccountModal/utils.ts
msgid "Insufficient {nativeTokenSymbol} balance"
msgstr "Insufficient {nativeTokenSymbol} balance"

#: src/pages/Earn/EarnV2.tsx
#: src/pages/MarketPoolsPage/MarketPoolsPage.tsx
msgid "Pools that enable trading for a single market, backed by the tokens listed in brackets."
msgstr "Pools that enable trading for a single market, backed by the tokens listed in brackets."

#: src/components/Synthetics/TradeHistory/keys.ts
msgid "Update Limit"
msgstr "Update Limit"

#: src/components/Exchange/OrderEditor.jsx
#: src/components/Exchange/OrderEditor.jsx
#: src/components/Synthetics/OrderItem/OrderItem.tsx
msgid "Edit order"
msgstr "Edit order"

#: src/pages/AccountDashboard/HistoricalLists.tsx
#: src/pages/SyntheticsPage/SyntheticsPage.tsx
msgid "Claims"
msgstr "Claims"

#: src/components/Referrals/AffiliatesStats.tsx
#: src/components/Referrals/TradersStats.tsx
#: src/components/Synthetics/Claims/ClaimsHistory.tsx
#: src/components/Synthetics/TradeHistory/useDownloadAsCsv.tsx
#: src/components/Synthetics/UserIncentiveDistributionList/UserIncentiveDistributionList.tsx
#: src/pages/AccountDashboard/DailyAndCumulativePnL.tsx
#: src/pages/AccountDashboard/GeneralPerformanceDetails.tsx
msgid "Date"
msgstr "Date"

#: src/pages/BuyGMX/BuyGMX.tsx
msgid "Buy GMX using FIAT gateways:"
msgstr "Buy GMX using FIAT gateways:"

#: src/domain/synthetics/orders/createDecreaseOrderTxn.ts
#: src/domain/synthetics/orders/createIncreaseOrderTxn.ts
#: src/domain/synthetics/orders/createSwapOrderTxn.ts
msgid "Order error."
msgstr "Order error."

#: src/components/Referrals/AddAffiliateCode.jsx
msgid "Referral code created!"
msgstr "Referral code created!"

#: src/components/Exchange/OrderEditor.jsx
#: src/components/Exchange/SwapBox.jsx
#: src/components/Exchange/SwapBox.jsx
msgid "Price above Mark Price"
msgstr "Price above Mark Price"

#: src/components/Exchange/PositionSeller.jsx
#: src/components/Synthetics/OrderEditor/OrderEditor.tsx
#: src/components/Synthetics/OrderItem/OrderItem.tsx
#: src/components/Synthetics/OrderList/OrderList.tsx
#: src/components/Synthetics/PositionSeller/PositionSeller.tsx
#: src/components/Synthetics/PositionSeller/PositionSeller.tsx
#: src/components/Synthetics/TradeBox/TradeBox.tsx
#: src/components/Synthetics/TradeBox/TradeBox.tsx
#: src/components/Synthetics/TradeHistory/useDownloadAsCsv.tsx
msgid "Trigger Price"
msgstr "Trigger Price"

#: src/components/Synthetics/MarketStats/MarketStatsWithComposition.tsx
#: src/components/Synthetics/MarketStats/MarketStatsWithComposition.tsx
msgid "Sellable"
msgstr "Sellable"

#: src/components/Exchange/PositionSeller.jsx
msgid "Initial Collateral (Collateral excluding Borrow Fee)."
msgstr "Initial Collateral (Collateral excluding Borrow Fee)."

#: src/components/Synthetics/UserIncentiveDistributionList/UserIncentiveDistributionList.tsx
msgid "COMPETITION Airdrop"
msgstr "COMPETITION Airdrop"

#: src/pages/BeginAccountTransfer/BeginAccountTransfer.tsx
#: src/pages/NftWallet/NftWallet.jsx
msgid "Enter Receiver Address"
msgstr "Enter Receiver Address"

#: src/pages/Earn/VesterDepositModal.tsx
msgid "Additional reserve required"
msgstr "Additional reserve required"

#: src/components/Footer/constants.ts
#: src/pages/TermsAndConditions/TermsAndConditions.jsx
msgid "Terms and Conditions"
msgstr "Terms and Conditions"

#: src/pages/Earn/ClaimModal.tsx
msgid "Convert {wrappedTokenSymbol} to {nativeTokenSymbol}"
msgstr "Convert {wrappedTokenSymbol} to {nativeTokenSymbol}"

#: src/components/Glp/GlpSwap.jsx
#: src/components/Glp/GlpSwap.jsx
msgid "Available amount to deposit into GLP."
msgstr "Available amount to deposit into GLP."

#: src/components/Exchange/PositionShare.tsx
msgid "Download"
msgstr "Download"

#: src/components/Synthetics/MarketStats/components/CompositionTable.tsx
msgid "{col1}"
msgstr "{col1}"

#: src/components/Synthetics/SubaccountModal/SubaccountModal.tsx
msgid "Max auto top-up amount"
msgstr "Max auto top-up amount"

#: src/pages/Earn/VesterDepositModal.tsx
msgid "Vault Capacity"
msgstr "Vault Capacity"

#: src/pages/OrdersOverview/OrdersOverview.jsx
msgid "Decrease active: {0}, executed: {1}, cancelled: {2}"
msgstr "Decrease active: {0}, executed: {1}, cancelled: {2}"

#: src/context/TokensFavoritesContext/TokensFavoritesContextProvider.tsx
msgid "Layer 1"
msgstr "Layer 1"

#: src/components/Exchange/TradeHistory.jsx
msgid "{0}  {1} {longOrShortText}, -{2} USD, {3} Price: ${4} USD"
msgstr "{0}  {1} {longOrShortText}, -{2} USD, {3} Price: ${4} USD"

#: src/components/Exchange/PositionSeller.jsx
msgid "Keep leverage at {0}x"
msgstr "Keep leverage at {0}x"

#: src/components/Synthetics/SubaccountModal/SubaccountModal.tsx
msgid "The amount left in the subaccount is not enough to cover network gas costs."
msgstr "The amount left in the subaccount is not enough to cover network gas costs."

#: src/components/Synthetics/TradeBox/TradeBoxRows/LimitAndTPSLRows.tsx
msgid "Take-Profit PnL"
msgstr "Take-Profit PnL"

#: src/pages/Earn/EarnV1.jsx
#: src/pages/Earn/StakeModal.tsx
msgid "Staking..."
msgstr "Staking..."

#: src/components/Synthetics/StatusNotification/GmStatusNotification.tsx
msgid "Buy request sent"
msgstr "Buy request sent"

#: src/domain/synthetics/trade/utils/validation.ts
#: src/domain/synthetics/trade/utils/validation.ts
msgid "Max {0} amount exceeded"
msgstr "Max {0} amount exceeded"

#: src/components/Exchange/PositionSeller.jsx
msgid "Position close disabled, pending {0} upgrade"
msgstr "Position close disabled, pending {0} upgrade"

#: src/components/Exchange/ConfirmationBox.jsx
msgid "Swapping..."
msgstr "Swapping..."

#: src/pages/AccountDashboard/generalPerformanceDetailsDebug.tsx
msgid "Realized Base PnL"
msgstr "Realized Base PnL"

#: src/components/Exchange/SwapBox.jsx
#: src/components/Exchange/SwapBox.jsx
#: src/components/Exchange/SwapBox.jsx
#: src/domain/synthetics/orders/createWrapOrUnwrapTxn.ts
#: src/domain/synthetics/orders/createWrapOrUnwrapTxn.ts
msgid "Swap failed."
msgstr "Swap failed."

#: src/components/Synthetics/MarketStats/components/MarketDescription.tsx
msgid "This token automatically accrues fees from swaps for the {0}/{1} market. It is also exposed to {2} and {3} as per the composition displayed."
msgstr "This token automatically accrues fees from swaps for the {0}/{1} market. It is also exposed to {2} and {3} as per the composition displayed."

#: src/components/Exchange/PositionSeller.jsx
#: src/components/Exchange/SwapBox.jsx
#: src/domain/synthetics/trade/utils/validation.ts
msgid "Page outdated, please refresh"
msgstr "Page outdated, please refresh"

#: src/components/Synthetics/MarketTokenSelector/MarketTokenSelector.tsx
msgid "BUY…"
msgstr "BUY…"

#: src/pages/ClaimEsGmx/ClaimEsGmx.jsx
msgid "Vest with GLP on Arbitrum"
msgstr "Vest with GLP on Arbitrum"

#: src/components/InterviewModal/InterviewModal.tsx
msgid "Telegram account"
msgstr "Telegram account"

#: src/pages/LeaderboardPage/components/LeaderboardNavigation.tsx
msgid "SOON"
msgstr "SOON"

#: src/components/Synthetics/GmSwap/GmSwapBox/GmDepositWithdrawalBox/useSubmitButtonState.tsx
msgid "Sell {operationTokenSymbol}"
msgstr "Sell {operationTokenSymbol}"

#: src/components/Exchange/PositionEditor.jsx
msgid "Liquidation price would cross mark price."
msgstr "Liquidation price would cross mark price."

#: src/pages/LeaderboardPage/components/LeaderboardContainer.tsx
msgid "Leaderboard for traders on GMX V2."
msgstr "Leaderboard for traders on GMX V2."

#: src/components/Synthetics/TradeHistory/keys.ts
msgid "Failed Withdraw"
msgstr "Failed Withdraw"

#: src/pages/Referrals/Referrals.tsx
msgid "Get fee discounts and earn rebates through the GMX referral program.<0/>For more information, please read the <1>referral program details</1>."
msgstr "Get fee discounts and earn rebates through the GMX referral program.<0/>For more information, please read the <1>referral program details</1>."

#: src/components/Synthetics/TradeHistory/TradeHistoryRow/utils/shared.ts
msgid "Freeze"
msgstr "Freeze"

#: src/pages/Earn/EarnV1.jsx
msgid "Claim submitted! <0>View status.</0>"
msgstr "Claim submitted! <0>View status.</0>"

#: src/components/Exchange/NoLiquidityErrorModal.tsx
msgid "As there is not enough liquidity in GLP to swap {0} to {swapTokenSymbol}, you can use the option below to do so:"
msgstr "As there is not enough liquidity in GLP to swap {0} to {swapTokenSymbol}, you can use the option below to do so:"

#: src/pages/ClaimEsGmx/ClaimEsGmx.jsx
#: src/pages/Earn/AffiliateClaimModal.tsx
#: src/pages/Earn/ClaimModal.tsx
msgid "Claim completed!"
msgstr "Claim completed!"

#: src/components/Exchange/PositionSeller.jsx
msgid "You can change this in the settings menu on the top right of the page.<0/><1/>Note that a low allowed slippage, e.g. less than {0}, may result in failed orders if prices are volatile."
msgstr "You can change this in the settings menu on the top right of the page.<0/><1/>Note that a low allowed slippage, e.g. less than {0}, may result in failed orders if prices are volatile."

#: src/components/Synthetics/Claims/ClaimHistoryRow/ClaimFundingFeesHistoryRow.tsx
#: src/components/Synthetics/Claims/filters/ActionFilter.tsx
msgid "Request Settlement of Funding Fees"
msgstr "Request Settlement of Funding Fees"

#: src/components/Glp/GlpSwap.jsx
msgid "{0} GLP (${1})"
msgstr "{0} GLP (${1})"

#: src/pages/Earn/EarnV1.jsx
msgid "Approving {stakingTokenSymbol}..."
msgstr "Approving {stakingTokenSymbol}..."

#: src/pages/Dashboard/WeightText.tsx
msgid "Current Weight"
msgstr "Current Weight"

#: src/pages/Ecosystem/Ecosystem.jsx
msgid "Partnerships and Integrations"
msgstr "Partnerships and Integrations"

#: src/components/Exchange/PositionEditor.jsx
msgid "Leftover Collateral not enough to cover fees"
msgstr "Leftover Collateral not enough to cover fees"

#: src/components/InterviewToast/InterviewToast.tsx
msgid "As a token of our appreciation, you'll receive a reward of <0>100 <1/></0>."
msgstr "As a token of our appreciation, you'll receive a reward of <0>100 <1/></0>."

#: src/domain/synthetics/sidecarOrders/utils.ts
#: src/domain/synthetics/sidecarOrders/utils.ts
msgid "Trigger price above limit price"
msgstr "Trigger price above limit price"

#: src/domain/synthetics/trade/utils/validation.ts
msgid "Select a Pay token"
msgstr "Select a Pay token"

#: src/components/Exchange/SwapBox.jsx
msgid "Swap {0} submitted!"
msgstr "Swap {0} submitted!"

#: src/components/Synthetics/TVChart/components/AvailableLiquidityTooltip.tsx
msgid "The available liquidity will be the lesser of the difference between the maximum value and the current value for both the reserve and open interest."
msgstr "The available liquidity will be the lesser of the difference between the maximum value and the current value for both the reserve and open interest."

#: src/components/Referrals/JoinReferralCode.tsx
msgid "Referral Code does not exist"
msgstr "Referral Code does not exist"

#: src/components/Synthetics/GmSwap/GmFees/GmFees.tsx
msgid "shift"
msgstr "shift"

#: src/pages/Ecosystem/Ecosystem.jsx
msgid "GMX staking calculator"
msgstr "GMX staking calculator"

#: src/components/Synthetics/AcceptablePriceImpactInputRow/AcceptablePriceImpactInputRow.tsx
msgid "You have set a high Acceptable Price Impact. The current Price Impact is {0}."
msgstr "You have set a high Acceptable Price Impact. The current Price Impact is {0}."

#: src/domain/synthetics/common/incentivesAirdropMessages.ts
msgid "GLP to GM Airdrop"
msgstr "GLP to GM Airdrop"

#: src/components/Synthetics/MarketStats/MarketStatsWithComposition.tsx
msgid "GM token pricing includes price impact pool amounts, the pending PnL of open positions, and borrowing fees. It excludes funding fees, which are exchanged between traders.<0/><1/><2>Read more about GM token pricing</2>."
msgstr "GM token pricing includes price impact pool amounts, the pending PnL of open positions, and borrowing fees. It excludes funding fees, which are exchanged between traders.<0/><1/><2>Read more about GM token pricing</2>."

#: src/pages/Ecosystem/Ecosystem.jsx
msgid "Yield Vaults"
msgstr "Yield Vaults"

#: src/pages/Ecosystem/Ecosystem.jsx
msgid "Telegram Group (Portuguese)"
msgstr "Telegram Group (Portuguese)"

#: src/components/Synthetics/SubaccountModal/SubaccountModal.tsx
msgid "Withdrawn {0} to Main Account"
msgstr "Withdrawn {0} to Main Account"

#: src/pages/Actions/SyntheticsActions.tsx
msgid "GMX V2 Actions"
msgstr "GMX V2 Actions"

#: src/components/Referrals/ReferralCodeWarnings.tsx
msgid "This code has been taken by someone else on {takenNetworkNames}, you will not receive rebates from traders using this code on {takenNetworkNames}."
msgstr "This code has been taken by someone else on {takenNetworkNames}, you will not receive rebates from traders using this code on {takenNetworkNames}."

#: src/components/Referrals/ClaimAffiliatesModal/ClaimAffiliatesModal.tsx
#: src/components/Synthetics/ClaimablePositionPriceImpactRebateModal/ClaimablePositionPriceImpactRebateModal.tsx
#: src/components/Synthetics/ClaimModal/ClaimModal.tsx
msgid "Confirm Claim"
msgstr "Confirm Claim"

#: src/pages/Ecosystem/Ecosystem.jsx
msgid "GMX community discussion"
msgstr "GMX community discussion"

#: src/components/TokenCard/TokenCard.tsx
msgid "{arbitrumLink} GLV Pools are <0>incentivized{sparkle}.</0>"
msgstr "{arbitrumLink} GLV Pools are <0>incentivized{sparkle}.</0>"

#: src/components/Synthetics/GmSwap/GmSwapBox/GmSwapBox.tsx
msgid "Sell GM"
msgstr "Sell GM"

#: src/components/TokenCard/TokenCard.tsx
#: src/components/TokenCard/TokenCard.tsx
#: src/components/TokenCard/TokenCard.tsx
#: src/components/TokenCard/TokenCard.tsx
msgid "View on Arbitrum"
msgstr "View on Arbitrum"

#: src/pages/Earn/GmxAndVotingPowerCard.tsx
msgid "<0>Delegate your undelegated {0} GMX DAO</0> voting power."
msgstr "<0>Delegate your undelegated {0} GMX DAO</0> voting power."

#: src/domain/synthetics/markets/createShiftTxn.ts
msgid "Shift error."
msgstr "Shift error."

#: src/components/Exchange/ConfirmationBox.jsx
#: src/components/Exchange/ConfirmationBox.jsx
#: src/components/Exchange/ConfirmationBox.jsx
#: src/components/Exchange/ConfirmationBox.jsx
#: src/components/Exchange/ConfirmationBox.jsx
#: src/components/Exchange/ExchangeTVChart.jsx
#: src/components/Exchange/ExchangeTVChart.jsx
#: src/components/Exchange/OrdersList.jsx
#: src/components/Exchange/PositionEditor.jsx
#: src/components/Exchange/PositionSeller.jsx
#: src/components/Exchange/PositionsList.jsx
#: src/components/Exchange/PositionsList.jsx
#: src/components/Exchange/SwapBox.jsx
#: src/components/Exchange/SwapBox.jsx
#: src/components/Exchange/SwapBox.jsx
#: src/components/Exchange/SwapBox.jsx
#: src/components/Exchange/SwapBox.jsx
#: src/components/Exchange/TradeHistory.jsx
#: src/components/Exchange/TradeHistory.jsx
#: src/components/Exchange/TradeHistory.jsx
#: src/components/MarketWithDirectionLabel/MarketWithDirectionLabel.tsx
#: src/components/Synthetics/Claims/ClaimHistoryRow/ClaimFundingFeesHistoryRow.tsx
#: src/components/Synthetics/Claims/ClaimHistoryRow/ClaimFundingFeesHistoryRow.tsx
#: src/components/Synthetics/Claims/ClaimsHistory.tsx
#: src/components/Synthetics/MarketNetFee/MarketNetFee.tsx
#: src/components/Synthetics/PositionEditor/PositionEditor.tsx
#: src/components/Synthetics/PositionItem/PositionItem.tsx
#: src/components/Synthetics/PositionItem/PositionItem.tsx
#: src/components/Synthetics/PositionSeller/PositionSeller.tsx
#: src/components/Synthetics/SettleAccruedFundingFeeModal/SettleAccruedFundingFeeRow.tsx
#: src/components/Synthetics/StatusNotification/FeesSettlementStatusNotification.tsx
#: src/components/Synthetics/StatusNotification/OrderStatusNotification.tsx
#: src/components/Synthetics/TableMarketFilter/MarketFilterLongShort.tsx
#: src/components/Synthetics/TradeBox/tradeboxConstants.tsx
#: src/components/Synthetics/TradeHistory/TradeHistoryRow/utils/position.ts
#: src/components/Synthetics/TVChart/components/AvailableLiquidityTooltip.tsx
#: src/components/Synthetics/TVChart/TVChart.tsx
#: src/components/Synthetics/TVChart/TVChart.tsx
#: src/context/SyntheticsEvents/SyntheticsEventsProvider.tsx
#: src/context/SyntheticsEvents/SyntheticsEventsProvider.tsx
#: src/domain/synthetics/orders/utils.tsx
#: src/pages/Exchange/Exchange.tsx
#: src/pages/Exchange/Exchange.tsx
#: src/pages/Exchange/Exchange.tsx
#: src/pages/Exchange/Exchange.tsx
#: src/pages/LeaderboardPage/components/LeaderboardPositionsTable.tsx
#: src/pages/LeaderboardPage/components/LeaderboardPositionsTable.tsx
#: src/pages/OrdersOverview/OrdersOverview.jsx
msgid "Long"
msgstr "Long"

#: src/components/Synthetics/GmSwap/GmSwapBox/GmDepositWithdrawalBox/GmDepositWithdrawalBox.tsx
#: src/components/Synthetics/GmSwap/GmSwapBox/GmDepositWithdrawalBox/InfoRows.tsx
#: src/components/Synthetics/GmSwap/GmSwapBox/GmDepositWithdrawalBox/InfoRows.tsx
#: src/components/Synthetics/GmSwap/GmSwapBox/GmDepositWithdrawalBox/InfoRows.tsx
#: src/components/Synthetics/MarketsList/NetFeeTooltip.tsx
#: src/components/Synthetics/PoolSelector2/PoolSelector2.tsx
#: src/components/Synthetics/TradeBox/MarketPoolSelectorRow.tsx
#: src/pages/Dashboard/MarketsListV1.tsx
msgid "Pool"
msgstr "Pool"

#: src/pages/Referrals/Referrals.tsx
msgid "Referral code creation failed."
msgstr "Referral code creation failed."

#: src/components/Glp/SwapErrorModal.tsx
msgid "<0>The pool's capacity has been reached for {0}. Please use another token to buy GLP.</0><1>Check the \"Save on Fees\" section for tokens with the lowest fees.</1>"
msgstr "<0>The pool's capacity has been reached for {0}. Please use another token to buy GLP.</0><1>Check the \"Save on Fees\" section for tokens with the lowest fees.</1>"

#: src/pages/Ecosystem/Ecosystem.jsx
msgid "GMX dashboards and analytics."
msgstr "GMX dashboards and analytics."

#: src/components/Exchange/PositionsList.jsx
#: src/components/Synthetics/PositionList/PositionList.tsx
#: src/pages/LeaderboardPage/components/LeaderboardPositionsTable.tsx
msgid "Position"
msgstr "Position"

#: src/components/Synthetics/TradeFeesRow/TradeFeesRow.tsx
msgid "Bonus Rebate"
msgstr "Bonus Rebate"

#: src/pages/Earn/GlpCard.tsx
msgid "Purchase Insurance"
msgstr "Purchase Insurance"

#: src/pages/Earn/EarnV1.jsx
msgid "Unstake submitted! <0>View status.</0>"
msgstr "Unstake submitted! <0>View status.</0>"

#: src/components/Synthetics/TradeboxPoolWarnings/TradeboxPoolWarnings.tsx
msgid "You have an existing position in the {0} market pool, but it lacks liquidity for this order."
msgstr "You have an existing position in the {0} market pool, but it lacks liquidity for this order."

#: src/components/Exchange/PositionEditor.jsx
#: src/components/Exchange/PositionSeller.jsx
#: src/components/Exchange/SwapBox.jsx
msgid "Enable Leverage"
msgstr "Enable Leverage"

#: src/components/Exchange/PositionSeller.jsx
msgid "Close without profit"
msgstr "Close without profit"

#: src/components/StatsTooltip/ChainsStatsTooltipRow.tsx
msgid "{title}"
msgstr "{title}"

#: src/components/Synthetics/StatusNotification/OrderStatusNotification.tsx
msgid "Increasing"
msgstr "Increasing"

#: src/pages/LeaderboardPage/components/LeaderboardAccountsTable.tsx
msgid "Avg. Lev."
msgstr "Avg. Lev."

#: src/domain/synthetics/common/incentivesAirdropMessages.ts
msgid "Avalanche LP incentives"
msgstr "Avalanche LP incentives"

#: src/components/Stake/GMXAprTooltip.tsx
msgid "{nativeTokenSymbol} APR"
msgstr "{nativeTokenSymbol} APR"

#: src/pages/Ecosystem/Ecosystem.jsx
msgid "Telegram Group (Chinese)"
msgstr "Telegram Group (Chinese)"

#: src/components/Exchange/TradeHistory.jsx
msgid "Swap {0} {1} for {2} {3}"
msgstr "Swap {0} {1} for {2} {3}"

#: src/pages/Earn/AffiliateVesterWithdrawModal.tsx
msgid "<0>This will withdraw all esGMX tokens as well as pause vesting.<1/><2/>esGMX tokens that have been converted to GMX will be claimed and remain as GMX tokens.<3/><4/>To claim GMX tokens without withdrawing, use the \"Claim\" button.<5/><6/></0>"
msgstr "<0>This will withdraw all esGMX tokens as well as pause vesting.<1/><2/>esGMX tokens that have been converted to GMX will be claimed and remain as GMX tokens.<3/><4/>To claim GMX tokens without withdrawing, use the \"Claim\" button.<5/><6/></0>"

#: src/context/TokensFavoritesContext/TokensFavoritesContextProvider.tsx
msgid "DeFi"
msgstr "DeFi"

#: src/components/Synthetics/TradeBox/TradeBox.tsx
msgid "Liquidation Price"
msgstr "Liquidation Price"

#: src/pages/Earn/GmxAndVotingPowerCard.tsx
msgid "Voting Power"
msgstr "Voting Power"

#: src/components/Synthetics/TVChart/components/AvailableLiquidityTooltip.tsx
msgid "The long reserve accounts for the PnL of open positions, while the open interest does not."
msgstr "The long reserve accounts for the PnL of open positions, while the open interest does not."

#: src/pages/LeaderboardPage/components/LeaderboardContainer.tsx
msgid "Top PnL ($)"
msgstr "Top PnL ($)"

#: src/pages/AccountDashboard/AccountDashboard.tsx
msgid "Invalid address. Please make sure you have entered a valid Ethereum address"
msgstr "Invalid address. Please make sure you have entered a valid Ethereum address"

#: src/pages/BeginAccountTransfer/BeginAccountTransfer.tsx
msgid "Sender has withdrawn all tokens from GMX Vesting Vault"
msgstr "Sender has withdrawn all tokens from GMX Vesting Vault"

#: src/components/Exchange/SwapBox.jsx
msgid "Incorrect network"
msgstr "Incorrect network"

#: src/components/Synthetics/Claims/ClaimHistoryRow/ClaimFundingFeesHistoryRow.tsx
#: src/components/Synthetics/Claims/filters/ActionFilter.tsx
msgid "Failed Settlement of Funding Fees"
msgstr "Failed Settlement of Funding Fees"

#: src/components/Exchange/ConfirmationBox.jsx
msgid "Pay Amount"
msgstr "Pay Amount"

#: src/components/TokenCard/TokenCard.tsx
#: src/pages/Dashboard/DashboardPageTitle.tsx
msgid "GLP is the liquidity provider token for GMX V1 markets. Accrues 70% of the V1 markets generated fees."
msgstr "GLP is the liquidity provider token for GMX V1 markets. Accrues 70% of the V1 markets generated fees."

#: src/domain/synthetics/orders/utils.tsx
msgid "{increaseOrDecreaseText} {tokenText} by {sizeText}"
msgstr "{increaseOrDecreaseText} {tokenText} by {sizeText}"

#: src/pages/Earn/UnstakeModal.tsx
msgid "{0}<0>You will earn {1}% less rewards with this action.</0>"
msgstr "{0}<0>You will earn {1}% less rewards with this action.</0>"

#: src/pages/Earn/AffiliateVesterWithdrawModal.tsx
msgid "Confirming..."
msgstr "Confirming..."

#: src/components/Exchange/ConfirmationBox.jsx
#: src/components/Exchange/ConfirmationBox.jsx
#: src/components/Exchange/OrdersList.jsx
#: src/components/Exchange/TradeHistory.jsx
#: src/components/Exchange/TradeHistory.jsx
#: src/domain/synthetics/orders/utils.tsx
#: src/pages/OrdersOverview/OrdersOverview.jsx
msgid "Increase"
msgstr "Increase"

#: src/pages/Earn/ClaimModal.tsx
msgid "Claim {wrappedTokenSymbol} Rewards"
msgstr "Claim {wrappedTokenSymbol} Rewards"

#: src/components/Glp/GlpSwap.jsx
#: src/components/Synthetics/MarketStats/MarketStatsWithComposition.tsx
#: src/pages/Dashboard/GmxCard.tsx
#: src/pages/Earn/EarnV1.jsx
#: src/pages/Earn/EarnV1.jsx
#: src/pages/Earn/EscrowedGmxCard.tsx
#: src/pages/Earn/GlpCard.tsx
#: src/pages/Earn/GmxAndVotingPowerCard.tsx
msgid "Total Supply"
msgstr "Total Supply"

#: src/components/Exchange/NoLiquidityErrorModal.tsx
msgid "{0} Pool Capacity Reached"
msgstr "{0} Pool Capacity Reached"

#: src/components/SettingsModal/SettingsModal.tsx
msgid "Disable order validations"
msgstr "Disable order validations"

#: src/components/Glp/GlpSwap.jsx
#: src/pages/Earn/EarnV1.jsx
#: src/pages/Earn/EarnV1.jsx
#: src/pages/Earn/EarnV1.jsx
#: src/pages/Earn/EarnV1.jsx
#: src/pages/Earn/EarnV1.jsx
#: src/pages/Earn/EscrowedGmxCard.tsx
#: src/pages/Earn/GlpCard.tsx
#: src/pages/Earn/GmxAndVotingPowerCard.tsx
msgid "Staked"
msgstr "Staked"

#: src/components/Footer/Footer.tsx
msgid "Leave feedback"
msgstr "Leave feedback"

#: src/pages/Referrals/Referrals.tsx
msgid "Traders"
msgstr "Traders"

#: src/domain/synthetics/orders/cancelOrdersTxn.ts
msgid "{ordersText} cancelled"
msgstr "{ordersText} cancelled"

#: src/components/Exchange/ConfirmationBox.jsx
msgid "Fees are high to swap from {0} to {1}. <0/>{2} is needed for collateral."
msgstr "Fees are high to swap from {0} to {1}. <0/>{2} is needed for collateral."

#: src/pages/PositionsOverview/PositionsOverview.jsx
msgid "size"
msgstr "size"

#: src/components/Synthetics/TradeHistory/keys.ts
msgid "Create Limit Swap"
msgstr "Create Limit Swap"

#: src/lib/contracts/transactionErrors.tsx
msgid "<0>Your wallet is not connected to {0}.</0><1/><2>Switch to {1}</2>"
msgstr "<0>Your wallet is not connected to {0}.</0><1/><2>Switch to {1}</2>"

#: src/lib/contracts/transactionErrors.tsx
msgid "Transaction was cancelled."
msgstr "Transaction was cancelled."

#: src/components/Exchange/ConfirmationBox.jsx
msgid "Accept confirmation of trigger orders"
msgstr "Accept confirmation of trigger orders"

#: src/pages/BuyGMX/BuyGMX.tsx
msgid "Choose to buy from decentralized or centralized exchanges."
msgstr "Choose to buy from decentralized or centralized exchanges."

#: src/components/Exchange/TradeHistory.jsx
msgid "Min required collateral"
msgstr "Min required collateral"

#: src/components/Exchange/TradeHistory.jsx
msgid "Try increasing the \"Allowed Slippage\", under the Settings menu on the top right"
msgstr "Try increasing the \"Allowed Slippage\", under the Settings menu on the top right"

#: src/pages/Ecosystem/Ecosystem.jsx
msgid "GMX ecosystem pages."
msgstr "GMX ecosystem pages."

#: src/components/TokenCard/TokenCard.tsx
msgid "{avalancheLink} GM Pools are <0>incentivized{sparkle}.</0>"
msgstr "{avalancheLink} GM Pools are <0>incentivized{sparkle}.</0>"

#: src/components/Exchange/PositionsList.jsx
#: src/lib/legacy.ts
msgid "Order size is bigger than position, will only be executable if position increases"
msgstr "Order size is bigger than position, will only be executable if position increases"

#: src/components/Header/AppHeaderLinks.tsx
#: src/components/Synthetics/GmList/GmListItem.tsx
msgid "Buy"
msgstr "Buy"

#: src/config/events.tsx
msgid "Incentives are live for <0>Arbitrum</0> and <1>Avalanche</1> GM pools and V2 trading."
msgstr "Incentives are live for <0>Arbitrum</0> and <1>Avalanche</1> GM pools and V2 trading."

#: src/pages/Earn/TotalRewardsCard.tsx
msgid "Total Rewards"
msgstr "Total Rewards"

#: src/pages/NftWallet/NftWallet.jsx
msgid "NFT ID"
msgstr "NFT ID"

#: src/domain/synthetics/markets/claimFundingFeesTxn.ts
#: src/domain/synthetics/referrals/claimAffiliateRewardsTxn.ts
msgid "Success claimings"
msgstr "Success claimings"

#: src/lib/legacy.ts
msgid "Decentralized Perpetual Exchange | GMX"
msgstr "Decentralized Perpetual Exchange | GMX"

#: src/components/Exchange/PositionEditor.jsx
msgid "The pending borrow fee will be charged on this transaction."
msgstr "The pending borrow fee will be charged on this transaction."

#: src/components/Glp/GlpSwap.jsx
#: src/components/Glp/GlpSwap.jsx
#: src/components/Glp/GlpSwap.jsx
#: src/components/Glp/GlpSwap.jsx
msgid "Fees will be shown once you have entered an amount in the order form."
msgstr "Fees will be shown once you have entered an amount in the order form."

#: src/pages/Earn/Vesting.tsx
#: src/pages/Earn/Vesting.tsx
msgid "GLP Vault"
msgstr "GLP Vault"

#: src/components/Synthetics/TradeHistory/keys.ts
msgid "Cancel Take-Profit"
msgstr "Cancel Take-Profit"

#: src/components/Footer/constants.ts
#: src/pages/ReferralTerms/ReferralTerms.jsx
msgid "Referral Terms"
msgstr "Referral Terms"

#: src/components/MissedCoinsModal/MissedCoinsModal.tsx
msgid "Enter unique coins"
msgstr "Enter unique coins"

#: src/components/MarketSelector/MarketSelector.tsx
#: src/components/Synthetics/ChartTokenSelector/ChartTokenSelector.tsx
msgid "No markets matched."
msgstr "No markets matched."

#: src/components/Synthetics/GmList/GmListItem.tsx
msgid "Shifting from GLV to another pool is not possible, as GLV can only be sold into the backing tokens. However, you can buy GLV tokens without incurring buying fees by using eligible GM pool tokens."
msgstr "Shifting from GLV to another pool is not possible, as GLV can only be sold into the backing tokens. However, you can buy GLV tokens without incurring buying fees by using eligible GM pool tokens."

#: src/pages/Earn/EarnV2.tsx
msgid "Stake esGMX"
msgstr "Stake esGMX"

#: src/pages/Dashboard/MarketsListV1.tsx
#: src/pages/Dashboard/MarketsListV1.tsx
msgid "Target Min Amount"
msgstr "Target Min Amount"

#: src/domain/synthetics/trade/utils/validation.ts
#: src/domain/synthetics/trade/utils/validation.ts
#: src/domain/synthetics/trade/utils/validation.ts
#: src/domain/synthetics/trade/utils/validation.ts
msgid "Fees exceed Pay amount"
msgstr "Fees exceed Pay amount"

#: src/components/Synthetics/TradeHistory/keys.ts
msgid "Failed Market Swap"
msgstr "Failed Market Swap"

#: src/components/NpsModal/NpsModal.tsx
#: src/components/UserFeedbackModal/UserFeedbackModal.tsx
msgid "Error occurred. Please try again"
msgstr "Error occurred. Please try again"

#: src/components/Referrals/referralsHelper.js
msgid "Only letters, numbers and underscores are allowed."
msgstr "Only letters, numbers and underscores are allowed."

#: src/components/Synthetics/StatusNotification/GmStatusNotification.tsx
msgid "Fulfilling shift request"
msgstr "Fulfilling shift request"

#: src/pages/Referrals/Referrals.tsx
msgid "Referral code submitted!"
msgstr "Referral code submitted!"

#: src/components/Synthetics/GmList/GlvList.tsx
#: src/components/Synthetics/GmList/GmList.tsx
#: src/components/Synthetics/MarketStats/MarketStatsWithComposition.tsx
#: src/components/Synthetics/MarketTokenSelector/MarketTokenSelector.tsx
msgid "APY"
msgstr "APY"

#: src/components/Synthetics/DateRangeSelect/DateRangeSelect.tsx
msgid "Last month"
msgstr "Last month"

#: src/components/Exchange/SwapBox.jsx
#: src/components/Exchange/SwapBox.jsx
msgid "Leave at least {0} {1} for gas"
msgstr "Leave at least {0} {1} for gas"

#: src/pages/Dashboard/GmxCard.tsx
msgid "staked"
msgstr "staked"

#: src/lib/contracts/transactionErrors.tsx
msgid "There is not enough {0} in your account on {1} to send this transaction.<0/><1/><2>Buy or Transfer {2} to {3}</2>"
msgstr "There is not enough {0} in your account on {1} to send this transaction.<0/><1/><2>Buy or Transfer {2} to {3}</2>"

#: src/components/Referrals/AffiliatesStats.tsx
msgid "Total Volume"
msgstr "Total Volume"

#: src/components/Synthetics/SubaccountModal/SubaccountModal.tsx
msgid "Subaccount:"
msgstr "Subaccount:"

#: src/pages/Ecosystem/Ecosystem.jsx
msgid "GMX Blueberry NFTs"
msgstr "GMX Blueberry NFTs"

#: src/components/Exchange/OrderEditor.jsx
#: src/components/Exchange/OrderEditor.jsx
msgid "Enter new Price"
msgstr "Enter new Price"

#: src/pages/Earn/Vesting.tsx
msgid "Withdraw from GLP Vault"
msgstr "Withdraw from GLP Vault"

#: src/components/Exchange/PositionShare.tsx
msgid "Image generation error, please refresh and try again."
msgstr "Image generation error, please refresh and try again."

#: src/components/Synthetics/Claims/ClaimableCardUI.tsx
#: src/components/Synthetics/ExecutionPriceRow.tsx
msgid "Price Impact Rebates"
msgstr "Price Impact Rebates"

#: src/domain/synthetics/orders/updateOrderTxn.ts
msgid "Failed to update order"
msgstr "Failed to update order"

#: src/components/Exchange/ExchangeTVChart.jsx
msgid "Open {0} {longOrShortText}"
msgstr "Open {0} {longOrShortText}"

#: src/components/InterviewToast/InterviewToast.tsx
msgid "Give us your feedback on GMX."
msgstr "Give us your feedback on GMX."

#: src/components/Synthetics/PositionItem/PositionItem.tsx
msgid "Current Borrow Fee / Day"
msgstr "Current Borrow Fee / Day"

#: src/components/Referrals/AffiliatesStats.tsx
msgid "Rebates on V1"
msgstr "Rebates on V1"

#: src/pages/OrdersOverview/OrdersOverview.jsx
msgid "Invalid token indexToken: \"{0}\" collateralToken: \"{1}\""
msgstr "Invalid token indexToken: \"{0}\" collateralToken: \"{1}\""

#: src/components/Header/AppHeaderLinks.tsx
msgid "Alerts"
msgstr "Alerts"

#: src/components/Exchange/OrdersList.jsx
msgid "<0>The price that orders can be executed at may differ slightly from the chart price, as market orders update oracle prices, while limit/trigger orders do not.</0><1>This can also cause limit/triggers to not be executed if the price is not reached for long enough. <2>Read more</2>.</1>"
msgstr "<0>The price that orders can be executed at may differ slightly from the chart price, as market orders update oracle prices, while limit/trigger orders do not.</0><1>This can also cause limit/triggers to not be executed if the price is not reached for long enough. <2>Read more</2>.</1>"

#: src/pages/Ecosystem/Ecosystem.jsx
msgid "DeFi Portfolio Tracker"
msgstr "DeFi Portfolio Tracker"

#: src/components/Synthetics/PositionItem/PositionItem.tsx
msgid "Current Funding Fee / Day"
msgstr "Current Funding Fee / Day"

#: src/components/TokenCard/TokenCard.tsx
#: src/components/TokenCard/TokenCard.tsx
msgid "Arbitrum APR:"
msgstr "Arbitrum APR:"

#: src/pages/Jobs/Jobs.jsx
msgid "Job Openings"
msgstr "Job Openings"

#: src/pages/Ecosystem/Ecosystem.jsx
msgid "Projects integrated with GMX."
msgstr "Projects integrated with GMX."

#: src/components/Glp/GlpSwap.jsx
#: src/components/Stake/GMXAprTooltip.tsx
msgid "Escrowed GMX APR"
msgstr "Escrowed GMX APR"

#: src/components/Exchange/TradeHistory.jsx
msgid "Initial collateral"
msgstr "Initial collateral"

#: src/components/AprInfo/AprInfo.tsx
msgid "The Bonus APR will be airdropped as {airdropTokenTitle} tokens. <0>Read more</0>."
msgstr "The Bonus APR will be airdropped as {airdropTokenTitle} tokens. <0>Read more</0>."

#: src/components/Glp/GlpSwap.jsx
#: src/components/Glp/GlpSwap.jsx
#: src/components/Synthetics/MarketStats/MarketStatsWithComposition.tsx
#: src/pages/Earn/EarnV1.jsx
#: src/pages/Earn/EarnV1.jsx
#: src/pages/Earn/EarnV1.jsx
#: src/pages/Earn/EarnV1.jsx
#: src/pages/Earn/EarnV1.jsx
#: src/pages/Earn/EscrowedGmxCard.tsx
#: src/pages/Earn/GlpCard.tsx
#: src/pages/Earn/GmxAndVotingPowerCard.tsx
#: src/pages/Earn/VesterDepositModal.tsx
msgid "Wallet"
msgstr "Wallet"

#: src/pages/CompleteAccountTransfer/CompleteAccountTransfer.jsx
msgid "You have a pending transfer from {sender}."
msgstr "You have a pending transfer from {sender}."

#: src/domain/synthetics/trade/utils/validation.ts
msgid "Enter a trigger price"
msgstr "Enter a trigger price"

#: src/pages/BeginAccountTransfer/BeginAccountTransfer.tsx
msgid "Vested GLP not withdrawn"
msgstr "Vested GLP not withdrawn"

#: src/components/Exchange/ConfirmationBox.jsx
#: src/components/Exchange/PositionEditor.jsx
#: src/components/Exchange/PositionSeller.jsx
#: src/components/Exchange/PositionsList.jsx
#: src/components/Exchange/PositionsList.jsx
#: src/components/Exchange/SwapBox.jsx
#: src/components/Exchange/SwapBox.jsx
#: src/components/Synthetics/PositionItem/PositionItem.tsx
#: src/components/Synthetics/PositionList/PositionList.tsx
#: src/components/Synthetics/TradeBox/TradeBoxRows/EntryPriceRow.tsx
#: src/pages/LeaderboardPage/components/LeaderboardPositionsTable.tsx
msgid "Entry Price"
msgstr "Entry Price"

#: src/pages/LeaderboardPage/components/LeaderboardPositionsTable.tsx
msgid "Price change to Liq."
msgstr "Price change to Liq."

#: src/domain/synthetics/common/incentivesAirdropMessages.ts
msgid "STIP.b LP incentives"
msgstr "STIP.b LP incentives"

#: src/components/Exchange/PositionsList.jsx
msgid "Click on the Position to select its market, then use the trade box to increase your Position Size if needed."
msgstr "Click on the Position to select its market, then use the trade box to increase your Position Size if needed."

#: src/domain/synthetics/orders/utils.tsx
msgid "Limit Decrease"
msgstr "Limit Decrease"

#: src/components/MissedCoinsModal/MissedCoinsModal.tsx
msgid "Enter a valid coin names"
msgstr "Enter a valid coin names"

#: src/components/AddressDropdown/AddressDropdown.tsx
#: src/components/Synthetics/SubaccountModal/SubaccountModal.tsx
#: src/components/Synthetics/TradeBox/TradeBoxRows/OneClickTrading.tsx
msgid "One-Click Trading"
msgstr "One-Click Trading"

#: src/pages/AccountDashboard/DailyAndCumulativePnL.tsx
msgid "Cumulative PnL: <0>{0}</0>"
msgstr "Cumulative PnL: <0>{0}</0>"

#: src/components/Synthetics/PoolSelector2/PoolSelector2.tsx
#: src/components/Synthetics/PoolSelector2/PoolSelector2.tsx
msgid "Long Liq."
msgstr "Long Liq."

#: src/pages/ClaimEsGmx/ClaimEsGmx.jsx
msgid "You have {0} esGMX (IOU) tokens."
msgstr "You have {0} esGMX (IOU) tokens."

#: src/domain/synthetics/orders/utils.tsx
msgid "There is currently a high swap price impact for the order swap path."
msgstr "There is currently a high swap price impact for the order swap path."

#: src/components/Synthetics/SettleAccruedFundingFeeModal/SettleAccruedFundingFeeModal.tsx
msgid "Settling..."
msgstr "Settling..."

#: src/components/Exchange/UsefulLinks.tsx
#: src/components/Header/AppHeaderLinks.tsx
msgid "Leaderboard"
msgstr "Leaderboard"

#: src/pages/AccountDashboard/GeneralPerformanceDetails.tsx
#: src/pages/LeaderboardPage/components/LeaderboardAccountsTable.tsx
msgid "The PnL ($) compared to the capital used.<0/><1/>The capital used is calculated as the highest value of [<2>sum of collateral of open positions - realized PnL + period start pending PnL</2>]."
msgstr "The PnL ($) compared to the capital used.<0/><1/>The capital used is calculated as the highest value of [<2>sum of collateral of open positions - realized PnL + period start pending PnL</2>]."

#: src/components/Synthetics/Claims/SettleAccruedCard.tsx
msgid "Accrued"
msgstr "Accrued"

#: src/components/Synthetics/PositionItem/PositionItem.tsx
msgid "Liquidation price is influenced by fees and collateral value."
msgstr "Liquidation price is influenced by fees and collateral value."

#: src/pages/AccountDashboard/DailyAndCumulativePnL.tsx
msgid "No data available"
msgstr "No data available"

#: src/components/Synthetics/SubaccountModal/utils.ts
msgid "{nativeTokenSymbol} is not available"
msgstr "{nativeTokenSymbol} is not available"

#: src/pages/LeaderboardPage/components/CompetitionCountdown.tsx
msgid "{prefix} <0>{text}</0>"
msgstr "{prefix} <0>{text}</0>"

#: src/components/Synthetics/TradeBox/TradeBoxRows/PriceImpactFeesRow.tsx
msgid "Positive Price Impact / Fees"
msgstr "Positive Price Impact / Fees"

#: src/components/Exchange/PositionShare.tsx
msgid "Tweet"
msgstr "Tweet"

#: src/components/Synthetics/MarketTokenSelector/MarketTokenSelector.tsx
msgid "SELL…"
msgstr "SELL…"

#: src/components/Exchange/ConfirmationBox.jsx
msgid "Confirm Swap"
msgstr "Confirm Swap"

#: src/components/Synthetics/PositionSeller/PositionSeller.tsx
msgid "Keep leverage is not available as Position exceeds max. allowed leverage. <0>Read more</0>."
msgstr "Keep leverage is not available as Position exceeds max. allowed leverage. <0>Read more</0>."

#: src/pages/Dashboard/AssetDropdown.tsx
msgid "Add {0} to Metamask"
msgstr "Add {0} to Metamask"

#: src/components/SettingsModal/SettingsModal.tsx
msgid "Save"
msgstr "Save"

#: src/pages/AccountDashboard/DailyAndCumulativePnL.tsx
msgid "Daily Profit"
msgstr "Daily Profit"

#: src/pages/ClaimEsGmx/ClaimEsGmx.jsx
msgid "The esGMX tokens can be staked or vested at any time."
msgstr "The esGMX tokens can be staked or vested at any time."

#: src/pages/Earn/EarnV1.jsx
#: src/pages/Earn/EarnV1.jsx
msgid "Max: {0}"
msgstr "Max: {0}"

#: src/pages/BuyGMX/BuyGMX.tsx
msgid "Buy ETH directly on Arbitrum or transfer it there."
msgstr "Buy ETH directly on Arbitrum or transfer it there."

#: src/components/MissedCoinsModal/MissedCoinsModal.tsx
msgid "Max 110 symbols exceeded"
msgstr "Max 110 symbols exceeded"

#: src/lib/contracts/transactionErrors.tsx
msgid "Transaction failed"
msgstr "Transaction failed"

#: src/components/Synthetics/MarketStats/components/CompositionTable.tsx
msgid "COLLATERAL"
msgstr "COLLATERAL"

#: src/components/Synthetics/Claims/SettleAccruedCard.tsx
msgid "Accrued price impact rebates. They will become claimable after approximately ten days.<0/><1/><2>Read more</2>."
msgstr "Accrued price impact rebates. They will become claimable after approximately ten days.<0/><1/><2>Read more</2>."

#: src/components/Exchange/PositionEditor.jsx
#: src/pages/Earn/VesterDepositModal.tsx
msgid "Depositing..."
msgstr "Depositing..."

#: src/components/Synthetics/SubaccountModal/SubaccountModal.tsx
msgid "Expected Available Actions"
msgstr "Expected Available Actions"

#: src/components/Synthetics/MarketNetFee/MarketNetFee.tsx
#: src/components/Synthetics/PoolSelector2/PoolSelector2.tsx
#: src/components/Synthetics/PoolSelector2/PoolSelector2.tsx
msgid "Net Rate"
msgstr "Net Rate"

#: src/pages/LeaderboardPage/components/CompetitionPrizes.tsx
#: src/pages/LeaderboardPage/components/CompetitionPrizes.tsx
msgid "2nd Place"
msgstr "2nd Place"

#: src/components/Synthetics/GmList/ApyTooltipContent.tsx
msgid "<0>The APY is an estimate based on the fees collected for the past seven days, extrapolating the current borrowing fee. It excludes:</0><1><2>price changes of the underlying token(s)</2><3>traders' PnL, which is expected to be neutral in the long term</3><4>funding fees, which are exchanged between traders</4></1><5><6>Read more about GM token pricing</6>.</5><7>Check GM pools' performance against other LP Positions in the <8>GMX Dune Dashboard</8>.</7>"
msgstr "<0>The APY is an estimate based on the fees collected for the past seven days, extrapolating the current borrowing fee. It excludes:</0><1><2>price changes of the underlying token(s)</2><3>traders' PnL, which is expected to be neutral in the long term</3><4>funding fees, which are exchanged between traders</4></1><5><6>Read more about GM token pricing</6>.</5><7>Check GM pools' performance against other LP Positions in the <8>GMX Dune Dashboard</8>.</7>"

#: src/components/Synthetics/TradeBox/OneClickTradingInfo.tsx
msgid "Top-Up"
msgstr "Top-Up"

#: src/components/Synthetics/ChartTokenSelector/ChartTokenSelector.tsx
msgid "LAST PRICE"
msgstr "LAST PRICE"

#: src/components/Synthetics/GmList/GmListItem.tsx
msgid "Shift is only applicable to GM pools when there are other pools with the same backing tokens, allowing liquidity to be moved without incurring buy or sell fees."
msgstr "Shift is only applicable to GM pools when there are other pools with the same backing tokens, allowing liquidity to be moved without incurring buy or sell fees."

#: src/components/Synthetics/SubaccountModal/SubaccountStatus.tsx
msgid "Not enough {0} on your Main Account. Use the \"<0>Convert {1} to {2}</0>\" field to increase the Main Account {3} balance."
msgstr "Not enough {0} on your Main Account. Use the \"<0>Convert {1} to {2}</0>\" field to increase the Main Account {3} balance."

#: src/pages/AccountDashboard/HistoricalLists.tsx
#: src/pages/AccountDashboard/HistoricalLists.tsx
#: src/pages/SyntheticsPage/SyntheticsPage.tsx
msgid "Orders ({ordersCount})"
msgstr "Orders ({ordersCount})"

#: src/pages/Earn/ClaimModal.tsx
msgid "<0>Delegate your undelegated {0} GMX DAO</0>voting power before claiming."
msgstr "<0>Delegate your undelegated {0} GMX DAO</0>voting power before claiming."

#: src/components/Synthetics/TradeBox/hooks/useCollateralInTooltipContent.tsx
msgid "You will be long {indexSymbol} from your long position, as well as from your {collateralSymbol} collateral. The liquidation price is higher compared to using a stablecoin as collateral since the worth of the collateral will change with its price."
msgstr "You will be long {indexSymbol} from your long position, as well as from your {collateralSymbol} collateral. The liquidation price is higher compared to using a stablecoin as collateral since the worth of the collateral will change with its price."

#: src/pages/Ecosystem/Ecosystem.jsx
msgid "GMX explorer for stats and traders"
msgstr "GMX explorer for stats and traders"

#: src/components/Synthetics/StatusNotification/GmStatusNotification.tsx
msgid "Sell order cancelled"
msgstr "Sell order cancelled"

#: src/pages/LeaderboardPage/components/LeaderboardContainer.tsx
msgid "Last 30 days"
msgstr "Last 30 days"

#: src/components/Synthetics/ExecutionPriceRow.tsx
#: src/components/Synthetics/TradeHistory/useDownloadAsCsv.tsx
msgid "Execution Price"
msgstr "Execution Price"

#: src/components/Synthetics/SubaccountModal/SubaccountModal.tsx
msgid "Subaccount {0} Balance is used to pay for the Network Fees. Use the \"Top-up\" field if you need to transfer {1} to your Subaccount."
msgstr "Subaccount {0} Balance is used to pay for the Network Fees. Use the \"Top-up\" field if you need to transfer {1} to your Subaccount."

#: src/components/Exchange/OrdersList.jsx
msgid "The price that the order can be executed at may differ slightly from the chart price as market orders can change the price while limit / trigger orders cannot."
msgstr "The price that the order can be executed at may differ slightly from the chart price as market orders can change the price while limit / trigger orders cannot."

#: src/components/Synthetics/Claims/ClaimsHistory.tsx
msgid "Claims History"
msgstr "Claims History"

#: src/pages/Ecosystem/Ecosystem.jsx
#: src/pages/Ecosystem/Ecosystem.jsx
#: src/pages/Ecosystem/Ecosystem.jsx
#: src/pages/Ecosystem/Ecosystem.jsx
#: src/pages/Ecosystem/Ecosystem.jsx
msgid "About"
msgstr "About"

#: src/components/Synthetics/GmList/GmTokensTotalBalanceInfo.tsx
msgid "Total accrued Fees"
msgstr "Total accrued Fees"

#: src/components/Synthetics/Claims/SettleAccruedCard.tsx
msgid "Accrued positive funding fees in positions not yet claimable.<0/><1/>They become available after modifying the position by increasing or decreasing it, depositing or withdrawing collateral, or settling the fees using the \"Settle\" button."
msgstr "Accrued positive funding fees in positions not yet claimable.<0/><1/>They become available after modifying the position by increasing or decreasing it, depositing or withdrawing collateral, or settling the fees using the \"Settle\" button."

#: src/components/Synthetics/GmList/GmTokensTotalBalanceInfo.tsx
msgid "Fee values do not include incentives."
msgstr "Fee values do not include incentives."

#: src/components/Referrals/AddAffiliateCode.jsx
msgid "Generate Referral Code"
msgstr "Generate Referral Code"

#: src/components/Synthetics/HighPriceImpactOrFeesWarningCard/HighPriceImpactOrFeesWarningCard.tsx
msgid "High Swap Price Impact"
msgstr "High Swap Price Impact"

#: src/components/Synthetics/SubaccountModal/utils.ts
msgid "Activate Subaccount"
msgstr "Activate Subaccount"

#: src/components/Exchange/OrdersList.jsx
#: src/components/Exchange/SwapBox.jsx
#: src/components/Exchange/SwapBox.jsx
#: src/components/Exchange/SwapBox.jsx
#: src/components/Synthetics/OrderList/filters/OrderTypeFilter.tsx
#: src/components/Synthetics/StatusNotification/OrderStatusNotification.tsx
#: src/components/Synthetics/SwapCard/SwapCard.tsx
#: src/components/Synthetics/TradeBox/tradeboxConstants.tsx
#: src/pages/OrdersOverview/OrdersOverview.jsx
msgid "Swap"
msgstr "Swap"

#: src/domain/synthetics/orders/utils.tsx
msgid "long"
msgstr "long"

#: src/components/Synthetics/TVChart/TVChartHeader.tsx
#: src/components/Synthetics/TVChart/TVChartHeader.tsx
msgid "24h High"
msgstr "24h High"

#: src/components/Referrals/ReferralCodeWarnings.tsx
msgid "This code is not yet registered on {nonTakenNetworkNames}, you will not receive rebates there.<0/><1/>Switch your network to create this code on {nonTakenNetworkNames}."
msgstr "This code is not yet registered on {nonTakenNetworkNames}, you will not receive rebates there.<0/><1/>Switch your network to create this code on {nonTakenNetworkNames}."

#: src/components/Exchange/TradeHistory.jsx
msgid "Deposit {0} USD into {1} {longOrShortText}"
msgstr "Deposit {0} USD into {1} {longOrShortText}"

#: src/pages/Dashboard/GmxCard.tsx
msgid "Distribution"
msgstr "Distribution"

#: src/components/NetworkDropdown/NetworkDropdown.tsx
msgid "Language"
msgstr "Language"

#: src/pages/CompleteAccountTransfer/CompleteAccountTransfer.jsx
msgid "Complete Transfer"
msgstr "Complete Transfer"

#: src/pages/Home/Home.tsx
msgid "Total Users"
msgstr "Total Users"

#: src/components/Synthetics/PositionItem/PositionItem.tsx
msgid "Net Value: Initial Collateral + PnL - Borrow Fee - Negative Funding Fee - Close Fee"
msgstr "Net Value: Initial Collateral + PnL - Borrow Fee - Negative Funding Fee - Close Fee"

#: src/domain/synthetics/sidecarOrders/utils.ts
msgid "Trigger price below lowest limit price"
msgstr "Trigger price below lowest limit price"

#: src/components/Exchange/PositionDropdown.tsx
#: src/components/Exchange/PositionShare.tsx
msgid "Share Position"
msgstr "Share Position"

#: src/components/Exchange/PositionEditor.jsx
#: src/components/Exchange/PositionSeller.jsx
#: src/components/Exchange/SwapBox.jsx
msgid "Min leverage: 1.1x"
msgstr "Min leverage: 1.1x"

#: src/components/Exchange/FeesTooltip.tsx
msgid "Deposit Fee"
msgstr "Deposit Fee"

#: src/components/Synthetics/OrderEditor/OrderEditor.tsx
msgid "Enter a new size or price"
msgstr "Enter a new size or price"

#: src/domain/synthetics/trade/utils/validation.ts
#: src/domain/synthetics/trade/utils/validation.ts
msgid "Max pool amount exceeded"
msgstr "Max pool amount exceeded"

#: src/components/Exchange/SwapBox.jsx
msgid "The borrow fee is calculated as (assets borrowed) / (total assets in pool) * 0.01% per hour."
msgstr "The borrow fee is calculated as (assets borrowed) / (total assets in pool) * 0.01% per hour."

#: src/components/Synthetics/StatusNotification/OrderStatusNotification.tsx
msgid "Unknown order"
msgstr "Unknown order"

#: src/pages/Jobs/Jobs.jsx
msgid "No open positions at GMX currently"
msgstr "No open positions at GMX currently"

#: src/context/SubaccountContext/SubaccountContext.tsx
msgid "Max Action Count Reached. <0>Click here</0> to update."
msgstr "Max Action Count Reached. <0>Click here</0> to update."

#: src/components/Exchange/TradeHistory.jsx
msgid "Execute Order: {orderTypeText} {0} {longShortDisplay} {sizeDeltaDisplay} USD, Price: {executionPriceDisplay} USD"
msgstr "Execute Order: {orderTypeText} {0} {longShortDisplay} {sizeDeltaDisplay} USD, Price: {executionPriceDisplay} USD"

#: src/pages/LeaderboardPage/components/LeaderboardAccountsTable.tsx
#: src/pages/LeaderboardPage/components/LeaderboardPositionsTable.tsx
msgid "You do not have any eligible trade during the competition window."
msgstr "You do not have any eligible trade during the competition window."

#: src/components/Synthetics/DateRangeSelect/DateRangeSelect.tsx
#: src/pages/AccountDashboard/GeneralPerformanceDetails.tsx
msgid "Last 30d"
msgstr "Last 30d"

#: src/components/Synthetics/GmList/GmTokensTotalBalanceInfo.tsx
msgid "The fees' USD value is calculated at the time they are accrued and does not include incentives."
msgstr "The fees' USD value is calculated at the time they are accrued and does not include incentives."

#: src/pages/Ecosystem/Ecosystem.jsx
msgid "Dashboards"
msgstr "Dashboards"

#: src/domain/synthetics/trade/utils/validation.ts
msgid "Leftover collateral below {0} USD"
msgstr "Leftover collateral below {0} USD"

#: src/pages/Home/Home.tsx
msgid "Trade BTC, ETH, AVAX and other top cryptocurrencies with up to 100x leverage directly from your wallet"
msgstr "Trade BTC, ETH, AVAX and other top cryptocurrencies with up to 100x leverage directly from your wallet"

#: src/pages/Earn/ClaimModal.tsx
msgid "Claim GMX Rewards"
msgstr "Claim GMX Rewards"

#: src/components/Referrals/JoinReferralCode.tsx
#: src/components/Referrals/JoinReferralCode.tsx
msgid "Enter Referral Code"
msgstr "Enter Referral Code"

#: src/domain/synthetics/common/incentivesAirdropMessages.ts
#: src/pages/LeaderboardPage/components/LeaderboardNavigation.tsx
msgid "EIP-4844, 20-27 Mar"
msgstr "EIP-4844, 20-27 Mar"

#: src/pages/BeginAccountTransfer/BeginAccountTransfer.tsx
#: src/pages/CompleteAccountTransfer/CompleteAccountTransfer.jsx
#: src/pages/NftWallet/NftWallet.jsx
msgid "Transfer failed."
msgstr "Transfer failed."

#: src/components/Exchange/PositionEditor.jsx
msgid "Deposit amount is insufficient to bring leverage below the max allowed leverage of 100x"
msgstr "Deposit amount is insufficient to bring leverage below the max allowed leverage of 100x"

#: src/components/Exchange/ConfirmationBox.jsx
#: src/components/Exchange/ConfirmationBox.jsx
#: src/components/Exchange/OrdersList.jsx
#: src/components/Exchange/OrdersList.jsx
#: src/components/Exchange/OrdersList.jsx
#: src/components/Exchange/PositionEditor.jsx
#: src/components/Exchange/PositionSeller.jsx
#: src/components/Exchange/PositionsList.jsx
#: src/components/Exchange/PositionsList.jsx
#: src/components/Synthetics/OrderItem/OrderItem.tsx
#: src/components/Synthetics/OrderList/OrderList.tsx
#: src/components/Synthetics/PositionItem/PositionItem.tsx
#: src/components/Synthetics/PositionList/PositionList.tsx
#: src/components/Synthetics/TradeHistory/useDownloadAsCsv.tsx
#: src/pages/LeaderboardPage/components/LeaderboardPositionsTable.tsx
#: src/pages/OrdersOverview/OrdersOverview.jsx
msgid "Mark Price"
msgstr "Mark Price"

#: src/components/Synthetics/GmAssetDropdown/GmAssetDropdown.tsx
msgid "Open {marketName} in Explorer"
msgstr "Open {marketName} in Explorer"

#: src/components/Exchange/SwapBox.jsx
msgid "Take-profit and stop-loss orders can be set after opening a position. <0/><1/>There will be a \"Close\" button on each position row, clicking this will display the option to set trigger orders. <2/><3/>For screenshots and more information, please see the <4>docs</4>."
msgstr "Take-profit and stop-loss orders can be set after opening a position. <0/><1/>There will be a \"Close\" button on each position row, clicking this will display the option to set trigger orders. <2/><3/>For screenshots and more information, please see the <4>docs</4>."

#: src/components/Exchange/TradeHistory.jsx
msgid "Partial Liquidation"
msgstr "Partial Liquidation"

#: src/components/Synthetics/TVChart/TVChartHeader.tsx
#: src/pages/Dashboard/OverviewCard.tsx
msgid "24h Volume"
msgstr "24h Volume"

#: src/pages/Dashboard/DashboardV2.tsx
msgid "Total Stats"
msgstr "Total Stats"

#: src/components/Synthetics/OrderItem/OrderItem.tsx
msgid "<0>{fromTokenText} </0>{fromTokenIcon}<1> to </1><2>{toTokenText} </2>{toTokenIcon}"
msgstr "<0>{fromTokenText} </0>{fromTokenIcon}<1> to </1><2>{toTokenText} </2>{toTokenIcon}"

#: src/components/Exchange/PositionEditor.jsx
msgid "Enable deposit sent."
msgstr "Enable deposit sent."

#: src/components/Synthetics/StatusNotification/OrderStatusNotification.tsx
msgid "Withdrawing {0} from {positionText}"
msgstr "Withdrawing {0} from {positionText}"

#: src/pages/Ecosystem/Ecosystem.jsx
msgid "Community Projects"
msgstr "Community Projects"

#: src/components/Synthetics/StatusNotification/OrderStatusNotification.tsx
#: src/domain/synthetics/orders/utils.tsx
msgid "Limit Swap"
msgstr "Limit Swap"

#: src/components/Synthetics/ChartTokenSelector/ChartTokenSelector.tsx
msgid "24H VOL."
msgstr "24H VOL."

#: src/components/Glp/GlpSwap.jsx
#: src/components/Glp/GlpSwap.jsx
msgid "Sell for {0}"
msgstr "Sell for {0}"

#: src/components/Exchange/PositionSeller.jsx
msgid "Fees are higher than Collateral"
msgstr "Fees are higher than Collateral"

#: src/components/Referrals/TradersStats.tsx
msgid "You will receive a {currentTierDiscount}% discount on opening and closing fees."
msgstr "You will receive a {currentTierDiscount}% discount on opening and closing fees."

#: src/pages/LeaderboardPage/components/LeaderboardContainer.tsx
msgid "Top Addresses"
msgstr "Top Addresses"

#: src/pages/BeginAccountTransfer/BeginAccountTransfer.tsx
#: src/pages/CompleteAccountTransfer/CompleteAccountTransfer.jsx
msgid "Continue"
msgstr "Continue"

#: src/components/Synthetics/TradeboxPoolWarnings/TradeboxPoolWarnings.tsx
msgid "You can get {0} better open cost in the {1} market pool.<0><1>Switch to {2} market pool</1>.</0>"
msgstr "You can get {0} better open cost in the {1} market pool.<0><1>Switch to {2} market pool</1>.</0>"

#: src/pages/AccountDashboard/DailyAndCumulativePnL.tsx
msgid "Daily and Cumulative PnL"
msgstr "Daily and Cumulative PnL"

#: src/components/Exchange/PositionEditor.jsx
msgid "Edit {longOrShortText} {0}"
msgstr "Edit {longOrShortText} {0}"

#: src/components/Synthetics/GmList/GmListItem.tsx
msgid "Sell"
msgstr "Sell"

#: src/components/Synthetics/SubaccountModal/SubaccountModal.tsx
msgid "Сonvert {0} to {1}"
msgstr "Сonvert {0} to {1}"

#: src/domain/synthetics/orders/utils.tsx
msgid "short"
msgstr "short"

#: src/components/RatingToast/RatingToast.tsx
msgid "Very likely"
msgstr "Very likely"

#: src/components/Exchange/ConfirmationBox.jsx
msgid "I am aware of the trigger orders"
msgstr "I am aware of the trigger orders"

#: src/domain/synthetics/orders/cancelOrdersTxn.ts
msgid "{count, plural, one {Order} other {# Orders}}"
msgstr "{count, plural, one {Order} other {# Orders}}"

#: src/components/Referrals/AffiliatesStats.tsx
msgid "Volume on V1"
msgstr "Volume on V1"

#: src/domain/synthetics/common/incentivesAirdropMessages.ts
msgid "Avalanche trading incentives"
msgstr "Avalanche trading incentives"

#: src/components/Synthetics/TradeHistory/keys.ts
msgid "Request Market Decrease"
msgstr "Request Market Decrease"

#: src/domain/synthetics/trade/utils/validation.ts
#: src/domain/synthetics/trade/utils/validation.ts
msgid "Max. Leverage exceeded"
msgstr "Max. Leverage exceeded"

#: src/components/Exchange/OrderEditor.jsx
msgid "Price is above Mark Price"
msgstr "Price is above Mark Price"

#: src/components/Synthetics/PositionItem/PositionItem.tsx
msgid "This position could be liquidated, excluding any price movement, due to funding and borrowing fee rates reducing the position's collateral over time."
msgstr "This position could be liquidated, excluding any price movement, due to funding and borrowing fee rates reducing the position's collateral over time."

#: src/components/Synthetics/TradeHistory/TradeHistoryRow/utils/position.ts
#: src/components/Synthetics/TradeHistory/TradeHistoryRow/utils/position.ts
#: src/components/Synthetics/TradeHistory/TradeHistoryRow/utils/position.ts
#: src/components/Synthetics/TradeHistory/TradeHistoryRow/utils/position.ts
#: src/components/Synthetics/TradeHistory/TradeHistoryRow/utils/position.ts
#: src/components/Synthetics/TradeHistory/TradeHistoryRow/utils/position.ts
#: src/components/Synthetics/TradeHistory/TradeHistoryRow/utils/position.ts
#: src/components/Synthetics/TradeHistory/TradeHistoryRow/utils/position.ts
#: src/components/Synthetics/TradeHistory/TradeHistoryRow/utils/position.ts
#: src/components/Synthetics/TradeHistory/TradeHistoryRow/utils/position.ts
#: src/components/Synthetics/TradeHistory/TradeHistoryRow/utils/position.ts
msgid "Order Execution Price"
msgstr "Order Execution Price"

#: src/components/Exchange/ConfirmationBox.jsx
#: src/components/Exchange/PositionSeller.jsx
#: src/components/Synthetics/PositionSeller/rows/AllowedSlippageRow.tsx
#: src/components/Synthetics/TradeBox/TradeBoxRows/AllowedSlippageRow.tsx
msgid "Slippage is too high"
msgstr "Slippage is too high"

#: src/components/Synthetics/MarketsList/NetFeeHeaderTooltipContent.tsx
msgid "Net rate combines funding and borrowing fees but excludes open, swap or impact fees.<0/><1/>Funding fees help to balance longs and shorts and are exchanged between both sides. <2>Read more</2>.<3/><4/>Borrowing fees help ensure available liquidity. <5>Read more</5>."
msgstr "Net rate combines funding and borrowing fees but excludes open, swap or impact fees.<0/><1/>Funding fees help to balance longs and shorts and are exchanged between both sides. <2>Read more</2>.<3/><4/>Borrowing fees help ensure available liquidity. <5>Read more</5>."

#: src/components/Synthetics/AccruedPositionPriceImpactRebateModal/AccruedPositionPriceImpactRebateModal.tsx
msgid "Accrued Price Impact Rebates"
msgstr "Accrued Price Impact Rebates"

#: src/pages/AccountDashboard/GeneralPerformanceDetails.tsx
msgid "Yesterday"
msgstr "Yesterday"

#: src/components/Synthetics/TradeHistory/keys.ts
msgid "Request Deposit"
msgstr "Request Deposit"

#: src/components/Exchange/PositionEditor.jsx
msgid "Deposit not enough to cover fees"
msgstr "Deposit not enough to cover fees"

#: src/pages/Earn/EarnV1.jsx
#: src/pages/Earn/EarnV1.jsx
#: src/pages/Earn/EarnV1.jsx
msgid "Migrate"
msgstr "Migrate"

#: src/domain/synthetics/orders/cancelOrdersTxn.ts
msgid "Cancelling {ordersText}"
msgstr "Cancelling {ordersText}"

#: src/pages/Ecosystem/Ecosystem.jsx
msgid "Ecosystem Projects"
msgstr "Ecosystem Projects"

#: src/domain/synthetics/claimHistory/claimPriceImpactRebate.ts
msgid "Price Impact Rebate Claimed"
msgstr "Price Impact Rebate Claimed"

#: src/components/Synthetics/GmSwap/GmSwapBox/GmSwapWarningsRow.tsx
msgid "Consider selecting and using the \"Pair\" option to reduce the Price Impact."
msgstr "Consider selecting and using the \"Pair\" option to reduce the Price Impact."

#: src/components/InterviewModal/InterviewModal.tsx
msgid "Anonymous chat with GMX"
msgstr "Anonymous chat with GMX"

#: src/components/Exchange/OrdersList.jsx
#: src/components/Exchange/OrdersList.jsx
#: src/components/Exchange/SwapBox.jsx
#: src/components/Synthetics/OrderEditor/OrderEditor.tsx
#: src/components/Synthetics/OrderItem/OrderItem.tsx
#: src/components/Synthetics/OrderList/filters/OrderTypeFilter.tsx
#: src/components/Synthetics/PositionItem/PositionItem.tsx
#: src/components/Synthetics/TradeBox/tradeboxConstants.tsx
#: src/components/Synthetics/TradeBox/TradeBoxRows/LimitAndTPSLRows.tsx
#: src/components/Synthetics/TradeHistory/keys.ts
msgid "Limit"
msgstr "Limit"

#: src/components/Synthetics/OrderItem/OrderItem.tsx
msgid "You will receive at least {toAmountText} if this order is executed. This price is being updated in real time based on swap fees and price impact."
msgstr "You will receive at least {toAmountText} if this order is executed. This price is being updated in real time based on swap fees and price impact."

#: src/components/Synthetics/SubaccountModal/SubaccountModal.tsx
msgid "This is the maximum top-up amount that will be sent from your Main account to your Subaccount after each transaction. The actual amount sent will depend on the final transaction fee."
msgstr "This is the maximum top-up amount that will be sent from your Main account to your Subaccount after each transaction. The actual amount sent will depend on the final transaction fee."

#: src/components/Exchange/OrdersToa.jsx
msgid "<0>Insufficient liquidity to execute the order</0><1>The mark price which is an aggregate of exchange prices did not reach the specified price</1><2>The specified price was reached but not long enough for it to be executed</2><3>No keeper picked up the order for execution</3>"
msgstr "<0>Insufficient liquidity to execute the order</0><1>The mark price which is an aggregate of exchange prices did not reach the specified price</1><2>The specified price was reached but not long enough for it to be executed</2><3>No keeper picked up the order for execution</3>"

#: src/components/Exchange/ConfirmationBox.jsx
msgid "Your position's collateral after deducting fees:"
msgstr "Your position's collateral after deducting fees:"

#: src/components/Glp/GlpSwap.jsx
msgid "Selling..."
msgstr "Selling..."

#: src/domain/synthetics/orders/utils.tsx
msgid "The order may not execute as the max. allowed leverage is exceeded. Consider decreasing the order's leverage by editing and decreasing its size. <0>Read more</0>."
msgstr "The order may not execute as the max. allowed leverage is exceeded. Consider decreasing the order's leverage by editing and decreasing its size. <0>Read more</0>."

#: src/components/Exchange/PositionSeller.jsx
#: src/components/Exchange/PositionSeller.jsx
#: src/components/Exchange/PositionsList.jsx
#: src/components/Exchange/PositionsList.jsx
#: src/components/Synthetics/OrderEditor/OrderEditor.tsx
#: src/components/Synthetics/PositionItem/PositionItem.tsx
#: src/components/Synthetics/PositionItem/PositionItem.tsx
#: src/components/Synthetics/PositionSeller/PositionSeller.tsx
#: src/components/Synthetics/PositionSeller/PositionSeller.tsx
#: src/components/Synthetics/TradeBox/TradeBox.tsx
msgid "Close"
msgstr "Close"

#: src/pages/Ecosystem/Ecosystem.jsx
#: src/pages/Ecosystem/Ecosystem.jsx
#: src/pages/Ecosystem/Ecosystem.jsx
#: src/pages/Ecosystem/Ecosystem.jsx
#: src/pages/Ecosystem/Ecosystem.jsx
msgid "Link"
msgstr "Link"

#: src/components/Synthetics/MarketNetFee/MarketNetFee.tsx
#: src/pages/Dashboard/OverviewCard.tsx
msgid "Long Positions"
msgstr "Long Positions"

#: src/components/Synthetics/StatusNotification/OrderStatusNotification.tsx
msgid "Depositing {0} to {positionText}"
msgstr "Depositing {0} to {positionText}"

#: src/components/Synthetics/NetworkFeeRow/NetworkFeeRow.tsx
msgid "Max Network Fee"
msgstr "Max Network Fee"

#: src/components/Synthetics/OrderList/filters/OrderTypeFilter.tsx
#: src/components/Synthetics/TradeBox/TradeBoxRows/LimitAndTPSLRows.tsx
#: src/domain/synthetics/positions/utils.ts
msgid "Take-Profit"
msgstr "Take-Profit"

#: src/domain/tokens/approveTokens.tsx
msgid "Approval was cancelled"
msgstr "Approval was cancelled"

#: src/components/Synthetics/MarketNetFee/MarketNetFee.tsx
msgid "{longOrShort} positions do not pay a funding fee and pay a borrow fee of {borrowRate} per hour."
msgstr "{longOrShort} positions do not pay a funding fee and pay a borrow fee of {borrowRate} per hour."

#: src/pages/OrdersOverview/OrdersOverview.jsx
msgid "Increase active: {0}, executed: {1}, cancelled: {2}"
msgstr "Increase active: {0}, executed: {1}, cancelled: {2}"

#: src/components/Synthetics/NetworkFeeRow/NetworkFeeRow.tsx
#: src/components/Synthetics/NetworkFeeRow/NetworkFeeRow.tsx
msgid "Maximum network fee paid to the network. This fee is a blockchain cost not specific to GMX, and it does not impact your collateral."
msgstr "Maximum network fee paid to the network. This fee is a blockchain cost not specific to GMX, and it does not impact your collateral."

#: src/pages/Ecosystem/Ecosystem.jsx
msgid "GMX Pages"
msgstr "GMX Pages"

#: src/components/Exchange/SwapBox.jsx
msgid "{0} is required for collateral."
msgstr "{0} is required for collateral."

#: src/pages/Ecosystem/Ecosystem.jsx
msgid "Decentralized Options Protocol"
msgstr "Decentralized Options Protocol"

#: src/pages/CompleteAccountTransfer/CompleteAccountTransfer.jsx
#: src/pages/CompleteAccountTransfer/CompleteAccountTransfer.jsx
msgid "Complete Account Transfer"
msgstr "Complete Account Transfer"

#: src/pages/Earn/ClaimModal.tsx
msgid "Claim Rewards"
msgstr "Claim Rewards"

#: src/components/AddressDropdown/AddressDropdown.tsx
msgid "Copy Address"
msgstr "Copy Address"

#: src/pages/BeginAccountTransfer/BeginAccountTransfer.tsx
msgid "Pending Transfer Approval"
msgstr "Pending Transfer Approval"

#: src/pages/Dashboard/DashboardV2.tsx
msgid "For detailed stats:"
msgstr "For detailed stats:"

#: src/pages/BuyGlp/BuyGlp.jsx
msgid "Purchase <0>GLP tokens</0> to earn {nativeTokenSymbol} fees from swaps and leverage trading."
msgstr "Purchase <0>GLP tokens</0> to earn {nativeTokenSymbol} fees from swaps and leverage trading."

#: src/components/Synthetics/OrderEditor/OrderEditor.tsx
msgid "Enter a ratio"
msgstr "Enter a ratio"

#: src/pages/Dashboard/AssetDropdown.tsx
msgid "Proof of Reserves"
msgstr "Proof of Reserves"

#: src/pages/AccountDashboard/GeneralPerformanceDetails.tsx
msgid "General Performance Details"
msgstr "General Performance Details"

#: src/pages/Earn/VesterWithdrawModal.tsx
msgid "<0>This will withdraw and unreserve all tokens as well as pause vesting.<1/><2/>esGMX tokens that have been converted to GMX will be claimed and remain as GMX tokens.<3/><4/>To claim GMX tokens without withdrawing, use the \"Claim\" button under the Total Rewards section.<5/><6/></0>"
msgstr "<0>This will withdraw and unreserve all tokens as well as pause vesting.<1/><2/>esGMX tokens that have been converted to GMX will be claimed and remain as GMX tokens.<3/><4/>To claim GMX tokens without withdrawing, use the \"Claim\" button under the Total Rewards section.<5/><6/></0>"

#: src/pages/OrdersOverview/OrdersOverview.jsx
msgid "Price conditions are met"
msgstr "Price conditions are met"

#: src/pages/Earn/GmxAndVotingPowerCard.tsx
msgid "Unstake GMX"
msgstr "Unstake GMX"

#: src/pages/Earn/VesterDepositModal.tsx
msgid "Deposit failed!"
msgstr "Deposit failed!"<|MERGE_RESOLUTION|>--- conflicted
+++ resolved
@@ -4948,13 +4948,10 @@
 msgid "Stop Loss Decrease"
 msgstr "Stop Loss Decrease"
 
-<<<<<<< HEAD
 #: src/components/Synthetics/TradeBox/TradeBoxRows/LimitAndTPSLRows.tsx
 msgid "Combined take-profits are at maximum (100%). Decrease existing values to add more orders."
 msgstr "Combined take-profits are at maximum (100%). Decrease existing values to add more orders."
 
-=======
->>>>>>> 53075cc8
 #: src/pages/OrdersOverview/OrdersOverview.jsx
 msgid "Diff"
 msgstr "Diff"
