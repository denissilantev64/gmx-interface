--- conflicted
+++ resolved
@@ -13,13 +13,6 @@
 "Language-Team: \n"
 "Plural-Forms: \n"
 
-<<<<<<< HEAD
-#: src/components/Synthetics/MarketCard/MarketCard.tsx
-#~ msgid "\"Current {0} Long\" takes into account PnL of open positions."
-#~ msgstr "\"Current {0} Long\" takes into account PnL of open positions."
-
-=======
->>>>>>> 5e9f2a59
 #: src/components/Synthetics/TradeFeesRow/TradeFeesRow.tsx
 msgid "({0}% of {feesTypeName})"
 msgstr "({0}% of {feesTypeName})"
@@ -1239,10 +1232,6 @@
 msgid "Current {0} shorts"
 msgstr "Current {0} shorts"
 
-#: src/components/Synthetics/MarketCard/MarketCard.tsx
-#~ msgid "Current {0} {longShortText}"
-#~ msgstr "Current {0} {longShortText}"
-
 #: src/domain/synthetics/orders/utils.ts
 msgid "Currently, There is a high Swap Price Impact for the Order Swap path."
 msgstr "Currently, There is a high Swap Price Impact for the Order Swap path."
@@ -1747,22 +1736,6 @@
 msgid "Exit Price"
 msgstr "Exit Price"
 
-#: src/components/GmTokensBalanceInfo/GmTokensBalanceInfo.tsx
-#~ msgid "Expected 365d Fees"
-#~ msgstr "Expected 365d Fees"
-
-#: src/components/GmTokensBalanceInfo/GmTokensBalanceInfo.tsx
-#~ msgid "Expected 365d Fees are based on past ${daysConsidered}d Fees. Fees USD value is calculated at the time they are accrued."
-#~ msgstr "Expected 365d Fees are based on past ${daysConsidered}d Fees. Fees USD value is calculated at the time they are accrued."
-
-#: src/components/GmTokensBalanceInfo/GmTokensBalanceInfo.tsx
-#~ msgid "Expected 365d Fees are projected based on past {daysConsidered} base APR"
-#~ msgstr "Expected 365d Fees are projected based on past {daysConsidered} base APR"
-
-#: src/components/GmTokensBalanceInfo/GmTokensBalanceInfo.tsx
-msgid "Expected 365d Fees are projected based on past {daysConsidered}d base APR"
-msgstr "Expected 365d Fees are projected based on past {daysConsidered}d base APR"
-
 #: src/pages/Ecosystem/Ecosystem.js
 msgid "Explore, analyze, and copy on-chain traders"
 msgstr "Explore, analyze, and copy on-chain traders"
@@ -1792,11 +1765,6 @@
 msgid "Failed to update order"
 msgstr "Failed to update order"
 
-#: src/components/GmTokensBalanceInfo/GmTokensBalanceInfo.tsx
-#: src/components/GmTokensBalanceInfo/GmTokensBalanceInfo.tsx
-msgid "Fee values do not include incentives."
-msgstr "Fee values do not include incentives."
-
 #: src/components/Exchange/ConfirmationBox.js
 #: src/components/Exchange/ConfirmationBox.js
 #: src/components/Exchange/ConfirmationBox.js
@@ -1819,10 +1787,6 @@
 #: src/components/Synthetics/TradeFeesRow/TradeFeesRow.tsx
 msgid "Fees (Rebated) and Price Impact"
 msgstr "Fees (Rebated) and Price Impact"
-
-#: src/components/GmTokensBalanceInfo/GmTokensBalanceInfo.tsx
-msgid "Fees USD value is calculated at the time they are accrued."
-msgstr "Fees USD value is calculated at the time they are accrued."
 
 #: src/components/Synthetics/GmSwap/GmFees/GmFees.tsx
 #: src/components/Synthetics/TradeFeesRow/TradeFeesRow.tsx
@@ -2088,10 +2052,6 @@
 #: src/components/TokenCard/TokenCard.js
 msgid "GMX is the utility and governance token. Accrues 30% and 27% of V1 and V2 markets generated fees, respectively."
 msgstr "GMX is the utility and governance token. Accrues 30% and 27% of V1 and V2 markets generated fees, respectively."
-
-#: src/components/TokenCard/TokenCard.js
-#~ msgid "GMX is the utility and governance token. Accrues 30% of the platform's generated fees."
-#~ msgstr "GMX is the utility and governance token. Accrues 30% of the platform's generated fees."
 
 #: src/pages/Ecosystem/Ecosystem.js
 msgid "GMX staking calculator"
@@ -2544,11 +2504,6 @@
 #: src/components/Exchange/PositionShare.tsx
 msgid "Link copied to clipboard."
 msgstr "Link copied to clipboard."
-
-#: src/components/Synthetics/PositionEditor/PositionEditor.tsx
-#: src/components/Synthetics/PositionList/PositionList.tsx
-#~ msgid "Liq Price"
-#~ msgstr "Liq Price"
 
 #: src/components/Exchange/ConfirmationBox.js
 #: src/components/Exchange/OrderEditor.js
@@ -2947,11 +2902,6 @@
 msgid "Max {0} short exceeded"
 msgstr "Max {0} short exceeded"
 
-<<<<<<< HEAD
-#: src/components/Synthetics/MarketCard/MarketCard.tsx
-#~ msgid "Max {0} {longShortText} capacity"
-#~ msgstr "Max {0} {longShortText} capacity"
-=======
 #: src/components/TokenCard/TokenCard.js
 msgid "Max. Arbitrum APR:"
 msgstr "Max. Arbitrum APR:"
@@ -2959,7 +2909,6 @@
 #: src/components/TokenCard/TokenCard.js
 msgid "Max. Avalanche APR: {0}"
 msgstr "Max. Avalanche APR: {0}"
->>>>>>> 5e9f2a59
 
 #: src/components/Stake/GMXAprTooltip.tsx
 msgid "Max. {nativeTokenSymbol} APR with 200% Boost for this week: {0}%."
@@ -3362,10 +3311,6 @@
 #: src/components/Synthetics/MarketsList/MarketsList.tsx
 msgid "POOLS"
 msgstr "POOLS"
-
-#: src/components/Synthetics/MarketsList/MarketsList.tsx
-#~ msgid "POOLS VALUE"
-#~ msgstr "POOLS VALUE"
 
 #: src/components/Synthetics/SettleAccruedFundingFeeModal/SettleAccruedFundingFeeModal.tsx
 msgid "POSITION"
@@ -3494,10 +3439,6 @@
 #: src/components/Synthetics/MarketsList/MarketsList.tsx
 msgid "Pools"
 msgstr "Pools"
-
-#: src/components/Synthetics/MarketsList/MarketsList.tsx
-#~ msgid "Pools Value"
-#~ msgstr "Pools Value"
 
 #: src/components/Exchange/PositionsList.js
 #: src/components/Synthetics/ClaimHistoryRow/ClaimHistoryRow.tsx
@@ -4605,12 +4546,8 @@
 msgstr "The Available Liquidity will be the lesser of the difference between the maximum value and the current value for the Reserve and Open Interest."
 
 #: src/components/AprInfo/AprInfo.tsx
-#~ msgid "The Bonus APR is to be airdropped as ARB tokens. <0>Read more</0>."
-#~ msgstr "The Bonus APR is to be airdropped as ARB tokens. <0>Read more</0>."
-
-#: src/components/AprInfo/AprInfo.tsx
-msgid "The Bonus APR will be airdropped as ARB tokens. <0>Read more</0>."
-msgstr "The Bonus APR will be airdropped as ARB tokens. <0>Read more</0>."
+msgid "The Bonus APR is to be airdropped as ARB tokens. <0>Read more</0>."
+msgstr "The Bonus APR is to be airdropped as ARB tokens. <0>Read more</0>."
 
 #: src/components/Glp/GlpSwap.js
 msgid "The Bonus Rebate is an estimate and is to be airdropped as ARB tokens when migrating this liquidity to GM pools within the same epoch. <0>Read more</0>."
@@ -4760,19 +4697,6 @@
 #: src/components/Synthetics/ConfirmationBox/ConfirmationBox.tsx
 msgid "There may not be sufficient liquidity to execute your order when the price conditions are met."
 msgstr "There may not be sufficient liquidity to execute your order when the price conditions are met."
-
-#: src/components/GmTokensBalanceInfo/GmTokensBalanceInfo.tsx
-#: src/components/GmTokensBalanceInfo/GmTokensBalanceInfo.tsx
-#~ msgid "These Fee values do not include incentives."
-#~ msgstr "These Fee values do not include incentives."
-
-#: src/components/GmTokensBalanceInfo/GmTokensBalanceInfo.tsx
-#~ msgid "These Fee values do not include incentives. Expected 365d Fees are projected based on past {daysConsidered}d base APR"
-#~ msgstr "These Fee values do not include incentives. Expected 365d Fees are projected based on past {daysConsidered}d base APR"
-
-#: src/components/GmTokensBalanceInfo/GmTokensBalanceInfo.tsx
-#~ msgid "These Fee values do not include incentives. Fees USD value is calculated at the time they are accrued."
-#~ msgstr "These Fee values do not include incentives. Fees USD value is calculated at the time they are accrued."
 
 #: src/components/Referrals/AffiliatesStats.tsx
 msgid "This code has been taken by someone else on {0}, you will not receive rebates from traders using this code on {1}."
@@ -4898,21 +4822,13 @@
 msgid "Total Volume"
 msgstr "Total Volume"
 
-#: src/components/GmTokensBalanceInfo/GmTokensBalanceInfo.tsx
-#~ msgid "Total Wallet accrued Fees"
-#~ msgstr "Total Wallet accrued Fees"
-
-#: src/components/GmTokensBalanceInfo/GmTokensBalanceInfo.tsx
-msgid "Total accrued Fees"
-msgstr "Total accrued Fees"
-
 #: src/pages/OrdersOverview/OrdersOverview.js
 msgid "Total active: {openTotal}, executed: {executedTotal}, cancelled: {cancelledTotal}"
 msgstr "Total active: {openTotal}, executed: {executedTotal}, cancelled: {cancelledTotal}"
 
-#: src/components/GmTokensBalanceInfo/GmTokensBalanceInfo.tsx
-#~ msgid "Total in Wallet"
-#~ msgstr "Total in Wallet"
+#: src/components/Synthetics/GmList/GmList.tsx
+msgid "Total in Wallet"
+msgstr "Total in Wallet"
 
 #: src/components/StatsTooltip/ChainsStatsTooltipRow.tsx
 msgid "Total:"
@@ -5385,8 +5301,8 @@
 msgstr "Voting"
 
 #: src/components/Glp/GlpSwap.js
-#: src/components/GmTokensBalanceInfo/GmTokensBalanceInfo.tsx
-#: src/components/GmTokensBalanceInfo/GmTokensBalanceInfo.tsx
+#: src/components/Synthetics/GmList/GmList.tsx
+#: src/components/Synthetics/GmList/GmList.tsx
 msgid "WALLET"
 msgstr "WALLET"
 
@@ -5430,10 +5346,6 @@
 msgid "Wallet"
 msgstr "Wallet"
 
-#: src/components/GmTokensBalanceInfo/GmTokensBalanceInfo.tsx
-msgid "Wallet 365d expected Fees"
-msgstr "Wallet 365d expected Fees"
-
 #: src/pages/BeginAccountTransfer/BeginAccountTransfer.js
 #: src/pages/CompleteAccountTransfer/CompleteAccountTransfer.js
 msgid "Wallet is not connected"
@@ -5447,18 +5359,6 @@
 #: src/pages/Stake/StakeV1.js
 msgid "Wallet not yet connected"
 msgstr "Wallet not yet connected"
-
-#: src/components/GmTokensBalanceInfo/GmTokensBalanceInfo.tsx
-msgid "Wallet total"
-msgstr "Wallet total"
-
-#: src/components/GmTokensBalanceInfo/GmTokensBalanceInfo.tsx
-msgid "Wallet total accrued Fees"
-msgstr "Wallet total accrued Fees"
-
-#: src/components/GmTokensBalanceInfo/GmTokensBalanceInfo.tsx
-msgid "Wallet {daysConsidered}d accrued Fees"
-msgstr "Wallet {daysConsidered}d accrued Fees"
 
 #: src/pages/Dashboard/DashboardV2.js
 msgid "Weight"
@@ -5809,10 +5709,6 @@
 #: src/pages/SyntheticsPage/SyntheticsPage.tsx
 msgid "{0} <0><1>{indexName}</1><2>[{poolName}]</2></0> <3>market selected</3>."
 msgstr "{0} <0><1>{indexName}</1><2>[{poolName}]</2></0> <3>market selected</3>."
-
-#: src/pages/SyntheticsPage/SyntheticsPage.tsx
-#~ msgid "{0} <0><1>{indexName}</1><2>[{poolName}]</2></0> <3>market selected</3>;"
-#~ msgstr "{0} <0><1>{indexName}</1><2>[{poolName}]</2></0> <3>market selected</3>;"
 
 #: src/domain/tokens/approveTokens.tsx
 msgid "{0} Approved!"
@@ -5968,14 +5864,6 @@
 msgid "{count, plural, one {Order} other {# Orders}}"
 msgstr "{count, plural, one {Order} other {# Orders}}"
 
-#: src/components/GmTokensBalanceInfo/GmTokensBalanceInfo.tsx
-#~ msgid "{daysConsidered}d Wallet accrued Fees"
-#~ msgstr "{daysConsidered}d Wallet accrued Fees"
-
-#: src/components/GmTokensBalanceInfo/GmTokensBalanceInfo.tsx
-msgid "{daysConsidered}d accrued Fees"
-msgstr "{daysConsidered}d accrued Fees"
-
 #: src/components/Synthetics/ClaimHistoryRow/ClaimHistoryRow.tsx
 msgid "{eventTitle} from"
 msgstr "{eventTitle} from"
