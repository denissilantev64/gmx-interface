msgid ""
msgstr ""
"POT-Creation-Date: 2022-09-21 18:47+0530\n"
"MIME-Version: 1.0\n"
"Content-Type: text/plain; charset=utf-8\n"
"Content-Transfer-Encoding: 8bit\n"
"X-Generator: @lingui/cli\n"
"Language: en\n"
"Project-Id-Version: \n"
"Report-Msgid-Bugs-To: \n"
"PO-Revision-Date: \n"
"Last-Translator: \n"
"Language-Team: \n"
"Plural-Forms: \n"

#: src/pages/AccountDashboard/generalPerformanceDetailsDebug.tsx
msgid "Unrealized Base PnL"
msgstr "Unrealized Base PnL"

#: src/pages/ClaimEsGmx/ClaimEsGmx.jsx
#: src/pages/NftWallet/NftWallet.jsx
msgid "Wallet not connected"
msgstr "Wallet not connected"

#: src/pages/Ecosystem/ecosystemConstants.tsx
msgid "Pear Protocol"
msgstr "Pear Protocol"

#: src/components/RatingToast/RatingToast.tsx
msgid "Not likely"
msgstr "Not likely"

#: src/pages/Home/Home.tsx
msgid "Available on your preferred network"
msgstr "Available on your preferred network"

#: src/pages/Ecosystem/ecosystemConstants.tsx
msgid "Decentralized Trading Protocol"
msgstr "Decentralized Trading Protocol"

#: src/pages/ClaimEsGmx/ClaimEsGmx.jsx
#: src/pages/Stake/ClaimModal.tsx
msgid "Claim submitted!"
msgstr "Claim submitted!"

#: src/components/AddressDropdown/AddressDropdown.tsx
msgid "Disconnect"
msgstr "Disconnect"

#: src/components/Glp/GlpSwap.jsx
msgid "Buy GM tokens before the epoch resets in {0} to be eligible for the Bonus Rebate. Alternatively, wait for the epoch to reset to redeem GLP and buy GM within the same epoch."
msgstr "Buy GM tokens before the epoch resets in {0} to be eligible for the Bonus Rebate. Alternatively, wait for the epoch to reset to redeem GLP and buy GM within the same epoch."

#: src/components/Glp/GlpSwap.jsx
#: src/components/Synthetics/ChartTokenSelector/ChartTokenSelector.tsx
#: src/components/Synthetics/MarketsList/MarketsList.tsx
#: src/components/Synthetics/TVChart/Chart.tsx
#: src/pages/Dashboard/MarketsListV1.tsx
msgid "PRICE"
msgstr "PRICE"

#: src/components/Synthetics/MarketNetFee/MarketNetFee.tsx
#: src/components/Synthetics/MarketNetFee/MarketNetFee.tsx
msgid "receive"
msgstr "receive"

#: src/pages/Ecosystem/ecosystemConstants.tsx
msgid "GMX Referrals Dashboard"
msgstr "GMX Referrals Dashboard"

#: src/pages/Stake/ClaimModal.tsx
msgid "Stake GMX Rewards"
msgstr "Stake GMX Rewards"

#: src/components/Glp/SwapErrorModal.tsx
msgid "There is not enough liquidity in a single token for your size. Please check the Save on Fees section and consider splitting your order into several different ones"
msgstr "There is not enough liquidity in a single token for your size. Please check the Save on Fees section and consider splitting your order into several different ones"

#: src/components/Synthetics/PositionEditor/usePositionEditorButtonState.tsx
msgid "Decrease the withdraw size to match the max. <0>Read more</0>.<1/><2/><3>Set max withdrawal</3>"
msgstr "Decrease the withdraw size to match the max. <0>Read more</0>.<1/><2/><3>Set max withdrawal</3>"

#: src/domain/synthetics/userFeedback/utils.ts
msgid "What would have made your rating a 9 or 10?"
msgstr "What would have made your rating a 9 or 10?"

#: src/components/Exchange/ConfirmationBox.jsx
msgid "{existingTriggerOrderLength, plural, one {You have an active trigger order that might execute immediately after you open this position. Please cancel the order or accept the confirmation to continue.} other {You have # active trigger orders that might execute immediately after you open this position. Please cancel the orders or accept the confirmation to continue.}}"
msgstr "{existingTriggerOrderLength, plural, one {You have an active trigger order that might execute immediately after you open this position. Please cancel the order or accept the confirmation to continue.} other {You have # active trigger orders that might execute immediately after you open this position. Please cancel the orders or accept the confirmation to continue.}}"

#: src/components/SettingsModal/SettingsModal.tsx
msgid "Show debug values"
msgstr "Show debug values"

#: src/components/Synthetics/TradeHistory/keys.ts
msgid "Execute Stop Loss"
msgstr "Execute Stop Loss"

#: src/pages/Exchange/Exchange.tsx
msgid "Could not decrease {tokenSymbol} {longOrShortText} within the allowed slippage, you can adjust the allowed slippage in the settings on the top right of the page."
msgstr "Could not decrease {tokenSymbol} {longOrShortText} within the allowed slippage, you can adjust the allowed slippage in the settings on the top right of the page."

#: src/components/ModalViews/RedirectModal.tsx
msgid "Agree"
msgstr "Agree"

#: src/pages/Ecosystem/ecosystemConstants.tsx
msgid "BonsaiDAO"
msgstr "BonsaiDAO"

#: src/context/SubaccountContext/SubaccountContextProvider.tsx
msgid "Approval signed"
msgstr "Approval signed"

#: src/pages/AccountDashboard/DailyAndCumulativePnL.tsx
msgid "Daily Loss"
msgstr "Daily Loss"

#: src/pages/Home/Home.tsx
msgid "GMX is currently live on Arbitrum and Avalanche."
msgstr "GMX is currently live on Arbitrum and Avalanche."

#: src/components/Synthetics/TradeHistory/keys.ts
msgid "Create TWAP Swap"
msgstr "Create TWAP Swap"

#: src/components/Glp/GlpSwap.jsx
msgid "Max Pool Capacity"
msgstr "Max Pool Capacity"

#: src/pages/Ecosystem/ecosystemConstants.tsx
msgid "Yield Optimizer on Avalanche"
msgstr "Yield Optimizer on Avalanche"

#: src/components/TokenCard/TokenCard.tsx
#: src/components/TokenCard/TokenCard.tsx
#: src/components/TokenCard/TokenCard.tsx
#: src/components/TokenCard/TokenCard.tsx
msgid "Arbitrum"
msgstr "Arbitrum"

#: src/components/Exchange/PositionsList.jsx
#: src/components/Synthetics/PositionItem/PositionItem.tsx
#: src/pages/Exchange/Exchange.tsx
msgid "Orders ({0})"
msgstr "Orders ({0})"

#: src/pages/Stake/Vesting.tsx
#: src/pages/Stake/Vesting.tsx
#: src/pages/Stake/Vesting.tsx
msgid "You have not deposited any tokens for vesting."
msgstr "You have not deposited any tokens for vesting."

#: src/domain/synthetics/positions/utils.ts
msgid "stop loss"
msgstr "stop loss"

#: src/components/Exchange/OrdersList.jsx
#: src/components/Referrals/AffiliatesStats.tsx
#: src/components/Referrals/TradersStats.tsx
#: src/components/Synthetics/OrderList/filters/OrderTypeFilter.tsx
#: src/components/Synthetics/UserIncentiveDistributionList/UserIncentiveDistributionList.tsx
#: src/pages/OrdersOverview/OrdersOverview.jsx
msgid "Type"
msgstr "Type"

#: src/components/Exchange/PositionSeller.jsx
msgid "Order submitted!"
msgstr "Order submitted!"

#: src/domain/synthetics/orders/setAutoCancelOrdersTxn.ts
msgid "Updating {updateOrdersCount} TP/SL order(s)"
msgstr "Updating {updateOrdersCount} TP/SL order(s)"

#: src/pages/Ecosystem/ecosystemConstants.tsx
msgid "RabbitHole"
msgstr "RabbitHole"

#: src/pages/Dashboard/WeightText.tsx
msgid "{0} is above its target weight.<0/><1/>Get lower fees to <2>swap</2> tokens for {1}."
msgstr "{0} is above its target weight.<0/><1/>Get lower fees to <2>swap</2> tokens for {1}."

#: src/domain/synthetics/markets/createGlvWithdrawalTxn.ts
#: src/domain/synthetics/markets/createWithdrawalTxn.ts
msgid "Withdrawal error."
msgstr "Withdrawal error."

#: src/components/Synthetics/TradeHistory/keys.ts
msgid "Failed Limit"
msgstr "Failed Limit"

#: src/components/Synthetics/MarketStats/MarketGraphs.tsx
msgid "Performance"
msgstr "Performance"

#: src/components/Synthetics/GmList/PerformanceLabel.tsx
msgid "Annualized return of the pool or vault over the selected period, compared to a benchmark that follows Uniswap V2–style rebalancing of the backing tokens in the same GM pool or GLV vault.<0/><1/>Annualized figures based on short periods may be distorted by short-term volatility.<2/><3/>For detailed stats and comparisons, see the <4>GMX V2 LP Dashboard</4>."
msgstr "Annualized return of the pool or vault over the selected period, compared to a benchmark that follows Uniswap V2–style rebalancing of the backing tokens in the same GM pool or GLV vault.<0/><1/>Annualized figures based on short periods may be distorted by short-term volatility.<2/><3/>For detailed stats and comparisons, see the <4>GMX V2 LP Dashboard</4>."

#: src/pages/Home/Home.tsx
msgid "Decentralized<0/>Perpetual Exchange"
msgstr "Decentralized<0/>Perpetual Exchange"

#: src/pages/Stake/VesterDepositModal.tsx
msgid "Current Reserved"
msgstr "Current Reserved"

#: src/components/Referrals/AffiliatesStats.tsx
#: src/components/Referrals/AffiliatesStats.tsx
#: src/components/Referrals/TradersStats.tsx
#: src/components/Referrals/TradersStats.tsx
msgid "V2 Arbitrum"
msgstr "V2 Arbitrum"

#: src/domain/synthetics/common/incentivesAirdropMessages.ts
#: src/pages/LeaderboardPage/components/LeaderboardNavigation.tsx
msgid "EIP-4844, 13-20 Mar"
msgstr "EIP-4844, 13-20 Mar"

#: src/components/DepthChart/DepthChartTooltip.tsx
msgid "Total size"
msgstr "Total size"

#: src/components/OneClickPromoBanner/OneClickPromoBanner.tsx
msgid "Try Express Trading"
msgstr "Try Express Trading"

#: src/components/Synthetics/OrderItem/OrderItem.tsx
msgid "Note that there may be rare cases where the order cannot be executed, for example, if the chain is down and no oracle reports are produced or if there is not enough available liquidity."
msgstr "Note that there may be rare cases where the order cannot be executed, for example, if the chain is down and no oracle reports are produced or if there is not enough available liquidity."

#: src/components/ExpressTradingOutOfGasBanner.ts/ExpressTradingOutOfGasBanner.tsx
#: src/components/Synthetics/TradeBox/ExpressTradingWarningCard.tsx
msgid "Buy {gasPaymentTokensText}"
msgstr "Buy {gasPaymentTokensText}"

#: src/components/Exchange/PositionSeller.jsx
#: src/components/Exchange/SwapBox.jsx
msgid "Enable leverage sent."
msgstr "Enable leverage sent."

#: src/components/ToastifyDebug/ToastifyDebug.tsx
msgid "Show error"
msgstr "Show error"

#: src/pages/PoolsDetails/PoolsDetailsAbout.tsx
msgid "{0} can be used to buy GM for this market up to the specified buying caps."
msgstr "{0} can be used to buy GM for this market up to the specified buying caps."

#: src/components/Synthetics/HighPriceImpactOrFeesWarningCard/HighPriceImpactOrFeesWarningCard.tsx
msgid "High TWAP Network Fee"
msgstr "High TWAP Network Fee"

#: src/components/Synthetics/TradeHistory/keys.ts
msgid "Execute Market Swap"
msgstr "Execute Market Swap"

#: src/pages/Stake/VesterDepositModal.tsx
msgid "Deposit submitted!"
msgstr "Deposit submitted!"

#: src/pages/AccountDashboard/GeneralPerformanceDetails.tsx
#: src/pages/Dashboard/StatsCard.tsx
msgid "Volume"
msgstr "Volume"

#: src/components/Synthetics/TradeHistory/keys.ts
msgid "Cancel Limit Swap"
msgstr "Cancel Limit Swap"

#: src/pages/LeaderboardPage/components/CompetitionCountdown.tsx
msgid "{seconds}s"
msgstr "{seconds}s"

#: src/components/Exchange/NoLiquidityErrorModal.tsx
msgid "{0} Required"
msgstr "{0} Required"

#: src/components/Synthetics/UserIncentiveDistributionList/UserIncentiveDistributionList.tsx
msgid "No incentives distribution history yet."
msgstr "No incentives distribution history yet."

#: src/components/Exchange/ConfirmationBox.jsx
#: src/components/Exchange/ConfirmationBox.jsx
#: src/components/Exchange/ConfirmationBox.jsx
#: src/components/Exchange/PositionEditor.jsx
#: src/components/Exchange/PositionSeller.jsx
#: src/components/Exchange/SwapBox.jsx
#: src/components/Exchange/SwapBox.jsx
#: src/components/Glp/GlpSwap.jsx
#: src/components/Glp/GlpSwap.jsx
#: src/components/Glp/GlpSwap.jsx
#: src/components/Synthetics/OrderEditor/OrderEditor.tsx
#: src/components/Synthetics/TradeFeesRow/TradeFeesRow.tsx
#: src/pages/Dashboard/StatsCard.tsx
msgid "Fees"
msgstr "Fees"

#: src/lib/contracts/callContract.tsx
msgid "View status."
msgstr "View status."

#: src/pages/PoolsDetails/PoolsDetailsAbout.tsx
msgid "Buyable"
msgstr "Buyable"

#: src/components/SettingsModal/SettingsModal.tsx
msgid "TWAP Number of Parts"
msgstr "TWAP Number of Parts"

#: src/components/Synthetics/PositionItem/PositionItem.tsx
msgid "Net Value: Initial Collateral + PnL - Borrow Fee - Negative Funding Fee - Close Fee - UI Fee"
msgstr "Net Value: Initial Collateral + PnL - Borrow Fee - Negative Funding Fee - Close Fee - UI Fee"

#: src/components/Exchange/ConfirmationBox.jsx
msgid "The spread is > 1%, please ensure the trade details are acceptable before confirming"
msgstr "The spread is > 1%, please ensure the trade details are acceptable before confirming"

#: src/components/Glp/GlpSwap.jsx
msgid "Max pool capacity reached for {0}<0/><1/>Please mint GLP using another token"
msgstr "Max pool capacity reached for {0}<0/><1/>Please mint GLP using another token"

#: src/components/MissedCoinsModal/MissedCoinsModal.tsx
msgid "Enter a value"
msgstr "Enter a value"

#: src/pages/NftWallet/NftWallet.jsx
msgid "Enter NFT Address"
msgstr "Enter NFT Address"

#: src/components/Glp/GlpSwap.jsx
#: src/components/Glp/GlpSwap.jsx
msgid "AVAILABLE"
msgstr "AVAILABLE"

#: src/components/NpsModal/NpsModal.tsx
#: src/components/UserFeedbackModal/UserFeedbackModal.tsx
msgid "@username"
msgstr "@username"

#: src/components/TVChartContainer/constants.ts
msgid "Stop Market - Short Inc."
msgstr "Stop Market - Short Inc."

#: src/components/Synthetics/TradeHistory/keys.ts
msgid "Failed Take Profit"
msgstr "Failed Take Profit"

#: src/components/Synthetics/SettleAccruedFundingFeeModal/SettleAccruedFundingFeeModal.tsx
msgid "Confirm Settle"
msgstr "Confirm Settle"

#: src/domain/synthetics/markets/createDepositTxn.ts
#: src/domain/synthetics/markets/createGlvDepositTxn.ts
msgid "Deposit error."
msgstr "Deposit error."

#: src/pages/Exchange/Exchange.tsx
msgid "Increased {tokenSymbol} {longOrShortText}, +{0} USD."
msgstr "Increased {tokenSymbol} {longOrShortText}, +{0} USD."

#: src/domain/synthetics/orders/setAutoCancelOrdersTxn.ts
msgid "{updateOrdersCount} TP/SL order(s) updated"
msgstr "{updateOrdersCount} TP/SL order(s) updated"

#: src/domain/synthetics/trade/utils/validation.ts
msgid "Stop market price above mark price"
msgstr "Stop market price above mark price"

#: src/pages/Stake/StakeModal.tsx
msgid "Pending {stakingTokenSymbol} approval"
msgstr "Pending {stakingTokenSymbol} approval"

#: src/components/Synthetics/TableMarketFilter/MarketFilterLongShort.tsx
msgid "Open Positions"
msgstr "Open Positions"

#: src/pages/Stake/UnstakeModal.tsx
msgid "Unstaking..."
msgstr "Unstaking..."

#: src/components/Exchange/SwapBox.jsx
msgid "You can change the \"Collateral In\" token above to find lower fees"
msgstr "You can change the \"Collateral In\" token above to find lower fees"

#: src/domain/synthetics/trade/utils/validation.ts
msgid "The sellable cap for the pool GM: {0} [{1}]  has been reached, as the tokens are reserved by traders. Please choose a different pool, reduce the sell size, or split your withdrawal from multiple pools."
msgstr "The sellable cap for the pool GM: {0} [{1}]  has been reached, as the tokens are reserved by traders. Please choose a different pool, reduce the sell size, or split your withdrawal from multiple pools."

#: src/components/Synthetics/TradeInfoIcon/TradeInfoIcon.tsx
msgid "Swap TWAP: Swap tokens in evenly distributed parts over a specified time."
msgstr "Swap TWAP: Swap tokens in evenly distributed parts over a specified time."

#: src/components/Exchange/SwapBox.jsx
#: src/domain/synthetics/trade/utils/validation.ts
msgid "Max {0} short exceeded"
msgstr "Max {0} short exceeded"

#: src/domain/synthetics/trade/utils/validation.ts
msgid "Insufficient GM balance"
msgstr "Insufficient GM balance"

#: src/components/Synthetics/MarketStats/components/MarketDescription.tsx
#: src/pages/PoolsDetails/PoolsDetailsAbout.tsx
msgid "This token is a vault of automatically rebalanced GM tokens that accrue fees from leverage trading and swaps from the included markets. Backed by {0} and {1}."
msgstr "This token is a vault of automatically rebalanced GM tokens that accrue fees from leverage trading and swaps from the included markets. Backed by {0} and {1}."

#: src/domain/synthetics/trade/utils/validation.ts
#: src/domain/synthetics/trade/utils/validation.ts
msgid "Max pool USD exceeded"
msgstr "Max pool USD exceeded"

#: src/components/Synthetics/OrderEditor/OrderEditor.tsx
#: src/domain/synthetics/orders/getPositionOrderError.tsx
#: src/domain/synthetics/sidecarOrders/utils.ts
#: src/domain/synthetics/trade/utils/validation.ts
#: src/domain/synthetics/trade/utils/validation.ts
msgid "Limit price below mark price"
msgstr "Limit price below mark price"

#: src/components/Synthetics/GmSwap/GmFees/GmFees.tsx
msgid "sell"
msgstr "sell"

#: src/pages/AccountDashboard/HistoricalLists.tsx
#: src/pages/Exchange/Exchange.tsx
msgid "Positions"
msgstr "Positions"

#: src/domain/synthetics/trade/utils/validation.ts
msgid "{0} can not be sent to smart contract addresses. Select another token."
msgstr "{0} can not be sent to smart contract addresses. Select another token."

#: src/domain/synthetics/markets/claimFundingFeesTxn.ts
msgid "Funding Claimed"
msgstr "Funding Claimed"

#: src/components/Referrals/JoinReferralCode.tsx
msgid "Referral code added!"
msgstr "Referral code added!"

#: src/components/Synthetics/MarketTokenSelector/MarketTokenSelector.tsx
msgid "SELLABLE"
msgstr "SELLABLE"

#: src/pages/Dashboard/StatsCard.tsx
msgid "Treasury"
msgstr "Treasury"

#: src/components/Glp/SwapErrorModal.tsx
msgid "Swap {0} to {1} on 1inch"
msgstr "Swap {0} to {1} on 1inch"

#: src/components/MarketSelector/GmPoolsSelectorForGlvMarket.tsx
#: src/components/MarketSelector/PoolSelector.tsx
#: src/components/Synthetics/GmList/GmList.tsx
#: src/components/Synthetics/GmList/GmList.tsx
#: src/components/Synthetics/MarketTokenSelector/MarketTokenSelector.tsx
msgid "No pools matched."
msgstr "No pools matched."

#: src/components/Exchange/PositionsList.jsx
#: src/components/Synthetics/PositionItem/PositionItem.tsx
#: src/pages/AccountDashboard/HistoricalLists.tsx
#: src/pages/AccountDashboard/HistoricalLists.tsx
#: src/pages/Exchange/Exchange.tsx
#: src/pages/SyntheticsPage/SyntheticsPage.tsx
msgid "Orders"
msgstr "Orders"

#: src/components/Exchange/SwapBox.jsx
msgid "Swaps disabled, pending {0} upgrade"
msgstr "Swaps disabled, pending {0} upgrade"

#: src/context/SyntheticsEvents/SyntheticsEventsProvider.tsx
msgid "Increased {positionText}, +{0}"
msgstr "Increased {positionText}, +{0}"

#: src/components/Synthetics/TradeFeesRow/TradeFeesRow.tsx
#: src/components/Synthetics/TradeHistory/TradeHistoryRow/utils/position.ts
msgid "Funding Fee"
msgstr "Funding Fee"

#: src/components/Synthetics/TradeboxPoolWarnings/TradeboxPoolWarnings.tsx
msgid "Insufficient liquidity in the {0} market pool. Select a different pool for this market. Choosing a different pool would open a new position different from the existing one.<0><1>Switch to {1} market pool</1>.</0>"
msgstr "Insufficient liquidity in the {0} market pool. Select a different pool for this market. Choosing a different pool would open a new position different from the existing one.<0><1>Switch to {1} market pool</1>.</0>"

#: src/components/Exchange/ConfirmationBox.jsx
msgid "Confirm Limit Order"
msgstr "Confirm Limit Order"

#: src/pages/Stake/AffiliateVesterWithdrawModal.tsx
msgid "Confirm Withdraw"
msgstr "Confirm Withdraw"

#: src/pages/AccountDashboard/dailyAndCumulativePnLDebug.tsx
#: src/pages/AccountDashboard/GeneralPerformanceDetails.tsx
#: src/pages/LeaderboardPage/components/LeaderboardAccountsTable.tsx
#: src/pages/LeaderboardPage/components/LeaderboardPositionsTable.tsx
msgid "Realized PnL"
msgstr "Realized PnL"

#: src/pages/Ecosystem/ecosystemConstants.tsx
msgid "GMX V2 Data Analytics within Telegram"
msgstr "GMX V2 Data Analytics within Telegram"

#: src/pages/BuyGMX/BuyGMX.tsx
msgid "You can transfer ETH from other networks to Arbitrum using any of the below options:"
msgstr "You can transfer ETH from other networks to Arbitrum using any of the below options:"

#: src/components/Exchange/SwapBox.jsx
msgid "Created limit order for {0} {1}: {2} USD!"
msgstr "Created limit order for {0} {1}: {2} USD!"

#: src/pages/OrdersOverview/OrdersOverview.jsx
msgid "Invalid token fromToken: \"{0}\" toToken: \"{toTokenAddress}\""
msgstr "Invalid token fromToken: \"{0}\" toToken: \"{toTokenAddress}\""

#: src/components/Header/AppHeaderLinks.tsx
#: src/pages/Dashboard/DashboardV2.tsx
#: src/pages/Dashboard/StatsCard.tsx
msgid "Stats"
msgstr "Stats"

#: src/components/Synthetics/Claims/ClaimHistoryRow/ClaimCollateralHistoryRow.tsx
#: src/components/Synthetics/Claims/filters/ActionFilter.tsx
msgid "Claim Price Impact Rebates"
msgstr "Claim Price Impact Rebates"

#: src/pages/Stake/VesterDepositModal.tsx
msgid "Max Capacity"
msgstr "Max Capacity"

#: src/domain/synthetics/orders/utils.tsx
msgid "Market Swap"
msgstr "Market Swap"

#: src/components/Synthetics/TradeHistory/TradeHistory.tsx
msgid "Trade History"
msgstr "Trade History"

#: src/components/Synthetics/TradeBox/TradeBox.tsx
#: src/components/Tabs/NestedTab.tsx
msgid "More"
msgstr "More"

#: src/components/Synthetics/PositionItem/PositionItem.tsx
msgid "Since your position's collateral is in {symbol}, with an initial value higher than the {indexName} short position size, the collateral value will increase to cover any negative PnL, so there is no liquidation price."
msgstr "Since your position's collateral is in {symbol}, with an initial value higher than the {indexName} short position size, the collateral value will increase to cover any negative PnL, so there is no liquidation price."

#: src/domain/synthetics/orders/useOrderTxnCallbacks.tsx
msgid "{actionsCount, plural, one {Order} other {# Orders}}"
msgstr "{actionsCount, plural, one {Order} other {# Orders}}"

#: src/config/bridging.tsx
msgid "Buy APE on Arbitrum with <0>Camelot</0>."
msgstr "Buy APE on Arbitrum with <0>Camelot</0>."

#: src/pages/CompleteAccountTransfer/CompleteAccountTransfer.jsx
msgid "You will need to be on this page to accept the transfer, <0>click here</0> to copy the link to this page if needed."
msgstr "You will need to be on this page to accept the transfer, <0>click here</0> to copy the link to this page if needed."

#: src/components/ModalViews/RedirectModal.tsx
msgid "Don't show this message again for 30 days."
msgstr "Don't show this message again for 30 days."

#: src/components/Exchange/ConfirmationBox.jsx
msgid "hide"
msgstr "hide"

#: src/pages/Dashboard/GmxCard.tsx
msgid "in liquidity"
msgstr "in liquidity"

#: src/components/Exchange/SwapBox.jsx
msgid "Exit Price"
msgstr "Exit Price"

#: src/components/Exchange/OrderEditor.jsx
#: src/components/Exchange/PositionSeller.jsx
msgid "Enter Price"
msgstr "Enter Price"

#: src/components/Referrals/AffiliatesStats.tsx
msgid "Rebates on V2"
msgstr "Rebates on V2"

#: src/components/Synthetics/UserIncentiveDistributionList/UserIncentiveDistributionList.tsx
#: src/components/Synthetics/UserIncentiveDistributionList/UserIncentiveDistributionList.tsx
msgid "Incentives are airdropped weekly."
msgstr "Incentives are airdropped weekly."

#: src/components/Synthetics/AcceptablePriceImpactInputRow/AcceptablePriceImpactInputRow.tsx
#: src/components/Synthetics/AcceptablePriceImpactInputRow/AcceptablePriceImpactInputRow.tsx
msgid "Acceptable Price Impact"
msgstr "Acceptable Price Impact"

#: src/pages/Dashboard/AssetDropdown.tsx
msgid "Add to Metamask"
msgstr "Add to Metamask"

#: src/pages/Stake/VesterDepositModal.tsx
msgid "Insufficient staked tokens"
msgstr "Insufficient staked tokens"

#: src/components/NpsModal/NpsModal.tsx
#: src/components/UserFeedbackModal/UserFeedbackModal.tsx
msgid "Telegram contact (optional)"
msgstr "Telegram contact (optional)"

<<<<<<< HEAD
#: src/components/Synthetics/BotanixBanner/BotanixBanner.tsx
msgid "providing liquidity"
msgstr "providing liquidity"
=======
#: src/domain/synthetics/orders/useDisabledCancelMarketOrderMessage.ts
msgid "Market order will be cancellable in {minutesText}{seconds}s."
msgstr "Market order will be cancellable in {minutesText}{seconds}s."
>>>>>>> 0bd9dd25

#: src/lib/wallets/connecters/binanceW3W/binanceWallet.ts
msgid "Tap [Create Wallet] to start using your Web3 Wallet."
msgstr "Tap [Create Wallet] to start using your Web3 Wallet."

#: src/pages/Ecosystem/ecosystemConstants.tsx
msgid "Plutus"
msgstr "Plutus"

#: src/pages/Ecosystem/ecosystemConstants.tsx
msgid "Pairs Trading"
msgstr "Pairs Trading"

#: src/pages/Actions/ActionsV1/ActionsV1.tsx
msgid "GMX {versionName} {networkName} actions for all accounts."
msgstr "GMX {versionName} {networkName} actions for all accounts."

#: src/components/Exchange/ConfirmationBox.jsx
msgid "Cancel submitted"
msgstr "Cancel submitted"

#: src/components/Exchange/PositionSeller.jsx
msgid "Please uncheck \"Keep Leverage\", or close a larger position amount."
msgstr "Please uncheck \"Keep Leverage\", or close a larger position amount."

#: src/components/Exchange/PositionDropdown.tsx
#: src/components/Exchange/PositionsList.jsx
#: src/components/Synthetics/PositionItem/PositionItem.tsx
msgid "Edit Collateral"
msgstr "Edit Collateral"

#: src/components/Synthetics/TradeInfoIcon/TradeInfoIcon.tsx
msgid "{typeString} Long Stop Market: {0} a short position when the price is below the trigger price."
msgstr "{typeString} Long Stop Market: {0} a short position when the price is below the trigger price."

#: src/components/Synthetics/OrderEditor/OrderEditor.tsx
#: src/domain/synthetics/orders/getPositionOrderError.tsx
#: src/domain/synthetics/sidecarOrders/utils.ts
#: src/domain/synthetics/trade/utils/validation.ts
#: src/domain/synthetics/trade/utils/validation.ts
msgid "Limit price above mark price"
msgstr "Limit price above mark price"

#: src/components/Exchange/PositionSeller.jsx
#: src/components/Exchange/SwapBox.jsx
msgid "Enable leverage failed."
msgstr "Enable leverage failed."

#: src/lib/wallets/connecters/binanceW3W/binanceWallet.ts
msgid "Create or Import a Wallet"
msgstr "Create or Import a Wallet"

#: src/pages/Stake/ClaimModal.tsx
msgid "Stake esGMX Rewards"
msgstr "Stake esGMX Rewards"

#: src/components/NetworkDropdown/NetworkDropdown.tsx
msgid "Networks and Settings"
msgstr "Networks and Settings"

#: src/components/SettingsModal/SettingsModal.tsx
msgid "Max network fee buffer precision is 0.01%"
msgstr "Max network fee buffer precision is 0.01%"

#: src/components/Synthetics/OrderEditor/OrderEditor.tsx
msgid "Max. Leverage Exceeded"
msgstr "Max. Leverage Exceeded"

#: src/components/SearchInput/SearchInput.tsx
#: src/components/Synthetics/ChartTokenSelector/ChartTokenSelector.tsx
msgid "Search Token"
msgstr "Search Token"

#: src/pages/Ecosystem/ecosystemConstants.tsx
msgid "DeltaPrime"
msgstr "DeltaPrime"

#: src/pages/BuyGMX/BuyGMX.tsx
msgid "Buy GMX using Decentralized Exchange Aggregators:"
msgstr "Buy GMX using Decentralized Exchange Aggregators:"

#: src/components/Synthetics/TradeHistory/TradeHistoryRow/utils/position.ts
msgid "Min. Required Collateral"
msgstr "Min. Required Collateral"

#: src/pages/Stake/Vesting.tsx
#: src/pages/Stake/Vesting.tsx
#: src/pages/Stake/Vesting.tsx
msgid "{0} tokens have been converted to GMX from the {1} esGMX deposited for vesting."
msgstr "{0} tokens have been converted to GMX from the {1} esGMX deposited for vesting."

#: src/pages/LeaderboardPage/components/LeaderboardAccountsTable.tsx
#: src/pages/LeaderboardPage/components/LeaderboardPositionsTable.tsx
msgid "Rank"
msgstr "Rank"

#: src/pages/LeaderboardPage/components/LeaderboardAccountsTable.tsx
msgid "Average position size."
msgstr "Average position size."

#: src/components/Synthetics/TradeHistory/TradeHistoryRow/TradeHistoryRow.tsx
msgid "{0} <0/><1> to </1>{1} <2/>"
msgstr "{0} <0/><1> to </1>{1} <2/>"

#: src/components/Synthetics/TradeInfoIcon/TradeInfoIcon.tsx
msgid "{typeString} Short Market: {0} a short position at the current price."
msgstr "{typeString} Short Market: {0} a short position at the current price."

#: src/components/Synthetics/ClaimablePositionPriceImpactRebateModal/ClaimablePositionPriceImpactRebateModal.tsx
msgid "Claim {totalUsd}"
msgstr "Claim {totalUsd}"

#: src/pages/Ecosystem/ecosystemConstants.tsx
msgid "Yield Yak Swap"
msgstr "Yield Yak Swap"

#: src/pages/Ecosystem/ecosystemConstants.tsx
msgid "Vaultka"
msgstr "Vaultka"

#: src/components/Synthetics/AccruedPositionPriceImpactRebateModal/AccruedPositionPriceImpactRebateModal.tsx
#: src/components/Synthetics/ClaimablePositionPriceImpactRebateModal/ClaimablePositionPriceImpactRebateModal.tsx
#: src/components/Synthetics/ClaimModal/ClaimModal.tsx
#: src/components/Synthetics/MarketStats/components/CompositionTable.tsx
msgid "MARKET"
msgstr "MARKET"

#: src/domain/synthetics/userFeedback/utils.ts
msgid "What did you like the most about our service?"
msgstr "What did you like the most about our service?"

#: src/pages/Ecosystem/ecosystemConstants.tsx
msgid "Paraswap"
msgstr "Paraswap"

#: src/components/TVChartContainer/constants.ts
msgid "TP - Long Dec."
msgstr "TP - Long Dec."

#: src/components/Referrals/AffiliatesStats.tsx
msgid "Claimable Rebates"
msgstr "Claimable Rebates"

#: src/domain/synthetics/trade/utils/validation.ts
#: src/domain/synthetics/trade/utils/validation.ts
msgid "Max pool amount reached"
msgstr "Max pool amount reached"

#: src/components/Synthetics/TradeHistory/filters/ActionFilter.tsx
msgid "Market Orders"
msgstr "Market Orders"

#: src/domain/synthetics/userFeedback/utils.ts
msgid "How can we address your concerns and improve your experience?"
msgstr "How can we address your concerns and improve your experience?"

#: src/pages/Dashboard/OverviewCard.tsx
msgid "Total value locked takes into account:"
msgstr "Total value locked takes into account:"

#: src/components/Synthetics/StatusNotification/GmStatusNotification.tsx
msgid "Sending buy request"
msgstr "Sending buy request"

#: src/pages/ClaimEsGmx/ClaimEsGmx.jsx
msgid "You can check your claim history <0>here</0>."
msgstr "You can check your claim history <0>here</0>."

#: src/components/Synthetics/Claims/ClaimableCard.tsx
msgid "Claimable positive funding fees.<0/><1/>They become available after modifying the position by increasing or decreasing it, depositing or withdrawing collateral, or settling the fees using the \"Settle\" button."
msgstr "Claimable positive funding fees.<0/><1/>They become available after modifying the position by increasing or decreasing it, depositing or withdrawing collateral, or settling the fees using the \"Settle\" button."

#: src/components/Synthetics/TradeHistory/TradeHistoryRow/utils/position.ts
#: src/components/Synthetics/TradeHistory/TradeHistoryRow/utils/position.ts
#: src/components/Synthetics/TradeHistory/TradeHistoryRow/utils/position.ts
#: src/components/Synthetics/TradeHistory/TradeHistoryRow/utils/position.ts
#: src/components/Synthetics/TradeHistory/TradeHistoryRow/utils/swap.ts
#: src/components/Synthetics/TradeHistory/TradeHistoryRow/utils/swap.ts
msgid "Acceptable price for the order."
msgstr "Acceptable price for the order."

#: src/components/TVChartContainer/DynamicLine.tsx
msgid "The order could not be updated"
msgstr "The order could not be updated"

#: src/pages/Ecosystem/ecosystemConstants.tsx
msgid "Cross-chain one-click deposits into GM"
msgstr "Cross-chain one-click deposits into GM"

#: src/pages/Home/Home.tsx
msgid "Open positions through a simple swap interface. Conveniently swap from any supported asset into the position of your choice."
msgstr "Open positions through a simple swap interface. Conveniently swap from any supported asset into the position of your choice."

#: src/components/Synthetics/UserIncentiveDistributionList/UserIncentiveDistributionList.tsx
msgid "Incentives Distribution History"
msgstr "Incentives Distribution History"

#: src/components/BuyInputSection/BuyInputSection.tsx
#: src/components/BuyInputSection/BuyInputSection.tsx
#: src/components/InputSection/InputSection.jsx
#: src/pages/ClaimEsGmx/ClaimEsGmx.jsx
msgid "MAX"
msgstr "MAX"

#: src/components/SettingsModal/SettingsModal.tsx
msgid "Invalid slippage value"
msgstr "Invalid slippage value"

#: src/components/Exchange/OrderEditor.jsx
#: src/components/Exchange/OrderEditor.jsx
msgid "{0} price"
msgstr "{0} price"

#: src/domain/synthetics/trade/utils/validation.ts
msgid "Max {0} buyable amount exceeded"
msgstr "Max {0} buyable amount exceeded"

#: src/components/Glp/GlpSwap.jsx
msgid "Sell submitted!"
msgstr "Sell submitted!"

#: src/components/Exchange/PositionSeller.jsx
msgid "Closing..."
msgstr "Closing..."

#: src/components/Referrals/AddAffiliateCode.jsx
msgid "Code already taken"
msgstr "Code already taken"

#: src/components/TVChartContainer/constants.ts
msgid "SL - Short Dec."
msgstr "SL - Short Dec."

#: src/components/SettingsModal/SettingsModal.tsx
msgid "Slippage should be less than -5%"
msgstr "Slippage should be less than -5%"

#: src/components/Synthetics/TradeBox/TradeBoxRows/AdvancedDisplayRows.tsx
msgid "Acceptable Swap Impact"
msgstr "Acceptable Swap Impact"

#: src/components/NpsModal/NpsModal.tsx
#: src/components/UserFeedbackModal/UserFeedbackModal.tsx
msgid "Leave your Telegram if you’re okay with being contacted for a quick follow-up"
msgstr "Leave your Telegram if you’re okay with being contacted for a quick follow-up"

#: src/pages/AccountDashboard/dailyAndCumulativePnLDebug.tsx
#: src/pages/AccountDashboard/GeneralPerformanceDetails.tsx
#: src/pages/LeaderboardPage/components/LeaderboardAccountsTable.tsx
#: src/pages/LeaderboardPage/components/LeaderboardPositionsTable.tsx
msgid "Unrealized PnL"
msgstr "Unrealized PnL"

#: src/pages/Dashboard/OverviewCard.tsx
msgid "This value may be higher on other websites due to the collateral of positions being included in the calculation."
msgstr "This value may be higher on other websites due to the collateral of positions being included in the calculation."

#: src/components/Referrals/ClaimAffiliatesModal/ClaimAffiliatesModal.tsx
#: src/pages/Stake/GlpCard.tsx
#: src/pages/Stake/GmxAndVotingPowerCard.tsx
msgid "Rewards"
msgstr "Rewards"

#: src/components/Exchange/ExchangeTVChart.jsx
msgid "Liq. {0} {longOrShortText}"
msgstr "Liq. {0} {longOrShortText}"

#: src/components/Exchange/ConfirmationBox.jsx
#: src/components/Exchange/ConfirmationBox.jsx
#: src/components/Exchange/SwapBox.jsx
#: src/components/Exchange/SwapBox.jsx
#: src/components/Glp/GlpSwap.jsx
#: src/components/Glp/GlpSwap.jsx
#: src/components/Synthetics/GmSwap/GmSwapBox/GmDepositWithdrawalBox/GmDepositWithdrawalBox.tsx
#: src/components/Synthetics/GmSwap/GmSwapBox/GmDepositWithdrawalBox/GmDepositWithdrawalBox.tsx
#: src/components/Synthetics/GmSwap/GmSwapBox/GmDepositWithdrawalBox/GmDepositWithdrawalBox.tsx
#: src/components/Synthetics/GmSwap/GmSwapBox/GmDepositWithdrawalBox/GmDepositWithdrawalBox.tsx
#: src/components/Synthetics/GmSwap/GmSwapBox/GmShiftBox/GmShiftBox.tsx
#: src/components/Synthetics/TradeBox/TradeBox.tsx
#: src/components/Synthetics/TradeBox/TradeBox.tsx
msgid "Pay"
msgstr "Pay"

#: src/pages/Ecosystem/ecosystemConstants.tsx
msgid "GMX Governance Page"
msgstr "GMX Governance Page"

#: src/pages/Ecosystem/ecosystemConstants.tsx
msgid "Decentralized Money Market"
msgstr "Decentralized Money Market"

#: src/components/Synthetics/OrderEditor/OrderEditor.tsx
#: src/components/Synthetics/TradeBox/TradeBox.tsx
msgid "Stop Price"
msgstr "Stop Price"

#: src/components/Synthetics/BotanixBanner/BotanixBanner.tsx
msgid "using GLV and GM tokens. Buying or staking GMX, or using referrals, is not supported at this time."
msgstr "using GLV and GM tokens. Buying or staking GMX, or using referrals, is not supported at this time."

#: src/pages/AccountDashboard/HistoricalLists.tsx
msgid "Positions ({positionsCount})"
msgstr "Positions ({positionsCount})"

#: src/pages/Stake/TotalRewardsCard.tsx
msgid "<0>Trade GMX</0>"
msgstr "<0>Trade GMX</0>"

#: src/components/Synthetics/OrderEditor/OrderEditor.tsx
msgid "As network fees have increased, an additional network fee is needed."
msgstr "As network fees have increased, an additional network fee is needed."

#: src/pages/Stake/VesterDepositModal.tsx
msgid "Deposited"
msgstr "Deposited"

#: src/components/Synthetics/TradeInfoIcon/TradeInfoIcon.tsx
msgid "Swap Limit: Swap tokens when the trigger price is reached."
msgstr "Swap Limit: Swap tokens when the trigger price is reached."

#: src/components/Glp/GlpSwap.jsx
msgid "{0} GLP have been reserved for vesting."
msgstr "{0} GLP have been reserved for vesting."

#: src/components/Synthetics/GmSwap/GmSwapBox/GmDepositWithdrawalBox/useGmSwapSubmitState.tsx
msgid "Selling {symbol}..."
msgstr "Selling {symbol}..."

#: src/components/Glp/GlpSwap.jsx
#: src/components/Glp/GlpSwap.jsx
msgid "Buy with {0}"
msgstr "Buy with {0}"

#: src/pages/Ecosystem/ecosystemConstants.tsx
msgid "Asset Management"
msgstr "Asset Management"

#: src/components/Referrals/JoinReferralCode.tsx
msgid "Adding..."
msgstr "Adding..."

#: src/pages/Actions/SyntheticsActions.tsx
msgid "GMX {VERSION_NAME} {networkName} actions for all accounts."
msgstr "GMX {VERSION_NAME} {networkName} actions for all accounts."

#: src/components/Exchange/SwapBox.jsx
msgid "Short {0}"
msgstr "Short {0}"

#: src/components/Exchange/ConfirmationBox.jsx
msgid "There may not be sufficient liquidity to execute your order when the price conditions are met"
msgstr "There may not be sufficient liquidity to execute your order when the price conditions are met"

#: src/pages/Ecosystem/Ecosystem.tsx
msgid "GMX uses TradingView to provide real-time cryptocurrency charts, so you can easily follow <0>BTCUSD</0> price in real-time, along with other currency pair rates. The interactive charts offer advanced tools and a user-friendly interface for easier market analysis and decision-making."
msgstr "GMX uses TradingView to provide real-time cryptocurrency charts, so you can easily follow <0>BTCUSD</0> price in real-time, along with other currency pair rates. The interactive charts offer advanced tools and a user-friendly interface for easier market analysis and decision-making."

#: src/components/Glp/SwapErrorModal.tsx
msgid "Swap on 1inch"
msgstr "Swap on 1inch"

#: src/pages/Dashboard/AssetDropdown.tsx
msgid "Open {0} in Coingecko"
msgstr "Open {0} in Coingecko"

#: src/components/Synthetics/GmSwap/GmSwapBox/GmDepositWithdrawalBox/useGmSwapSubmitState.tsx
msgid "Buy {operationTokenSymbol}"
msgstr "Buy {operationTokenSymbol}"

#: src/pages/Dashboard/AssetDropdown.tsx
msgid "Buy GM: {0}"
msgstr "Buy GM: {0}"

#: src/pages/Dashboard/GlpCard.tsx
#: src/pages/Dashboard/GmCard.tsx
#: src/pages/Dashboard/GmxCard.tsx
msgid "Market Cap"
msgstr "Market Cap"

#: src/components/Synthetics/StatusNotification/FeesSettlementStatusNotification.tsx
msgid "{positionName} Fees settled"
msgstr "{positionName} Fees settled"

#: src/pages/LeaderboardPage/components/LeaderboardAccountsTable.tsx
msgid "Average leverage used."
msgstr "Average leverage used."

#: src/pages/Stake/EscrowedGmxCard.tsx
#: src/pages/Stake/TotalRewardsCard.tsx
msgid "Escrowed GMX"
msgstr "Escrowed GMX"

#: src/components/InterviewModal/InterviewModal.tsx
msgid "We want your insights to help improve GMX for Liquidity Providers. For security reasons, we won't contact you first. Please send the message \"I’m a Liquidity Provider\" to our official telegram account:"
msgstr "We want your insights to help improve GMX for Liquidity Providers. For security reasons, we won't contact you first. Please send the message \"I’m a Liquidity Provider\" to our official telegram account:"

#: src/components/Exchange/PositionSeller.jsx
#: src/components/Exchange/PositionSeller.jsx
#: src/components/Exchange/SwapBox.jsx
#: src/components/Exchange/SwapBox.jsx
#: src/components/Exchange/SwapBox.jsx
#: src/components/Exchange/SwapBox.jsx
#: src/components/Exchange/SwapBox.jsx
#: src/components/Exchange/SwapBox.jsx
#: src/components/Exchange/SwapBox.jsx
#: src/components/Exchange/SwapBox.jsx
#: src/components/Exchange/SwapBox.jsx
#: src/components/Exchange/SwapBox.jsx
msgid "Insufficient Liquidity"
msgstr "Insufficient Liquidity"

#: src/components/Synthetics/NetworkFeeRow/NetworkFeeRow.tsx
msgid "The max network fee is overestimated, including by the buffer set under settings. Upon execution, any excess network fee is sent back to your account."
msgstr "The max network fee is overestimated, including by the buffer set under settings. Upon execution, any excess network fee is sent back to your account."

#: src/components/Synthetics/GmList/GmListItem.tsx
#: src/pages/PoolsDetails/PoolsDetailsHeader.tsx
msgid "TVL (Supply)"
msgstr "TVL (Supply)"

#: src/components/ModalViews/RedirectModal.tsx
msgid "Alternative links can be found in the <0>docs</0>.<1/><2/>By clicking Agree you accept the <3>T&Cs</3> and <4>Referral T&Cs</4>.<5/><6/>"
msgstr "Alternative links can be found in the <0>docs</0>.<1/><2/>By clicking Agree you accept the <3>T&Cs</3> and <4>Referral T&Cs</4>.<5/><6/>"

#: src/pages/AccountDashboard/GeneralPerformanceDetails.tsx
msgid "All Time"
msgstr "All Time"

#: src/components/Referrals/referralsHelper.js
msgid "The referral code can't be more than {MAX_REFERRAL_CODE_LENGTH} characters."
msgstr "The referral code can't be more than {MAX_REFERRAL_CODE_LENGTH} characters."

#: src/components/Synthetics/OrderList/filters/OrderTypeFilter.tsx
#: src/components/Synthetics/TradeHistory/filters/ActionFilter.tsx
msgid "Trigger Orders"
msgstr "Trigger Orders"

#: src/pages/Ecosystem/ecosystemConstants.tsx
msgid "GMX fundamentals"
msgstr "GMX fundamentals"

#: src/components/Referrals/AffiliatesStats.tsx
msgid "Referral Code"
msgstr "Referral Code"

#: src/components/Footer/constants.ts
msgid "Charts by TradingView"
msgstr "Charts by TradingView"

#: src/pages/Stake/TotalRewardsCard.tsx
msgid "GMX Staked Rewards"
msgstr "GMX Staked Rewards"

#: src/pages/Stake/Vesting.tsx
#: src/pages/Stake/Vesting.tsx
msgid "Staked Tokens"
msgstr "Staked Tokens"

#: src/pages/Ecosystem/ecosystemConstants.tsx
msgid "Beefy"
msgstr "Beefy"

#: src/pages/Stake/UnstakeModal.tsx
msgid "Unstake completed!"
msgstr "Unstake completed!"

#: src/components/Exchange/ConfirmationBox.jsx
#: src/components/Synthetics/OrderEditor/OrderEditor.tsx
#: src/components/Synthetics/TradeBox/TradeBoxRows/MinReceiveRow.tsx
msgid "Min. Receive"
msgstr "Min. Receive"

#: src/components/Synthetics/NetworkFeeRow/NetworkFeeRow.tsx
msgid "Estimated Fee Refund"
msgstr "Estimated Fee Refund"

#: src/pages/Ecosystem/ecosystemConstants.tsx
msgid "GMX Swaps"
msgstr "GMX Swaps"

#: src/context/SubaccountContext/SubaccountContextProvider.tsx
msgid "Deactivating..."
msgstr "Deactivating..."

#: src/components/Header/HomeHeaderLinks.tsx
msgid "Protocol"
msgstr "Protocol"

#: src/pages/Dashboard/OverviewCard.tsx
msgid "Overview"
msgstr "Overview"

#: src/pages/BeginAccountTransfer/BeginAccountTransfer.tsx
msgid "Allow all my tokens to be transferred to a new account"
msgstr "Allow all my tokens to be transferred to a new account"

#: src/components/TokenCard/TokenCard.tsx
#: src/components/TokenCard/TokenCard.tsx
msgid "Avalanche Max. APY: {0}"
msgstr "Avalanche Max. APY: {0}"

#: src/components/Exchange/ConfirmationBox.jsx
#: src/components/Exchange/OrdersList.jsx
#: src/components/Exchange/OrdersList.jsx
#: src/components/Exchange/OrdersList.jsx
#: src/components/Exchange/OrdersList.jsx
#: src/components/Exchange/PositionsList.jsx
#: src/components/Exchange/PositionsList.jsx
#: src/components/Synthetics/OrderItem/OrderItem.tsx
#: src/components/Synthetics/PositionItem/PositionItem.tsx
#: src/components/Synthetics/PositionList/PositionList.tsx
#: src/pages/LeaderboardPage/components/LeaderboardPositionsTable.tsx
msgid "Collateral"
msgstr "Collateral"

#: src/components/Synthetics/TradeHistory/keys.ts
msgid "Cancel Stop Market"
msgstr "Cancel Stop Market"

#: src/components/Synthetics/TradeHistory/keys.ts
msgid "Execute Limit"
msgstr "Execute Limit"

#: src/components/AprInfo/AprInfo.tsx
msgid "Base APY"
msgstr "Base APY"

#: src/components/Exchange/PositionsList.jsx
#: src/components/Exchange/PositionsList.jsx
msgid "WARNING: This position has a low amount of collateral after deducting borrowing fees, deposit more collateral to reduce the position's liquidation risk."
msgstr "WARNING: This position has a low amount of collateral after deducting borrowing fees, deposit more collateral to reduce the position's liquidation risk."

#: src/components/Glp/GlpSwap.jsx
#: src/components/Glp/GlpSwap.jsx
#: src/components/Glp/GlpSwap.jsx
#: src/components/Glp/GlpSwap.jsx
#: src/pages/Stake/GlpCard.tsx
msgid "Sell GLP"
msgstr "Sell GLP"

#: src/components/Synthetics/PositionItem/PositionItem.tsx
msgid "Since your position's collateral is in {symbol}, with an initial value higher than the {indexName} long position size, the collateral value will cover any negative PnL, so there is no liquidation price."
msgstr "Since your position's collateral is in {symbol}, with an initial value higher than the {indexName} long position size, the collateral value will cover any negative PnL, so there is no liquidation price."

#: src/components/Synthetics/PoolSelector2/PoolSelector2.tsx
#: src/components/Synthetics/PoolSelector2/PoolSelector2.tsx
msgid "Short Liq."
msgstr "Short Liq."

#: src/components/Synthetics/TradeBox/ExpressTradingWarningCard.tsx
msgid "One-Click Trading is disabled. Time limit expired."
msgstr "One-Click Trading is disabled. Time limit expired."

#: src/components/Synthetics/MarketStats/components/MarketDescription.tsx
msgid "This token automatically accrues fees from leverage trading and swaps for the {0} market. It is also exposed to {composition} as per the composition displayed."
msgstr "This token automatically accrues fees from leverage trading and swaps for the {0} market. It is also exposed to {composition} as per the composition displayed."

#: src/components/Synthetics/GmSwap/GmFees/GmFees.tsx
msgid "Buy Fee"
msgstr "Buy Fee"

#: src/pages/Dashboard/DashboardPageTitle.tsx
msgid "Tokens"
msgstr "Tokens"

#: src/components/Synthetics/TradeHistory/keys.ts
msgid "Request Withdraw"
msgstr "Request Withdraw"

#: src/pages/Ecosystem/ecosystemConstants.tsx
msgid "1inch"
msgstr "1inch"

#: src/pages/PoolsDetails/PoolsDetails.tsx
msgid "Composition"
msgstr "Composition"

#: src/components/ToastifyDebug/ToastifyDebug.tsx
msgid "Copied"
msgstr "Copied"

#: src/components/Exchange/PositionEditor.jsx
msgid "Requested deposit of {0} {1} into {2} {longOrShortText}."
msgstr "Requested deposit of {0} {1} into {2} {longOrShortText}."

#: src/components/SettingsModal/SettingsModal.tsx
msgid "Invalid TWAP number of parts value"
msgstr "Invalid TWAP number of parts value"

#: src/components/SettingsModal/SettingsModal.tsx
msgid "Invalid network fee buffer value"
msgstr "Invalid network fee buffer value"

#: src/components/Exchange/TradeHistory.jsx
msgid "Request deposit into {0} {longOrShortText}"
msgstr "Request deposit into {0} {longOrShortText}"

#: src/pages/Ecosystem/ecosystemConstants.tsx
msgid "0x"
msgstr "0x"

#: src/components/Synthetics/ClaimModal/ClaimModal.tsx
#: src/components/Synthetics/SettleAccruedFundingFeeModal/SettleAccruedFundingFeeModal.tsx
msgid "FUNDING FEE"
msgstr "FUNDING FEE"

#: src/components/Synthetics/TableMarketFilter/MarketFilterLongShort.tsx
#: src/components/Synthetics/TableMarketFilter/MarketFilterLongShort.tsx
msgid "Markets"
msgstr "Markets"

#: src/pages/Ecosystem/ecosystemConstants.tsx
msgid "Real-time rants about GMX Trades"
msgstr "Real-time rants about GMX Trades"

#: src/pages/LeaderboardPage/components/LeaderboardPositionsTable.tsx
msgid "The total realized and unrealized profit and loss for the period, considering price impact and fees but excluding swap fees."
msgstr "The total realized and unrealized profit and loss for the period, considering price impact and fees but excluding swap fees."

#: src/components/Referrals/AffiliatesStats.tsx
msgid "Volume on V2"
msgstr "Volume on V2"

#: src/components/Synthetics/MarketStats/components/CompositionTable.tsx
msgid "Show less"
msgstr "Show less"

#: src/pages/Stake/Vesting.tsx
msgid "Vest"
msgstr "Vest"

#: src/pages/Dashboard/OverviewCard.tsx
msgid "Total value of tokens in the GLP pools."
msgstr "Total value of tokens in the GLP pools."

#: src/components/Synthetics/PoolSelector2/PoolSelector2.tsx
msgid "Select pool"
msgstr "Select pool"

#: src/pages/Dashboard/MarketsListV1.tsx
msgid "WEIGHT"
msgstr "WEIGHT"

#: src/components/Glp/GlpSwap.jsx
#: src/pages/Stake/EscrowedGmxCard.tsx
#: src/pages/Stake/GlpCard.tsx
#: src/pages/Stake/GmxAndVotingPowerCard.tsx
msgid "APR"
msgstr "APR"

#: src/pages/NftWallet/NftWallet.jsx
msgid "Tranferring..."
msgstr "Tranferring..."

#: src/components/Referrals/AffiliatesStats.tsx
#: src/components/Referrals/AffiliatesStats.tsx
#: src/components/Referrals/AffiliatesStats.tsx
#: src/components/Referrals/TradersStats.tsx
#: src/components/Referrals/TradersStats.tsx
#: src/components/Synthetics/MarketStats/MarketGraphs.tsx
#: src/pages/Dashboard/GmxCard.tsx
#: src/pages/LeaderboardPage/components/LeaderboardContainer.tsx
#: src/pages/Pools/PoolsTimeRangeFilter.tsx
#: src/pages/Stake/TotalRewardsCard.tsx
msgid "Total"
msgstr "Total"

#: src/pages/OrdersOverview/OrdersOverview.jsx
msgid "Swap active: {0}, executed: {1}, cancelled: {2}"
msgstr "Swap active: {0}, executed: {1}, cancelled: {2}"

#: src/components/TokenCard/TokenCard.tsx
#: src/components/TokenCard/TokenCard.tsx
#: src/components/TokenCard/TokenCard.tsx
#: src/components/TokenCard/TokenCard.tsx
msgid "Buy token on:"
msgstr "Buy token on:"

#: src/pages/AccountDashboard/dailyAndCumulativePnLDebug.tsx
#: src/pages/AccountDashboard/generalPerformanceDetailsDebug.tsx
#: src/pages/LeaderboardPage/components/LeaderboardAccountsTable.tsx
#: src/pages/LeaderboardPage/components/LeaderboardPositionsTable.tsx
msgid "Realized Price Impact"
msgstr "Realized Price Impact"

#: src/components/Synthetics/TradeHistory/keys.ts
msgid "Failed Limit Swap"
msgstr "Failed Limit Swap"

#: src/context/SyntheticsStateContext/selectors/chartSelectors/selectChartLines.tsx
msgid "Liq. {longOrShortText} - {marketIndexName}"
msgstr "Liq. {longOrShortText} - {marketIndexName}"

#: src/components/Exchange/ConfirmationBox.jsx
msgid "Longing..."
msgstr "Longing..."

#: src/components/Referrals/AffiliatesStats.tsx
msgid "Total Rebates"
msgstr "Total Rebates"

#: src/components/Synthetics/MarketStats/components/MarketDescription.tsx
msgid "This token automatically accrues fees from leverage trading and swaps for the {0} market. It is also exposed to {1} and {2} as per the composition displayed."
msgstr "This token automatically accrues fees from leverage trading and swaps for the {0} market. It is also exposed to {1} and {2} as per the composition displayed."

#: src/domain/synthetics/trade/utils/validation.ts
msgid "Min order: {0}"
msgstr "Min order: {0}"

#: src/pages/BeginAccountTransfer/BeginAccountTransfer.tsx
#: src/pages/CompleteAccountTransfer/CompleteAccountTransfer.jsx
msgid "Wallet is not connected"
msgstr "Wallet is not connected"

#: src/components/Synthetics/StatusNotification/OrderStatusNotification.tsx
msgid "TWAP Swap"
msgstr "TWAP Swap"

#: src/components/TokenCard/TokenCard.tsx
#: src/pages/Dashboard/DashboardPageTitle.tsx
msgid "GM is the liquidity provider token for GMX V2 markets. Accrues 63% of the V2 markets generated fees."
msgstr "GM is the liquidity provider token for GMX V2 markets. Accrues 63% of the V2 markets generated fees."

#: src/components/Synthetics/AcceptablePriceImpactInputRow/AcceptablePriceImpactInputRow.tsx
msgid "The current price impact is {0}. Consider adding a buffer of 0.30% to it so the order is more likely to be processed."
msgstr "The current price impact is {0}. Consider adding a buffer of 0.30% to it so the order is more likely to be processed."

#: src/components/ToastifyDebug/ToastifyDebug.tsx
msgid "Hide error"
msgstr "Hide error"

#: src/components/Referrals/TradersStats.tsx
msgid "The owner of this Referral Code has set a custom discount of {currentTierDiscount}% instead of the standard {0}% for Tier {1}."
msgstr "The owner of this Referral Code has set a custom discount of {currentTierDiscount}% instead of the standard {0}% for Tier {1}."

#: src/components/SettingsModal/SettingsModal.tsx
msgid "Your wallet, your keys. You sign each transaction on-chain using your own RPC, typically provided by your wallet. Gas payments in ETH."
msgstr "Your wallet, your keys. You sign each transaction on-chain using your own RPC, typically provided by your wallet. Gas payments in ETH."

#: src/components/Exchange/PositionSeller.jsx
msgid "Leftover position below 10 USD"
msgstr "Leftover position below 10 USD"

#: src/config/bridging.tsx
msgid "Mint tBTC using BTC with <0>Threshold</0>."
msgstr "Mint tBTC using BTC with <0>Threshold</0>."

#: src/components/Synthetics/TradeFeesRow/TradeFeesRow.tsx
msgid "Swap Price Impact"
msgstr "Swap Price Impact"

#: src/domain/synthetics/userFeedback/utils.ts
msgid "What issues did you encounter that led to your rating?"
msgstr "What issues did you encounter that led to your rating?"

#: src/components/Exchange/SwapBox.jsx
msgid "Leverage disabled, pending {0} upgrade"
msgstr "Leverage disabled, pending {0} upgrade"

#: src/pages/NftWallet/NftWallet.jsx
msgid "NFT Address"
msgstr "NFT Address"

#: src/domain/synthetics/orders/useOrderTxnCallbacks.tsx
msgid "{orderText} cancelled."
msgstr "{orderText} cancelled."

#: src/components/TokenCard/TokenCard.tsx
msgid "{avalancheLink} GLV Pools are <0>incentivized{sparkle}.</0>"
msgstr "{avalancheLink} GLV Pools are <0>incentivized{sparkle}.</0>"

#: src/components/Synthetics/OrderEditor/OrderEditor.tsx
#: src/components/Synthetics/TradeBox/hooks/useTradeButtonState.tsx
msgid "Set Max Leverage"
msgstr "Set Max Leverage"

#: src/components/Exchange/PositionSeller.jsx
msgid "Insufficient Available Liquidity to swap to {0}:"
msgstr "Insufficient Available Liquidity to swap to {0}:"

#: src/pages/OrdersOverview/OrdersOverview.jsx
msgid "Created At"
msgstr "Created At"

#: src/pages/Ecosystem/ecosystemConstants.tsx
#: src/pages/Ecosystem/ecosystemConstants.tsx
msgid "Symbiosis"
msgstr "Symbiosis"

#: src/components/TokenSelector/TokenSelector.tsx
msgid "No tokens matched."
msgstr "No tokens matched."

#: src/components/Exchange/TradeHistory.jsx
msgid "Withdraw {0} USD from {1}{longOrShortText}"
msgstr "Withdraw {0} USD from {1}{longOrShortText}"

#: src/context/SyntheticsEvents/SyntheticsEventsProvider.tsx
msgid "{orderTypeLabel} {positionText}, -{0}"
msgstr "{orderTypeLabel} {positionText}, -{0}"

#: src/pages/PageNotFound/PageNotFound.jsx
#: src/pages/PageNotFound/PageNotFound.jsx
msgid "Page not found"
msgstr "Page not found"

#: src/pages/Ecosystem/ecosystemConstants.tsx
msgid "Telegram bot for GMX position updates"
msgstr "Telegram bot for GMX position updates"

#: src/pages/PositionsOverview/PositionsOverview.jsx
msgid "account"
msgstr "account"

#: src/components/Synthetics/TradeBox/TradeBox.tsx
msgid "Keep leverage at {0}"
msgstr "Keep leverage at {0}"

#: src/components/Exchange/SwapBox.jsx
msgid "If you have an existing position, the position will be closed at {0} USD.<0/><1/>This exit price will change with the price of the asset.<2/><3/><4>Read more</4>."
msgstr "If you have an existing position, the position will be closed at {0} USD.<0/><1/>This exit price will change with the price of the asset.<2/><3/><4>Read more</4>."

#: src/components/Synthetics/ChartTokenSelector/ChartTokenSelector.tsx
msgid "AVAIL. LIQ."
msgstr "AVAIL. LIQ."

#: src/pages/BeginAccountTransfer/BeginAccountTransfer.tsx
msgid "Transfer Submitted"
msgstr "Transfer Submitted"

#: src/components/Synthetics/TradeBox/ExpressTradingWarningCard.tsx
msgid "One-Click Trading is disabled. Action limit exceeded."
msgstr "One-Click Trading is disabled. Action limit exceeded."

#: src/components/Synthetics/GmSwap/GmSwapBox/GmShiftBox/useShiftSubmitState.tsx
#: src/components/Synthetics/GmSwap/GmSwapBox/GmSwapBoxHeader.tsx
#: src/components/Synthetics/GmSwap/GmSwapBox/GmSwapBoxHeader.tsx
msgid "Shift GM"
msgstr "Shift GM"

#: src/components/Exchange/PositionEditor.jsx
msgid "Requested withdrawal of {0} USD from {1} {longOrShortText}."
msgstr "Requested withdrawal of {0} USD from {1} {longOrShortText}."

#: src/pages/Exchange/Exchange.tsx
msgid "Could not increase {tokenSymbol} {longOrShortText} within the allowed slippage, you can adjust the allowed slippage in the settings on the top right of the page."
msgstr "Could not increase {tokenSymbol} {longOrShortText} within the allowed slippage, you can adjust the allowed slippage in the settings on the top right of the page."

#: src/domain/synthetics/orders/createWrapOrUnwrapTxn.ts
#: src/domain/synthetics/orders/createWrapOrUnwrapTxn.ts
msgid "Swapped {0} for {1}"
msgstr "Swapped {0} for {1}"

#: src/components/Referrals/AffiliatesStats.tsx
msgid "Tier {0} ({currentRebatePercentage}% rebate)"
msgstr "Tier {0} ({currentRebatePercentage}% rebate)"

#: src/components/NotifyModal/NotifyModal.tsx
msgid "Discover GMX Alerts"
msgstr "Discover GMX Alerts"

#: src/pages/Dashboard/GmxCard.tsx
#: src/pages/Stake/GmxAndVotingPowerCard.tsx
msgid "Price on Avalanche"
msgstr "Price on Avalanche"

#: src/components/Exchange/SwapBox.jsx
msgid "Swap Order creation failed."
msgstr "Swap Order creation failed."

#: src/pages/Exchange/Exchange.tsx
#: src/pages/SyntheticsPage/SyntheticsPage.tsx
msgid "Chart positions"
msgstr "Chart positions"

#: src/components/TVChartContainer/DynamicLine.tsx
msgid "Unknown Order"
msgstr "Unknown Order"

#: src/components/Exchange/ConfirmationBox.jsx
msgid "The order will only execute if the price conditions are met and there is sufficient liquidity"
msgstr "The order will only execute if the price conditions are met and there is sufficient liquidity"

#: src/components/Exchange/FeesTooltip.tsx
msgid "Swap Fee"
msgstr "Swap Fee"

#: src/components/Glp/GlpSwap.jsx
msgid "GLP sell disabled, pending {0} upgrade"
msgstr "GLP sell disabled, pending {0} upgrade"

#: src/domain/synthetics/trade/utils/validation.ts
msgid "Insufficient receive token liquidity"
msgstr "Insufficient receive token liquidity"

#: src/pages/Ecosystem/ecosystemConstants.tsx
msgid "GMX Announcements and Updates"
msgstr "GMX Announcements and Updates"

#: src/components/Synthetics/TradeHistory/keys.ts
msgid "Update Limit Swap"
msgstr "Update Limit Swap"

#: src/pages/PositionsOverview/PositionsOverview.jsx
msgid "fee"
msgstr "fee"

#: src/components/Referrals/AffiliatesStats.tsx
#: src/components/Referrals/AffiliatesStats.tsx
#: src/components/Referrals/TradersStats.tsx
#: src/components/Referrals/TradersStats.tsx
msgid "V2 Avalanche Fuji"
msgstr "V2 Avalanche Fuji"

#: src/components/Synthetics/StatusNotification/GmStatusNotification.tsx
msgid "Shift order cancelled"
msgstr "Shift order cancelled"

#: src/components/Synthetics/StatusNotification/OrderStatusNotification.tsx
msgid "Order executed"
msgstr "Order executed"

#: src/components/Synthetics/SettleAccruedFundingFeeModal/SettleAccruedFundingFeeModal.tsx
msgid "Select Positions"
msgstr "Select Positions"

#: src/components/Synthetics/TradeBox/hooks/useCollateralInTooltipContent.tsx
msgid "You will be long {indexSymbol} from your long position, while being long {collateralSymbol} from your {collateralSymbol} collateral. The liquidation price will vary based on the price of {collateralSymbol}."
msgstr "You will be long {indexSymbol} from your long position, while being long {collateralSymbol} from your {collateralSymbol} collateral. The liquidation price will vary based on the price of {collateralSymbol}."

#: src/domain/synthetics/orders/setAutoCancelOrdersTxn.ts
msgid "Failed to update order(s)"
msgstr "Failed to update order(s)"

#: src/components/Referrals/AffiliatesStats.tsx
#: src/components/Referrals/AffiliatesStats.tsx
#: src/components/Referrals/TradersStats.tsx
#: src/components/Referrals/TradersStats.tsx
msgid "V2 Avalanche"
msgstr "V2 Avalanche"

#: src/components/Synthetics/TradeHistory/keys.ts
msgid "Failed Market Decrease"
msgstr "Failed Market Decrease"

#: src/components/Synthetics/TradeHistory/useDownloadAsCsv.tsx
msgid "Full market"
msgstr "Full market"

#: src/pages/NftWallet/NftWallet.jsx
msgid "NFT Wallet"
msgstr "NFT Wallet"

#: src/pages/Ecosystem/ecosystemConstants.tsx
msgid "GMX Proposals Voting page"
msgstr "GMX Proposals Voting page"

#: src/pages/BuyGMX/BuyGMX.tsx
msgid "You can buy ETH directly on <0>Arbitrum</0> using these options:"
msgstr "You can buy ETH directly on <0>Arbitrum</0> using these options:"

#: src/pages/Ecosystem/ecosystemConstants.tsx
#: src/pages/Ecosystem/ecosystemConstants.tsx
#: src/pages/Ecosystem/ecosystemConstants.tsx
#: src/pages/Ecosystem/ecosystemConstants.tsx
#: src/pages/Ecosystem/ecosystemConstants.tsx
#: src/pages/Ecosystem/ecosystemConstants.tsx
#: src/pages/Ecosystem/ecosystemConstants.tsx
#: src/pages/Ecosystem/ecosystemConstants.tsx
msgid "DEX Aggregator"
msgstr "DEX Aggregator"

#: src/components/Synthetics/TradeHistory/TradeHistoryRow/utils/position.ts
#: src/components/Synthetics/TradeHistory/TradeHistoryRow/utils/position.ts
#: src/components/Synthetics/TradeHistory/TradeHistoryRow/utils/position.ts
#: src/components/Synthetics/TradeHistory/TradeHistoryRow/utils/position.ts
#: src/components/Synthetics/TradeHistory/TradeHistoryRow/utils/position.ts
#: src/components/Synthetics/TradeHistory/TradeHistoryRow/utils/position.ts
#: src/components/Synthetics/TradeHistory/TradeHistoryRow/utils/position.ts
#: src/components/Synthetics/TradeHistory/TradeHistoryRow/utils/position.ts
#: src/components/Synthetics/TradeHistory/TradeHistoryRow/utils/position.ts
#: src/components/Synthetics/TradeHistory/TradeHistoryRow/utils/position.ts
msgid "Mark price for the order."
msgstr "Mark price for the order."

#: src/components/Exchange/PositionsList.jsx
#: src/components/Exchange/PositionsList.jsx
#: src/components/Synthetics/PositionItem/PositionItem.tsx
#: src/components/Synthetics/PositionList/PositionList.tsx
msgid "Net Value"
msgstr "Net Value"

#: src/components/MarketSelector/MarketSelector.tsx
#: src/components/Synthetics/ChartTokenSelector/ChartTokenSelector.tsx
#: src/components/Synthetics/TableMarketFilter/MarketFilterBase.tsx
#: src/components/Synthetics/TableMarketFilter/MarketFilterLongShort.tsx
msgid "Search Market"
msgstr "Search Market"

#: src/components/Synthetics/ExecutionPriceRow.tsx
msgid "The order's acceptable price includes the current price impact and set allowed slippage. The execution price must meet this condition for the order to be executed."
msgstr "The order's acceptable price includes the current price impact and set allowed slippage. The execution price must meet this condition for the order to be executed."

#: src/components/Synthetics/ExecutionPriceRow.tsx
msgid "Once the mark price hits the limit price, the order will attempt to execute, guaranteeing the acceptable price, which includes the set acceptable price impact. Note that if there is a negative price impact, the mark price may need to be higher than the limit price."
msgstr "Once the mark price hits the limit price, the order will attempt to execute, guaranteeing the acceptable price, which includes the set acceptable price impact. Note that if there is a negative price impact, the mark price may need to be higher than the limit price."

#: src/components/Synthetics/Claims/ClaimsHistory.tsx
#: src/components/Synthetics/TradeHistory/useDownloadAsCsv.tsx
msgid "Transaction ID"
msgstr "Transaction ID"

#: src/components/Exchange/PositionsList.jsx
#: src/components/Exchange/PositionsList.jsx
msgid "Borrow Fee / Day"
msgstr "Borrow Fee / Day"

#: src/components/SettingsModal/SettingsModal.tsx
msgid "Number of parts must be between {MIN_TWAP_NUMBER_OF_PARTS} and {MAX_TWAP_NUMBER_OF_PARTS}"
msgstr "Number of parts must be between {MIN_TWAP_NUMBER_OF_PARTS} and {MAX_TWAP_NUMBER_OF_PARTS}"

#: src/pages/Ecosystem/ecosystemConstants.tsx
msgid "GMX (Chinese)"
msgstr "GMX (Chinese)"

#: src/components/Exchange/OrderEditor.jsx
msgid "Price is below Mark Price"
msgstr "Price is below Mark Price"

#: src/pages/Stake/Vesting.tsx
msgid "Withdraw from GMX Vault"
msgstr "Withdraw from GMX Vault"

#: src/components/Exchange/PositionEditor.jsx
msgid "Withdrawal submitted."
msgstr "Withdrawal submitted."

#: src/components/Synthetics/TradeFeesRow/TradeFeesRow.tsx
msgid "Referral Discount"
msgstr "Referral Discount"

#: src/components/Synthetics/MarketNetFee/MarketNetFee.tsx
msgid "{longOrShort} positions do not pay a funding fee or a borrow fee."
msgstr "{longOrShort} positions do not pay a funding fee or a borrow fee."

#: src/pages/Dashboard/OverviewCard.tsx
msgid "Fees for the past"
msgstr "Fees for the past"

#: src/pages/Ecosystem/ecosystemConstants.tsx
msgid "Yield Optimizations"
msgstr "Yield Optimizations"

#: src/components/Synthetics/TradeBox/TradeBox.tsx
msgid "Receive (Approximate)"
msgstr "Receive (Approximate)"

#: src/domain/synthetics/trade/utils/validation.ts
msgid "No swap path found"
msgstr "No swap path found"

#: src/components/Synthetics/TradeBox/TradeBoxRows/LimitAndTPSLRows.tsx
msgid "Combined stop losses are at maximum (100%). Decrease existing values to add more orders."
msgstr "Combined stop losses are at maximum (100%). Decrease existing values to add more orders."

#: src/pages/LeaderboardPage/components/CompetitionPrizes.tsx
#: src/pages/LeaderboardPage/components/CompetitionPrizes.tsx
msgid "4-18 Places"
msgstr "4-18 Places"

#: src/components/Synthetics/MarketsList/MarketsList.tsx
msgid "MARKETS"
msgstr "MARKETS"

#: src/pages/PoolsDetails/PoolsDetailsAbout.tsx
#: src/pages/PoolsDetails/PoolsDetailsAbout.tsx
msgid "Max {0}"
msgstr "Max {0}"

#: src/pages/PoolsDetails/PoolsDetailsAbout.tsx
msgid "This token automatically accrues fees from leverage trading and swaps for the {marketName} market. It is also exposed to {exposedToLabel} as per the composition displayed."
msgstr "This token automatically accrues fees from leverage trading and swaps for the {marketName} market. It is also exposed to {exposedToLabel} as per the composition displayed."

#: src/context/PendingTxnsContext/PendingTxnsContext.tsx
#~ msgid "Rabby Wallet is currently experiencing network fee issues on Botanix. Please switch to another wallet if you're using it."
#~ msgstr "Rabby Wallet is currently experiencing network fee issues on Botanix. Please switch to another wallet if you're using it."

#: src/context/SyntheticsEvents/SyntheticsEventsProvider.tsx
msgid "Withdrew {0} from {positionText}"
msgstr "Withdrew {0} from {positionText}"

#: src/components/Exchange/ConfirmationBox.jsx
#: src/components/Exchange/PositionSeller.jsx
msgid "Create Order"
msgstr "Create Order"

#: src/pages/Dashboard/MarketsListV1.tsx
msgid "Utilization"
msgstr "Utilization"

#: src/components/Synthetics/StatusNotification/OrderStatusNotification.tsx
msgid "{orderTypeText} {0} for {1}"
msgstr "{orderTypeText} {0} for {1}"

#: src/pages/BeginAccountTransfer/BeginAccountTransfer.tsx
msgid "Sender has withdrawn all tokens from GLP Vesting Vault"
msgstr "Sender has withdrawn all tokens from GLP Vesting Vault"

#: src/components/Synthetics/HighPriceImpactOrFeesWarningCard/HighPriceImpactOrFeesWarningCard.tsx
msgid "High Swap Profit Fee"
msgstr "High Swap Profit Fee"

#: src/components/Synthetics/PositionItem/PositionItem.tsx
msgid "WARNING: This position has a low amount of collateral after deducting fees, deposit more collateral to reduce the position's liquidation risk."
msgstr "WARNING: This position has a low amount of collateral after deducting fees, deposit more collateral to reduce the position's liquidation risk."

#: src/components/Exchange/SwapBox.jsx
msgid "Max {0} long capacity"
msgstr "Max {0} long capacity"

#: src/domain/synthetics/trade/utils/validation.ts
msgid "Enter a  price"
msgstr "Enter a  price"

#: src/pages/OrdersOverview/OrdersOverview.jsx
msgid "Account"
msgstr "Account"

#: src/components/Synthetics/TradeBox/ExpressTradingWarningCard.tsx
msgid "Express Trading is not available for wrapping or unwrapping native token {0}."
msgstr "Express Trading is not available for wrapping or unwrapping native token {0}."

#: src/components/Exchange/FeesTooltip.tsx
#: src/components/Exchange/NetValueTooltip.tsx
#: src/components/Synthetics/PositionItem/PositionItem.tsx
#: src/components/Synthetics/TradeFeesRow/TradeFeesRow.tsx
#: src/components/Synthetics/TradeHistory/TradeHistoryRow/utils/position.ts
msgid "Close Fee"
msgstr "Close Fee"

#: src/components/Referrals/AffiliatesStats.tsx
msgid "V1 Airdrop"
msgstr "V1 Airdrop"

#: src/pages/Ecosystem/ecosystemConstants.tsx
#: src/pages/Stake/GmxAndVotingPowerCard.tsx
msgid "GMX"
msgstr "GMX"

#: src/pages/BuyGMX/BuyGMX.tsx
msgid "Buy GMX from Uniswap or directly on GMX (make sure to select Arbitrum):"
msgstr "Buy GMX from Uniswap or directly on GMX (make sure to select Arbitrum):"

#: src/pages/OrdersOverview/OrdersOverview.jsx
msgid "Close to execution price"
msgstr "Close to execution price"

#: src/components/ExpressTradingOutOfGasBanner.ts/ExpressTradingOutOfGasBanner.tsx
#: src/components/Synthetics/TradeBox/ExpressTradingWarningCard.tsx
msgid "Express and One-Click Trading are unavailable due to insufficient gas balance."
msgstr "Express and One-Click Trading are unavailable due to insufficient gas balance."

#: src/pages/LeaderboardPage/components/LeaderboardContainer.tsx
#: src/pages/LeaderboardPage/components/LeaderboardNavigation.tsx
msgid "Global Leaderboard"
msgstr "Global Leaderboard"

#: src/domain/synthetics/trade/utils/validation.ts
msgid "Min size per part: {0}"
msgstr "Min size per part: {0}"

#: src/domain/synthetics/orders/getPositionOrderError.tsx
#: src/domain/synthetics/sidecarOrders/utils.ts
#: src/domain/synthetics/trade/utils/validation.ts
msgid "Trigger price above liq. price"
msgstr "Trigger price above liq. price"

#: src/pages/Home/Home.tsx
msgid "Simple Swaps"
msgstr "Simple Swaps"

#: src/pages/LeaderboardPage/components/LeaderboardAccountsTable.tsx
#: src/pages/LeaderboardPage/components/LeaderboardPositionsTable.tsx
msgid "No results found"
msgstr "No results found"

#: src/components/Synthetics/GmSwap/GmSwapBox/GmSwapBox.tsx
msgid "Pair"
msgstr "Pair"

#: src/components/Exchange/PositionSeller.jsx
#: src/components/Exchange/SwapBox.jsx
#: src/components/Synthetics/SwapCard/SwapCard.tsx
msgid "Max {0} out"
msgstr "Max {0} out"

#: src/components/DepthChart/DepthChartTooltip.tsx
msgid "There is no price impact. There is a single<0/>execution price for increasing shorts or<1/>decreasing longs for this size."
msgstr "There is no price impact. There is a single<0/>execution price for increasing shorts or<1/>decreasing longs for this size."

#: src/pages/Ecosystem/ecosystemConstants.tsx
msgid "Option-based Vaults"
msgstr "Option-based Vaults"

#: src/components/Exchange/OrderEditor.jsx
#: src/components/Exchange/OrderEditor.jsx
#: src/components/Exchange/PositionSeller.jsx
#: src/components/Exchange/SwapBox.jsx
#: src/components/Exchange/SwapBox.jsx
#: src/components/Synthetics/OrderEditor/OrderEditor.tsx
#: src/components/Synthetics/OrderEditor/OrderEditor.tsx
#: src/components/Synthetics/PositionSeller/PositionSeller.tsx
#: src/components/Synthetics/TradeBox/TradeBox.tsx
#: src/components/Synthetics/TradeBox/TradeBox.tsx
msgid "Mark"
msgstr "Mark"

#: src/components/Synthetics/PositionSeller/PositionSeller.tsx
msgid "Keep leverage at {keepLeverageAtValue}"
msgstr "Keep leverage at {keepLeverageAtValue}"

#: src/pages/Dashboard/GmxCard.tsx
msgid "not staked"
msgstr "not staked"

#: src/context/TokensFavoritesContext/TokensFavoritesContextProvider.tsx
msgid "Layer 2"
msgstr "Layer 2"

#: src/components/Referrals/AffiliatesStats.tsx
#: src/components/Referrals/TradersStats.tsx
msgid "Rebates Distribution History"
msgstr "Rebates Distribution History"

#: src/components/Synthetics/PositionItem/PositionItem.tsx
#: src/components/Synthetics/PositionItem/PositionItem.tsx
msgid "Accrued Negative Funding Fee"
msgstr "Accrued Negative Funding Fee"

#: src/components/Exchange/ConfirmationBox.jsx
msgid "Forfeit profit not checked"
msgstr "Forfeit profit not checked"

#: src/components/Synthetics/GmSwap/GmSwapBox/GmSwapBoxHeader.tsx
msgid "Buy GM"
msgstr "Buy GM"

#: src/components/Synthetics/TradeFeesRow/TradeFeesRow.tsx
msgid "of close fee"
msgstr "of close fee"

#: src/components/Exchange/TradeHistory.jsx
msgid "Increase {0} {longOrShortText}, +{1} USD, {2} Price: {3} USD"
msgstr "Increase {0} {longOrShortText}, +{1} USD, {2} Price: {3} USD"

#: src/pages/ClaimEsGmx/ClaimEsGmx.jsx
msgid "The address of the esGMX (IOU) token is {esGmxIouAddress}."
msgstr "The address of the esGMX (IOU) token is {esGmxIouAddress}."

#: src/components/NotifyModal/NotifyModal.tsx
msgid "GMX Alerts"
msgstr "GMX Alerts"

#: src/components/Synthetics/Claims/SettleAccruedCard.tsx
msgid "Show details"
msgstr "Show details"

#: src/components/Glp/GlpSwap.jsx
#: src/components/Glp/GlpSwap.jsx
msgid "To reduce fees, select a different asset to pay with."
msgstr "To reduce fees, select a different asset to pay with."

#: src/components/Synthetics/ExecutionPriceRow.tsx
msgid "Once the mark price hits the limit price, the order will attempt to execute, guaranteeing the acceptable price, which includes the set acceptable price impact. Note that if there is a negative price impact, the mark price may need to be lower than the limit price."
msgstr "Once the mark price hits the limit price, the order will attempt to execute, guaranteeing the acceptable price, which includes the set acceptable price impact. Note that if there is a negative price impact, the mark price may need to be lower than the limit price."

#: src/pages/Dashboard/AssetDropdown.tsx
msgid "Buy {0}"
msgstr "Buy {0}"

#: src/components/Referrals/AffiliatesStats.tsx
#: src/components/Referrals/TradersStats.tsx
msgid "USD Value may not be accurate since the data does not contain prices for {0}"
msgstr "USD Value may not be accurate since the data does not contain prices for {0}"

#: src/pages/Ecosystem/ecosystemConstants.tsx
msgid "GMX Blueberry Club"
msgstr "GMX Blueberry Club"

#: src/pages/AccountDashboard/DailyAndCumulativePnL.tsx
msgid "Cumulative PnL"
msgstr "Cumulative PnL"

#: src/components/TokenCard/TokenCard.tsx
#: src/components/TokenCard/TokenCard.tsx
msgid "Arbitrum Max. APY:"
msgstr "Arbitrum Max. APY:"

#: src/pages/Stake/VesterDepositModal.tsx
msgid "Vault Capacity for your Account:"
msgstr "Vault Capacity for your Account:"

#: src/components/Synthetics/OrderList/OrderList.tsx
#: src/pages/Exchange/Exchange.tsx
#: src/pages/SyntheticsPage/SyntheticsPage.tsx
msgid "{0, plural, one {Cancel order} other {Cancel # orders}}"
msgstr "{0, plural, one {Cancel order} other {Cancel # orders}}"

#: src/components/SettingsModal/SettingsModal.tsx
msgid "Display PnL After Fees"
msgstr "Display PnL After Fees"

#: src/pages/Ecosystem/ecosystemConstants.tsx
msgid "Protocol risk explorer and stats"
msgstr "Protocol risk explorer and stats"

#: src/components/Exchange/PositionShareCard.tsx
msgid "Generating shareable image..."
msgstr "Generating shareable image..."

#: src/components/Exchange/FeesTooltip.tsx
#: src/components/Exchange/NetValueTooltip.tsx
#: src/components/Exchange/PositionEditor.jsx
#: src/components/Exchange/PositionsList.jsx
#: src/components/Exchange/PositionsList.jsx
#: src/components/Exchange/SwapBox.jsx
#: src/components/Exchange/TradeHistory.jsx
#: src/components/Synthetics/TradeFeesRow/TradeFeesRow.tsx
#: src/components/Synthetics/TradeHistory/TradeHistoryRow/utils/position.ts
msgid "Borrow Fee"
msgstr "Borrow Fee"

#: src/components/Glp/GlpSwap.jsx
msgid "Buy submitted."
msgstr "Buy submitted."

#: src/pages/Stake/Stake.tsx
msgid "Incentives & Prizes"
msgstr "Incentives & Prizes"

#: src/components/Glp/GlpSwap.jsx
msgid "Fees may vary depending on which asset you sell GLP for. <0/>Enter the amount of GLP you want to redeem in the order form, then check here to compare fees."
msgstr "Fees may vary depending on which asset you sell GLP for. <0/>Enter the amount of GLP you want to redeem in the order form, then check here to compare fees."

#: src/components/Synthetics/StatusNotification/OrderStatusNotification.tsx
msgid "{txnTypeText} {0} order for"
msgstr "{txnTypeText} {0} order for"

#: src/components/Synthetics/GmList/GmTokensTotalBalanceInfo.tsx
msgid "The fees' USD value is calculated at the time they are earned and does not include incentives."
msgstr "The fees' USD value is calculated at the time they are earned and does not include incentives."

#: src/components/Exchange/PositionEditor.jsx
#: src/components/Exchange/PositionSeller.jsx
#: src/components/Synthetics/OrderEditor/OrderEditor.tsx
#: src/components/Synthetics/PositionEditor/PositionEditor.tsx
#: src/components/Synthetics/PositionSeller/PositionSeller.tsx
#: src/pages/Stake/StakeModal.tsx
#: src/pages/Stake/UnstakeModal.tsx
#: src/pages/Stake/VesterDepositModal.tsx
msgid "Max"
msgstr "Max"

#: src/components/Referrals/AddAffiliateCode.jsx
#: src/components/Referrals/JoinReferralCode.tsx
msgid "Checking code..."
msgstr "Checking code..."

#: src/components/Synthetics/GmList/GmList.tsx
#: src/components/Synthetics/MarketsList/MarketsList.tsx
#: src/pages/Dashboard/OverviewCard.tsx
msgid "GM Pools"
msgstr "GM Pools"

#: src/components/Synthetics/TradeBox/TradeBoxRows/AvailableLiquidityRow.tsx
msgid "The order will only execute if the price conditions are met and there is sufficient liquidity."
msgstr "The order will only execute if the price conditions are met and there is sufficient liquidity."

#: src/pages/Referrals/Referrals.tsx
msgid "Affiliates"
msgstr "Affiliates"

#: src/pages/Stake/Vesting.tsx
msgid "Convert esGMX tokens to GMX tokens.<0/>Please read the <1>vesting details</1> before using the vaults."
msgstr "Convert esGMX tokens to GMX tokens.<0/>Please read the <1>vesting details</1> before using the vaults."

#: src/components/OneClickPromoBanner/OneClickPromoBanner.tsx
msgid "Try Express"
msgstr "Try Express"

#: src/context/SubaccountContext/SubaccountContextProvider.tsx
msgid "Failed to deactivate"
msgstr "Failed to deactivate"

#: src/lib/legacy.ts
msgid "No open position, order cannot be executed unless a position is opened"
msgstr "No open position, order cannot be executed unless a position is opened"

#: src/components/Synthetics/MarketNetFee/MarketNetFee.tsx
#: src/pages/Dashboard/OverviewCard.tsx
msgid "Short Positions"
msgstr "Short Positions"

#: src/components/Synthetics/GmSwap/GmSwapBox/GmDepositWithdrawalBox/useGmSwapSubmitState.tsx
msgid "Buying {symbol}..."
msgstr "Buying {symbol}..."

#: src/components/Exchange/TradeHistory.jsx
msgid "Could not increase {0} {longOrShortText}, +{1} USD, Acceptable Price: {2}  USD"
msgstr "Could not increase {0} {longOrShortText}, +{1} USD, Acceptable Price: {2}  USD"

#: src/pages/BuyGMX/BuyGMX.tsx
msgid "Buy GMX on {chainName}"
msgstr "Buy GMX on {chainName}"

#: src/components/Exchange/PositionEditor.jsx
#: src/components/Exchange/PositionSeller.jsx
#: src/components/Exchange/PositionsList.jsx
#: src/components/Exchange/PositionsList.jsx
#: src/components/Synthetics/Claims/ClaimsHistory.tsx
#: src/components/Synthetics/Claims/ClaimsHistory.tsx
#: src/components/Synthetics/OrderEditor/OrderEditor.tsx
#: src/components/Synthetics/OrderItem/OrderItem.tsx
#: src/components/Synthetics/OrderList/OrderList.tsx
#: src/components/Synthetics/PositionEditor/PositionEditorAdvancedRows.tsx
#: src/components/Synthetics/PositionItem/PositionItem.tsx
#: src/components/Synthetics/PositionList/PositionList.tsx
#: src/components/Synthetics/PositionSeller/PositionSellerAdvancedDisplayRows.tsx
#: src/components/Synthetics/TradeBox/TradeBoxRows/AdvancedDisplayRows.tsx
#: src/components/Synthetics/TradeHistory/TradeHistory.tsx
#: src/components/Synthetics/TradeHistory/useDownloadAsCsv.tsx
#: src/pages/LeaderboardPage/components/LeaderboardPositionsTable.tsx
msgid "Size"
msgstr "Size"

#: src/components/InterviewToast/InterviewToast.tsx
msgid "We value your experience and insights and invite you to participate in an anonymous one-on-one chat."
msgstr "We value your experience and insights and invite you to participate in an anonymous one-on-one chat."

#: src/components/Exchange/SwapBox.jsx
#: src/components/Glp/GlpSwap.jsx
#: src/components/Header/AppHeaderUser.tsx
#: src/components/Referrals/AddAffiliateCode.jsx
#: src/components/Referrals/JoinReferralCode.tsx
#: src/components/Synthetics/GmSwap/GmSwapBox/GmDepositWithdrawalBox/useGmSwapSubmitState.tsx
#: src/components/Synthetics/GmSwap/GmSwapBox/GmShiftBox/useShiftSubmitState.tsx
#: src/components/Synthetics/UserIncentiveDistributionList/UserIncentiveDistributionList.tsx
#: src/domain/synthetics/trade/utils/validation.ts
#: src/pages/Stake/EscrowedGmxCard.tsx
#: src/pages/Stake/TotalRewardsCard.tsx
#: src/pages/Stake/Vesting.tsx
#: src/pages/Stake/Vesting.tsx
#: src/pages/Stake/Vesting.tsx
msgid "Connect Wallet"
msgstr "Connect Wallet"

#: src/components/Exchange/OrdersToa.jsx
#: src/components/Exchange/PositionSeller.jsx
#: src/components/Exchange/PositionSeller.jsx
#: src/components/Exchange/SwapBox.jsx
#: src/components/Exchange/SwapBox.jsx
msgid "Enabling Orders..."
msgstr "Enabling Orders..."

#: src/pages/ClaimEsGmx/ClaimEsGmx.jsx
msgid "Vest with GLP on Avalanche"
msgstr "Vest with GLP on Avalanche"

#: src/pages/ClaimEsGmx/ClaimEsGmx.jsx
msgid "No esGMX to claim"
msgstr "No esGMX to claim"

#: src/components/Exchange/SwapBox.jsx
msgid "<0>{0} is required for collateral.</0><1>Short amount for {1} with {2} exceeds potential profits liquidity. Reduce the \"Short Position\" size, or change the \"Collateral In\" token.</1>"
msgstr "<0>{0} is required for collateral.</0><1>Short amount for {1} with {2} exceeds potential profits liquidity. Reduce the \"Short Position\" size, or change the \"Collateral In\" token.</1>"

#: src/components/Exchange/SwapBox.jsx
msgid "Requested increase of {tokenSymbol} {longOrShortText} by {0} USD."
msgstr "Requested increase of {tokenSymbol} {longOrShortText} by {0} USD."

#: src/pages/Home/Home.tsx
msgid "Enter and exit positions with minimal spread and low price impact. Get the optimal price without incurring additional costs."
msgstr "Enter and exit positions with minimal spread and low price impact. Get the optimal price without incurring additional costs."

#: src/domain/synthetics/common/incentivesAirdropMessages.ts
msgid "STIP.b trading incentives"
msgstr "STIP.b trading incentives"

#: src/components/Exchange/ConfirmationBox.jsx
msgid "You can edit the default Allowed Slippage in the settings menu on the top right of the page.<0/><1/>Note that a low allowed slippage, e.g. less than {0}, may result in failed orders if prices are volatile."
msgstr "You can edit the default Allowed Slippage in the settings menu on the top right of the page.<0/><1/>Note that a low allowed slippage, e.g. less than {0}, may result in failed orders if prices are volatile."

#: src/components/Synthetics/DateRangeSelect/DateRangeSelect.tsx
msgid "Last 365d"
msgstr "Last 365d"

#: src/components/Exchange/FeesTooltip.tsx
msgid "<0>Read more</0> about fees."
msgstr "<0>Read more</0> about fees."

#: src/components/Exchange/OrdersList.jsx
msgid "You will receive at least {0} {1} if this order is executed. The execution price may vary depending on swap fees at the time the order is executed."
msgstr "You will receive at least {0} {1} if this order is executed. The execution price may vary depending on swap fees at the time the order is executed."

#: src/components/Exchange/SwapBox.jsx
msgid "Limit order creation failed."
msgstr "Limit order creation failed."

#: src/pages/Ecosystem/ecosystemConstants.tsx
msgid "Dune Analytics"
msgstr "Dune Analytics"

#: src/domain/synthetics/trade/utils/validation.ts
msgid "There isn't enough GM: {0} [{1}] liquidity in GLV to fulfill your sell request. Please choose a different pool, reduce the sell size, or split your withdrawal from multiple pools."
msgstr "There isn't enough GM: {0} [{1}] liquidity in GLV to fulfill your sell request. Please choose a different pool, reduce the sell size, or split your withdrawal from multiple pools."

#: src/components/Exchange/PositionEditor.jsx
#: src/components/Exchange/SwapBox.jsx
#: src/components/Glp/GlpSwap.jsx
msgid "Approving {0}..."
msgstr "Approving {0}..."

#: src/context/SyntheticsEvents/SyntheticsEventsProvider.tsx
msgid "Deposited {0} into {positionText}"
msgstr "Deposited {0} into {positionText}"

#: src/components/SettingsModal/SettingsModal.tsx
msgid "Your wallet, your keys. GMX executes transactions for you without individual signing, providing a seamless, CEX-like experience. Trades use GMX-sponsored premium RPCs for reliability, even during network congestion. Gas payments in USDC or WETH."
msgstr "Your wallet, your keys. GMX executes transactions for you without individual signing, providing a seamless, CEX-like experience. Trades use GMX-sponsored premium RPCs for reliability, even during network congestion. Gas payments in USDC or WETH."

#: src/components/Glp/GlpSwap.jsx
msgid "{nativeTokenSymbol} ({wrappedTokenSymbol}) APR"
msgstr "{nativeTokenSymbol} ({wrappedTokenSymbol}) APR"

#: src/components/Synthetics/Claims/ClaimHistoryRow/ClaimCollateralHistoryRow.tsx
#: src/components/Synthetics/Claims/filters/ActionFilter.tsx
msgid "Claim Funding Fees"
msgstr "Claim Funding Fees"

#: src/components/Referrals/AffiliatesStats.tsx
msgid "Rebates are airdropped weekly."
msgstr "Rebates are airdropped weekly."

#: src/components/SettingsModal/SettingsModal.tsx
msgid "Display Settings"
msgstr "Display Settings"

#: src/components/StatsTooltip/ChainsStatsTooltipRow.tsx
msgid "Total:"
msgstr "Total:"

#: src/domain/tokens/approveTokens.tsx
msgid "{0} Approved!"
msgstr "{0} Approved!"

#: src/components/Synthetics/TradeBox/hooks/useTradeButtonState.tsx
msgid "No swap path available. <0>Swap {0} to STBTC</0> to use {1} as collateral."
msgstr "No swap path available. <0>Swap {0} to STBTC</0> to use {1} as collateral."

#: src/pages/Stake/TotalRewardsCard.tsx
msgid "<0>Provide liquidity</0> and earn {gmxMarketApyDataText} APY"
msgstr "<0>Provide liquidity</0> and earn {gmxMarketApyDataText} APY"

#: src/components/Exchange/SwapBox.jsx
msgid "Long {0}"
msgstr "Long {0}"

#: src/pages/LeaderboardPage/components/LeaderboardAccountsTable.tsx
#: src/pages/LeaderboardPage/components/LeaderboardPositionsTable.tsx
msgid "Address"
msgstr "Address"

#: src/pages/LeaderboardPage/components/CompetitionPrizes.tsx
msgid "Winner:"
msgstr "Winner:"

#: src/components/Exchange/SwapBox.jsx
#: src/components/Exchange/SwapBox.jsx
msgid "Liquidity data not loaded"
msgstr "Liquidity data not loaded"

#: src/pages/Home/Home.tsx
msgid "Total Trading Volume"
msgstr "Total Trading Volume"

#: src/components/Exchange/ConfirmationBox.jsx
#: src/components/Synthetics/TradeBox/TradeBoxRows/CollateralSpreadRow.tsx
msgid "Collateral Spread"
msgstr "Collateral Spread"

#: src/components/Synthetics/TradeBox/TradeBoxRows/CollateralSelectorRow.tsx
msgid "You have an existing limit order with {symbol} as collateral. <0>Switch to {symbol} collateral</0>."
msgstr "You have an existing limit order with {symbol} as collateral. <0>Switch to {symbol} collateral</0>."

#: src/components/Header/Header.tsx
msgid "Trade on GMX V2 in Arbitrum and win 280,000 ARB (> $500k) in prizes in <0>two weekly</0> competitions. Live from March 13th to 27th."
msgstr "Trade on GMX V2 in Arbitrum and win 280,000 ARB (> $500k) in prizes in <0>two weekly</0> competitions. Live from March 13th to 27th."

#: src/pages/OrdersOverview/OrdersOverview.jsx
msgid "Index"
msgstr "Index"

#: src/pages/Ecosystem/ecosystemConstants.tsx
msgid "Decentralized Finance Dashboard"
msgstr "Decentralized Finance Dashboard"

#: src/components/Glp/GlpSwap.jsx
msgid "GLP buy disabled, pending {0} upgrade"
msgstr "GLP buy disabled, pending {0} upgrade"

#: src/components/Errors/errorToasts.tsx
#: src/components/Errors/errorToasts.tsx
msgid "<0>Error submitting order.</0><1/><2>Signer address does not match receiver address.</2><3/><4>Please reload the page and try again.</4>"
msgstr "<0>Error submitting order.</0><1/><2>Signer address does not match receiver address.</2><3/><4>Please reload the page and try again.</4>"

#: src/components/SettingsModal/SettingsModal.tsx
msgid "Trading Mode"
msgstr "Trading Mode"

#: src/components/Errors/errorToasts.tsx
#: src/components/Errors/errorToasts.tsx
msgid "Transaction failed due to RPC error.<0/><1/>Please try changing the RPC url in your wallet settings with the help of <2>chainlist.org</2>.<3/><4/><5>Read more</5>."
msgstr "Transaction failed due to RPC error.<0/><1/>Please try changing the RPC url in your wallet settings with the help of <2>chainlist.org</2>.<3/><4/><5>Read more</5>."

#: src/components/Exchange/PositionSeller.jsx
msgid "You have an active order to decrease {longOrShortText} {sizeInToken} {0} (${1}) at {prefix} {2}"
msgstr "You have an active order to decrease {longOrShortText} {sizeInToken} {0} (${1}) at {prefix} {2}"

#: src/domain/synthetics/trade/utils/validation.ts
msgid "Max {0} sellable amount exceeded"
msgstr "Max {0} sellable amount exceeded"

#: src/components/Glp/GlpSwap.jsx
#: src/pages/Dashboard/MarketsListV1.tsx
msgid "TOKEN"
msgstr "TOKEN"

#: src/pages/NftWallet/NftWallet.jsx
msgid "Transfer NFT"
msgstr "Transfer NFT"

#: src/components/Exchange/PositionEditor.jsx
msgid "Enable deposit failed."
msgstr "Enable deposit failed."

#: src/pages/BeginAccountTransfer/BeginAccountTransfer.tsx
msgid "Receiver has not staked GMX tokens before"
msgstr "Receiver has not staked GMX tokens before"

#: src/pages/Ecosystem/ecosystemConstants.tsx
msgid "Telegram bot for GMX Swaps monitoring"
msgstr "Telegram bot for GMX Swaps monitoring"

#: src/components/Synthetics/MarketsList/MarketsList.tsx
msgid "LIQUIDITY"
msgstr "LIQUIDITY"

#: src/components/Synthetics/OrderList/filters/OrderTypeFilter.tsx
#: src/components/Synthetics/TableMarketFilter/MarketFilterLongShort.tsx
#: src/components/Synthetics/TableMarketFilter/MarketFilterLongShort.tsx
#: src/components/Synthetics/TradeHistory/filters/ActionFilter.tsx
msgid "Swaps"
msgstr "Swaps"

#: src/components/ApproveTokenButton/ApproveTokenButton.tsx
#: src/components/Synthetics/PositionEditor/usePositionEditorButtonState.tsx
#: src/components/Synthetics/PositionEditor/usePositionEditorButtonState.tsx
#: src/components/Synthetics/PositionSeller/PositionSeller.tsx
#: src/components/Synthetics/PositionSeller/PositionSeller.tsx
#: src/components/Synthetics/TradeBox/hooks/useTradeButtonState.tsx
#: src/components/Synthetics/TradeBox/hooks/useTradeButtonState.tsx
msgid "Allow {0} to be spent"
msgstr "Allow {0} to be spent"

#: src/components/Exchange/SwapBox.jsx
msgid "Swap Order created!"
msgstr "Swap Order created!"

#: src/components/Synthetics/SettleAccruedFundingFeeModal/SettleAccruedFundingFeeModal.tsx
msgid "POSITION"
msgstr "POSITION"

#: src/components/Referrals/AffiliatesStats.tsx
#: src/components/Referrals/TradersStats.tsx
msgid "Trading Volume"
msgstr "Trading Volume"

#: src/components/Synthetics/TradeboxPoolWarnings/TradeboxPoolWarnings.tsx
msgid "You have an existing limit order in the {0} market pool but it lacks liquidity for this order."
msgstr "You have an existing limit order in the {0} market pool but it lacks liquidity for this order."

#: src/pages/Stake/Vesting.tsx
#: src/pages/Stake/Vesting.tsx
msgid "Reserved for Vesting"
msgstr "Reserved for Vesting"

#: src/components/Exchange/TradeHistory.jsx
#: src/components/Referrals/JoinReferralCode.tsx
#: src/components/Synthetics/StatusNotification/OrderStatusNotification.tsx
#: src/components/Synthetics/TradeHistory/TradeHistoryRow/utils/shared.ts
msgid "Update"
msgstr "Update"

#: src/pages/Ecosystem/ecosystemConstants.tsx
msgid "DODO"
msgstr "DODO"

#: src/pages/BeginAccountTransfer/BeginAccountTransfer.tsx
msgid "Your transfer has been initiated."
msgstr "Your transfer has been initiated."

#: src/components/Synthetics/GmList/FeeApyLabel.tsx
msgid "Estimated annualized fees generated by trading activity (open, close, borrow, liquidations, swaps) over the selected period. Does not include backing token price changes, trading PnL, or funding fees.<0/><1/>For detailed stats and comparisons, see the <2>GMX V2 LP Dashboard</2>."
msgstr "Estimated annualized fees generated by trading activity (open, close, borrow, liquidations, swaps) over the selected period. Does not include backing token price changes, trading PnL, or funding fees.<0/><1/>For detailed stats and comparisons, see the <2>GMX V2 LP Dashboard</2>."

#: src/components/NotifyModal/NotifyModal.tsx
msgid "Liquidation Risk Alerts"
msgstr "Liquidation Risk Alerts"

#: src/components/Synthetics/StatusNotification/FeesSettlementStatusNotification.tsx
msgid "{positionName} Fees settling"
msgstr "{positionName} Fees settling"

#: src/components/Exchange/ConfirmationBox.jsx
msgid "{existingTriggerOrderLength, plural, one {You have an active trigger order that could impact this position.} other {You have # active trigger orders that could impact this position.}}"
msgstr "{existingTriggerOrderLength, plural, one {You have an active trigger order that could impact this position.} other {You have # active trigger orders that could impact this position.}}"

#: src/components/Synthetics/StatusNotification/GmStatusNotification.tsx
msgid "Shift order executed"
msgstr "Shift order executed"

#: src/pages/Stake/VesterDepositModal.tsx
msgid "You need a total of at least {0} {stakeTokenLabel} to vest {1} esGMX."
msgstr "You need a total of at least {0} {stakeTokenLabel} to vest {1} esGMX."

#: src/components/Exchange/TradeHistory.jsx
msgid "Swap {0} USDG for{1} {2}"
msgstr "Swap {0} USDG for{1} {2}"

#: src/components/Synthetics/OrderItem/OrderItem.tsx
msgid "{0} will be swapped to {1} on order execution."
msgstr "{0} will be swapped to {1} on order execution."

#. Button to clear the filter selection
#: src/components/Synthetics/TableOptionsFilter/TableOptionsFilter.tsx
msgid "Clear selection"
msgstr "Clear selection"

#: src/domain/synthetics/orders/utils.tsx
msgid "The order will not be executed as its trigger price is beyond the position's liquidation price."
msgstr "The order will not be executed as its trigger price is beyond the position's liquidation price."

#: src/domain/synthetics/orders/cancelOrdersTxn.ts
msgid "Failed to cancel {ordersText}"
msgstr "Failed to cancel {ordersText}"

#: src/components/Synthetics/TradeInfoIcon/TradeInfoIcon.tsx
msgid "{typeString} Short Stop Market: {0} a short position when the price is below the trigger price."
msgstr "{typeString} Short Stop Market: {0} a short position when the price is below the trigger price."

#: src/components/Errors/errorToasts.tsx
#: src/components/Errors/errorToasts.tsx
msgid "The mark price has changed, consider increasing your Allowed Slippage by clicking on the \"...\" icon next to your address."
msgstr "The mark price has changed, consider increasing your Allowed Slippage by clicking on the \"...\" icon next to your address."

#: src/components/SettingsModal/SettingsModal.tsx
msgid "Default Allowed Slippage"
msgstr "Default Allowed Slippage"

#. Total Value Locked
#: src/components/Synthetics/MarketsList/MarketsList.tsx
#: src/pages/Dashboard/OverviewCard.tsx
msgid "TVL"
msgstr "TVL"

#: src/components/Synthetics/GmSwap/GmFees/GmFees.tsx
msgid "Shift Fee"
msgstr "Shift Fee"

#: src/pages/Dashboard/GlpCard.tsx
#: src/pages/Dashboard/OverviewCard.tsx
msgid "GLP Pool"
msgstr "GLP Pool"

#: src/domain/legacy.ts
#: src/pages/Exchange/Exchange.tsx
msgid "Cancel submitted."
msgstr "Cancel submitted."

#: src/pages/BuyGMX/BuyGMX.tsx
msgid "Buy GMX from Traderjoe:"
msgstr "Buy GMX from Traderjoe:"

#: src/pages/Actions/ActionsRouter.tsx
msgid "V1 is not supported on {chainName}. Please switch to Arbitrum to use V1."
msgstr "V1 is not supported on {chainName}. Please switch to Arbitrum to use V1."

#: src/pages/Ecosystem/ecosystemConstants.tsx
msgid "Saulius GMX Analytics"
msgstr "Saulius GMX Analytics"

#: src/components/Exchange/ConfirmationBox.jsx
#: src/components/Exchange/ConfirmationBox.jsx
#: src/components/Exchange/SwapBox.jsx
#: src/components/Exchange/SwapBox.jsx
#: src/components/Synthetics/SwapCard/SwapCard.tsx
#: src/components/Synthetics/SwapCard/SwapCard.tsx
msgid "{0} Price"
msgstr "{0} Price"

#: src/pages/BuyGMX/BuyGMX.tsx
msgid "Buy GMX from centralized services"
msgstr "Buy GMX from centralized services"

#: src/pages/Ecosystem/ecosystemConstants.tsx
msgid "Bridge and swap"
msgstr "Bridge and swap"

#: src/domain/synthetics/sidecarOrders/utils.ts
msgid "Trigger price above lowest limit price"
msgstr "Trigger price above lowest limit price"

#: src/components/Synthetics/TradeFeesRow/TradeFeesRow.tsx
msgid "Borrow Fee Rate"
msgstr "Borrow Fee Rate"

#: src/domain/synthetics/trade/utils/validation.ts
#: src/domain/synthetics/trade/utils/validation.ts
#: src/domain/synthetics/trade/utils/validation.ts
msgid "Max number of parts: {MAX_TWAP_NUMBER_OF_PARTS}"
msgstr "Max number of parts: {MAX_TWAP_NUMBER_OF_PARTS}"

#: src/components/Header/AppHeaderUser.tsx
#: src/components/Header/AppHeaderUser.tsx
#: src/components/ModalViews/RedirectModal.tsx
#: src/pages/Home/Home.tsx
msgid "Launch App"
msgstr "Launch App"

#: src/pages/Exchange/Exchange.tsx
msgid "Deposited {0} USD into {tokenSymbol} {longOrShortText}"
msgstr "Deposited {0} USD into {tokenSymbol} {longOrShortText}"

#: src/pages/BeginAccountTransfer/BeginAccountTransfer.tsx
msgid "Receiver has staked GMX/GLP before"
msgstr "Receiver has staked GMX/GLP before"

#: src/components/Synthetics/StatusNotification/GmStatusNotification.tsx
msgid "Fulfilling sell request"
msgstr "Fulfilling sell request"

#: src/components/Exchange/TradeHistory.jsx
msgid "{actionDisplay} Order"
msgstr "{actionDisplay} Order"

#: src/components/Exchange/SwapBox.jsx
msgid "There are more longs than shorts, borrow fees for shorting is currently zero"
msgstr "There are more longs than shorts, borrow fees for shorting is currently zero"

#: src/components/TokenCard/TokenCard.tsx
#: src/components/TokenCard/TokenCard.tsx
msgid "Avalanche APR:"
msgstr "Avalanche APR:"

#: src/pages/Ecosystem/ecosystemConstants.tsx
msgid "Dune Analytics for GMX"
msgstr "Dune Analytics for GMX"

#: src/components/Exchange/TradeHistory.jsx
msgid "Could not decrease {0} {longOrShortText}, +{1} USD, Acceptable Price: {2}"
msgstr "Could not decrease {0} {longOrShortText}, +{1} USD, Acceptable Price: {2}"

#: src/components/Synthetics/MarketsList/MarketsList.tsx
msgid "NET RATE / 1 H"
msgstr "NET RATE / 1 H"

#: src/pages/ClaimEsGmx/ClaimEsGmx.jsx
msgid "Vest with GMX on Avalanche"
msgstr "Vest with GMX on Avalanche"

#: src/components/Synthetics/PositionItem/PositionItem.tsx
msgid "Click on the Position to select its market, then use the trade box to increase your Position Size, or to set Take Profit / Stop Loss Orders."
msgstr "Click on the Position to select its market, then use the trade box to increase your Position Size, or to set Take Profit / Stop Loss Orders."

#: src/components/Synthetics/StatusNotification/OrderStatusNotification.tsx
msgid "Relayer request failed"
msgstr "Relayer request failed"

#: src/components/Exchange/TradeHistory.jsx
msgid "Request decrease {0} {longOrShortText}, -{1} USD, Acceptable Price: {2} {3} USD"
msgstr "Request decrease {0} {longOrShortText}, -{1} USD, Acceptable Price: {2} {3} USD"

#: src/context/SubaccountContext/SubaccountContextProvider.tsx
msgid "settings updated"
msgstr "settings updated"

#: src/components/Exchange/SwapBox.jsx
msgid "You have an existing position with {0} as collateral."
msgstr "You have an existing position with {0} as collateral."

#: src/pages/BeginAccountTransfer/BeginAccountTransfer.tsx
#: src/pages/Stake/GmxAndVotingPowerCard.tsx
msgid "Transfer Account"
msgstr "Transfer Account"

#: src/pages/Actions/ActionsRouter.tsx
#: src/pages/Actions/ActionsV1/ActionsV1.tsx
msgid "GMX V1 Actions"
msgstr "GMX V1 Actions"

#: src/components/Synthetics/TradeHistory/keys.ts
msgid "Execute TWAP Part"
msgstr "Execute TWAP Part"

#: src/components/Synthetics/TradeFeesRow/TradeFeesRow.tsx
msgid "Swap Profit Fee"
msgstr "Swap Profit Fee"

#: src/pages/ClaimEsGmx/ClaimEsGmx.jsx
msgid "Amount to claim"
msgstr "Amount to claim"

#: src/pages/Jobs/Jobs.jsx
msgid "Job openings at GMX."
msgstr "Job openings at GMX."

#: src/components/Exchange/OrderEditor.jsx
#: src/components/Exchange/SwapBox.jsx
#: src/components/Exchange/SwapBox.jsx
msgid "Price below Mark Price"
msgstr "Price below Mark Price"

#: src/components/Stake/GMXAprTooltip.tsx
msgid "APRs are updated weekly on Wednesday and will depend on the fees collected for the week."
msgstr "APRs are updated weekly on Wednesday and will depend on the fees collected for the week."

#: src/components/Synthetics/TradeFeesRow/TradeFeesRow.tsx
msgid "Fees (Incl. Swap)"
msgstr "Fees (Incl. Swap)"

#: src/components/Synthetics/TradeHistory/TradeHistoryRow/utils/swap.ts
#: src/components/Synthetics/TradeHistory/TradeHistoryRow/utils/swap.ts
msgid "{fromText} to {toMinText}"
msgstr "{fromText} to {toMinText}"

#: src/components/Exchange/OrderEditor.jsx
#: src/components/Exchange/PositionSeller.jsx
msgid "Price above Liq. Price"
msgstr "Price above Liq. Price"

#: src/domain/synthetics/orders/utils.tsx
msgid "There may not be sufficient liquidity to execute the pay token to collateral token swap when the price conditions are met."
msgstr "There may not be sufficient liquidity to execute the pay token to collateral token swap when the price conditions are met."

#: src/pages/Ecosystem/ecosystemConstants.tsx
msgid "User Quests"
msgstr "User Quests"

#: src/components/Glp/GlpSwap.jsx
msgid "{0} pool exceeded, try different token"
msgstr "{0} pool exceeded, try different token"

#: src/components/Exchange/OrdersList.jsx
#: src/components/Exchange/PositionSeller.jsx
#: src/components/Exchange/SwapBox.jsx
#: src/domain/synthetics/positions/utils.ts
msgid "Trigger"
msgstr "Trigger"

#: src/pages/Exchange/Exchange.tsx
msgid "Positions ({0})"
msgstr "Positions ({0})"

#: src/pages/Stake/UnstakeModal.tsx
msgid "Unstake failed."
msgstr "Unstake failed."

#: src/components/Exchange/ConfirmationBox.jsx
#: src/components/Synthetics/StatusNotification/OrderStatusNotification.tsx
msgid "Order cancelled"
msgstr "Order cancelled"

#: src/components/Synthetics/TradeHistory/TradeHistoryRow/utils/shared.ts
msgid "Not enough Available Swap Liquidity to fill the Order."
msgstr "Not enough Available Swap Liquidity to fill the Order."

#: src/pages/Stake/Stake.tsx
msgid "Earn prizes by participating in GMX Trading Competitions."
msgstr "Earn prizes by participating in GMX Trading Competitions."

#: src/components/Exchange/ConfirmationBox.jsx
msgid "Confirm Long"
msgstr "Confirm Long"

#: src/components/Referrals/AffiliatesStats.tsx
msgid "Traders Referred on Arbitrum"
msgstr "Traders Referred on Arbitrum"

#: src/components/Exchange/NetValueTooltip.tsx
#: src/components/Synthetics/PositionItem/PositionItem.tsx
#: src/components/Synthetics/PositionItem/PositionItem.tsx
msgid "PnL After Fees"
msgstr "PnL After Fees"

#: src/lib/contracts/callContract.tsx
#: src/lib/contracts/callContract.tsx
#: src/lib/contracts/callContract.tsx
msgid "Transaction sent."
msgstr "Transaction sent."

#: src/components/MissedCoinsModal/MissedCoinsModal.tsx
msgid "Enter up to 10 coins"
msgstr "Enter up to 10 coins"

#: src/pages/PoolsDetails/PoolsDetails.tsx
msgid "Exposure to Backing Tokens"
msgstr "Exposure to Backing Tokens"

#: src/components/Referrals/AddAffiliateCode.jsx
msgid "Creating..."
msgstr "Creating..."

#: src/components/OldSubaccountWithdraw/OldSubaccountWithdraw.tsx
#: src/components/OldSubaccountWithdraw/OldSubaccountWithdraw.tsx
#: src/components/OldSubaccountWithdraw/OldSubaccountWithdraw.tsx
msgid "Withdrawing from Subaccount"
msgstr "Withdrawing from Subaccount"

#: src/components/Synthetics/StatusNotification/FeesSettlementStatusNotification.tsx
msgid "Settling Position Fees"
msgstr "Settling Position Fees"

#: src/components/Exchange/OrderEditor.jsx
msgid "Minimum received"
msgstr "Minimum received"

#: src/components/Glp/GlpSwap.jsx
#: src/components/Glp/GlpSwap.jsx
msgid "Available amount to withdraw from GLP. Funds not utilized by current open positions."
msgstr "Available amount to withdraw from GLP. Funds not utilized by current open positions."

#: src/components/UserFeedbackModal/UserFeedbackModal.tsx
msgid "Enter your feedback here"
msgstr "Enter your feedback here"

#: src/components/Synthetics/HighPriceImpactOrFeesWarningCard/HighPriceImpactOrFeesWarningCard.tsx
msgid "High Impact on Collateral"
msgstr "High Impact on Collateral"

#: src/components/Synthetics/BotanixBanner/BotanixBanner.tsx
msgid "and"
msgstr "and"

#: src/domain/synthetics/trade/utils/validation.ts
msgid "Insufficient GLV liquidity"
msgstr "Insufficient GLV liquidity"

#: src/components/Exchange/ConfirmationBox.jsx
#: src/components/Exchange/OrderEditor.jsx
#: src/components/Exchange/PositionSeller.jsx
msgid "Invalid price, see warning"
msgstr "Invalid price, see warning"

#: src/components/Synthetics/TradeBox/hooks/useCollateralInTooltipContent.tsx
msgid "You will be short {indexSymbol} only from your short position."
msgstr "You will be short {indexSymbol} only from your short position."

#: src/context/SubaccountContext/SubaccountContextProvider.tsx
msgid "Signing approval..."
msgstr "Signing approval..."

#: src/components/Synthetics/AcceptablePriceImpactInputRow/AcceptablePriceImpactInputRow.tsx
msgid "The current price impact is {0}. Consider using -0.30% acceptable price impact so the order is more likely to be processed."
msgstr "The current price impact is {0}. Consider using -0.30% acceptable price impact so the order is more likely to be processed."

#: src/components/SettingsModal/SettingsModal.tsx
msgid "Auto-Cancel TP/SL"
msgstr "Auto-Cancel TP/SL"

#: src/components/Synthetics/TradeFeesRow/TradeFeesRow.tsx
msgid "Funding Fee Rate"
msgstr "Funding Fee Rate"

#: src/components/Exchange/PositionSeller.jsx
msgid "Requested decrease of {0} {longOrShortText} by {sizeDeltaUsd} USD."
msgstr "Requested decrease of {0} {longOrShortText} by {sizeDeltaUsd} USD."

#: src/components/Synthetics/TradeHistory/TradeHistoryRow/utils/position.ts
msgid "Returned Collateral"
msgstr "Returned Collateral"

#: src/components/Exchange/NoLiquidityErrorModal.tsx
msgid "You need to select {swapTokenSymbol} as the \"Pay\" token to use it for collateral to initiate this trade."
msgstr "You need to select {swapTokenSymbol} as the \"Pay\" token to use it for collateral to initiate this trade."

#: src/components/Synthetics/TradeBox/TradeBoxRows/LimitAndTPSLRows.tsx
msgid "There are issues in the TP/SL orders."
msgstr "There are issues in the TP/SL orders."

#: src/components/Glp/GlpSwap.jsx
msgid "The Bonus Rebate is an estimate and will be airdropped as ARB tokens when migrating this liquidity to GM pools within the same epoch. <0>Read more</0>."
msgstr "The Bonus Rebate is an estimate and will be airdropped as ARB tokens when migrating this liquidity to GM pools within the same epoch. <0>Read more</0>."

#: src/components/Glp/GlpSwap.jsx
msgid "{0} GLP sold for {1} {2}!"
msgstr "{0} GLP sold for {1} {2}!"

#: src/components/TVChartContainer/constants.ts
msgid "Stop Market - Long Inc."
msgstr "Stop Market - Long Inc."

#: src/domain/synthetics/claimHistory/claimPriceImpactRebate.ts
msgid "Failed to Claim Price Impact Rebate"
msgstr "Failed to Claim Price Impact Rebate"

#: src/pages/LeaderboardPage/components/LeaderboardPositionsTable.tsx
msgid "Only positions with over {0} in \"Capital Used\" are ranked."
msgstr "Only positions with over {0} in \"Capital Used\" are ranked."

#: src/components/Exchange/ConfirmationBox.jsx
msgid "Accept minimum and {action}"
msgstr "Accept minimum and {action}"

#: src/pages/Stake/AffiliateVesterWithdrawModal.tsx
msgid "Withdraw from Affiliate Vault"
msgstr "Withdraw from Affiliate Vault"

#: src/components/Glp/GlpSwap.jsx
msgid "Current Pool Amount"
msgstr "Current Pool Amount"

#: src/domain/legacy.ts
#: src/pages/Exchange/Exchange.tsx
msgid "Cancel failed."
msgstr "Cancel failed."

#: src/components/Synthetics/TradeBox/TradeBoxRows/AvailableLiquidityRow.tsx
msgid "The order will be executed if there is sufficient liquidity and the execution price guarantees that you will receive the minimum receive amount."
msgstr "The order will be executed if there is sufficient liquidity and the execution price guarantees that you will receive the minimum receive amount."

#: src/components/Exchange/ConfirmationBox.jsx
#: src/components/Exchange/PositionSeller.jsx
msgid "Transacting with a depegged stable coin is subject to spreads reflecting the worse of current market price or $1.00, with transactions involving multiple stablecoins may have multiple spreads."
msgstr "Transacting with a depegged stable coin is subject to spreads reflecting the worse of current market price or $1.00, with transactions involving multiple stablecoins may have multiple spreads."

#: src/components/Synthetics/PositionItem/PositionItem.tsx
msgid "Use the \"Close\" button to reduce your Position Size."
msgstr "Use the \"Close\" button to reduce your Position Size."

#: src/components/Exchange/PositionDropdown.tsx
msgid "Increase Size (Limit)"
msgstr "Increase Size (Limit)"

#: src/domain/synthetics/orders/utils.tsx
msgid "The order may not execute at the desired {priceText} as its acceptable price impact is set to {formattedOrderAcceptablePriceImpact}, which is lower than the current market price impact of {formattedCurrentAcceptablePriceImpact}. It can be edited using the \"Edit\" button."
msgstr "The order may not execute at the desired {priceText} as its acceptable price impact is set to {formattedOrderAcceptablePriceImpact}, which is lower than the current market price impact of {formattedCurrentAcceptablePriceImpact}. It can be edited using the \"Edit\" button."

#: src/components/Exchange/TradeHistory.jsx
#: src/components/Synthetics/TradeHistory/TradeHistoryRow/utils/position.ts
msgid "Liquidation Fee"
msgstr "Liquidation Fee"

#: src/components/Synthetics/Claims/SettleAccruedCard.tsx
#: src/components/Synthetics/SettleAccruedFundingFeeModal/SettleAccruedFundingFeeModal.tsx
msgid "Settle"
msgstr "Settle"

#: src/components/Synthetics/TradeInfoIcon/TradeInfoIcon.tsx
msgid "{typeString} Short TWAP: {0} a short position in evenly distributed parts over a specified time."
msgstr "{typeString} Short TWAP: {0} a short position in evenly distributed parts over a specified time."

#: src/domain/synthetics/orders/utils.tsx
msgid "There may not be sufficient liquidity to execute the swap when the min. receive conditions are met."
msgstr "There may not be sufficient liquidity to execute the swap when the min. receive conditions are met."

#: src/components/Synthetics/TradeHistory/TradeHistoryRow/utils/swap.ts
msgid "{fromText} to"
msgstr "{fromText} to"

#: src/components/Exchange/PositionDropdown.tsx
msgid "Select Market"
msgstr "Select Market"

#: src/pages/PositionsOverview/PositionsOverview.jsx
msgid "Open positions: {0}<0/>Under risk: {1}"
msgstr "Open positions: {0}<0/>Under risk: {1}"

#: src/components/Exchange/UsefulLinks.tsx
msgid "Speed up page loading"
msgstr "Speed up page loading"

#: src/components/Exchange/TradeHistory.jsx
msgid "{0}: Swap {amountInDisplay}{1} for{minOutDisplay} {2}, Price:{3} USD"
msgstr "{0}: Swap {amountInDisplay}{1} for{minOutDisplay} {2}, Price:{3} USD"

#: src/components/Synthetics/TradeFeesRow/TradeFeesRow.tsx
msgid "(Rebated)"
msgstr "(Rebated)"

#: src/pages/BuyGMX/BuyGMX.tsx
msgid "Buy GMX from centralized exchanges:"
msgstr "Buy GMX from centralized exchanges:"

#: src/pages/BuyGMX/BuyGMX.tsx
msgid "GMX bonds can be bought on Bond Protocol with a discount and a small vesting period:"
msgstr "GMX bonds can be bought on Bond Protocol with a discount and a small vesting period:"

#: src/domain/synthetics/sidecarOrders/utils.ts
msgid "Trigger price above highest limit price"
msgstr "Trigger price above highest limit price"

#: src/components/Exchange/OrdersToa.jsx
msgid "Note that orders are not guaranteed to be executed.<0/><1/>This can occur in a few situations including but not exclusive to:"
msgstr "Note that orders are not guaranteed to be executed.<0/><1/>This can occur in a few situations including but not exclusive to:"

#: src/components/Synthetics/TableMarketFilter/MarketFilterLongShort.tsx
msgid "Open Positions with Orders"
msgstr "Open Positions with Orders"

#: src/pages/Ecosystem/ecosystemConstants.tsx
msgid "Copin"
msgstr "Copin"

#: src/components/Exchange/PositionSeller.jsx
msgid "{nativeTokenSymbol} can not be sent to smart contract addresses. Select another token."
msgstr "{nativeTokenSymbol} can not be sent to smart contract addresses. Select another token."

#: src/components/Exchange/SwapBox.jsx
msgid "Fetching token info..."
msgstr "Fetching token info..."

#: src/components/Synthetics/TradeFeesRow/TradeFeesRow.tsx
msgid "This swap is routed through several GM pools for the lowest possible fees and price impact."
msgstr "This swap is routed through several GM pools for the lowest possible fees and price impact."

#: src/components/Synthetics/OrderItem/TwapOrdersList/TwapOrdersList.tsx
#: src/components/Synthetics/OrderItem/TwapOrdersList/TwapOrdersList.tsx
msgid "{0}"
msgstr "{0}"

#: src/components/Synthetics/TradeHistory/TradeHistoryRow/utils/shared.ts
msgid "Not enough Available Liquidity to fill the Order. The Order will get filled when the condition is met and there is enough Available Liquidity."
msgstr "Not enough Available Liquidity to fill the Order. The Order will get filled when the condition is met and there is enough Available Liquidity."

#: src/pages/Dashboard/OverviewCard.tsx
msgid "Annualized data based on the past 7 days."
msgstr "Annualized data based on the past 7 days."

#: src/context/PendingTxnsContext/PendingTxnsContext.tsx
msgid "Transaction failed due to execution fee validation. <0>View</0>.<1/>{botanixDisclaimer}<2/>Please try increasing max network fee buffer to {0} in <3>Settings</3>."
msgstr "Transaction failed due to execution fee validation. <0>View</0>.<1/>{botanixDisclaimer}<2/>Please try increasing max network fee buffer to {0} in <3>Settings</3>."

#: src/components/Exchange/OrdersToa.jsx
#: src/components/Exchange/OrdersToa.jsx
#: src/components/Exchange/PositionSeller.jsx
#: src/components/Exchange/SwapBox.jsx
msgid "Enable Orders"
msgstr "Enable Orders"

#: src/components/Glp/GlpSwap.jsx
msgid "Max pool capacity reached for {0}. Please mint GLP using another token"
msgstr "Max pool capacity reached for {0}. Please mint GLP using another token"

#: src/components/DepthChart/DepthChartTooltip.tsx
msgid "No liquidity is available for increasing shorts for<0/>this size. Max short size: {0}<1/><2/>Execution prices for decreasing longs."
msgstr "No liquidity is available for increasing shorts for<0/>this size. Max short size: {0}<1/><2/>Execution prices for decreasing longs."

#: src/components/Header/AppHeaderLinks.tsx
msgid "Trade"
msgstr "Trade"

#: src/components/Referrals/JoinReferralCode.tsx
msgid "Adding referral code failed."
msgstr "Adding referral code failed."

#: src/components/Exchange/PositionEditor.jsx
msgid "Max leverage without PnL: {0}x"
msgstr "Max leverage without PnL: {0}x"

#: src/pages/SyntheticsFallbackPage/SyntheticsFallbackPage.tsx
msgid "V2 doesn't currently support this network"
msgstr "V2 doesn't currently support this network"

#: src/components/Referrals/AffiliatesStats.tsx
#: src/components/Referrals/AffiliatesStats.tsx
#: src/components/Referrals/TradersStats.tsx
#: src/components/Referrals/TradersStats.tsx
msgid "V1 Arbitrum"
msgstr "V1 Arbitrum"

#: src/components/TokenCard/TokenCard.tsx
#: src/components/TokenCard/TokenCard.tsx
#: src/components/TokenCard/TokenCard.tsx
#: src/components/TokenCard/TokenCard.tsx
msgid "Avalanche"
msgstr "Avalanche"

#: src/components/Synthetics/MarketStats/MarketGraphs.tsx
msgid "Fee APR"
msgstr "Fee APR"

#: src/domain/synthetics/positions/utils.ts
msgid "SL"
msgstr "SL"

#: src/components/Header/AppHeaderLinks.tsx
#: src/pages/Stake/EscrowedGmxCard.tsx
#: src/pages/Stake/GmxAndVotingPowerCard.tsx
#: src/pages/Stake/Stake.tsx
#: src/pages/Stake/Stake.tsx
#: src/pages/Stake/StakeModal.tsx
#: src/pages/Stake/StakeModal.tsx
msgid "Stake"
msgstr "Stake"

#: src/components/Synthetics/GmSwap/GmSwapBox/GmDepositWithdrawalBox/useGmSwapSubmitState.tsx
#: src/components/Synthetics/GmSwap/GmSwapBox/GmDepositWithdrawalBox/useGmSwapSubmitState.tsx
#: src/components/Synthetics/GmSwap/GmSwapBox/GmShiftBox/useShiftSubmitState.tsx
#: src/components/Synthetics/GmSwap/GmSwapBox/GmShiftBox/useShiftSubmitState.tsx
msgid "Allow {tokenSymbol} to be spent"
msgstr "Allow {tokenSymbol} to be spent"

#: src/components/NpsModal/NpsModal.tsx
msgid "Help us improve"
msgstr "Help us improve"

#: src/components/Exchange/PositionSeller.jsx
#: src/components/Exchange/PositionSeller.jsx
msgid "Invalid Liquidation Price"
msgstr "Invalid Liquidation Price"

#: src/pages/Home/Home.tsx
msgid "An aggregate of high-quality price feeds determine when liquidations occur. This keeps positions safe from temporary wicks."
msgstr "An aggregate of high-quality price feeds determine when liquidations occur. This keeps positions safe from temporary wicks."

#: src/components/Exchange/PositionSeller.jsx
msgid "Swap amount from {0} to {1} exceeds {2} available liquidity. Choose a different \"Receive\" token."
msgstr "Swap amount from {0} to {1} exceeds {2} available liquidity. Choose a different \"Receive\" token."

#: src/components/Synthetics/TradeHistory/keys.ts
msgid "Create Take Profit"
msgstr "Create Take Profit"

#: src/components/Exchange/OrderEditor.jsx
msgid "Update Order"
msgstr "Update Order"

#: src/components/Synthetics/TradeHistory/keys.ts
msgid "Cancel TWAP"
msgstr "Cancel TWAP"

#: src/components/Synthetics/TradeHistory/TradeHistoryRow/utils/position.ts
msgid "Mark price for the liquidation."
msgstr "Mark price for the liquidation."

#: src/components/Synthetics/StatusNotification/GmStatusNotification.tsx
msgid "<0>Selling {0}{1}<1>{poolName}</1></0>"
msgstr "<0>Selling {0}{1}<1>{poolName}</1></0>"

#: src/components/Exchange/PositionSeller.jsx
#: src/domain/synthetics/trade/utils/validation.ts
msgid "Max close amount exceeded"
msgstr "Max close amount exceeded"

#: src/components/Exchange/PositionEditor.jsx
#: src/components/Exchange/PositionSeller.jsx
#: src/components/Exchange/SwapBox.jsx
#: src/domain/synthetics/orders/getPositionOrderError.tsx
#: src/domain/synthetics/sidecarOrders/utils.ts
#: src/domain/synthetics/trade/utils/validation.ts
#: src/domain/synthetics/trade/utils/validation.ts
#: src/domain/synthetics/trade/utils/validation.ts
msgid "Max leverage: {0}x"
msgstr "Max leverage: {0}x"

#: src/domain/synthetics/positions/utils.ts
msgid "T"
msgstr "T"

#: src/components/MissedCoinsModal/MissedCoinsModal.tsx
msgid "Please enter the names of the coins you'd like to see added:"
msgstr "Please enter the names of the coins you'd like to see added:"

#: src/components/Exchange/ConfirmationBox.jsx
msgid "Forfeit profit and Short"
msgstr "Forfeit profit and Short"

#: src/pages/Dashboard/GmxCard.tsx
msgid "Staked on Arbitrum"
msgstr "Staked on Arbitrum"

#: src/components/Exchange/PositionSeller.jsx
msgid "Order creation failed."
msgstr "Order creation failed."

#: src/components/Synthetics/MissedCoinsHint/MissedCoinsHint.tsx
msgid "Can’t find the coin you need? Let us know"
msgstr "Can’t find the coin you need? Let us know"

#: src/pages/Stake/GmxAndVotingPowerCard.tsx
msgid "Delegated to"
msgstr "Delegated to"

#: src/domain/synthetics/orders/useOrderTxnCallbacks.tsx
msgid "{orderText} update failed."
msgstr "{orderText} update failed."

#: src/components/Exchange/TradeHistory.jsx
msgid "Execute Order: Swap {fromAmountDisplay} {0} for {toAmountDisplay} {1}"
msgstr "Execute Order: Swap {fromAmountDisplay} {0} for {toAmountDisplay} {1}"

#: src/components/Exchange/NoLiquidityErrorModal.tsx
msgid "Buy {swapTokenSymbol} on 1inch"
msgstr "Buy {swapTokenSymbol} on 1inch"

#: src/pages/AccountDashboard/GeneralPerformanceDetails.tsx
#: src/pages/LeaderboardPage/components/LeaderboardAccountsTable.tsx
msgid "PnL (%)"
msgstr "PnL (%)"

#: src/domain/synthetics/userFeedback/utils.ts
msgid "How can we continue to meet your expectations?"
msgstr "How can we continue to meet your expectations?"

#: src/pages/ClaimEsGmx/ClaimEsGmx.jsx
msgid "The esGMX (IOU) token is transferrable. You can add the token to your wallet and send it to another address to claim if you'd like."
msgstr "The esGMX (IOU) token is transferrable. You can add the token to your wallet and send it to another address to claim if you'd like."

#: src/pages/BeginAccountTransfer/BeginAccountTransfer.tsx
msgid "Self-transfer not supported"
msgstr "Self-transfer not supported"

#: src/context/SubaccountContext/SubaccountContextProvider.tsx
msgid "Generating session..."
msgstr "Generating session..."

#: src/pages/Exchange/Exchange.tsx
msgid "Decreased {tokenSymbol} {longOrShortText}, -{0} USD."
msgstr "Decreased {tokenSymbol} {longOrShortText}, -{0} USD."

#: src/components/Exchange/PositionEditor.jsx
msgid "Leave at least {0} ETH for gas"
msgstr "Leave at least {0} ETH for gas"

#: src/pages/Exchange/Exchange.tsx
msgid "Enable orders failed."
msgstr "Enable orders failed."

#: src/pages/Dashboard/GlpCard.tsx
#: src/pages/Dashboard/GmxCard.tsx
#: src/pages/Stake/EscrowedGmxCard.tsx
#: src/pages/Stake/GlpCard.tsx
#: src/pages/Stake/GmxAndVotingPowerCard.tsx
msgid "Total Staked"
msgstr "Total Staked"

#: src/components/Exchange/FeesTooltip.tsx
#: src/components/Synthetics/NetworkFeeRow/NetworkFeeRow.tsx
#: src/components/Synthetics/NetworkFeeRow/NetworkFeeRow.tsx
#: src/components/Synthetics/OrderEditor/OrderEditor.tsx
msgid "Network Fee"
msgstr "Network Fee"

#: src/components/Synthetics/ExecutionPriceRow.tsx
msgid "Expected execution price for the order, including the current price impact."
msgstr "Expected execution price for the order, including the current price impact."

#: src/components/Exchange/ConfirmationBox.jsx
#: src/components/Exchange/PositionEditor.jsx
#: src/components/Exchange/PositionSeller.jsx
#: src/components/Exchange/SwapBox.jsx
#: src/components/Exchange/SwapBox.jsx
#: src/components/Synthetics/OrderEditor/OrderEditor.tsx
#: src/components/Synthetics/PositionEditor/PositionEditorAdvancedRows.tsx
#: src/components/Synthetics/PositionSeller/PositionSellerAdvancedDisplayRows.tsx
#: src/components/Synthetics/TradeBox/TradeBox.tsx
#: src/components/Synthetics/TradeBox/TradeBoxRows/AdvancedDisplayRows.tsx
#: src/components/Synthetics/TradeBox/TradeBoxRows/AdvancedDisplayRows.tsx
msgid "Leverage"
msgstr "Leverage"

#: src/pages/Exchange/Exchange.tsx
msgid "Enable orders sent."
msgstr "Enable orders sent."

#: src/components/Exchange/PositionEditor.jsx
#: src/components/OldSubaccountWithdraw/OldSubaccountWithdraw.tsx
msgid "Withdrawing..."
msgstr "Withdrawing..."

#: src/components/Synthetics/Claims/ClaimsHistory.tsx
msgid "No claims match the selected filters"
msgstr "No claims match the selected filters"

#: src/components/Exchange/PositionSeller.jsx
#: src/components/Exchange/SwapBox.jsx
#: src/components/Referrals/ClaimAffiliatesModal/ClaimAffiliatesModal.tsx
#: src/components/Synthetics/ChartTokenSelector/ChartTokenSelector.tsx
#: src/components/Synthetics/ChartTokenSelector/ChartTokenSelector.tsx
#: src/components/Synthetics/Claims/ClaimsHistory.tsx
#: src/components/Synthetics/OrderItem/OrderItem.tsx
#: src/components/Synthetics/PositionSeller/PositionSeller.tsx
#: src/components/Synthetics/TableMarketFilter/MarketFilterBase.tsx
#: src/components/Synthetics/TableMarketFilter/MarketFilterLongShort.tsx
#: src/components/Synthetics/TradeBox/TradeBox.tsx
#: src/components/Synthetics/TradeBox/TradeBox.tsx
#: src/components/Synthetics/TradeBox/tradeboxConstants.tsx
#: src/components/Synthetics/TradeHistory/TradeHistoryRow/TradeHistoryRow.tsx
#: src/components/Synthetics/TradeHistory/useDownloadAsCsv.tsx
#: src/domain/synthetics/positions/utils.ts
msgid "Market"
msgstr "Market"

#: src/components/Exchange/PositionSeller.jsx
msgid "Swap amount from {0} to {1} exceeds {2} acceptable amount. Can only receive {3}."
msgstr "Swap amount from {0} to {1} exceeds {2} acceptable amount. Can only receive {3}."

#: src/pages/Stake/Stake.tsx
msgid "Earn {incentivesToken} token incentives by purchasing GM tokens or trading in GMX V2."
msgstr "Earn {incentivesToken} token incentives by purchasing GM tokens or trading in GMX V2."

#: src/components/Exchange/PositionEditor.jsx
msgid "Withdraw disabled, pending {0} upgrade"
msgstr "Withdraw disabled, pending {0} upgrade"

#: src/pages/LeaderboardPage/components/LeaderboardContainer.tsx
msgid "Read the rules"
msgstr "Read the rules"

#: src/pages/LeaderboardPage/components/LeaderboardPositionsTable.tsx
msgid "Lev."
msgstr "Lev."

#: src/pages/Stake/StakeModal.tsx
msgid "Stake failed."
msgstr "Stake failed."

#: src/components/NpsModal/NpsModal.tsx
#: src/components/Synthetics/GmSwap/GmSwapBox/GmShiftBox/useShiftSubmitState.tsx
#: src/components/UserFeedbackModal/UserFeedbackModal.tsx
msgid "Submitting..."
msgstr "Submitting..."

#: src/components/Header/HomeHeaderLinks.tsx
msgid "App"
msgstr "App"

#: src/components/Synthetics/GmList/GlvList.tsx
msgid "Yield-optimized vaults supplying liquidity across multiple GMX markets."
msgstr "Yield-optimized vaults supplying liquidity across multiple GMX markets."

#: src/components/Synthetics/GmAssetDropdown/GmAssetDropdown.tsx
msgid "Add {marketName} to Wallet"
msgstr "Add {marketName} to Wallet"

#: src/components/Exchange/SwapBox.jsx
msgid "High Slippage, Swap Anyway"
msgstr "High Slippage, Swap Anyway"

#: src/components/Synthetics/GmList/PerformanceLabel.tsx
msgid "Annualized Performance"
msgstr "Annualized Performance"

#: src/components/Synthetics/StatusNotification/FeesSettlementStatusNotification.tsx
msgid "<0>{0}</0> <1><2>{indexName}</2><3>[{poolName}]</3></1>"
msgstr "<0>{0}</0> <1><2>{indexName}</2><3>[{poolName}]</3></1>"

#: src/components/Synthetics/TradeFeesRow/TradeFeesRow.tsx
msgid "Swap {0} to {1}"
msgstr "Swap {0} to {1}"

#: src/components/Exchange/ConfirmationBox.jsx
msgid "Fees are high to swap from {0} to {1}."
msgstr "Fees are high to swap from {0} to {1}."

#: src/pages/AccountDashboard/dailyAndCumulativePnLDebug.tsx
msgid "Debug values are not available"
msgstr "Debug values are not available"

#: src/domain/synthetics/orders/getPositionOrderError.tsx
#: src/domain/synthetics/sidecarOrders/utils.ts
#: src/domain/synthetics/trade/utils/validation.ts
msgid "Trigger price below liq. price"
msgstr "Trigger price below liq. price"

#: src/pages/ClaimEsGmx/ClaimEsGmx.jsx
#: src/pages/Stake/AffiliateClaimModal.tsx
#: src/pages/Stake/ClaimModal.tsx
msgid "Claim failed."
msgstr "Claim failed."

#: src/pages/AccountDashboard/HistoricalLists.tsx
#: src/pages/SyntheticsPage/SyntheticsPage.tsx
msgid "Positions{0}"
msgstr "Positions{0}"

#: src/domain/synthetics/orders/simulateExecuteTxn.tsx
msgid "Unknown Error"
msgstr "Unknown Error"

#: src/components/Glp/GlpSwap.jsx
msgid "Buying..."
msgstr "Buying..."

#: src/components/Synthetics/OrderEditor/OrderEditor.tsx
msgid "Enter a new ratio or allowed slippage"
msgstr "Enter a new ratio or allowed slippage"

#: src/components/Synthetics/TradeFeesRow/TradeFeesRow.tsx
msgid "Swap UI Fee"
msgstr "Swap UI Fee"

#: src/components/Synthetics/OrderEditor/OrderEditor.tsx
#: src/components/Synthetics/TradeBox/hooks/useTradeButtonState.tsx
msgid "Decrease the size to match the max. allowed leverage:"
msgstr "Decrease the size to match the max. allowed leverage:"

#: src/components/Synthetics/PositionItem/PositionItem.tsx
msgid "Accrued Positive Funding Fee"
msgstr "Accrued Positive Funding Fee"

#: src/pages/BeginAccountTransfer/BeginAccountTransfer.tsx
msgid "Sender has withdrawn all tokens from Affiliate Vesting Vault"
msgstr "Sender has withdrawn all tokens from Affiliate Vesting Vault"

#: src/components/Exchange/TradeHistory.jsx
#: src/components/Synthetics/TradeHistory/keys.ts
#: src/context/SyntheticsEvents/SyntheticsEventsProvider.tsx
msgid "Liquidated"
msgstr "Liquidated"

#: src/pages/Ecosystem/ecosystemConstants.tsx
msgid "Blueberry Pulse"
msgstr "Blueberry Pulse"

#: src/components/Synthetics/BotanixBanner/BotanixBanner.tsx
msgid "Please switch to the <0><1/><2>Arbitrum</2></0> or <3><4/><5>Avalanche</5></3> deployment for those features."
msgstr "Please switch to the <0><1/><2>Arbitrum</2></0> or <3><4/><5>Avalanche</5></3> deployment for those features."

#: src/components/NetworkDropdown/LanguagePopupHome.tsx
#: src/components/NetworkDropdown/NetworkDropdown.tsx
msgid "Select Language"
msgstr "Select Language"

#: src/components/Synthetics/TableMarketFilter/MarketFilterLongShort.tsx
msgid "Direction"
msgstr "Direction"

#: src/pages/PoolsDetails/PoolsDetailsAbout.tsx
msgid "GM can be sold for {0} and {1} for this market up to the specified selling caps. The remaining tokens in the pool are reserved for currently open positions."
msgstr "GM can be sold for {0} and {1} for this market up to the specified selling caps. The remaining tokens in the pool are reserved for currently open positions."

#: src/components/Synthetics/GmList/GlvList.tsx
#: src/components/Synthetics/GmList/GmList.tsx
msgid "Graph showing performance vs benchmark over the selected period."
msgstr "Graph showing performance vs benchmark over the selected period."

#: src/components/Synthetics/ExecutionPriceRow.tsx
#: src/components/Synthetics/TradeHistory/TradeHistoryRow/utils/position.ts
#: src/components/Synthetics/TradeHistory/TradeHistoryRow/utils/position.ts
#: src/components/Synthetics/TradeHistory/TradeHistoryRow/utils/position.ts
#: src/components/Synthetics/TradeHistory/TradeHistoryRow/utils/position.ts
#: src/components/Synthetics/TradeHistory/TradeHistoryRow/utils/position.ts
#: src/components/Synthetics/TradeHistory/TradeHistoryRow/utils/position.ts
#: src/components/Synthetics/TradeHistory/TradeHistoryRow/utils/position.ts
#: src/components/Synthetics/TradeHistory/TradeHistoryRow/utils/position.ts
#: src/components/Synthetics/TradeHistory/TradeHistoryRow/utils/position.ts
#: src/components/Synthetics/TradeHistory/TradeHistoryRow/utils/position.ts
#: src/components/Synthetics/TradeHistory/TradeHistoryRow/utils/position.ts
#: src/components/Synthetics/TradeHistory/TradeHistoryRow/utils/position.ts
#: src/components/Synthetics/TradeHistory/TradeHistoryRow/utils/swap.ts
#: src/components/Synthetics/TradeHistory/TradeHistoryRow/utils/swap.ts
#: src/components/Synthetics/TradeHistory/TradeHistoryRow/utils/swap.ts
#: src/components/Synthetics/TradeHistory/TradeHistoryRow/utils/swap.ts
#: src/components/Synthetics/TradeHistory/TradeHistoryRow/utils/swap.ts
msgid "Order Acceptable Price"
msgstr "Order Acceptable Price"

#: src/components/Synthetics/ChartTokenSelector/ChartTokenSelector.tsx
msgid "VOL."
msgstr "VOL."

#: src/components/Glp/GlpSwap.jsx
msgid "Max Capacity for {0} Reached"
msgstr "Max Capacity for {0} Reached"

#: src/domain/synthetics/sidecarOrders/utils.ts
#: src/domain/synthetics/sidecarOrders/utils.ts
msgid "Trigger price below limit price"
msgstr "Trigger price below limit price"

#: src/components/Synthetics/StatusNotification/GmStatusNotification.tsx
msgid "<0>Buying {0}{1}<1>{poolName}</1></0> <2>with {tokensText}</2>"
msgstr "<0>Buying {0}{1}<1>{poolName}</1></0> <2>with {tokensText}</2>"

#: src/components/Exchange/NetValueTooltip.tsx
#: src/components/Exchange/PositionsList.jsx
#: src/components/Exchange/PositionsList.jsx
#: src/components/Synthetics/PositionItem/PositionItem.tsx
#: src/components/Synthetics/PositionItem/PositionItem.tsx
#: src/components/Synthetics/TradeHistory/TradeHistoryRow/utils/position.ts
msgid "Initial Collateral"
msgstr "Initial Collateral"

#: src/pages/Stake/StakeModal.tsx
msgid "<0>Delegate your undelegated {0} GMX DAO</0> voting power before staking."
msgstr "<0>Delegate your undelegated {0} GMX DAO</0> voting power before staking."

#: src/pages/LeaderboardPage/components/LeaderboardAccountsTable.tsx
msgid "Avg. Size"
msgstr "Avg. Size"

#: src/components/Referrals/AffiliatesStats.tsx
msgid "V1 esGMX"
msgstr "V1 esGMX"

#: src/components/Synthetics/TradeBox/TradeBoxRows/LimitAndTPSLRows.tsx
msgid "Take Profit PnL"
msgstr "Take Profit PnL"

#: src/components/MissedCoinsModal/MissedCoinsModal.tsx
msgid "Let us know which coins you're missing"
msgstr "Let us know which coins you're missing"

#: src/components/Exchange/PositionEditor.jsx
msgid "Enable withdraw sent."
msgstr "Enable withdraw sent."

#: src/pages/ClaimEsGmx/ClaimEsGmx.jsx
msgid "Your esGMX (IOU) balance will decrease by your claim amount after claiming, this is expected behaviour."
msgstr "Your esGMX (IOU) balance will decrease by your claim amount after claiming, this is expected behaviour."

#: src/components/SettingsModal/SettingsModal.tsx
msgid "The Max Network Fee is set to a higher value to handle potential increases in gas price during order execution. Any excess network fee will be refunded to your account when the order is executed. Only applicable to GMX V2."
msgstr "The Max Network Fee is set to a higher value to handle potential increases in gas price during order execution. Any excess network fee will be refunded to your account when the order is executed. Only applicable to GMX V2."

#: src/domain/synthetics/positions/utils.ts
msgid "stop market"
msgstr "stop market"

#: src/pages/AccountDashboard/GeneralPerformanceDetails.tsx
#: src/pages/AccountDashboard/generalPerformanceDetailsDebug.tsx
#: src/pages/LeaderboardPage/components/LeaderboardAccountsTable.tsx
msgid "Start Unrealized PnL"
msgstr "Start Unrealized PnL"

#: src/components/TVChartContainer/constants.ts
msgid "Limit - Short Inc."
msgstr "Limit - Short Inc."

#: src/components/Synthetics/StatusNotification/FeesSettlementStatusNotification.tsx
msgid "Sending settle request"
msgstr "Sending settle request"

#: src/components/Synthetics/TradeBox/hooks/useTradeButtonState.tsx
#~ msgid "No swap path available. <0>Swap {0} to stBTC</0> to use {1} as collateral."
#~ msgstr "No swap path available. <0>Swap {0} to stBTC</0> to use {1} as collateral."

#: src/lib/legacy.ts
msgid "Order cannot be executed as the remaining position would be smaller than $5.00"
msgstr "Order cannot be executed as the remaining position would be smaller than $5.00"

#: src/components/Referrals/ClaimAffiliatesModal/ClaimAffiliatesModal.tsx
#: src/components/Synthetics/ClaimablePositionPriceImpactRebateModal/ClaimablePositionPriceImpactRebateModal.tsx
#: src/components/Synthetics/ClaimModal/ClaimModal.tsx
#: src/pages/ClaimEsGmx/ClaimEsGmx.jsx
#: src/pages/Stake/AffiliateClaimModal.tsx
#: src/pages/Stake/ClaimModal.tsx
msgid "Claiming..."
msgstr "Claiming..."

#. Filter option for tokens favorites
#: src/context/TokensFavoritesContext/TokensFavoritesContextProvider.tsx
msgid "All"
msgstr "All"

#: src/components/Synthetics/TradeHistory/keys.ts
msgid "Request Market Increase"
msgstr "Request Market Increase"

#: src/components/Synthetics/OrderEditor/OrderEditor.tsx
msgid "Edit {0}"
msgstr "Edit {0}"

#: src/pages/ClaimEsGmx/ClaimEsGmx.jsx
msgid "Vest with GMX on Arbitrum"
msgstr "Vest with GMX on Arbitrum"

#: src/components/Synthetics/Claims/ClaimableCard.tsx
msgid "Claimable price impact rebates.<0/><1/><2>Read more</2>."
msgstr "Claimable price impact rebates.<0/><1/><2>Read more</2>."

#: src/components/Synthetics/MarketNetFee/MarketNetFee.tsx
msgid "{longOrShort} positions {fundingAction} a funding fee of {fundingRate} per hour and {borrowAction} a borrow fee of {borrowRate} per hour."
msgstr "{longOrShort} positions {fundingAction} a funding fee of {fundingRate} per hour and {borrowAction} a borrow fee of {borrowRate} per hour."

#: src/components/Synthetics/OrderList/filters/OrderTypeFilter.tsx
#: src/components/Synthetics/OrderList/filters/OrderTypeFilter.tsx
#: src/components/Synthetics/OrderList/filters/OrderTypeFilter.tsx
#: src/components/Synthetics/PositionSeller/PositionSeller.tsx
#: src/components/Synthetics/TradeBox/tradeboxConstants.tsx
#: src/domain/synthetics/positions/utils.ts
msgid "TWAP"
msgstr "TWAP"

#: src/components/Exchange/OrderEditor.jsx
#: src/components/Synthetics/OrderEditor/OrderEditor.tsx
msgid "Updating Order..."
msgstr "Updating Order..."

#: src/components/Exchange/PositionSeller.jsx
msgid "Close failed."
msgstr "Close failed."

#: src/pages/Stake/Stake.tsx
msgid "You are earning rewards with {0} tokens.<0/>Tokens: {amountStr}."
msgstr "You are earning rewards with {0} tokens.<0/>Tokens: {amountStr}."

#: src/components/ModalViews/RedirectModal.tsx
msgid "The website is a community deployed and maintained instance of the open source <0>GMX front end</0>, hosted and served on the distributed, peer-to-peer <1>IPFS network</1>."
msgstr "The website is a community deployed and maintained instance of the open source <0>GMX front end</0>, hosted and served on the distributed, peer-to-peer <1>IPFS network</1>."

#: src/components/Exchange/PositionEditor.jsx
msgid "Deposit failed."
msgstr "Deposit failed."

#: src/pages/BuyGlp/BuyGlp.jsx
msgid "GLP to GM migration has reduced Fees due to STIP incentives. <0>Read more</0>."
msgstr "GLP to GM migration has reduced Fees due to STIP incentives. <0>Read more</0>."

#: src/components/Synthetics/AcceptablePriceImpactInputRow/AcceptablePriceImpactInputRow.tsx
#: src/components/Synthetics/AllowedSwapSlippageInputRowImpl/AllowedSwapSlippageInputRowImpl.tsx
msgid "<0>Set Recommended Impact: {0}</0>."
msgstr "<0>Set Recommended Impact: {0}</0>."

#: src/pages/Ecosystem/ecosystemConstants.tsx
msgid "Defi Llama"
msgstr "Defi Llama"

#: src/pages/Exchange/Exchange.tsx
msgid "Orders cancelled."
msgstr "Orders cancelled."

#: src/pages/PoolsDetails/PoolsDetailsAbout.tsx
msgid "Last Rebalance"
msgstr "Last Rebalance"

#: src/components/Synthetics/TradeHistory/keys.ts
msgid "Cancel Limit"
msgstr "Cancel Limit"

#: src/components/Referrals/AffiliatesStats.tsx
msgid "V2 Claim"
msgstr "V2 Claim"

#: src/components/Exchange/OrdersToa.jsx
msgid "Accept that orders are not guaranteed to execute and trigger orders may not settle at the trigger price"
msgstr "Accept that orders are not guaranteed to execute and trigger orders may not settle at the trigger price"

#: src/domain/synthetics/trade/utils/validation.ts
#: src/domain/synthetics/trade/utils/validation.ts
msgid "Select a market"
msgstr "Select a market"

#: src/domain/synthetics/trade/utils/validation.ts
msgid "The buyable cap for the pool GM: {0} in {1} [{2}] has been reached. Please choose a different pool or reduce the buy size."
msgstr "The buyable cap for the pool GM: {0} in {1} [{2}] has been reached. Please choose a different pool or reduce the buy size."

#: src/components/Synthetics/HighPriceImpactOrFeesWarningCard/HighPriceImpactOrFeesWarningCard.tsx
msgid "High External Swap Impact"
msgstr "High External Swap Impact"

#: src/components/Exchange/TradeHistory.jsx
#: src/components/Synthetics/TradeHistory/TradeHistory.tsx
msgid "No trades yet"
msgstr "No trades yet"

#: src/components/Exchange/ConfirmationBox.jsx
#: src/components/Exchange/PositionSeller.jsx
#: src/components/Synthetics/AllowedSwapSlippageInputRowImpl/AllowedSwapSlippageInputRowImpl.tsx
#: src/components/Synthetics/AllowedSwapSlippageInputRowImpl/AllowedSwapSlippageInputRowImpl.tsx
#: src/components/Synthetics/PositionSeller/rows/AllowedSlippageRow.tsx
#: src/components/Synthetics/TradeBox/TradeBoxRows/AllowedSlippageRow.tsx
msgid "Allowed Slippage"
msgstr "Allowed Slippage"

#: src/components/Exchange/OrderEditor.jsx
msgid "Order update failed."
msgstr "Order update failed."

#: src/components/Exchange/SwapBox.jsx
#: src/components/Glp/GlpSwap.jsx
msgid "Waiting for Approval"
msgstr "Waiting for Approval"

#: src/components/Synthetics/MarketNetFee/MarketNetFee.tsx
msgid "{longOrShort} positions {fundingAction} a funding fee of {fundingRate} per hour and do not pay a borrow fee."
msgstr "{longOrShort} positions {fundingAction} a funding fee of {fundingRate} per hour and do not pay a borrow fee."

#: src/components/Synthetics/TradeInfoIcon/TradeInfoIcon.tsx
msgid "{typeString} Short TP/SL: {0} a short position when the trigger price is reached."
msgstr "{typeString} Short TP/SL: {0} a short position when the trigger price is reached."

#: src/pages/Ecosystem/Ecosystem.tsx
msgid "Community-led Telegram groups."
msgstr "Community-led Telegram groups."

#: src/components/Synthetics/TVChart/components/AvailableLiquidityTooltip.tsx
msgid "{longShortText} {0} Open Interest"
msgstr "{longShortText} {0} Open Interest"

#: src/components/Synthetics/MarketStats/components/CompositionTable.tsx
#: src/components/Synthetics/MarketStats/components/CompositionTable.tsx
msgid "COMP."
msgstr "COMP."

#: src/pages/Stake/Vesting.tsx
msgid "You have no GMX tokens to claim."
msgstr "You have no GMX tokens to claim."

#: src/components/Synthetics/Claims/ClaimHistoryRow/ClaimFundingFeesHistoryRow.tsx
#: src/components/Synthetics/Claims/filters/ActionFilter.tsx
msgid "Settled Funding Fees"
msgstr "Settled Funding Fees"

#: src/pages/LeaderboardPage/components/CompetitionCountdown.tsx
msgid "Ends in"
msgstr "Ends in"

#: src/components/Referrals/JoinReferralCode.tsx
msgid "Please input a referral code to benefit from fee discounts."
msgstr "Please input a referral code to benefit from fee discounts."

#: src/components/Synthetics/TradeHistory/keys.ts
msgid "Failed Deposit"
msgstr "Failed Deposit"

#: src/components/Synthetics/TradeHistory/keys.ts
msgid "Request Market Swap"
msgstr "Request Market Swap"

#: src/components/Synthetics/TradeboxPoolWarnings/TradeboxPoolWarnings.tsx
msgid "Insufficient liquidity in the {0} market pool. Select a different pool for this market.{1}"
msgstr "Insufficient liquidity in the {0} market pool. Select a different pool for this market.{1}"

#: src/domain/synthetics/trade/utils/validation.ts
msgid "App disabled, pending {0} upgrade"
msgstr "App disabled, pending {0} upgrade"

#: src/components/Referrals/AffiliatesStats.tsx
msgid "Rebates earned by this account as an affiliate."
msgstr "Rebates earned by this account as an affiliate."

#: src/components/Glp/GlpSwap.jsx
msgid "Swap {0} on 1inch"
msgstr "Swap {0} on 1inch"

#: src/components/Glp/GlpSwap.jsx
msgid "{0} GLP bought with {1} {2}!"
msgstr "{0} GLP bought with {1} {2}!"

#: src/pages/Stake/EscrowedGmxCard.tsx
#: src/pages/Stake/GmxAndVotingPowerCard.tsx
#: src/pages/Stake/UnstakeModal.tsx
#: src/pages/Stake/UnstakeModal.tsx
msgid "Unstake"
msgstr "Unstake"

#: src/components/SettingsModal/SettingsModal.tsx
msgid "Debug Settings"
msgstr "Debug Settings"

#: src/components/NetworkDropdown/NetworkDropdown.tsx
msgid "More Options"
msgstr "More Options"

#: src/components/TokenCard/TokenCard.tsx
msgid "GLV is the liquidity provider token for GMX V2 vaults. Consist of several GM tokens and accrues fees generated by them."
msgstr "GLV is the liquidity provider token for GMX V2 vaults. Consist of several GM tokens and accrues fees generated by them."

#: src/components/Synthetics/TwapRows/TwapRows.tsx
msgid "<0>every</0> {hours} hours{0}"
msgstr "<0>every</0> {hours} hours{0}"

#: src/components/Referrals/TradersStats.tsx
msgid "For trades on V1, this discount will be airdropped to your account every Wednesday. On V2, discounts are applied automatically and will reduce your fees when you make a trade."
msgstr "For trades on V1, this discount will be airdropped to your account every Wednesday. On V2, discounts are applied automatically and will reduce your fees when you make a trade."

#: src/components/DebugExpressSettings/DebugSwapsSettings.tsx
#: src/components/DebugSwapsSettings/DebugSwapsSettings.tsx
msgid "Fail External Swaps"
msgstr "Fail External Swaps"

#: src/domain/synthetics/orders/utils.tsx
msgid "Swap {fromTokenText} for {toTokenText}"
msgstr "Swap {fromTokenText} for {toTokenText}"

#: src/components/Exchange/SwapBox.jsx
#: src/domain/synthetics/orders/createWrapOrUnwrapTxn.ts
#: src/domain/synthetics/orders/createWrapOrUnwrapTxn.ts
msgid "Swap submitted."
msgstr "Swap submitted."

#: src/components/Exchange/NetValueTooltip.tsx
#: src/components/Exchange/PositionSeller.jsx
#: src/components/Exchange/PositionsList.jsx
#: src/components/Exchange/TradeHistory.jsx
#: src/components/Synthetics/PositionItem/PositionItem.tsx
#: src/components/Synthetics/PositionItem/PositionItem.tsx
#: src/components/Synthetics/PositionSeller/PositionSeller.tsx
#: src/components/Synthetics/PositionSeller/PositionSeller.tsx
#: src/components/Synthetics/TradeBox/TradeBox.tsx
#: src/components/Synthetics/TradeHistory/TradeHistoryRow/utils/position.ts
#: src/pages/AccountDashboard/DailyAndCumulativePnL.tsx
msgid "PnL"
msgstr "PnL"

#: src/components/Synthetics/TradeBox/ExpressTradingWarningCard.tsx
msgid "Express Trading is not available using network's native token {0}. Consider using {1} instead."
msgstr "Express Trading is not available using network's native token {0}. Consider using {1} instead."

#: src/components/Synthetics/TradeHistory/keys.ts
#: src/domain/synthetics/orders/utils.tsx
msgid "Market Increase"
msgstr "Market Increase"

#: src/components/Synthetics/Claims/ClaimsHistory.tsx
msgid "No claims yet"
msgstr "No claims yet"

#: src/components/TVChartContainer/DynamicLine.tsx
msgid "Cancel Order"
msgstr "Cancel Order"

#: src/components/Exchange/PositionEditor.jsx
#: src/components/Exchange/PositionEditor.jsx
#: src/components/Exchange/PositionEditor.jsx
#: src/components/OldSubaccountWithdraw/OldSubaccountWithdraw.tsx
#: src/components/Synthetics/PositionEditor/types.ts
#: src/components/Synthetics/TradeHistory/keys.ts
#: src/pages/Stake/Vesting.tsx
#: src/pages/Stake/Vesting.tsx
#: src/pages/Stake/Vesting.tsx
msgid "Withdraw"
msgstr "Withdraw"

#: src/components/Synthetics/TradeHistory/keys.ts
msgid "Update Stop Market"
msgstr "Update Stop Market"

#: src/pages/Stake/TotalRewardsCard.tsx
msgid "Vested Claimable GMX"
msgstr "Vested Claimable GMX"

#: src/pages/BuyGMX/BuyGMX.tsx
msgid "Buy {nativeTokenSymbol}"
msgstr "Buy {nativeTokenSymbol}"

#: src/components/AddressDropdown/AddressDropdown.tsx
msgid "View in Explorer"
msgstr "View in Explorer"

#: src/components/AprInfo/AprInfo.tsx
msgid "Bonus APR"
msgstr "Bonus APR"

#: src/components/Synthetics/StatusNotification/GmStatusNotification.tsx
msgid "Shift request sent"
msgstr "Shift request sent"

#: src/pages/Jobs/Jobs.jsx
msgid "GMX is not actively looking for new hires at the moment. However, if you think you can contribute to the project, please email <0>jobs@gmx.io</0>."
msgstr "GMX is not actively looking for new hires at the moment. However, if you think you can contribute to the project, please email <0>jobs@gmx.io</0>."

#: src/components/Exchange/ConfirmationBox.jsx
msgid "You have multiple existing Increase {longOrShortText} {0} limit orders"
msgstr "You have multiple existing Increase {longOrShortText} {0} limit orders"

#: src/lib/wallets/connecters/binanceW3W/binanceWallet.ts
msgid "After you scan, a connection prompt will appear for you to connect your wallet."
msgstr "After you scan, a connection prompt will appear for you to connect your wallet."

#: src/pages/BuyGMX/BuyGMX.tsx
msgid "You can transfer AVAX from other networks to Avalanche using any of the below options:"
msgstr "You can transfer AVAX from other networks to Avalanche using any of the below options:"

#: src/pages/Stake/Vesting.tsx
msgid "Unsupported network"
msgstr "Unsupported network"

#: src/components/Exchange/PositionsList.jsx
#: src/components/Synthetics/PositionItem/PositionItem.tsx
#: src/components/Synthetics/PositionItem/PositionItem.tsx
msgid "Opening..."
msgstr "Opening..."

#: src/components/Referrals/AffiliatesStats.tsx
msgid "Traders Referred on Avalanche"
msgstr "Traders Referred on Avalanche"

#: src/components/Exchange/PositionSeller.jsx
msgid "Trigger order disabled, pending {0} upgrade"
msgstr "Trigger order disabled, pending {0} upgrade"

#: src/components/Synthetics/Claims/filters/ActionFilter.tsx
msgid "Funding Fees"
msgstr "Funding Fees"

#: src/domain/tokens/approveTokens.tsx
msgid "Approval failed"
msgstr "Approval failed"

#: src/components/Synthetics/TVChart/ChartHeader.tsx
#: src/components/Synthetics/TVChart/ChartHeader.tsx
#: src/pages/Dashboard/OverviewCard.tsx
#: src/pages/Home/Home.tsx
msgid "Open Interest"
msgstr "Open Interest"

#: src/context/SubaccountContext/SubaccountContextProvider.tsx
msgid "Updating settings..."
msgstr "Updating settings..."

#: src/components/Exchange/SwapBox.jsx
msgid "The position will be opened at {0} USD with a max slippage of {1}%.<0/><1/>The slippage amount can be configured under Settings, found by clicking on your address at the top right of the page after connecting your wallet.<2/><3/><4>Read more</4>."
msgstr "The position will be opened at {0} USD with a max slippage of {1}%.<0/><1/>The slippage amount can be configured under Settings, found by clicking on your address at the top right of the page after connecting your wallet.<2/><3/><4>Read more</4>."

#: src/components/Referrals/TradersStats.tsx
msgid "Active Referral Code"
msgstr "Active Referral Code"

#: src/components/OneClickAdvancedSettings/OneClickAdvancedSettings.tsx
msgid "Save One-Click Trading settings"
msgstr "Save One-Click Trading settings"

#: src/pages/ClaimEsGmx/ClaimEsGmx.jsx
msgid "Please switch your network to Arbitrum."
msgstr "Please switch your network to Arbitrum."

#: src/components/Synthetics/TradeBox/hooks/useTradeButtonState.tsx
msgid "The position would be immediately liquidated upon order execution. Try reducing the size."
msgstr "The position would be immediately liquidated upon order execution. Try reducing the size."

#: src/components/Synthetics/MarketTokenSelector/MarketTokenSelector.tsx
msgid "BUYABLE"
msgstr "BUYABLE"

#: src/components/Synthetics/TradeHistory/keys.ts
msgid "Create TWAP"
msgstr "Create TWAP"

#: src/components/Exchange/PositionEditor.jsx
msgid "Enabling Leverage"
msgstr "Enabling Leverage"

#: src/pages/BeginAccountTransfer/BeginAccountTransfer.tsx
#: src/pages/NftWallet/NftWallet.jsx
msgid "Invalid Receiver Address"
msgstr "Invalid Receiver Address"

#: src/components/Exchange/PositionSeller.jsx
msgid "Collateral is not enough to cover pending Fees. Please uncheck \"Keep Leverage\" to pay the Fees with the realized PnL."
msgstr "Collateral is not enough to cover pending Fees. Please uncheck \"Keep Leverage\" to pay the Fees with the realized PnL."

#: src/pages/LeaderboardPage/components/LeaderboardAccountsTable.tsx
#: src/pages/LeaderboardPage/components/LeaderboardPositionsTable.tsx
msgid "You have yet to reach the minimum \"Capital Used\" of {0} to qualify for the rankings."
msgstr "You have yet to reach the minimum \"Capital Used\" of {0} to qualify for the rankings."

#: src/components/Exchange/SwapBox.jsx
msgid "Swap amount exceeds Available Liquidity."
msgstr "Swap amount exceeds Available Liquidity."

#: src/components/InterviewToast/InterviewToast.tsx
msgid "We value your experience as GMX Liquidity Provider and invite you to participate in an anonymous one-on-one chat."
msgstr "We value your experience as GMX Liquidity Provider and invite you to participate in an anonymous one-on-one chat."

#: src/components/Synthetics/GmList/GlvList.tsx
#: src/components/Synthetics/GmList/GmList.tsx
msgid "TVL (SUPPLY)"
msgstr "TVL (SUPPLY)"

#: src/components/Synthetics/TradeBox/hooks/useTradeButtonState.tsx
msgid "Decrease the leverage to match the max. allowed leverage."
msgstr "Decrease the leverage to match the max. allowed leverage."

#: src/components/Synthetics/TableMarketFilter/MarketFilterLongShort.tsx
#: src/components/Synthetics/TableMarketFilter/MarketFilterLongShort.tsx
msgid "Shorts"
msgstr "Shorts"

#: src/pages/PriceImpactRebatesStats/PriceImpactRebatesStats.tsx
msgid "Prev"
msgstr "Prev"

#: src/pages/Pools/PoolsTimeRangeFilter.tsx
msgid "Last 180d"
msgstr "Last 180d"

#: src/components/Synthetics/StatusNotification/GmStatusNotification.tsx
msgid "Unknown buy GM order"
msgstr "Unknown buy GM order"

#: src/components/Synthetics/PositionSeller/rows/AllowedSlippageRow.tsx
#: src/components/Synthetics/TradeBox/TradeBoxRows/AllowedSlippageRow.tsx
msgid "You can edit the default Allowed Slippage in the settings menu on the top right of the page.<0/><1/>Note that a low allowed slippage, e.g. less than -{0}, may result in failed orders if prices are volatile."
msgstr "You can edit the default Allowed Slippage in the settings menu on the top right of the page.<0/><1/>Note that a low allowed slippage, e.g. less than -{0}, may result in failed orders if prices are volatile."

#: src/components/Synthetics/TradeHistory/TradeHistory.tsx
msgid "RPnL ($)"
msgstr "RPnL ($)"

#: src/components/DepthChart/DepthChartTooltip.tsx
msgid "There is no price impact. There is a single<0/>execution price for increasing longs or<1/>decreasing shorts for this size."
msgstr "There is no price impact. There is a single<0/>execution price for increasing longs or<1/>decreasing shorts for this size."

#: src/pages/ClaimEsGmx/ClaimEsGmx.jsx
msgid "After claiming, the esGMX tokens will be airdropped to your account on the selected network within 7 days."
msgstr "After claiming, the esGMX tokens will be airdropped to your account on the selected network within 7 days."

#: src/components/Synthetics/GmSwap/GmSwapBox/GmSwapBoxHeader.tsx
msgid "Buy GLV"
msgstr "Buy GLV"

#: src/components/Synthetics/TradeHistory/keys.ts
msgid "Failed TWAP Part"
msgstr "Failed TWAP Part"

#: src/components/Synthetics/PoolSelector2/PoolSelector2.tsx
#: src/components/Synthetics/PoolSelector2/PoolSelector2.tsx
msgid "Impact+Fees"
msgstr "Impact+Fees"

#: src/components/TVChartContainer/constants.ts
msgid "TP - Short Dec."
msgstr "TP - Short Dec."

#: src/pages/Ecosystem/ecosystemConstants.tsx
msgid "Compass Labs GM Token Dashboard"
msgstr "Compass Labs GM Token Dashboard"

#: src/components/Exchange/TradeHistory.jsx
msgid "Request increase {0} {longOrShortText}, +{1} USD, Acceptable Price: {2} {3} USD"
msgstr "Request increase {0} {longOrShortText}, +{1} USD, Acceptable Price: {2} {3} USD"

#: src/components/Exchange/SwapBox.jsx
#: src/components/Exchange/SwapBox.jsx
#: src/components/Exchange/SwapBox.jsx
#: src/components/Exchange/SwapBox.jsx
#: src/components/Synthetics/CollateralSelector/CollateralSelector.tsx
#: src/components/Synthetics/TradeBox/TradeBoxRows/CollateralSelectorRow.tsx
msgid "Collateral In"
msgstr "Collateral In"

#: src/pages/Dashboard/GmCard.tsx
msgid "GM Markets"
msgstr "GM Markets"

#: src/components/UserFeedbackModal/UserFeedbackModal.tsx
msgid "Your opinions and experiences matter to us. Your feedback helps us understand what we are doing well and where we can make enhancements."
msgstr "Your opinions and experiences matter to us. Your feedback helps us understand what we are doing well and where we can make enhancements."

#: src/components/Exchange/UsefulLinks.tsx
msgid "Trading guide"
msgstr "Trading guide"

#: src/context/SyntheticsStateContext/selectors/chartSelectors/selectChartLines.tsx
msgid "Open {longOrShortText} - {marketIndexName}"
msgstr "Open {longOrShortText} - {marketIndexName}"

#: src/domain/synthetics/common/incentivesAirdropMessages.ts
msgid "TRADING Airdrop"
msgstr "TRADING Airdrop"

#: src/components/Synthetics/TradeBox/hooks/useCollateralInTooltipContent.tsx
msgid "You will be short {indexSymbol} from your short position, while being long {collateralSymbol} from your {collateralSymbol} collateral. This can be useful for delta-neutral strategies to earn funding fees."
msgstr "You will be short {indexSymbol} from your short position, while being long {collateralSymbol} from your {collateralSymbol} collateral. This can be useful for delta-neutral strategies to earn funding fees."

#: src/components/Referrals/TradersStats.tsx
msgid "Rebates earned by this account as a trader."
msgstr "Rebates earned by this account as a trader."

#: src/components/Exchange/SwapBox.jsx
#: src/components/Synthetics/ExecutionPriceRow.tsx
#: src/components/Synthetics/NetworkFeeRow/NetworkFeeRow.tsx
#: src/components/Synthetics/TradeInfoIcon/TradeInfoIcon.tsx
#: src/components/Synthetics/TradeInfoIcon/TradeInfoIcon.tsx
#: src/components/Synthetics/TradeInfoIcon/TradeInfoIcon.tsx
#: src/components/Synthetics/TradeInfoIcon/TradeInfoIcon.tsx
#: src/components/Synthetics/TradeInfoIcon/TradeInfoIcon.tsx
#: src/components/Synthetics/TradeInfoIcon/TradeInfoIcon.tsx
#: src/components/Synthetics/TradeInfoIcon/TradeInfoIcon.tsx
#: src/components/Synthetics/TradeInfoIcon/TradeInfoIcon.tsx
#: src/components/TokenCard/TokenCard.tsx
#: src/components/TokenCard/TokenCard.tsx
#: src/components/TokenCard/TokenCard.tsx
#: src/components/TokenCard/TokenCard.tsx
#: src/pages/Dashboard/WeightText.tsx
msgid "Read more"
msgstr "Read more"

#: src/pages/AccountDashboard/GeneralPerformanceDetails.tsx
msgid "This Year"
msgstr "This Year"

#: src/components/Exchange/TradeHistory.jsx
msgid ""
"{actionDisplay} {0} {longOrShortText},\n"
"-{1} USD,\n"
"{2} Price: {3} USD"
msgstr ""
"{actionDisplay} {0} {longOrShortText},\n"
"-{1} USD,\n"
"{2} Price: {3} USD"

#: src/pages/Stake/Vesting.tsx
#: src/pages/Stake/Vesting.tsx
#: src/pages/Stake/Vesting.tsx
msgid "Vesting Status"
msgstr "Vesting Status"

#: src/components/Exchange/ConfirmationBox.jsx
msgid "You have an active Limit Order to Increase {longOrShortText} {sizeInToken} {0} (${1}) at price ${2}"
msgstr "You have an active Limit Order to Increase {longOrShortText} {sizeInToken} {0} (${1}) at price ${2}"

#: src/domain/synthetics/claimHistory/claimPriceImpactRebate.ts
msgid "Claiming Price Impact Rebate..."
msgstr "Claiming Price Impact Rebate..."

#: src/components/Synthetics/PositionItem/PositionItem.tsx
msgid "Negative funding fees are automatically settled against the collateral and impact the liquidation price. Positive funding fees can be claimed under the claims tab."
msgstr "Negative funding fees are automatically settled against the collateral and impact the liquidation price. Positive funding fees can be claimed under the claims tab."

#: src/pages/Stake/Stake.tsx
msgid "Unstake esGMX"
msgstr "Unstake esGMX"

#: src/components/Synthetics/TradeBox/TradeBox.tsx
msgid "The actual trigger price at which order gets filled will depend on fees and price impact at the time of execution to guarantee that you receive the minimum receive amount."
msgstr "The actual trigger price at which order gets filled will depend on fees and price impact at the time of execution to guarantee that you receive the minimum receive amount."

#: src/components/Exchange/PositionDropdown.tsx
msgid "Set TP/SL"
msgstr "Set TP/SL"

#: src/components/Synthetics/TradeHistory/TradeHistoryRow/utils/shared.ts
msgid "The Execution Price didn't meet the Acceptable Price condition. The Order will get filled when the condition is met."
msgstr "The Execution Price didn't meet the Acceptable Price condition. The Order will get filled when the condition is met."

#: src/components/Synthetics/PositionEditor/PositionEditorAdvancedRows.tsx
#: src/components/Synthetics/PositionSeller/PositionSellerAdvancedDisplayRows.tsx
msgid "Initial Collateral (Collateral excluding Borrow and Funding Fee)."
msgstr "Initial Collateral (Collateral excluding Borrow and Funding Fee)."

#: src/components/Synthetics/TVChart/ChartHeader.tsx
#: src/components/Synthetics/TVChart/ChartHeader.tsx
msgid "Net Rate / 1h"
msgstr "Net Rate / 1h"

#: src/pages/Stake/ClaimModal.tsx
msgid "Claim esGMX Rewards"
msgstr "Claim esGMX Rewards"

#: src/pages/Stake/Stake.tsx
msgid "Trading incentives program is live on {avalancheLink}."
msgstr "Trading incentives program is live on {avalancheLink}."

#: src/components/Synthetics/StatusNotification/GmStatusNotification.tsx
msgid "Sending sell request"
msgstr "Sending sell request"

#: src/components/Synthetics/AcceptablePriceImpactInputRow/AcceptablePriceImpactInputRow.tsx
#: src/components/Synthetics/AllowedSwapSlippageInputRowImpl/AllowedSwapSlippageInputRowImpl.tsx
#: src/components/Synthetics/PositionSeller/PositionSellerAdvancedDisplayRows.tsx
#: src/components/Synthetics/TradeBox/TradeBoxRows/AdvancedDisplayRows.tsx
#: src/pages/LeaderboardPage/components/LeaderboardAccountsTable.tsx
#: src/pages/LeaderboardPage/components/LeaderboardPositionsTable.tsx
#: src/pages/LeaderboardPage/components/LeaderboardPositionsTable.tsx
msgid "NA"
msgstr "NA"

#: src/components/Synthetics/TradeBox/TradeBoxRows/CollateralSelectorRow.tsx
msgid "You have an existing position with {0} as collateral. This action will not apply for that position. <0>Switch to {1} collateral</0>."
msgstr "You have an existing position with {0} as collateral. This action will not apply for that position. <0>Switch to {1} collateral</0>."

#: src/components/Synthetics/TradeHistory/TradeHistoryRow/utils/position.ts
#: src/components/Synthetics/TradeHistory/TradeHistoryRow/utils/position.ts
#: src/components/Synthetics/TradeHistory/TradeHistoryRow/utils/position.ts
#: src/components/Synthetics/TradeHistory/TradeHistoryRow/utils/position.ts
#: src/components/Synthetics/TradeHistory/TradeHistoryRow/utils/position.ts
msgid "Trigger price for the order."
msgstr "Trigger price for the order."

#: src/components/Exchange/ConfirmationBox.jsx
#: src/components/Exchange/ConfirmationBox.jsx
#: src/components/Exchange/ConfirmationBox.jsx
#: src/components/Exchange/ConfirmationBox.jsx
#: src/components/Exchange/ConfirmationBox.jsx
#: src/components/Exchange/ExchangeTVChart.jsx
#: src/components/Exchange/ExchangeTVChart.jsx
#: src/components/Exchange/OrdersList.jsx
#: src/components/Exchange/PositionEditor.jsx
#: src/components/Exchange/PositionSeller.jsx
#: src/components/Exchange/PositionsList.jsx
#: src/components/Exchange/PositionsList.jsx
#: src/components/Exchange/SwapBox.jsx
#: src/components/Exchange/SwapBox.jsx
#: src/components/Exchange/SwapBox.jsx
#: src/components/Exchange/SwapBox.jsx
#: src/components/Exchange/SwapBox.jsx
#: src/components/Exchange/TradeHistory.jsx
#: src/components/Exchange/TradeHistory.jsx
#: src/components/Exchange/TradeHistory.jsx
#: src/components/MarketWithDirectionLabel/MarketWithDirectionLabel.tsx
#: src/components/Synthetics/Claims/ClaimHistoryRow/ClaimFundingFeesHistoryRow.tsx
#: src/components/Synthetics/Claims/ClaimHistoryRow/ClaimFundingFeesHistoryRow.tsx
#: src/components/Synthetics/Claims/ClaimsHistory.tsx
#: src/components/Synthetics/MarketNetFee/MarketNetFee.tsx
#: src/components/Synthetics/PositionEditor/PositionEditor.tsx
#: src/components/Synthetics/PositionItem/PositionItem.tsx
#: src/components/Synthetics/PositionItem/PositionItem.tsx
#: src/components/Synthetics/PositionSeller/PositionSeller.tsx
#: src/components/Synthetics/SettleAccruedFundingFeeModal/SettleAccruedFundingFeeRow.tsx
#: src/components/Synthetics/StatusNotification/FeesSettlementStatusNotification.tsx
#: src/components/Synthetics/StatusNotification/OrderStatusNotification.tsx
#: src/components/Synthetics/TableMarketFilter/MarketFilterLongShort.tsx
#: src/components/Synthetics/TradeBox/tradeboxConstants.tsx
#: src/components/Synthetics/TradeHistory/TradeHistoryRow/utils/position.ts
#: src/components/Synthetics/TVChart/components/AvailableLiquidityTooltip.tsx
#: src/context/SyntheticsEvents/SyntheticsEventsProvider.tsx
#: src/context/SyntheticsEvents/SyntheticsEventsProvider.tsx
#: src/context/SyntheticsStateContext/selectors/chartSelectors/selectChartLines.tsx
#: src/domain/synthetics/orders/utils.tsx
#: src/pages/Exchange/Exchange.tsx
#: src/pages/Exchange/Exchange.tsx
#: src/pages/Exchange/Exchange.tsx
#: src/pages/Exchange/Exchange.tsx
#: src/pages/LeaderboardPage/components/LeaderboardPositionsTable.tsx
#: src/pages/LeaderboardPage/components/LeaderboardPositionsTable.tsx
#: src/pages/OrdersOverview/OrdersOverview.jsx
msgid "Short"
msgstr "Short"

#: src/components/Synthetics/TradeHistory/useDownloadAsCsv.tsx
#: src/pages/AccountDashboard/GeneralPerformanceDetails.tsx
#: src/pages/LeaderboardPage/components/LeaderboardAccountsTable.tsx
#: src/pages/LeaderboardPage/components/LeaderboardPositionsTable.tsx
msgid "PnL ($)"
msgstr "PnL ($)"

#: src/components/Synthetics/MarketTokenSelector/MarketTokenSelector.tsx
msgid "GMX Market Tokens"
msgstr "GMX Market Tokens"

#: src/domain/synthetics/orders/getPositionOrderError.tsx
msgid "Stop Market price is above mark price"
msgstr "Stop Market price is above mark price"

#: src/context/PendingTxnsContext/PendingTxnsContext.tsx
msgid "Txn failed. <0>View</0>."
msgstr "Txn failed. <0>View</0>."

#: src/pages/Stake/Vesting.tsx
#: src/pages/Stake/Vesting.tsx
msgid "Affiliate Vault"
msgstr "Affiliate Vault"

#: src/components/Exchange/SwapBox.jsx
#: src/components/Exchange/SwapBox.jsx
#: src/domain/synthetics/orders/getPositionOrderError.tsx
#: src/domain/synthetics/trade/utils/validation.ts
msgid "Enter a price"
msgstr "Enter a price"

#: src/components/Referrals/JoinReferralCode.tsx
msgid "Updating..."
msgstr "Updating..."

#: src/components/Synthetics/TradeHistory/keys.ts
msgid "Failed Market Increase"
msgstr "Failed Market Increase"

#: src/pages/LeaderboardPage/components/LeaderboardContainer.tsx
#: src/pages/LeaderboardPage/components/LeaderboardContainer.tsx
msgid "EIP-4844 Competition"
msgstr "EIP-4844 Competition"

#: src/components/Exchange/ConfirmationBox.jsx
#: src/components/Exchange/OrderEditor.jsx
#: src/components/Exchange/PositionEditor.jsx
#: src/components/Exchange/PositionSeller.jsx
#: src/components/Exchange/PositionsList.jsx
#: src/components/Exchange/PositionsList.jsx
#: src/components/Exchange/SwapBox.jsx
#: src/components/Synthetics/OrderEditor/OrderEditor.tsx
#: src/components/Synthetics/PositionItem/PositionItem.tsx
#: src/components/Synthetics/PositionList/PositionList.tsx
#: src/pages/LeaderboardPage/components/LeaderboardPositionsTable.tsx
msgid "Liq. Price"
msgstr "Liq. Price"

#: src/components/NotifyModal/NotifyModal.tsx
msgid "Trading Pair Price Alerts"
msgstr "Trading Pair Price Alerts"

#: src/components/Exchange/OrdersList.jsx
msgid "You will receive at least {0} {1} if this order is executed. The exact execution price may vary depending on fees at the time the order is executed."
msgstr "You will receive at least {0} {1} if this order is executed. The exact execution price may vary depending on fees at the time the order is executed."

#: src/components/Common/SEO.tsx
msgid "GMX | Decentralized Perpetual Exchange"
msgstr "GMX | Decentralized Perpetual Exchange"

#: src/components/Synthetics/BotanixBanner/BotanixBanner.tsx
msgid "<0>Botanix</0> currently only supports"
msgstr "<0>Botanix</0> currently only supports"

#: src/pages/OrdersOverview/OrdersOverview.jsx
msgid "No position"
msgstr "No position"

#: src/components/Glp/GlpSwap.jsx
#: src/components/Glp/GlpSwap.jsx
#: src/components/Glp/GlpSwap.jsx
#: src/pages/Stake/GlpCard.tsx
msgid "Buy GLP"
msgstr "Buy GLP"

#: src/components/Exchange/ConfirmationBox.jsx
msgid "Cancel failed"
msgstr "Cancel failed"

#: src/components/Synthetics/GmList/GmTokensTotalBalanceInfo.tsx
#: src/components/Synthetics/GmList/GmTokensTotalBalanceInfo.tsx
msgid "{daysConsidered}d Earned Fees"
msgstr "{daysConsidered}d Earned Fees"

#: src/components/Synthetics/StatusNotification/OrderStatusNotification.tsx
msgid "Fulfilling order request"
msgstr "Fulfilling order request"

#: src/domain/synthetics/trade/utils/validation.ts
msgid "Insufficient {0} balance to pay for gas"
msgstr "Insufficient {0} balance to pay for gas"

#: src/pages/ClaimEsGmx/ClaimEsGmx.jsx
msgid "You can currently vest a maximum of {0} esGMX tokens at a ratio of {1} {stakingToken} to 1 esGMX."
msgstr "You can currently vest a maximum of {0} esGMX tokens at a ratio of {1} {stakingToken} to 1 esGMX."

#: src/pages/BuyGMX/BuyGMX.tsx
msgid "Buy AVAX directly to Avalanche or transfer it there."
msgstr "Buy AVAX directly to Avalanche or transfer it there."

#: src/pages/Ecosystem/ecosystemConstants.tsx
msgid "Open Ocean"
msgstr "Open Ocean"

#: src/components/Synthetics/GmSwap/GmSwapBox/GmSwapBox.tsx
msgid "Single"
msgstr "Single"

#: src/domain/synthetics/orders/prepareOrderTxn.ts
msgid "Error preparing transaction. Provider is not defined"
msgstr "Error preparing transaction. Provider is not defined"

#: src/components/Synthetics/Claims/ClaimableCardUI.tsx
msgid "Funding fees"
msgstr "Funding fees"

#: src/domain/synthetics/trade/utils/validation.ts
msgid "Insufficient liquidity in GM Pool"
msgstr "Insufficient liquidity in GM Pool"

#: src/components/Exchange/ExchangeBanner.jsx
msgid "Trade on GMX and win <0>$250.000</0> in prizes! Live until November 30th, <1>click here</1> to learn more."
msgstr "Trade on GMX and win <0>$250.000</0> in prizes! Live until November 30th, <1>click here</1> to learn more."

#: src/domain/synthetics/common/incentivesAirdropMessages.ts
msgid "tBTC LP incentives"
msgstr "tBTC LP incentives"

#: src/components/ModalViews/RedirectModal.tsx
msgid "You are leaving GMX.io and will be redirected to a third party, independent website."
msgstr "You are leaving GMX.io and will be redirected to a third party, independent website."

#: src/components/Synthetics/PositionItem/PositionItem.tsx
#: src/components/Synthetics/PositionItem/PositionItem.tsx
msgid "Accrued Borrow Fee"
msgstr "Accrued Borrow Fee"

#: src/domain/synthetics/trade/useMaxAutoCancelOrdersState.tsx
msgid "Read more."
msgstr "Read more."

#: src/components/AddressDropdown/AddressDropdown.tsx
#: src/components/Synthetics/TradeHistory/TradeHistory.tsx
msgid "PnL Analysis"
msgstr "PnL Analysis"

#: src/components/Synthetics/GmList/GmListItem.tsx
msgid "View Details"
msgstr "View Details"

#: src/components/Synthetics/TableMarketFilter/MarketFilterLongShort.tsx
#: src/components/Synthetics/TableMarketFilter/MarketFilterLongShort.tsx
msgid "Longs"
msgstr "Longs"

#: src/components/Exchange/PositionEditor.jsx
msgid "Deposit submitted."
msgstr "Deposit submitted."

#: src/components/Exchange/SwapBox.jsx
msgid "<0>{0} is required for collateral.</0><1>Swap amount from {1} to {2} exceeds {3} available liquidity. Reduce the \"Pay\" size, or change the \"Collateral In\" token.</1>"
msgstr "<0>{0} is required for collateral.</0><1>Swap amount from {1} to {2} exceeds {3} available liquidity. Reduce the \"Pay\" size, or change the \"Collateral In\" token.</1>"

#: src/components/Synthetics/StatusNotification/GmStatusNotification.tsx
msgid "Unknown sell GM order"
msgstr "Unknown sell GM order"

#: src/components/NotifyModal/NotifyModal.tsx
msgid "<0>Notifications are provided by Notifi and not affiliated with GMX. By subscribing, you agree that info you provide to Notifi will be governed by its </0><1>Privacy Policy</1><2> and </2><3>Terms of Use</3>."
msgstr "<0>Notifications are provided by Notifi and not affiliated with GMX. By subscribing, you agree that info you provide to Notifi will be governed by its </0><1>Privacy Policy</1><2> and </2><3>Terms of Use</3>."

#: src/components/TokenCard/TokenCard.tsx
msgid "{arbitrumLink} and {avalancheLink} GLV Pools are <0>incentivized{sparkle}.</0>"
msgstr "{arbitrumLink} and {avalancheLink} GLV Pools are <0>incentivized{sparkle}.</0>"

#: src/components/Synthetics/TradeInfoIcon/TradeInfoIcon.tsx
msgid "{typeString} Long Limit: {0} a long position when the price is below the trigger price."
msgstr "{typeString} Long Limit: {0} a long position when the price is below the trigger price."

#: src/components/Synthetics/TradeBox/hooks/useTradeButtonState.tsx
msgid "{0} is required for collateral.<0/><1/>There is no swap path found for {1} to {2} within GMX.<2/><3/><4>You can buy {3} on 1inch.</4>"
msgstr "{0} is required for collateral.<0/><1/>There is no swap path found for {1} to {2} within GMX.<2/><3/><4>You can buy {3} on 1inch.</4>"

#: src/components/Synthetics/TradeboxPoolWarnings/TradeboxPoolWarnings.tsx
msgid "You have an existing position in the {0} market pool.<0><1>Switch to {1} market pool</1>.</0>"
msgstr "You have an existing position in the {0} market pool.<0><1>Switch to {1} market pool</1>.</0>"

#: src/pages/AccountDashboard/GeneralPerformanceDetails.tsx
#: src/pages/LeaderboardPage/components/LeaderboardAccountsTable.tsx
msgid "Capital Used"
msgstr "Capital Used"

#: src/components/MissedCoinsModal/MissedCoinsModal.tsx
msgid "Max 10 symbols in name"
msgstr "Max 10 symbols in name"

#: src/pages/Dashboard/StatsCard.tsx
msgid "Users"
msgstr "Users"

#: src/components/GasPaymentTokenSelector/GasPaymentTokenSelector.tsx
#: src/components/GasPaymentTokenSelector/GasPaymentTokenSelector.tsx
msgid "Gas Payment Token"
msgstr "Gas Payment Token"

#: src/components/DepthChart/DepthChartTooltip.tsx
#: src/components/Synthetics/Claims/filters/ActionFilter.tsx
#: src/components/Synthetics/ExecutionPriceRow.tsx
#: src/components/Synthetics/GmSwap/GmFees/GmFees.tsx
#: src/components/Synthetics/TradeHistory/TradeHistoryRow/utils/position.ts
#: src/components/Synthetics/TradeHistory/TradeHistoryRow/utils/position.ts
#: src/components/Synthetics/TradeHistory/TradeHistoryRow/utils/position.ts
#: src/components/Synthetics/TradeHistory/TradeHistoryRow/utils/position.ts
#: src/components/Synthetics/TradeHistory/TradeHistoryRow/utils/position.ts
#: src/components/Synthetics/TradeHistory/TradeHistoryRow/utils/position.ts
#: src/components/Synthetics/TradeHistory/TradeHistoryRow/utils/position.ts
#: src/components/Synthetics/TradeHistory/useDownloadAsCsv.tsx
msgid "Price Impact"
msgstr "Price Impact"

#: src/domain/synthetics/trade/utils/validation.ts
msgid "Select a token"
msgstr "Select a token"

#: src/pages/PoolsDetails/PoolsDetails.tsx
msgid "Exposure to Market Traders’ PnL"
msgstr "Exposure to Market Traders’ PnL"

#: src/components/SettingsModal/SettingsModal.tsx
msgid "Optimal"
msgstr "Optimal"

#: src/components/Synthetics/GmSwap/GmFees/GmFees.tsx
#: src/components/Synthetics/PositionItem/PositionItem.tsx
#: src/components/Synthetics/TradeFeesRow/TradeFeesRow.tsx
#: src/components/Synthetics/TradeFeesRow/TradeFeesRow.tsx
msgid "UI Fee"
msgstr "UI Fee"

#: src/components/Errors/errorToasts.tsx
#: src/domain/synthetics/orders/simulateExecuteTxn.tsx
#: src/domain/synthetics/orders/simulateExecuteTxn.tsx
msgid "Execute order simulation failed."
msgstr "Execute order simulation failed."

#: src/pages/CompleteAccountTransfer/CompleteAccountTransfer.jsx
msgid "Invalid Transfer Addresses: Please check the url."
msgstr "Invalid Transfer Addresses: Please check the url."

#: src/pages/Dashboard/MarketsListV1.tsx
#: src/pages/Dashboard/MarketsListV1.tsx
msgid "GLP Index Composition"
msgstr "GLP Index Composition"

#: src/domain/synthetics/positions/utils.ts
msgid "TP"
msgstr "TP"

#: src/components/Synthetics/ClaimModal/ClaimModal.tsx
msgid "<0>Claimable Funding Fee.</0>"
msgstr "<0>Claimable Funding Fee.</0>"

#: src/lib/wallets/connecters/binanceW3W/binanceWallet.ts
msgid "Log in to your Binance app and tap [Wallets]. Go to [Web3]."
msgstr "Log in to your Binance app and tap [Wallets]. Go to [Web3]."

#: src/components/Synthetics/Claims/ClaimableCard.tsx
#: src/pages/Stake/Vesting.tsx
#: src/pages/Stake/Vesting.tsx
#: src/pages/Stake/Vesting.tsx
msgid "Claimable"
msgstr "Claimable"

#: src/components/Exchange/OrdersToa.jsx
msgid "Additionally, trigger orders are market orders and are not guaranteed to settle at the trigger price."
msgstr "Additionally, trigger orders are market orders and are not guaranteed to settle at the trigger price."

#: src/components/Header/AppHeaderLinks.tsx
#: src/components/Header/HomeHeaderLinks.tsx
msgid "Docs"
msgstr "Docs"

#: src/pages/Ecosystem/ecosystemConstants.tsx
msgid "GMX Trading Stats"
msgstr "GMX Trading Stats"

#: src/components/Exchange/ConfirmationBox.jsx
#: src/components/Exchange/PositionSeller.jsx
#: src/components/Synthetics/PositionEditor/usePositionEditorButtonState.tsx
#: src/components/Synthetics/PositionSeller/PositionSeller.tsx
#: src/components/Synthetics/TradeBox/hooks/useTradeButtonState.tsx
msgid "Creating Order..."
msgstr "Creating Order..."

#: src/components/Exchange/PositionEditor.jsx
msgid "Deposit disabled, pending {0} upgrade"
msgstr "Deposit disabled, pending {0} upgrade"

#: src/pages/Jobs/Jobs.jsx
msgid "Jobs"
msgstr "Jobs"

#: src/pages/Ecosystem/ecosystemConstants.tsx
msgid "Decentralized Options Strategies"
msgstr "Decentralized Options Strategies"

#: src/pages/Ecosystem/ecosystemConstants.tsx
#: src/pages/Ecosystem/ecosystemConstants.tsx
msgid "GMX Technical Announcements"
msgstr "GMX Technical Announcements"

#: src/components/Synthetics/TradeHistory/keys.ts
msgid "Failed Stop Market"
msgstr "Failed Stop Market"

#: src/components/AddressDropdown/AddressDropdown.tsx
msgid "Address copied to your clipboard"
msgstr "Address copied to your clipboard"

#: src/components/NetworkDropdown/NetworkDropdown.tsx
msgid "Version and Network"
msgstr "Version and Network"

#: src/components/Header/AppHeaderLinks.tsx
#: src/components/NetworkDropdown/NetworkDropdown.tsx
#: src/components/NetworkDropdown/NetworkDropdown.tsx
#: src/components/SettingsModal/SettingsModal.tsx
msgid "Settings"
msgstr "Settings"

#: src/pages/Ecosystem/ecosystemConstants.tsx
msgid "Compass Labs Trading Simulations"
msgstr "Compass Labs Trading Simulations"

#: src/components/Referrals/AffiliatesStats.tsx
msgid "Amount of traders you referred."
msgstr "Amount of traders you referred."

#: src/components/Synthetics/OrderList/filters/OrderTypeFilter.tsx
#: src/components/Synthetics/TradeBox/TradeBoxRows/LimitAndTPSLRows.tsx
#: src/domain/synthetics/positions/utils.ts
msgid "Take Profit"
msgstr "Take Profit"

#: src/components/Exchange/PositionSeller.jsx
msgid "Close submitted!"
msgstr "Close submitted!"

#: src/components/Synthetics/TwapRows/TwapRows.tsx
msgid "Hour(s)"
msgstr "Hour(s)"

#: src/domain/synthetics/trade/utils/validation.ts
#: src/domain/synthetics/trade/utils/validation.ts
msgid "Insufficient {0} liquidity"
msgstr "Insufficient {0} liquidity"

#: src/pages/Ecosystem/Ecosystem.tsx
#: src/pages/Ecosystem/Ecosystem.tsx
msgid "Creator"
msgstr "Creator"

#: src/pages/Ecosystem/ecosystemConstants.tsx
msgid "Derivatives Portfolio Tracker"
msgstr "Derivatives Portfolio Tracker"

#: src/components/Synthetics/TradeHistory/keys.ts
msgid "Create Limit"
msgstr "Create Limit"

#: src/pages/BeginAccountTransfer/BeginAccountTransfer.tsx
msgid "Transfer already initiated"
msgstr "Transfer already initiated"

#: src/pages/Stake/AffiliateVesterWithdrawModal.tsx
#: src/pages/Stake/VesterWithdrawModal.tsx
msgid "Withdraw submitted."
msgstr "Withdraw submitted."

#: src/components/Referrals/AddAffiliateCode.jsx
#: src/components/Referrals/AddAffiliateCode.jsx
msgid "Enter a code"
msgstr "Enter a code"

#: src/components/Synthetics/GmList/GmListItem.tsx
msgid "Details"
msgstr "Details"

#: src/pages/Ecosystem/ecosystemConstants.tsx
msgid "Umami DAO"
msgstr "Umami DAO"

#: src/components/Exchange/OrdersList.jsx
#: src/pages/OrdersOverview/OrdersOverview.jsx
msgid "Order"
msgstr "Order"

#: src/pages/Dashboard/GmxCard.tsx
msgid "Staked on Avalanche"
msgstr "Staked on Avalanche"

#: src/components/Footer/constants.ts
#: src/components/Footer/constants.ts
msgid "Media Kit"
msgstr "Media Kit"

#: src/pages/Home/Home.tsx
msgid "Reduce Liquidation Risks"
msgstr "Reduce Liquidation Risks"

#: src/pages/Ecosystem/ecosystemConstants.tsx
msgid "UniDex Leverage"
msgstr "UniDex Leverage"

#: src/pages/PositionsOverview/PositionsOverview.jsx
msgid "collateral"
msgstr "collateral"

#: src/components/Glp/GlpSwap.jsx
#: src/components/Synthetics/GmList/GlvList.tsx
#: src/components/Synthetics/GmList/GmList.tsx
msgid "WALLET"
msgstr "WALLET"

#: src/components/Exchange/OrdersList.jsx
#: src/components/Exchange/OrdersList.jsx
#: src/components/Synthetics/OrderList/OrderList.tsx
#: src/components/Synthetics/OrderList/OrderList.tsx
msgid "No open orders"
msgstr "No open orders"

#: src/components/Referrals/AffiliatesStats.tsx
msgid "Traders Referred on Avalanche Fuji"
msgstr "Traders Referred on Avalanche Fuji"

#: src/components/Referrals/AffiliatesStats.tsx
msgid "Claim V2 Rebates from your referred Traders."
msgstr "Claim V2 Rebates from your referred Traders."

#: src/pages/Dashboard/OverviewCard.tsx
msgid "Total value of tokens in GM Pools."
msgstr "Total value of tokens in GM Pools."

#: src/components/Glp/GlpSwap.jsx
msgid "Reserved"
msgstr "Reserved"

#: src/components/TokenCard/TokenCard.tsx
#: src/components/TokenCard/TokenCard.tsx
msgid "Botanix"
msgstr "Botanix"

#: src/components/Exchange/OrderEditor.jsx
#: src/components/Exchange/PositionSeller.jsx
msgid "Price below Liq. Price"
msgstr "Price below Liq. Price"

#: src/components/Synthetics/TradeBox/TradeBoxRows/LimitAndTPSLRows.tsx
msgid "Take Profit / Stop Loss"
msgstr "Take Profit / Stop Loss"

#: src/domain/tokens/approveTokens.tsx
msgid "There is not enough {0} in your account on {networkName} to send this transaction.<0/><1/><2>Buy or Transfer {1} to {networkName}</2>"
msgstr "There is not enough {0} in your account on {networkName} to send this transaction.<0/><1/><2>Buy or Transfer {1} to {networkName}</2>"

#: src/components/TVChartContainer/constants.ts
msgid "SL - Long Dec."
msgstr "SL - Long Dec."

#: src/components/Synthetics/UserIncentiveDistributionList/UserIncentiveDistributionList.tsx
msgid "Airdrop"
msgstr "Airdrop"

#: src/pages/Stake/UnstakeModal.tsx
msgid "Unstake submitted!"
msgstr "Unstake submitted!"

#: src/pages/LeaderboardPage/components/LeaderboardContainer.tsx
msgid "This competition is held on the {0} network. <0>Change your network</0> to participate."
msgstr "This competition is held on the {0} network. <0>Change your network</0> to participate."

#: src/components/Synthetics/TradeHistory/keys.ts
msgid "Create Stop Loss"
msgstr "Create Stop Loss"

#: src/context/SubaccountContext/SubaccountContextProvider.tsx
msgid "Failed to generate session"
msgstr "Failed to generate session"

#: src/pages/LeaderboardPage/components/CompetitionCountdown.tsx
msgid "This competition has ended."
msgstr "This competition has ended."

#: src/components/Synthetics/MarketsList/NetFeeTooltip.tsx
#: src/components/Synthetics/MarketsList/NetFeeTooltip.tsx
msgid "Shorts Net Rate / 1h"
msgstr "Shorts Net Rate / 1h"

#: src/components/Synthetics/GmList/GlvList.tsx
msgid "GLV Vaults"
msgstr "GLV Vaults"

#: src/pages/Ecosystem/ecosystemConstants.tsx
msgid "GMX (Portuguese)"
msgstr "GMX (Portuguese)"

#: src/pages/Stake/TotalRewardsCard.tsx
msgid "<0>Stake GMX</0> and earn {gmxAvgAprText} APR"
msgstr "<0>Stake GMX</0> and earn {gmxAvgAprText} APR"

#: src/pages/Ecosystem/ecosystemConstants.tsx
msgid "Mozaic Finance"
msgstr "Mozaic Finance"

#: src/pages/Exchange/Exchange.tsx
msgid "Withdrew {0} USD from {tokenSymbol} {longOrShortText}."
msgstr "Withdrew {0} USD from {tokenSymbol} {longOrShortText}."

#: src/components/Synthetics/SettleAccruedFundingFeeModal/SettleAccruedFundingFeeModal.tsx
msgid "Accrued Funding Fee."
msgstr "Accrued Funding Fee."

#: src/pages/Stake/AffiliateVesterWithdrawModal.tsx
#: src/pages/Stake/VesterWithdrawModal.tsx
msgid "Withdraw failed."
msgstr "Withdraw failed."

#: src/pages/Stake/ClaimModal.tsx
msgid "Pending GMX approval"
msgstr "Pending GMX approval"

#: src/components/Synthetics/MarketsList/MarketsList.tsx
msgid "No markets found."
msgstr "No markets found."

#: src/pages/Ecosystem/ecosystemConstants.tsx
msgid "ODOS"
msgstr "ODOS"

#: src/pages/Ecosystem/ecosystemConstants.tsx
#: src/pages/Ecosystem/ecosystemConstants.tsx
msgid "GMX Substack"
msgstr "GMX Substack"

#: src/pages/Ecosystem/ecosystemConstants.tsx
msgid "GMX Positions Bot"
msgstr "GMX Positions Bot"

#: src/components/Referrals/TradersStats.tsx
msgid "Edit Referral Code"
msgstr "Edit Referral Code"

#: src/components/Synthetics/TradeHistory/keys.ts
msgid "Execute Take Profit"
msgstr "Execute Take Profit"

#: src/pages/Ecosystem/ecosystemConstants.tsx
msgid "Stryke"
msgstr "Stryke"

#: src/components/Errors/errorToasts.tsx
msgid "External swap is temporarily disabled. Please try again."
msgstr "External swap is temporarily disabled. Please try again."

#: src/components/Stake/GMXAprTooltip.tsx
msgid "GMX APR"
msgstr "GMX APR"

#: src/pages/AccountDashboard/VersionNetworkSwitcherRow.tsx
msgid "Switch to:"
msgstr "Switch to:"

#: src/components/Synthetics/StatusNotification/OrderStatusNotification.tsx
msgid "{orderTypeText} {visualMultiplierPrefix}{0} {longShortText}: {sign}{1}"
msgstr "{orderTypeText} {visualMultiplierPrefix}{0} {longShortText}: {sign}{1}"

#: src/components/Synthetics/TradeboxPoolWarnings/TradeboxPoolWarnings.tsx
msgid "You have an existing limit order in the {0} market pool.<0><1>Switch to {1} market pool</1>.</0>"
msgstr "You have an existing limit order in the {0} market pool.<0><1>Switch to {1} market pool</1>.</0>"

#: src/components/Synthetics/StatusNotification/OrderStatusNotification.tsx
msgid "Decreasing"
msgstr "Decreasing"

#: src/components/Synthetics/AllowedSwapSlippageInputRowImpl/AllowedSwapSlippageInputRowImpl.tsx
msgid "You have set a high allowed slippage. The current swap impact including fees is {0}."
msgstr "You have set a high allowed slippage. The current swap impact including fees is {0}."

#: src/components/Referrals/AffiliatesStats.tsx
msgid "Create Referral Code"
msgstr "Create Referral Code"

#: src/components/Synthetics/TradeBox/TradeBoxRows/LimitAndTPSLRows.tsx
msgid "Combined take profits are at maximum (100%). Decrease existing values to add more orders."
msgstr "Combined take profits are at maximum (100%). Decrease existing values to add more orders."

#: src/components/NetworkDropdown/NetworkDropdown.tsx
msgid "Networks"
msgstr "Networks"

#: src/components/Exchange/TradeHistory.jsx
msgid "{0}: {1}, Price: {priceDisplay}"
msgstr "{0}: {1}, Price: {priceDisplay}"

#: src/components/Synthetics/GmList/GmList.tsx
#: src/components/Synthetics/MarketTokenSelector/MarketTokenSelector.tsx
#: src/pages/Dashboard/MarketsListV1.tsx
msgid "POOL"
msgstr "POOL"

#: src/components/Header/HomeHeaderLinks.tsx
msgid "Voting"
msgstr "Voting"

#: src/components/Exchange/TradeHistory.jsx
msgid "This position was liquidated as the max leverage of 100x was exceeded."
msgstr "This position was liquidated as the max leverage of 100x was exceeded."

#: src/pages/SyntheticsFallbackPage/SyntheticsFallbackPage.tsx
msgid "<0>Switch to:</0>"
msgstr "<0>Switch to:</0>"

#: src/components/Synthetics/TradeInfoIcon/TradeInfoIcon.tsx
msgid "{typeString} Short Limit: {0} a short position when the price is above the trigger price."
msgstr "{typeString} Short Limit: {0} a short position when the price is above the trigger price."

#: src/components/Synthetics/TradeHistory/TradeHistory.tsx
msgid "No trades match the selected filters"
msgstr "No trades match the selected filters"

#: src/components/Exchange/TradeHistory.jsx
#: src/context/SyntheticsEvents/SyntheticsEventsProvider.tsx
msgid "Decreased"
msgstr "Decreased"

#: src/domain/synthetics/orders/useOrderTxnCallbacks.tsx
msgid "Updating {orderText}."
msgstr "Updating {orderText}."

#: src/components/Exchange/ConfirmationBox.jsx
#: src/components/Exchange/ConfirmationBox.jsx
#: src/components/Exchange/OrdersList.jsx
#: src/components/Exchange/TradeHistory.jsx
#: src/components/Exchange/TradeHistory.jsx
#: src/components/Synthetics/TradeInfoIcon/TradeInfoIcon.tsx
#: src/domain/synthetics/orders/utils.tsx
#: src/pages/OrdersOverview/OrdersOverview.jsx
msgid "Decrease"
msgstr "Decrease"

#: src/components/Exchange/PositionSeller.jsx
msgid "Leftover collateral below 5 USD"
msgstr "Leftover collateral below 5 USD"

#: src/lib/legacy.ts
msgid "Order cannot be executed as it would reduce the position's leverage below 1"
msgstr "Order cannot be executed as it would reduce the position's leverage below 1"

#: src/components/Synthetics/HighPriceImpactOrFeesWarningCard/HighPriceImpactOrFeesWarningCard.tsx
msgid "Existing Executable Trigger Orders"
msgstr "Existing Executable Trigger Orders"

#: src/pages/Dashboard/MarketsListV1.tsx
msgid "Weight"
msgstr "Weight"

#: src/components/Exchange/PositionShare.tsx
msgid "Link copied to clipboard."
msgstr "Link copied to clipboard."

#: src/components/SettingsModal/SettingsModal.tsx
msgid "Max slippage precision is -0.01%"
msgstr "Max slippage precision is -0.01%"

#: src/components/Exchange/ExchangeTVChart.jsx
msgid "Dec."
msgstr "Dec."

#: src/pages/Ecosystem/ecosystemConstants.tsx
msgid "GMX Weekly Updates"
msgstr "GMX Weekly Updates"

#: src/components/Synthetics/TradeBox/hooks/useCollateralInTooltipContent.tsx
msgid "You will be long {indexSymbol} only from your long position."
msgstr "You will be long {indexSymbol} only from your long position."

#: src/pages/OrdersOverview/OrdersOverview.jsx
msgid "Total active: {openTotal}, executed: {executedTotal}, cancelled: {cancelledTotal}"
msgstr "Total active: {openTotal}, executed: {executedTotal}, cancelled: {cancelledTotal}"

#: src/components/Synthetics/TVChart/ChartHeader.tsx
#: src/components/Synthetics/TVChart/ChartHeader.tsx
msgid "24h Low"
msgstr "24h Low"

#: src/pages/LeaderboardPage/components/LeaderboardContainer.tsx
#: src/pages/LeaderboardPage/components/LeaderboardNavigation.tsx
msgid "Chain Icon"
msgstr "Chain Icon"

#: src/components/Synthetics/StatusNotification/FeesSettlementStatusNotification.tsx
msgid "Settle request for {0, plural, one {# position} other {# positions}} sent"
msgstr "Settle request for {0, plural, one {# position} other {# positions}} sent"

#: src/pages/Dashboard/GmxCard.tsx
#: src/pages/Stake/GmxAndVotingPowerCard.tsx
msgid "Price on Arbitrum"
msgstr "Price on Arbitrum"

#: src/pages/PoolsDetails/PoolsDetailsAbout.tsx
msgid "GM can be sold for {0} for this market up to the specified selling caps. The remaining tokens in the pool are reserved for currently open positions."
msgstr "GM can be sold for {0} for this market up to the specified selling caps. The remaining tokens in the pool are reserved for currently open positions."

#: src/components/Synthetics/AccruedPositionPriceImpactRebateModal/AccruedPositionPriceImpactRebateModal.tsx
#: src/components/Synthetics/ClaimablePositionPriceImpactRebateModal/ClaimablePositionPriceImpactRebateModal.tsx
msgid "REBATE"
msgstr "REBATE"

#: src/components/Synthetics/TradeBox/TradeBoxRows/AvailableLiquidityRow.tsx
msgid "There may not be sufficient liquidity to execute your order when the Min. Receive are met."
msgstr "There may not be sufficient liquidity to execute your order when the Min. Receive are met."

#: src/components/Synthetics/TVChart/Chart.tsx
msgid "DEPTH"
msgstr "DEPTH"

#: src/pages/AccountDashboard/GeneralPerformanceDetails.tsx
#: src/pages/LeaderboardPage/components/LeaderboardAccountsTable.tsx
msgid "Total Trades"
msgstr "Total Trades"

#: src/pages/PoolsDetails/PoolsDetails.tsx
msgid "Market Composition"
msgstr "Market Composition"

#: src/components/NpsModal/NpsModal.tsx
msgid "Enter your answer here"
msgstr "Enter your answer here"

#: src/pages/Ecosystem/ecosystemConstants.tsx
msgid "Firebird Finance"
msgstr "Firebird Finance"

#: src/pages/Stake/Stake.tsx
msgid "Stake GMX"
msgstr "Stake GMX"

#: src/components/Synthetics/StatusNotification/GmStatusNotification.tsx
msgid "Shifting from <0><1>GM: {fromIndexName}</1><2>{fromPoolName}</2></0> to <3><4>GM: {toIndexName}</4><5>{toPoolName}</5></3>"
msgstr "Shifting from <0><1>GM: {fromIndexName}</1><2>{fromPoolName}</2></0> to <3><4>GM: {toIndexName}</4><5>{toPoolName}</5></3>"

#: src/components/Synthetics/TradeInfoIcon/TradeInfoIcon.tsx
msgid "{typeString} Long TWAP: {0} a long position in evenly distributed parts over a specified time."
msgstr "{typeString} Long TWAP: {0} a long position in evenly distributed parts over a specified time."

#: src/components/Referrals/JoinReferralCode.tsx
msgid "Referral code updated!"
msgstr "Referral code updated!"

#: src/context/TokensFavoritesContext/TokensFavoritesContextProvider.tsx
msgid "Favorites"
msgstr "Favorites"

#: src/components/Exchange/SwapBox.jsx
msgid "Max {0} short capacity"
msgstr "Max {0} short capacity"

#: src/components/Synthetics/TradeHistory/TradeHistoryRow/utils/shared.ts
msgid "The Execution Price didn't meet the Acceptable Price condition."
msgstr "The Execution Price didn't meet the Acceptable Price condition."

#: src/pages/Stake/VesterDepositModal.tsx
msgid "Reserve Amount"
msgstr "Reserve Amount"

#: src/components/Synthetics/StatusNotification/GmStatusNotification.tsx
msgid "Fulfilling buy request"
msgstr "Fulfilling buy request"

#: src/components/Synthetics/TradeHistory/TradeHistoryRow/utils/shared.ts
msgid "Reason: {0}"
msgstr "Reason: {0}"

#: src/components/Synthetics/TradeBox/ExpressTradingWarningCard.tsx
msgid "One-Click Approval nonce expired. Please sign a new approval."
msgstr "One-Click Approval nonce expired. Please sign a new approval."

#: src/components/Exchange/ConfirmationBox.jsx
#: src/components/Exchange/SwapBox.jsx
#: src/components/Exchange/SwapBox.jsx
#: src/components/Exchange/SwapBox.jsx
#: src/components/Synthetics/SwapCard/SwapCard.tsx
#: src/components/Synthetics/TradeBox/TradeBoxRows/AvailableLiquidityRow.tsx
#: src/components/Synthetics/TVChart/ChartHeader.tsx
#: src/components/Synthetics/TVChart/ChartHeader.tsx
msgid "Available Liquidity"
msgstr "Available Liquidity"

#: src/components/Exchange/SwapBox.jsx
msgid "A snapshot of the USD value of your {0} collateral is taken when the position is opened."
msgstr "A snapshot of the USD value of your {0} collateral is taken when the position is opened."

#: src/components/Synthetics/DateRangeSelect/DateRangeSelect.tsx
#: src/components/Synthetics/DateRangeSelect/DateRangeSelect.tsx
#: src/components/Synthetics/DateRangeSelect/DateRangeSelect.tsx
msgid "All time"
msgstr "All time"

#: src/pages/ClaimEsGmx/ClaimEsGmx.jsx
msgid "Select your vesting option below then click \"Claim\"."
msgstr "Select your vesting option below then click \"Claim\"."

#: src/components/SettingsModal/SettingsModal.tsx
msgid "The default number of parts for Time-Weighted Average Price (TWAP) orders."
msgstr "The default number of parts for Time-Weighted Average Price (TWAP) orders."

#: src/pages/Home/Home.tsx
msgid "Save on Costs"
msgstr "Save on Costs"

#: src/components/Synthetics/StatusNotification/GmStatusNotification.tsx
msgid "Buy order cancelled"
msgstr "Buy order cancelled"

#: src/components/Synthetics/TVChart/components/AvailableLiquidityTooltip.tsx
msgid "{longShortText} {0} Reserve"
msgstr "{longShortText} {0} Reserve"

#: src/components/Synthetics/StatusNotification/OrderStatusNotification.tsx
msgid "Cancel newly created orders"
msgstr "Cancel newly created orders"

#: src/pages/Stake/GmxAndVotingPowerCard.tsx
msgid "Delegate"
msgstr "Delegate"

#: src/pages/Ecosystem/ecosystemConstants.tsx
msgid "Harmonix"
msgstr "Harmonix"

#: src/pages/NftWallet/NftWallet.jsx
msgid "Invalid NFT Address"
msgstr "Invalid NFT Address"

#: src/components/Synthetics/ChartTokenSelector/ChartTokenSelector.tsx
msgid "LIQ."
msgstr "LIQ."

#: src/pages/Ecosystem/ecosystemConstants.tsx
msgid "GLP and GMX autocompounding vaults"
msgstr "GLP and GMX autocompounding vaults"

#: src/pages/Ecosystem/ecosystemConstants.tsx
msgid "esGMX OTC Market"
msgstr "esGMX OTC Market"

#: src/pages/Ecosystem/ecosystemConstants.tsx
msgid "Leverage Trading Terminal"
msgstr "Leverage Trading Terminal"

#: src/components/DepthChart/DepthChartTooltip.tsx
msgid "Execution prices for increasing shorts and<0/>decreasing longs."
msgstr "Execution prices for increasing shorts and<0/>decreasing longs."

#: src/pages/Stake/Stake.tsx
msgid "Deposit <0>GMX</0> and <1>esGMX</1> tokens to earn rewards."
msgstr "Deposit <0>GMX</0> and <1>esGMX</1> tokens to earn rewards."

#: src/components/Synthetics/TradeFeesRow/TradeFeesRow.tsx
msgid "The bonus rebate is an estimate and can be up to {0}% of the open fee. It will be airdropped as {incentivesTokenTitle} tokens on a pro-rata basis. <0><1>Read more</1>.</0>"
msgstr "The bonus rebate is an estimate and can be up to {0}% of the open fee. It will be airdropped as {incentivesTokenTitle} tokens on a pro-rata basis. <0><1>Read more</1>.</0>"

#: src/components/Synthetics/OrderItem/OrderItem.tsx
msgid "<0>The order will be executed when the oracle price is {0} {1}.</0><1/><2>Note that there may be rare cases where the order cannot be executed, for example, if the chain is down and no oracle reports are produced or if the price impact exceeds your acceptable price.</2>"
msgstr "<0>The order will be executed when the oracle price is {0} {1}.</0><1/><2>Note that there may be rare cases where the order cannot be executed, for example, if the chain is down and no oracle reports are produced or if the price impact exceeds your acceptable price.</2>"

#: src/components/Synthetics/TradeHistory/keys.ts
msgid "Create Stop Market"
msgstr "Create Stop Market"

#: src/components/Exchange/SwapBox.jsx
msgid "Swap submitted!"
msgstr "Swap submitted!"

#: src/components/Referrals/AffiliatesStats.tsx
#: src/components/Referrals/AffiliatesStats.tsx
#: src/components/Referrals/TradersStats.tsx
#: src/components/Referrals/TradersStats.tsx
msgid "V1 Avalanche"
msgstr "V1 Avalanche"

#: src/components/Exchange/ConfirmationBox.jsx
#: src/components/Exchange/PositionEditor.jsx
#: src/components/Exchange/PositionSeller.jsx
#: src/components/Synthetics/PositionEditor/PositionEditorAdvancedRows.tsx
#: src/components/Synthetics/PositionSeller/PositionSellerAdvancedDisplayRows.tsx
#: src/components/Synthetics/TradeBox/TradeBoxRows/AdvancedDisplayRows.tsx
msgid "Collateral ({0})"
msgstr "Collateral ({0})"

#: src/context/PendingTxnsContext/PendingTxnsContext.tsx
#~ msgid "Transaction failed due to execution fee validation. <0>View</0>.<1/><2/>Please try increasing max network fee buffer to {0} in <3>Settings</3>."
#~ msgstr "Transaction failed due to execution fee validation. <0>View</0>.<1/><2/>Please try increasing max network fee buffer to {0} in <3>Settings</3>."

#: src/pages/Stake/StakeModal.tsx
msgid "You will earn {0}% more rewards with this action."
msgstr "You will earn {0}% more rewards with this action."

#: src/components/SettingsModal/SettingsModal.tsx
msgid "Max Network Fee Buffer"
msgstr "Max Network Fee Buffer"

#: src/components/Exchange/OrderEditor.jsx
msgid "Order updated!"
msgstr "Order updated!"

#: src/components/Synthetics/TradeBox/hooks/useCollateralInTooltipContent.tsx
msgid "You will be short {indexSymbol} from your short position, while being long {collateralSymbol} from your {collateralSymbol} collateral. The liquidation price will vary based on the price of {collateralSymbol}."
msgstr "You will be short {indexSymbol} from your short position, while being long {collateralSymbol} from your {collateralSymbol} collateral. The liquidation price will vary based on the price of {collateralSymbol}."

#: src/components/Synthetics/TradeInfoIcon/TradeInfoIcon.tsx
msgid "Swap Market: Swap tokens at the current market price."
msgstr "Swap Market: Swap tokens at the current market price."

#: src/components/Synthetics/MarketStats/components/CompositionTable.tsx
msgid "TVL/CAP"
msgstr "TVL/CAP"

#: src/components/Synthetics/CollateralSelector/CollateralSelector.tsx
#: src/components/Synthetics/CollateralSelector/CollateralSelector.tsx
msgid "Select a pool containing {0} to use it as collateral."
msgstr "Select a pool containing {0} to use it as collateral."

#: src/pages/Ecosystem/ecosystemConstants.tsx
msgid "Trading Simulations on GMX using DOJO"
msgstr "Trading Simulations on GMX using DOJO"

#: src/pages/Ecosystem/ecosystemConstants.tsx
msgid "Yield Farming"
msgstr "Yield Farming"

#: src/lib/contracts/callContract.tsx
msgid "Transaction completed!"
msgstr "Transaction completed!"

#: src/pages/BeginAccountTransfer/BeginAccountTransfer.tsx
msgid "Approving..."
msgstr "Approving..."

#: src/components/Exchange/PositionSeller.jsx
msgid "Neither Collateral nor realized PnL is enough to cover pending Fees. Please close a larger position amount."
msgstr "Neither Collateral nor realized PnL is enough to cover pending Fees. Please close a larger position amount."

#: src/components/Synthetics/MarketsList/MarketsList.tsx
#: src/pages/Dashboard/MarketsListV1.tsx
msgid "UTILIZATION"
msgstr "UTILIZATION"

#: src/components/OneClickAdvancedSettings/OneClickAdvancedSettings.tsx
msgid "One-Click Settings"
msgstr "One-Click Settings"

#: src/components/NotifyModal/NotifyModal.tsx
#: src/pages/Ecosystem/ecosystemConstants.tsx
msgid "GMX Announcements"
msgstr "GMX Announcements"

#: src/components/Header/AppHeaderLinks.tsx
#: src/pages/Referrals/Referrals.tsx
#: src/pages/Referrals/Referrals.tsx
msgid "Referrals"
msgstr "Referrals"

#: src/components/Exchange/PositionSeller.jsx
msgid "Max Leverage without PnL: 100x"
msgstr "Max Leverage without PnL: 100x"

#: src/components/Exchange/ConfirmationBox.jsx
msgid "Confirm Short"
msgstr "Confirm Short"

#: src/components/Exchange/ChartTokenSelector.tsx
msgid "Short Liquidity"
msgstr "Short Liquidity"

#: src/components/Synthetics/OrderItem/OrderItem.tsx
msgid "Order Type"
msgstr "Order Type"

#: src/components/Synthetics/StatusNotification/GmStatusNotification.tsx
msgid "Sell order executed"
msgstr "Sell order executed"

#: src/domain/synthetics/referrals/claimAffiliateRewardsTxn.ts
msgid "Affiliate Rewards Claimed"
msgstr "Affiliate Rewards Claimed"

#: src/components/Errors/errorToasts.tsx
#: src/domain/synthetics/orders/simulateExecuteTxn.tsx
msgid "Order error. Prices are currently volatile for this market, try again by <0>increasing the allowed slippage</0> under the advanced display section."
msgstr "Order error. Prices are currently volatile for this market, try again by <0>increasing the allowed slippage</0> under the advanced display section."

#: src/components/DebugExpressSettings/DebugSwapsSettings.tsx
#: src/components/DebugSwapsSettings/DebugSwapsSettings.tsx
msgid "Swap Price Impact for External Swap Threshold"
msgstr "Swap Price Impact for External Swap Threshold"

#: src/components/Synthetics/TradeBox/TradeBoxRows/LimitAndTPSLRows.tsx
msgid "Limit / Take Profit / Stop Loss"
msgstr "Limit / Take Profit / Stop Loss"

#: src/components/Exchange/ConfirmationBox.jsx
#: src/components/Exchange/PositionSeller.jsx
#: src/components/Synthetics/TradeBox/TradeBoxRows/SwapSpreadRow.tsx
msgid "Spread"
msgstr "Spread"

#: src/components/Synthetics/TradeHistory/TradeHistoryRow/utils/position.ts
msgid "This position was liquidated as the max. leverage of {formattedMaxLeverage} was exceeded when taking into account fees."
msgstr "This position was liquidated as the max. leverage of {formattedMaxLeverage} was exceeded when taking into account fees."

#: src/components/Synthetics/TradeBox/hooks/useTradeButtonState.tsx
msgid "Swap {0}"
msgstr "Swap {0}"

#: src/components/Exchange/SwapBox.jsx
msgid "Swap Order submitted!"
msgstr "Swap Order submitted!"

#: src/App/MainRoutes.tsx
#: src/components/Exchange/PositionsList.jsx
#: src/components/Exchange/PositionsList.jsx
#: src/components/Exchange/TradeHistory.jsx
#: src/components/Synthetics/Claims/Claims.tsx
#: src/components/Synthetics/GmSwap/GmSwapBox/GmDepositWithdrawalBox/useGmSwapSubmitState.tsx
#: src/components/Synthetics/GmSwap/GmSwapBox/GmShiftBox/useShiftSubmitState.tsx
#: src/components/Synthetics/OrderList/OrderList.tsx
#: src/components/Synthetics/OrderList/OrderList.tsx
#: src/components/Synthetics/PositionEditor/usePositionEditorButtonState.tsx
#: src/components/Synthetics/PositionList/PositionList.tsx
#: src/components/Synthetics/PositionList/PositionList.tsx
#: src/components/Synthetics/PositionSeller/PositionSeller.tsx
#: src/domain/synthetics/orders/getPositionOrderError.tsx
#: src/domain/synthetics/orders/getPositionOrderError.tsx
#: src/domain/synthetics/trade/utils/validation.ts
#: src/domain/synthetics/trade/utils/validation.ts
#: src/domain/synthetics/trade/utils/validation.ts
#: src/domain/synthetics/trade/utils/validation.ts
msgid "Loading..."
msgstr "Loading..."

#: src/components/SettingsModal/SettingsModal.tsx
msgid "Include PnL In Leverage Display"
msgstr "Include PnL In Leverage Display"

#: src/components/Exchange/PositionsList.jsx
msgid "Share"
msgstr "Share"

#: src/components/Synthetics/TradeHistory/TradeHistoryRow/utils/shared.ts
#: src/pages/OrdersOverview/OrdersOverview.jsx
msgid "Execute"
msgstr "Execute"

#: src/pages/AccountDashboard/HistoricalLists.tsx
#: src/pages/AccountDashboard/HistoricalLists.tsx
#: src/pages/Exchange/Exchange.tsx
#: src/pages/SyntheticsPage/SyntheticsPage.tsx
msgid "Trades"
msgstr "Trades"

#: src/components/Synthetics/TradeBox/hooks/useTradeButtonState.tsx
msgid "No swap path available."
msgstr "No swap path available."

#: src/pages/Ecosystem/Ecosystem.tsx
msgid "Telegram Groups"
msgstr "Telegram Groups"

#: src/components/Synthetics/Claims/filters/ActionFilter.tsx
#: src/components/Synthetics/TradeHistory/filters/ActionFilter.tsx
msgid "Search Action"
msgstr "Search Action"

#: src/components/SettingsModal/SettingsModal.tsx
msgid "Show Leverage Slider"
msgstr "Show Leverage Slider"

#: src/domain/synthetics/orders/useOrderTxnCallbacks.tsx
msgid "Cancelling {orderText}."
msgstr "Cancelling {orderText}."

#: src/pages/LeaderboardPage/components/LeaderboardNavigation.tsx
msgid "CONCLUDED"
msgstr "CONCLUDED"

#: src/components/Synthetics/OrderItem/OrderItem.tsx
msgid "Collateral Delta"
msgstr "Collateral Delta"

#: src/components/Synthetics/TradeHistory/TradeHistory.tsx
msgid "Realized PnL after fees and price impact."
msgstr "Realized PnL after fees and price impact."

#: src/components/Exchange/ChartTokenSelector.tsx
msgid "Long Liquidity"
msgstr "Long Liquidity"

#: src/components/Synthetics/TradeHistory/TradeHistoryRow/utils/swap.ts
#: src/components/Synthetics/TradeHistory/TradeHistoryRow/utils/swap.ts
#: src/components/Synthetics/TradeHistory/TradeHistoryRow/utils/swap.ts
#: src/components/Synthetics/TradeHistory/TradeHistoryRow/utils/swap.ts
#: src/components/Synthetics/TradeHistory/TradeHistoryRow/utils/swap.ts
msgid "Execution price for the order."
msgstr "Execution price for the order."

#: src/components/AprInfo/AprInfo.tsx
msgid "wstETH APR"
msgstr "wstETH APR"

#: src/pages/Ecosystem/ecosystemConstants.tsx
msgid "Telegram Group"
msgstr "Telegram Group"

#: src/components/Synthetics/TradeInfoIcon/TradeInfoIcon.tsx
msgid "{typeString} Long TP/SL: {0} a long position when the trigger price is reached."
msgstr "{typeString} Long TP/SL: {0} a long position when the trigger price is reached."

#: src/components/Synthetics/OrderItem/TwapOrdersList/TwapOrdersList.tsx
msgid "<0>{fromTokenText} </0>{fromTokenIcon}<1> to </1>{toTokenIcon}"
msgstr "<0>{fromTokenText} </0>{fromTokenIcon}<1> to </1>{toTokenIcon}"

#: src/components/Exchange/SwapBox.jsx
msgid "Open a position"
msgstr "Open a position"

#: src/components/Synthetics/TradeboxPoolWarnings/TradeboxPoolWarnings.tsx
msgid "Insufficient liquidity in any {0}/USD market pools for your order."
msgstr "Insufficient liquidity in any {0}/USD market pools for your order."

#: src/pages/LeaderboardPage/components/LeaderboardAccountsTable.tsx
#: src/pages/LeaderboardPage/components/LeaderboardPositionsTable.tsx
msgid "You have not traded during the selected period."
msgstr "You have not traded during the selected period."

#: src/components/Synthetics/TradeHistory/TradeHistoryRow/utils/swap.ts
msgid "The trigger price for this order is based on the swap fees and price impact to guarantee that you will receive at least {toMinText} on order execution."
msgstr "The trigger price for this order is based on the swap fees and price impact to guarantee that you will receive at least {toMinText} on order execution."

#: src/components/Referrals/JoinReferralCode.tsx
msgid "Referral code updated failed."
msgstr "Referral code updated failed."

#: src/components/Exchange/OrderEditor.jsx
#: src/components/Exchange/OrderEditor.jsx
#: src/components/Exchange/OrderEditor.jsx
#: src/components/Exchange/OrderEditor.jsx
#: src/components/Exchange/OrdersList.jsx
#: src/components/Exchange/OrdersList.jsx
#: src/components/Exchange/OrdersList.jsx
#: src/components/Exchange/PositionSeller.jsx
#: src/components/Exchange/SwapBox.jsx
#: src/components/Exchange/SwapBox.jsx
#: src/components/Exchange/SwapBox.jsx
#: src/components/Glp/GlpSwap.jsx
#: src/components/Glp/GlpSwap.jsx
#: src/components/Synthetics/MarketStats/MarketGraphs.tsx
#: src/components/Synthetics/SwapCard/SwapCard.tsx
#: src/components/Synthetics/TradeHistory/TradeHistory.tsx
#: src/pages/Dashboard/GlpCard.tsx
#: src/pages/Dashboard/GmxCard.tsx
#: src/pages/Dashboard/MarketsListV1.tsx
#: src/pages/OrdersOverview/OrdersOverview.jsx
#: src/pages/Stake/EscrowedGmxCard.tsx
#: src/pages/Stake/GlpCard.tsx
#: src/pages/Stake/GmxAndVotingPowerCard.tsx
msgid "Price"
msgstr "Price"

#: src/domain/tokens/approveTokens.tsx
msgid "Permit signing was cancelled"
msgstr "Permit signing was cancelled"

#: src/components/Exchange/PositionSeller.jsx
msgid "Realized PnL insufficient for Fees"
msgstr "Realized PnL insufficient for Fees"

#: src/components/Synthetics/StatusNotification/GmStatusNotification.tsx
msgid "Sending shift request"
msgstr "Sending shift request"

#: src/components/Exchange/SwapBox.jsx
msgid "Incorrect Network"
msgstr "Incorrect Network"

#: src/pages/Ecosystem/ecosystemConstants.tsx
msgid "Yield Yak Optimizer"
msgstr "Yield Yak Optimizer"

#: src/pages/CompleteAccountTransfer/CompleteAccountTransfer.jsx
msgid "Incorrect Account"
msgstr "Incorrect Account"

#: src/components/Exchange/PositionEditor.jsx
msgid "Min residual collateral: 10 USD"
msgstr "Min residual collateral: 10 USD"

#: src/pages/Stake/GmxAndVotingPowerCard.tsx
msgid "GMX & Voting Power"
msgstr "GMX & Voting Power"

#: src/components/Exchange/SwapBox.jsx
msgid "Take profit and stop loss orders can be set after opening a position. <0/><1/>There will be a \"Close\" button on each position row, clicking this will display the option to set trigger orders. <2/><3/>For screenshots and more information, please see the <4>docs</4>."
msgstr "Take profit and stop loss orders can be set after opening a position. <0/><1/>There will be a \"Close\" button on each position row, clicking this will display the option to set trigger orders. <2/><3/>For screenshots and more information, please see the <4>docs</4>."

#: src/components/TokenCard/TokenCard.tsx
#: src/pages/Dashboard/DashboardPageTitle.tsx
#: src/pages/Dashboard/DashboardPageTitle.tsx
msgid "GMX is the utility and governance token. Accrues 30% and 27% of V1 and V2 markets generated fees, respectively."
msgstr "GMX is the utility and governance token. Accrues 30% and 27% of V1 and V2 markets generated fees, respectively."

#: src/pages/BeginAccountTransfer/BeginAccountTransfer.tsx
msgid "Transferring"
msgstr "Transferring"

#: src/pages/Stake/Vesting.tsx
#: src/pages/Stake/Vesting.tsx
msgid "{0} GMX tokens can be claimed, use the options under the Total Rewards section to claim them."
msgstr "{0} GMX tokens can be claimed, use the options under the Total Rewards section to claim them."

#: src/pages/Ecosystem/ecosystemConstants.tsx
msgid "GLP autocompounding vaults"
msgstr "GLP autocompounding vaults"

#: src/components/Synthetics/TradeBox/hooks/useTradeButtonState.tsx
msgid "TP/SL orders exceed the position"
msgstr "TP/SL orders exceed the position"

#: src/components/Glp/GlpSwap.jsx
msgid "Buy failed."
msgstr "Buy failed."

#: src/components/Synthetics/MarketNetFee/MarketNetFee.tsx
#: src/components/Synthetics/MarketNetFee/MarketNetFee.tsx
msgid "pay"
msgstr "pay"

#: src/pages/Dashboard/GmxCard.tsx
msgid "Total circulating supply of GMX tokens."
msgstr "Total circulating supply of GMX tokens."

#: src/pages/Dashboard/WeightText.tsx
msgid "Target Weight"
msgstr "Target Weight"

#: src/pages/LeaderboardPage/components/CompetitionPrizes.tsx
msgid "Winners:"
msgstr "Winners:"

#: src/components/Exchange/SwapBox.jsx
msgid "When closing the position, you can select which token you would like to receive the profits in."
msgstr "When closing the position, you can select which token you would like to receive the profits in."

#: src/domain/synthetics/trade/useMaxAutoCancelOrdersState.tsx
msgid "You can have up to {allowedAutoCancelOrdersNumber} active auto-cancelable TP/SL orders. Additional orders must be canceled manually, while existing ones will still close automatically with their related position."
msgstr "You can have up to {allowedAutoCancelOrdersNumber} active auto-cancelable TP/SL orders. Additional orders must be canceled manually, while existing ones will still close automatically with their related position."

#: src/pages/LeaderboardPage/components/LeaderboardContainer.tsx
msgid "Top PnL (%)"
msgstr "Top PnL (%)"

#: src/components/Synthetics/TradeBox/TradeBoxRows/AvailableLiquidityRow.tsx
#: src/domain/synthetics/orders/utils.tsx
msgid "There may not be sufficient liquidity to execute your order when the price conditions are met."
msgstr "There may not be sufficient liquidity to execute your order when the price conditions are met."

#: src/components/MissedCoinsModal/MissedCoinsModal.tsx
msgid "Error submitting coins"
msgstr "Error submitting coins"

#: src/components/Glp/GlpSwap.jsx
msgid "WARNING: High Fees"
msgstr "WARNING: High Fees"

#: src/components/Synthetics/TradeHistory/TradeHistoryRow/utils/shared.ts
msgid "Not enough Available Swap Liquidity to fill the Order. The Order will get filled when the condition is met and there is enough Available Swap Liquidity."
msgstr "Not enough Available Swap Liquidity to fill the Order. The Order will get filled when the condition is met and there is enough Available Swap Liquidity."

#: src/components/Synthetics/TradeHistory/keys.ts
msgid "Cancel TWAP Swap"
msgstr "Cancel TWAP Swap"

#: src/components/Referrals/AffiliatesStats.tsx
#: src/components/Referrals/TradersStats.tsx
#: src/components/Synthetics/UserIncentiveDistributionList/UserIncentiveDistributionList.tsx
msgid "Transaction"
msgstr "Transaction"

#: src/components/Exchange/PositionEditor.jsx
#: src/components/Exchange/PositionEditor.jsx
#: src/components/Exchange/PositionEditor.jsx
#: src/domain/synthetics/trade/utils/validation.ts
#: src/domain/synthetics/trade/utils/validation.ts
#: src/domain/synthetics/trade/utils/validation.ts
#: src/domain/synthetics/trade/utils/validation.ts
msgid "Invalid liq. price"
msgstr "Invalid liq. price"

#: src/pages/Dashboard/OverviewCard.tsx
msgid "Annualized Buy Pressure (BB&D):"
msgstr "Annualized Buy Pressure (BB&D):"

#: src/components/Synthetics/GmSwap/GmFees/GmFees.tsx
msgid "buy"
msgstr "buy"

#: src/components/Synthetics/ChartTokenSelector/ChartTokenSelector.tsx
msgid "AVAILABLE LIQ."
msgstr "AVAILABLE LIQ."

#: src/pages/AccountDashboard/dailyAndCumulativePnLDebug.tsx
msgid "Start unrealized pnl"
msgstr "Start unrealized pnl"

#: src/domain/tokens/approveTokens.tsx
msgid "Approval submitted! <0>View status.</0>"
msgstr "Approval submitted! <0>View status.</0>"

#: src/pages/OrdersOverview/OrdersOverview.jsx
msgid "Order size is 0"
msgstr "Order size is 0"

#: src/domain/synthetics/trade/utils/validation.ts
msgid "The buyable cap for the pool GM: {0} in {1} [{2}] has been reached. Please reduce the buy size, pick a different GM token, or shift the GM tokens to a different pool and try again."
msgstr "The buyable cap for the pool GM: {0} in {1} [{2}] has been reached. Please reduce the buy size, pick a different GM token, or shift the GM tokens to a different pool and try again."

#: src/components/Exchange/PositionSeller.jsx
msgid "Close {longOrShortText} {0}"
msgstr "Close {longOrShortText} {0}"

#: src/components/SettingsModal/SettingsModal.tsx
msgid "Disable validation for testing"
msgstr "Disable validation for testing"

#: src/pages/Stake/VesterDepositModal.tsx
msgid "Deposited!"
msgstr "Deposited!"

#: src/components/Synthetics/PositionItem/PositionItem.tsx
#: src/components/Synthetics/PositionSeller/PositionSeller.tsx
#: src/components/Synthetics/TradeBox/tradeboxConstants.tsx
msgid "TP/SL"
msgstr "TP/SL"

#: src/components/Exchange/PositionSeller.jsx
#: src/components/Exchange/SwapBox.jsx
msgid "Max {0} in"
msgstr "Max {0} in"

#: src/domain/synthetics/orders/utils.tsx
msgid "Stop Loss Decrease"
msgstr "Stop Loss Decrease"

#: src/pages/OrdersOverview/OrdersOverview.jsx
msgid "Diff"
msgstr "Diff"

#: src/pages/Ecosystem/ecosystemConstants.tsx
msgid "Dashboard for GMX referral stats"
msgstr "Dashboard for GMX referral stats"

#: src/components/Synthetics/Claims/ClaimsHistory.tsx
#: src/components/Synthetics/Claims/filters/ActionFilter.tsx
#: src/components/Synthetics/TradeHistory/filters/ActionFilter.tsx
#: src/components/Synthetics/TradeHistory/useDownloadAsCsv.tsx
msgid "Action"
msgstr "Action"

#: src/pages/Dashboard/GlpCard.tsx
#: src/pages/Dashboard/GmCard.tsx
msgid "Supply"
msgstr "Supply"

#: src/components/Exchange/PositionsList.jsx
#: src/components/Exchange/PositionsList.jsx
#: src/components/Synthetics/PositionList/PositionList.tsx
#: src/components/Synthetics/PositionList/PositionList.tsx
msgid "No open positions"
msgstr "No open positions"

#: src/components/DepthChart/DepthChart.tsx
msgid "Size, $"
msgstr "Size, $"

#: src/components/Synthetics/PositionSeller/PositionSeller.tsx
msgid "Close {0} {1}{2}"
msgstr "Close {0} {1}{2}"

#: src/components/Synthetics/GmSwap/GmSwapBox/GmSwapBoxHeader.tsx
msgid "Sell GLV"
msgstr "Sell GLV"

#: src/domain/synthetics/common/incentivesAirdropMessages.ts
msgid "STIP.b Retroactive Bonus"
msgstr "STIP.b Retroactive Bonus"

#: src/components/Exchange/TradeHistory.jsx
msgid "Try increasing the \"Allowed Slippage\", under the Settings menu on the top right."
msgstr "Try increasing the \"Allowed Slippage\", under the Settings menu on the top right."

#: src/pages/BuyGMX/BuyGMX.tsx
msgid "You can buy AVAX directly on <0>Avalanche</0> using these options:"
msgstr "You can buy AVAX directly on <0>Avalanche</0> using these options:"

#: src/components/Exchange/NetValueTooltip.tsx
msgid "Net Value: Initial Collateral + PnL - Borrow Fee - Close Fee"
msgstr "Net Value: Initial Collateral + PnL - Borrow Fee - Close Fee"

#: src/pages/Stake/AffiliateClaimModal.tsx
msgid "Claim Affiliate Vault Rewards"
msgstr "Claim Affiliate Vault Rewards"

#: src/components/Exchange/SwapBox.jsx
#: src/components/Exchange/SwapBox.jsx
#: src/components/Exchange/SwapBox.jsx
#: src/components/Exchange/SwapBox.jsx
#: src/domain/synthetics/trade/utils/validation.ts
msgid "Select different tokens"
msgstr "Select different tokens"

#: src/components/Synthetics/GmSwap/GmSwapBox/GmSwapWarningsRow.tsx
#: src/components/Synthetics/HighPriceImpactOrFeesWarningCard/HighPriceImpactOrFeesWarningCard.tsx
msgid "High Network Fees"
msgstr "High Network Fees"

#: src/domain/synthetics/fees/utils/index.ts
msgid "The network fees are very high currently, which may be due to a temporary increase in transactions on the {chainName} network."
msgstr "The network fees are very high currently, which may be due to a temporary increase in transactions on the {chainName} network."

#: src/components/Exchange/SwapBox.jsx
msgid "There are more shorts than longs, borrow fees for longing is currently zero"
msgstr "There are more shorts than longs, borrow fees for longing is currently zero"

#: src/components/Synthetics/DateRangeSelect/DateRangeSelect.tsx
#: src/pages/Pools/PoolsTimeRangeFilter.tsx
msgid "Last 90d"
msgstr "Last 90d"

#: src/pages/LeaderboardPage/components/LeaderboardPositionsTable.tsx
msgid "There is no liquidation price, as the position's collateral value will increase to cover any negative PnL."
msgstr "There is no liquidation price, as the position's collateral value will increase to cover any negative PnL."

#: src/components/TVChartContainer/DynamicLine.tsx
msgid "Edit Order"
msgstr "Edit Order"

#: src/components/MarketSelector/GmPoolsSelectorForGlvMarket.tsx
#: src/components/MarketSelector/PoolSelector.tsx
msgid "Search Pool"
msgstr "Search Pool"

#: src/pages/Ecosystem/ecosystemConstants.tsx
msgid "GMX Trading Chat"
msgstr "GMX Trading Chat"

#: src/components/Synthetics/ChartTokenSelector/ChartTokenSelector.tsx
msgid "24H%"
msgstr "24H%"

#: src/pages/Ecosystem/ecosystemConstants.tsx
msgid "Perpie"
msgstr "Perpie"

#: src/components/Exchange/UsefulLinks.tsx
msgid "Useful Links"
msgstr "Useful Links"

#: src/components/SettingsModal/SettingsModal.tsx
msgid "Enable external swaps"
msgstr "Enable external swaps"

#: src/components/NotifyModal/NotifyModal.tsx
msgid "Trade Confirmations"
msgstr "Trade Confirmations"

#: src/components/Glp/GlpSwap.jsx
#: src/components/Glp/GlpSwap.jsx
#: src/components/Glp/GlpSwap.jsx
msgid "Available"
msgstr "Available"

#: src/pages/LeaderboardPage/components/LeaderboardContainer.tsx
msgid "Last 7 days"
msgstr "Last 7 days"

#: src/pages/Ecosystem/ecosystemConstants.tsx
msgid "Solv Finance"
msgstr "Solv Finance"

#: src/pages/BeginAccountTransfer/BeginAccountTransfer.tsx
msgid "Begin Transfer"
msgstr "Begin Transfer"

#: src/components/RatingToast/RatingToast.tsx
msgid "How likely are you to recommend our service to a friend or colleague?"
msgstr "How likely are you to recommend our service to a friend or colleague?"

#: src/domain/synthetics/trade/utils/validation.ts
msgid "Insufficient liquidity to swap collateral"
msgstr "Insufficient liquidity to swap collateral"

#: src/components/Synthetics/TradeHistory/keys.ts
#: src/domain/synthetics/orders/utils.tsx
msgid "Market Decrease"
msgstr "Market Decrease"

#: src/components/NotifyModal/NotifyModal.tsx
msgid "Governance Alerts"
msgstr "Governance Alerts"

#: src/components/Exchange/TradeHistory.jsx
msgid "Swap {0} {1} for{2} USDG"
msgstr "Swap {0} {1} for{2} USDG"

#: src/components/Header/HomeHeaderLinks.tsx
msgid "Governance"
msgstr "Governance"

#: src/components/Exchange/ConfirmationBox.jsx
#: src/components/Exchange/ConfirmationBox.jsx
#: src/components/Exchange/OrdersList.jsx
#: src/components/Exchange/OrdersList.jsx
#: src/components/Exchange/OrdersList.jsx
#: src/components/Exchange/TradeHistory.jsx
#: src/components/Synthetics/OrderItem/OrderItem.tsx
#: src/components/Synthetics/StatusNotification/OrderStatusNotification.tsx
#: src/components/Synthetics/TradeHistory/TradeHistoryRow/utils/shared.ts
msgid "Cancel"
msgstr "Cancel"

#: src/domain/synthetics/orders/useOrderTxnCallbacks.tsx
msgid "{orderText} updated."
msgstr "{orderText} updated."

#: src/pages/Ecosystem/ecosystemConstants.tsx
msgid "Tradao"
msgstr "Tradao"

#: src/components/Glp/GlpSwap.jsx
msgid "Redemption time not yet reached"
msgstr "Redemption time not yet reached"

#: src/components/Exchange/SwapBox.jsx
#: src/components/Glp/GlpSwap.jsx
#: src/domain/synthetics/trade/utils/validation.ts
msgid "Insufficient liquidity"
msgstr "Insufficient liquidity"

#: src/pages/Ecosystem/ecosystemConstants.tsx
msgid "Telegram Bot"
msgstr "Telegram Bot"

#: src/domain/legacy.ts
msgid "Order cancelled."
msgstr "Order cancelled."

#: src/components/Synthetics/TradeHistory/keys.ts
msgid "Execute TWAP Swap Part"
msgstr "Execute TWAP Swap Part"

#: src/components/Synthetics/TwapRows/TwapRows.tsx
msgid "<0>every</0> {seconds} seconds"
msgstr "<0>every</0> {seconds} seconds"

#: src/pages/BuyGMX/BuyGMX.tsx
msgid "Buy or Transfer AVAX to Avalanche"
msgstr "Buy or Transfer AVAX to Avalanche"

#: src/pages/Ecosystem/ecosystemConstants.tsx
msgid "TokenTerminal"
msgstr "TokenTerminal"

#: src/pages/Ecosystem/ecosystemConstants.tsx
msgid "Telegram bot for Open Interest on GMX"
msgstr "Telegram bot for Open Interest on GMX"

#: src/components/Glp/GlpSwap.jsx
#: src/components/Glp/GlpSwap.jsx
msgid "Check the \"Save on Fees\" section below to get the lowest fee percentages."
msgstr "Check the \"Save on Fees\" section below to get the lowest fee percentages."

#: src/pages/AccountDashboard/GeneralPerformanceDetails.tsx
#: src/pages/LeaderboardPage/components/LeaderboardAccountsTable.tsx
msgid "The total realized and unrealized profit and loss for the period, including fees and price impact."
msgstr "The total realized and unrealized profit and loss for the period, including fees and price impact."

#: src/components/Synthetics/GmList/PerformanceLabel.tsx
msgid "Ann. Performance"
msgstr "Ann. Performance"

#: src/domain/legacy.ts
msgid "The network Fees are very high currently, which may be due to a temporary increase in transactions on the {0} network."
msgstr "The network Fees are very high currently, which may be due to a temporary increase in transactions on the {0} network."

#: src/components/Exchange/SwapBox.jsx
msgid "Current {0} long"
msgstr "Current {0} long"

#: src/domain/synthetics/orders/setAutoCancelOrdersTxn.ts
msgid "{0} orders were not updated as max order limit reached"
msgstr "{0} orders were not updated as max order limit reached"

#: src/components/Exchange/PositionSeller.jsx
msgid "Order created!"
msgstr "Order created!"

#: src/components/Synthetics/TradeHistory/filters/ActionFilter.tsx
#: src/domain/synthetics/orders/utils.tsx
msgid "Liquidation"
msgstr "Liquidation"

#: src/pages/Ecosystem/ecosystemConstants.tsx
msgid "GMX Risk Monitoring"
msgstr "GMX Risk Monitoring"

#: src/pages/BeginAccountTransfer/BeginAccountTransfer.tsx
msgid "Receiver has not staked GLP tokens before"
msgstr "Receiver has not staked GLP tokens before"

#: src/domain/synthetics/trade/utils/validation.ts
msgid "Min collateral: {0}"
msgstr "Min collateral: {0}"

#: src/domain/synthetics/orders/getPositionOrderError.tsx
msgid "Enter new amount or price"
msgstr "Enter new amount or price"

#: src/pages/LeaderboardPage/components/LeaderboardAccountsTable.tsx
msgid "Wins and losses for fully closed positions."
msgstr "Wins and losses for fully closed positions."

#: src/pages/Stake/AffiliateClaimModal.tsx
msgid "<0>This will claim {formattedRewards} GMX.<1/><2/>After claiming, you can stake these GMX tokens by using the \"Stake\" button in the GMX section of this Earn page.<3/><4/></0>"
msgstr "<0>This will claim {formattedRewards} GMX.<1/><2/>After claiming, you can stake these GMX tokens by using the \"Stake\" button in the GMX section of this Earn page.<3/><4/></0>"

#: src/lib/wallets/connecters/binanceW3W/binanceWallet.ts
msgid "Open Binance app"
msgstr "Open Binance app"

#: src/pages/Stake/StakeModal.tsx
#: src/pages/Stake/UnstakeModal.tsx
#: src/pages/Stake/VesterDepositModal.tsx
msgid "Max amount exceeded"
msgstr "Max amount exceeded"

#: src/components/Exchange/SwapBox.jsx
msgid "Current {0} shorts"
msgstr "Current {0} shorts"

#: src/pages/CompleteAccountTransfer/CompleteAccountTransfer.jsx
msgid "To complete the transfer, you must switch your connected account to {receiver}."
msgstr "To complete the transfer, you must switch your connected account to {receiver}."

#: src/components/Synthetics/MarketsList/NetFeeTooltip.tsx
#: src/components/Synthetics/MarketsList/NetFeeTooltip.tsx
msgid "Longs Net Rate / 1h"
msgstr "Longs Net Rate / 1h"

#: src/components/Exchange/OrdersList.jsx
#: src/components/Exchange/OrdersList.jsx
#: src/components/Exchange/OrdersList.jsx
#: src/components/Synthetics/OrderItem/OrderItem.tsx
msgid "Edit"
msgstr "Edit"

#: src/components/Synthetics/OrderEditor/OrderEditor.tsx
#: src/components/Synthetics/TradeBox/hooks/useTradeButtonState.tsx
msgid "No available leverage found"
msgstr "No available leverage found"

#: src/pages/LeaderboardPage/components/LeaderboardAccountsTable.tsx
msgid "Only addresses with over {0} in \"Capital Used\" are ranked."
msgstr "Only addresses with over {0} in \"Capital Used\" are ranked."

#: src/components/Exchange/ConfirmationBox.jsx
msgid "Shorting..."
msgstr "Shorting..."

#: src/pages/BeginAccountTransfer/BeginAccountTransfer.tsx
msgid "You have a <0>pending transfer</0> to {pendingReceiver}."
msgstr "You have a <0>pending transfer</0> to {pendingReceiver}."

#: src/components/Exchange/SwapBox.jsx
msgid "{0} {1} not supported"
msgstr "{0} {1} not supported"

#: src/domain/synthetics/sidecarOrders/utils.ts
msgid "Limit size is required"
msgstr "Limit size is required"

#: src/pages/Buy/Buy.tsx
#: src/pages/Home/Home.tsx
msgid "Protocol Tokens"
msgstr "Protocol Tokens"

#: src/components/Synthetics/TradeHistory/TradeHistoryRow/utils/position.ts
msgid "Collateral at Liquidation"
msgstr "Collateral at Liquidation"

#: src/pages/ClaimEsGmx/ClaimEsGmx.jsx
msgid "After claiming you will be able to vest a maximum of {0} esGMX at a ratio of {1} {stakingToken} to 1 esGMX."
msgstr "After claiming you will be able to vest a maximum of {0} esGMX at a ratio of {1} {stakingToken} to 1 esGMX."

#: src/pages/AccountDashboard/GeneralPerformanceDetails.tsx
msgid "Today"
msgstr "Today"

#: src/pages/BeginAccountTransfer/BeginAccountTransfer.tsx
#: src/pages/NftWallet/NftWallet.jsx
msgid "Receiver Address"
msgstr "Receiver Address"

#: src/pages/AccountDashboard/AccountDashboard.tsx
msgid "GMX {versionName} {networkName} information for account:"
msgstr "GMX {versionName} {networkName} information for account:"

#: src/pages/AccountDashboard/DailyAndCumulativePnL.tsx
msgid "From"
msgstr "From"

#: src/components/Synthetics/TradeHistory/TradeHistoryRow/utils/position.ts
#: src/components/Synthetics/TradeHistory/TradeHistoryRow/utils/position.ts
#: src/components/Synthetics/TradeHistory/TradeHistoryRow/utils/position.ts
#: src/components/Synthetics/TradeHistory/TradeHistoryRow/utils/position.ts
#: src/components/Synthetics/TradeHistory/TradeHistoryRow/utils/position.ts
#: src/components/Synthetics/TradeHistory/TradeHistoryRow/utils/position.ts
#: src/components/Synthetics/TradeHistory/TradeHistoryRow/utils/position.ts
msgid "Order Trigger Price"
msgstr "Order Trigger Price"

#: src/components/Glp/GlpSwap.jsx
msgid "Epoch ending is not acknowledged"
msgstr "Epoch ending is not acknowledged"

#: src/domain/synthetics/orders/utils.tsx
msgid "Limit Increase"
msgstr "Limit Increase"

#: src/components/Exchange/PositionsList.jsx
#: src/components/Exchange/PositionsList.jsx
#: src/components/Synthetics/PositionItem/PositionItem.tsx
msgid "Use the edit collateral icon to deposit or withdraw collateral."
msgstr "Use the edit collateral icon to deposit or withdraw collateral."

#: src/components/DepthChart/DepthChartTooltip.tsx
msgid "No liquidity is available for increasing longs for<0/>this size. Max long size: {0}<1/><2/>There is no price impact. There is a single<3/>execution price for decreasing shorts for<4/>this size."
msgstr "No liquidity is available for increasing longs for<0/>this size. Max long size: {0}<1/><2/>There is no price impact. There is a single<3/>execution price for decreasing shorts for<4/>this size."

#: src/pages/BuyGMX/BuyGMX.tsx
msgid "Buy GMX using any token from any network:"
msgstr "Buy GMX using any token from any network:"

#: src/components/Referrals/AffiliatesStats.tsx
msgid "Volume traded by your referred traders."
msgstr "Volume traded by your referred traders."

#: src/pages/Dashboard/GlpCard.tsx
msgid "Stablecoin Percentage"
msgstr "Stablecoin Percentage"

#: src/domain/synthetics/orders/utils.tsx
msgid "Parts of this order will be executed once there is sufficient liquidity."
msgstr "Parts of this order will be executed once there is sufficient liquidity."

#: src/components/Synthetics/TradeBox/TradeBoxRows/CollateralSelectorRow.tsx
msgid "You have an existing position with {0} as collateral. This Order will not be valid for that Position. <0>Switch to {1} collateral</0>."
msgstr "You have an existing position with {0} as collateral. This Order will not be valid for that Position. <0>Switch to {1} collateral</0>."

#: src/pages/BeginAccountTransfer/BeginAccountTransfer.tsx
msgid "Please only use this for full account transfers.<0/>This will transfer all your GMX, esGMX, GLP, Multiplier Points and voting power to your new account.<1/>Transfers are only supported if the receiving account has not staked GMX or GLP tokens before.<2/>Transfers are one-way, you will not be able to transfer staked tokens back to the sending account."
msgstr "Please only use this for full account transfers.<0/>This will transfer all your GMX, esGMX, GLP, Multiplier Points and voting power to your new account.<1/>Transfers are only supported if the receiving account has not staked GMX or GLP tokens before.<2/>Transfers are one-way, you will not be able to transfer staked tokens back to the sending account."

#: src/pages/Ecosystem/ecosystemConstants.tsx
msgid "SNTL esGMX Market"
msgstr "SNTL esGMX Market"

#: src/components/Referrals/TradersStats.tsx
msgid "Tier {0} ({currentTierDiscount}% discount)"
msgstr "Tier {0} ({currentTierDiscount}% discount)"

#: src/domain/synthetics/orders/utils.tsx
msgid "This order using {collateralSymbol} as collateral will not be valid for the existing {longText} position using {symbol} as collateral."
msgstr "This order using {collateralSymbol} as collateral will not be valid for the existing {longText} position using {symbol} as collateral."

#: src/pages/Ecosystem/ecosystemConstants.tsx
msgid "Generative Market eXplore - AIGMX Agent"
msgstr "Generative Market eXplore - AIGMX Agent"

#: src/pages/Ecosystem/ecosystemConstants.tsx
msgid "Dolomite"
msgstr "Dolomite"

#: src/components/Synthetics/StatusNotification/OrderStatusNotification.tsx
msgid "Order request sent"
msgstr "Order request sent"

#: src/components/ExpressTradingEnabledBanner/ExpressTradingEnabledBanner.tsx
msgid "Express Trading is enabled. Enjoy smoother, more reliable trades!"
msgstr "Express Trading is enabled. Enjoy smoother, more reliable trades!"

#: src/components/Exchange/NoLiquidityErrorModal.tsx
msgid "Alternatively, you can select a different \"Collateral In\" token."
msgstr "Alternatively, you can select a different \"Collateral In\" token."

#: src/components/NotifyModal/NotifyModal.tsx
msgid "Get alerts and announcements from GMX to stay on top of your trades, liquidation risk, and more."
msgstr "Get alerts and announcements from GMX to stay on top of your trades, liquidation risk, and more."

#: src/components/Exchange/SwapBox.jsx
#: src/components/Exchange/SwapBox.jsx
msgid "<0>{0} is required for collateral.</0><1>Swap amount from {1} to {2} exceeds {3} acceptable amount. Reduce the \"Pay\" size, or use {4} as the \"Pay\" token to use it for collateral.</1><2>You can buy {5} on 1inch.</2>"
msgstr "<0>{0} is required for collateral.</0><1>Swap amount from {1} to {2} exceeds {3} acceptable amount. Reduce the \"Pay\" size, or use {4} as the \"Pay\" token to use it for collateral.</1><2>You can buy {5} on 1inch.</2>"

#: src/pages/PageNotFound/PageNotFound.jsx
msgid "<0>Return to </0><1>Homepage</1> <2>or </2> <3>Trade</3>"
msgstr "<0>Return to </0><1>Homepage</1> <2>or </2> <3>Trade</3>"

#: src/components/Synthetics/BridgingInfo/BridgingInfo.tsx
msgid "Bridge {tokenSymbol} to {chainName} with"
msgstr "Bridge {tokenSymbol} to {chainName} with"

#: src/domain/tokens/approveTokens.tsx
msgid "Permit signing failed"
msgstr "Permit signing failed"

#: src/domain/synthetics/trade/utils/validation.ts
msgid "Stop market price below mark price"
msgstr "Stop market price below mark price"

#: src/components/Exchange/SwapBox.jsx
#: src/components/Exchange/SwapBox.jsx
#: src/components/Exchange/SwapBox.jsx
msgid "Swapped {0} {1} for {2} {3}!"
msgstr "Swapped {0} {1} for {2} {3}!"

#: src/domain/synthetics/sidecarOrders/utils.ts
msgid "A size percentage is required"
msgstr "A size percentage is required"

#: src/components/Synthetics/MarketStats/components/CompositionTable.tsx
msgid "Show more"
msgstr "Show more"

#: src/pages/AccountDashboard/dailyAndCumulativePnLDebug.tsx
#: src/pages/AccountDashboard/generalPerformanceDetailsDebug.tsx
#: src/pages/LeaderboardPage/components/LeaderboardAccountsTable.tsx
#: src/pages/LeaderboardPage/components/LeaderboardPositionsTable.tsx
msgid "Unrealized Fees"
msgstr "Unrealized Fees"

#: src/components/Referrals/AffiliatesStats.tsx
#: src/components/Referrals/AffiliatesStats.tsx
msgid "Traders Referred"
msgstr "Traders Referred"

#: src/pages/Stake/StakeModal.tsx
msgid "Stake submitted!"
msgstr "Stake submitted!"

#: src/components/Exchange/PositionsList.jsx
msgid "Use the \"Close\" button to reduce your Position Size, or to set Take Profit / Stop Loss Orders."
msgstr "Use the \"Close\" button to reduce your Position Size, or to set Take Profit / Stop Loss Orders."

#: src/components/Exchange/PositionDropdown.tsx
msgid "Increase Size (Market)"
msgstr "Increase Size (Market)"

#: src/domain/synthetics/trade/utils/validation.ts
msgid "Couldn't find a swap path with enough liquidity"
msgstr "Couldn't find a swap path with enough liquidity"

#: src/pages/Stake/AffiliateVesterWithdrawModal.tsx
#: src/pages/Stake/VesterWithdrawModal.tsx
msgid "Withdrawn!"
msgstr "Withdrawn!"

#: src/pages/LeaderboardPage/components/CompetitionPrizes.tsx
#: src/pages/LeaderboardPage/components/CompetitionPrizes.tsx
msgid "3rd Place"
msgstr "3rd Place"

#: src/domain/synthetics/markets/claimFundingFeesTxn.ts
#: src/domain/synthetics/referrals/claimAffiliateRewardsTxn.ts
msgid "Claiming failed"
msgstr "Claiming failed"

#: src/components/Synthetics/TradeHistory/keys.ts
msgid "Update Stop Loss"
msgstr "Update Stop Loss"

#: src/components/Exchange/PositionEditor.jsx
#: src/components/Exchange/SwapBox.jsx
#: src/components/Glp/GlpSwap.jsx
msgid "Approve {0}"
msgstr "Approve {0}"

#: src/components/Exchange/SwapBox.jsx
#: src/domain/synthetics/trade/utils/validation.ts
msgid "Max {0} long exceeded"
msgstr "Max {0} long exceeded"

#: src/components/Synthetics/OrderItem/OrderItem.tsx
#: src/components/Synthetics/OrderItem/OrderItem.tsx
#: src/components/Synthetics/TradeBox/TradeBoxRows/AdvancedDisplayRows.tsx
#: src/components/Synthetics/TradeHistory/TradeHistoryRow/utils/position.ts
#: src/components/Synthetics/TradeHistory/TradeHistoryRow/utils/position.ts
#: src/components/Synthetics/TradeHistory/TradeHistoryRow/utils/position.ts
#: src/components/Synthetics/TradeHistory/TradeHistoryRow/utils/swap.ts
#: src/components/Synthetics/TradeHistory/TradeHistoryRow/utils/swap.ts
msgid "N/A"
msgstr "N/A"

#: src/domain/synthetics/orders/getPositionOrderError.tsx
msgid "Stop Market price is below mark price"
msgstr "Stop Market price is below mark price"

#: src/components/Exchange/PositionEditor.jsx
#: src/domain/synthetics/trade/utils/validation.ts
#: src/domain/synthetics/trade/utils/validation.ts
msgid "Amount should be greater than zero"
msgstr "Amount should be greater than zero"

#: src/pages/Ecosystem/ecosystemConstants.tsx
msgid "Perpetuals Aggregator"
msgstr "Perpetuals Aggregator"

#: src/pages/LeaderboardPage/components/LeaderboardNavigation.tsx
msgid "LIVE"
msgstr "LIVE"

#: src/components/Synthetics/PoolSelector2/PoolSelector2.tsx
msgid "{formattedNetRate} / 1h"
msgstr "{formattedNetRate} / 1h"

#: src/components/Exchange/SwapBox.jsx
#: src/components/Exchange/SwapBox.jsx
#: src/components/Glp/GlpSwap.jsx
#: src/components/Glp/GlpSwap.jsx
#: src/components/Glp/GlpSwap.jsx
#: src/components/Synthetics/GmSwap/GmSwapBox/GmDepositWithdrawalBox/GmDepositWithdrawalBox.tsx
#: src/components/Synthetics/GmSwap/GmSwapBox/GmDepositWithdrawalBox/GmDepositWithdrawalBox.tsx
#: src/components/Synthetics/GmSwap/GmSwapBox/GmDepositWithdrawalBox/GmDepositWithdrawalBox.tsx
#: src/components/Synthetics/GmSwap/GmSwapBox/GmShiftBox/GmShiftBox.tsx
#: src/components/Synthetics/GmSwap/GmSwapBox/GmShiftBox/GmShiftBox.tsx
msgid "Balance"
msgstr "Balance"

#: src/pages/Stake/Stake.tsx
msgid "Liquidity and trading incentives programs are live on {avalancheLink}."
msgstr "Liquidity and trading incentives programs are live on {avalancheLink}."

#: src/pages/Ecosystem/ecosystemConstants.tsx
msgid "GMX v2 Telegram & Discord Analytics"
msgstr "GMX v2 Telegram & Discord Analytics"

#: src/components/Synthetics/TradeBox/ExpressTradingWarningCard.tsx
#: src/components/Synthetics/TradeBox/ExpressTradingWarningCard.tsx
msgid "Re-enable"
msgstr "Re-enable"

#: src/pages/BeginAccountTransfer/BeginAccountTransfer.tsx
msgid "I do not want to transfer the Affiliate esGMX tokens"
msgstr "I do not want to transfer the Affiliate esGMX tokens"

#: src/components/Exchange/ConfirmationBox.jsx
msgid "Forfeit profit and {action}"
msgstr "Forfeit profit and {action}"

#: src/pages/LeaderboardPage/components/LeaderboardAccountsTable.tsx
msgid "Win/Loss"
msgstr "Win/Loss"

#: src/components/MissedCoinsModal/MissedCoinsModal.tsx
msgid "Names could be separated by commas or spaces"
msgstr "Names could be separated by commas or spaces"

#: src/pages/BuyGMX/BuyGMX.tsx
msgid "Buy GMX from decentralized exchanges"
msgstr "Buy GMX from decentralized exchanges"

#: src/components/NotifyModal/NotifyModal.tsx
msgid "Powered by"
msgstr "Powered by"

#: src/components/Synthetics/StatusNotification/GmStatusNotification.tsx
msgid "Buy order executed"
msgstr "Buy order executed"

#: src/components/Synthetics/ExecutionPriceRow.tsx
msgid "The order's acceptable price includes the set acceptable price impact. The execution price must meet this condition for the order to be executed."
msgstr "The order's acceptable price includes the set acceptable price impact. The execution price must meet this condition for the order to be executed."

#: src/components/Synthetics/TwapRows/TwapRows.tsx
msgid "This TWAP order will execute {numberOfParts} {0} {type} orders of {1} each over the next {2} for the {3} market."
msgstr "This TWAP order will execute {numberOfParts} {0} {type} orders of {1} each over the next {2} for the {3} market."

#: src/components/Exchange/SwapBox.jsx
msgid "Min order: 10 USD"
msgstr "Min order: 10 USD"

#: src/pages/Stake/AffiliateClaimModal.tsx
msgid "Claim submitted."
msgstr "Claim submitted."

#: src/components/Synthetics/ChartTokenSelector/ChartTokenSelector.tsx
msgid "OPEN INTEREST"
msgstr "OPEN INTEREST"

#: src/components/Synthetics/TradeHistory/useDownloadAsCsv.tsx
msgid "Failed to download trade history CSV."
msgstr "Failed to download trade history CSV."

#: src/domain/synthetics/positions/utils.ts
msgid "market"
msgstr "market"

#: src/components/Referrals/JoinReferralCode.tsx
msgid "Same as current active code"
msgstr "Same as current active code"

#: src/components/Synthetics/AllowedSwapSlippageInputRowImpl/AllowedSwapSlippageInputRowImpl.tsx
msgid "The current swap impact including fees is {0}. Consider adding a buffer of 1% to it so the order is more likely to be processed"
msgstr "The current swap impact including fees is {0}. Consider adding a buffer of 1% to it so the order is more likely to be processed"

#: src/pages/AccountDashboard/GeneralPerformanceDetails.tsx
msgid "Win / Loss"
msgstr "Win / Loss"

#: src/components/Referrals/TradersStats.tsx
#: src/components/Referrals/TradersStats.tsx
msgid "V1 rebates are airdropped weekly. V2 rebates are automatically applied as fee discounts on each trade and do not show on this table."
msgstr "V1 rebates are airdropped weekly. V2 rebates are automatically applied as fee discounts on each trade and do not show on this table."

#: src/domain/synthetics/trade/utils/validation.ts
msgid "Min position size: {0}"
msgstr "Min position size: {0}"

#: src/domain/synthetics/orders/getPositionOrderError.tsx
#: src/domain/synthetics/orders/getPositionOrderError.tsx
#: src/domain/synthetics/sidecarOrders/utils.ts
#: src/domain/synthetics/sidecarOrders/utils.ts
#: src/domain/synthetics/trade/utils/validation.ts
msgid "Trigger price below mark price"
msgstr "Trigger price below mark price"

#: src/pages/Stake/GmxAndVotingPowerCard.tsx
msgid "No delegate found"
msgstr "No delegate found"

#: src/pages/Ecosystem/ecosystemConstants.tsx
msgid "GMX Community with NFTs, Trading and Education initiatives"
msgstr "GMX Community with NFTs, Trading and Education initiatives"

#: src/components/NotifyModal/NotifyModal.tsx
msgid "Liquidation Confirmations"
msgstr "Liquidation Confirmations"

#: src/components/Synthetics/ExecutionPriceRow.tsx
msgid "Expected execution price for the order, including the current price impact, once the stop market order executes."
msgstr "Expected execution price for the order, including the current price impact, once the stop market order executes."

#: src/components/Glp/GlpSwap.jsx
msgid "Acknowledge epoch is ending in {minutes} minutes"
msgstr "Acknowledge epoch is ending in {minutes} minutes"

#: src/components/Synthetics/GmSwap/GmSwapBox/GmSwapWarningsRow.tsx
#: src/components/Synthetics/HighPriceImpactOrFeesWarningCard/HighPriceImpactOrFeesWarningCard.tsx
msgid "High Price Impact"
msgstr "High Price Impact"

#: src/components/InterviewModal/InterviewModal.tsx
msgid "We want your insights to help improve GMX. For security reasons, we won't contact you first. Please send the message \"I have feedback\" to any of our official accounts:"
msgstr "We want your insights to help improve GMX. For security reasons, we won't contact you first. Please send the message \"I have feedback\" to any of our official accounts:"

#: src/pages/ClaimEsGmx/ClaimEsGmx.jsx
msgid "Claim esGMX"
msgstr "Claim esGMX"

#: src/pages/BuyGMX/BuyGMX.tsx
msgid "Buy or Transfer ETH to Arbitrum"
msgstr "Buy or Transfer ETH to Arbitrum"

#: src/components/SettingsModal/SettingsModal.tsx
msgid "The maximum percentage difference between your specified price and execution price when placing orders."
msgstr "The maximum percentage difference between your specified price and execution price when placing orders."

#: src/components/Synthetics/ExecutionPriceRow.tsx
msgid "Expected execution price for the order, including the current price impact, once the limit order executes."
msgstr "Expected execution price for the order, including the current price impact, once the limit order executes."

#: src/components/Synthetics/TradeFeesRow/TradeFeesRow.tsx
msgid "of open fee"
msgstr "of open fee"

#: src/pages/Dashboard/MarketsListV1.tsx
#: src/pages/Dashboard/MarketsListV1.tsx
msgid "Pool Amount"
msgstr "Pool Amount"

#: src/pages/BeginAccountTransfer/BeginAccountTransfer.tsx
msgid "Approve GMX"
msgstr "Approve GMX"

#: src/components/Glp/SwapErrorModal.tsx
msgid "{0} Capacity Reached"
msgstr "{0} Capacity Reached"

#: src/components/Synthetics/TradeHistory/TradeHistoryRow/utils/swap.ts
#: src/components/Synthetics/TradeHistory/TradeHistoryRow/utils/swap.ts
#: src/components/Synthetics/TradeHistory/TradeHistoryRow/utils/swap.ts
#: src/components/Synthetics/TradeHistory/TradeHistoryRow/utils/swap.ts
#: src/components/Synthetics/TradeHistory/TradeHistoryRow/utils/swap.ts
msgid "{fromText} to {toExecutionText}"
msgstr "{fromText} to {toExecutionText}"

#: src/components/Exchange/SwapBox.jsx
#: src/components/Synthetics/PositionSeller/PositionSeller.tsx
#: src/components/Synthetics/TradeBox/hooks/useTradeButtonState.tsx
msgid "Create {0} Order"
msgstr "Create {0} Order"

#: src/components/Synthetics/TradeHistory/keys.ts
msgid "Execute Limit Swap"
msgstr "Execute Limit Swap"

#: src/pages/BuyGMX/BuyGMX.tsx
msgid "To purchase GMX on the {0} blockchain, please <0>change your network</0>."
msgstr "To purchase GMX on the {0} blockchain, please <0>change your network</0>."

#: src/components/MissedCoinsModal/MissedCoinsModal.tsx
#: src/components/NpsModal/NpsModal.tsx
#: src/components/Referrals/JoinReferralCode.tsx
#: src/components/UserFeedbackModal/UserFeedbackModal.tsx
msgid "Submit"
msgstr "Submit"

#: src/domain/tokens/approveTokens.tsx
msgid "Permit signed!"
msgstr "Permit signed!"

#: src/components/Exchange/TradeHistory.jsx
msgid "Request withdrawal from {0} {longOrShortText}"
msgstr "Request withdrawal from {0} {longOrShortText}"

#: src/pages/ClaimEsGmx/ClaimEsGmx.jsx
msgid "Select an option"
msgstr "Select an option"

#: src/components/Synthetics/TwapRows/TwapRows.tsx
msgid "less than a minute"
msgstr "less than a minute"

#: src/components/Header/AppHeaderLinks.tsx
msgid "Ecosystem"
msgstr "Ecosystem"

#: src/components/Exchange/SwapBox.jsx
msgid "High USDG Slippage, Long Anyway"
msgstr "High USDG Slippage, Long Anyway"

#: src/pages/PriceImpactRebatesStats/PriceImpactRebatesStats.tsx
msgid "Next"
msgstr "Next"

#: src/components/Exchange/TradeHistory.jsx
#: src/components/Referrals/AddAffiliateCode.jsx
#: src/components/Referrals/AffiliatesStats.tsx
#: src/components/Synthetics/StatusNotification/OrderStatusNotification.tsx
#: src/components/Synthetics/TradeHistory/TradeHistoryRow/utils/shared.ts
msgid "Create"
msgstr "Create"

#: src/components/Exchange/SwapBox.jsx
msgid "Limit order submitted!"
msgstr "Limit order submitted!"

#: src/components/Synthetics/DateRangeSelect/DateRangeSelect.tsx
#: src/pages/AccountDashboard/GeneralPerformanceDetails.tsx
#: src/pages/Pools/PoolsTimeRangeFilter.tsx
msgid "Last 7d"
msgstr "Last 7d"

#: src/components/Exchange/PositionShare.tsx
msgid "Copy"
msgstr "Copy"

#: src/components/Referrals/AffiliatesStats.tsx
#: src/components/Referrals/TradersStats.tsx
#: src/components/Synthetics/UserIncentiveDistributionList/UserIncentiveDistributionList.tsx
msgid "Amount"
msgstr "Amount"

#: src/components/Exchange/SwapBox.jsx
msgid "<0>{0} is required for collateral.</0><1>Swap amount from {1} to {2} exceeds {3} Available Liquidity. Reduce the \"Pay\" size, or use {4} as the \"Pay\" token to use it for collateral.</1><2>You can buy {5} on 1inch.</2>"
msgstr "<0>{0} is required for collateral.</0><1>Swap amount from {1} to {2} exceeds {3} Available Liquidity. Reduce the \"Pay\" size, or use {4} as the \"Pay\" token to use it for collateral.</1><2>You can buy {5} on 1inch.</2>"

#: src/components/Synthetics/TradeBox/hooks/useTradeButtonState.tsx
msgid "Create {0} order"
msgstr "Create {0} order"

#: src/components/Synthetics/PositionEditor/PositionEditor.tsx
msgid "Edit {0} {1}{2}"
msgstr "Edit {0} {1}{2}"

#: src/components/Referrals/AffiliatesStats.tsx
#: src/components/Referrals/TradersStats.tsx
msgid "No rebates distribution history yet."
msgstr "No rebates distribution history yet."

#: src/pages/Ecosystem/ecosystemConstants.tsx
msgid "GMX Governance"
msgstr "GMX Governance"

#: src/domain/synthetics/orders/utils.tsx
msgid "trigger price"
msgstr "trigger price"

#: src/components/Referrals/ClaimAffiliatesModal/ClaimAffiliatesModal.tsx
#: src/components/Synthetics/ClaimablePositionPriceImpactRebateModal/ClaimablePositionPriceImpactRebateModal.tsx
#: src/components/Synthetics/ClaimModal/ClaimModal.tsx
#: src/components/Synthetics/Claims/ClaimableCard.tsx
#: src/pages/ClaimEsGmx/ClaimEsGmx.jsx
#: src/pages/Stake/AffiliateClaimModal.tsx
#: src/pages/Stake/ClaimModal.tsx
#: src/pages/Stake/TotalRewardsCard.tsx
#: src/pages/Stake/Vesting.tsx
msgid "Claim"
msgstr "Claim"

#: src/components/Synthetics/GmSwap/GmFees/GmFees.tsx
#: src/components/Synthetics/TradeBox/TradeBoxRows/PriceImpactFeesRow.tsx
msgid "Price Impact / Fees"
msgstr "Price Impact / Fees"

#: src/pages/AccountDashboard/AccountDashboard.tsx
#: src/pages/AccountDashboard/AccountDashboard.tsx
msgid "GMX {versionName} Account"
msgstr "GMX {versionName} Account"

#: src/components/Synthetics/TradeHistory/TradeHistoryRow/utils/position.ts
#: src/components/Synthetics/TradeHistory/TradeHistoryRow/utils/position.ts
#: src/components/Synthetics/TradeHistory/TradeHistoryRow/utils/position.ts
#: src/components/Synthetics/TradeHistory/TradeHistoryRow/utils/position.ts
#: src/components/Synthetics/TradeHistory/TradeHistoryRow/utils/position.ts
#: src/components/Synthetics/TradeHistory/TradeHistoryRow/utils/position.ts
#: src/components/Synthetics/TradeHistory/TradeHistoryRow/utils/position.ts
msgid "Order execution price takes into account price impact."
msgstr "Order execution price takes into account price impact."

#: src/pages/Buy/Buy.tsx
msgid "Buy GLP or GMX"
msgstr "Buy GLP or GMX"

#: src/components/Exchange/ChartTokenSelector.tsx
msgid "Max Out"
msgstr "Max Out"

#: src/components/Exchange/PositionEditor.jsx
#: src/components/Exchange/PositionSeller.jsx
#: src/components/Exchange/PositionSeller.jsx
#: src/components/Exchange/SwapBox.jsx
#: src/components/Exchange/SwapBox.jsx
#: src/components/Exchange/SwapBox.jsx
#: src/components/Exchange/SwapBox.jsx
#: src/components/Glp/GlpSwap.jsx
#: src/components/Glp/GlpSwap.jsx
#: src/domain/synthetics/orders/getPositionOrderError.tsx
#: src/domain/synthetics/trade/utils/validation.ts
#: src/domain/synthetics/trade/utils/validation.ts
#: src/domain/synthetics/trade/utils/validation.ts
#: src/domain/synthetics/trade/utils/validation.ts
#: src/domain/synthetics/trade/utils/validation.ts
#: src/domain/synthetics/trade/utils/validation.ts
#: src/domain/synthetics/trade/utils/validation.ts
#: src/pages/ClaimEsGmx/ClaimEsGmx.jsx
#: src/pages/Stake/StakeModal.tsx
#: src/pages/Stake/UnstakeModal.tsx
#: src/pages/Stake/VesterDepositModal.tsx
msgid "Enter an amount"
msgstr "Enter an amount"

#: src/components/Header/AppHeaderUser.tsx
msgid "Connect"
msgstr "Connect"

#: src/components/InterviewToast/InterviewToast.tsx
msgid "Click here to give us your feedback on GMX."
msgstr "Click here to give us your feedback on GMX."

#: src/components/Referrals/AffiliatesStats.tsx
#: src/components/Referrals/AffiliatesStats.tsx
#: src/components/Referrals/TradersStats.tsx
#: src/components/Referrals/TradersStats.tsx
msgid "V1 Avalanche Fuji"
msgstr "V1 Avalanche Fuji"

#: src/pages/LeaderboardPage/components/CompetitionPrizes.tsx
#: src/pages/LeaderboardPage/components/CompetitionPrizes.tsx
msgid "1st Place"
msgstr "1st Place"

#: src/pages/Ecosystem/ecosystemConstants.tsx
msgid "D2.Finance"
msgstr "D2.Finance"

#: src/pages/Dashboard/OverviewCard.tsx
msgid "Annualized:"
msgstr "Annualized:"

#: src/context/SubaccountContext/SubaccountContextProvider.tsx
msgid "Failed to sign approval"
msgstr "Failed to sign approval"

#: src/pages/LeaderboardPage/components/CompetitionCountdown.tsx
msgid "Starts in"
msgstr "Starts in"

#: src/domain/synthetics/fees/utils/index.ts
msgid "The network fees are high currently, which may be due to a temporary increase in transactions on the {chainName} network."
msgstr "The network fees are high currently, which may be due to a temporary increase in transactions on the {chainName} network."

#: src/lib/wallets/connecters/binanceW3W/binanceWallet.ts
msgid "Scan the QR code"
msgstr "Scan the QR code"

#: src/pages/SyntheticsPage/SyntheticsPage.tsx
msgid "Claims ({totalClaimables})"
msgstr "Claims ({totalClaimables})"

#: src/components/Synthetics/StatusNotification/GmStatusNotification.tsx
msgid "Unknown shift GM order"
msgstr "Unknown shift GM order"

#: src/components/Exchange/TradeHistory.jsx
msgid "Max leverage of 100x was exceeded, the remaining collateral after deducting losses and fees have been sent back to your account:"
msgstr "Max leverage of 100x was exceeded, the remaining collateral after deducting losses and fees have been sent back to your account:"

#: src/components/Synthetics/GmSwap/GmSwapBox/GmDepositWithdrawalBox/useGmSwapSubmitState.tsx
msgid "Shifting {symbol}..."
msgstr "Shifting {symbol}..."

#: src/components/Synthetics/TradeHistory/TradeHistoryRow/utils/shared.ts
msgid "Not enough Available Liquidity to fill the Order."
msgstr "Not enough Available Liquidity to fill the Order."

#: src/domain/synthetics/orders/getPositionOrderError.tsx
#: src/domain/synthetics/orders/getPositionOrderError.tsx
#: src/domain/synthetics/sidecarOrders/utils.ts
#: src/domain/synthetics/sidecarOrders/utils.ts
#: src/domain/synthetics/trade/utils/validation.ts
msgid "Trigger price above mark price"
msgstr "Trigger price above mark price"

#: src/pages/OrdersOverview/OrdersOverview.jsx
msgid "Order size exceeds position"
msgstr "Order size exceeds position"

#: src/components/Exchange/OrderEditor.jsx
msgid "Order update submitted!"
msgstr "Order update submitted!"

#: src/components/Exchange/PositionEditor.jsx
msgid "Enable withdraw failed."
msgstr "Enable withdraw failed."

#: src/pages/Ecosystem/ecosystemConstants.tsx
msgid "Explore, analyze, and copy on-chain traders"
msgstr "Explore, analyze, and copy on-chain traders"

#: src/components/Exchange/ConfirmationBox.jsx
msgid "Forfeit profit"
msgstr "Forfeit profit"

#: src/components/Synthetics/GmSwap/GmFees/GmFees.tsx
msgid "Sell Fee"
msgstr "Sell Fee"

#: src/components/Synthetics/GmSwap/GmSwapBox/GmDepositWithdrawalBox/InfoRows.tsx
#: src/components/Synthetics/GmSwap/GmSwapBox/GmShiftBox/GmShiftBox.tsx
#: src/components/Synthetics/PositionEditor/PositionEditorAdvancedRows.tsx
#: src/components/Synthetics/PositionSeller/PositionSellerAdvancedDisplayRows.tsx
#: src/components/Synthetics/TradeBox/TradeBoxRows/AdvancedDisplayRows.tsx
msgid "Execution Details"
msgstr "Execution Details"

#: src/domain/synthetics/common/incentivesAirdropMessages.ts
msgid "GM Airdrop"
msgstr "GM Airdrop"

#: src/components/Glp/GlpSwap.jsx
msgid "Save on Fees"
msgstr "Save on Fees"

#: src/components/Synthetics/TradeHistory/keys.ts
msgid "Update Take Profit"
msgstr "Update Take Profit"

#: src/components/Exchange/PositionsList.jsx
#: src/components/Synthetics/PositionItem/PositionItem.tsx
msgid "Active Orders"
msgstr "Active Orders"

#: src/components/Synthetics/AcceptablePriceImpactInputRow/AcceptablePriceImpactInputRow.tsx
msgid "You have set a high acceptable price impact. The current price impact is {0}."
msgstr "You have set a high acceptable price impact. The current price impact is {0}."

#: src/pages/Ecosystem/ecosystemConstants.tsx
msgid "Lending and Borrowing"
msgstr "Lending and Borrowing"

#: src/components/Exchange/SwapBox.jsx
msgid "Switch to {0} collateral."
msgstr "Switch to {0} collateral."

#: src/pages/Stake/Vesting.tsx
#: src/pages/Stake/Vesting.tsx
msgid "GMX Vault"
msgstr "GMX Vault"

#: src/pages/Ecosystem/ecosystemConstants.tsx
msgid "Jones DAO"
msgstr "Jones DAO"

#: src/components/Exchange/TradeHistory.jsx
msgid "Partially Liquidated"
msgstr "Partially Liquidated"

#: src/components/Glp/GlpSwap.jsx
msgid "Insufficient GLP balance"
msgstr "Insufficient GLP balance"

#: src/components/Synthetics/TwapRows/TwapRows.tsx
msgid "Minute(s)"
msgstr "Minute(s)"

#: src/pages/AccountDashboard/generalPerformanceDetailsDebug.tsx
#: src/pages/LeaderboardPage/components/LeaderboardAccountsTable.tsx
msgid "Start Unrealized Fees"
msgstr "Start Unrealized Fees"

#: src/components/Synthetics/BotanixBanner/BotanixBanner.tsx
msgid "V2 trading"
msgstr "V2 trading"

#: src/components/Exchange/ConfirmationBox.jsx
msgid "view"
msgstr "view"

#: src/domain/synthetics/orders/useOrderTxnCallbacks.tsx
msgid "{orderText} cancel failed."
msgstr "{orderText} cancel failed."

#: src/components/Exchange/OrdersToa.jsx
msgid "Accept terms to enable orders"
msgstr "Accept terms to enable orders"

#: src/pages/Ecosystem/ecosystemConstants.tsx
msgid "Protocol analytics"
msgstr "Protocol analytics"

#: src/pages/BeginAccountTransfer/BeginAccountTransfer.tsx
#: src/pages/CompleteAccountTransfer/CompleteAccountTransfer.jsx
#: src/pages/NftWallet/NftWallet.jsx
msgid "Transfer submitted!"
msgstr "Transfer submitted!"

#: src/components/Exchange/TradeHistory.jsx
msgid ""
"Liquidated {0} {longOrShortText},\n"
"-{1} USD,\n"
"{2} Price: {3} USD"
msgstr ""
"Liquidated {0} {longOrShortText},\n"
"-{1} USD,\n"
"{2} Price: {3} USD"

#: src/components/Exchange/ExchangeTVChart.jsx
msgid "Inc."
msgstr "Inc."

#: src/domain/synthetics/trade/utils/validation.ts
msgid "Fees exceed amount"
msgstr "Fees exceed amount"

#: src/components/Synthetics/OrderList/filters/OrderTypeFilter.tsx
msgid "Search Type"
msgstr "Search Type"

#: src/pages/Dashboard/WeightText.tsx
msgid "{0} is below its target weight.<0/><1/>Get lower fees to <2>buy GLP</2> with {1}, and to <3>swap</3> {2} for other tokens."
msgstr "{0} is below its target weight.<0/><1/>Get lower fees to <2>buy GLP</2> with {1}, and to <3>swap</3> {2} for other tokens."

#: src/pages/AccountDashboard/GeneralPerformanceDetails.tsx
#: src/pages/LeaderboardPage/components/LeaderboardAccountsTable.tsx
msgid "Win Rate"
msgstr "Win Rate"

#: src/components/Synthetics/TradeboxPoolWarnings/TradeboxPoolWarnings.tsx
msgid "Save {0} in price impact and fees by <0><1>switching to the {1} pool</1>.</0>"
msgstr "Save {0} in price impact and fees by <0><1>switching to the {1} pool</1>.</0>"

#: src/pages/BeginAccountTransfer/BeginAccountTransfer.tsx
msgid "You have esGMX tokens in the Affiliate Vault, you need to withdraw these tokens if you want to transfer them to the new account"
msgstr "You have esGMX tokens in the Affiliate Vault, you need to withdraw these tokens if you want to transfer them to the new account"

#: src/pages/BuyGlp/BuyGlp.jsx
msgid "Buy / Sell GLP"
msgstr "Buy / Sell GLP"

#: src/pages/Dashboard/AssetDropdown.tsx
msgid "Open {0} in Explorer"
msgstr "Open {0} in Explorer"

#: src/pages/PoolsDetails/PoolsDetailsAbout.tsx
msgid "{0} and {1} can be used to buy GM for this market up to the specified buying caps."
msgstr "{0} and {1} can be used to buy GM for this market up to the specified buying caps."

#: src/components/Synthetics/StatusNotification/OrderStatusNotification.tsx
#: src/context/PendingTxnsContext/PendingTxnsContext.tsx
#: src/lib/contracts/notifications.tsx
#: src/lib/contracts/notifications.tsx
#: src/pages/Exchange/Exchange.tsx
#: src/pages/Exchange/Exchange.tsx
msgid "View"
msgstr "View"

#: src/components/Synthetics/TradeHistory/keys.ts
msgid "Execute Stop Market"
msgstr "Execute Stop Market"

#: src/components/Referrals/TradersStats.tsx
msgid "Volume traded by this account with an active referral code."
msgstr "Volume traded by this account with an active referral code."

#: src/pages/AccountDashboard/dailyAndCumulativePnLDebug.tsx
msgid "Start unrealized fees"
msgstr "Start unrealized fees"

#: src/components/Referrals/AffiliatesStats.tsx
msgid "Referral Codes"
msgstr "Referral Codes"

#: src/pages/BeginAccountTransfer/BeginAccountTransfer.tsx
#: src/pages/BeginAccountTransfer/BeginAccountTransfer.tsx
msgid "Vested GMX not withdrawn"
msgstr "Vested GMX not withdrawn"

#: src/components/Glp/GlpSwap.jsx
msgid "FEES"
msgstr "FEES"

#: src/components/Exchange/FeesTooltip.tsx
#: src/components/Exchange/NetValueTooltip.tsx
#: src/components/Synthetics/TradeFeesRow/TradeFeesRow.tsx
msgid "Open Fee"
msgstr "Open Fee"

#: src/components/Referrals/AddAffiliateCode.jsx
msgid "Looks like you don't have a referral code to share. <0/> Create one now and start earning rebates!"
msgstr "Looks like you don't have a referral code to share. <0/> Create one now and start earning rebates!"

#: src/context/SubaccountContext/SubaccountContextProvider.tsx
#: src/context/SubaccountContext/SubaccountContextProvider.tsx
#: src/context/SubaccountContext/SubaccountContextProvider.tsx
msgid "Update 1CT (One-Click Trading) settings"
msgstr "Update 1CT (One-Click Trading) settings"

#: src/pages/Ecosystem/ecosystemConstants.tsx
msgid "Kudai AI Agent"
msgstr "Kudai AI Agent"

#: src/components/Synthetics/MarketStats/MarketGraphs.tsx
msgid "Current Price"
msgstr "Current Price"

#: src/pages/NftWallet/NftWallet.jsx
msgid "Enter NFT ID"
msgstr "Enter NFT ID"

#: src/components/Exchange/PositionEditor.jsx
msgid "Withdrawal failed."
msgstr "Withdrawal failed."

#: src/components/Exchange/ConfirmationBox.jsx
#: src/components/Exchange/ConfirmationBox.jsx
#: src/components/Synthetics/OrderEditor/OrderEditor.tsx
#: src/components/Synthetics/OrderEditor/OrderEditor.tsx
#: src/components/Synthetics/TradeBox/TradeBox.tsx
#: src/components/Synthetics/TradeBox/TradeBox.tsx
msgid "Limit Price"
msgstr "Limit Price"

#: src/components/AddressView/AddressView.tsx
msgid "You"
msgstr "You"

#: src/components/Synthetics/GmList/GmList.tsx
msgid "Pools providing liquidity to specific GMX markets, supporting single-asset and native asset options."
msgstr "Pools providing liquidity to specific GMX markets, supporting single-asset and native asset options."

#: src/context/SubaccountContext/SubaccountContextProvider.tsx
msgid "Deactivate 1CT (One-Click Trading)"
msgstr "Deactivate 1CT (One-Click Trading)"

#: src/pages/Stake/GlpCard.tsx
msgid "APRs are updated weekly on Wednesday and will depend on the fees collected for the week. <0/><1/>Historical GLP APRs can be checked in this <2>community dashboard</2>."
msgstr "APRs are updated weekly on Wednesday and will depend on the fees collected for the week. <0/><1/>Historical GLP APRs can be checked in this <2>community dashboard</2>."

#: src/components/Exchange/TradeHistory.jsx
msgid "Could not execute deposit into {0} {longOrShortText}"
msgstr "Could not execute deposit into {0} {longOrShortText}"

#: src/components/Exchange/PositionEditor.jsx
#: src/components/Exchange/PositionEditor.jsx
#: src/components/Exchange/PositionEditor.jsx
#: src/components/Synthetics/PositionEditor/types.ts
#: src/components/Synthetics/TradeHistory/keys.ts
#: src/pages/Stake/VesterDepositModal.tsx
#: src/pages/Stake/VesterDepositModal.tsx
#: src/pages/Stake/Vesting.tsx
#: src/pages/Stake/Vesting.tsx
#: src/pages/Stake/Vesting.tsx
msgid "Deposit"
msgstr "Deposit"

#: src/components/Synthetics/GmList/GmTokensTotalBalanceInfo.tsx
msgid "365d Est. Fees"
msgstr "365d Est. Fees"

#: src/domain/synthetics/sidecarOrders/utils.ts
msgid "Trigger price below highest limit price"
msgstr "Trigger price below highest limit price"

#: src/components/Synthetics/OrderEditor/OrderEditor.tsx
#: src/components/Synthetics/OrderItem/OrderItem.tsx
#: src/components/Synthetics/OrderItem/OrderItem.tsx
#: src/components/Synthetics/OrderItem/OrderItem.tsx
#: src/components/Synthetics/TradeHistory/useDownloadAsCsv.tsx
msgid "Acceptable Price"
msgstr "Acceptable Price"

#: src/components/Synthetics/StatusNotification/GmStatusNotification.tsx
msgid "Sell request sent"
msgstr "Sell request sent"

#: src/pages/Ecosystem/ecosystemConstants.tsx
msgid "DeFi Margin Protocol"
msgstr "DeFi Margin Protocol"

#: src/components/Exchange/PositionEditor.jsx
#: src/components/Exchange/PositionSeller.jsx
#: src/components/Exchange/PositionSeller.jsx
#: src/components/Exchange/SwapBox.jsx
#: src/components/Exchange/SwapBox.jsx
msgid "Enabling Leverage..."
msgstr "Enabling Leverage..."

#: src/domain/synthetics/orders/utils.tsx
msgid "There may not be sufficient liquidity to execute the swap to the receive token when the price conditions are met."
msgstr "There may not be sufficient liquidity to execute the swap to the receive token when the price conditions are met."

#: src/components/OldSubaccountWithdraw/OldSubaccountWithdraw.tsx
msgid "Withdrawn {balanceFormatted} to Main Account"
msgstr "Withdrawn {balanceFormatted} to Main Account"

#: src/components/NotifyModal/NotifyModal.tsx
msgid "Trade Errors"
msgstr "Trade Errors"

#: src/components/Synthetics/SettleAccruedFundingFeeModal/SettleAccruedFundingFeeModal.tsx
msgid "Consider selecting only positions where the accrued funding fee exceeds the {0} gas cost to settle each position."
msgstr "Consider selecting only positions where the accrued funding fee exceeds the {0} gas cost to settle each position."

#: src/domain/synthetics/trade/utils/validation.ts
msgid "The buyable cap for the pool GM: {0} using the pay token selected is reached. Please choose a different pool, reduce the buy size, or pick a different composition of tokens."
msgstr "The buyable cap for the pool GM: {0} using the pay token selected is reached. Please choose a different pool, reduce the buy size, or pick a different composition of tokens."

#: src/components/Glp/GlpSwap.jsx
msgid "Fees may vary depending on which asset you use to buy GLP. <0/>Enter the amount of GLP you want to purchase in the order form, then check here to compare fees."
msgstr "Fees may vary depending on which asset you use to buy GLP. <0/>Enter the amount of GLP you want to purchase in the order form, then check here to compare fees."

#: src/components/Synthetics/ClaimModal/ClaimModal.tsx
msgid "Claim <0>{0}</0>"
msgstr "Claim <0>{0}</0>"

#: src/components/Exchange/ConfirmationBox.jsx
#: src/components/Exchange/PositionSeller.jsx
#: src/components/Exchange/PositionSeller.jsx
#: src/components/Exchange/SwapBox.jsx
#: src/components/Exchange/SwapBox.jsx
#: src/components/Glp/GlpSwap.jsx
#: src/components/Glp/GlpSwap.jsx
#: src/components/Synthetics/GmSwap/GmSwapBox/GmDepositWithdrawalBox/GmDepositWithdrawalBox.tsx
#: src/components/Synthetics/GmSwap/GmSwapBox/GmDepositWithdrawalBox/GmDepositWithdrawalBox.tsx
#: src/components/Synthetics/GmSwap/GmSwapBox/GmDepositWithdrawalBox/GmDepositWithdrawalBox.tsx
#: src/components/Synthetics/GmSwap/GmSwapBox/GmDepositWithdrawalBox/GmDepositWithdrawalBox.tsx
#: src/components/Synthetics/GmSwap/GmSwapBox/GmShiftBox/GmShiftBox.tsx
#: src/components/Synthetics/PositionEditor/PositionEditor.tsx
#: src/components/Synthetics/PositionSeller/PositionSeller.tsx
#: src/components/Synthetics/PositionSeller/PositionSeller.tsx
#: src/components/Synthetics/PositionSeller/PositionSeller.tsx
#: src/components/Synthetics/TradeBox/TradeBox.tsx
#: src/components/Synthetics/TradeBox/TradeBox.tsx
#: src/components/Synthetics/TradeBox/TradeBox.tsx
msgid "Receive"
msgstr "Receive"

#: src/pages/PositionsOverview/PositionsOverview.jsx
msgid "time to liq"
msgstr "time to liq"

#: src/pages/AccountDashboard/dailyAndCumulativePnLDebug.tsx
#: src/pages/AccountDashboard/generalPerformanceDetailsDebug.tsx
#: src/pages/LeaderboardPage/components/LeaderboardAccountsTable.tsx
#: src/pages/LeaderboardPage/components/LeaderboardPositionsTable.tsx
msgid "Realized Fees"
msgstr "Realized Fees"

#: src/pages/LeaderboardPage/components/LeaderboardContainer.tsx
msgid "Top Positions"
msgstr "Top Positions"

#: src/components/Header/AppHeaderLinks.tsx
msgid "Pools"
msgstr "Pools"

#: src/components/Exchange/TradeHistory.jsx
msgid "Could not execute withdrawal from {0} {longOrShortText}"
msgstr "Could not execute withdrawal from {0} {longOrShortText}"

#: src/components/Synthetics/GmList/GlvList.tsx
msgid "VAULT"
msgstr "VAULT"

#: src/components/Glp/GlpSwap.jsx
msgid "Fees (Rebated)"
msgstr "Fees (Rebated)"

#: src/pages/CompleteAccountTransfer/CompleteAccountTransfer.jsx
msgid "Your transfer has been completed."
msgstr "Your transfer has been completed."

#: src/components/UserFeedbackModal/UserFeedbackModal.tsx
msgid "We Value Your Feedback"
msgstr "We Value Your Feedback"

#: src/components/Synthetics/OrderList/filters/OrderTypeFilter.tsx
#: src/components/Synthetics/TradeBox/TradeBoxRows/LimitAndTPSLRows.tsx
#: src/domain/synthetics/positions/utils.ts
msgid "Stop Loss"
msgstr "Stop Loss"

#: src/pages/Stake/Stake.tsx
msgid "Liquidity incentives program is live on {avalancheLink}."
msgstr "Liquidity incentives program is live on {avalancheLink}."

#: src/components/Synthetics/PositionItem/PositionItem.tsx
msgid "This position could still be liquidated, excluding any price movement, due to funding and borrowing fee rates reducing the position's collateral over time."
msgstr "This position could still be liquidated, excluding any price movement, due to funding and borrowing fee rates reducing the position's collateral over time."

#: src/pages/BuyGMX/BuyGMX.tsx
msgid "Transfer {nativeTokenSymbol}"
msgstr "Transfer {nativeTokenSymbol}"

#: src/context/TokensFavoritesContext/TokensFavoritesContextProvider.tsx
msgid "Meme"
msgstr "Meme"

#: src/components/Synthetics/GmSwap/GmSwapBox/GmDepositWithdrawalBox/useDepositWithdrawalTransactions.tsx
#: src/components/Synthetics/GmSwap/GmSwapBox/GmDepositWithdrawalBox/useDepositWithdrawalTransactions.tsx
#: src/components/Synthetics/GmSwap/GmSwapBox/GmShiftBox/useShiftTransactions.tsx
#: src/components/Synthetics/PositionEditor/usePositionEditorButtonState.tsx
#: src/components/Synthetics/PositionSeller/PositionSeller.tsx
#: src/components/Synthetics/TradeBox/hooks/useTradeboxTransactions.tsx
msgid "Error submitting order"
msgstr "Error submitting order"

#: src/components/Referrals/AffiliatesStats.tsx
msgid "V1 Rebates and V1/V2 esGMX are airdropped weekly. V2 Rebates are claimed manually."
msgstr "V1 Rebates and V1/V2 esGMX are airdropped weekly. V2 Rebates are claimed manually."

#: src/components/Synthetics/TwapRows/TwapRows.tsx
msgid "Duration"
msgstr "Duration"

#: src/components/Common/SEO.tsx
msgid "Trade spot or perpetual BTC, ETH, AVAX and other top cryptocurrencies with up to 100x leverage directly from your wallet on Arbitrum and Avalanche."
msgstr "Trade spot or perpetual BTC, ETH, AVAX and other top cryptocurrencies with up to 100x leverage directly from your wallet on Arbitrum and Avalanche."

#: src/components/Exchange/ChartTokenSelector.tsx
msgid "Max In"
msgstr "Max In"

#: src/pages/Stake/GmxAndVotingPowerCard.tsx
msgid "Myself"
msgstr "Myself"

#: src/pages/LeaderboardPage/components/LeaderboardAccountsTable.tsx
#: src/pages/LeaderboardPage/components/LeaderboardPositionsTable.tsx
msgid "Search Address"
msgstr "Search Address"

#: src/domain/synthetics/trade/utils/validation.ts
msgid "Max GM buyable amount reached"
msgstr "Max GM buyable amount reached"

#: src/context/SubaccountContext/SubaccountContextProvider.tsx
msgid "Session generated"
msgstr "Session generated"

#: src/pages/Stake/GmxAndVotingPowerCard.tsx
msgid "Buy GMX"
msgstr "Buy GMX"

#: src/pages/Dashboard/MarketsListV1.tsx
#: src/pages/Dashboard/MarketsListV1.tsx
msgid "Max {0} Capacity"
msgstr "Max {0} Capacity"

#: src/components/ToastifyDebug/ToastifyDebug.tsx
msgid "Copy error"
msgstr "Copy error"

#: src/pages/Ecosystem/Ecosystem.tsx
msgid "Projects developed by the GMX community. <0/>Please exercise caution when interacting with any app, apps are fully maintained by community developers."
msgstr "Projects developed by the GMX community. <0/>Please exercise caution when interacting with any app, apps are fully maintained by community developers."

#: src/domain/synthetics/userFeedback/utils.ts
msgid "What areas can we improve to make your experience better?"
msgstr "What areas can we improve to make your experience better?"

#: src/components/Synthetics/TradeInfoIcon/TradeInfoIcon.tsx
msgid "{typeString} Long Market: {0} a long position at the current price."
msgstr "{typeString} Long Market: {0} a long position at the current price."

#: src/domain/synthetics/trade/utils/validation.ts
msgid "Select a collateral"
msgstr "Select a collateral"

#: src/components/Synthetics/TwapRows/TwapRows.tsx
msgid "Size per part"
msgstr "Size per part"

#: src/components/Exchange/SwapBox.jsx
#: src/components/Exchange/SwapBox.jsx
#: src/components/Glp/GlpSwap.jsx
#: src/domain/synthetics/trade/utils/validation.ts
#: src/domain/synthetics/trade/utils/validation.ts
#: src/domain/synthetics/trade/utils/validation.ts
#: src/domain/synthetics/trade/utils/validation.ts
#: src/domain/synthetics/trade/utils/validation.ts
#: src/domain/synthetics/trade/utils/validation.ts
#: src/domain/synthetics/trade/utils/validation.ts
#: src/domain/synthetics/trade/utils/validation.ts
#: src/domain/synthetics/trade/utils/validation.ts
msgid "Insufficient {0} balance"
msgstr "Insufficient {0} balance"

#: src/domain/synthetics/orders/utils.tsx
msgid "limit price"
msgstr "limit price"

#: src/components/Synthetics/ExecutionPriceRow.tsx
msgid "Price impact rebates for closing trades are claimable under the claims tab. <0>Read more</0>."
msgstr "Price impact rebates for closing trades are claimable under the claims tab. <0>Read more</0>."

#: src/components/Synthetics/StatusNotification/OrderStatusNotification.tsx
msgid "Sending order request"
msgstr "Sending order request"

#: src/pages/OrdersOverview/OrdersOverview.jsx
msgid "Can't execute because of an error"
msgstr "Can't execute because of an error"

#: src/pages/Ecosystem/ecosystemConstants.tsx
msgid "Decentralized Yield Products"
msgstr "Decentralized Yield Products"

#: src/components/Exchange/PositionSeller.jsx
msgid "Keep Leverage is not possible"
msgstr "Keep Leverage is not possible"

#: src/components/Synthetics/NetworkFeeRow/NetworkFeeRow.tsx
msgid "Max Network Fee includes fees for additional orders. It will be sent back in full to your account if they don't trigger and are cancelled. <0>Read more</0>."
msgstr "Max Network Fee includes fees for additional orders. It will be sent back in full to your account if they don't trigger and are cancelled. <0>Read more</0>."

#: src/components/Synthetics/StatusNotification/FeesSettlementStatusNotification.tsx
msgid "{positionName} Failed to settle"
msgstr "{positionName} Failed to settle"

#: src/components/Referrals/AffiliatesStats.tsx
#: src/components/Referrals/TradersStats.tsx
msgid "Rebates"
msgstr "Rebates"

#: src/components/Glp/GlpSwap.jsx
msgid "Sell failed."
msgstr "Sell failed."

#: src/components/Synthetics/TradeHistory/keys.ts
msgid "Update Limit"
msgstr "Update Limit"

#: src/components/Exchange/OrderEditor.jsx
#: src/components/Exchange/OrderEditor.jsx
#: src/components/Synthetics/OrderItem/OrderItem.tsx
msgid "Edit order"
msgstr "Edit order"

#: src/pages/AccountDashboard/HistoricalLists.tsx
#: src/pages/SyntheticsPage/SyntheticsPage.tsx
msgid "Claims"
msgstr "Claims"

#: src/components/Synthetics/TradeBox/hooks/useTradeButtonState.tsx
msgid "Stake {0}"
msgstr "Stake {0}"

#: src/components/Referrals/AffiliatesStats.tsx
#: src/components/Referrals/TradersStats.tsx
#: src/components/Synthetics/Claims/ClaimsHistory.tsx
#: src/components/Synthetics/TradeHistory/useDownloadAsCsv.tsx
#: src/components/Synthetics/UserIncentiveDistributionList/UserIncentiveDistributionList.tsx
#: src/pages/AccountDashboard/DailyAndCumulativePnL.tsx
#: src/pages/AccountDashboard/GeneralPerformanceDetails.tsx
msgid "Date"
msgstr "Date"

#: src/pages/BuyGMX/BuyGMX.tsx
msgid "Buy GMX using FIAT gateways:"
msgstr "Buy GMX using FIAT gateways:"

#: src/components/Referrals/AddAffiliateCode.jsx
msgid "Referral code created!"
msgstr "Referral code created!"

#: src/components/Exchange/OrderEditor.jsx
#: src/components/Exchange/SwapBox.jsx
#: src/components/Exchange/SwapBox.jsx
msgid "Price above Mark Price"
msgstr "Price above Mark Price"

#: src/components/Exchange/PositionSeller.jsx
#: src/components/Synthetics/OrderEditor/OrderEditor.tsx
#: src/components/Synthetics/OrderItem/OrderItem.tsx
#: src/components/Synthetics/OrderList/OrderList.tsx
#: src/components/Synthetics/PositionSeller/PositionSeller.tsx
#: src/components/Synthetics/TradeBox/TradeBox.tsx
#: src/components/Synthetics/TradeHistory/useDownloadAsCsv.tsx
msgid "Trigger Price"
msgstr "Trigger Price"

#: src/pages/PoolsDetails/PoolsDetailsAbout.tsx
msgid "Sellable"
msgstr "Sellable"

#: src/components/Exchange/PositionSeller.jsx
msgid "Initial Collateral (Collateral excluding Borrow Fee)."
msgstr "Initial Collateral (Collateral excluding Borrow Fee)."

#: src/components/Synthetics/UserIncentiveDistributionList/UserIncentiveDistributionList.tsx
msgid "COMPETITION Airdrop"
msgstr "COMPETITION Airdrop"

#: src/pages/BeginAccountTransfer/BeginAccountTransfer.tsx
#: src/pages/NftWallet/NftWallet.jsx
msgid "Enter Receiver Address"
msgstr "Enter Receiver Address"

#: src/pages/Stake/VesterDepositModal.tsx
msgid "Additional reserve required"
msgstr "Additional reserve required"

#: src/components/Footer/constants.ts
#: src/pages/TermsAndConditions/TermsAndConditions.jsx
msgid "Terms and Conditions"
msgstr "Terms and Conditions"

#: src/pages/Stake/ClaimModal.tsx
msgid "Convert {wrappedTokenSymbol} to {nativeTokenSymbol}"
msgstr "Convert {wrappedTokenSymbol} to {nativeTokenSymbol}"

#: src/components/Glp/GlpSwap.jsx
#: src/components/Glp/GlpSwap.jsx
msgid "Available amount to deposit into GLP."
msgstr "Available amount to deposit into GLP."

#: src/components/Exchange/PositionShare.tsx
msgid "Download"
msgstr "Download"

#: src/components/Synthetics/StatusNotification/OrderStatusNotification.tsx
msgid "Swap {0} for {1}"
msgstr "Swap {0} for {1}"

#: src/pages/Stake/VesterDepositModal.tsx
msgid "Vault Capacity"
msgstr "Vault Capacity"

#: src/pages/OrdersOverview/OrdersOverview.jsx
msgid "Decrease active: {0}, executed: {1}, cancelled: {2}"
msgstr "Decrease active: {0}, executed: {1}, cancelled: {2}"

#: src/context/TokensFavoritesContext/TokensFavoritesContextProvider.tsx
msgid "Layer 1"
msgstr "Layer 1"

#: src/components/Exchange/TradeHistory.jsx
msgid "{0}  {1} {longOrShortText}, -{2} USD, {3} Price: ${4} USD"
msgstr "{0}  {1} {longOrShortText}, -{2} USD, {3} Price: ${4} USD"

#: src/components/Exchange/PositionSeller.jsx
msgid "Keep leverage at {0}x"
msgstr "Keep leverage at {0}x"

#: src/pages/Stake/StakeModal.tsx
msgid "Staking..."
msgstr "Staking..."

#: src/components/Synthetics/StatusNotification/GmStatusNotification.tsx
msgid "Buy request sent"
msgstr "Buy request sent"

#: src/domain/synthetics/trade/utils/validation.ts
#: src/domain/synthetics/trade/utils/validation.ts
msgid "Max {0} amount exceeded"
msgstr "Max {0} amount exceeded"

#: src/components/Exchange/PositionSeller.jsx
msgid "Position close disabled, pending {0} upgrade"
msgstr "Position close disabled, pending {0} upgrade"

#: src/components/Exchange/ConfirmationBox.jsx
msgid "Swapping..."
msgstr "Swapping..."

#: src/pages/AccountDashboard/generalPerformanceDetailsDebug.tsx
msgid "Realized Base PnL"
msgstr "Realized Base PnL"

#: src/components/Exchange/SwapBox.jsx
#: src/components/Exchange/SwapBox.jsx
#: src/components/Exchange/SwapBox.jsx
#: src/domain/synthetics/orders/createWrapOrUnwrapTxn.ts
#: src/domain/synthetics/orders/createWrapOrUnwrapTxn.ts
msgid "Swap failed."
msgstr "Swap failed."

#: src/components/OldSubaccountWithdraw/OldSubaccountWithdraw.tsx
msgid "Failed to withdraw {balanceFormatted} to Main Account"
msgstr "Failed to withdraw {balanceFormatted} to Main Account"

#: src/components/Synthetics/MarketStats/components/MarketDescription.tsx
msgid "This token automatically accrues fees from swaps for the {0}/{1} market. It is also exposed to {2} and {3} as per the composition displayed."
msgstr "This token automatically accrues fees from swaps for the {0}/{1} market. It is also exposed to {2} and {3} as per the composition displayed."

#: src/components/Exchange/PositionSeller.jsx
#: src/components/Exchange/SwapBox.jsx
#: src/domain/synthetics/trade/utils/validation.ts
msgid "Page outdated, please refresh"
msgstr "Page outdated, please refresh"

#: src/pages/Ecosystem/ecosystemConstants.tsx
msgid "GMX Proposals"
msgstr "GMX Proposals"

#: src/components/Synthetics/MarketTokenSelector/MarketTokenSelector.tsx
msgid "BUY…"
msgstr "BUY…"

#: src/pages/ClaimEsGmx/ClaimEsGmx.jsx
msgid "Vest with GLP on Arbitrum"
msgstr "Vest with GLP on Arbitrum"

#: src/components/InterviewModal/InterviewModal.tsx
#: src/components/InterviewModal/InterviewModal.tsx
msgid "Telegram account"
msgstr "Telegram account"

#: src/pages/LeaderboardPage/components/LeaderboardNavigation.tsx
msgid "SOON"
msgstr "SOON"

#: src/components/Synthetics/GmSwap/GmSwapBox/GmDepositWithdrawalBox/useGmSwapSubmitState.tsx
msgid "Sell {operationTokenSymbol}"
msgstr "Sell {operationTokenSymbol}"

#: src/components/Exchange/PositionEditor.jsx
msgid "Liquidation price would cross mark price."
msgstr "Liquidation price would cross mark price."

#: src/pages/Ecosystem/ecosystemConstants.tsx
msgid "Perfectswap"
msgstr "Perfectswap"

#: src/pages/LeaderboardPage/components/LeaderboardContainer.tsx
msgid "Leaderboard for traders on GMX V2."
msgstr "Leaderboard for traders on GMX V2."

#: src/components/Synthetics/TradeHistory/keys.ts
msgid "Failed Withdraw"
msgstr "Failed Withdraw"

#: src/pages/Referrals/Referrals.tsx
msgid "Get fee discounts and earn rebates through the GMX referral program.<0/>For more information, please read the <1>referral program details</1>."
msgstr "Get fee discounts and earn rebates through the GMX referral program.<0/>For more information, please read the <1>referral program details</1>."

#: src/components/Synthetics/TradeHistory/TradeHistoryRow/utils/shared.ts
msgid "Freeze"
msgstr "Freeze"

#: src/components/Synthetics/PositionEditor/usePositionEditorButtonState.tsx
#: src/components/Synthetics/PositionSeller/PositionSeller.tsx
#: src/components/Synthetics/TradeBox/hooks/useTradeButtonState.tsx
msgid "Express params loading..."
msgstr "Express params loading..."

#: src/components/Exchange/NoLiquidityErrorModal.tsx
msgid "As there is not enough liquidity in GLP to swap {0} to {swapTokenSymbol}, you can use the option below to do so:"
msgstr "As there is not enough liquidity in GLP to swap {0} to {swapTokenSymbol}, you can use the option below to do so:"

#: src/pages/ClaimEsGmx/ClaimEsGmx.jsx
#: src/pages/Stake/AffiliateClaimModal.tsx
#: src/pages/Stake/ClaimModal.tsx
msgid "Claim completed!"
msgstr "Claim completed!"

#: src/components/Synthetics/TradeBox/tradeboxConstants.tsx
#: src/domain/synthetics/positions/utils.ts
msgid "Stop Market"
msgstr "Stop Market"

#: src/domain/synthetics/trade/utils/validation.ts
#: src/domain/synthetics/trade/utils/validation.ts
#: src/domain/synthetics/trade/utils/validation.ts
msgid "Min number of parts: {MIN_TWAP_NUMBER_OF_PARTS}"
msgstr "Min number of parts: {MIN_TWAP_NUMBER_OF_PARTS}"

#: src/components/Exchange/PositionSeller.jsx
msgid "You can change this in the settings menu on the top right of the page.<0/><1/>Note that a low allowed slippage, e.g. less than {0}, may result in failed orders if prices are volatile."
msgstr "You can change this in the settings menu on the top right of the page.<0/><1/>Note that a low allowed slippage, e.g. less than {0}, may result in failed orders if prices are volatile."

#: src/components/Synthetics/Claims/ClaimHistoryRow/ClaimFundingFeesHistoryRow.tsx
#: src/components/Synthetics/Claims/filters/ActionFilter.tsx
msgid "Request Settlement of Funding Fees"
msgstr "Request Settlement of Funding Fees"

#: src/pages/Dashboard/WeightText.tsx
msgid "Current Weight"
msgstr "Current Weight"

#: src/pages/Ecosystem/Ecosystem.tsx
msgid "Partnerships and Integrations"
msgstr "Partnerships and Integrations"

#: src/components/Exchange/PositionEditor.jsx
msgid "Leftover Collateral not enough to cover fees"
msgstr "Leftover Collateral not enough to cover fees"

#: src/components/InterviewToast/InterviewToast.tsx
#: src/components/InterviewToast/InterviewToast.tsx
msgid "As a token of our appreciation, you'll receive a reward of <0>100 <1/></0>."
msgstr "As a token of our appreciation, you'll receive a reward of <0>100 <1/></0>."

#: src/domain/synthetics/sidecarOrders/utils.ts
#: src/domain/synthetics/sidecarOrders/utils.ts
msgid "Trigger price above limit price"
msgstr "Trigger price above limit price"

#: src/domain/synthetics/trade/utils/validation.ts
msgid "Select a Pay token"
msgstr "Select a Pay token"

#: src/components/Exchange/SwapBox.jsx
msgid "Swap {0} submitted!"
msgstr "Swap {0} submitted!"

#: src/components/Synthetics/TVChart/components/AvailableLiquidityTooltip.tsx
msgid "The available liquidity will be the lesser of the difference between the maximum value and the current value for both the reserve and open interest."
msgstr "The available liquidity will be the lesser of the difference between the maximum value and the current value for both the reserve and open interest."

#: src/components/Referrals/JoinReferralCode.tsx
msgid "Referral Code does not exist"
msgstr "Referral Code does not exist"

#: src/components/Synthetics/GmSwap/GmFees/GmFees.tsx
msgid "shift"
msgstr "shift"

#: src/domain/synthetics/common/incentivesAirdropMessages.ts
msgid "GLP to GM Airdrop"
msgstr "GLP to GM Airdrop"

#: src/pages/Ecosystem/ecosystemConstants.tsx
#: src/pages/Ecosystem/ecosystemConstants.tsx
#: src/pages/Ecosystem/ecosystemConstants.tsx
#: src/pages/Ecosystem/ecosystemConstants.tsx
msgid "Yield Vaults"
msgstr "Yield Vaults"

#: src/pages/Ecosystem/ecosystemConstants.tsx
msgid "Telegram Group (Portuguese)"
msgstr "Telegram Group (Portuguese)"

#: src/pages/Actions/SyntheticsActions.tsx
msgid "GMX V2 Actions"
msgstr "GMX V2 Actions"

#: src/components/Referrals/ReferralCodeWarnings.tsx
msgid "This code has been taken by someone else on {takenNetworkNames}, you will not receive rebates from traders using this code on {takenNetworkNames}."
msgstr "This code has been taken by someone else on {takenNetworkNames}, you will not receive rebates from traders using this code on {takenNetworkNames}."

#: src/components/Referrals/ClaimAffiliatesModal/ClaimAffiliatesModal.tsx
#: src/components/Synthetics/ClaimablePositionPriceImpactRebateModal/ClaimablePositionPriceImpactRebateModal.tsx
#: src/components/Synthetics/ClaimModal/ClaimModal.tsx
msgid "Confirm Claim"
msgstr "Confirm Claim"

#: src/pages/Ecosystem/ecosystemConstants.tsx
msgid "GMX community discussion"
msgstr "GMX community discussion"

#: src/components/TokenCard/TokenCard.tsx
msgid "{arbitrumLink} GLV Pools are <0>incentivized{sparkle}.</0>"
msgstr "{arbitrumLink} GLV Pools are <0>incentivized{sparkle}.</0>"

#: src/components/Synthetics/GmSwap/GmSwapBox/GmSwapBoxHeader.tsx
msgid "Sell GM"
msgstr "Sell GM"

#: src/pages/Stake/GmxAndVotingPowerCard.tsx
msgid "<0>Delegate your undelegated {0} GMX DAO</0> voting power."
msgstr "<0>Delegate your undelegated {0} GMX DAO</0> voting power."

#: src/domain/synthetics/markets/createShiftTxn.ts
msgid "Shift error."
msgstr "Shift error."

#: src/components/Exchange/ConfirmationBox.jsx
#: src/components/Exchange/ConfirmationBox.jsx
#: src/components/Exchange/ConfirmationBox.jsx
#: src/components/Exchange/ConfirmationBox.jsx
#: src/components/Exchange/ConfirmationBox.jsx
#: src/components/Exchange/ExchangeTVChart.jsx
#: src/components/Exchange/ExchangeTVChart.jsx
#: src/components/Exchange/OrdersList.jsx
#: src/components/Exchange/PositionEditor.jsx
#: src/components/Exchange/PositionSeller.jsx
#: src/components/Exchange/PositionsList.jsx
#: src/components/Exchange/PositionsList.jsx
#: src/components/Exchange/SwapBox.jsx
#: src/components/Exchange/SwapBox.jsx
#: src/components/Exchange/SwapBox.jsx
#: src/components/Exchange/SwapBox.jsx
#: src/components/Exchange/SwapBox.jsx
#: src/components/Exchange/TradeHistory.jsx
#: src/components/Exchange/TradeHistory.jsx
#: src/components/Exchange/TradeHistory.jsx
#: src/components/MarketWithDirectionLabel/MarketWithDirectionLabel.tsx
#: src/components/Synthetics/Claims/ClaimHistoryRow/ClaimFundingFeesHistoryRow.tsx
#: src/components/Synthetics/Claims/ClaimHistoryRow/ClaimFundingFeesHistoryRow.tsx
#: src/components/Synthetics/Claims/ClaimsHistory.tsx
#: src/components/Synthetics/MarketNetFee/MarketNetFee.tsx
#: src/components/Synthetics/PositionEditor/PositionEditor.tsx
#: src/components/Synthetics/PositionItem/PositionItem.tsx
#: src/components/Synthetics/PositionItem/PositionItem.tsx
#: src/components/Synthetics/PositionSeller/PositionSeller.tsx
#: src/components/Synthetics/SettleAccruedFundingFeeModal/SettleAccruedFundingFeeRow.tsx
#: src/components/Synthetics/StatusNotification/FeesSettlementStatusNotification.tsx
#: src/components/Synthetics/StatusNotification/OrderStatusNotification.tsx
#: src/components/Synthetics/TableMarketFilter/MarketFilterLongShort.tsx
#: src/components/Synthetics/TradeBox/tradeboxConstants.tsx
#: src/components/Synthetics/TradeHistory/TradeHistoryRow/utils/position.ts
#: src/components/Synthetics/TVChart/components/AvailableLiquidityTooltip.tsx
#: src/context/SyntheticsEvents/SyntheticsEventsProvider.tsx
#: src/context/SyntheticsEvents/SyntheticsEventsProvider.tsx
#: src/context/SyntheticsStateContext/selectors/chartSelectors/selectChartLines.tsx
#: src/domain/synthetics/orders/utils.tsx
#: src/pages/Exchange/Exchange.tsx
#: src/pages/Exchange/Exchange.tsx
#: src/pages/Exchange/Exchange.tsx
#: src/pages/Exchange/Exchange.tsx
#: src/pages/LeaderboardPage/components/LeaderboardPositionsTable.tsx
#: src/pages/LeaderboardPage/components/LeaderboardPositionsTable.tsx
#: src/pages/OrdersOverview/OrdersOverview.jsx
msgid "Long"
msgstr "Long"

#: src/components/Synthetics/GmSwap/GmSwapBox/GmSwapBoxPoolRow.tsx
#: src/components/Synthetics/GmSwap/GmSwapBox/GmSwapBoxPoolRow.tsx
#: src/components/Synthetics/GmSwap/GmSwapBox/GmSwapBoxPoolRow.tsx
#: src/components/Synthetics/MarketsList/NetFeeTooltip.tsx
#: src/components/Synthetics/PoolSelector2/PoolSelector2.tsx
#: src/components/Synthetics/PositionItem/PositionItem.tsx
#: src/components/Synthetics/PositionItem/PositionItem.tsx
#: src/components/Synthetics/TradeBox/MarketPoolSelectorRow.tsx
#: src/pages/Dashboard/MarketsListV1.tsx
msgid "Pool"
msgstr "Pool"

#: src/pages/Ecosystem/ecosystemConstants.tsx
msgid "Venus"
msgstr "Venus"

#: src/pages/Referrals/Referrals.tsx
msgid "Referral code creation failed."
msgstr "Referral code creation failed."

#: src/components/Glp/SwapErrorModal.tsx
msgid "<0>The pool's capacity has been reached for {0}. Please use another token to buy GLP.</0><1>Check the \"Save on Fees\" section for tokens with the lowest fees.</1>"
msgstr "<0>The pool's capacity has been reached for {0}. Please use another token to buy GLP.</0><1>Check the \"Save on Fees\" section for tokens with the lowest fees.</1>"

#: src/pages/Ecosystem/Ecosystem.tsx
msgid "GMX dashboards and analytics."
msgstr "GMX dashboards and analytics."

#: src/components/Synthetics/TradeFeesRow/TradeFeesRow.tsx
msgid "External Swap {0} to {1}"
msgstr "External Swap {0} to {1}"

#: src/components/Exchange/PositionsList.jsx
#: src/components/Synthetics/PositionList/PositionList.tsx
#: src/pages/LeaderboardPage/components/LeaderboardPositionsTable.tsx
msgid "Position"
msgstr "Position"

#: src/components/Synthetics/TradeFeesRow/TradeFeesRow.tsx
msgid "Bonus Rebate"
msgstr "Bonus Rebate"

#: src/pages/Stake/GlpCard.tsx
msgid "Purchase Insurance"
msgstr "Purchase Insurance"

#: src/components/Synthetics/TradeboxPoolWarnings/TradeboxPoolWarnings.tsx
msgid "You have an existing position in the {0} market pool, but it lacks liquidity for this order."
msgstr "You have an existing position in the {0} market pool, but it lacks liquidity for this order."

#: src/components/Exchange/PositionEditor.jsx
#: src/components/Exchange/PositionSeller.jsx
#: src/components/Exchange/SwapBox.jsx
msgid "Enable Leverage"
msgstr "Enable Leverage"

#: src/components/Exchange/PositionSeller.jsx
msgid "Close without profit"
msgstr "Close without profit"

#: src/components/StatsTooltip/ChainsStatsTooltipRow.tsx
msgid "{title}"
msgstr "{title}"

#: src/components/Synthetics/StatusNotification/OrderStatusNotification.tsx
msgid "Increasing"
msgstr "Increasing"

#: src/components/SettingsModal/SettingsModal.tsx
msgid "Fastest"
msgstr "Fastest"

#: src/pages/LeaderboardPage/components/LeaderboardAccountsTable.tsx
msgid "Avg. Lev."
msgstr "Avg. Lev."

#: src/components/DepthChart/DepthChartTooltip.tsx
msgid "No liquidity is available for increasing shorts for<0/>this size. Max short size: {0}<1/><2/>There is no price impact. There is a single<3/>execution price for decreasing longs for<4/>this size."
msgstr "No liquidity is available for increasing shorts for<0/>this size. Max short size: {0}<1/><2/>There is no price impact. There is a single<3/>execution price for decreasing longs for<4/>this size."

#: src/domain/synthetics/common/incentivesAirdropMessages.ts
msgid "Avalanche LP incentives"
msgstr "Avalanche LP incentives"

#: src/components/Stake/GMXAprTooltip.tsx
msgid "{nativeTokenSymbol} APR"
msgstr "{nativeTokenSymbol} APR"

#: src/pages/Ecosystem/ecosystemConstants.tsx
msgid "Telegram Group (Chinese)"
msgstr "Telegram Group (Chinese)"

#: src/components/Exchange/TradeHistory.jsx
msgid "Swap {0} {1} for {2} {3}"
msgstr "Swap {0} {1} for {2} {3}"

#: src/pages/Stake/AffiliateVesterWithdrawModal.tsx
msgid "<0>This will withdraw all esGMX tokens as well as pause vesting.<1/><2/>esGMX tokens that have been converted to GMX will be claimed and remain as GMX tokens.<3/><4/>To claim GMX tokens without withdrawing, use the \"Claim\" button.<5/><6/></0>"
msgstr "<0>This will withdraw all esGMX tokens as well as pause vesting.<1/><2/>esGMX tokens that have been converted to GMX will be claimed and remain as GMX tokens.<3/><4/>To claim GMX tokens without withdrawing, use the \"Claim\" button.<5/><6/></0>"

#: src/context/TokensFavoritesContext/TokensFavoritesContextProvider.tsx
msgid "DeFi"
msgstr "DeFi"

#: src/components/Synthetics/GmList/GlvList.tsx
#: src/components/Synthetics/GmList/GmList.tsx
msgid "SNAPSHOT"
msgstr "SNAPSHOT"

#: src/components/Synthetics/PositionEditor/PositionEditor.tsx
#: src/components/Synthetics/PositionSeller/PositionSeller.tsx
#: src/components/Synthetics/TradeBox/TradeBox.tsx
msgid "Liquidation Price"
msgstr "Liquidation Price"

#: src/pages/Stake/GmxAndVotingPowerCard.tsx
msgid "Voting Power"
msgstr "Voting Power"

#: src/components/Synthetics/TVChart/components/AvailableLiquidityTooltip.tsx
msgid "The long reserve accounts for the PnL of open positions, while the open interest does not."
msgstr "The long reserve accounts for the PnL of open positions, while the open interest does not."

#: src/components/Synthetics/TradeHistory/keys.ts
msgid "Cancel Take Profit"
msgstr "Cancel Take Profit"

#: src/pages/LeaderboardPage/components/LeaderboardContainer.tsx
msgid "Top PnL ($)"
msgstr "Top PnL ($)"

#: src/pages/AccountDashboard/AccountDashboard.tsx
msgid "Invalid address. Please make sure you have entered a valid Ethereum address"
msgstr "Invalid address. Please make sure you have entered a valid Ethereum address"

#: src/pages/BeginAccountTransfer/BeginAccountTransfer.tsx
msgid "Sender has withdrawn all tokens from GMX Vesting Vault"
msgstr "Sender has withdrawn all tokens from GMX Vesting Vault"

#: src/components/Exchange/SwapBox.jsx
msgid "Incorrect network"
msgstr "Incorrect network"

#: src/components/Synthetics/Claims/ClaimHistoryRow/ClaimFundingFeesHistoryRow.tsx
#: src/components/Synthetics/Claims/filters/ActionFilter.tsx
msgid "Failed Settlement of Funding Fees"
msgstr "Failed Settlement of Funding Fees"

#: src/components/Exchange/ConfirmationBox.jsx
msgid "Pay Amount"
msgstr "Pay Amount"

#: src/components/TokenCard/TokenCard.tsx
#: src/pages/Dashboard/DashboardPageTitle.tsx
msgid "GLP is the liquidity provider token for GMX V1 markets. Accrues 70% of the V1 markets generated fees."
msgstr "GLP is the liquidity provider token for GMX V1 markets. Accrues 70% of the V1 markets generated fees."

#: src/domain/synthetics/orders/utils.tsx
msgid "{increaseOrDecreaseText} {tokenText} by {sizeText}"
msgstr "{increaseOrDecreaseText} {tokenText} by {sizeText}"

#: src/pages/Stake/UnstakeModal.tsx
msgid "{0}<0>You will earn {1}% less rewards with this action.</0>"
msgstr "{0}<0>You will earn {1}% less rewards with this action.</0>"

#: src/pages/Stake/AffiliateVesterWithdrawModal.tsx
msgid "Confirming..."
msgstr "Confirming..."

#: src/components/Exchange/ConfirmationBox.jsx
#: src/components/Exchange/ConfirmationBox.jsx
#: src/components/Exchange/OrdersList.jsx
#: src/components/Exchange/TradeHistory.jsx
#: src/components/Exchange/TradeHistory.jsx
#: src/components/Synthetics/TradeInfoIcon/TradeInfoIcon.tsx
#: src/domain/synthetics/orders/utils.tsx
#: src/pages/OrdersOverview/OrdersOverview.jsx
msgid "Increase"
msgstr "Increase"

#: src/pages/Stake/ClaimModal.tsx
msgid "Claim {wrappedTokenSymbol} Rewards"
msgstr "Claim {wrappedTokenSymbol} Rewards"

#: src/components/Glp/GlpSwap.jsx
#: src/pages/Dashboard/GmxCard.tsx
#: src/pages/Stake/EscrowedGmxCard.tsx
#: src/pages/Stake/GlpCard.tsx
#: src/pages/Stake/GmxAndVotingPowerCard.tsx
msgid "Total Supply"
msgstr "Total Supply"

#: src/components/Exchange/NoLiquidityErrorModal.tsx
msgid "{0} Pool Capacity Reached"
msgstr "{0} Pool Capacity Reached"

#: src/components/Glp/GlpSwap.jsx
#: src/pages/Stake/EscrowedGmxCard.tsx
#: src/pages/Stake/GlpCard.tsx
#: src/pages/Stake/GmxAndVotingPowerCard.tsx
msgid "Staked"
msgstr "Staked"

#: src/components/Footer/Footer.tsx
msgid "Leave feedback"
msgstr "Leave feedback"

#: src/pages/Referrals/Referrals.tsx
msgid "Traders"
msgstr "Traders"

#: src/domain/synthetics/orders/cancelOrdersTxn.ts
msgid "{ordersText} cancelled"
msgstr "{ordersText} cancelled"

#: src/domain/synthetics/positions/utils.ts
msgid "take profit"
msgstr "take profit"

#: src/components/DebugExpressSettings/DebugSwapsSettings.tsx
#: src/components/DebugSwapsSettings/DebugSwapsSettings.tsx
msgid "Force External Swaps"
msgstr "Force External Swaps"

#: src/components/Exchange/ConfirmationBox.jsx
msgid "Fees are high to swap from {0} to {1}. <0/>{2} is needed for collateral."
msgstr "Fees are high to swap from {0} to {1}. <0/>{2} is needed for collateral."

#: src/pages/PositionsOverview/PositionsOverview.jsx
msgid "size"
msgstr "size"

#: src/components/Synthetics/TradeHistory/keys.ts
msgid "Create Limit Swap"
msgstr "Create Limit Swap"

#: src/components/Errors/errorToasts.tsx
msgid "<0>Your wallet is not connected to {0}.</0><1/><2>Switch to {1}</2>"
msgstr "<0>Your wallet is not connected to {0}.</0><1/><2>Switch to {1}</2>"

#: src/components/Errors/errorToasts.tsx
#: src/components/Errors/errorToasts.tsx
msgid "Transaction was cancelled."
msgstr "Transaction was cancelled."

#: src/components/Exchange/ConfirmationBox.jsx
msgid "Accept confirmation of trigger orders"
msgstr "Accept confirmation of trigger orders"

#: src/pages/BuyGMX/BuyGMX.tsx
msgid "Choose to buy from decentralized or centralized exchanges."
msgstr "Choose to buy from decentralized or centralized exchanges."

#: src/components/Exchange/TradeHistory.jsx
msgid "Min required collateral"
msgstr "Min required collateral"

#: src/components/Exchange/TradeHistory.jsx
msgid "Try increasing the \"Allowed Slippage\", under the Settings menu on the top right"
msgstr "Try increasing the \"Allowed Slippage\", under the Settings menu on the top right"

#: src/pages/Ecosystem/Ecosystem.tsx
msgid "GMX ecosystem pages."
msgstr "GMX ecosystem pages."

#: src/components/TokenCard/TokenCard.tsx
msgid "{avalancheLink} GM Pools are <0>incentivized{sparkle}.</0>"
msgstr "{avalancheLink} GM Pools are <0>incentivized{sparkle}.</0>"

#: src/components/Exchange/PositionsList.jsx
#: src/lib/legacy.ts
msgid "Order size is bigger than position, will only be executable if position increases"
msgstr "Order size is bigger than position, will only be executable if position increases"

#: src/components/Header/AppHeaderLinks.tsx
msgid "Buy"
msgstr "Buy"

#: src/config/events.tsx
msgid "Incentives are live for <0>Arbitrum</0> and <1>Avalanche</1> GM pools and V2 trading."
msgstr "Incentives are live for <0>Arbitrum</0> and <1>Avalanche</1> GM pools and V2 trading."

#: src/pages/Stake/TotalRewardsCard.tsx
msgid "Total Rewards"
msgstr "Total Rewards"

#: src/pages/NftWallet/NftWallet.jsx
msgid "NFT ID"
msgstr "NFT ID"

#: src/domain/synthetics/markets/claimFundingFeesTxn.ts
#: src/domain/synthetics/referrals/claimAffiliateRewardsTxn.ts
msgid "Success claimings"
msgstr "Success claimings"

#: src/lib/legacy.ts
msgid "Decentralized Perpetual Exchange | GMX"
msgstr "Decentralized Perpetual Exchange | GMX"

#: src/components/Exchange/PositionEditor.jsx
msgid "The pending borrow fee will be charged on this transaction."
msgstr "The pending borrow fee will be charged on this transaction."

#: src/components/Glp/GlpSwap.jsx
#: src/components/Glp/GlpSwap.jsx
#: src/components/Glp/GlpSwap.jsx
#: src/components/Glp/GlpSwap.jsx
msgid "Fees will be shown once you have entered an amount in the order form."
msgstr "Fees will be shown once you have entered an amount in the order form."

#: src/pages/Stake/Vesting.tsx
#: src/pages/Stake/Vesting.tsx
msgid "GLP Vault"
msgstr "GLP Vault"

#: src/components/Footer/constants.ts
#: src/pages/ReferralTerms/ReferralTerms.jsx
msgid "Referral Terms"
msgstr "Referral Terms"

#: src/components/MissedCoinsModal/MissedCoinsModal.tsx
msgid "Enter unique coins"
msgstr "Enter unique coins"

#: src/components/Synthetics/GmList/FeeApyLabel.tsx
msgid "Fee APY"
msgstr "Fee APY"

#: src/components/MarketSelector/MarketSelector.tsx
#: src/components/Synthetics/ChartTokenSelector/ChartTokenSelector.tsx
msgid "No markets matched."
msgstr "No markets matched."

#: src/pages/Stake/Stake.tsx
msgid "Stake esGMX"
msgstr "Stake esGMX"

#: src/pages/Dashboard/MarketsListV1.tsx
#: src/pages/Dashboard/MarketsListV1.tsx
msgid "Target Min Amount"
msgstr "Target Min Amount"

#: src/domain/synthetics/trade/utils/validation.ts
#: src/domain/synthetics/trade/utils/validation.ts
#: src/domain/synthetics/trade/utils/validation.ts
#: src/domain/synthetics/trade/utils/validation.ts
msgid "Fees exceed Pay amount"
msgstr "Fees exceed Pay amount"

#: src/components/Synthetics/TradeHistory/keys.ts
msgid "Failed Market Swap"
msgstr "Failed Market Swap"

#: src/pages/Ecosystem/ecosystemConstants.tsx
msgid "HoudiniSwap"
msgstr "HoudiniSwap"

#: src/components/NpsModal/NpsModal.tsx
#: src/components/UserFeedbackModal/UserFeedbackModal.tsx
msgid "Error occurred. Please try again"
msgstr "Error occurred. Please try again"

#: src/components/Referrals/referralsHelper.js
msgid "Only letters, numbers and underscores are allowed."
msgstr "Only letters, numbers and underscores are allowed."

#: src/components/Synthetics/StatusNotification/GmStatusNotification.tsx
msgid "Fulfilling shift request"
msgstr "Fulfilling shift request"

#: src/pages/Referrals/Referrals.tsx
msgid "Referral code submitted!"
msgstr "Referral code submitted!"

#: src/components/Synthetics/MarketTokenSelector/MarketTokenSelector.tsx
msgid "APY"
msgstr "APY"

#: src/components/Synthetics/DateRangeSelect/DateRangeSelect.tsx
msgid "Last month"
msgstr "Last month"

#: src/components/Exchange/SwapBox.jsx
#: src/components/Exchange/SwapBox.jsx
msgid "Leave at least {0} {1} for gas"
msgstr "Leave at least {0} {1} for gas"

#: src/pages/Dashboard/GmxCard.tsx
msgid "staked"
msgstr "staked"

#: src/components/Errors/errorToasts.tsx
#: src/components/Errors/errorToasts.tsx
msgid "There is not enough {0} in your account on {1} to send this transaction.<0/><1/><2>Buy or Transfer {2} to {3}</2>"
msgstr "There is not enough {0} in your account on {1} to send this transaction.<0/><1/><2>Buy or Transfer {2} to {3}</2>"

#: src/components/Referrals/AffiliatesStats.tsx
msgid "Total Volume"
msgstr "Total Volume"

#: src/components/Exchange/OrderEditor.jsx
#: src/components/Exchange/OrderEditor.jsx
msgid "Enter new Price"
msgstr "Enter new Price"

#: src/pages/Stake/Vesting.tsx
msgid "Withdraw from GLP Vault"
msgstr "Withdraw from GLP Vault"

#: src/components/Exchange/PositionShare.tsx
msgid "Image generation error, please refresh and try again."
msgstr "Image generation error, please refresh and try again."

#: src/components/Synthetics/Claims/ClaimableCardUI.tsx
#: src/components/Synthetics/ExecutionPriceRow.tsx
msgid "Price Impact Rebates"
msgstr "Price Impact Rebates"

#: src/components/SettingsModal/SettingsModal.tsx
msgid "Take Profit and Stop Loss orders will be automatically cancelled when the associated position is completely closed. This will only affect newly created TP/SL orders."
msgstr "Take Profit and Stop Loss orders will be automatically cancelled when the associated position is completely closed. This will only affect newly created TP/SL orders."

#: src/components/Synthetics/TradeHistory/keys.ts
msgid "Failed TWAP Swap Part"
msgstr "Failed TWAP Swap Part"

#: src/components/Exchange/ExchangeTVChart.jsx
msgid "Open {0} {longOrShortText}"
msgstr "Open {0} {longOrShortText}"

#: src/components/InterviewToast/InterviewToast.tsx
msgid "Give us your feedback on GMX."
msgstr "Give us your feedback on GMX."

#: src/components/Synthetics/PositionItem/PositionItem.tsx
msgid "Current Borrow Fee / Day"
msgstr "Current Borrow Fee / Day"

#: src/components/Referrals/AffiliatesStats.tsx
msgid "Rebates on V1"
msgstr "Rebates on V1"

#: src/pages/OrdersOverview/OrdersOverview.jsx
msgid "Invalid token indexToken: \"{0}\" collateralToken: \"{1}\""
msgstr "Invalid token indexToken: \"{0}\" collateralToken: \"{1}\""

#: src/components/AddressDropdown/AddressDropdown.tsx
#: src/components/Header/AppHeaderLinks.tsx
msgid "Alerts"
msgstr "Alerts"

#: src/components/Exchange/OrdersList.jsx
msgid "<0>The price that orders can be executed at may differ slightly from the chart price, as market orders update oracle prices, while limit/trigger orders do not.</0><1>This can also cause limit/triggers to not be executed if the price is not reached for long enough. <2>Read more</2>.</1>"
msgstr "<0>The price that orders can be executed at may differ slightly from the chart price, as market orders update oracle prices, while limit/trigger orders do not.</0><1>This can also cause limit/triggers to not be executed if the price is not reached for long enough. <2>Read more</2>.</1>"

#: src/pages/Ecosystem/ecosystemConstants.tsx
msgid "DeFi Portfolio Tracker"
msgstr "DeFi Portfolio Tracker"

#: src/components/Synthetics/PositionItem/PositionItem.tsx
msgid "Current Funding Fee / Day"
msgstr "Current Funding Fee / Day"

#: src/components/Synthetics/GmList/GmTokensTotalBalanceInfo.tsx
msgid "365d estimate based on past {daysConsidered}d APY."
msgstr "365d estimate based on past {daysConsidered}d APY."

#: src/components/TokenCard/TokenCard.tsx
#: src/components/TokenCard/TokenCard.tsx
msgid "Arbitrum APR:"
msgstr "Arbitrum APR:"

#: src/pages/Jobs/Jobs.jsx
msgid "Job Openings"
msgstr "Job Openings"

#: src/pages/Ecosystem/Ecosystem.tsx
msgid "Projects integrated with GMX."
msgstr "Projects integrated with GMX."

#: src/components/Glp/GlpSwap.jsx
#: src/components/Stake/GMXAprTooltip.tsx
msgid "Escrowed GMX APR"
msgstr "Escrowed GMX APR"

#: src/components/Exchange/TradeHistory.jsx
msgid "Initial collateral"
msgstr "Initial collateral"

#: src/context/SubaccountContext/SubaccountContextProvider.tsx
msgid "Activate 1CT (One-Click Trading)"
msgstr "Activate 1CT (One-Click Trading)"

#: src/components/AprInfo/AprInfo.tsx
msgid "The Bonus APR will be airdropped as {airdropTokenTitle} tokens. <0>Read more</0>."
msgstr "The Bonus APR will be airdropped as {airdropTokenTitle} tokens. <0>Read more</0>."

#: src/components/Glp/GlpSwap.jsx
#: src/components/Glp/GlpSwap.jsx
#: src/components/Synthetics/GmList/GmListItem.tsx
#: src/components/Synthetics/GmList/GmTokensTotalBalanceInfo.tsx
#: src/pages/PoolsDetails/PoolsDetailsHeader.tsx
#: src/pages/Stake/EscrowedGmxCard.tsx
#: src/pages/Stake/GlpCard.tsx
#: src/pages/Stake/GmxAndVotingPowerCard.tsx
#: src/pages/Stake/VesterDepositModal.tsx
msgid "Wallet"
msgstr "Wallet"

#: src/pages/CompleteAccountTransfer/CompleteAccountTransfer.jsx
msgid "You have a pending transfer from {sender}."
msgstr "You have a pending transfer from {sender}."

#: src/components/Synthetics/ExecutionPriceRow.tsx
msgid "Once the mark price hits the stop price, the order will attempt to execute."
msgstr "Once the mark price hits the stop price, the order will attempt to execute."

#: src/domain/synthetics/trade/utils/validation.ts
msgid "Enter a trigger price"
msgstr "Enter a trigger price"

#: src/pages/BeginAccountTransfer/BeginAccountTransfer.tsx
msgid "Vested GLP not withdrawn"
msgstr "Vested GLP not withdrawn"

#: src/components/Synthetics/TwapRows/TwapRows.tsx
msgid "<0>every</0> {minutes} minutes{0}"
msgstr "<0>every</0> {minutes} minutes{0}"

#: src/components/Exchange/ConfirmationBox.jsx
#: src/components/Exchange/PositionEditor.jsx
#: src/components/Exchange/PositionSeller.jsx
#: src/components/Exchange/PositionsList.jsx
#: src/components/Exchange/PositionsList.jsx
#: src/components/Exchange/SwapBox.jsx
#: src/components/Exchange/SwapBox.jsx
#: src/components/Synthetics/PositionItem/PositionItem.tsx
#: src/components/Synthetics/PositionList/PositionList.tsx
#: src/components/Synthetics/TradeBox/TradeBoxRows/EntryPriceRow.tsx
#: src/pages/LeaderboardPage/components/LeaderboardPositionsTable.tsx
msgid "Entry Price"
msgstr "Entry Price"

#: src/pages/LeaderboardPage/components/LeaderboardPositionsTable.tsx
msgid "Price change to Liq."
msgstr "Price change to Liq."

#: src/domain/synthetics/common/incentivesAirdropMessages.ts
msgid "STIP.b LP incentives"
msgstr "STIP.b LP incentives"

#: src/components/Synthetics/TradeHistory/keys.ts
msgid "Cancel Stop Loss"
msgstr "Cancel Stop Loss"

#: src/components/Exchange/PositionsList.jsx
msgid "Click on the Position to select its market, then use the trade box to increase your Position Size if needed."
msgstr "Click on the Position to select its market, then use the trade box to increase your Position Size if needed."

#: src/domain/synthetics/orders/utils.tsx
msgid "Limit Decrease"
msgstr "Limit Decrease"

#: src/pages/Ecosystem/ecosystemConstants.tsx
msgid "Stabilize Protocol"
msgstr "Stabilize Protocol"

#: src/components/MissedCoinsModal/MissedCoinsModal.tsx
msgid "Enter a valid coin names"
msgstr "Enter a valid coin names"

#: src/pages/AccountDashboard/DailyAndCumulativePnL.tsx
msgid "Cumulative PnL: <0>{0}</0>"
msgstr "Cumulative PnL: <0>{0}</0>"

#: src/components/Synthetics/PoolSelector2/PoolSelector2.tsx
#: src/components/Synthetics/PoolSelector2/PoolSelector2.tsx
msgid "Long Liq."
msgstr "Long Liq."

#: src/pages/Ecosystem/ecosystemConstants.tsx
msgid "GBC Kudai AI Agent"
msgstr "GBC Kudai AI Agent"

#: src/pages/ClaimEsGmx/ClaimEsGmx.jsx
msgid "You have {0} esGMX (IOU) tokens."
msgstr "You have {0} esGMX (IOU) tokens."

#: src/domain/synthetics/orders/utils.tsx
msgid "There is currently a high swap price impact for the order swap path."
msgstr "There is currently a high swap price impact for the order swap path."

#: src/components/Exchange/PositionDropdown.tsx
msgid "Increase Size (Stop Market)"
msgstr "Increase Size (Stop Market)"

#: src/components/Synthetics/TradeBox/TradeBoxRows/LimitAndTPSLRows.tsx
msgid "Stop Loss PnL"
msgstr "Stop Loss PnL"

#: src/components/OldSubaccountWithdraw/OldSubaccountWithdraw.tsx
msgid "Withdrawing {balanceFormatted}  to Main Account"
msgstr "Withdrawing {balanceFormatted}  to Main Account"

#: src/components/Synthetics/SettleAccruedFundingFeeModal/SettleAccruedFundingFeeModal.tsx
msgid "Settling..."
msgstr "Settling..."

#: src/components/Exchange/UsefulLinks.tsx
#: src/components/Header/AppHeaderLinks.tsx
msgid "Leaderboard"
msgstr "Leaderboard"

#: src/domain/synthetics/orders/utils.tsx
msgid "There may not be enough liquidity to execute parts of this order when the time conditions are met."
msgstr "There may not be enough liquidity to execute parts of this order when the time conditions are met."

#: src/pages/AccountDashboard/GeneralPerformanceDetails.tsx
#: src/pages/LeaderboardPage/components/LeaderboardAccountsTable.tsx
msgid "The PnL ($) compared to the capital used.<0/><1/>The capital used is calculated as the highest value of [<2>sum of collateral of open positions - realized PnL + period start pending PnL</2>]."
msgstr "The PnL ($) compared to the capital used.<0/><1/>The capital used is calculated as the highest value of [<2>sum of collateral of open positions - realized PnL + period start pending PnL</2>]."

#: src/components/Synthetics/Claims/SettleAccruedCard.tsx
msgid "Accrued"
msgstr "Accrued"

#: src/components/Synthetics/TradeboxPoolWarnings/TradeboxPoolWarnings.tsx
msgid "<0>Swap {0} to STBTC</0> to trade with <1/> or <2/> as collateral."
msgstr "<0>Swap {0} to STBTC</0> to trade with <1/> or <2/> as collateral."

#: src/components/Synthetics/PositionItem/PositionItem.tsx
msgid "Liquidation price is influenced by fees and collateral value."
msgstr "Liquidation price is influenced by fees and collateral value."

#: src/pages/AccountDashboard/DailyAndCumulativePnL.tsx
msgid "No data available"
msgstr "No data available"

#: src/pages/LeaderboardPage/components/CompetitionCountdown.tsx
msgid "{prefix} <0>{text}</0>"
msgstr "{prefix} <0>{text}</0>"

#: src/context/SubaccountContext/SubaccountContextProvider.tsx
msgid "Failed to update settings"
msgstr "Failed to update settings"

#: src/components/Synthetics/TradeBox/TradeBoxRows/PriceImpactFeesRow.tsx
msgid "Positive Price Impact / Fees"
msgstr "Positive Price Impact / Fees"

#: src/components/Exchange/PositionShare.tsx
msgid "Tweet"
msgstr "Tweet"

#: src/components/Synthetics/MarketTokenSelector/MarketTokenSelector.tsx
msgid "SELL…"
msgstr "SELL…"

#: src/components/Exchange/ConfirmationBox.jsx
msgid "Confirm Swap"
msgstr "Confirm Swap"

#: src/components/Synthetics/PositionSeller/PositionSeller.tsx
msgid "Keep leverage is not available as Position exceeds max. allowed leverage. <0>Read more</0>."
msgstr "Keep leverage is not available as Position exceeds max. allowed leverage. <0>Read more</0>."

#: src/pages/Dashboard/AssetDropdown.tsx
msgid "Add {0} to Metamask"
msgstr "Add {0} to Metamask"

#: src/components/Synthetics/TradeHistory/keys.ts
msgid "Failed Stop Loss"
msgstr "Failed Stop Loss"

#: src/pages/AccountDashboard/DailyAndCumulativePnL.tsx
msgid "Daily Profit"
msgstr "Daily Profit"

#: src/pages/ClaimEsGmx/ClaimEsGmx.jsx
msgid "The esGMX tokens can be staked or vested at any time."
msgstr "The esGMX tokens can be staked or vested at any time."

#: src/pages/BuyGMX/BuyGMX.tsx
msgid "Buy ETH directly on Arbitrum or transfer it there."
msgstr "Buy ETH directly on Arbitrum or transfer it there."

#: src/components/MissedCoinsModal/MissedCoinsModal.tsx
msgid "Max 110 symbols exceeded"
msgstr "Max 110 symbols exceeded"

#: src/components/Errors/errorToasts.tsx
#: src/components/Errors/errorToasts.tsx
msgid "Transaction failed"
msgstr "Transaction failed"

#: src/components/Synthetics/MarketStats/components/CompositionTable.tsx
msgid "COLLATERAL"
msgstr "COLLATERAL"

#: src/components/Synthetics/Claims/SettleAccruedCard.tsx
msgid "Accrued price impact rebates. They will become claimable after approximately ten days.<0/><1/><2>Read more</2>."
msgstr "Accrued price impact rebates. They will become claimable after approximately ten days.<0/><1/><2>Read more</2>."

#: src/components/Exchange/PositionEditor.jsx
#: src/pages/Stake/VesterDepositModal.tsx
msgid "Depositing..."
msgstr "Depositing..."

#: src/components/Synthetics/MarketNetFee/MarketNetFee.tsx
#: src/components/Synthetics/PoolSelector2/PoolSelector2.tsx
#: src/components/Synthetics/PoolSelector2/PoolSelector2.tsx
msgid "Net Rate"
msgstr "Net Rate"

#: src/pages/LeaderboardPage/components/CompetitionPrizes.tsx
#: src/pages/LeaderboardPage/components/CompetitionPrizes.tsx
msgid "2nd Place"
msgstr "2nd Place"

#: src/components/Synthetics/ChartTokenSelector/ChartTokenSelector.tsx
msgid "LAST PRICE"
msgstr "LAST PRICE"

#: src/context/PendingTxnsContext/PendingTxnsContext.tsx
msgid "Rabby Wallet is currently experiencing network fee issues on Botanix. Please try another wallet if you're using it."
msgstr "Rabby Wallet is currently experiencing network fee issues on Botanix. Please try another wallet if you're using it."

#: src/components/Synthetics/TradeBox/ExpressTradingWarningCard.tsx
msgid "Re-sign"
msgstr "Re-sign"

#: src/pages/AccountDashboard/HistoricalLists.tsx
#: src/pages/AccountDashboard/HistoricalLists.tsx
#: src/pages/SyntheticsPage/SyntheticsPage.tsx
msgid "Orders ({ordersCount})"
msgstr "Orders ({ordersCount})"

#: src/components/TVChartContainer/constants.ts
msgid "Limit - Long Inc."
msgstr "Limit - Long Inc."

#: src/pages/Stake/ClaimModal.tsx
msgid "<0>Delegate your undelegated {0} GMX DAO</0>voting power before claiming."
msgstr "<0>Delegate your undelegated {0} GMX DAO</0>voting power before claiming."

#: src/components/Synthetics/TradeBox/hooks/useCollateralInTooltipContent.tsx
msgid "You will be long {indexSymbol} from your long position, as well as from your {collateralSymbol} collateral. The liquidation price is higher compared to using a stablecoin as collateral since the worth of the collateral will change with its price."
msgstr "You will be long {indexSymbol} from your long position, as well as from your {collateralSymbol} collateral. The liquidation price is higher compared to using a stablecoin as collateral since the worth of the collateral will change with its price."

#: src/components/Synthetics/StatusNotification/GmStatusNotification.tsx
msgid "Sell order cancelled"
msgstr "Sell order cancelled"

#: src/pages/LeaderboardPage/components/LeaderboardContainer.tsx
msgid "Last 30 days"
msgstr "Last 30 days"

#: src/components/DepthChart/DepthChartTooltip.tsx
#: src/components/Synthetics/ExecutionPriceRow.tsx
#: src/components/Synthetics/TradeHistory/useDownloadAsCsv.tsx
msgid "Execution Price"
msgstr "Execution Price"

#: src/components/Exchange/OrdersList.jsx
msgid "The price that the order can be executed at may differ slightly from the chart price as market orders can change the price while limit / trigger orders cannot."
msgstr "The price that the order can be executed at may differ slightly from the chart price as market orders can change the price while limit / trigger orders cannot."

#: src/components/Synthetics/Claims/ClaimsHistory.tsx
msgid "Claims History"
msgstr "Claims History"

#: src/pages/Ecosystem/Ecosystem.tsx
#: src/pages/Ecosystem/Ecosystem.tsx
#: src/pages/Ecosystem/Ecosystem.tsx
#: src/pages/Ecosystem/Ecosystem.tsx
#: src/pages/Ecosystem/Ecosystem.tsx
#: src/pages/PoolsDetails/PoolsDetails.tsx
msgid "About"
msgstr "About"

#: src/components/Synthetics/Claims/SettleAccruedCard.tsx
msgid "Accrued positive funding fees in positions not yet claimable.<0/><1/>They become available after modifying the position by increasing or decreasing it, depositing or withdrawing collateral, or settling the fees using the \"Settle\" button."
msgstr "Accrued positive funding fees in positions not yet claimable.<0/><1/>They become available after modifying the position by increasing or decreasing it, depositing or withdrawing collateral, or settling the fees using the \"Settle\" button."

#: src/components/Synthetics/GmList/GmTokensTotalBalanceInfo.tsx
msgid "Fee values do not include incentives."
msgstr "Fee values do not include incentives."

#: src/components/Referrals/AddAffiliateCode.jsx
msgid "Generate Referral Code"
msgstr "Generate Referral Code"

#: src/components/Synthetics/HighPriceImpactOrFeesWarningCard/HighPriceImpactOrFeesWarningCard.tsx
msgid "High Swap Price Impact"
msgstr "High Swap Price Impact"

#: src/components/Exchange/OrdersList.jsx
#: src/components/Exchange/SwapBox.jsx
#: src/components/Exchange/SwapBox.jsx
#: src/components/Exchange/SwapBox.jsx
#: src/components/Synthetics/StatusNotification/OrderStatusNotification.tsx
#: src/components/Synthetics/SwapCard/SwapCard.tsx
#: src/components/Synthetics/TradeBox/tradeboxConstants.tsx
#: src/pages/OrdersOverview/OrdersOverview.jsx
msgid "Swap"
msgstr "Swap"

#: src/domain/synthetics/orders/utils.tsx
msgid "long"
msgstr "long"

#: src/components/Synthetics/TVChart/ChartHeader.tsx
#: src/components/Synthetics/TVChart/ChartHeader.tsx
msgid "24h High"
msgstr "24h High"

#: src/components/Referrals/ReferralCodeWarnings.tsx
msgid "This code is not yet registered on {nonTakenNetworkNames}, you will not receive rebates there.<0/><1/>Switch your network to create this code on {nonTakenNetworkNames}."
msgstr "This code is not yet registered on {nonTakenNetworkNames}, you will not receive rebates there.<0/><1/>Switch your network to create this code on {nonTakenNetworkNames}."

#: src/components/Exchange/TradeHistory.jsx
msgid "Deposit {0} USD into {1} {longOrShortText}"
msgstr "Deposit {0} USD into {1} {longOrShortText}"

#: src/pages/Dashboard/GmxCard.tsx
msgid "Distribution"
msgstr "Distribution"

#: src/components/NetworkDropdown/NetworkDropdown.tsx
msgid "Language"
msgstr "Language"

#: src/pages/CompleteAccountTransfer/CompleteAccountTransfer.jsx
msgid "Complete Transfer"
msgstr "Complete Transfer"

#: src/pages/Home/Home.tsx
msgid "Total Users"
msgstr "Total Users"

#: src/components/Synthetics/PositionItem/PositionItem.tsx
msgid "Net Value: Initial Collateral + PnL - Borrow Fee - Negative Funding Fee - Close Fee"
msgstr "Net Value: Initial Collateral + PnL - Borrow Fee - Negative Funding Fee - Close Fee"

#: src/domain/synthetics/sidecarOrders/utils.ts
msgid "Trigger price below lowest limit price"
msgstr "Trigger price below lowest limit price"

#: src/components/Exchange/PositionDropdown.tsx
#: src/components/Exchange/PositionShare.tsx
msgid "Share Position"
msgstr "Share Position"

#: src/components/Exchange/PositionEditor.jsx
#: src/components/Exchange/PositionSeller.jsx
#: src/components/Exchange/SwapBox.jsx
msgid "Min leverage: 1.1x"
msgstr "Min leverage: 1.1x"

#: src/components/Exchange/FeesTooltip.tsx
msgid "Deposit Fee"
msgstr "Deposit Fee"

#: src/domain/synthetics/orders/getPositionOrderError.tsx
msgid "Enter a new size or price"
msgstr "Enter a new size or price"

#: src/domain/synthetics/trade/utils/validation.ts
#: src/domain/synthetics/trade/utils/validation.ts
msgid "Max pool amount exceeded"
msgstr "Max pool amount exceeded"

#: src/components/Exchange/SwapBox.jsx
msgid "The borrow fee is calculated as (assets borrowed) / (total assets in pool) * 0.01% per hour."
msgstr "The borrow fee is calculated as (assets borrowed) / (total assets in pool) * 0.01% per hour."

#: src/components/Synthetics/StatusNotification/OrderStatusNotification.tsx
msgid "Unknown order"
msgstr "Unknown order"

#: src/pages/Jobs/Jobs.jsx
msgid "No open positions at GMX currently"
msgstr "No open positions at GMX currently"

#: src/domain/synthetics/orders/useOrderTxnCallbacks.tsx
msgid "Max Action Count Reached. <0>Click here</0> to update."
msgstr "Max Action Count Reached. <0>Click here</0> to update."

#: src/components/Exchange/TradeHistory.jsx
msgid "Execute Order: {orderTypeText} {0} {longShortDisplay} {sizeDeltaDisplay} USD, Price: {executionPriceDisplay} USD"
msgstr "Execute Order: {orderTypeText} {0} {longShortDisplay} {sizeDeltaDisplay} USD, Price: {executionPriceDisplay} USD"

#: src/components/Synthetics/MarketStats/components/CompositionTable.tsx
msgid "{column}"
msgstr "{column}"

#: src/pages/LeaderboardPage/components/LeaderboardAccountsTable.tsx
#: src/pages/LeaderboardPage/components/LeaderboardPositionsTable.tsx
msgid "You do not have any eligible trade during the competition window."
msgstr "You do not have any eligible trade during the competition window."

#: src/components/DepthChart/DepthChartTooltip.tsx
msgid "Execution prices for increasing longs and<0/>decreasing shorts."
msgstr "Execution prices for increasing longs and<0/>decreasing shorts."

#: src/components/Synthetics/DateRangeSelect/DateRangeSelect.tsx
#: src/pages/AccountDashboard/GeneralPerformanceDetails.tsx
#: src/pages/Pools/PoolsTimeRangeFilter.tsx
msgid "Last 30d"
msgstr "Last 30d"

#: src/pages/Ecosystem/Ecosystem.tsx
msgid "Dashboards"
msgstr "Dashboards"

#: src/components/Synthetics/TradeBox/hooks/useTradeButtonState.tsx
msgid "Create TWAP {0} order"
msgstr "Create TWAP {0} order"

#: src/domain/synthetics/trade/utils/validation.ts
msgid "Leftover collateral below {0} USD"
msgstr "Leftover collateral below {0} USD"

#: src/domain/synthetics/positions/utils.ts
msgid "trigger"
msgstr "trigger"

#: src/pages/Ecosystem/ecosystemConstants.tsx
msgid "Rage Trade"
msgstr "Rage Trade"

#: src/pages/Home/Home.tsx
msgid "Trade BTC, ETH, AVAX and other top cryptocurrencies with up to 100x leverage directly from your wallet"
msgstr "Trade BTC, ETH, AVAX and other top cryptocurrencies with up to 100x leverage directly from your wallet"

#: src/pages/Stake/ClaimModal.tsx
msgid "Claim GMX Rewards"
msgstr "Claim GMX Rewards"

#: src/components/Referrals/JoinReferralCode.tsx
#: src/components/Referrals/JoinReferralCode.tsx
msgid "Enter Referral Code"
msgstr "Enter Referral Code"

#: src/domain/synthetics/common/incentivesAirdropMessages.ts
#: src/pages/LeaderboardPage/components/LeaderboardNavigation.tsx
msgid "EIP-4844, 20-27 Mar"
msgstr "EIP-4844, 20-27 Mar"

#: src/pages/BeginAccountTransfer/BeginAccountTransfer.tsx
#: src/pages/CompleteAccountTransfer/CompleteAccountTransfer.jsx
#: src/pages/NftWallet/NftWallet.jsx
msgid "Transfer failed."
msgstr "Transfer failed."

#: src/components/Exchange/PositionEditor.jsx
msgid "Deposit amount is insufficient to bring leverage below the max allowed leverage of 100x"
msgstr "Deposit amount is insufficient to bring leverage below the max allowed leverage of 100x"

#: src/components/Exchange/ConfirmationBox.jsx
#: src/components/Exchange/ConfirmationBox.jsx
#: src/components/Exchange/OrdersList.jsx
#: src/components/Exchange/OrdersList.jsx
#: src/components/Exchange/OrdersList.jsx
#: src/components/Exchange/PositionEditor.jsx
#: src/components/Exchange/PositionSeller.jsx
#: src/components/Exchange/PositionsList.jsx
#: src/components/Exchange/PositionsList.jsx
#: src/components/Synthetics/OrderItem/OrderItem.tsx
#: src/components/Synthetics/OrderList/OrderList.tsx
#: src/components/Synthetics/PositionItem/PositionItem.tsx
#: src/components/Synthetics/PositionList/PositionList.tsx
#: src/components/Synthetics/TradeHistory/useDownloadAsCsv.tsx
#: src/pages/LeaderboardPage/components/LeaderboardPositionsTable.tsx
#: src/pages/OrdersOverview/OrdersOverview.jsx
msgid "Mark Price"
msgstr "Mark Price"

#: src/components/Synthetics/GmAssetDropdown/GmAssetDropdown.tsx
msgid "Open {marketName} in Explorer"
msgstr "Open {marketName} in Explorer"

#: src/components/Exchange/TradeHistory.jsx
msgid "Partial Liquidation"
msgstr "Partial Liquidation"

#: src/components/Synthetics/TVChart/ChartHeader.tsx
#: src/pages/Dashboard/OverviewCard.tsx
msgid "24h Volume"
msgstr "24h Volume"

#: src/pages/Dashboard/DashboardV2.tsx
msgid "Total Stats"
msgstr "Total Stats"

#: src/components/Synthetics/TwapRows/TwapRows.tsx
msgid "Frequency"
msgstr "Frequency"

#: src/components/Exchange/PositionEditor.jsx
msgid "Enable deposit sent."
msgstr "Enable deposit sent."

#: src/components/Synthetics/StatusNotification/OrderStatusNotification.tsx
msgid "Withdrawing {0} from {positionText}"
msgstr "Withdrawing {0} from {positionText}"

#: src/pages/Ecosystem/Ecosystem.tsx
msgid "Community Projects"
msgstr "Community Projects"

#: src/components/Synthetics/StatusNotification/OrderStatusNotification.tsx
#: src/domain/synthetics/orders/utils.tsx
msgid "Limit Swap"
msgstr "Limit Swap"

#: src/components/DepthChart/DepthChartTooltip.tsx
msgid "No liquidity is available for increasing longs for<0/>this size. Max long size: {0}<1/><2/>Execution prices for decreasing shorts."
msgstr "No liquidity is available for increasing longs for<0/>this size. Max long size: {0}<1/><2/>Execution prices for decreasing shorts."

#: src/components/Synthetics/ChartTokenSelector/ChartTokenSelector.tsx
msgid "24H VOL."
msgstr "24H VOL."

#: src/components/Glp/GlpSwap.jsx
#: src/components/Glp/GlpSwap.jsx
msgid "Sell for {0}"
msgstr "Sell for {0}"

#: src/components/Exchange/PositionSeller.jsx
msgid "Fees are higher than Collateral"
msgstr "Fees are higher than Collateral"

#: src/components/Referrals/TradersStats.tsx
msgid "You will receive a {currentTierDiscount}% discount on opening and closing fees."
msgstr "You will receive a {currentTierDiscount}% discount on opening and closing fees."

#: src/components/Synthetics/TradeBox/hooks/useTradeButtonState.tsx
msgid "Unstake {0}"
msgstr "Unstake {0}"

#: src/components/InterviewModal/InterviewModal.tsx
msgid "Anonymous chat with GMX team"
msgstr "Anonymous chat with GMX team"

#: src/pages/Ecosystem/ecosystemConstants.tsx
msgid "GMX Market Token Price Chart"
msgstr "GMX Market Token Price Chart"

#: src/pages/LeaderboardPage/components/LeaderboardContainer.tsx
msgid "Top Addresses"
msgstr "Top Addresses"

#: src/pages/BeginAccountTransfer/BeginAccountTransfer.tsx
#: src/pages/CompleteAccountTransfer/CompleteAccountTransfer.jsx
msgid "Continue"
msgstr "Continue"

#: src/pages/AccountDashboard/DailyAndCumulativePnL.tsx
msgid "Daily and Cumulative PnL"
msgstr "Daily and Cumulative PnL"

#: src/components/Exchange/PositionEditor.jsx
msgid "Edit {longOrShortText} {0}"
msgstr "Edit {longOrShortText} {0}"

#: src/domain/synthetics/orders/utils.tsx
msgid "short"
msgstr "short"

#: src/components/RatingToast/RatingToast.tsx
msgid "Very likely"
msgstr "Very likely"

#: src/components/Exchange/ConfirmationBox.jsx
msgid "I am aware of the trigger orders"
msgstr "I am aware of the trigger orders"

#: src/domain/synthetics/orders/cancelOrdersTxn.ts
msgid "{count, plural, one {Order} other {# Orders}}"
msgstr "{count, plural, one {Order} other {# Orders}}"

#: src/components/Referrals/AffiliatesStats.tsx
msgid "Volume on V1"
msgstr "Volume on V1"

#: src/domain/synthetics/common/incentivesAirdropMessages.ts
msgid "Avalanche trading incentives"
msgstr "Avalanche trading incentives"

#: src/components/Synthetics/TradeHistory/keys.ts
msgid "Request Market Decrease"
msgstr "Request Market Decrease"

#: src/domain/synthetics/trade/utils/validation.ts
#: src/domain/synthetics/trade/utils/validation.ts
msgid "Max. Leverage exceeded"
msgstr "Max. Leverage exceeded"

#: src/components/Exchange/OrderEditor.jsx
msgid "Price is above Mark Price"
msgstr "Price is above Mark Price"

#: src/components/Synthetics/PositionItem/PositionItem.tsx
msgid "This position could be liquidated, excluding any price movement, due to funding and borrowing fee rates reducing the position's collateral over time."
msgstr "This position could be liquidated, excluding any price movement, due to funding and borrowing fee rates reducing the position's collateral over time."

#: src/components/SettingsModal/SettingsModal.tsx
msgid "Your wallet, your keys. You sign each transaction off-chain. Trades use GMX-sponsored premium RPCs for reliability, even during network congestion. Gas payments in USDC or WETH."
msgstr "Your wallet, your keys. You sign each transaction off-chain. Trades use GMX-sponsored premium RPCs for reliability, even during network congestion. Gas payments in USDC or WETH."

#: src/components/Synthetics/TradeHistory/TradeHistoryRow/utils/position.ts
#: src/components/Synthetics/TradeHistory/TradeHistoryRow/utils/position.ts
#: src/components/Synthetics/TradeHistory/TradeHistoryRow/utils/position.ts
#: src/components/Synthetics/TradeHistory/TradeHistoryRow/utils/position.ts
#: src/components/Synthetics/TradeHistory/TradeHistoryRow/utils/position.ts
#: src/components/Synthetics/TradeHistory/TradeHistoryRow/utils/position.ts
#: src/components/Synthetics/TradeHistory/TradeHistoryRow/utils/position.ts
#: src/components/Synthetics/TradeHistory/TradeHistoryRow/utils/position.ts
#: src/components/Synthetics/TradeHistory/TradeHistoryRow/utils/position.ts
#: src/components/Synthetics/TradeHistory/TradeHistoryRow/utils/position.ts
#: src/components/Synthetics/TradeHistory/TradeHistoryRow/utils/position.ts
#: src/components/Synthetics/TradeHistory/TradeHistoryRow/utils/position.ts
msgid "Order Execution Price"
msgstr "Order Execution Price"

#: src/components/Exchange/ConfirmationBox.jsx
#: src/components/Exchange/PositionSeller.jsx
#: src/components/Synthetics/PositionSeller/rows/AllowedSlippageRow.tsx
#: src/components/Synthetics/TradeBox/TradeBoxRows/AllowedSlippageRow.tsx
msgid "Slippage is too high"
msgstr "Slippage is too high"

#: src/components/Synthetics/MarketsList/NetFeeHeaderTooltipContent.tsx
msgid "Net rate combines funding and borrowing fees but excludes open, swap or impact fees.<0/><1/>Funding fees help to balance longs and shorts and are exchanged between both sides. <2>Read more</2>.<3/><4/>Borrowing fees help ensure available liquidity. <5>Read more</5>."
msgstr "Net rate combines funding and borrowing fees but excludes open, swap or impact fees.<0/><1/>Funding fees help to balance longs and shorts and are exchanged between both sides. <2>Read more</2>.<3/><4/>Borrowing fees help ensure available liquidity. <5>Read more</5>."

#: src/components/Synthetics/AccruedPositionPriceImpactRebateModal/AccruedPositionPriceImpactRebateModal.tsx
msgid "Accrued Price Impact Rebates"
msgstr "Accrued Price Impact Rebates"

#: src/pages/AccountDashboard/GeneralPerformanceDetails.tsx
msgid "Yesterday"
msgstr "Yesterday"

#: src/components/Synthetics/TradeHistory/keys.ts
msgid "Request Deposit"
msgstr "Request Deposit"

#: src/components/Exchange/PositionEditor.jsx
msgid "Deposit not enough to cover fees"
msgstr "Deposit not enough to cover fees"

#: src/components/Synthetics/TwapRows/TwapRows.tsx
msgid "Number of Parts"
msgstr "Number of Parts"

#: src/domain/synthetics/orders/cancelOrdersTxn.ts
msgid "Cancelling {ordersText}"
msgstr "Cancelling {ordersText}"

#: src/context/SubaccountContext/SubaccountContextProvider.tsx
msgid "Deactivated"
msgstr "Deactivated"

#: src/pages/Ecosystem/Ecosystem.tsx
msgid "Ecosystem Projects"
msgstr "Ecosystem Projects"

#: src/domain/synthetics/orders/useDisabledCancelMarketOrderMessage.ts
msgid "Market order will be cancellable in ..."
msgstr "Market order will be cancellable in ..."

#: src/domain/synthetics/claimHistory/claimPriceImpactRebate.ts
msgid "Price Impact Rebate Claimed"
msgstr "Price Impact Rebate Claimed"

#: src/components/InterviewModal/InterviewModal.tsx
msgid "Anonymous chat with GMX"
msgstr "Anonymous chat with GMX"

#: src/components/Exchange/OrdersList.jsx
#: src/components/Exchange/OrdersList.jsx
#: src/components/Exchange/SwapBox.jsx
#: src/components/Synthetics/OrderList/filters/OrderTypeFilter.tsx
#: src/components/Synthetics/OrderList/filters/OrderTypeFilter.tsx
#: src/components/Synthetics/TradeBox/tradeboxConstants.tsx
#: src/components/Synthetics/TradeBox/TradeBoxRows/LimitAndTPSLRows.tsx
#: src/components/Synthetics/TradeHistory/keys.ts
#: src/domain/synthetics/positions/utils.ts
msgid "Limit"
msgstr "Limit"

#: src/components/Synthetics/OrderItem/OrderItem.tsx
msgid "You will receive at least {toAmountText} if this order is executed. This price is being updated in real time based on swap fees and price impact."
msgstr "You will receive at least {toAmountText} if this order is executed. This price is being updated in real time based on swap fees and price impact."

#: src/components/Synthetics/ExecutionPriceRow.tsx
msgid "Acceptable price does not apply to stop loss orders, as they will be executed regardless of any price impact."
msgstr "Acceptable price does not apply to stop loss orders, as they will be executed regardless of any price impact."

#: src/components/InterviewModal/InterviewModal.tsx
msgid "We'll then schedule a chat or interview with you. As a thank you, you'll receive <0>100 <1/></0> for providing your feedback."
msgstr "We'll then schedule a chat or interview with you. As a thank you, you'll receive <0>100 <1/></0> for providing your feedback."

#: src/domain/synthetics/positions/utils.ts
msgid "limit"
msgstr "limit"

#: src/components/SettingsModal/SettingsModal.tsx
msgid "Trading Settings"
msgstr "Trading Settings"

#: src/components/Exchange/OrdersToa.jsx
msgid "<0>Insufficient liquidity to execute the order</0><1>The mark price which is an aggregate of exchange prices did not reach the specified price</1><2>The specified price was reached but not long enough for it to be executed</2><3>No keeper picked up the order for execution</3>"
msgstr "<0>Insufficient liquidity to execute the order</0><1>The mark price which is an aggregate of exchange prices did not reach the specified price</1><2>The specified price was reached but not long enough for it to be executed</2><3>No keeper picked up the order for execution</3>"

#: src/components/Exchange/ConfirmationBox.jsx
msgid "Your position's collateral after deducting fees:"
msgstr "Your position's collateral after deducting fees:"

#: src/components/Glp/GlpSwap.jsx
msgid "Selling..."
msgstr "Selling..."

#: src/domain/synthetics/orders/utils.tsx
msgid "The order may not execute as the max. allowed leverage is exceeded. Consider decreasing the order's leverage by editing and decreasing its size. <0>Read more</0>."
msgstr "The order may not execute as the max. allowed leverage is exceeded. Consider decreasing the order's leverage by editing and decreasing its size. <0>Read more</0>."

#: src/components/Exchange/PositionSeller.jsx
#: src/components/Exchange/PositionSeller.jsx
#: src/components/Exchange/PositionsList.jsx
#: src/components/Exchange/PositionsList.jsx
#: src/components/Synthetics/OrderEditor/OrderEditor.tsx
#: src/components/Synthetics/PositionItem/PositionItem.tsx
#: src/components/Synthetics/PositionItem/PositionItem.tsx
#: src/components/Synthetics/PositionSeller/PositionSeller.tsx
#: src/components/Synthetics/PositionSeller/PositionSeller.tsx
#: src/components/Synthetics/TradeBox/TradeBox.tsx
#: src/components/Synthetics/TradeInfoIcon/TradeInfoIcon.tsx
msgid "Close"
msgstr "Close"

#: src/pages/Ecosystem/Ecosystem.tsx
#: src/pages/Ecosystem/Ecosystem.tsx
#: src/pages/Ecosystem/Ecosystem.tsx
#: src/pages/Ecosystem/Ecosystem.tsx
#: src/pages/Ecosystem/Ecosystem.tsx
msgid "Link"
msgstr "Link"

#: src/components/Synthetics/MarketNetFee/MarketNetFee.tsx
#: src/pages/Dashboard/OverviewCard.tsx
msgid "Long Positions"
msgstr "Long Positions"

#: src/components/Synthetics/StatusNotification/OrderStatusNotification.tsx
msgid "Depositing {0} to {positionText}"
msgstr "Depositing {0} to {positionText}"

#: src/components/Synthetics/NetworkFeeRow/NetworkFeeRow.tsx
msgid "Max Network Fee"
msgstr "Max Network Fee"

#: src/domain/tokens/approveTokens.tsx
msgid "Approval was cancelled"
msgstr "Approval was cancelled"

#: src/components/Synthetics/MarketNetFee/MarketNetFee.tsx
msgid "{longOrShort} positions do not pay a funding fee and pay a borrow fee of {borrowRate} per hour."
msgstr "{longOrShort} positions do not pay a funding fee and pay a borrow fee of {borrowRate} per hour."

#: src/pages/OrdersOverview/OrdersOverview.jsx
msgid "Increase active: {0}, executed: {1}, cancelled: {2}"
msgstr "Increase active: {0}, executed: {1}, cancelled: {2}"

#: src/components/Synthetics/NetworkFeeRow/NetworkFeeRow.tsx
#: src/components/Synthetics/NetworkFeeRow/NetworkFeeRow.tsx
msgid "Maximum network fee paid to the network. This fee is a blockchain cost not specific to GMX, and it does not impact your collateral."
msgstr "Maximum network fee paid to the network. This fee is a blockchain cost not specific to GMX, and it does not impact your collateral."

#: src/pages/Ecosystem/Ecosystem.tsx
msgid "GMX Pages"
msgstr "GMX Pages"

#: src/components/Exchange/SwapBox.jsx
msgid "{0} is required for collateral."
msgstr "{0} is required for collateral."

#: src/pages/Ecosystem/ecosystemConstants.tsx
msgid "Decentralized Options Protocol"
msgstr "Decentralized Options Protocol"

#: src/components/Synthetics/TradeHistory/keys.ts
msgid "Update TWAP Swap Part"
msgstr "Update TWAP Swap Part"

#: src/components/Synthetics/TradeHistory/keys.ts
msgid "Update TWAP Part"
msgstr "Update TWAP Part"

#: src/pages/CompleteAccountTransfer/CompleteAccountTransfer.jsx
#: src/pages/CompleteAccountTransfer/CompleteAccountTransfer.jsx
msgid "Complete Account Transfer"
msgstr "Complete Account Transfer"

#: src/pages/Stake/ClaimModal.tsx
msgid "Claim Rewards"
msgstr "Claim Rewards"

#: src/components/AddressDropdown/AddressDropdown.tsx
msgid "Copy Address"
msgstr "Copy Address"

#: src/pages/BeginAccountTransfer/BeginAccountTransfer.tsx
msgid "Pending Transfer Approval"
msgstr "Pending Transfer Approval"

#: src/components/Synthetics/OrderItem/OrderItem.tsx
msgid "<0>{fromTokenText} </0>{fromTokenIcon}<1> to </1>{0}{toTokenIcon}{1}"
msgstr "<0>{fromTokenText} </0>{fromTokenIcon}<1> to </1>{0}{toTokenIcon}{1}"

#: src/components/DepthChart/DepthChart.tsx
msgid "ORACLE PRICE"
msgstr "ORACLE PRICE"

#: src/pages/Dashboard/DashboardV2.tsx
msgid "For detailed stats:"
msgstr "For detailed stats:"

#: src/pages/BuyGlp/BuyGlp.jsx
msgid "Purchase <0>GLP tokens</0> to earn {nativeTokenSymbol} fees from swaps and leverage trading."
msgstr "Purchase <0>GLP tokens</0> to earn {nativeTokenSymbol} fees from swaps and leverage trading."

#: src/components/Synthetics/GmList/GmTokensTotalBalanceInfo.tsx
#: src/components/Synthetics/GmList/GmTokensTotalBalanceInfo.tsx
#: src/pages/PoolsDetails/PoolsDetailsHeader.tsx
msgid "Total Earned Fees"
msgstr "Total Earned Fees"

#: src/components/Synthetics/OrderEditor/OrderEditor.tsx
msgid "Enter a ratio"
msgstr "Enter a ratio"

#: src/pages/Dashboard/AssetDropdown.tsx
msgid "Proof of Reserves"
msgstr "Proof of Reserves"

#: src/pages/AccountDashboard/GeneralPerformanceDetails.tsx
msgid "General Performance Details"
msgstr "General Performance Details"

#: src/pages/Stake/VesterWithdrawModal.tsx
msgid "<0>This will withdraw and unreserve all tokens as well as pause vesting.<1/><2/>esGMX tokens that have been converted to GMX will be claimed and remain as GMX tokens.<3/><4/>To claim GMX tokens without withdrawing, use the \"Claim\" button under the Total Rewards section.<5/><6/></0>"
msgstr "<0>This will withdraw and unreserve all tokens as well as pause vesting.<1/><2/>esGMX tokens that have been converted to GMX will be claimed and remain as GMX tokens.<3/><4/>To claim GMX tokens without withdrawing, use the \"Claim\" button under the Total Rewards section.<5/><6/></0>"

#: src/pages/OrdersOverview/OrdersOverview.jsx
msgid "Price conditions are met"
msgstr "Price conditions are met"

#: src/pages/PoolsDetails/PoolsDetails.tsx
msgid "Backing Composition"
msgstr "Backing Composition"

#: src/pages/Ecosystem/ecosystemConstants.tsx
msgid "DeBank"
msgstr "DeBank"

#: src/components/OldSubaccountWithdraw/OldSubaccountWithdraw.tsx
msgid "You have {balanceFormatted} remaining in your old version 1CT subaccount."
msgstr "You have {balanceFormatted} remaining in your old version 1CT subaccount."

#: src/pages/Stake/GmxAndVotingPowerCard.tsx
msgid "Unstake GMX"
msgstr "Unstake GMX"

#: src/pages/Stake/VesterDepositModal.tsx
msgid "Deposit failed!"
msgstr "Deposit failed!"<|MERGE_RESOLUTION|>--- conflicted
+++ resolved
@@ -608,15 +608,13 @@
 msgid "Telegram contact (optional)"
 msgstr "Telegram contact (optional)"
 
-<<<<<<< HEAD
+#: src/domain/synthetics/orders/useDisabledCancelMarketOrderMessage.ts
+msgid "Market order will be cancellable in {minutesText}{seconds}s."
+msgstr "Market order will be cancellable in {minutesText}{seconds}s."
+
 #: src/components/Synthetics/BotanixBanner/BotanixBanner.tsx
 msgid "providing liquidity"
 msgstr "providing liquidity"
-=======
-#: src/domain/synthetics/orders/useDisabledCancelMarketOrderMessage.ts
-msgid "Market order will be cancellable in {minutesText}{seconds}s."
-msgstr "Market order will be cancellable in {minutesText}{seconds}s."
->>>>>>> 0bd9dd25
 
 #: src/lib/wallets/connecters/binanceW3W/binanceWallet.ts
 msgid "Tap [Create Wallet] to start using your Web3 Wallet."
@@ -1699,10 +1697,6 @@
 #: src/pages/PoolsDetails/PoolsDetailsAbout.tsx
 msgid "This token automatically accrues fees from leverage trading and swaps for the {marketName} market. It is also exposed to {exposedToLabel} as per the composition displayed."
 msgstr "This token automatically accrues fees from leverage trading and swaps for the {marketName} market. It is also exposed to {exposedToLabel} as per the composition displayed."
-
-#: src/context/PendingTxnsContext/PendingTxnsContext.tsx
-#~ msgid "Rabby Wallet is currently experiencing network fee issues on Botanix. Please switch to another wallet if you're using it."
-#~ msgstr "Rabby Wallet is currently experiencing network fee issues on Botanix. Please switch to another wallet if you're using it."
 
 #: src/context/SyntheticsEvents/SyntheticsEventsProvider.tsx
 msgid "Withdrew {0} from {positionText}"
@@ -3370,10 +3364,6 @@
 #: src/components/Synthetics/StatusNotification/FeesSettlementStatusNotification.tsx
 msgid "Sending settle request"
 msgstr "Sending settle request"
-
-#: src/components/Synthetics/TradeBox/hooks/useTradeButtonState.tsx
-#~ msgid "No swap path available. <0>Swap {0} to stBTC</0> to use {1} as collateral."
-#~ msgstr "No swap path available. <0>Swap {0} to stBTC</0> to use {1} as collateral."
 
 #: src/lib/legacy.ts
 msgid "Order cannot be executed as the remaining position would be smaller than $5.00"
@@ -4970,10 +4960,6 @@
 msgid "Collateral ({0})"
 msgstr "Collateral ({0})"
 
-#: src/context/PendingTxnsContext/PendingTxnsContext.tsx
-#~ msgid "Transaction failed due to execution fee validation. <0>View</0>.<1/><2/>Please try increasing max network fee buffer to {0} in <3>Settings</3>."
-#~ msgstr "Transaction failed due to execution fee validation. <0>View</0>.<1/><2/>Please try increasing max network fee buffer to {0} in <3>Settings</3>."
-
 #: src/pages/Stake/StakeModal.tsx
 msgid "You will earn {0}% more rewards with this action."
 msgstr "You will earn {0}% more rewards with this action."
@@ -6258,7 +6244,6 @@
 
 #: src/components/Synthetics/DateRangeSelect/DateRangeSelect.tsx
 #: src/pages/AccountDashboard/GeneralPerformanceDetails.tsx
-#: src/pages/Pools/PoolsTimeRangeFilter.tsx
 msgid "Last 7d"
 msgstr "Last 7d"
 
