--- conflicted
+++ resolved
@@ -448,17 +448,10 @@
 msgid "Buy GLP"
 msgstr "Buy GLP"
 
-<<<<<<< HEAD
-#: src/pages/BuyGlp/BuyGlp.js
-msgid "Buy GLP Icon"
-msgstr "Buy GLP Icon"
-
 #: src/components/Synthetics/GmSwap/GmSwapBox/GmSwapBox.tsx
 msgid "Buy GM"
 msgstr "Buy GM"
 
-=======
->>>>>>> 580d464f
 #: src/pages/Stake/StakeV2.js
 msgid "Buy GMX"
 msgstr "Buy GMX"
