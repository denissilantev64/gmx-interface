--- conflicted
+++ resolved
@@ -1341,10 +1341,6 @@
 msgid "The owner of this Referral Code has set a custom discount of {currentTierDiscount}% instead of the standard {0}% for Tier {1}."
 msgstr "The owner of this Referral Code has set a custom discount of {currentTierDiscount}% instead of the standard {0}% for Tier {1}."
 
-#: src/components/SettingsModal/SettingsModal.tsx
-msgid "Your wallet, your keys. You sign each transaction on-chain using your own RPC, typically provided by your wallet. Gas payments in ETH."
-msgstr "Your wallet, your keys. You sign each transaction on-chain using your own RPC, typically provided by your wallet. Gas payments in ETH."
-
 #: src/components/Exchange/PositionSeller.jsx
 msgid "Leftover position below 10 USD"
 msgstr "Leftover position below 10 USD"
@@ -2003,8 +1999,8 @@
 msgstr "Try Express"
 
 #: src/context/SubaccountContext/SubaccountContextProvider.tsx
-#~ msgid "Generating 1CT (One-Click Trading) session"
-#~ msgstr "Generating 1CT (One-Click Trading) session"
+msgid "Generating 1CT (One-Click Trading) session"
+msgstr "Generating 1CT (One-Click Trading) session"
 
 #: src/context/SubaccountContext/SubaccountContextProvider.tsx
 msgid "Failed to deactivate"
@@ -2142,10 +2138,6 @@
 msgid "Deposited {0} into {positionText}"
 msgstr "Deposited {0} into {positionText}"
 
-#: src/components/SettingsModal/SettingsModal.tsx
-msgid "Your wallet, your keys. GMX executes transactions for you without individual signing, providing a seamless, CEX-like experience. Trades use GMX-sponsored premium RPCs for reliability, even during network congestion. Gas payments in USDC or WETH."
-msgstr "Your wallet, your keys. GMX executes transactions for you without individual signing, providing a seamless, CEX-like experience. Trades use GMX-sponsored premium RPCs for reliability, even during network congestion. Gas payments in USDC or WETH."
-
 #: src/components/Glp/GlpSwap.jsx
 msgid "{nativeTokenSymbol} ({wrappedTokenSymbol}) APR"
 msgstr "{nativeTokenSymbol} ({wrappedTokenSymbol}) APR"
@@ -2226,10 +2218,6 @@
 #: src/components/Errors/errorToasts.tsx
 msgid "<0>Error submitting order.</0><1/><2>Signer address does not match receiver address.</2><3/><4>Please reload the page and try again.</4>"
 msgstr "<0>Error submitting order.</0><1/><2>Signer address does not match receiver address.</2><3/><4>Please reload the page and try again.</4>"
-
-#: src/components/SettingsModal/SettingsModal.tsx
-msgid "Trading Mode"
-msgstr "Trading Mode"
 
 #: src/components/Errors/errorToasts.tsx
 #: src/components/Errors/errorToasts.tsx
@@ -2737,8 +2725,8 @@
 
 #: src/context/SubaccountContext/SubaccountContextProvider.tsx
 #: src/context/SubaccountContext/SubaccountContextProvider.tsx
-#~ msgid "Generate 1CT (One-Click Trading) session"
-#~ msgstr "Generate 1CT (One-Click Trading) session"
+msgid "Generate 1CT (One-Click Trading) session"
+msgstr "Generate 1CT (One-Click Trading) session"
 
 #: src/components/Exchange/ConfirmationBox.jsx
 msgid "Accept minimum and {action}"
@@ -3047,8 +3035,8 @@
 msgstr "Generating session..."
 
 #: src/components/SettingsModal/SettingsModal.tsx
-#~ msgid "{actions, plural, one {1 action} other {{actions} actions}}"
-#~ msgstr "{actions, plural, one {1 action} other {{actions} actions}}"
+msgid "{actions, plural, one {1 action} other {{actions} actions}}"
+msgstr "{actions, plural, one {1 action} other {{actions} actions}}"
 
 #: src/pages/Exchange/Exchange.tsx
 msgid "Decreased {tokenSymbol} {longOrShortText}, -{0} USD."
@@ -3551,8 +3539,8 @@
 msgstr "Request Market Swap"
 
 #: src/components/ExpressTradingGasTokenSwitchedBanner.ts/ExpressTradingGasTokenSwithedBanner.tsx
-#~ msgid "Gas payment token changed due to insufficient balance in the selected token."
-#~ msgstr "Gas payment token changed due to insufficient balance in the selected token."
+msgid "Gas payment token changed due to insufficient balance in the selected token."
+msgstr "Gas payment token changed due to insufficient balance in the selected token."
 
 #: src/components/Synthetics/TradeboxPoolWarnings/TradeboxPoolWarnings.tsx
 msgid "Insufficient liquidity in the {0} market pool. Select a different pool for this market.{1}"
@@ -4275,8 +4263,7 @@
 msgid "Users"
 msgstr "Users"
 
-#: src/components/GasPaymentTokenSelector/GasPaymentTokenSelector.tsx
-#: src/components/GasPaymentTokenSelector/GasPaymentTokenSelector.tsx
+#: src/components/SettingsModal/SettingsModal.tsx
 msgid "Gas Payment Token"
 msgstr "Gas Payment Token"
 
@@ -4299,23 +4286,9 @@
 msgid "Select a token"
 msgstr "Select a token"
 
-<<<<<<< HEAD
-#: src/components/ExpressTradingGasTokenSwitchedBanner.ts/ExpressTradingGasTokenSwithedBanner.tsx
-#~ msgid "Gas Payment Token changed due to insufficient balance."
-#~ msgstr "Gas Payment Token changed due to insufficient balance."
-
-#: src/components/SettingsModal/SettingsModal.tsx
-msgid "Optimal"
-msgstr "Optimal"
-
-#: src/components/SettingsModal/SettingsModal.tsx
-#~ msgid "{0, plural, one {1 minute} other {{minutes} minutes}}"
-#~ msgstr "{0, plural, one {1 minute} other {{minutes} minutes}}"
-=======
 #: src/pages/PoolsDetails/PoolsDetails.tsx
 msgid "Exposure to Market Traders’ PnL"
 msgstr "Exposure to Market Traders’ PnL"
->>>>>>> cacc7745
 
 #: src/components/Synthetics/GmSwap/GmFees/GmFees.tsx
 #: src/components/Synthetics/PositionItem/PositionItem.tsx
@@ -4565,6 +4538,7 @@
 msgid "Create Stop Loss"
 msgstr "Create Stop Loss"
 
+#: src/context/SubaccountContext/SubaccountContextProvider.tsx
 #: src/context/SubaccountContext/SubaccountContextProvider.tsx
 msgid "Failed to generate session"
 msgstr "Failed to generate session"
@@ -5037,10 +5011,6 @@
 #: src/pages/Dashboard/MarketsListV1.tsx
 msgid "UTILIZATION"
 msgstr "UTILIZATION"
-
-#: src/components/OneClickAdvancedSettings/OneClickAdvancedSettings.tsx
-msgid "One-Click Settings"
-msgstr "One-Click Settings"
 
 #: src/components/NotifyModal/NotifyModal.tsx
 #: src/pages/Ecosystem/ecosystemConstants.tsx
@@ -5276,8 +5246,8 @@
 msgstr "Yield Yak Optimizer"
 
 #: src/components/SettingsModal/SettingsModal.tsx
-#~ msgid "Express Trading"
-#~ msgstr "Express Trading"
+msgid "Express Trading"
+msgstr "Express Trading"
 
 #: src/pages/CompleteAccountTransfer/CompleteAccountTransfer.jsx
 msgid "Incorrect Account"
@@ -6696,6 +6666,8 @@
 msgid "Pools providing liquidity to specific GMX markets, supporting single-asset and native asset options."
 msgstr "Pools providing liquidity to specific GMX markets, supporting single-asset and native asset options."
 
+#: src/context/SubaccountContext/SubaccountContextProvider.tsx
+#: src/context/SubaccountContext/SubaccountContextProvider.tsx
 #: src/context/SubaccountContext/SubaccountContextProvider.tsx
 msgid "Deactivate 1CT (One-Click Trading)"
 msgstr "Deactivate 1CT (One-Click Trading)"
@@ -6901,15 +6873,7 @@
 msgid "Max GM buyable amount reached"
 msgstr "Max GM buyable amount reached"
 
-<<<<<<< HEAD
-#: src/context/SubaccountContext/SubaccountContextProvider.tsx
-msgid "Session generated"
-msgstr "Session generated"
-
-#: src/pages/Earn/GmxAndVotingPowerCard.tsx
-=======
 #: src/pages/Stake/GmxAndVotingPowerCard.tsx
->>>>>>> cacc7745
 msgid "Buy GMX"
 msgstr "Buy GMX"
 
@@ -7458,10 +7422,6 @@
 msgid "Increasing"
 msgstr "Increasing"
 
-#: src/components/SettingsModal/SettingsModal.tsx
-msgid "Fastest"
-msgstr "Fastest"
-
 #: src/pages/LeaderboardPage/components/LeaderboardAccountsTable.tsx
 msgid "Avg. Lev."
 msgstr "Avg. Lev."
@@ -7552,8 +7512,8 @@
 msgstr "{increaseOrDecreaseText} {tokenText} by {sizeText}"
 
 #: src/components/SettingsModal/SettingsModal.tsx
-#~ msgid "Express Trading streamlines your trades on GMX by replacing on-chain transactions with secure off-chain message signing, helping reduce issues from network congestion and RPC errors.<0/><1/>These signed messages are processed on-chain for you, so a gas payment token is still required."
-#~ msgstr "Express Trading streamlines your trades on GMX by replacing on-chain transactions with secure off-chain message signing, helping reduce issues from network congestion and RPC errors.<0/><1/>These signed messages are processed on-chain for you, so a gas payment token is still required."
+msgid "Express Trading streamlines your trades on GMX by replacing on-chain transactions with secure off-chain message signing, helping reduce issues from network congestion and RPC errors.<0/><1/>These signed messages are processed on-chain for you, so a gas payment token is still required."
+msgstr "Express Trading streamlines your trades on GMX by replacing on-chain transactions with secure off-chain message signing, helping reduce issues from network congestion and RPC errors.<0/><1/>These signed messages are processed on-chain for you, so a gas payment token is still required."
 
 #: src/pages/Stake/UnstakeModal.tsx
 msgid "{0}<0>You will earn {1}% less rewards with this action.</0>"
@@ -7883,10 +7843,6 @@
 msgid "Initial collateral"
 msgstr "Initial collateral"
 
-#: src/context/SubaccountContext/SubaccountContextProvider.tsx
-msgid "Activate 1CT (One-Click Trading)"
-msgstr "Activate 1CT (One-Click Trading)"
-
 #: src/components/AprInfo/AprInfo.tsx
 msgid "The Bonus APR will be airdropped as {airdropTokenTitle} tokens. <0>Read more</0>."
 msgstr "The Bonus APR will be airdropped as {airdropTokenTitle} tokens. <0>Read more</0>."
@@ -7966,8 +7922,8 @@
 msgstr "Enter a valid coin names"
 
 #: src/components/SettingsModal/SettingsModal.tsx
-#~ msgid "One-Click Trading"
-#~ msgstr "One-Click Trading"
+msgid "One-Click Trading"
+msgstr "One-Click Trading"
 
 #: src/pages/AccountDashboard/DailyAndCumulativePnL.tsx
 msgid "Cumulative PnL: <0>{0}</0>"
@@ -8483,8 +8439,8 @@
 #: src/context/SubaccountContext/SubaccountContextProvider.tsx
 #: src/context/SubaccountContext/SubaccountContextProvider.tsx
 #: src/context/SubaccountContext/SubaccountContextProvider.tsx
-#~ msgid "Signing 1CT (One-Click Trading) approval"
-#~ msgstr "Signing 1CT (One-Click Trading) approval"
+msgid "Signing 1CT (One-Click Trading) approval"
+msgstr "Signing 1CT (One-Click Trading) approval"
 
 #: src/components/Synthetics/TradeHistory/keys.ts
 msgid "Request Market Decrease"
@@ -8502,10 +8458,6 @@
 #: src/components/Synthetics/PositionItem/PositionItem.tsx
 msgid "This position could be liquidated, excluding any price movement, due to funding and borrowing fee rates reducing the position's collateral over time."
 msgstr "This position could be liquidated, excluding any price movement, due to funding and borrowing fee rates reducing the position's collateral over time."
-
-#: src/components/SettingsModal/SettingsModal.tsx
-msgid "Your wallet, your keys. You sign each transaction off-chain. Trades use GMX-sponsored premium RPCs for reliability, even during network congestion. Gas payments in USDC or WETH."
-msgstr "Your wallet, your keys. You sign each transaction off-chain. Trades use GMX-sponsored premium RPCs for reliability, even during network congestion. Gas payments in USDC or WETH."
 
 #: src/components/Synthetics/TradeHistory/TradeHistoryRow/utils/position.ts
 #: src/components/Synthetics/TradeHistory/TradeHistoryRow/utils/position.ts
@@ -8606,8 +8558,8 @@
 msgstr "limit"
 
 #: src/components/OneClickAdvancedSettings/OneClickAdvancedSettings.tsx
-#~ msgid "One-Click Trading Settings"
-#~ msgstr "One-Click Trading Settings"
+msgid "One-Click Trading Settings"
+msgstr "One-Click Trading Settings"
 
 #: src/components/SettingsModal/SettingsModal.tsx
 msgid "Trading Settings"
@@ -8749,8 +8701,8 @@
 msgstr "Proof of Reserves"
 
 #: src/components/SettingsModal/SettingsModal.tsx
-#~ msgid "One-Click Trading (1CT) lets you trade without signing pop-ups and requires Express Trading to be enabled. Your 1CT session is valid for {remainingSubaccountActions} or {remainingSubaccountDays}, whichever comes first.<0/><1/>You can adjust these settings anytime under \"One-Click Trading Settings\""
-#~ msgstr "One-Click Trading (1CT) lets you trade without signing pop-ups and requires Express Trading to be enabled. Your 1CT session is valid for {remainingSubaccountActions} or {remainingSubaccountDays}, whichever comes first.<0/><1/>You can adjust these settings anytime under \"One-Click Trading Settings\""
+msgid "One-Click Trading (1CT) lets you trade without signing pop-ups and requires Express Trading to be enabled. Your 1CT session is valid for {remainingSubaccountActions} or {remainingSubaccountDays}, whichever comes first.<0/><1/>You can adjust these settings anytime under \"One-Click Trading Settings\""
+msgstr "One-Click Trading (1CT) lets you trade without signing pop-ups and requires Express Trading to be enabled. Your 1CT session is valid for {remainingSubaccountActions} or {remainingSubaccountDays}, whichever comes first.<0/><1/>You can adjust these settings anytime under \"One-Click Trading Settings\""
 
 #: src/pages/AccountDashboard/GeneralPerformanceDetails.tsx
 msgid "General Performance Details"
