msgid ""
msgstr ""
"POT-Creation-Date: 2022-09-21 18:47+0530\n"
"MIME-Version: 1.0\n"
"Content-Type: text/plain; charset=utf-8\n"
"Content-Transfer-Encoding: 8bit\n"
"X-Generator: @lingui/cli\n"
"Language: en\n"
"Project-Id-Version: \n"
"Report-Msgid-Bugs-To: \n"
"PO-Revision-Date: \n"
"Last-Translator: \n"
"Language-Team: \n"
"Plural-Forms: \n"

#: src/pages/AccountDashboard/generalPerformanceDetailsDebug.tsx
msgid "Unrealized Base PnL"
msgstr "Unrealized Base PnL"

#: src/pages/ClaimEsGmx/ClaimEsGmx.jsx
#: src/pages/NftWallet/NftWallet.jsx
msgid "Wallet not connected"
msgstr "Wallet not connected"

#: src/pages/Ecosystem/ecosystemConstants.tsx
msgid "Pear Protocol"
msgstr "Pear Protocol"

#: src/components/RatingToast/RatingToast.tsx
msgid "Not likely"
msgstr "Not likely"

#: src/pages/Home/Home.tsx
msgid "Available on your preferred network"
msgstr "Available on your preferred network"

#: src/pages/Ecosystem/ecosystemConstants.tsx
msgid "Decentralized Trading Protocol"
msgstr "Decentralized Trading Protocol"

#: src/pages/ClaimEsGmx/ClaimEsGmx.jsx
#: src/pages/Earn/ClaimModal.tsx
msgid "Claim submitted!"
msgstr "Claim submitted!"

#: src/components/AddressDropdown/AddressDropdown.tsx
msgid "Disconnect"
msgstr "Disconnect"

#: src/components/Glp/GlpSwap.jsx
msgid "Buy GM tokens before the epoch resets in {0} to be eligible for the Bonus Rebate. Alternatively, wait for the epoch to reset to redeem GLP and buy GM within the same epoch."
msgstr "Buy GM tokens before the epoch resets in {0} to be eligible for the Bonus Rebate. Alternatively, wait for the epoch to reset to redeem GLP and buy GM within the same epoch."

#: src/components/Glp/GlpSwap.jsx
#: src/components/Synthetics/ChartTokenSelector/ChartTokenSelector.tsx
#: src/components/Synthetics/GmList/GlvList.tsx
#: src/components/Synthetics/GmList/GmList.tsx
#: src/components/Synthetics/MarketsList/MarketsList.tsx
#: src/components/Synthetics/TVChart/Chart.tsx
#: src/pages/Dashboard/MarketsListV1.tsx
msgid "PRICE"
msgstr "PRICE"

#: src/components/Synthetics/MarketNetFee/MarketNetFee.tsx
#: src/components/Synthetics/MarketNetFee/MarketNetFee.tsx
msgid "receive"
msgstr "receive"

#: src/pages/Ecosystem/ecosystemConstants.tsx
msgid "GMX Referrals Dashboard"
msgstr "GMX Referrals Dashboard"

#: src/pages/Earn/ClaimModal.tsx
msgid "Stake GMX Rewards"
msgstr "Stake GMX Rewards"

#: src/components/Glp/SwapErrorModal.tsx
msgid "There is not enough liquidity in a single token for your size. Please check the Save on Fees section and consider splitting your order into several different ones"
msgstr "There is not enough liquidity in a single token for your size. Please check the Save on Fees section and consider splitting your order into several different ones"

#: src/components/Synthetics/PositionEditor/usePositionEditorButtonState.tsx
msgid "Decrease the withdraw size to match the max. <0>Read more</0>.<1/><2/><3>Set max withdrawal</3>"
msgstr "Decrease the withdraw size to match the max. <0>Read more</0>.<1/><2/><3>Set max withdrawal</3>"

#: src/domain/synthetics/userFeedback/utils.ts
msgid "What would have made your rating a 9 or 10?"
msgstr "What would have made your rating a 9 or 10?"

#: src/components/Synthetics/StatusNotification/SubaccountNotification.tsx
#~ msgid "Subaccount generation failed"
#~ msgstr "Subaccount generation failed"

#: src/components/Exchange/ConfirmationBox.jsx
msgid "{existingTriggerOrderLength, plural, one {You have an active trigger order that might execute immediately after you open this position. Please cancel the order or accept the confirmation to continue.} other {You have # active trigger orders that might execute immediately after you open this position. Please cancel the orders or accept the confirmation to continue.}}"
msgstr "{existingTriggerOrderLength, plural, one {You have an active trigger order that might execute immediately after you open this position. Please cancel the order or accept the confirmation to continue.} other {You have # active trigger orders that might execute immediately after you open this position. Please cancel the orders or accept the confirmation to continue.}}"

#: src/components/SettingsModal/SettingsModal.tsx
msgid "Show debug values"
msgstr "Show debug values"

#: src/components/Synthetics/TradeHistory/keys.ts
msgid "Execute Stop Loss"
msgstr "Execute Stop Loss"

#: src/pages/Exchange/Exchange.tsx
msgid "Could not decrease {tokenSymbol} {longOrShortText} within the allowed slippage, you can adjust the allowed slippage in the settings on the top right of the page."
msgstr "Could not decrease {tokenSymbol} {longOrShortText} within the allowed slippage, you can adjust the allowed slippage in the settings on the top right of the page."

#: src/components/ModalViews/RedirectModal.tsx
msgid "Agree"
msgstr "Agree"

#: src/pages/Ecosystem/ecosystemConstants.tsx
msgid "BonsaiDAO"
msgstr "BonsaiDAO"

#: src/context/SubaccountContext/SubaccountContextProvider.tsx
msgid "Approval signed"
msgstr "Approval signed"

#: src/pages/AccountDashboard/DailyAndCumulativePnL.tsx
msgid "Daily Loss"
msgstr "Daily Loss"

#: src/components/Synthetics/StatusNotification/SubaccountNotification.tsx
#~ msgid "Subaccount activated"
#~ msgstr "Subaccount activated"

#: src/pages/Home/Home.tsx
msgid "GMX is currently live on Arbitrum and Avalanche."
msgstr "GMX is currently live on Arbitrum and Avalanche."

#: src/components/Synthetics/TradeHistory/keys.ts
msgid "Create TWAP Swap"
msgstr "Create TWAP Swap"

#: src/components/Glp/GlpSwap.jsx
msgid "Max Pool Capacity"
msgstr "Max Pool Capacity"

#: src/pages/Ecosystem/ecosystemConstants.tsx
msgid "Yield Optimizer on Avalanche"
msgstr "Yield Optimizer on Avalanche"

#: src/components/Exchange/PositionsList.jsx
#: src/components/Synthetics/PositionItem/PositionItem.tsx
#: src/pages/Exchange/Exchange.tsx
msgid "Orders ({0})"
msgstr "Orders ({0})"

#: src/pages/Earn/Vesting.tsx
#: src/pages/Earn/Vesting.tsx
#: src/pages/Earn/Vesting.tsx
msgid "You have not deposited any tokens for vesting."
msgstr "You have not deposited any tokens for vesting."

#: src/domain/synthetics/positions/utils.ts
msgid "stop loss"
msgstr "stop loss"

#: src/components/Exchange/OrdersList.jsx
#: src/components/Referrals/AffiliatesStats.tsx
#: src/components/Referrals/TradersStats.tsx
#: src/components/Synthetics/OrderList/filters/OrderTypeFilter.tsx
#: src/components/Synthetics/UserIncentiveDistributionList/UserIncentiveDistributionList.tsx
#: src/pages/OrdersOverview/OrdersOverview.jsx
msgid "Type"
msgstr "Type"

#: src/components/Synthetics/OrderItem/OrderItem.tsx
msgid "Close order"
msgstr "Close order"

#: src/components/Exchange/PositionSeller.jsx
msgid "Order submitted!"
msgstr "Order submitted!"

#: src/domain/synthetics/orders/setAutoCancelOrdersTxn.ts
msgid "Updating {updateOrdersCount} TP/SL order(s)"
msgstr "Updating {updateOrdersCount} TP/SL order(s)"

#: src/pages/Ecosystem/ecosystemConstants.tsx
msgid "RabbitHole"
msgstr "RabbitHole"

#: src/pages/Dashboard/WeightText.tsx
msgid "{0} is above its target weight.<0/><1/>Get lower fees to <2>swap</2> tokens for {1}."
msgstr "{0} is above its target weight.<0/><1/>Get lower fees to <2>swap</2> tokens for {1}."

#: src/domain/synthetics/markets/createGlvWithdrawalTxn.ts
#: src/domain/synthetics/markets/createWithdrawalTxn.ts
msgid "Withdrawal error."
msgstr "Withdrawal error."

#: src/components/Synthetics/TradeHistory/keys.ts
msgid "Failed Limit"
msgstr "Failed Limit"

#: src/pages/Home/Home.tsx
msgid "Decentralized<0/>Perpetual Exchange"
msgstr "Decentralized<0/>Perpetual Exchange"

#: src/pages/Earn/VesterDepositModal.tsx
msgid "Current Reserved"
msgstr "Current Reserved"

#: src/components/Synthetics/SubaccountModal/SubaccountModal.tsx
#~ msgid "Main Account {0} Balance is used to top up Subaccount Balance on each Action up to the set Max auto top-up amount. Use the \"Сonvert {1} to {2}\" field if the Main Account {3} Balance is low."
#~ msgstr "Main Account {0} Balance is used to top up Subaccount Balance on each Action up to the set Max auto top-up amount. Use the \"Сonvert {1} to {2}\" field if the Main Account {3} Balance is low."

#: src/components/Referrals/AffiliatesStats.tsx
#: src/components/Referrals/AffiliatesStats.tsx
#: src/components/Referrals/TradersStats.tsx
#: src/components/Referrals/TradersStats.tsx
msgid "V2 Arbitrum"
msgstr "V2 Arbitrum"

#: src/domain/synthetics/common/incentivesAirdropMessages.ts
#: src/pages/LeaderboardPage/components/LeaderboardNavigation.tsx
msgid "EIP-4844, 13-20 Mar"
msgstr "EIP-4844, 13-20 Mar"

#: src/components/DepthChart/DepthChartTooltip.tsx
msgid "Total size"
msgstr "Total size"

#: src/components/Synthetics/OrderItem/OrderItem.tsx
msgid "Note that there may be rare cases where the order cannot be executed, for example, if the chain is down and no oracle reports are produced or if there is not enough available liquidity."
msgstr "Note that there may be rare cases where the order cannot be executed, for example, if the chain is down and no oracle reports are produced or if there is not enough available liquidity."

#: src/components/Exchange/PositionSeller.jsx
#: src/components/Exchange/SwapBox.jsx
msgid "Enable leverage sent."
msgstr "Enable leverage sent."

#: src/components/ToastifyDebug/ToastifyDebug.tsx
msgid "Show error"
msgstr "Show error"

#: src/components/MintableAmount/MintableAmount.tsx
msgid "{0} can be used to buy GM for this market up to the specified buying caps."
msgstr "{0} can be used to buy GM for this market up to the specified buying caps."

#: src/components/Synthetics/HighPriceImpactOrFeesWarningCard/HighPriceImpactOrFeesWarningCard.tsx
msgid "High TWAP Network Fee"
msgstr "High TWAP Network Fee"

#: src/components/Synthetics/TradeHistory/keys.ts
msgid "Execute Market Swap"
msgstr "Execute Market Swap"

#: src/pages/Earn/VesterDepositModal.tsx
msgid "Deposit submitted!"
msgstr "Deposit submitted!"

#: src/pages/AccountDashboard/GeneralPerformanceDetails.tsx
#: src/pages/Dashboard/StatsCard.tsx
msgid "Volume"
msgstr "Volume"

#: src/components/Synthetics/TradeHistory/keys.ts
msgid "Cancel Limit Swap"
msgstr "Cancel Limit Swap"

#: src/pages/LeaderboardPage/components/CompetitionCountdown.tsx
msgid "{seconds}s"
msgstr "{seconds}s"

#: src/components/Exchange/NoLiquidityErrorModal.tsx
msgid "{0} Required"
msgstr "{0} Required"

#: src/components/Synthetics/UserIncentiveDistributionList/UserIncentiveDistributionList.tsx
msgid "No incentives distribution history yet."
msgstr "No incentives distribution history yet."

#: src/components/Exchange/ConfirmationBox.jsx
#: src/components/Exchange/ConfirmationBox.jsx
#: src/components/Exchange/ConfirmationBox.jsx
#: src/components/Exchange/PositionEditor.jsx
#: src/components/Exchange/PositionSeller.jsx
#: src/components/Exchange/SwapBox.jsx
#: src/components/Exchange/SwapBox.jsx
#: src/components/Glp/GlpSwap.jsx
#: src/components/Glp/GlpSwap.jsx
#: src/components/Glp/GlpSwap.jsx
#: src/components/Synthetics/OrderEditor/OrderEditor.tsx
#: src/components/Synthetics/TradeFeesRow/TradeFeesRow.tsx
#: src/pages/Dashboard/StatsCard.tsx
msgid "Fees"
msgstr "Fees"

#: src/lib/contracts/callContract.tsx
msgid "View status."
msgstr "View status."

#: src/components/Synthetics/MarketStats/MarketStatsWithComposition.tsx
#: src/components/Synthetics/MarketStats/MarketStatsWithComposition.tsx
msgid "Buyable"
msgstr "Buyable"

#: src/context/PendingTxnsContext/PendingTxnsContext.tsx
msgid "Transaction failed due to execution fee validation. <0>View</0>.<1/><2/>Please try increasing execution fee buffer to {0} in <3>Settings</3>."
msgstr "Transaction failed due to execution fee validation. <0>View</0>.<1/><2/>Please try increasing execution fee buffer to {0} in <3>Settings</3>."

#: src/components/SettingsModal/SettingsModal.tsx
<<<<<<< HEAD
#: src/components/SettingsModal/SettingsModal.tsx
=======
>>>>>>> 5d3be8ff
msgid "TWAP Number of Parts"
msgstr "TWAP Number of Parts"

#: src/components/Synthetics/PositionItem/PositionItem.tsx
msgid "Net Value: Initial Collateral + PnL - Borrow Fee - Negative Funding Fee - Close Fee - UI Fee"
msgstr "Net Value: Initial Collateral + PnL - Borrow Fee - Negative Funding Fee - Close Fee - UI Fee"

#: src/components/Exchange/ConfirmationBox.jsx
msgid "The spread is > 1%, please ensure the trade details are acceptable before confirming"
msgstr "The spread is > 1%, please ensure the trade details are acceptable before confirming"

#: src/components/Glp/GlpSwap.jsx
msgid "Max pool capacity reached for {0}<0/><1/>Please mint GLP using another token"
msgstr "Max pool capacity reached for {0}<0/><1/>Please mint GLP using another token"

#: src/pages/Earn/EarnV1.jsx
msgid "The Gambit protocol is in beta, please read the <0>staking details</0>before participating."
msgstr "The Gambit protocol is in beta, please read the <0>staking details</0>before participating."

#: src/components/MissedCoinsModal/MissedCoinsModal.tsx
msgid "Enter a value"
msgstr "Enter a value"

#: src/pages/NftWallet/NftWallet.jsx
msgid "Enter NFT Address"
msgstr "Enter NFT Address"

#: src/components/Glp/GlpSwap.jsx
#: src/components/Glp/GlpSwap.jsx
msgid "AVAILABLE"
msgstr "AVAILABLE"

#: src/components/NpsModal/NpsModal.tsx
#: src/components/UserFeedbackModal/UserFeedbackModal.tsx
msgid "@username"
msgstr "@username"

#: src/components/TVChartContainer/constants.ts
msgid "Stop Market - Short Inc."
msgstr "Stop Market - Short Inc."

#: src/components/Synthetics/TradeHistory/keys.ts
msgid "Failed Take Profit"
msgstr "Failed Take Profit"

#: src/components/Synthetics/SettleAccruedFundingFeeModal/SettleAccruedFundingFeeModal.tsx
msgid "Confirm Settle"
msgstr "Confirm Settle"

#: src/domain/synthetics/markets/createDepositTxn.ts
#: src/domain/synthetics/markets/createGlvDepositTxn.ts
msgid "Deposit error."
msgstr "Deposit error."

#: src/pages/Exchange/Exchange.tsx
msgid "Increased {tokenSymbol} {longOrShortText}, +{0} USD."
msgstr "Increased {tokenSymbol} {longOrShortText}, +{0} USD."

#: src/domain/synthetics/orders/setAutoCancelOrdersTxn.ts
msgid "{updateOrdersCount} TP/SL order(s) updated"
msgstr "{updateOrdersCount} TP/SL order(s) updated"

#: src/domain/synthetics/trade/utils/validation.ts
msgid "Stop market price above mark price"
msgstr "Stop market price above mark price"

#: src/pages/Earn/StakeModal.tsx
msgid "Pending {stakingTokenSymbol} approval"
msgstr "Pending {stakingTokenSymbol} approval"

#: src/components/Synthetics/TableMarketFilter/MarketFilterLongShort.tsx
msgid "Open Positions"
msgstr "Open Positions"

#: src/pages/Earn/EarnV1.jsx
#: src/pages/Earn/UnstakeModal.tsx
msgid "Unstaking..."
msgstr "Unstaking..."

#: src/components/Exchange/SwapBox.jsx
msgid "You can change the \"Collateral In\" token above to find lower fees"
msgstr "You can change the \"Collateral In\" token above to find lower fees"

#: src/domain/synthetics/trade/utils/validation.ts
msgid "The sellable cap for the pool GM: {0} [{1}]  has been reached, as the tokens are reserved by traders. Please choose a different pool, reduce the sell size, or split your withdrawal from multiple pools."
msgstr "The sellable cap for the pool GM: {0} [{1}]  has been reached, as the tokens are reserved by traders. Please choose a different pool, reduce the sell size, or split your withdrawal from multiple pools."

#: src/components/Synthetics/TradeInfoIcon/TradeInfoIcon.tsx
msgid "Swap TWAP: Swap tokens in evenly distributed parts over a specified time."
msgstr "Swap TWAP: Swap tokens in evenly distributed parts over a specified time."

#: src/components/Exchange/SwapBox.jsx
#: src/domain/synthetics/trade/utils/validation.ts
msgid "Max {0} short exceeded"
msgstr "Max {0} short exceeded"

#: src/domain/synthetics/trade/utils/validation.ts
msgid "Insufficient GM balance"
msgstr "Insufficient GM balance"

#: src/components/Synthetics/MarketStats/components/MarketDescription.tsx
msgid "This token is a vault of automatically rebalanced GM tokens that accrue fees from leverage trading and swaps from the included markets. Backed by {0} and {1}."
msgstr "This token is a vault of automatically rebalanced GM tokens that accrue fees from leverage trading and swaps from the included markets. Backed by {0} and {1}."

#: src/domain/synthetics/trade/utils/validation.ts
#: src/domain/synthetics/trade/utils/validation.ts
msgid "Max pool USD exceeded"
msgstr "Max pool USD exceeded"

#: src/components/Synthetics/OrderEditor/OrderEditor.tsx
#: src/domain/synthetics/orders/getPositionOrderError.tsx
#: src/domain/synthetics/sidecarOrders/utils.ts
#: src/domain/synthetics/trade/utils/validation.ts
#: src/domain/synthetics/trade/utils/validation.ts
msgid "Limit price below mark price"
msgstr "Limit price below mark price"

#: src/components/Synthetics/GmSwap/GmFees/GmFees.tsx
msgid "sell"
msgstr "sell"

#: src/pages/AccountDashboard/HistoricalLists.tsx
#: src/pages/Exchange/Exchange.tsx
msgid "Positions"
msgstr "Positions"

#: src/domain/synthetics/trade/utils/validation.ts
msgid "{0} can not be sent to smart contract addresses. Select another token."
msgstr "{0} can not be sent to smart contract addresses. Select another token."

#: src/domain/synthetics/markets/claimFundingFeesTxn.ts
msgid "Funding Claimed"
msgstr "Funding Claimed"

#: src/components/Synthetics/SubaccountModal/SubaccountModal.tsx
#~ msgid "Subaccount Balance"
#~ msgstr "Subaccount Balance"

#: src/components/Synthetics/SubaccountModal/SubaccountModal.tsx
#~ msgid "Main Account Balance"
#~ msgstr "Main Account Balance"

#: src/components/Referrals/JoinReferralCode.tsx
msgid "Referral code added!"
msgstr "Referral code added!"

#: src/components/Synthetics/MarketTokenSelector/MarketTokenSelector.tsx
msgid "SELLABLE"
msgstr "SELLABLE"

#: src/pages/Dashboard/StatsCard.tsx
msgid "Treasury"
msgstr "Treasury"

#: src/components/Synthetics/StatusNotification/SubaccountNotification.tsx
#~ msgid "View status"
#~ msgstr "View status"

#: src/components/Glp/SwapErrorModal.tsx
msgid "Swap {0} to {1} on 1inch"
msgstr "Swap {0} to {1} on 1inch"

#: src/components/MarketSelector/GmPoolsSelectorForGlvMarket.tsx
#: src/components/MarketSelector/PoolSelector.tsx
#: src/components/Synthetics/GmList/GmList.tsx
#: src/components/Synthetics/MarketTokenSelector/MarketTokenSelector.tsx
msgid "No pools matched."
msgstr "No pools matched."

#: src/components/Exchange/PositionsList.jsx
#: src/components/Synthetics/PositionItem/PositionItem.tsx
#: src/pages/AccountDashboard/HistoricalLists.tsx
#: src/pages/AccountDashboard/HistoricalLists.tsx
#: src/pages/Exchange/Exchange.tsx
#: src/pages/SyntheticsPage/SyntheticsPage.tsx
msgid "Orders"
msgstr "Orders"

#: src/components/Exchange/SwapBox.jsx
msgid "Swaps disabled, pending {0} upgrade"
msgstr "Swaps disabled, pending {0} upgrade"

#: src/context/SyntheticsEvents/SyntheticsEventsProvider.tsx
msgid "Increased {positionText}, +{0}"
msgstr "Increased {positionText}, +{0}"

#: src/components/Synthetics/SubaccountModal/SubaccountModal.tsx
#~ msgid "Convert this amount of {0} to {1} in your Main Account to allow for auto top-ups, as only {2} can be automatically transferred to your Subaccount. The {3} balance of your main account is shown above."
#~ msgstr "Convert this amount of {0} to {1} in your Main Account to allow for auto top-ups, as only {2} can be automatically transferred to your Subaccount. The {3} balance of your main account is shown above."

#: src/components/Synthetics/TradeFeesRow/TradeFeesRow.tsx
#: src/components/Synthetics/TradeHistory/TradeHistoryRow/utils/position.ts
msgid "Funding Fee"
msgstr "Funding Fee"

#: src/components/Synthetics/TradeboxPoolWarnings/TradeboxPoolWarnings.tsx
msgid "Insufficient liquidity in the {0} market pool. Select a different pool for this market. Choosing a different pool would open a new position different from the existing one.<0><1>Switch to {1} market pool</1>.</0>"
msgstr "Insufficient liquidity in the {0} market pool. Select a different pool for this market. Choosing a different pool would open a new position different from the existing one.<0><1>Switch to {1} market pool</1>.</0>"

#: src/components/Exchange/ConfirmationBox.jsx
msgid "Confirm Limit Order"
msgstr "Confirm Limit Order"

#: src/pages/Earn/AffiliateVesterWithdrawModal.tsx
msgid "Confirm Withdraw"
msgstr "Confirm Withdraw"

#: src/pages/AccountDashboard/dailyAndCumulativePnLDebug.tsx
#: src/pages/AccountDashboard/GeneralPerformanceDetails.tsx
#: src/pages/LeaderboardPage/components/LeaderboardAccountsTable.tsx
#: src/pages/LeaderboardPage/components/LeaderboardPositionsTable.tsx
msgid "Realized PnL"
msgstr "Realized PnL"

#: src/components/Synthetics/StatusNotification/OrderStatusNotification.tsx
#~ msgid "{txnTypeText} TWAP order for"
#~ msgstr "{txnTypeText} TWAP order for"

#: src/components/Synthetics/TradeBox/components/TwapRows.tsx
#~ msgid "{hours} hours"
#~ msgstr "{hours} hours"

#: src/pages/Ecosystem/ecosystemConstants.tsx
msgid "GMX V2 Data Analytics within Telegram"
msgstr "GMX V2 Data Analytics within Telegram"

#: src/pages/BuyGMX/BuyGMX.tsx
msgid "You can transfer ETH from other networks to Arbitrum using any of the below options:"
msgstr "You can transfer ETH from other networks to Arbitrum using any of the below options:"

#: src/context/SubaccountContext/SubaccountContextProvider.tsx
#~ msgid "Subaccount deactivated"
#~ msgstr "Subaccount deactivated"

#: src/pages/Earn/EarnV2.tsx
#: src/pages/MarketPoolsPage/MarketPoolsPage.tsx
msgid "Yield-optimized vaults enabling trading across multiple markets, backed by the tokens listed in brackets."
msgstr "Yield-optimized vaults enabling trading across multiple markets, backed by the tokens listed in brackets."

#: src/components/Exchange/SwapBox.jsx
msgid "Created limit order for {0} {1}: {2} USD!"
msgstr "Created limit order for {0} {1}: {2} USD!"

#: src/pages/OrdersOverview/OrdersOverview.jsx
msgid "Invalid token fromToken: \"{0}\" toToken: \"{toTokenAddress}\""
msgstr "Invalid token fromToken: \"{0}\" toToken: \"{toTokenAddress}\""

#: src/pages/Dashboard/StatsCard.tsx
msgid "Stats"
msgstr "Stats"

#: src/components/Synthetics/TradeInfoIcon/TradeInfoIcon.tsx
#~ msgid "Swap tokens at the current market price."
#~ msgstr "Swap tokens at the current market price."

#: src/components/Synthetics/Claims/ClaimHistoryRow/ClaimCollateralHistoryRow.tsx
#: src/components/Synthetics/Claims/filters/ActionFilter.tsx
msgid "Claim Price Impact Rebates"
msgstr "Claim Price Impact Rebates"

#: src/pages/Earn/VesterDepositModal.tsx
msgid "Max Capacity"
msgstr "Max Capacity"

#: src/domain/synthetics/orders/utils.tsx
msgid "Market Swap"
msgstr "Market Swap"

#: src/components/Synthetics/TradeHistory/TradeHistory.tsx
msgid "Trade History"
msgstr "Trade History"

#: src/components/Synthetics/TradeBox/TradeBox.tsx
#: src/components/Tabs/NestedTab.tsx
msgid "More"
msgstr "More"

#: src/components/Synthetics/PositionItem/PositionItem.tsx
msgid "Since your position's collateral is in {symbol}, with an initial value higher than the {indexName} short position size, the collateral value will increase to cover any negative PnL, so there is no liquidation price."
msgstr "Since your position's collateral is in {symbol}, with an initial value higher than the {indexName} short position size, the collateral value will increase to cover any negative PnL, so there is no liquidation price."

#: src/domain/synthetics/orders/useOrderTxnCallbacks.tsx
msgid "{actionsCount, plural, one {Order} other {# Orders}}"
msgstr "{actionsCount, plural, one {Order} other {# Orders}}"

#: src/config/bridging.tsx
msgid "Buy APE on Arbitrum with <0>Camelot</0>."
msgstr "Buy APE on Arbitrum with <0>Camelot</0>."

#: src/pages/CompleteAccountTransfer/CompleteAccountTransfer.jsx
msgid "You will need to be on this page to accept the transfer, <0>click here</0> to copy the link to this page if needed."
msgstr "You will need to be on this page to accept the transfer, <0>click here</0> to copy the link to this page if needed."

#: src/components/ModalViews/RedirectModal.tsx
msgid "Don't show this message again for 30 days."
msgstr "Don't show this message again for 30 days."

#: src/pages/MarketPoolsPage/MarketPoolsPage.tsx
msgid "Shift GM Tokens between eligible pools without paying buy/sell fees."
msgstr "Shift GM Tokens between eligible pools without paying buy/sell fees."

#: src/components/Synthetics/SubaccountModal/SubaccountModal.tsx
#~ msgid "This amount of {0} will be sent from your Main Account to your Subaccount to pay for transaction fees."
#~ msgstr "This amount of {0} will be sent from your Main Account to your Subaccount to pay for transaction fees."

#: src/components/Exchange/ConfirmationBox.jsx
msgid "hide"
msgstr "hide"

#: src/pages/Dashboard/GmxCard.tsx
msgid "in liquidity"
msgstr "in liquidity"

#: src/components/SettingsModal/SettingsModal.tsx
#~ msgid "Max Network Fee buffer below {0}% may result in failed orders."
#~ msgstr "Max Network Fee buffer below {0}% may result in failed orders."

#: src/components/Exchange/SwapBox.jsx
msgid "Exit Price"
msgstr "Exit Price"

#: src/components/Exchange/OrderEditor.jsx
#: src/components/Exchange/PositionSeller.jsx
msgid "Enter Price"
msgstr "Enter Price"

#: src/components/Referrals/AffiliatesStats.tsx
msgid "Rebates on V2"
msgstr "Rebates on V2"

#: src/components/Synthetics/UserIncentiveDistributionList/UserIncentiveDistributionList.tsx
#: src/components/Synthetics/UserIncentiveDistributionList/UserIncentiveDistributionList.tsx
msgid "Incentives are airdropped weekly."
msgstr "Incentives are airdropped weekly."

#: src/components/Synthetics/AcceptablePriceImpactInputRow/AcceptablePriceImpactInputRow.tsx
#: src/components/Synthetics/AcceptablePriceImpactInputRow/AcceptablePriceImpactInputRow.tsx
msgid "Acceptable Price Impact"
msgstr "Acceptable Price Impact"

#: src/pages/Dashboard/AssetDropdown.tsx
msgid "Add to Metamask"
msgstr "Add to Metamask"

#: src/pages/Earn/VesterDepositModal.tsx
msgid "Insufficient staked tokens"
msgstr "Insufficient staked tokens"

#: src/components/NpsModal/NpsModal.tsx
#: src/components/UserFeedbackModal/UserFeedbackModal.tsx
msgid "Telegram contact (optional)"
msgstr "Telegram contact (optional)"

#: src/lib/wallets/connecters/binanceW3W/binanceWallet.ts
msgid "Tap [Create Wallet] to start using your Web3 Wallet."
msgstr "Tap [Create Wallet] to start using your Web3 Wallet."

#: src/pages/Ecosystem/ecosystemConstants.tsx
msgid "Plutus"
msgstr "Plutus"

#: src/pages/Ecosystem/ecosystemConstants.tsx
msgid "Pairs Trading"
msgstr "Pairs Trading"

#: src/pages/Actions/ActionsV1/ActionsV1.tsx
msgid "GMX {versionName} {networkName} actions for all accounts."
msgstr "GMX {versionName} {networkName} actions for all accounts."

#: src/components/Exchange/ConfirmationBox.jsx
msgid "Cancel submitted"
msgstr "Cancel submitted"

#: src/components/Exchange/PositionSeller.jsx
msgid "Please uncheck \"Keep Leverage\", or close a larger position amount."
msgstr "Please uncheck \"Keep Leverage\", or close a larger position amount."

#: src/components/Exchange/PositionDropdown.tsx
#: src/components/Exchange/PositionsList.jsx
#: src/components/Synthetics/PositionItem/PositionItem.tsx
msgid "Edit Collateral"
msgstr "Edit Collateral"

#: src/components/Synthetics/TradeInfoIcon/TradeInfoIcon.tsx
msgid "{typeString} Long Stop Market: {0} a short position when the price is below the trigger price."
msgstr "{typeString} Long Stop Market: {0} a short position when the price is below the trigger price."

#: src/components/Synthetics/OrderEditor/OrderEditor.tsx
#: src/domain/synthetics/orders/getPositionOrderError.tsx
#: src/domain/synthetics/sidecarOrders/utils.ts
#: src/domain/synthetics/trade/utils/validation.ts
#: src/domain/synthetics/trade/utils/validation.ts
msgid "Limit price above mark price"
msgstr "Limit price above mark price"

#: src/components/Exchange/PositionSeller.jsx
#: src/components/Exchange/SwapBox.jsx
msgid "Enable leverage failed."
msgstr "Enable leverage failed."

#: src/lib/wallets/connecters/binanceW3W/binanceWallet.ts
msgid "Create or Import a Wallet"
msgstr "Create or Import a Wallet"

#: src/pages/Earn/ClaimModal.tsx
msgid "Stake esGMX Rewards"
msgstr "Stake esGMX Rewards"

#: src/components/NetworkDropdown/NetworkDropdown.tsx
msgid "Networks and Settings"
msgstr "Networks and Settings"

#: src/components/SettingsModal/SettingsModal.tsx
msgid "Max network fee buffer precision is 0.01%"
msgstr "Max network fee buffer precision is 0.01%"

#: src/components/Synthetics/OrderEditor/OrderEditor.tsx
msgid "Max. Leverage Exceeded"
msgstr "Max. Leverage Exceeded"

#: src/components/SearchInput/SearchInput.tsx
#: src/components/Synthetics/ChartTokenSelector/ChartTokenSelector.tsx
msgid "Search Token"
msgstr "Search Token"

#: src/pages/Ecosystem/ecosystemConstants.tsx
msgid "DeltaPrime"
msgstr "DeltaPrime"

#: src/pages/BuyGMX/BuyGMX.tsx
msgid "Buy GMX using Decentralized Exchange Aggregators:"
msgstr "Buy GMX using Decentralized Exchange Aggregators:"

#: src/components/Synthetics/TradeHistory/TradeHistoryRow/utils/position.ts
msgid "Min. Required Collateral"
msgstr "Min. Required Collateral"

#: src/pages/Earn/Vesting.tsx
#: src/pages/Earn/Vesting.tsx
#: src/pages/Earn/Vesting.tsx
msgid "{0} tokens have been converted to GMX from the {1} esGMX deposited for vesting."
msgstr "{0} tokens have been converted to GMX from the {1} esGMX deposited for vesting."

#: src/pages/LeaderboardPage/components/LeaderboardAccountsTable.tsx
#: src/pages/LeaderboardPage/components/LeaderboardPositionsTable.tsx
msgid "Rank"
msgstr "Rank"

#: src/components/Synthetics/SubaccountModal/utils.ts
#~ msgid "Allow {wrappedTokenSymbol} to be spent"
#~ msgstr "Allow {wrappedTokenSymbol} to be spent"

#: src/pages/LeaderboardPage/components/LeaderboardAccountsTable.tsx
msgid "Average position size."
msgstr "Average position size."

#: src/components/Synthetics/TradeHistory/TradeHistoryRow/TradeHistoryRow.tsx
msgid "{0} <0/><1> to </1>{1} <2/>"
msgstr "{0} <0/><1> to </1>{1} <2/>"

#: src/components/Synthetics/TradeInfoIcon/TradeInfoIcon.tsx
msgid "{typeString} Short Market: {0} a short position at the current price."
msgstr "{typeString} Short Market: {0} a short position at the current price."

#: src/components/Synthetics/ClaimablePositionPriceImpactRebateModal/ClaimablePositionPriceImpactRebateModal.tsx
msgid "Claim {totalUsd}"
msgstr "Claim {totalUsd}"

#: src/pages/Ecosystem/ecosystemConstants.tsx
msgid "Yield Yak Swap"
msgstr "Yield Yak Swap"

#: src/pages/Ecosystem/ecosystemConstants.tsx
msgid "Vaultka"
msgstr "Vaultka"

#: src/components/Synthetics/AccruedPositionPriceImpactRebateModal/AccruedPositionPriceImpactRebateModal.tsx
#: src/components/Synthetics/ClaimablePositionPriceImpactRebateModal/ClaimablePositionPriceImpactRebateModal.tsx
#: src/components/Synthetics/ClaimModal/ClaimModal.tsx
#: src/components/Synthetics/MarketStats/components/CompositionTable.tsx
msgid "MARKET"
msgstr "MARKET"

#: src/domain/synthetics/userFeedback/utils.ts
msgid "What did you like the most about our service?"
msgstr "What did you like the most about our service?"

#: src/pages/Ecosystem/ecosystemConstants.tsx
msgid "Paraswap"
msgstr "Paraswap"

#: src/components/TVChartContainer/constants.ts
msgid "TP - Long Dec."
msgstr "TP - Long Dec."

#: src/components/Referrals/AffiliatesStats.tsx
msgid "Claimable Rebates"
msgstr "Claimable Rebates"

#: src/domain/synthetics/trade/utils/validation.ts
#: src/domain/synthetics/trade/utils/validation.ts
msgid "Max pool amount reached"
msgstr "Max pool amount reached"

#: src/components/Synthetics/TradeHistory/filters/ActionFilter.tsx
msgid "Market Orders"
msgstr "Market Orders"

#: src/domain/synthetics/userFeedback/utils.ts
msgid "How can we address your concerns and improve your experience?"
msgstr "How can we address your concerns and improve your experience?"

#: src/pages/Dashboard/OverviewCard.tsx
msgid "Total value locked takes into account:"
msgstr "Total value locked takes into account:"

#: src/components/Synthetics/StatusNotification/GmStatusNotification.tsx
msgid "Sending buy request"
msgstr "Sending buy request"

#: src/pages/ClaimEsGmx/ClaimEsGmx.jsx
msgid "You can check your claim history <0>here</0>."
msgstr "You can check your claim history <0>here</0>."

#: src/components/Synthetics/SubaccountModal/utils.ts
#~ msgid "Maximum allowed actions is required"
#~ msgstr "Maximum allowed actions is required"

#: src/components/Synthetics/Claims/ClaimableCard.tsx
msgid "Claimable positive funding fees.<0/><1/>They become available after modifying the position by increasing or decreasing it, depositing or withdrawing collateral, or settling the fees using the \"Settle\" button."
msgstr "Claimable positive funding fees.<0/><1/>They become available after modifying the position by increasing or decreasing it, depositing or withdrawing collateral, or settling the fees using the \"Settle\" button."

#: src/components/Synthetics/TradeHistory/TradeHistoryRow/utils/position.ts
#: src/components/Synthetics/TradeHistory/TradeHistoryRow/utils/position.ts
#: src/components/Synthetics/TradeHistory/TradeHistoryRow/utils/position.ts
#: src/components/Synthetics/TradeHistory/TradeHistoryRow/utils/position.ts
#: src/components/Synthetics/TradeHistory/TradeHistoryRow/utils/swap.ts
#: src/components/Synthetics/TradeHistory/TradeHistoryRow/utils/swap.ts
msgid "Acceptable price for the order."
msgstr "Acceptable price for the order."

#: src/components/TVChartContainer/DynamicLine.tsx
msgid "The order could not be updated"
msgstr "The order could not be updated"

<<<<<<< HEAD
#: src/components/Synthetics/TradeBox/components/TradeBoxLongShortInfoIcon.tsx
#~ msgid "Short Stop Market: Increase a short position when the price is below the trigger price."
#~ msgstr "Short Stop Market: Increase a short position when the price is below the trigger price."

=======
>>>>>>> 5d3be8ff
#: src/pages/Ecosystem/ecosystemConstants.tsx
msgid "Cross-chain one-click deposits into GM"
msgstr "Cross-chain one-click deposits into GM"

#: src/pages/Home/Home.tsx
msgid "Open positions through a simple swap interface. Conveniently swap from any supported asset into the position of your choice."
msgstr "Open positions through a simple swap interface. Conveniently swap from any supported asset into the position of your choice."

#: src/components/Synthetics/UserIncentiveDistributionList/UserIncentiveDistributionList.tsx
msgid "Incentives Distribution History"
msgstr "Incentives Distribution History"

#: src/components/BuyInputSection/BuyInputSection.tsx
#: src/components/BuyInputSection/BuyInputSection.tsx
#: src/components/InputSection/InputSection.jsx
#: src/pages/ClaimEsGmx/ClaimEsGmx.jsx
msgid "MAX"
msgstr "MAX"

#: src/components/Synthetics/StatusNotification/SubaccountNotification.tsx
#~ msgid "Activating Subaccount"
#~ msgstr "Activating Subaccount"

#: src/components/SettingsModal/SettingsModal.tsx
msgid "Invalid slippage value"
msgstr "Invalid slippage value"

#: src/components/Synthetics/GmSwap/GmSwapBox/GmSwapWarningsRow.tsx
msgid "price impact"
msgstr "price impact"

#: src/components/Exchange/OrderEditor.jsx
#: src/components/Exchange/OrderEditor.jsx
msgid "{0} price"
msgstr "{0} price"

#: src/domain/synthetics/trade/utils/validation.ts
msgid "Max {0} buyable amount exceeded"
msgstr "Max {0} buyable amount exceeded"

#: src/components/Glp/GlpSwap.jsx
msgid "Sell submitted!"
msgstr "Sell submitted!"

#: src/components/Exchange/PositionSeller.jsx
msgid "Closing..."
msgstr "Closing..."

#: src/components/Referrals/AddAffiliateCode.jsx
msgid "Code already taken"
msgstr "Code already taken"

#: src/components/TVChartContainer/constants.ts
msgid "SL - Short Dec."
msgstr "SL - Short Dec."

#: src/components/SettingsModal/SettingsModal.tsx
msgid "Slippage should be less than -5%"
msgstr "Slippage should be less than -5%"

#: src/components/Synthetics/TradeBox/TradeBoxRows/AdvancedDisplayRows.tsx
msgid "Acceptable Swap Impact"
msgstr "Acceptable Swap Impact"

#: src/components/NpsModal/NpsModal.tsx
#: src/components/UserFeedbackModal/UserFeedbackModal.tsx
msgid "Leave your Telegram if you’re okay with being contacted for a quick follow-up"
msgstr "Leave your Telegram if you’re okay with being contacted for a quick follow-up"

#: src/pages/AccountDashboard/dailyAndCumulativePnLDebug.tsx
#: src/pages/AccountDashboard/GeneralPerformanceDetails.tsx
#: src/pages/LeaderboardPage/components/LeaderboardAccountsTable.tsx
#: src/pages/LeaderboardPage/components/LeaderboardPositionsTable.tsx
msgid "Unrealized PnL"
msgstr "Unrealized PnL"

#: src/pages/Dashboard/OverviewCard.tsx
msgid "This value may be higher on other websites due to the collateral of positions being included in the calculation."
msgstr "This value may be higher on other websites due to the collateral of positions being included in the calculation."

#: src/components/Referrals/ClaimAffiliatesModal/ClaimAffiliatesModal.tsx
#: src/pages/Earn/EarnV1.jsx
#: src/pages/Earn/EarnV1.jsx
#: src/pages/Earn/EarnV1.jsx
#: src/pages/Earn/EarnV1.jsx
#: src/pages/Earn/EarnV1.jsx
#: src/pages/Earn/GlpCard.tsx
#: src/pages/Earn/GmxAndVotingPowerCard.tsx
msgid "Rewards"
msgstr "Rewards"

#: src/components/Exchange/ExchangeTVChart.jsx
msgid "Liq. {0} {longOrShortText}"
msgstr "Liq. {0} {longOrShortText}"

#: src/components/Exchange/ConfirmationBox.jsx
#: src/components/Exchange/ConfirmationBox.jsx
#: src/components/Exchange/SwapBox.jsx
#: src/components/Exchange/SwapBox.jsx
#: src/components/Glp/GlpSwap.jsx
#: src/components/Glp/GlpSwap.jsx
#: src/components/Synthetics/GmSwap/GmSwapBox/GmDepositWithdrawalBox/GmDepositWithdrawalBox.tsx
#: src/components/Synthetics/GmSwap/GmSwapBox/GmDepositWithdrawalBox/GmDepositWithdrawalBox.tsx
#: src/components/Synthetics/GmSwap/GmSwapBox/GmDepositWithdrawalBox/GmDepositWithdrawalBox.tsx
#: src/components/Synthetics/GmSwap/GmSwapBox/GmDepositWithdrawalBox/GmDepositWithdrawalBox.tsx
#: src/components/Synthetics/GmSwap/GmSwapBox/GmShiftBox/GmShiftBox.tsx
#: src/components/Synthetics/TradeBox/TradeBox.tsx
#: src/components/Synthetics/TradeBox/TradeBox.tsx
msgid "Pay"
msgstr "Pay"

#: src/pages/Ecosystem/ecosystemConstants.tsx
msgid "GMX Governance Page"
msgstr "GMX Governance Page"

#: src/pages/Ecosystem/ecosystemConstants.tsx
msgid "Decentralized Money Market"
msgstr "Decentralized Money Market"

#: src/components/Synthetics/OrderEditor/OrderEditor.tsx
#: src/components/Synthetics/TradeBox/TradeBox.tsx
msgid "Stop Price"
msgstr "Stop Price"

#: src/pages/AccountDashboard/HistoricalLists.tsx
msgid "Positions ({positionsCount})"
msgstr "Positions ({positionsCount})"

#: src/pages/Earn/TotalRewardsCard.tsx
msgid "<0>Trade GMX</0>"
msgstr "<0>Trade GMX</0>"

#: src/components/Synthetics/OrderEditor/OrderEditor.tsx
msgid "As network fees have increased, an additional network fee is needed."
msgstr "As network fees have increased, an additional network fee is needed."

#: src/pages/Earn/VesterDepositModal.tsx
msgid "Deposited"
msgstr "Deposited"

#: src/components/Synthetics/TradeInfoIcon/TradeInfoIcon.tsx
msgid "Swap Limit: Swap tokens when the trigger price is reached."
msgstr "Swap Limit: Swap tokens when the trigger price is reached."

#: src/components/Glp/GlpSwap.jsx
msgid "{0} GLP have been reserved for vesting."
msgstr "{0} GLP have been reserved for vesting."

#: src/components/Synthetics/GmSwap/GmSwapBox/GmDepositWithdrawalBox/useSubmitButtonState.tsx
msgid "Selling {symbol}..."
msgstr "Selling {symbol}..."

#: src/components/Glp/GlpSwap.jsx
#: src/components/Glp/GlpSwap.jsx
msgid "Buy with {0}"
msgstr "Buy with {0}"

#: src/pages/Ecosystem/ecosystemConstants.tsx
msgid "Asset Management"
msgstr "Asset Management"

#: src/components/Referrals/JoinReferralCode.tsx
msgid "Adding..."
msgstr "Adding..."

#: src/pages/Actions/SyntheticsActions.tsx
msgid "GMX {VERSION_NAME} {networkName} actions for all accounts."
msgstr "GMX {VERSION_NAME} {networkName} actions for all accounts."

#: src/components/Exchange/SwapBox.jsx
msgid "Short {0}"
msgstr "Short {0}"

#: src/components/Exchange/ConfirmationBox.jsx
msgid "There may not be sufficient liquidity to execute your order when the price conditions are met"
msgstr "There may not be sufficient liquidity to execute your order when the price conditions are met"

#: src/pages/Ecosystem/Ecosystem.tsx
msgid "GMX uses TradingView to provide real-time cryptocurrency charts, so you can easily follow <0>BTCUSD</0> price in real-time, along with other currency pair rates. The interactive charts offer advanced tools and a user-friendly interface for easier market analysis and decision-making."
msgstr "GMX uses TradingView to provide real-time cryptocurrency charts, so you can easily follow <0>BTCUSD</0> price in real-time, along with other currency pair rates. The interactive charts offer advanced tools and a user-friendly interface for easier market analysis and decision-making."

#: src/components/Glp/SwapErrorModal.tsx
msgid "Swap on 1inch"
msgstr "Swap on 1inch"

#: src/pages/Dashboard/AssetDropdown.tsx
msgid "Open {0} in Coingecko"
msgstr "Open {0} in Coingecko"

#: src/components/Synthetics/GmSwap/GmSwapBox/GmDepositWithdrawalBox/useSubmitButtonState.tsx
msgid "Buy {operationTokenSymbol}"
msgstr "Buy {operationTokenSymbol}"

#: src/pages/Dashboard/AssetDropdown.tsx
msgid "Buy GM: {0}"
msgstr "Buy GM: {0}"

#: src/pages/Dashboard/GlpCard.tsx
#: src/pages/Dashboard/GmCard.tsx
#: src/pages/Dashboard/GmxCard.tsx
msgid "Market Cap"
msgstr "Market Cap"

#: src/components/Synthetics/StatusNotification/FeesSettlementStatusNotification.tsx
msgid "{positionName} Fees settled"
msgstr "{positionName} Fees settled"

#: src/pages/LeaderboardPage/components/LeaderboardAccountsTable.tsx
msgid "Average leverage used."
msgstr "Average leverage used."

#: src/pages/Earn/EscrowedGmxCard.tsx
#: src/pages/Earn/TotalRewardsCard.tsx
msgid "Escrowed GMX"
msgstr "Escrowed GMX"

#: src/components/InterviewModal/InterviewModal.tsx
msgid "We want your insights to help improve GMX for Liquidity Providers. For security reasons, we won't contact you first. Please send the message \"I’m a Liquidity Provider\" to our official telegram account:"
msgstr "We want your insights to help improve GMX for Liquidity Providers. For security reasons, we won't contact you first. Please send the message \"I’m a Liquidity Provider\" to our official telegram account:"

#: src/components/Exchange/PositionSeller.jsx
#: src/components/Exchange/PositionSeller.jsx
#: src/components/Exchange/SwapBox.jsx
#: src/components/Exchange/SwapBox.jsx
#: src/components/Exchange/SwapBox.jsx
#: src/components/Exchange/SwapBox.jsx
#: src/components/Exchange/SwapBox.jsx
#: src/components/Exchange/SwapBox.jsx
#: src/components/Exchange/SwapBox.jsx
#: src/components/Exchange/SwapBox.jsx
#: src/components/Exchange/SwapBox.jsx
#: src/components/Exchange/SwapBox.jsx
msgid "Insufficient Liquidity"
msgstr "Insufficient Liquidity"

#: src/components/Synthetics/NetworkFeeRow/NetworkFeeRow.tsx
msgid "The max network fee is overestimated, including by the buffer set under settings. Upon execution, any excess network fee is sent back to your account."
msgstr "The max network fee is overestimated, including by the buffer set under settings. Upon execution, any excess network fee is sent back to your account."

#: src/components/ModalViews/RedirectModal.tsx
msgid "Alternative links can be found in the <0>docs</0>.<1/><2/>By clicking Agree you accept the <3>T&Cs</3> and <4>Referral T&Cs</4>.<5/><6/>"
msgstr "Alternative links can be found in the <0>docs</0>.<1/><2/>By clicking Agree you accept the <3>T&Cs</3> and <4>Referral T&Cs</4>.<5/><6/>"

#: src/pages/AccountDashboard/GeneralPerformanceDetails.tsx
msgid "All Time"
msgstr "All Time"

#: src/pages/Earn/EarnV1.jsx
msgid "Total Assets Staked"
msgstr "Total Assets Staked"

#: src/components/Referrals/referralsHelper.js
msgid "The referral code can't be more than {MAX_REFERRAL_CODE_LENGTH} characters."
msgstr "The referral code can't be more than {MAX_REFERRAL_CODE_LENGTH} characters."

#: src/components/Synthetics/OrderList/filters/OrderTypeFilter.tsx
#: src/components/Synthetics/TradeHistory/filters/ActionFilter.tsx
msgid "Trigger Orders"
msgstr "Trigger Orders"

#: src/pages/Ecosystem/ecosystemConstants.tsx
msgid "GMX fundamentals"
msgstr "GMX fundamentals"

#: src/components/Referrals/AffiliatesStats.tsx
msgid "Referral Code"
msgstr "Referral Code"

#: src/components/Footer/constants.ts
msgid "Charts by TradingView"
msgstr "Charts by TradingView"

#: src/pages/Earn/TotalRewardsCard.tsx
msgid "GMX Staked Rewards"
msgstr "GMX Staked Rewards"

#: src/pages/Earn/Vesting.tsx
#: src/pages/Earn/Vesting.tsx
msgid "Staked Tokens"
msgstr "Staked Tokens"

#: src/pages/Ecosystem/ecosystemConstants.tsx
msgid "Beefy"
msgstr "Beefy"

#: src/pages/Earn/UnstakeModal.tsx
msgid "Unstake completed!"
msgstr "Unstake completed!"

#: src/components/Exchange/ConfirmationBox.jsx
#: src/components/Synthetics/OrderEditor/OrderEditor.tsx
#: src/components/Synthetics/TradeBox/TradeBoxRows/MinReceiveRow.tsx
msgid "Min. Receive"
msgstr "Min. Receive"

#: src/components/Synthetics/NetworkFeeRow/NetworkFeeRow.tsx
msgid "Estimated Fee Refund"
msgstr "Estimated Fee Refund"

#: src/pages/Ecosystem/ecosystemConstants.tsx
msgid "GMX Swaps"
msgstr "GMX Swaps"

#: src/context/SubaccountContext/SubaccountContextProvider.tsx
msgid "Deactivating..."
msgstr "Deactivating..."

#: src/domain/synthetics/gassless/txns/useOrderTxnCallbacks.tsx
#~ msgid "Cancel {ordersText} failed."
#~ msgstr "Cancel {ordersText} failed."

#: src/components/Synthetics/SubaccountModal/SubaccountModal.tsx
#~ msgid "Deactivate"
#~ msgstr "Deactivate"

#: src/components/Header/HomeHeaderLinks.tsx
msgid "Protocol"
msgstr "Protocol"

#: src/pages/Dashboard/OverviewCard.tsx
msgid "Overview"
msgstr "Overview"

#: src/pages/BeginAccountTransfer/BeginAccountTransfer.tsx
msgid "Allow all my tokens to be transferred to a new account"
msgstr "Allow all my tokens to be transferred to a new account"

#: src/components/TokenCard/TokenCard.tsx
#: src/components/TokenCard/TokenCard.tsx
msgid "Avalanche Max. APY: {0}"
msgstr "Avalanche Max. APY: {0}"

#: src/components/Exchange/ConfirmationBox.jsx
#: src/components/Exchange/OrdersList.jsx
#: src/components/Exchange/OrdersList.jsx
#: src/components/Exchange/OrdersList.jsx
#: src/components/Exchange/OrdersList.jsx
#: src/components/Exchange/PositionsList.jsx
#: src/components/Exchange/PositionsList.jsx
#: src/components/Synthetics/OrderItem/OrderItem.tsx
#: src/components/Synthetics/PositionItem/PositionItem.tsx
#: src/components/Synthetics/PositionList/PositionList.tsx
#: src/pages/LeaderboardPage/components/LeaderboardPositionsTable.tsx
msgid "Collateral"
msgstr "Collateral"

#: src/components/Synthetics/TradeHistory/keys.ts
msgid "Cancel Stop Market"
msgstr "Cancel Stop Market"

#: src/components/Synthetics/TradeHistory/keys.ts
msgid "Execute Limit"
msgstr "Execute Limit"

#: src/components/AprInfo/AprInfo.tsx
msgid "Base APY"
msgstr "Base APY"

#: src/components/Exchange/PositionsList.jsx
#: src/components/Exchange/PositionsList.jsx
msgid "WARNING: This position has a low amount of collateral after deducting borrowing fees, deposit more collateral to reduce the position's liquidation risk."
msgstr "WARNING: This position has a low amount of collateral after deducting borrowing fees, deposit more collateral to reduce the position's liquidation risk."

#: src/components/Glp/GlpSwap.jsx
#: src/components/Glp/GlpSwap.jsx
#: src/components/Glp/GlpSwap.jsx
#: src/components/Glp/GlpSwap.jsx
#: src/pages/Earn/GlpCard.tsx
msgid "Sell GLP"
msgstr "Sell GLP"

#: src/pages/Earn/EarnV1.jsx
msgid "Stake submitted! <0>View status.</0>"
msgstr "Stake submitted! <0>View status.</0>"

#: src/components/Synthetics/PositionItem/PositionItem.tsx
msgid "Since your position's collateral is in {symbol}, with an initial value higher than the {indexName} long position size, the collateral value will cover any negative PnL, so there is no liquidation price."
msgstr "Since your position's collateral is in {symbol}, with an initial value higher than the {indexName} long position size, the collateral value will cover any negative PnL, so there is no liquidation price."

#: src/components/Synthetics/PoolSelector2/PoolSelector2.tsx
#: src/components/Synthetics/PoolSelector2/PoolSelector2.tsx
msgid "Short Liq."
msgstr "Short Liq."

#: src/components/Synthetics/TradeBox/ExpressTradingWarningCard.tsx
msgid "One-Click Trading is disabled. Time limit expired."
msgstr "One-Click Trading is disabled. Time limit expired."

#: src/components/Synthetics/MarketStats/components/MarketDescription.tsx
msgid "This token automatically accrues fees from leverage trading and swaps for the {0} market. It is also exposed to {composition} as per the composition displayed."
msgstr "This token automatically accrues fees from leverage trading and swaps for the {0} market. It is also exposed to {composition} as per the composition displayed."

#: src/components/Synthetics/GmSwap/GmFees/GmFees.tsx
msgid "Buy Fee"
msgstr "Buy Fee"

#: src/pages/Dashboard/DashboardPageTitle.tsx
msgid "Tokens"
msgstr "Tokens"

#: src/components/Synthetics/TradeHistory/keys.ts
msgid "Request Withdraw"
msgstr "Request Withdraw"

<<<<<<< HEAD
#: src/components/Synthetics/TradeBox/components/TradeBoxLongShortInfoIcon.tsx
#~ msgid "Long Market: Increase a long position at the current price."
#~ msgstr "Long Market: Increase a long position at the current price."

=======
>>>>>>> 5d3be8ff
#: src/pages/Ecosystem/ecosystemConstants.tsx
msgid "1inch"
msgstr "1inch"

#: src/components/ToastifyDebug/ToastifyDebug.tsx
msgid "Copied"
msgstr "Copied"

#: src/components/Exchange/PositionEditor.jsx
msgid "Requested deposit of {0} {1} into {2} {longOrShortText}."
msgstr "Requested deposit of {0} {1} into {2} {longOrShortText}."

#: src/components/SettingsModal/SettingsModal.tsx
msgid "Invalid TWAP number of parts value"
msgstr "Invalid TWAP number of parts value"

#: src/components/SettingsModal/SettingsModal.tsx
msgid "Invalid network fee buffer value"
msgstr "Invalid network fee buffer value"

#: src/components/Exchange/TradeHistory.jsx
msgid "Request deposit into {0} {longOrShortText}"
msgstr "Request deposit into {0} {longOrShortText}"

#: src/pages/Ecosystem/ecosystemConstants.tsx
msgid "0x"
msgstr "0x"

#: src/components/Synthetics/ClaimModal/ClaimModal.tsx
#: src/components/Synthetics/SettleAccruedFundingFeeModal/SettleAccruedFundingFeeModal.tsx
msgid "FUNDING FEE"
msgstr "FUNDING FEE"

#: src/components/Synthetics/TableMarketFilter/MarketFilterLongShort.tsx
#: src/components/Synthetics/TableMarketFilter/MarketFilterLongShort.tsx
msgid "Markets"
msgstr "Markets"

#: src/pages/Ecosystem/ecosystemConstants.tsx
msgid "Real-time rants about GMX Trades"
msgstr "Real-time rants about GMX Trades"

#: src/pages/LeaderboardPage/components/LeaderboardPositionsTable.tsx
msgid "The total realized and unrealized profit and loss for the period, considering price impact and fees but excluding swap fees."
msgstr "The total realized and unrealized profit and loss for the period, considering price impact and fees but excluding swap fees."

#: src/components/Referrals/AffiliatesStats.tsx
msgid "Volume on V2"
msgstr "Volume on V2"

#: src/pages/Earn/Vesting.tsx
msgid "Vest"
msgstr "Vest"

#: src/pages/Dashboard/OverviewCard.tsx
msgid "Total value of tokens in the GLP pools."
msgstr "Total value of tokens in the GLP pools."

#: src/components/Synthetics/StatusNotification/SubaccountNotification.tsx
#~ msgid "Generating and activating Subaccount"
#~ msgstr "Generating and activating Subaccount"

#: src/components/Synthetics/PoolSelector2/PoolSelector2.tsx
msgid "Select pool"
msgstr "Select pool"

#: src/pages/Dashboard/MarketsListV1.tsx
msgid "WEIGHT"
msgstr "WEIGHT"

#: src/components/Glp/GlpSwap.jsx
#: src/pages/Earn/EarnV1.jsx
#: src/pages/Earn/EarnV1.jsx
#: src/pages/Earn/EarnV1.jsx
#: src/pages/Earn/EarnV1.jsx
#: src/pages/Earn/EscrowedGmxCard.tsx
#: src/pages/Earn/GlpCard.tsx
#: src/pages/Earn/GmxAndVotingPowerCard.tsx
msgid "APR"
msgstr "APR"

#: src/pages/NftWallet/NftWallet.jsx
msgid "Tranferring..."
msgstr "Tranferring..."

#: src/components/Referrals/AffiliatesStats.tsx
#: src/components/Referrals/AffiliatesStats.tsx
#: src/components/Referrals/AffiliatesStats.tsx
#: src/components/Referrals/TradersStats.tsx
#: src/components/Referrals/TradersStats.tsx
#: src/pages/Dashboard/GmxCard.tsx
#: src/pages/Earn/TotalRewardsCard.tsx
#: src/pages/LeaderboardPage/components/LeaderboardContainer.tsx
msgid "Total"
msgstr "Total"

#: src/pages/OrdersOverview/OrdersOverview.jsx
msgid "Swap active: {0}, executed: {1}, cancelled: {2}"
msgstr "Swap active: {0}, executed: {1}, cancelled: {2}"

#: src/pages/AccountDashboard/dailyAndCumulativePnLDebug.tsx
#: src/pages/AccountDashboard/generalPerformanceDetailsDebug.tsx
#: src/pages/LeaderboardPage/components/LeaderboardAccountsTable.tsx
#: src/pages/LeaderboardPage/components/LeaderboardPositionsTable.tsx
msgid "Realized Price Impact"
msgstr "Realized Price Impact"

#: src/pages/Earn/EarnV1.jsx
msgid "Approve {stakingTokenSymbol}"
msgstr "Approve {stakingTokenSymbol}"

#: src/components/Synthetics/TradeHistory/keys.ts
msgid "Failed Limit Swap"
msgstr "Failed Limit Swap"

#: src/components/ExpressTradingBanner/ExpressTradingBanner.tsx
#: src/components/Header/Header.tsx
msgid "Enable Express Trading"
msgstr "Enable Express Trading"

#: src/context/SyntheticsStateContext/selectors/chartSelectors/selectChartLines.tsx
msgid "Liq. {longOrShortText} - {marketIndexName}"
msgstr "Liq. {longOrShortText} - {marketIndexName}"

#: src/components/Exchange/ConfirmationBox.jsx
msgid "Longing..."
msgstr "Longing..."

#: src/components/Referrals/AffiliatesStats.tsx
msgid "Total Rebates"
msgstr "Total Rebates"

#: src/components/Synthetics/MarketStats/components/MarketDescription.tsx
msgid "This token automatically accrues fees from leverage trading and swaps for the {0} market. It is also exposed to {1} and {2} as per the composition displayed."
msgstr "This token automatically accrues fees from leverage trading and swaps for the {0} market. It is also exposed to {1} and {2} as per the composition displayed."

#: src/components/Synthetics/MarketStats/MarketStatsWithComposition.tsx
msgid "GLV token pricing is affected by the underlying GM tokens it is composed of and their prices."
msgstr "GLV token pricing is affected by the underlying GM tokens it is composed of and their prices."

#: src/domain/synthetics/trade/utils/validation.ts
msgid "Min order: {0}"
msgstr "Min order: {0}"

#: src/pages/BeginAccountTransfer/BeginAccountTransfer.tsx
#: src/pages/CompleteAccountTransfer/CompleteAccountTransfer.jsx
msgid "Wallet is not connected"
msgstr "Wallet is not connected"

#: src/pages/Earn/EarnV1.jsx
msgid "No rewards to claim yet"
msgstr "No rewards to claim yet"

#: src/components/Synthetics/SubaccountModal/SubaccountModal.tsx
#~ msgid "Withdrawing {0} to Main Account"
#~ msgstr "Withdrawing {0} to Main Account"

#: src/components/Synthetics/StatusNotification/OrderStatusNotification.tsx
msgid "TWAP Swap"
msgstr "TWAP Swap"

#: src/components/Synthetics/StatusNotification/OrderStatusNotification.tsx
msgid "TWAP Swap"
msgstr "TWAP Swap"

#: src/components/TokenCard/TokenCard.tsx
#: src/pages/Dashboard/DashboardPageTitle.tsx
msgid "GM is the liquidity provider token for GMX V2 markets. Accrues 63% of the V2 markets generated fees."
msgstr "GM is the liquidity provider token for GMX V2 markets. Accrues 63% of the V2 markets generated fees."

#: src/components/Synthetics/AcceptablePriceImpactInputRow/AcceptablePriceImpactInputRow.tsx
msgid "The current price impact is {0}. Consider adding a buffer of 0.30% to it so the order is more likely to be processed."
msgstr "The current price impact is {0}. Consider adding a buffer of 0.30% to it so the order is more likely to be processed."

#: src/components/ToastifyDebug/ToastifyDebug.tsx
msgid "Hide error"
msgstr "Hide error"

#: src/components/Referrals/TradersStats.tsx
msgid "The owner of this Referral Code has set a custom discount of {currentTierDiscount}% instead of the standard {0}% for Tier {1}."
msgstr "The owner of this Referral Code has set a custom discount of {currentTierDiscount}% instead of the standard {0}% for Tier {1}."

#: src/components/Exchange/PositionSeller.jsx
msgid "Leftover position below 10 USD"
msgstr "Leftover position below 10 USD"

#: src/components/Header/AppHeaderLinks.tsx
#: src/pages/Dashboard/DashboardV2.tsx
msgid "Dashboard"
msgstr "Dashboard"

#: src/config/bridging.tsx
msgid "Mint tBTC using BTC with <0>Threshold</0>."
msgstr "Mint tBTC using BTC with <0>Threshold</0>."

#: src/components/Synthetics/TradeFeesRow/TradeFeesRow.tsx
msgid "Swap Price Impact"
msgstr "Swap Price Impact"

#: src/domain/synthetics/userFeedback/utils.ts
msgid "What issues did you encounter that led to your rating?"
msgstr "What issues did you encounter that led to your rating?"

#: src/components/Exchange/SwapBox.jsx
msgid "Leverage disabled, pending {0} upgrade"
msgstr "Leverage disabled, pending {0} upgrade"

#: src/pages/NftWallet/NftWallet.jsx
msgid "NFT Address"
msgstr "NFT Address"

#: src/domain/synthetics/orders/useOrderTxnCallbacks.tsx
msgid "{orderText} cancelled."
msgstr "{orderText} cancelled."

#: src/components/TokenCard/TokenCard.tsx
msgid "{avalancheLink} GLV Pools are <0>incentivized{sparkle}.</0>"
msgstr "{avalancheLink} GLV Pools are <0>incentivized{sparkle}.</0>"

#: src/components/Synthetics/OrderEditor/OrderEditor.tsx
#: src/components/Synthetics/TradeBox/hooks/useTradeButtonState.tsx
msgid "Set Max Leverage"
msgstr "Set Max Leverage"

#: src/components/Exchange/PositionSeller.jsx
msgid "Insufficient Available Liquidity to swap to {0}:"
msgstr "Insufficient Available Liquidity to swap to {0}:"

#: src/pages/OrdersOverview/OrdersOverview.jsx
msgid "Created At"
msgstr "Created At"

#: src/pages/Ecosystem/ecosystemConstants.tsx
#: src/pages/Ecosystem/ecosystemConstants.tsx
msgid "Symbiosis"
msgstr "Symbiosis"

#: src/components/TokenSelector/TokenSelector.tsx
msgid "No tokens matched."
msgstr "No tokens matched."

#: src/components/Exchange/TradeHistory.jsx
msgid "Withdraw {0} USD from {1}{longOrShortText}"
msgstr "Withdraw {0} USD from {1}{longOrShortText}"

#: src/context/SyntheticsEvents/SyntheticsEventsProvider.tsx
msgid "{orderTypeLabel} {positionText}, -{0}"
msgstr "{orderTypeLabel} {positionText}, -{0}"

#: src/pages/PageNotFound/PageNotFound.jsx
#: src/pages/PageNotFound/PageNotFound.jsx
msgid "Page not found"
msgstr "Page not found"

#: src/pages/Ecosystem/ecosystemConstants.tsx
msgid "Telegram bot for GMX position updates"
msgstr "Telegram bot for GMX position updates"

#: src/pages/PositionsOverview/PositionsOverview.jsx
msgid "account"
msgstr "account"

#: src/context/SubaccountContext/SubaccountContextProvider.tsx
#: src/context/SubaccountContext/SubaccountContextProvider.tsx
#: src/context/SubaccountContext/SubaccountContextProvider.tsx
#~ msgid "Generating subaccount..."
#~ msgstr "Generating subaccount..."

#: src/components/Synthetics/TradeBox/TradeBox.tsx
msgid "Keep leverage at {0}"
msgstr "Keep leverage at {0}"

#: src/components/Exchange/SwapBox.jsx
msgid "If you have an existing position, the position will be closed at {0} USD.<0/><1/>This exit price will change with the price of the asset.<2/><3/><4>Read more</4>."
msgstr "If you have an existing position, the position will be closed at {0} USD.<0/><1/>This exit price will change with the price of the asset.<2/><3/><4>Read more</4>."

#: src/components/Synthetics/ChartTokenSelector/ChartTokenSelector.tsx
msgid "AVAIL. LIQ."
msgstr "AVAIL. LIQ."

#: src/pages/BeginAccountTransfer/BeginAccountTransfer.tsx
msgid "Transfer Submitted"
msgstr "Transfer Submitted"

#: src/components/Synthetics/TradeBox/ExpressTradingWarningCard.tsx
msgid "One-Click Trading is disabled. Action limit exceeded."
msgstr "One-Click Trading is disabled. Action limit exceeded."

#: src/components/Synthetics/GmSwap/GmSwapBox/GmShiftBox/useShiftSubmitState.tsx
#: src/components/Synthetics/GmSwap/GmSwapBox/GmSwapBox.tsx
#: src/components/Synthetics/GmSwap/GmSwapBox/GmSwapBox.tsx
msgid "Shift GM"
msgstr "Shift GM"

#: src/components/Exchange/PositionEditor.jsx
msgid "Requested withdrawal of {0} USD from {1} {longOrShortText}."
msgstr "Requested withdrawal of {0} USD from {1} {longOrShortText}."

#: src/pages/Exchange/Exchange.tsx
msgid "Could not increase {tokenSymbol} {longOrShortText} within the allowed slippage, you can adjust the allowed slippage in the settings on the top right of the page."
msgstr "Could not increase {tokenSymbol} {longOrShortText} within the allowed slippage, you can adjust the allowed slippage in the settings on the top right of the page."

#: src/domain/synthetics/orders/createWrapOrUnwrapTxn.ts
#: src/domain/synthetics/orders/createWrapOrUnwrapTxn.ts
msgid "Swapped {0} for {1}"
msgstr "Swapped {0} for {1}"

#: src/components/Referrals/AffiliatesStats.tsx
msgid "Tier {0} ({currentRebatePercentage}% rebate)"
msgstr "Tier {0} ({currentRebatePercentage}% rebate)"

#: src/components/NotifyModal/NotifyModal.tsx
msgid "Discover GMX Alerts"
msgstr "Discover GMX Alerts"

#: src/pages/Dashboard/GmxCard.tsx
#: src/pages/Earn/GmxAndVotingPowerCard.tsx
msgid "Price on Avalanche"
msgstr "Price on Avalanche"

#: src/components/Exchange/SwapBox.jsx
msgid "Swap Order creation failed."
msgstr "Swap Order creation failed."

#: src/pages/Exchange/Exchange.tsx
#: src/pages/SyntheticsPage/SyntheticsPage.tsx
msgid "Chart positions"
msgstr "Chart positions"

#: src/components/TVChartContainer/DynamicLine.tsx
msgid "Unknown Order"
msgstr "Unknown Order"

#: src/components/Exchange/ConfirmationBox.jsx
msgid "The order will only execute if the price conditions are met and there is sufficient liquidity"
msgstr "The order will only execute if the price conditions are met and there is sufficient liquidity"

#: src/components/Exchange/FeesTooltip.tsx
msgid "Swap Fee"
msgstr "Swap Fee"

#: src/components/Glp/GlpSwap.jsx
msgid "GLP sell disabled, pending {0} upgrade"
msgstr "GLP sell disabled, pending {0} upgrade"

#: src/domain/synthetics/trade/utils/validation.ts
msgid "Insufficient receive token liquidity"
msgstr "Insufficient receive token liquidity"

#: src/pages/Ecosystem/ecosystemConstants.tsx
msgid "GMX Announcements and Updates"
msgstr "GMX Announcements and Updates"

#: src/pages/Earn/EarnV1.jsx
msgid "Claim failed"
msgstr "Claim failed"

#: src/components/Synthetics/TradeBox/hooks/useTradeboxTransactions.tsx
#~ msgid "Creating {0} Order..."
#~ msgstr "Creating {0} Order..."

#: src/components/Synthetics/TradeHistory/keys.ts
msgid "Update Limit Swap"
msgstr "Update Limit Swap"

#: src/pages/PositionsOverview/PositionsOverview.jsx
msgid "fee"
msgstr "fee"

#: src/components/Referrals/AffiliatesStats.tsx
#: src/components/Referrals/AffiliatesStats.tsx
#: src/components/Referrals/TradersStats.tsx
#: src/components/Referrals/TradersStats.tsx
msgid "V2 Avalanche Fuji"
msgstr "V2 Avalanche Fuji"

#: src/components/Synthetics/StatusNotification/GmStatusNotification.tsx
msgid "Shift order cancelled"
msgstr "Shift order cancelled"

#: src/components/Synthetics/StatusNotification/OrderStatusNotification.tsx
msgid "Order executed"
msgstr "Order executed"

#: src/components/Synthetics/SettleAccruedFundingFeeModal/SettleAccruedFundingFeeModal.tsx
msgid "Select Positions"
msgstr "Select Positions"

#: src/components/Synthetics/TradeBox/hooks/useCollateralInTooltipContent.tsx
msgid "You will be long {indexSymbol} from your long position, while being long {collateralSymbol} from your {collateralSymbol} collateral. The liquidation price will vary based on the price of {collateralSymbol}."
msgstr "You will be long {indexSymbol} from your long position, while being long {collateralSymbol} from your {collateralSymbol} collateral. The liquidation price will vary based on the price of {collateralSymbol}."

#: src/domain/synthetics/orders/setAutoCancelOrdersTxn.ts
msgid "Failed to update order(s)"
msgstr "Failed to update order(s)"

#: src/components/Referrals/AffiliatesStats.tsx
#: src/components/Referrals/AffiliatesStats.tsx
#: src/components/Referrals/TradersStats.tsx
#: src/components/Referrals/TradersStats.tsx
msgid "V2 Avalanche"
msgstr "V2 Avalanche"

#: src/components/Synthetics/TradeHistory/keys.ts
msgid "Failed Market Decrease"
msgstr "Failed Market Decrease"

#: src/components/Synthetics/TradeHistory/useDownloadAsCsv.tsx
msgid "Full market"
msgstr "Full market"

#: src/pages/NftWallet/NftWallet.jsx
msgid "NFT Wallet"
msgstr "NFT Wallet"

#: src/pages/Ecosystem/ecosystemConstants.tsx
msgid "GMX Proposals Voting page"
msgstr "GMX Proposals Voting page"

#: src/components/Synthetics/GmSwap/GmFees/GmFees.tsx
msgid "Fees and Price Impact"
msgstr "Fees and Price Impact"

#: src/pages/BuyGMX/BuyGMX.tsx
msgid "You can buy ETH directly on <0>Arbitrum</0> using these options:"
msgstr "You can buy ETH directly on <0>Arbitrum</0> using these options:"

#: src/pages/Ecosystem/ecosystemConstants.tsx
#: src/pages/Ecosystem/ecosystemConstants.tsx
#: src/pages/Ecosystem/ecosystemConstants.tsx
#: src/pages/Ecosystem/ecosystemConstants.tsx
#: src/pages/Ecosystem/ecosystemConstants.tsx
#: src/pages/Ecosystem/ecosystemConstants.tsx
#: src/pages/Ecosystem/ecosystemConstants.tsx
#: src/pages/Ecosystem/ecosystemConstants.tsx
msgid "DEX Aggregator"
msgstr "DEX Aggregator"

#: src/components/Synthetics/TradeHistory/TradeHistoryRow/utils/position.ts
#: src/components/Synthetics/TradeHistory/TradeHistoryRow/utils/position.ts
#: src/components/Synthetics/TradeHistory/TradeHistoryRow/utils/position.ts
#: src/components/Synthetics/TradeHistory/TradeHistoryRow/utils/position.ts
#: src/components/Synthetics/TradeHistory/TradeHistoryRow/utils/position.ts
#: src/components/Synthetics/TradeHistory/TradeHistoryRow/utils/position.ts
#: src/components/Synthetics/TradeHistory/TradeHistoryRow/utils/position.ts
#: src/components/Synthetics/TradeHistory/TradeHistoryRow/utils/position.ts
#: src/components/Synthetics/TradeHistory/TradeHistoryRow/utils/position.ts
#: src/components/Synthetics/TradeHistory/TradeHistoryRow/utils/position.ts
msgid "Mark price for the order."
msgstr "Mark price for the order."

#: src/components/Exchange/PositionsList.jsx
#: src/components/Exchange/PositionsList.jsx
#: src/components/Synthetics/PositionItem/PositionItem.tsx
#: src/components/Synthetics/PositionList/PositionList.tsx
msgid "Net Value"
msgstr "Net Value"

<<<<<<< HEAD
#: src/components/Synthetics/TradeBox/components/TradeBoxLongShortInfoIcon.tsx
#~ msgid "Short TP/SL: Decrease a short position when the trigger price is reached."
#~ msgstr "Short TP/SL: Decrease a short position when the trigger price is reached."

=======
>>>>>>> 5d3be8ff
#: src/components/MarketSelector/MarketSelector.tsx
#: src/components/Synthetics/ChartTokenSelector/ChartTokenSelector.tsx
#: src/components/Synthetics/TableMarketFilter/MarketFilterBase.tsx
#: src/components/Synthetics/TableMarketFilter/MarketFilterLongShort.tsx
msgid "Search Market"
msgstr "Search Market"

#: src/components/Synthetics/ExecutionPriceRow.tsx
msgid "The order's acceptable price includes the current price impact and set allowed slippage. The execution price must meet this condition for the order to be executed."
msgstr "The order's acceptable price includes the current price impact and set allowed slippage. The execution price must meet this condition for the order to be executed."

#: src/components/Synthetics/ExecutionPriceRow.tsx
msgid "Once the mark price hits the limit price, the order will attempt to execute, guaranteeing the acceptable price, which includes the set acceptable price impact. Note that if there is a negative price impact, the mark price may need to be higher than the limit price."
msgstr "Once the mark price hits the limit price, the order will attempt to execute, guaranteeing the acceptable price, which includes the set acceptable price impact. Note that if there is a negative price impact, the mark price may need to be higher than the limit price."

#: src/components/Synthetics/Claims/ClaimsHistory.tsx
#: src/components/Synthetics/TradeHistory/useDownloadAsCsv.tsx
msgid "Transaction ID"
msgstr "Transaction ID"

#: src/components/Exchange/PositionsList.jsx
#: src/components/Exchange/PositionsList.jsx
msgid "Borrow Fee / Day"
msgstr "Borrow Fee / Day"

#: src/components/SettingsModal/SettingsModal.tsx
msgid "Number of parts must be between {MIN_TWAP_NUMBER_OF_PARTS} and {MAX_TWAP_NUMBER_OF_PARTS}"
msgstr "Number of parts must be between {MIN_TWAP_NUMBER_OF_PARTS} and {MAX_TWAP_NUMBER_OF_PARTS}"

#: src/pages/Ecosystem/ecosystemConstants.tsx
msgid "GMX (Chinese)"
msgstr "GMX (Chinese)"

#: src/components/Exchange/OrderEditor.jsx
msgid "Price is below Mark Price"
msgstr "Price is below Mark Price"

#: src/pages/Earn/Vesting.tsx
msgid "Withdraw from GMX Vault"
msgstr "Withdraw from GMX Vault"

#: src/components/Exchange/PositionEditor.jsx
msgid "Withdrawal submitted."
msgstr "Withdrawal submitted."

#: src/components/Synthetics/TradeFeesRow/TradeFeesRow.tsx
msgid "Referral Discount"
msgstr "Referral Discount"

#: src/components/Synthetics/MarketNetFee/MarketNetFee.tsx
msgid "{longOrShort} positions do not pay a funding fee or a borrow fee."
msgstr "{longOrShort} positions do not pay a funding fee or a borrow fee."

#: src/pages/Dashboard/OverviewCard.tsx
msgid "Fees for the past"
msgstr "Fees for the past"

#: src/pages/Ecosystem/ecosystemConstants.tsx
msgid "Yield Optimizations"
msgstr "Yield Optimizations"

#: src/components/Synthetics/TradeBox/TradeBox.tsx
msgid "Receive (Approximate)"
msgstr "Receive (Approximate)"

#: src/domain/synthetics/trade/utils/validation.ts
msgid "No swap path found"
msgstr "No swap path found"

#: src/components/Synthetics/TradeBox/TradeBoxRows/LimitAndTPSLRows.tsx
msgid "Combined stop losses are at maximum (100%). Decrease existing values to add more orders."
msgstr "Combined stop losses are at maximum (100%). Decrease existing values to add more orders."

#: src/pages/LeaderboardPage/components/CompetitionPrizes.tsx
#: src/pages/LeaderboardPage/components/CompetitionPrizes.tsx
msgid "4-18 Places"
msgstr "4-18 Places"

#: src/components/Synthetics/MarketsList/MarketsList.tsx
msgid "MARKETS"
msgstr "MARKETS"

#: src/components/Synthetics/MarketStats/MarketStatsWithComposition.tsx
#: src/components/Synthetics/MarketStats/MarketStatsWithComposition.tsx
msgid "Max {0}"
msgstr "Max {0}"

#: src/context/SyntheticsEvents/SyntheticsEventsProvider.tsx
msgid "Withdrew {0} from {positionText}"
msgstr "Withdrew {0} from {positionText}"

#: src/components/Exchange/ConfirmationBox.jsx
#: src/components/Exchange/PositionSeller.jsx
msgid "Create Order"
msgstr "Create Order"

#: src/pages/Dashboard/MarketsListV1.tsx
msgid "Utilization"
msgstr "Utilization"

#: src/components/Synthetics/StatusNotification/OrderStatusNotification.tsx
msgid "{orderTypeText} {0} for {1}"
msgstr "{orderTypeText} {0} for {1}"

#: src/pages/BeginAccountTransfer/BeginAccountTransfer.tsx
msgid "Sender has withdrawn all tokens from GLP Vesting Vault"
msgstr "Sender has withdrawn all tokens from GLP Vesting Vault"

#: src/components/Synthetics/HighPriceImpactOrFeesWarningCard/HighPriceImpactOrFeesWarningCard.tsx
msgid "High Swap Profit Fee"
msgstr "High Swap Profit Fee"

<<<<<<< HEAD
#: src/components/Synthetics/TradeBox/components/TradeBoxLongShortInfoIcon.tsx
#~ msgid "Long Stop Market: Increase a long position when the price is above the trigger price."
#~ msgstr "Long Stop Market: Increase a long position when the price is above the trigger price."

=======
>>>>>>> 5d3be8ff
#: src/components/Synthetics/PositionItem/PositionItem.tsx
msgid "WARNING: This position has a low amount of collateral after deducting fees, deposit more collateral to reduce the position's liquidation risk."
msgstr "WARNING: This position has a low amount of collateral after deducting fees, deposit more collateral to reduce the position's liquidation risk."

#: src/components/Exchange/SwapBox.jsx
msgid "Max {0} long capacity"
msgstr "Max {0} long capacity"

#: src/domain/synthetics/trade/utils/validation.ts
msgid "Enter a  price"
msgstr "Enter a  price"

#: src/pages/OrdersOverview/OrdersOverview.jsx
msgid "Account"
msgstr "Account"

#: src/components/Synthetics/SubaccountModal/SubaccountModal.tsx
#~ msgid "For additional safety, subaccounts are only allowed to perform a specified number of actions before re-authorization from your main account is required."
#~ msgstr "For additional safety, subaccounts are only allowed to perform a specified number of actions before re-authorization from your main account is required."

#: src/components/Synthetics/TradeBox/ExpressTradingWarningCard.tsx
msgid "Express Trading is not available for wrapping or unwrapping native token {0}."
msgstr "Express Trading is not available for wrapping or unwrapping native token {0}."

#: src/components/Exchange/FeesTooltip.tsx
#: src/components/Exchange/NetValueTooltip.tsx
#: src/components/Synthetics/PositionItem/PositionItem.tsx
#: src/components/Synthetics/TradeFeesRow/TradeFeesRow.tsx
#: src/components/Synthetics/TradeHistory/TradeHistoryRow/utils/position.ts
msgid "Close Fee"
msgstr "Close Fee"

#: src/components/Referrals/AffiliatesStats.tsx
msgid "V1 Airdrop"
msgstr "V1 Airdrop"

#: src/pages/Earn/GmxAndVotingPowerCard.tsx
#: src/pages/Ecosystem/ecosystemConstants.tsx
msgid "GMX"
msgstr "GMX"

#: src/pages/BuyGMX/BuyGMX.tsx
msgid "Buy GMX from Uniswap or directly on GMX (make sure to select Arbitrum):"
msgstr "Buy GMX from Uniswap or directly on GMX (make sure to select Arbitrum):"

#: src/pages/OrdersOverview/OrdersOverview.jsx
msgid "Close to execution price"
msgstr "Close to execution price"

#: src/pages/LeaderboardPage/components/LeaderboardContainer.tsx
#: src/pages/LeaderboardPage/components/LeaderboardNavigation.tsx
msgid "Global Leaderboard"
msgstr "Global Leaderboard"

#: src/domain/synthetics/trade/utils/validation.ts
msgid "Min size per part: {0}"
msgstr "Min size per part: {0}"

#: src/domain/synthetics/orders/getPositionOrderError.tsx
#: src/domain/synthetics/sidecarOrders/utils.ts
#: src/domain/synthetics/trade/utils/validation.ts
msgid "Trigger price above liq. price"
msgstr "Trigger price above liq. price"

#: src/pages/Home/Home.tsx
msgid "Simple Swaps"
msgstr "Simple Swaps"

#: src/pages/LeaderboardPage/components/LeaderboardAccountsTable.tsx
#: src/pages/LeaderboardPage/components/LeaderboardPositionsTable.tsx
msgid "No results found"
msgstr "No results found"

#: src/components/Synthetics/GmSwap/GmSwapBox/GmSwapBox.tsx
msgid "Pair"
msgstr "Pair"

#: src/components/Exchange/PositionSeller.jsx
#: src/components/Exchange/SwapBox.jsx
#: src/components/Synthetics/SwapCard/SwapCard.tsx
msgid "Max {0} out"
msgstr "Max {0} out"

#: src/components/Synthetics/StatusNotification/SubaccountNotification.tsx
#~ msgid "Updating Subaccount"
#~ msgstr "Updating Subaccount"

#: src/components/DepthChart/DepthChartTooltip.tsx
msgid "There is no price impact. There is a single<0/>execution price for increasing shorts or<1/>decreasing longs for this size."
msgstr "There is no price impact. There is a single<0/>execution price for increasing shorts or<1/>decreasing longs for this size."

#: src/pages/Ecosystem/ecosystemConstants.tsx
msgid "Option-based Vaults"
msgstr "Option-based Vaults"

#: src/components/Exchange/OrderEditor.jsx
#: src/components/Exchange/OrderEditor.jsx
#: src/components/Exchange/PositionSeller.jsx
#: src/components/Exchange/SwapBox.jsx
#: src/components/Exchange/SwapBox.jsx
#: src/components/Synthetics/OrderEditor/OrderEditor.tsx
#: src/components/Synthetics/OrderEditor/OrderEditor.tsx
#: src/components/Synthetics/PositionSeller/PositionSeller.tsx
#: src/components/Synthetics/TradeBox/TradeBox.tsx
#: src/components/Synthetics/TradeBox/TradeBox.tsx
msgid "Mark"
msgstr "Mark"

#: src/components/Synthetics/PositionSeller/PositionSeller.tsx
msgid "Keep leverage at {keepLeverageAtValue}"
msgstr "Keep leverage at {keepLeverageAtValue}"

#: src/domain/synthetics/orders/updateOrderTxn.ts
#~ msgid "Update order executed"
#~ msgstr "Update order executed"

#: src/pages/Dashboard/GmxCard.tsx
msgid "not staked"
msgstr "not staked"

#: src/context/TokensFavoritesContext/TokensFavoritesContextProvider.tsx
msgid "Layer 2"
msgstr "Layer 2"

#: src/components/Referrals/AffiliatesStats.tsx
#: src/components/Referrals/TradersStats.tsx
msgid "Rebates Distribution History"
msgstr "Rebates Distribution History"

#: src/components/Synthetics/PositionItem/PositionItem.tsx
#: src/components/Synthetics/PositionItem/PositionItem.tsx
msgid "Accrued Negative Funding Fee"
msgstr "Accrued Negative Funding Fee"

#: src/components/Exchange/ConfirmationBox.jsx
msgid "Forfeit profit not checked"
msgstr "Forfeit profit not checked"

#: src/components/Synthetics/GmSwap/GmSwapBox/GmSwapBox.tsx
msgid "Buy GM"
msgstr "Buy GM"

#: src/components/Synthetics/TradeFeesRow/TradeFeesRow.tsx
msgid "of close fee"
msgstr "of close fee"

#: src/components/Exchange/TradeHistory.jsx
msgid "Increase {0} {longOrShortText}, +{1} USD, {2} Price: {3} USD"
msgstr "Increase {0} {longOrShortText}, +{1} USD, {2} Price: {3} USD"

#: src/pages/ClaimEsGmx/ClaimEsGmx.jsx
msgid "The address of the esGMX (IOU) token is {esGmxIouAddress}."
msgstr "The address of the esGMX (IOU) token is {esGmxIouAddress}."

#: src/components/NotifyModal/NotifyModal.tsx
msgid "GMX Alerts"
msgstr "GMX Alerts"

#: src/components/Synthetics/GmSwap/GmSwapBox/GmDepositWithdrawalBox/useSubmitButtonState.tsx
#: src/components/Synthetics/GmSwap/GmSwapBox/GmShiftBox/useShiftSubmitState.tsx
msgid "{0, plural, one {Pending {symbolsText} approval} other {Pending {symbolsText} approvals}}"
msgstr "{0, plural, one {Pending {symbolsText} approval} other {Pending {symbolsText} approvals}}"

#: src/components/Synthetics/Claims/SettleAccruedCard.tsx
msgid "Show details"
msgstr "Show details"

#: src/components/Glp/GlpSwap.jsx
#: src/components/Glp/GlpSwap.jsx
msgid "To reduce fees, select a different asset to pay with."
msgstr "To reduce fees, select a different asset to pay with."

#: src/components/Synthetics/ExecutionPriceRow.tsx
msgid "Once the mark price hits the limit price, the order will attempt to execute, guaranteeing the acceptable price, which includes the set acceptable price impact. Note that if there is a negative price impact, the mark price may need to be lower than the limit price."
msgstr "Once the mark price hits the limit price, the order will attempt to execute, guaranteeing the acceptable price, which includes the set acceptable price impact. Note that if there is a negative price impact, the mark price may need to be lower than the limit price."

#: src/pages/Dashboard/AssetDropdown.tsx
msgid "Buy {0}"
msgstr "Buy {0}"

#: src/components/Referrals/AffiliatesStats.tsx
#: src/components/Referrals/TradersStats.tsx
msgid "USD Value may not be accurate since the data does not contain prices for {0}"
msgstr "USD Value may not be accurate since the data does not contain prices for {0}"

#: src/pages/Ecosystem/ecosystemConstants.tsx
msgid "GMX Blueberry Club"
msgstr "GMX Blueberry Club"

#: src/pages/AccountDashboard/DailyAndCumulativePnL.tsx
msgid "Cumulative PnL"
msgstr "Cumulative PnL"

#: src/components/TokenCard/TokenCard.tsx
#: src/components/TokenCard/TokenCard.tsx
msgid "Arbitrum Max. APY:"
msgstr "Arbitrum Max. APY:"

#: src/pages/Earn/VesterDepositModal.tsx
msgid "Vault Capacity for your Account:"
msgstr "Vault Capacity for your Account:"

#: src/components/Synthetics/OrderList/OrderList.tsx
#: src/pages/Exchange/Exchange.tsx
#: src/pages/SyntheticsPage/SyntheticsPage.tsx
msgid "{0, plural, one {Cancel order} other {Cancel # orders}}"
msgstr "{0, plural, one {Cancel order} other {Cancel # orders}}"

#: src/components/SettingsModal/SettingsModal.tsx
msgid "Display PnL After Fees"
msgstr "Display PnL After Fees"

#: src/pages/Ecosystem/ecosystemConstants.tsx
msgid "Protocol risk explorer and stats"
msgstr "Protocol risk explorer and stats"

#: src/components/Exchange/PositionShareCard.tsx
msgid "Generating shareable image..."
msgstr "Generating shareable image..."

#: src/components/Exchange/FeesTooltip.tsx
#: src/components/Exchange/NetValueTooltip.tsx
#: src/components/Exchange/PositionEditor.jsx
#: src/components/Exchange/PositionsList.jsx
#: src/components/Exchange/PositionsList.jsx
#: src/components/Exchange/SwapBox.jsx
#: src/components/Exchange/TradeHistory.jsx
#: src/components/Synthetics/TradeFeesRow/TradeFeesRow.tsx
#: src/components/Synthetics/TradeHistory/TradeHistoryRow/utils/position.ts
msgid "Borrow Fee"
msgstr "Borrow Fee"

#: src/components/Glp/GlpSwap.jsx
msgid "Buy submitted."
msgstr "Buy submitted."

#: src/pages/Earn/EarnV2.tsx
msgid "Incentives & Prizes"
msgstr "Incentives & Prizes"

#: src/components/Glp/GlpSwap.jsx
msgid "Fees may vary depending on which asset you sell GLP for. <0/>Enter the amount of GLP you want to redeem in the order form, then check here to compare fees."
msgstr "Fees may vary depending on which asset you sell GLP for. <0/>Enter the amount of GLP you want to redeem in the order form, then check here to compare fees."

#: src/components/Synthetics/StatusNotification/OrderStatusNotification.tsx
msgid "{txnTypeText} {0} order for"
msgstr "{txnTypeText} {0} order for"

#: src/components/Exchange/PositionEditor.jsx
#: src/components/Exchange/PositionSeller.jsx
#: src/components/Synthetics/OrderEditor/OrderEditor.tsx
#: src/components/Synthetics/PositionEditor/PositionEditor.tsx
#: src/components/Synthetics/PositionSeller/PositionSeller.tsx
#: src/pages/Earn/StakeModal.tsx
#: src/pages/Earn/UnstakeModal.tsx
#: src/pages/Earn/VesterDepositModal.tsx
msgid "Max"
msgstr "Max"

#: src/components/Referrals/AddAffiliateCode.jsx
#: src/components/Referrals/JoinReferralCode.tsx
msgid "Checking code..."
msgstr "Checking code..."

#: src/components/Synthetics/MarketsList/MarketsList.tsx
#: src/pages/Dashboard/OverviewCard.tsx
msgid "GM Pools"
msgstr "GM Pools"

<<<<<<< HEAD
#: src/components/Synthetics/TradeBox/components/TradeBoxLongShortInfoIcon.tsx
#~ msgid "Long Limit: Increase a long position when the price is below the trigger price."
#~ msgstr "Long Limit: Increase a long position when the price is below the trigger price."

=======
>>>>>>> 5d3be8ff
#: src/components/Synthetics/TradeBox/TradeBoxRows/AvailableLiquidityRow.tsx
msgid "The order will only execute if the price conditions are met and there is sufficient liquidity."
msgstr "The order will only execute if the price conditions are met and there is sufficient liquidity."

#: src/pages/Referrals/Referrals.tsx
msgid "Affiliates"
msgstr "Affiliates"

#: src/components/Synthetics/SubaccountModal/SubaccountModal.tsx
#~ msgid "Max allowed actions"
#~ msgstr "Max allowed actions"

#: src/pages/Earn/Vesting.tsx
msgid "Convert esGMX tokens to GMX tokens.<0/>Please read the <1>vesting details</1> before using the vaults."
msgstr "Convert esGMX tokens to GMX tokens.<0/>Please read the <1>vesting details</1> before using the vaults."

#: src/context/SubaccountContext/SubaccountContextProvider.tsx
msgid "Generating 1CT (One-Click Trading) session"
msgstr "Generating 1CT (One-Click Trading) session"

#: src/context/SubaccountContext/SubaccountContextProvider.tsx
msgid "Failed to deactivate"
msgstr "Failed to deactivate"

#: src/lib/legacy.ts
msgid "No open position, order cannot be executed unless a position is opened"
msgstr "No open position, order cannot be executed unless a position is opened"

#: src/components/Synthetics/MarketNetFee/MarketNetFee.tsx
#: src/pages/Dashboard/OverviewCard.tsx
msgid "Short Positions"
msgstr "Short Positions"

#: src/components/Synthetics/GmSwap/GmSwapBox/GmDepositWithdrawalBox/useSubmitButtonState.tsx
msgid "Buying {symbol}..."
msgstr "Buying {symbol}..."

#: src/components/Exchange/TradeHistory.jsx
msgid "Could not increase {0} {longOrShortText}, +{1} USD, Acceptable Price: {2}  USD"
msgstr "Could not increase {0} {longOrShortText}, +{1} USD, Acceptable Price: {2}  USD"

#: src/pages/BuyGMX/BuyGMX.tsx
msgid "Buy GMX on {chainName}"
msgstr "Buy GMX on {chainName}"

#: src/components/Exchange/PositionEditor.jsx
#: src/components/Exchange/PositionSeller.jsx
#: src/components/Exchange/PositionsList.jsx
#: src/components/Exchange/PositionsList.jsx
#: src/components/Synthetics/Claims/ClaimsHistory.tsx
#: src/components/Synthetics/Claims/ClaimsHistory.tsx
#: src/components/Synthetics/OrderEditor/OrderEditor.tsx
#: src/components/Synthetics/OrderItem/OrderItem.tsx
#: src/components/Synthetics/OrderList/OrderList.tsx
#: src/components/Synthetics/PositionEditor/PositionEditorAdvancedRows.tsx
#: src/components/Synthetics/PositionItem/PositionItem.tsx
#: src/components/Synthetics/PositionList/PositionList.tsx
#: src/components/Synthetics/PositionSeller/PositionSellerAdvancedDisplayRows.tsx
#: src/components/Synthetics/TradeBox/TradeBoxRows/AdvancedDisplayRows.tsx
#: src/components/Synthetics/TradeHistory/TradeHistory.tsx
#: src/components/Synthetics/TradeHistory/useDownloadAsCsv.tsx
#: src/pages/LeaderboardPage/components/LeaderboardPositionsTable.tsx
msgid "Size"
msgstr "Size"

#: src/components/InterviewToast/InterviewToast.tsx
msgid "We value your experience and insights and invite you to participate in an anonymous one-on-one chat."
msgstr "We value your experience and insights and invite you to participate in an anonymous one-on-one chat."

#: src/components/Exchange/SwapBox.jsx
#: src/components/Glp/GlpSwap.jsx
#: src/components/Header/AppHeaderUser.tsx
#: src/components/Referrals/AddAffiliateCode.jsx
#: src/components/Referrals/JoinReferralCode.tsx
#: src/components/Synthetics/GmSwap/GmSwapBox/GmDepositWithdrawalBox/useSubmitButtonState.tsx
#: src/components/Synthetics/GmSwap/GmSwapBox/GmShiftBox/useShiftSubmitState.tsx
#: src/components/Synthetics/UserIncentiveDistributionList/UserIncentiveDistributionList.tsx
#: src/domain/synthetics/trade/utils/validation.ts
#: src/pages/Earn/EarnV1.jsx
#: src/pages/Earn/EarnV1.jsx
#: src/pages/Earn/EarnV1.jsx
#: src/pages/Earn/EarnV1.jsx
#: src/pages/Earn/EarnV1.jsx
#: src/pages/Earn/EscrowedGmxCard.tsx
#: src/pages/Earn/TotalRewardsCard.tsx
#: src/pages/Earn/Vesting.tsx
#: src/pages/Earn/Vesting.tsx
#: src/pages/Earn/Vesting.tsx
msgid "Connect Wallet"
msgstr "Connect Wallet"

#: src/components/Exchange/OrdersToa.jsx
#: src/components/Exchange/PositionSeller.jsx
#: src/components/Exchange/PositionSeller.jsx
#: src/components/Exchange/SwapBox.jsx
#: src/components/Exchange/SwapBox.jsx
msgid "Enabling Orders..."
msgstr "Enabling Orders..."

#: src/pages/ClaimEsGmx/ClaimEsGmx.jsx
msgid "Vest with GLP on Avalanche"
msgstr "Vest with GLP on Avalanche"

#: src/pages/ClaimEsGmx/ClaimEsGmx.jsx
msgid "No esGMX to claim"
msgstr "No esGMX to claim"

#: src/components/Exchange/SwapBox.jsx
msgid "<0>{0} is required for collateral.</0><1>Short amount for {1} with {2} exceeds potential profits liquidity. Reduce the \"Short Position\" size, or change the \"Collateral In\" token.</1>"
msgstr "<0>{0} is required for collateral.</0><1>Short amount for {1} with {2} exceeds potential profits liquidity. Reduce the \"Short Position\" size, or change the \"Collateral In\" token.</1>"

#: src/components/Exchange/SwapBox.jsx
msgid "Requested increase of {tokenSymbol} {longOrShortText} by {0} USD."
msgstr "Requested increase of {tokenSymbol} {longOrShortText} by {0} USD."

#: src/pages/Home/Home.tsx
msgid "Enter and exit positions with minimal spread and low price impact. Get the optimal price without incurring additional costs."
msgstr "Enter and exit positions with minimal spread and low price impact. Get the optimal price without incurring additional costs."

#: src/domain/synthetics/common/incentivesAirdropMessages.ts
msgid "STIP.b trading incentives"
msgstr "STIP.b trading incentives"

#: src/components/Exchange/ConfirmationBox.jsx
msgid "You can edit the default Allowed Slippage in the settings menu on the top right of the page.<0/><1/>Note that a low allowed slippage, e.g. less than {0}, may result in failed orders if prices are volatile."
msgstr "You can edit the default Allowed Slippage in the settings menu on the top right of the page.<0/><1/>Note that a low allowed slippage, e.g. less than {0}, may result in failed orders if prices are volatile."

#: src/components/Synthetics/DateRangeSelect/DateRangeSelect.tsx
msgid "Last 365d"
msgstr "Last 365d"

#: src/components/Exchange/FeesTooltip.tsx
msgid "<0>Read more</0> about fees."
msgstr "<0>Read more</0> about fees."

#: src/components/Exchange/OrdersList.jsx
msgid "You will receive at least {0} {1} if this order is executed. The execution price may vary depending on swap fees at the time the order is executed."
msgstr "You will receive at least {0} {1} if this order is executed. The execution price may vary depending on swap fees at the time the order is executed."

#: src/components/Exchange/SwapBox.jsx
msgid "Limit order creation failed."
msgstr "Limit order creation failed."

#: src/pages/Ecosystem/ecosystemConstants.tsx
msgid "Dune Analytics"
msgstr "Dune Analytics"

#: src/domain/synthetics/trade/utils/validation.ts
msgid "There isn't enough GM: {0} [{1}] liquidity in GLV to fulfill your sell request. Please choose a different pool, reduce the sell size, or split your withdrawal from multiple pools."
msgstr "There isn't enough GM: {0} [{1}] liquidity in GLV to fulfill your sell request. Please choose a different pool, reduce the sell size, or split your withdrawal from multiple pools."

#: src/components/Exchange/PositionEditor.jsx
#: src/components/Exchange/SwapBox.jsx
#: src/components/Glp/GlpSwap.jsx
msgid "Approving {0}..."
msgstr "Approving {0}..."

#: src/context/SyntheticsEvents/SyntheticsEventsProvider.tsx
msgid "Deposited {0} into {positionText}"
msgstr "Deposited {0} into {positionText}"

#: src/components/Glp/GlpSwap.jsx
msgid "{nativeTokenSymbol} ({wrappedTokenSymbol}) APR"
msgstr "{nativeTokenSymbol} ({wrappedTokenSymbol}) APR"

#: src/components/Synthetics/TradeHistory/filters/ActionFilter.tsx
#~ msgid "TWAP Orders"
#~ msgstr "TWAP Orders"

#: src/components/Synthetics/Claims/ClaimHistoryRow/ClaimCollateralHistoryRow.tsx
#: src/components/Synthetics/Claims/filters/ActionFilter.tsx
msgid "Claim Funding Fees"
msgstr "Claim Funding Fees"

#: src/components/Referrals/AffiliatesStats.tsx
msgid "Rebates are airdropped weekly."
msgstr "Rebates are airdropped weekly."

#: src/components/SettingsModal/SettingsModal.tsx
msgid "Display Settings"
msgstr "Display Settings"

#: src/components/StatsTooltip/ChainsStatsTooltipRow.tsx
msgid "Total:"
msgstr "Total:"

#: src/domain/tokens/approveTokens.tsx
msgid "{0} Approved!"
msgstr "{0} Approved!"

#: src/pages/Earn/TotalRewardsCard.tsx
msgid "<0>Provide liquidity</0> and earn {gmxMarketApyDataText} APY"
msgstr "<0>Provide liquidity</0> and earn {gmxMarketApyDataText} APY"

#: src/components/Exchange/SwapBox.jsx
msgid "Long {0}"
msgstr "Long {0}"

#: src/pages/LeaderboardPage/components/LeaderboardAccountsTable.tsx
#: src/pages/LeaderboardPage/components/LeaderboardPositionsTable.tsx
msgid "Address"
msgstr "Address"

#: src/pages/LeaderboardPage/components/CompetitionPrizes.tsx
msgid "Winner:"
msgstr "Winner:"

#: src/components/Synthetics/TradeInfoIcon/TradeInfoIcon.tsx
#~ msgid "{tradeTypeLabel} a {positionLabel} position at the current price."
#~ msgstr "{tradeTypeLabel} a {positionLabel} position at the current price."

#: src/components/Exchange/SwapBox.jsx
#: src/components/Exchange/SwapBox.jsx
msgid "Liquidity data not loaded"
msgstr "Liquidity data not loaded"

#: src/pages/Home/Home.tsx
msgid "Total Trading Volume"
msgstr "Total Trading Volume"

#: src/domain/synthetics/orders/useOrderTxnCallbacks.tsx
#~ msgid "Order created."
#~ msgstr "Order created."

#: src/components/Exchange/ConfirmationBox.jsx
#: src/components/Synthetics/TradeBox/TradeBoxRows/CollateralSpreadRow.tsx
msgid "Collateral Spread"
msgstr "Collateral Spread"

#: src/components/Synthetics/TradeBox/TradeBoxRows/CollateralSelectorRow.tsx
msgid "You have an existing limit order with {symbol} as collateral. <0>Switch to {symbol} collateral</0>."
msgstr "You have an existing limit order with {symbol} as collateral. <0>Switch to {symbol} collateral</0>."

#: src/components/Header/Header.tsx
msgid "Trade on GMX V2 in Arbitrum and win 280,000 ARB (> $500k) in prizes in <0>two weekly</0> competitions. Live from March 13th to 27th."
msgstr "Trade on GMX V2 in Arbitrum and win 280,000 ARB (> $500k) in prizes in <0>two weekly</0> competitions. Live from March 13th to 27th."

#: src/pages/OrdersOverview/OrdersOverview.jsx
msgid "Index"
msgstr "Index"

#: src/pages/Ecosystem/ecosystemConstants.tsx
msgid "Decentralized Finance Dashboard"
msgstr "Decentralized Finance Dashboard"

#: src/components/Glp/GlpSwap.jsx
msgid "GLP buy disabled, pending {0} upgrade"
msgstr "GLP buy disabled, pending {0} upgrade"

#: src/components/Errors/errorToasts.tsx
#: src/components/Errors/errorToasts.tsx
msgid "<0>Error submitting order.</0><1/><2>Signer address does not match receiver address.</2><3/><4>Please reload the page and try again.</4>"
msgstr "<0>Error submitting order.</0><1/><2>Signer address does not match receiver address.</2><3/><4>Please reload the page and try again.</4>"

#: src/components/Errors/errorToasts.tsx
#: src/components/Errors/errorToasts.tsx
msgid "Transaction failed due to RPC error.<0/><1/>Please try changing the RPC url in your wallet settings with the help of <2>chainlist.org</2>.<3/><4/><5>Read more</5>."
msgstr "Transaction failed due to RPC error.<0/><1/>Please try changing the RPC url in your wallet settings with the help of <2>chainlist.org</2>.<3/><4/><5>Read more</5>."

#: src/components/Exchange/PositionSeller.jsx
msgid "You have an active order to decrease {longOrShortText} {sizeInToken} {0} (${1}) at {prefix} {2}"
msgstr "You have an active order to decrease {longOrShortText} {sizeInToken} {0} (${1}) at {prefix} {2}"

#: src/domain/synthetics/trade/utils/validation.ts
msgid "Max {0} sellable amount exceeded"
msgstr "Max {0} sellable amount exceeded"

#: src/components/Glp/GlpSwap.jsx
#: src/pages/Dashboard/MarketsListV1.tsx
msgid "TOKEN"
msgstr "TOKEN"

#: src/pages/NftWallet/NftWallet.jsx
msgid "Transfer NFT"
msgstr "Transfer NFT"

#: src/components/Exchange/PositionEditor.jsx
msgid "Enable deposit failed."
msgstr "Enable deposit failed."

#: src/components/Synthetics/SubaccountModal/SubaccountModal.tsx
#~ msgid "Expected Actions are based on the current Network Fee."
#~ msgstr "Expected Actions are based on the current Network Fee."

#: src/pages/BeginAccountTransfer/BeginAccountTransfer.tsx
msgid "Receiver has not staked GMX tokens before"
msgstr "Receiver has not staked GMX tokens before"

#: src/pages/Ecosystem/ecosystemConstants.tsx
msgid "Telegram bot for GMX Swaps monitoring"
msgstr "Telegram bot for GMX Swaps monitoring"

#: src/components/Synthetics/MarketsList/MarketsList.tsx
msgid "LIQUIDITY"
msgstr "LIQUIDITY"

#: src/components/Synthetics/OrderList/filters/OrderTypeFilter.tsx
#: src/components/Synthetics/TableMarketFilter/MarketFilterLongShort.tsx
#: src/components/Synthetics/TableMarketFilter/MarketFilterLongShort.tsx
#: src/components/Synthetics/TradeHistory/filters/ActionFilter.tsx
msgid "Swaps"
msgstr "Swaps"

#: src/components/Synthetics/SubaccountModal/SubaccountModal.tsx
#~ msgid "Initial top-up"
#~ msgstr "Initial top-up"

#: src/components/ApproveTokenButton/ApproveTokenButton.tsx
#: src/components/Synthetics/PositionEditor/usePositionEditorButtonState.tsx
#: src/components/Synthetics/PositionEditor/usePositionEditorButtonState.tsx
#: src/components/Synthetics/PositionSeller/PositionSeller.tsx
#: src/components/Synthetics/PositionSeller/PositionSeller.tsx
#: src/components/Synthetics/TradeBox/hooks/useTradeButtonState.tsx
#: src/components/Synthetics/TradeBox/hooks/useTradeButtonState.tsx
msgid "Allow {0} to be spent"
msgstr "Allow {0} to be spent"

#: src/components/Exchange/SwapBox.jsx
msgid "Swap Order created!"
msgstr "Swap Order created!"

#: src/components/Synthetics/SubaccountModal/SubaccountModal.tsx
#~ msgid "Unknown"
#~ msgstr "Unknown"

#: src/components/Synthetics/SettleAccruedFundingFeeModal/SettleAccruedFundingFeeModal.tsx
msgid "POSITION"
msgstr "POSITION"

#: src/components/Referrals/AffiliatesStats.tsx
#: src/components/Referrals/TradersStats.tsx
msgid "Trading Volume"
msgstr "Trading Volume"

<<<<<<< HEAD
#: src/components/Synthetics/TradeBox/components/TradeBoxLongShortInfoIcon.tsx
#~ msgid "Short Market: Increase a short position at the current price."
#~ msgstr "Short Market: Increase a short position at the current price."

=======
>>>>>>> 5d3be8ff
#: src/components/Synthetics/TradeboxPoolWarnings/TradeboxPoolWarnings.tsx
msgid "You have an existing limit order in the {0} market pool but it lacks liquidity for this order."
msgstr "You have an existing limit order in the {0} market pool but it lacks liquidity for this order."

#: src/pages/Earn/Vesting.tsx
#: src/pages/Earn/Vesting.tsx
msgid "Reserved for Vesting"
msgstr "Reserved for Vesting"

#: src/components/Exchange/TradeHistory.jsx
#: src/components/Referrals/JoinReferralCode.tsx
#: src/components/Synthetics/StatusNotification/OrderStatusNotification.tsx
#: src/components/Synthetics/TradeHistory/TradeHistoryRow/utils/shared.ts
msgid "Update"
msgstr "Update"

#: src/pages/Ecosystem/ecosystemConstants.tsx
msgid "DODO"
msgstr "DODO"

#: src/pages/BeginAccountTransfer/BeginAccountTransfer.tsx
msgid "Your transfer has been initiated."
msgstr "Your transfer has been initiated."

#: src/components/NotifyModal/NotifyModal.tsx
msgid "Liquidation Risk Alerts"
msgstr "Liquidation Risk Alerts"

#: src/components/Synthetics/StatusNotification/FeesSettlementStatusNotification.tsx
msgid "{positionName} Fees settling"
msgstr "{positionName} Fees settling"

#: src/components/Exchange/ConfirmationBox.jsx
msgid "{existingTriggerOrderLength, plural, one {You have an active trigger order that could impact this position.} other {You have # active trigger orders that could impact this position.}}"
msgstr "{existingTriggerOrderLength, plural, one {You have an active trigger order that could impact this position.} other {You have # active trigger orders that could impact this position.}}"

#: src/components/Synthetics/TradeBox/TradeBoxRows/OneClickTrading.tsx
#~ msgid "Reduce wallet signing popups with One-Click Trading. This option is also available through the Wallet menu in the top right. <0>Read more</0>."
#~ msgstr "Reduce wallet signing popups with One-Click Trading. This option is also available through the Wallet menu in the top right. <0>Read more</0>."

#: src/components/Synthetics/SubaccountModal/SubaccountStatus.tsx
#~ msgid "The maximum number of authorized Actions has been reached. Re-authorize a higher value using the \"<0>Max allowed actions</0>\" field."
#~ msgstr "The maximum number of authorized Actions has been reached. Re-authorize a higher value using the \"<0>Max allowed actions</0>\" field."

#: src/components/Synthetics/StatusNotification/GmStatusNotification.tsx
msgid "Shift order executed"
msgstr "Shift order executed"

#: src/pages/Earn/VesterDepositModal.tsx
msgid "You need a total of at least {0} {stakeTokenLabel} to vest {1} esGMX."
msgstr "You need a total of at least {0} {stakeTokenLabel} to vest {1} esGMX."

#: src/components/Exchange/TradeHistory.jsx
msgid "Swap {0} USDG for{1} {2}"
msgstr "Swap {0} USDG for{1} {2}"

#: src/components/Synthetics/OrderItem/OrderItem.tsx
msgid "{0} will be swapped to {1} on order execution."
msgstr "{0} will be swapped to {1} on order execution."

#. Button to clear the filter selection
#: src/components/Synthetics/TableOptionsFilter/TableOptionsFilter.tsx
msgid "Clear selection"
msgstr "Clear selection"

#: src/domain/synthetics/orders/utils.tsx
msgid "The order will not be executed as its trigger price is beyond the position's liquidation price."
msgstr "The order will not be executed as its trigger price is beyond the position's liquidation price."

#: src/components/Synthetics/TradeInfoIcon/TradeInfoIcon.tsx
#~ msgid "Swap tokens in evenly distributed parts over a specified time."
#~ msgstr "Swap tokens in evenly distributed parts over a specified time."

#: src/domain/synthetics/orders/cancelOrdersTxn.ts
msgid "Failed to cancel {ordersText}"
msgstr "Failed to cancel {ordersText}"

#: src/components/Synthetics/TradeInfoIcon/TradeInfoIcon.tsx
msgid "{typeString} Short Stop Market: {0} a short position when the price is below the trigger price."
msgstr "{typeString} Short Stop Market: {0} a short position when the price is below the trigger price."

<<<<<<< HEAD
#: src/components/Errors/errorToasts.tsx
#: src/components/Errors/errorToasts.tsx
=======
#: src/lib/contracts/transactionErrors.tsx
>>>>>>> 5d3be8ff
msgid "The mark price has changed, consider increasing your Allowed Slippage by clicking on the \"...\" icon next to your address."
msgstr "The mark price has changed, consider increasing your Allowed Slippage by clicking on the \"...\" icon next to your address."

#: src/components/SettingsModal/SettingsModal.tsx
msgid "Default Allowed Slippage"
msgstr "Default Allowed Slippage"

#. Total Value Locked
#: src/components/Synthetics/MarketsList/MarketsList.tsx
#: src/components/Synthetics/MarketStats/components/CompositionTable.tsx
#: src/pages/Dashboard/OverviewCard.tsx
msgid "TVL"
msgstr "TVL"

#: src/components/Synthetics/GmSwap/GmFees/GmFees.tsx
msgid "Shift Fee"
msgstr "Shift Fee"

#: src/pages/Dashboard/GlpCard.tsx
#: src/pages/Dashboard/OverviewCard.tsx
msgid "GLP Pool"
msgstr "GLP Pool"

#: src/domain/legacy.ts
#: src/pages/Exchange/Exchange.tsx
msgid "Cancel submitted."
msgstr "Cancel submitted."

#: src/pages/BuyGMX/BuyGMX.tsx
msgid "Buy GMX from Traderjoe:"
msgstr "Buy GMX from Traderjoe:"

#: src/pages/Actions/ActionsRouter.tsx
msgid "V1 is not supported on {chainName}. Please switch to Arbitrum to use V1."
msgstr "V1 is not supported on {chainName}. Please switch to Arbitrum to use V1."

#: src/pages/Ecosystem/ecosystemConstants.tsx
msgid "Saulius GMX Analytics"
msgstr "Saulius GMX Analytics"

#: src/components/Exchange/ConfirmationBox.jsx
#: src/components/Exchange/ConfirmationBox.jsx
#: src/components/Exchange/SwapBox.jsx
#: src/components/Exchange/SwapBox.jsx
#: src/components/Synthetics/SwapCard/SwapCard.tsx
#: src/components/Synthetics/SwapCard/SwapCard.tsx
msgid "{0} Price"
msgstr "{0} Price"

#: src/pages/BuyGMX/BuyGMX.tsx
msgid "Buy GMX from centralized services"
msgstr "Buy GMX from centralized services"

#: src/pages/Ecosystem/ecosystemConstants.tsx
msgid "Bridge and swap"
msgstr "Bridge and swap"

#: src/domain/synthetics/sidecarOrders/utils.ts
msgid "Trigger price above lowest limit price"
msgstr "Trigger price above lowest limit price"

#: src/components/Synthetics/TradeFeesRow/TradeFeesRow.tsx
msgid "Borrow Fee Rate"
msgstr "Borrow Fee Rate"

#: src/domain/synthetics/trade/utils/validation.ts
#: src/domain/synthetics/trade/utils/validation.ts
#: src/domain/synthetics/trade/utils/validation.ts
msgid "Max number of parts: {MAX_TWAP_NUMBER_OF_PARTS}"
msgstr "Max number of parts: {MAX_TWAP_NUMBER_OF_PARTS}"

#: src/components/Header/AppHeaderUser.tsx
#: src/components/Header/AppHeaderUser.tsx
#: src/components/ModalViews/RedirectModal.tsx
#: src/pages/Home/Home.tsx
msgid "Launch App"
msgstr "Launch App"

#: src/pages/Exchange/Exchange.tsx
msgid "Deposited {0} USD into {tokenSymbol} {longOrShortText}"
msgstr "Deposited {0} USD into {tokenSymbol} {longOrShortText}"

#: src/components/Synthetics/GmSwap/GmSwapBox/GmSwapWarningsRow.tsx
msgid "network fees"
msgstr "network fees"

#: src/pages/BeginAccountTransfer/BeginAccountTransfer.tsx
msgid "Receiver has staked GMX/GLP before"
msgstr "Receiver has staked GMX/GLP before"

#: src/components/Synthetics/StatusNotification/GmStatusNotification.tsx
msgid "Fulfilling sell request"
msgstr "Fulfilling sell request"

#: src/components/Exchange/TradeHistory.jsx
msgid "{actionDisplay} Order"
msgstr "{actionDisplay} Order"

#: src/components/Exchange/SwapBox.jsx
msgid "There are more longs than shorts, borrow fees for shorting is currently zero"
msgstr "There are more longs than shorts, borrow fees for shorting is currently zero"

#: src/components/TokenCard/TokenCard.tsx
#: src/components/TokenCard/TokenCard.tsx
msgid "Avalanche APR:"
msgstr "Avalanche APR:"

#: src/pages/Ecosystem/ecosystemConstants.tsx
msgid "Dune Analytics for GMX"
msgstr "Dune Analytics for GMX"

#: src/components/ExpressTradingOutOfGasBanner.ts/ExpressTradingOutOfGasBanner.tsx
#: src/components/Synthetics/TradeBox/ExpressTradingWarningCard.tsx
msgid "One-click and Express Trading are not available due to insufficient balance."
msgstr "One-click and Express Trading are not available due to insufficient balance."

#: src/components/Exchange/TradeHistory.jsx
msgid "Could not decrease {0} {longOrShortText}, +{1} USD, Acceptable Price: {2}"
msgstr "Could not decrease {0} {longOrShortText}, +{1} USD, Acceptable Price: {2}"

#: src/components/Synthetics/SubaccountModal/SubaccountModal.tsx
#~ msgid "Top-up"
#~ msgstr "Top-up"

#: src/components/Synthetics/MarketStats/MarketStatsWithComposition.tsx
msgid "Vault"
msgstr "Vault"

#: src/components/Synthetics/MarketsList/MarketsList.tsx
msgid "NET RATE / 1 H"
msgstr "NET RATE / 1 H"

#: src/pages/ClaimEsGmx/ClaimEsGmx.jsx
msgid "Vest with GMX on Avalanche"
msgstr "Vest with GMX on Avalanche"

#: src/components/Synthetics/PositionItem/PositionItem.tsx
msgid "Click on the Position to select its market, then use the trade box to increase your Position Size, or to set Take Profit / Stop Loss Orders."
msgstr "Click on the Position to select its market, then use the trade box to increase your Position Size, or to set Take Profit / Stop Loss Orders."

#: src/components/Synthetics/StatusNotification/OrderStatusNotification.tsx
msgid "Relayer request failed"
msgstr "Relayer request failed"

#: src/components/Exchange/TradeHistory.jsx
msgid "Request decrease {0} {longOrShortText}, -{1} USD, Acceptable Price: {2} {3} USD"
msgstr "Request decrease {0} {longOrShortText}, -{1} USD, Acceptable Price: {2} {3} USD"

#: src/context/SubaccountContext/SubaccountContextProvider.tsx
msgid "settings updated"
msgstr "settings updated"

#: src/components/Exchange/SwapBox.jsx
msgid "You have an existing position with {0} as collateral."
msgstr "You have an existing position with {0} as collateral."

#: src/pages/BeginAccountTransfer/BeginAccountTransfer.tsx
#: src/pages/Earn/GmxAndVotingPowerCard.tsx
msgid "Transfer Account"
msgstr "Transfer Account"

#: src/pages/Actions/ActionsRouter.tsx
#: src/pages/Actions/ActionsV1/ActionsV1.tsx
msgid "GMX V1 Actions"
msgstr "GMX V1 Actions"

#: src/components/Synthetics/TradeHistory/keys.ts
msgid "Execute TWAP Part"
msgstr "Execute TWAP Part"

#: src/components/Synthetics/TradeFeesRow/TradeFeesRow.tsx
msgid "Swap Profit Fee"
msgstr "Swap Profit Fee"

#: src/pages/ClaimEsGmx/ClaimEsGmx.jsx
msgid "Amount to claim"
msgstr "Amount to claim"

#: src/pages/Jobs/Jobs.jsx
msgid "Job openings at GMX."
msgstr "Job openings at GMX."

#: src/components/Synthetics/TradeInfoIcon/TradeInfoIcon.tsx
#~ msgid "Swap tokens when the price is below the trigger price."
#~ msgstr "Swap tokens when the price is below the trigger price."

#: src/components/Exchange/OrderEditor.jsx
#: src/components/Exchange/SwapBox.jsx
#: src/components/Exchange/SwapBox.jsx
msgid "Price below Mark Price"
msgstr "Price below Mark Price"

#: src/components/Stake/GMXAprTooltip.tsx
msgid "APRs are updated weekly on Wednesday and will depend on the fees collected for the week."
msgstr "APRs are updated weekly on Wednesday and will depend on the fees collected for the week."

#: src/components/Synthetics/TradeFeesRow/TradeFeesRow.tsx
msgid "Fees (Incl. Swap)"
msgstr "Fees (Incl. Swap)"

#: src/components/Synthetics/SubaccountModal/utils.ts
#~ msgid "Generate & Activate Subaccount"
#~ msgstr "Generate & Activate Subaccount"

#: src/components/Synthetics/TradeHistory/TradeHistoryRow/utils/swap.ts
#: src/components/Synthetics/TradeHistory/TradeHistoryRow/utils/swap.ts
msgid "{fromText} to {toMinText}"
msgstr "{fromText} to {toMinText}"

#: src/components/Exchange/OrderEditor.jsx
#: src/components/Exchange/PositionSeller.jsx
msgid "Price above Liq. Price"
msgstr "Price above Liq. Price"

#: src/domain/synthetics/orders/utils.tsx
msgid "There may not be sufficient liquidity to execute the pay token to collateral token swap when the price conditions are met."
msgstr "There may not be sufficient liquidity to execute the pay token to collateral token swap when the price conditions are met."

#: src/components/Synthetics/GmSwap/GmSwapBox/GmSwapWarningsRow.tsx
msgid "Acknowledge high {0} and {1}"
msgstr "Acknowledge high {0} and {1}"

#: src/pages/Ecosystem/ecosystemConstants.tsx
msgid "User Quests"
msgstr "User Quests"

#: src/components/Glp/GlpSwap.jsx
msgid "{0} pool exceeded, try different token"
msgstr "{0} pool exceeded, try different token"

#: src/components/Exchange/OrdersList.jsx
#: src/components/Exchange/PositionSeller.jsx
#: src/components/Exchange/SwapBox.jsx
#: src/domain/synthetics/positions/utils.ts
msgid "Trigger"
msgstr "Trigger"

#: src/pages/Exchange/Exchange.tsx
msgid "Positions ({0})"
msgstr "Positions ({0})"

#: src/pages/Earn/UnstakeModal.tsx
msgid "Unstake failed."
msgstr "Unstake failed."

#: src/components/Exchange/ConfirmationBox.jsx
#: src/components/Synthetics/StatusNotification/OrderStatusNotification.tsx
msgid "Order cancelled"
msgstr "Order cancelled"

#: src/components/Synthetics/TradeHistory/TradeHistoryRow/utils/shared.ts
msgid "Not enough Available Swap Liquidity to fill the Order."
msgstr "Not enough Available Swap Liquidity to fill the Order."

#: src/pages/Earn/EarnV2.tsx
msgid "Earn prizes by participating in GMX Trading Competitions."
msgstr "Earn prizes by participating in GMX Trading Competitions."

#: src/components/Exchange/ConfirmationBox.jsx
msgid "Confirm Long"
msgstr "Confirm Long"

#: src/components/Referrals/AffiliatesStats.tsx
msgid "Traders Referred on Arbitrum"
msgstr "Traders Referred on Arbitrum"

#: src/context/SubaccountContext/SubaccountContextProvider.tsx
#: src/context/SubaccountContext/SubaccountContextProvider.tsx
#: src/context/SubaccountContext/SubaccountContextProvider.tsx
#~ msgid "Updating subaccount settings"
#~ msgstr "Updating subaccount settings"

#: src/components/Exchange/NetValueTooltip.tsx
#: src/components/Synthetics/PositionItem/PositionItem.tsx
#: src/components/Synthetics/PositionItem/PositionItem.tsx
msgid "PnL After Fees"
msgstr "PnL After Fees"

#: src/lib/contracts/callContract.tsx
#: src/lib/contracts/callContract.tsx
#: src/lib/contracts/callContract.tsx
msgid "Transaction sent."
msgstr "Transaction sent."

#: src/components/MissedCoinsModal/MissedCoinsModal.tsx
msgid "Enter up to 10 coins"
msgstr "Enter up to 10 coins"

#: src/components/Referrals/AddAffiliateCode.jsx
msgid "Creating..."
msgstr "Creating..."

#: src/components/ExpressTradingBanner/ExpressTradingBanner.tsx
#: src/components/Header/Header.tsx
#: src/components/Header/Header.tsx
#: src/components/OneClickPromoBanner/OneClickPromoBanner.tsx
#: src/components/SettingsModal/SettingsModal.tsx
msgid "Express Trading simplifies your trades on GMX. Instead of sending transactions directly and paying gas fees in ETH/AVAX, you sign secure off-chain messages.<0/><1/>These messages are then processed on-chain for you, which helps reduce issues with network congestion and RPC errors."
msgstr "Express Trading simplifies your trades on GMX. Instead of sending transactions directly and paying gas fees in ETH/AVAX, you sign secure off-chain messages.<0/><1/>These messages are then processed on-chain for you, which helps reduce issues with network congestion and RPC errors."

#: src/components/OldSubaccountWithdraw/OldSubaccountWithdraw.tsx
#: src/components/OldSubaccountWithdraw/OldSubaccountWithdraw.tsx
#: src/components/OldSubaccountWithdraw/OldSubaccountWithdraw.tsx
msgid "Withdrawing from Subaccount"
msgstr "Withdrawing from Subaccount"

#: src/components/Synthetics/StatusNotification/FeesSettlementStatusNotification.tsx
msgid "Settling Position Fees"
msgstr "Settling Position Fees"

#: src/components/Exchange/OrderEditor.jsx
msgid "Minimum received"
msgstr "Minimum received"

#: src/context/SubaccountContext/SubaccountContextProvider.tsx
#: src/context/SubaccountContext/SubaccountContextProvider.tsx
#~ msgid "Signing subaccount approval"
#~ msgstr "Signing subaccount approval"

#: src/components/Glp/GlpSwap.jsx
#: src/components/Glp/GlpSwap.jsx
msgid "Available amount to withdraw from GLP. Funds not utilized by current open positions."
msgstr "Available amount to withdraw from GLP. Funds not utilized by current open positions."

#: src/components/UserFeedbackModal/UserFeedbackModal.tsx
msgid "Enter your feedback here"
msgstr "Enter your feedback here"

#: src/components/Synthetics/HighPriceImpactOrFeesWarningCard/HighPriceImpactOrFeesWarningCard.tsx
msgid "High Impact on Collateral"
msgstr "High Impact on Collateral"

#: src/domain/synthetics/trade/utils/validation.ts
msgid "Insufficient GLV liquidity"
msgstr "Insufficient GLV liquidity"

#: src/components/Exchange/ConfirmationBox.jsx
#: src/components/Exchange/OrderEditor.jsx
#: src/components/Exchange/PositionSeller.jsx
msgid "Invalid price, see warning"
msgstr "Invalid price, see warning"

#: src/components/Synthetics/TradeBox/hooks/useCollateralInTooltipContent.tsx
msgid "You will be short {indexSymbol} only from your short position."
msgstr "You will be short {indexSymbol} only from your short position."

#: src/context/SubaccountContext/SubaccountContextProvider.tsx
msgid "Signing approval..."
msgstr "Signing approval..."

#: src/components/Synthetics/AcceptablePriceImpactInputRow/AcceptablePriceImpactInputRow.tsx
msgid "The current price impact is {0}. Consider using -0.30% acceptable price impact so the order is more likely to be processed."
msgstr "The current price impact is {0}. Consider using -0.30% acceptable price impact so the order is more likely to be processed."

#: src/components/SettingsModal/SettingsModal.tsx
msgid "Auto-Cancel TP/SL"
msgstr "Auto-Cancel TP/SL"

#: src/components/Synthetics/TradeFeesRow/TradeFeesRow.tsx
msgid "Funding Fee Rate"
msgstr "Funding Fee Rate"

#: src/components/Exchange/PositionSeller.jsx
msgid "Requested decrease of {0} {longOrShortText} by {sizeDeltaUsd} USD."
msgstr "Requested decrease of {0} {longOrShortText} by {sizeDeltaUsd} USD."

#: src/components/Synthetics/TradeHistory/keys.ts
#~ msgid "Failed TWAP part"
#~ msgstr "Failed TWAP part"

#: src/components/Synthetics/TradeHistory/TradeHistoryRow/utils/position.ts
msgid "Returned Collateral"
msgstr "Returned Collateral"

#: src/components/Exchange/NoLiquidityErrorModal.tsx
msgid "You need to select {swapTokenSymbol} as the \"Pay\" token to use it for collateral to initiate this trade."
msgstr "You need to select {swapTokenSymbol} as the \"Pay\" token to use it for collateral to initiate this trade."

#: src/components/Synthetics/TradeHistory/keys.ts
#~ msgid "Failed TWAP Swap part"
#~ msgstr "Failed TWAP Swap part"

#: src/components/Synthetics/TradeBox/TradeBoxRows/LimitAndTPSLRows.tsx
msgid "There are issues in the TP/SL orders."
msgstr "There are issues in the TP/SL orders."

#: src/components/Glp/GlpSwap.jsx
msgid "The Bonus Rebate is an estimate and will be airdropped as ARB tokens when migrating this liquidity to GM pools within the same epoch. <0>Read more</0>."
msgstr "The Bonus Rebate is an estimate and will be airdropped as ARB tokens when migrating this liquidity to GM pools within the same epoch. <0>Read more</0>."

#: src/components/Glp/GlpSwap.jsx
msgid "{0} GLP sold for {1} {2}!"
msgstr "{0} GLP sold for {1} {2}!"

#: src/components/TVChartContainer/constants.ts
msgid "Stop Market - Long Inc."
msgstr "Stop Market - Long Inc."

#: src/components/Synthetics/StatusNotification/SubaccountNotification.tsx
#~ msgid "Pending Wallet message sign"
#~ msgstr "Pending Wallet message sign"

#: src/domain/synthetics/claimHistory/claimPriceImpactRebate.ts
msgid "Failed to Claim Price Impact Rebate"
msgstr "Failed to Claim Price Impact Rebate"

#: src/pages/LeaderboardPage/components/LeaderboardPositionsTable.tsx
msgid "Only positions with over {0} in \"Capital Used\" are ranked."
msgstr "Only positions with over {0} in \"Capital Used\" are ranked."

#: src/context/SubaccountContext/SubaccountContextProvider.tsx
#: src/context/SubaccountContext/SubaccountContextProvider.tsx
#: src/context/SubaccountContext/SubaccountContextProvider.tsx
msgid "Generate 1CT (One-Click Trading) session"
msgstr "Generate 1CT (One-Click Trading) session"

#: src/components/Exchange/ConfirmationBox.jsx
msgid "Accept minimum and {action}"
msgstr "Accept minimum and {action}"

#: src/pages/Earn/AffiliateVesterWithdrawModal.tsx
msgid "Withdraw from Affiliate Vault"
msgstr "Withdraw from Affiliate Vault"

#: src/components/Glp/GlpSwap.jsx
msgid "Current Pool Amount"
msgstr "Current Pool Amount"

#: src/domain/legacy.ts
#: src/pages/Exchange/Exchange.tsx
msgid "Cancel failed."
msgstr "Cancel failed."

#: src/components/Synthetics/TradeBox/TradeBoxRows/AvailableLiquidityRow.tsx
msgid "The order will be executed if there is sufficient liquidity and the execution price guarantees that you will receive the minimum receive amount."
msgstr "The order will be executed if there is sufficient liquidity and the execution price guarantees that you will receive the minimum receive amount."

#: src/components/Exchange/ConfirmationBox.jsx
#: src/components/Exchange/PositionSeller.jsx
msgid "Transacting with a depegged stable coin is subject to spreads reflecting the worse of current market price or $1.00, with transactions involving multiple stablecoins may have multiple spreads."
msgstr "Transacting with a depegged stable coin is subject to spreads reflecting the worse of current market price or $1.00, with transactions involving multiple stablecoins may have multiple spreads."

#: src/components/Synthetics/SubaccountModal/SubaccountStatus.tsx
#~ msgid "Generate and activate a Subaccount for <0>One-Click Trading</0> to reduce signing popups."
#~ msgstr "Generate and activate a Subaccount for <0>One-Click Trading</0> to reduce signing popups."

#: src/components/Synthetics/PositionItem/PositionItem.tsx
msgid "Use the \"Close\" button to reduce your Position Size."
msgstr "Use the \"Close\" button to reduce your Position Size."

#: src/components/Exchange/PositionDropdown.tsx
msgid "Increase Size (Limit)"
msgstr "Increase Size (Limit)"

#: src/domain/synthetics/orders/utils.tsx
msgid "The order may not execute at the desired {priceText} as its acceptable price impact is set to {formattedOrderAcceptablePriceImpact}, which is lower than the current market price impact of {formattedCurrentAcceptablePriceImpact}. It can be edited using the \"Edit\" button."
msgstr "The order may not execute at the desired {priceText} as its acceptable price impact is set to {formattedOrderAcceptablePriceImpact}, which is lower than the current market price impact of {formattedCurrentAcceptablePriceImpact}. It can be edited using the \"Edit\" button."

#: src/components/Exchange/TradeHistory.jsx
#: src/components/Synthetics/TradeHistory/TradeHistoryRow/utils/position.ts
msgid "Liquidation Fee"
msgstr "Liquidation Fee"

#: src/components/Synthetics/Claims/SettleAccruedCard.tsx
#: src/components/Synthetics/SettleAccruedFundingFeeModal/SettleAccruedFundingFeeModal.tsx
msgid "Settle"
msgstr "Settle"

#: src/components/Synthetics/TradeInfoIcon/TradeInfoIcon.tsx
msgid "{typeString} Short TWAP: {0} a short position in evenly distributed parts over a specified time."
msgstr "{typeString} Short TWAP: {0} a short position in evenly distributed parts over a specified time."

#: src/domain/synthetics/orders/utils.tsx
msgid "There may not be sufficient liquidity to execute the swap when the min. receive conditions are met."
msgstr "There may not be sufficient liquidity to execute the swap when the min. receive conditions are met."

#: src/components/Synthetics/TradeHistory/TradeHistoryRow/utils/swap.ts
msgid "{fromText} to"
msgstr "{fromText} to"

#: src/components/Exchange/PositionDropdown.tsx
msgid "Select Market"
msgstr "Select Market"

#: src/pages/PositionsOverview/PositionsOverview.jsx
msgid "Open positions: {0}<0/>Under risk: {1}"
msgstr "Open positions: {0}<0/>Under risk: {1}"

#: src/components/Exchange/UsefulLinks.tsx
msgid "Speed up page loading"
msgstr "Speed up page loading"

#: src/components/Exchange/TradeHistory.jsx
msgid "{0}: Swap {amountInDisplay}{1} for{minOutDisplay} {2}, Price:{3} USD"
msgstr "{0}: Swap {amountInDisplay}{1} for{minOutDisplay} {2}, Price:{3} USD"

#: src/components/Synthetics/TradeFeesRow/TradeFeesRow.tsx
msgid "(Rebated)"
msgstr "(Rebated)"

#: src/pages/BuyGMX/BuyGMX.tsx
msgid "Buy GMX from centralized exchanges:"
msgstr "Buy GMX from centralized exchanges:"

#: src/pages/BuyGMX/BuyGMX.tsx
msgid "GMX bonds can be bought on Bond Protocol with a discount and a small vesting period:"
msgstr "GMX bonds can be bought on Bond Protocol with a discount and a small vesting period:"

#: src/domain/synthetics/sidecarOrders/utils.ts
msgid "Trigger price above highest limit price"
msgstr "Trigger price above highest limit price"

#: src/components/Exchange/OrdersToa.jsx
msgid "Note that orders are not guaranteed to be executed.<0/><1/>This can occur in a few situations including but not exclusive to:"
msgstr "Note that orders are not guaranteed to be executed.<0/><1/>This can occur in a few situations including but not exclusive to:"

#: src/components/Synthetics/TableMarketFilter/MarketFilterLongShort.tsx
msgid "Open Positions with Orders"
msgstr "Open Positions with Orders"

#: src/pages/Ecosystem/ecosystemConstants.tsx
msgid "Copin"
msgstr "Copin"

#: src/components/Exchange/PositionSeller.jsx
msgid "{nativeTokenSymbol} can not be sent to smart contract addresses. Select another token."
msgstr "{nativeTokenSymbol} can not be sent to smart contract addresses. Select another token."

#: src/components/Exchange/SwapBox.jsx
msgid "Fetching token info..."
msgstr "Fetching token info..."

#: src/components/OldSubaccountWithdraw/OldSubaccountWithdraw.tsx
#~ msgid "You have {balance} ETH remaining in your old version 1CT subaccount."
#~ msgstr "You have {balance} ETH remaining in your old version 1CT subaccount."

#: src/components/Synthetics/TradeFeesRow/TradeFeesRow.tsx
msgid "This swap is routed through several GM pools for the lowest possible fees and price impact."
msgstr "This swap is routed through several GM pools for the lowest possible fees and price impact."

#: src/components/Synthetics/OrderItem/TwapOrdersList/TwapOrdersList.tsx
#: src/components/Synthetics/OrderItem/TwapOrdersList/TwapOrdersList.tsx
msgid "{0}"
msgstr "{0}"

#: src/components/Synthetics/TradeHistory/TradeHistoryRow/utils/shared.ts
msgid "Not enough Available Liquidity to fill the Order. The Order will get filled when the condition is met and there is enough Available Liquidity."
msgstr "Not enough Available Liquidity to fill the Order. The Order will get filled when the condition is met and there is enough Available Liquidity."

#: src/pages/Dashboard/OverviewCard.tsx
msgid "Annualized data based on the past 7 days."
msgstr "Annualized data based on the past 7 days."

#: src/components/Exchange/OrdersToa.jsx
#: src/components/Exchange/OrdersToa.jsx
#: src/components/Exchange/PositionSeller.jsx
#: src/components/Exchange/SwapBox.jsx
msgid "Enable Orders"
msgstr "Enable Orders"

#: src/components/Glp/GlpSwap.jsx
msgid "Max pool capacity reached for {0}. Please mint GLP using another token"
msgstr "Max pool capacity reached for {0}. Please mint GLP using another token"

#: src/components/DepthChart/DepthChartTooltip.tsx
msgid "No liquidity is available for increasing shorts for<0/>this size. Max short size: {0}<1/><2/>Execution prices for decreasing longs."
msgstr "No liquidity is available for increasing shorts for<0/>this size. Max short size: {0}<1/><2/>Execution prices for decreasing longs."

#: src/components/Header/AppHeaderUser.tsx
#: src/components/Header/AppHeaderUser.tsx
msgid "Trade"
msgstr "Trade"

#: src/components/Referrals/JoinReferralCode.tsx
msgid "Adding referral code failed."
msgstr "Adding referral code failed."

#: src/components/Exchange/PositionEditor.jsx
msgid "Max leverage without PnL: {0}x"
msgstr "Max leverage without PnL: {0}x"

#: src/pages/SyntheticsFallbackPage/SyntheticsFallbackPage.tsx
msgid "V2 doesn't currently support this network"
msgstr "V2 doesn't currently support this network"

#: src/components/Referrals/AffiliatesStats.tsx
#: src/components/Referrals/AffiliatesStats.tsx
#: src/components/Referrals/TradersStats.tsx
#: src/components/Referrals/TradersStats.tsx
msgid "V1 Arbitrum"
msgstr "V1 Arbitrum"

#: src/domain/synthetics/positions/utils.ts
msgid "SL"
msgstr "SL"

#: src/pages/Earn/EarnV1.jsx
#: src/pages/Earn/EarnV1.jsx
#: src/pages/Earn/EarnV1.jsx
#: src/pages/Earn/EscrowedGmxCard.tsx
#: src/pages/Earn/GmxAndVotingPowerCard.tsx
#: src/pages/Earn/StakeModal.tsx
#: src/pages/Earn/StakeModal.tsx
msgid "Stake"
msgstr "Stake"

#: src/components/Synthetics/TradeHistory/keys.ts
#~ msgid "Update TWAP part"
#~ msgstr "Update TWAP part"

#: src/components/NpsModal/NpsModal.tsx
msgid "Help us improve"
msgstr "Help us improve"

#: src/components/Exchange/PositionSeller.jsx
#: src/components/Exchange/PositionSeller.jsx
msgid "Invalid Liquidation Price"
msgstr "Invalid Liquidation Price"

#: src/pages/Home/Home.tsx
msgid "An aggregate of high-quality price feeds determine when liquidations occur. This keeps positions safe from temporary wicks."
msgstr "An aggregate of high-quality price feeds determine when liquidations occur. This keeps positions safe from temporary wicks."

#: src/components/Exchange/PositionSeller.jsx
msgid "Swap amount from {0} to {1} exceeds {2} available liquidity. Choose a different \"Receive\" token."
msgstr "Swap amount from {0} to {1} exceeds {2} available liquidity. Choose a different \"Receive\" token."

#: src/components/Synthetics/TradeHistory/keys.ts
msgid "Create Take Profit"
msgstr "Create Take Profit"

#: src/components/Exchange/OrderEditor.jsx
msgid "Update Order"
msgstr "Update Order"

#: src/components/Synthetics/TradeHistory/keys.ts
msgid "Cancel TWAP"
msgstr "Cancel TWAP"

<<<<<<< HEAD
#: src/components/OneClickAdvancedSettings/OneClickAdvancedSettings.tsx
msgid "Advanced Settings"
msgstr "Advanced Settings"

=======
>>>>>>> 5d3be8ff
#: src/components/Synthetics/TradeHistory/TradeHistoryRow/utils/position.ts
msgid "Mark price for the liquidation."
msgstr "Mark price for the liquidation."

#: src/components/Synthetics/StatusNotification/GmStatusNotification.tsx
msgid "<0>Selling {0}{1}<1>{poolName}</1></0>"
msgstr "<0>Selling {0}{1}<1>{poolName}</1></0>"

<<<<<<< HEAD
#: src/components/Synthetics/TradeBox/components/TradeBoxLongShortInfoIcon.tsx
#~ msgid "Long TP/SL: Decrease a long position when the trigger price is reached."
#~ msgstr "Long TP/SL: Decrease a long position when the trigger price is reached."

=======
>>>>>>> 5d3be8ff
#: src/components/Exchange/PositionSeller.jsx
#: src/domain/synthetics/trade/utils/validation.ts
msgid "Max close amount exceeded"
msgstr "Max close amount exceeded"

#: src/components/Exchange/PositionEditor.jsx
#: src/components/Exchange/PositionSeller.jsx
#: src/components/Exchange/SwapBox.jsx
#: src/domain/synthetics/orders/getPositionOrderError.tsx
#: src/domain/synthetics/sidecarOrders/utils.ts
#: src/domain/synthetics/trade/utils/validation.ts
#: src/domain/synthetics/trade/utils/validation.ts
#: src/domain/synthetics/trade/utils/validation.ts
msgid "Max leverage: {0}x"
msgstr "Max leverage: {0}x"

#: src/domain/synthetics/positions/utils.ts
msgid "T"
msgstr "T"

#: src/components/MissedCoinsModal/MissedCoinsModal.tsx
msgid "Please enter the names of the coins you'd like to see added:"
msgstr "Please enter the names of the coins you'd like to see added:"

#: src/components/Synthetics/StatusNotification/SubaccountNotification.tsx
#~ msgid "Subaccount created"
#~ msgstr "Subaccount created"

#: src/components/Exchange/ConfirmationBox.jsx
msgid "Forfeit profit and Short"
msgstr "Forfeit profit and Short"

#: src/pages/Dashboard/GmxCard.tsx
msgid "Staked on Arbitrum"
msgstr "Staked on Arbitrum"

#: src/components/Exchange/PositionSeller.jsx
msgid "Order creation failed."
msgstr "Order creation failed."

#: src/components/Synthetics/MissedCoinsHint/MissedCoinsHint.tsx
msgid "Can’t find the coin you need? Let us know"
msgstr "Can’t find the coin you need? Let us know"

#: src/pages/Earn/GmxAndVotingPowerCard.tsx
msgid "Delegated to"
msgstr "Delegated to"

#: src/domain/synthetics/orders/useOrderTxnCallbacks.tsx
msgid "{orderText} update failed."
msgstr "{orderText} update failed."

#: src/components/Exchange/TradeHistory.jsx
msgid "Execute Order: Swap {fromAmountDisplay} {0} for {toAmountDisplay} {1}"
msgstr "Execute Order: Swap {fromAmountDisplay} {0} for {toAmountDisplay} {1}"

#: src/components/Exchange/NoLiquidityErrorModal.tsx
msgid "Buy {swapTokenSymbol} on 1inch"
msgstr "Buy {swapTokenSymbol} on 1inch"

#: src/pages/AccountDashboard/GeneralPerformanceDetails.tsx
#: src/pages/LeaderboardPage/components/LeaderboardAccountsTable.tsx
msgid "PnL (%)"
msgstr "PnL (%)"

#: src/domain/synthetics/userFeedback/utils.ts
msgid "How can we continue to meet your expectations?"
msgstr "How can we continue to meet your expectations?"

#: src/pages/ClaimEsGmx/ClaimEsGmx.jsx
msgid "The esGMX (IOU) token is transferrable. You can add the token to your wallet and send it to another address to claim if you'd like."
msgstr "The esGMX (IOU) token is transferrable. You can add the token to your wallet and send it to another address to claim if you'd like."

#: src/pages/BeginAccountTransfer/BeginAccountTransfer.tsx
msgid "Self-transfer not supported"
msgstr "Self-transfer not supported"

#: src/components/Synthetics/MarketStats/components/CompositionTable.tsx
msgid "{col2}"
msgstr "{col2}"

#: src/context/SubaccountContext/SubaccountContextProvider.tsx
msgid "Generating session..."
msgstr "Generating session..."

#: src/pages/Exchange/Exchange.tsx
msgid "Decreased {tokenSymbol} {longOrShortText}, -{0} USD."
msgstr "Decreased {tokenSymbol} {longOrShortText}, -{0} USD."

#: src/components/Exchange/PositionEditor.jsx
msgid "Leave at least {0} ETH for gas"
msgstr "Leave at least {0} ETH for gas"

#: src/pages/Exchange/Exchange.tsx
msgid "Enable orders failed."
msgstr "Enable orders failed."

#: src/pages/Dashboard/GlpCard.tsx
#: src/pages/Dashboard/GmxCard.tsx
#: src/pages/Earn/EarnV1.jsx
#: src/pages/Earn/EarnV1.jsx
#: src/pages/Earn/EarnV1.jsx
#: src/pages/Earn/EarnV1.jsx
#: src/pages/Earn/EarnV1.jsx
#: src/pages/Earn/EscrowedGmxCard.tsx
#: src/pages/Earn/GlpCard.tsx
#: src/pages/Earn/GmxAndVotingPowerCard.tsx
msgid "Total Staked"
msgstr "Total Staked"

#: src/components/Exchange/FeesTooltip.tsx
#: src/components/Synthetics/NetworkFeeRow/NetworkFeeRow.tsx
#: src/components/Synthetics/NetworkFeeRow/NetworkFeeRow.tsx
#: src/components/Synthetics/OrderEditor/OrderEditor.tsx
msgid "Network Fee"
msgstr "Network Fee"

#: src/components/Synthetics/ExecutionPriceRow.tsx
msgid "Expected execution price for the order, including the current price impact."
msgstr "Expected execution price for the order, including the current price impact."

#: src/components/Exchange/ConfirmationBox.jsx
#: src/components/Exchange/PositionEditor.jsx
#: src/components/Exchange/PositionSeller.jsx
#: src/components/Exchange/SwapBox.jsx
#: src/components/Exchange/SwapBox.jsx
#: src/components/Synthetics/OrderEditor/OrderEditor.tsx
#: src/components/Synthetics/PositionEditor/PositionEditorAdvancedRows.tsx
#: src/components/Synthetics/PositionSeller/PositionSellerAdvancedDisplayRows.tsx
#: src/components/Synthetics/TradeBox/TradeBox.tsx
#: src/components/Synthetics/TradeBox/TradeBoxRows/AdvancedDisplayRows.tsx
#: src/components/Synthetics/TradeBox/TradeBoxRows/AdvancedDisplayRows.tsx
msgid "Leverage"
msgstr "Leverage"

#: src/pages/Exchange/Exchange.tsx
msgid "Enable orders sent."
msgstr "Enable orders sent."

#: src/components/Synthetics/SubaccountModal/SubaccountModal.tsx
#~ msgid "The subaccount has no funds."
#~ msgstr "The subaccount has no funds."

#: src/components/Exchange/PositionEditor.jsx
#: src/components/OldSubaccountWithdraw/OldSubaccountWithdraw.tsx
msgid "Withdrawing..."
msgstr "Withdrawing..."

#: src/components/Synthetics/Claims/ClaimsHistory.tsx
msgid "No claims match the selected filters"
msgstr "No claims match the selected filters"

#: src/components/Exchange/PositionSeller.jsx
#: src/components/Exchange/SwapBox.jsx
#: src/components/Referrals/ClaimAffiliatesModal/ClaimAffiliatesModal.tsx
#: src/components/Synthetics/ChartTokenSelector/ChartTokenSelector.tsx
#: src/components/Synthetics/ChartTokenSelector/ChartTokenSelector.tsx
#: src/components/Synthetics/Claims/ClaimsHistory.tsx
#: src/components/Synthetics/MarketStats/MarketStatsWithComposition.tsx
#: src/components/Synthetics/OrderItem/OrderItem.tsx
#: src/components/Synthetics/PositionSeller/PositionSeller.tsx
#: src/components/Synthetics/TableMarketFilter/MarketFilterBase.tsx
#: src/components/Synthetics/TableMarketFilter/MarketFilterLongShort.tsx
#: src/components/Synthetics/TradeBox/TradeBox.tsx
#: src/components/Synthetics/TradeBox/TradeBox.tsx
#: src/components/Synthetics/TradeBox/tradeboxConstants.tsx
#: src/components/Synthetics/TradeHistory/TradeHistoryRow/TradeHistoryRow.tsx
#: src/components/Synthetics/TradeHistory/useDownloadAsCsv.tsx
msgid "Market"
msgstr "Market"

#: src/components/Exchange/PositionSeller.jsx
msgid "Swap amount from {0} to {1} exceeds {2} acceptable amount. Can only receive {3}."
msgstr "Swap amount from {0} to {1} exceeds {2} acceptable amount. Can only receive {3}."

#: src/pages/Earn/EarnV2.tsx
msgid "Earn {incentivesToken} token incentives by purchasing GM tokens or trading in GMX V2."
msgstr "Earn {incentivesToken} token incentives by purchasing GM tokens or trading in GMX V2."

#: src/components/Exchange/PositionEditor.jsx
msgid "Withdraw disabled, pending {0} upgrade"
msgstr "Withdraw disabled, pending {0} upgrade"

#: src/pages/LeaderboardPage/components/LeaderboardContainer.tsx
msgid "Read the rules"
msgstr "Read the rules"

#: src/pages/LeaderboardPage/components/LeaderboardPositionsTable.tsx
msgid "Lev."
msgstr "Lev."

#: src/components/Synthetics/TradeInfoIcon/TradeInfoIcon.tsx
#~ msgid "{tradeTypeLabel} a {positionLabel} position when the trigger price is reached."
#~ msgstr "{tradeTypeLabel} a {positionLabel} position when the trigger price is reached."

#: src/pages/Earn/StakeModal.tsx
msgid "Stake failed."
msgstr "Stake failed."

#: src/components/NpsModal/NpsModal.tsx
#: src/components/Synthetics/GmSwap/GmSwapBox/GmShiftBox/useShiftSubmitState.tsx
#: src/components/UserFeedbackModal/UserFeedbackModal.tsx
msgid "Submitting..."
msgstr "Submitting..."

#: src/components/Header/HomeHeaderLinks.tsx
msgid "App"
msgstr "App"

#: src/components/Synthetics/GmAssetDropdown/GmAssetDropdown.tsx
msgid "Add {marketName} to Wallet"
msgstr "Add {marketName} to Wallet"

#: src/components/Exchange/SwapBox.jsx
msgid "High Slippage, Swap Anyway"
msgstr "High Slippage, Swap Anyway"

#: src/components/Synthetics/StatusNotification/FeesSettlementStatusNotification.tsx
msgid "<0>{0}</0> <1><2>{indexName}</2><3>[{poolName}]</3></1>"
msgstr "<0>{0}</0> <1><2>{indexName}</2><3>[{poolName}]</3></1>"

#: src/components/Synthetics/TradeFeesRow/TradeFeesRow.tsx
msgid "Swap {0} to {1}"
msgstr "Swap {0} to {1}"

#: src/components/Exchange/ConfirmationBox.jsx
msgid "Fees are high to swap from {0} to {1}."
msgstr "Fees are high to swap from {0} to {1}."

#: src/pages/AccountDashboard/dailyAndCumulativePnLDebug.tsx
msgid "Debug values are not available"
msgstr "Debug values are not available"

#: src/domain/synthetics/orders/getPositionOrderError.tsx
#: src/domain/synthetics/sidecarOrders/utils.ts
#: src/domain/synthetics/trade/utils/validation.ts
msgid "Trigger price below liq. price"
msgstr "Trigger price below liq. price"

#: src/pages/ClaimEsGmx/ClaimEsGmx.jsx
#: src/pages/Earn/AffiliateClaimModal.tsx
#: src/pages/Earn/ClaimModal.tsx
msgid "Claim failed."
msgstr "Claim failed."

#: src/components/Synthetics/MarketStats/components/CompositionTable.tsx
msgid "{col3}"
msgstr "{col3}"

#: src/pages/AccountDashboard/HistoricalLists.tsx
#: src/pages/SyntheticsPage/SyntheticsPage.tsx
msgid "Positions{0}"
msgstr "Positions{0}"

#: src/domain/synthetics/orders/simulateExecuteTxn.tsx
msgid "Unknown Error"
msgstr "Unknown Error"

#: src/components/Glp/GlpSwap.jsx
msgid "Buying..."
msgstr "Buying..."

#: src/components/Synthetics/OrderEditor/OrderEditor.tsx
msgid "Enter a new ratio or allowed slippage"
msgstr "Enter a new ratio or allowed slippage"

#: src/components/Synthetics/TradeFeesRow/TradeFeesRow.tsx
msgid "Swap UI Fee"
msgstr "Swap UI Fee"

#: src/context/SubaccountContext/SubaccountContextProvider.tsx
#: src/context/SubaccountContext/SubaccountContextProvider.tsx
#: src/context/SubaccountContext/SubaccountContextProvider.tsx
#~ msgid "Deactivating subaccount"
#~ msgstr "Deactivating subaccount"

#: src/components/Synthetics/OrderEditor/OrderEditor.tsx
#: src/components/Synthetics/TradeBox/hooks/useTradeButtonState.tsx
msgid "Decrease the size to match the max. allowed leverage:"
msgstr "Decrease the size to match the max. allowed leverage:"

#: src/components/Synthetics/PositionItem/PositionItem.tsx
msgid "Accrued Positive Funding Fee"
msgstr "Accrued Positive Funding Fee"

#: src/components/Synthetics/TwapRows/TwapRows.tsx
#~ msgid "This TWAP order will execute {numberOfParts} {0} {type} orders of {1} each over the next {2} for the {3} pool."
#~ msgstr "This TWAP order will execute {numberOfParts} {0} {type} orders of {1} each over the next {2} for the {3} pool."

#: src/pages/BeginAccountTransfer/BeginAccountTransfer.tsx
msgid "Sender has withdrawn all tokens from Affiliate Vesting Vault"
msgstr "Sender has withdrawn all tokens from Affiliate Vesting Vault"

#: src/components/Exchange/TradeHistory.jsx
#: src/components/Synthetics/TradeHistory/keys.ts
#: src/context/SyntheticsEvents/SyntheticsEventsProvider.tsx
msgid "Liquidated"
msgstr "Liquidated"

#: src/pages/Ecosystem/ecosystemConstants.tsx
msgid "Blueberry Pulse"
msgstr "Blueberry Pulse"

#: src/components/NetworkDropdown/LanguagePopupHome.tsx
#: src/components/NetworkDropdown/NetworkDropdown.tsx
msgid "Select Language"
msgstr "Select Language"

#: src/components/SettingsModal/OldSubaccountWithdraw.tsx
#~ msgid "You have {0} ETH remaining in your old version 1CT subaccount."
#~ msgstr "You have {0} ETH remaining in your old version 1CT subaccount."

#: src/components/Synthetics/TableMarketFilter/MarketFilterLongShort.tsx
msgid "Direction"
msgstr "Direction"

#: src/components/Synthetics/MarketStats/MarketStatsWithComposition.tsx
msgid "GM can be sold for {0} and {1} for this market up to the specified selling caps. The remaining tokens in the pool are reserved for currently open positions."
msgstr "GM can be sold for {0} and {1} for this market up to the specified selling caps. The remaining tokens in the pool are reserved for currently open positions."

#: src/components/Synthetics/ExecutionPriceRow.tsx
#: src/components/Synthetics/TradeHistory/TradeHistoryRow/utils/position.ts
#: src/components/Synthetics/TradeHistory/TradeHistoryRow/utils/position.ts
#: src/components/Synthetics/TradeHistory/TradeHistoryRow/utils/position.ts
#: src/components/Synthetics/TradeHistory/TradeHistoryRow/utils/position.ts
#: src/components/Synthetics/TradeHistory/TradeHistoryRow/utils/position.ts
#: src/components/Synthetics/TradeHistory/TradeHistoryRow/utils/position.ts
#: src/components/Synthetics/TradeHistory/TradeHistoryRow/utils/position.ts
#: src/components/Synthetics/TradeHistory/TradeHistoryRow/utils/position.ts
#: src/components/Synthetics/TradeHistory/TradeHistoryRow/utils/position.ts
#: src/components/Synthetics/TradeHistory/TradeHistoryRow/utils/position.ts
#: src/components/Synthetics/TradeHistory/TradeHistoryRow/utils/position.ts
#: src/components/Synthetics/TradeHistory/TradeHistoryRow/utils/position.ts
#: src/components/Synthetics/TradeHistory/TradeHistoryRow/utils/swap.ts
#: src/components/Synthetics/TradeHistory/TradeHistoryRow/utils/swap.ts
#: src/components/Synthetics/TradeHistory/TradeHistoryRow/utils/swap.ts
#: src/components/Synthetics/TradeHistory/TradeHistoryRow/utils/swap.ts
#: src/components/Synthetics/TradeHistory/TradeHistoryRow/utils/swap.ts
msgid "Order Acceptable Price"
msgstr "Order Acceptable Price"

#: src/components/Synthetics/ChartTokenSelector/ChartTokenSelector.tsx
msgid "VOL."
msgstr "VOL."

#: src/components/Glp/GlpSwap.jsx
msgid "Max Capacity for {0} Reached"
msgstr "Max Capacity for {0} Reached"

#: src/domain/synthetics/sidecarOrders/utils.ts
#: src/domain/synthetics/sidecarOrders/utils.ts
msgid "Trigger price below limit price"
msgstr "Trigger price below limit price"

#: src/components/Synthetics/StatusNotification/GmStatusNotification.tsx
msgid "<0>Buying {0}{1}<1>{poolName}</1></0> <2>with {tokensText}</2>"
msgstr "<0>Buying {0}{1}<1>{poolName}</1></0> <2>with {tokensText}</2>"

#: src/components/Exchange/NetValueTooltip.tsx
#: src/components/Exchange/PositionsList.jsx
#: src/components/Exchange/PositionsList.jsx
#: src/components/Synthetics/PositionItem/PositionItem.tsx
#: src/components/Synthetics/PositionItem/PositionItem.tsx
#: src/components/Synthetics/TradeHistory/TradeHistoryRow/utils/position.ts
msgid "Initial Collateral"
msgstr "Initial Collateral"

#: src/pages/Earn/StakeModal.tsx
msgid "<0>Delegate your undelegated {0} GMX DAO</0> voting power before staking."
msgstr "<0>Delegate your undelegated {0} GMX DAO</0> voting power before staking."

#: src/pages/LeaderboardPage/components/LeaderboardAccountsTable.tsx
msgid "Avg. Size"
msgstr "Avg. Size"

#: src/components/Referrals/AffiliatesStats.tsx
msgid "V1 esGMX"
msgstr "V1 esGMX"

#: src/components/Synthetics/TradeBox/TradeBoxRows/LimitAndTPSLRows.tsx
msgid "Take Profit PnL"
msgstr "Take Profit PnL"

#: src/components/MissedCoinsModal/MissedCoinsModal.tsx
msgid "Let us know which coins you're missing"
msgstr "Let us know which coins you're missing"

#: src/components/Exchange/PositionEditor.jsx
msgid "Enable withdraw sent."
msgstr "Enable withdraw sent."

#: src/pages/ClaimEsGmx/ClaimEsGmx.jsx
msgid "Your esGMX (IOU) balance will decrease by your claim amount after claiming, this is expected behaviour."
msgstr "Your esGMX (IOU) balance will decrease by your claim amount after claiming, this is expected behaviour."

#: src/components/SettingsModal/SettingsModal.tsx
msgid "The Max Network Fee is set to a higher value to handle potential increases in gas price during order execution. Any excess network fee will be refunded to your account when the order is executed. Only applicable to GMX V2."
msgstr "The Max Network Fee is set to a higher value to handle potential increases in gas price during order execution. Any excess network fee will be refunded to your account when the order is executed. Only applicable to GMX V2."

#: src/domain/synthetics/positions/utils.ts
msgid "stop market"
msgstr "stop market"

#: src/pages/AccountDashboard/GeneralPerformanceDetails.tsx
#: src/pages/AccountDashboard/generalPerformanceDetailsDebug.tsx
#: src/pages/LeaderboardPage/components/LeaderboardAccountsTable.tsx
msgid "Start Unrealized PnL"
msgstr "Start Unrealized PnL"

#: src/components/TVChartContainer/constants.ts
msgid "Limit - Short Inc."
msgstr "Limit - Short Inc."

#: src/components/Synthetics/MarketStats/components/CompositionTable.tsx
msgid "AMOUNT"
msgstr "AMOUNT"

#: src/components/Synthetics/StatusNotification/FeesSettlementStatusNotification.tsx
msgid "Sending settle request"
msgstr "Sending settle request"

#: src/lib/legacy.ts
msgid "Order cannot be executed as the remaining position would be smaller than $5.00"
msgstr "Order cannot be executed as the remaining position would be smaller than $5.00"

#: src/components/Referrals/ClaimAffiliatesModal/ClaimAffiliatesModal.tsx
#: src/components/Synthetics/ClaimablePositionPriceImpactRebateModal/ClaimablePositionPriceImpactRebateModal.tsx
#: src/components/Synthetics/ClaimModal/ClaimModal.tsx
#: src/pages/ClaimEsGmx/ClaimEsGmx.jsx
#: src/pages/Earn/AffiliateClaimModal.tsx
#: src/pages/Earn/ClaimModal.tsx
msgid "Claiming..."
msgstr "Claiming..."

#. Filter option for tokens favorites
#: src/context/TokensFavoritesContext/TokensFavoritesContextProvider.tsx
msgid "All"
msgstr "All"

#: src/components/Synthetics/TradeHistory/keys.ts
msgid "Request Market Increase"
msgstr "Request Market Increase"

#: src/components/Synthetics/OrderEditor/OrderEditor.tsx
msgid "Edit {0}"
msgstr "Edit {0}"

#: src/pages/ClaimEsGmx/ClaimEsGmx.jsx
msgid "Vest with GMX on Arbitrum"
msgstr "Vest with GMX on Arbitrum"

#: src/components/Synthetics/Claims/ClaimableCard.tsx
msgid "Claimable price impact rebates.<0/><1/><2>Read more</2>."
msgstr "Claimable price impact rebates.<0/><1/><2>Read more</2>."

#: src/components/Synthetics/MarketNetFee/MarketNetFee.tsx
msgid "{longOrShort} positions {fundingAction} a funding fee of {fundingRate} per hour and {borrowAction} a borrow fee of {borrowRate} per hour."
msgstr "{longOrShort} positions {fundingAction} a funding fee of {fundingRate} per hour and {borrowAction} a borrow fee of {borrowRate} per hour."

#: src/components/Synthetics/OrderList/filters/OrderTypeFilter.tsx
#: src/components/Synthetics/OrderList/filters/OrderTypeFilter.tsx
#: src/components/Synthetics/OrderList/filters/OrderTypeFilter.tsx
#: src/components/Synthetics/PositionSeller/PositionSeller.tsx
#: src/components/Synthetics/TradeBox/tradeboxConstants.tsx
#: src/domain/synthetics/positions/utils.ts
msgid "TWAP"
msgstr "TWAP"

#: src/components/Exchange/OrderEditor.jsx
#: src/components/Synthetics/OrderEditor/OrderEditor.tsx
msgid "Updating Order..."
msgstr "Updating Order..."

#: src/components/Exchange/PositionSeller.jsx
msgid "Close failed."
msgstr "Close failed."

#: src/pages/Earn/EarnV2.tsx
msgid "You are earning rewards with {0} tokens.<0/>Tokens: {amountStr}."
msgstr "You are earning rewards with {0} tokens.<0/>Tokens: {amountStr}."

#: src/components/ModalViews/RedirectModal.tsx
msgid "The website is a community deployed and maintained instance of the open source <0>GMX front end</0>, hosted and served on the distributed, peer-to-peer <1>IPFS network</1>."
msgstr "The website is a community deployed and maintained instance of the open source <0>GMX front end</0>, hosted and served on the distributed, peer-to-peer <1>IPFS network</1>."

#: src/components/Exchange/PositionEditor.jsx
msgid "Deposit failed."
msgstr "Deposit failed."

#: src/pages/BuyGlp/BuyGlp.jsx
msgid "GLP to GM migration has reduced Fees due to STIP incentives. <0>Read more</0>."
msgstr "GLP to GM migration has reduced Fees due to STIP incentives. <0>Read more</0>."

#: src/components/Synthetics/AcceptablePriceImpactInputRow/AcceptablePriceImpactInputRow.tsx
#: src/components/Synthetics/AllowedSwapSlippageInputRowImpl/AllowedSwapSlippageInputRowImpl.tsx
msgid "<0>Set Recommended Impact: {0}</0>."
msgstr "<0>Set Recommended Impact: {0}</0>."

#: src/pages/Ecosystem/ecosystemConstants.tsx
msgid "Defi Llama"
msgstr "Defi Llama"

#: src/pages/Exchange/Exchange.tsx
msgid "Orders cancelled."
msgstr "Orders cancelled."

#: src/components/Synthetics/MarketStats/MarketStatsWithComposition.tsx
msgid "Last Rebalance"
msgstr "Last Rebalance"

#: src/components/Synthetics/TradeHistory/keys.ts
msgid "Cancel Limit"
msgstr "Cancel Limit"

#: src/components/Referrals/AffiliatesStats.tsx
msgid "V2 Claim"
msgstr "V2 Claim"

#: src/components/Exchange/OrdersToa.jsx
msgid "Accept that orders are not guaranteed to execute and trigger orders may not settle at the trigger price"
msgstr "Accept that orders are not guaranteed to execute and trigger orders may not settle at the trigger price"

#: src/domain/synthetics/trade/utils/validation.ts
#: src/domain/synthetics/trade/utils/validation.ts
msgid "Select a market"
msgstr "Select a market"

#: src/domain/synthetics/trade/utils/validation.ts
msgid "The buyable cap for the pool GM: {0} in {1} [{2}] has been reached. Please choose a different pool or reduce the buy size."
msgstr "The buyable cap for the pool GM: {0} in {1} [{2}] has been reached. Please choose a different pool or reduce the buy size."

#: src/components/Synthetics/GmList/GmTokensTotalBalanceInfo.tsx
msgid "Wallet {daysConsidered}d accrued Fees"
msgstr "Wallet {daysConsidered}d accrued Fees"

#: src/components/Synthetics/HighPriceImpactOrFeesWarningCard/HighPriceImpactOrFeesWarningCard.tsx
msgid "High External Swap Impact"
msgstr "High External Swap Impact"

#: src/components/Exchange/TradeHistory.jsx
#: src/components/Synthetics/TradeHistory/TradeHistory.tsx
msgid "No trades yet"
msgstr "No trades yet"

#: src/components/Exchange/ConfirmationBox.jsx
#: src/components/Exchange/PositionSeller.jsx
#: src/components/Synthetics/AllowedSwapSlippageInputRowImpl/AllowedSwapSlippageInputRowImpl.tsx
#: src/components/Synthetics/AllowedSwapSlippageInputRowImpl/AllowedSwapSlippageInputRowImpl.tsx
#: src/components/Synthetics/PositionSeller/rows/AllowedSlippageRow.tsx
#: src/components/Synthetics/TradeBox/TradeBoxRows/AllowedSlippageRow.tsx
msgid "Allowed Slippage"
msgstr "Allowed Slippage"

#: src/components/Exchange/OrderEditor.jsx
msgid "Order update failed."
msgstr "Order update failed."

#: src/components/Exchange/SwapBox.jsx
#: src/components/Glp/GlpSwap.jsx
msgid "Waiting for Approval"
msgstr "Waiting for Approval"

#: src/components/Synthetics/MarketNetFee/MarketNetFee.tsx
msgid "{longOrShort} positions {fundingAction} a funding fee of {fundingRate} per hour and do not pay a borrow fee."
msgstr "{longOrShort} positions {fundingAction} a funding fee of {fundingRate} per hour and do not pay a borrow fee."

#: src/components/Synthetics/TradeInfoIcon/TradeInfoIcon.tsx
msgid "{typeString} Short TP/SL: {0} a short position when the trigger price is reached."
msgstr "{typeString} Short TP/SL: {0} a short position when the trigger price is reached."

#: src/pages/Ecosystem/Ecosystem.tsx
msgid "Community-led Telegram groups."
msgstr "Community-led Telegram groups."

#: src/components/Synthetics/TVChart/components/AvailableLiquidityTooltip.tsx
msgid "{longShortText} {0} Open Interest"
msgstr "{longShortText} {0} Open Interest"

#: src/components/Synthetics/StatusNotification/SubaccountNotification.tsx
#~ msgid "Subaccount activation failed"
#~ msgstr "Subaccount activation failed"

#: src/components/Synthetics/MarketStats/components/CompositionTable.tsx
#: src/components/Synthetics/MarketStats/components/CompositionTable.tsx
msgid "COMP."
msgstr "COMP."

#: src/pages/Earn/Vesting.tsx
msgid "You have no GMX tokens to claim."
msgstr "You have no GMX tokens to claim."

#: src/components/Synthetics/Claims/ClaimHistoryRow/ClaimFundingFeesHistoryRow.tsx
#: src/components/Synthetics/Claims/filters/ActionFilter.tsx
msgid "Settled Funding Fees"
msgstr "Settled Funding Fees"

#: src/pages/LeaderboardPage/components/CompetitionCountdown.tsx
msgid "Ends in"
msgstr "Ends in"

#: src/components/Referrals/JoinReferralCode.tsx
msgid "Please input a referral code to benefit from fee discounts."
msgstr "Please input a referral code to benefit from fee discounts."

#: src/components/Synthetics/TradeHistory/keys.ts
msgid "Failed Deposit"
msgstr "Failed Deposit"

#: src/components/Synthetics/TradeHistory/keys.ts
msgid "Request Market Swap"
msgstr "Request Market Swap"

#: src/components/Synthetics/TradeboxPoolWarnings/TradeboxPoolWarnings.tsx
msgid "Insufficient liquidity in the {0} market pool. Select a different pool for this market.{1}"
msgstr "Insufficient liquidity in the {0} market pool. Select a different pool for this market.{1}"

#: src/domain/synthetics/trade/utils/validation.ts
msgid "App disabled, pending {0} upgrade"
msgstr "App disabled, pending {0} upgrade"

#: src/components/Referrals/AffiliatesStats.tsx
msgid "Rebates earned by this account as an affiliate."
msgstr "Rebates earned by this account as an affiliate."

#: src/components/Glp/GlpSwap.jsx
msgid "Swap {0} on 1inch"
msgstr "Swap {0} on 1inch"

#: src/components/Glp/GlpSwap.jsx
msgid "{0} GLP bought with {1} {2}!"
msgstr "{0} GLP bought with {1} {2}!"

#: src/pages/Earn/EarnV1.jsx
#: src/pages/Earn/EarnV1.jsx
#: src/pages/Earn/EarnV1.jsx
#: src/pages/Earn/EarnV1.jsx
#: src/pages/Earn/EarnV1.jsx
#: src/pages/Earn/EscrowedGmxCard.tsx
#: src/pages/Earn/GmxAndVotingPowerCard.tsx
#: src/pages/Earn/UnstakeModal.tsx
#: src/pages/Earn/UnstakeModal.tsx
msgid "Unstake"
msgstr "Unstake"

#: src/components/SettingsModal/SettingsModal.tsx
msgid "Debug Settings"
msgstr "Debug Settings"

#: src/components/NetworkDropdown/NetworkDropdown.tsx
msgid "More Options"
msgstr "More Options"

#: src/components/TokenCard/TokenCard.tsx
msgid "GLV is the liquidity provider token for GMX V2 vaults. Consist of several GM tokens and accrues fees generated by them."
msgstr "GLV is the liquidity provider token for GMX V2 vaults. Consist of several GM tokens and accrues fees generated by them."

#: src/components/Synthetics/SubaccountModal/SubaccountStatus.tsx
#~ msgid "There are insufficient funds in your Subaccount for One-Click Trading. Use the \"<0>Top-up</0>\" field to increase the Subaccount Balance."
#~ msgstr "There are insufficient funds in your Subaccount for One-Click Trading. Use the \"<0>Top-up</0>\" field to increase the Subaccount Balance."

#: src/components/Synthetics/TwapRows/TwapRows.tsx
msgid "<0>every</0> {hours} hours{0}"
msgstr "<0>every</0> {hours} hours{0}"

#: src/components/Synthetics/TwapRows/TwapRows.tsx
msgid "<0>every</0> {hours} hours{0}"
msgstr "<0>every</0> {hours} hours{0}"

#: src/components/Referrals/TradersStats.tsx
msgid "For trades on V1, this discount will be airdropped to your account every Wednesday. On V2, discounts are applied automatically and will reduce your fees when you make a trade."
msgstr "For trades on V1, this discount will be airdropped to your account every Wednesday. On V2, discounts are applied automatically and will reduce your fees when you make a trade."

#: src/components/DebugExpressSettings/DebugSwapsSettings.tsx
#: src/components/DebugSwapsSettings/DebugSwapsSettings.tsx
msgid "Fail External Swaps"
msgstr "Fail External Swaps"

#: src/domain/synthetics/orders/utils.tsx
msgid "Swap {fromTokenText} for {toTokenText}"
msgstr "Swap {fromTokenText} for {toTokenText}"

#: src/components/Exchange/SwapBox.jsx
#: src/domain/synthetics/orders/createWrapOrUnwrapTxn.ts
#: src/domain/synthetics/orders/createWrapOrUnwrapTxn.ts
msgid "Swap submitted."
msgstr "Swap submitted."

#: src/components/Exchange/NetValueTooltip.tsx
#: src/components/Exchange/PositionSeller.jsx
#: src/components/Exchange/PositionsList.jsx
#: src/components/Exchange/TradeHistory.jsx
#: src/components/Synthetics/PositionItem/PositionItem.tsx
#: src/components/Synthetics/PositionItem/PositionItem.tsx
#: src/components/Synthetics/PositionSeller/PositionSeller.tsx
#: src/components/Synthetics/PositionSeller/PositionSeller.tsx
#: src/components/Synthetics/TradeBox/TradeBox.tsx
#: src/components/Synthetics/TradeHistory/TradeHistoryRow/utils/position.ts
#: src/pages/AccountDashboard/DailyAndCumulativePnL.tsx
msgid "PnL"
msgstr "PnL"

#: src/components/Synthetics/TradeBox/ExpressTradingWarningCard.tsx
msgid "Express Trading is not available using network's native token {0}. Consider using {1} instead."
msgstr "Express Trading is not available using network's native token {0}. Consider using {1} instead."

#: src/components/Synthetics/TradeHistory/keys.ts
#: src/domain/synthetics/orders/utils.tsx
msgid "Market Increase"
msgstr "Market Increase"

#: src/components/SettingsModal/SettingsModal.tsx
#~ msgid "Include PnL in leverage display"
#~ msgstr "Include PnL in leverage display"

#: src/components/Synthetics/Claims/ClaimsHistory.tsx
msgid "No claims yet"
msgstr "No claims yet"

#: src/pages/Earn/EarnV2.tsx
#: src/pages/MarketPoolsPage/MarketPoolsPage.tsx
msgid "Select a GLV Vault"
msgstr "Select a GLV Vault"

#: src/components/TVChartContainer/DynamicLine.tsx
msgid "Cancel Order"
msgstr "Cancel Order"

#: src/components/Exchange/PositionEditor.jsx
#: src/components/Exchange/PositionEditor.jsx
#: src/components/Exchange/PositionEditor.jsx
#: src/components/OldSubaccountWithdraw/OldSubaccountWithdraw.tsx
#: src/components/Synthetics/PositionEditor/types.ts
#: src/components/Synthetics/TradeHistory/keys.ts
#: src/pages/Earn/Vesting.tsx
#: src/pages/Earn/Vesting.tsx
#: src/pages/Earn/Vesting.tsx
msgid "Withdraw"
msgstr "Withdraw"

#: src/components/Synthetics/TradeHistory/keys.ts
msgid "Update Stop Market"
msgstr "Update Stop Market"

#: src/pages/Earn/TotalRewardsCard.tsx
msgid "Vested Claimable GMX"
msgstr "Vested Claimable GMX"

#: src/pages/BuyGMX/BuyGMX.tsx
msgid "Buy {nativeTokenSymbol}"
msgstr "Buy {nativeTokenSymbol}"

#: src/components/TokenCard/TokenCard.tsx
#: src/components/TokenCard/TokenCard.tsx
#: src/components/TokenCard/TokenCard.tsx
#: src/components/TokenCard/TokenCard.tsx
msgid "View on Avalanche"
msgstr "View on Avalanche"

#: src/components/AddressDropdown/AddressDropdown.tsx
msgid "View in Explorer"
msgstr "View in Explorer"

#: src/components/AprInfo/AprInfo.tsx
msgid "Bonus APR"
msgstr "Bonus APR"

#: src/components/Synthetics/StatusNotification/GmStatusNotification.tsx
msgid "Shift request sent"
msgstr "Shift request sent"

#: src/pages/Jobs/Jobs.jsx
msgid "GMX is not actively looking for new hires at the moment. However, if you think you can contribute to the project, please email <0>jobs@gmx.io</0>."
msgstr "GMX is not actively looking for new hires at the moment. However, if you think you can contribute to the project, please email <0>jobs@gmx.io</0>."

#: src/components/Exchange/ConfirmationBox.jsx
msgid "You have multiple existing Increase {longOrShortText} {0} limit orders"
msgstr "You have multiple existing Increase {longOrShortText} {0} limit orders"

#: src/lib/wallets/connecters/binanceW3W/binanceWallet.ts
msgid "After you scan, a connection prompt will appear for you to connect your wallet."
msgstr "After you scan, a connection prompt will appear for you to connect your wallet."

#: src/pages/BuyGMX/BuyGMX.tsx
msgid "You can transfer AVAX from other networks to Avalanche using any of the below options:"
msgstr "You can transfer AVAX from other networks to Avalanche using any of the below options:"

#: src/pages/Earn/Vesting.tsx
msgid "Unsupported network"
msgstr "Unsupported network"

#: src/components/Synthetics/GmList/GmListItem.tsx
msgid "Shift"
msgstr "Shift"

#: src/components/Exchange/PositionsList.jsx
#: src/components/Synthetics/PositionItem/PositionItem.tsx
#: src/components/Synthetics/PositionItem/PositionItem.tsx
msgid "Opening..."
msgstr "Opening..."

#: src/components/Referrals/AffiliatesStats.tsx
msgid "Traders Referred on Avalanche"
msgstr "Traders Referred on Avalanche"

#: src/components/Exchange/PositionSeller.jsx
msgid "Trigger order disabled, pending {0} upgrade"
msgstr "Trigger order disabled, pending {0} upgrade"

#: src/components/Synthetics/Claims/filters/ActionFilter.tsx
msgid "Funding Fees"
msgstr "Funding Fees"

#: src/domain/tokens/approveTokens.tsx
msgid "Approval failed"
msgstr "Approval failed"

#: src/components/Synthetics/TVChart/ChartHeader.tsx
#: src/components/Synthetics/TVChart/ChartHeader.tsx
#: src/pages/Dashboard/OverviewCard.tsx
#: src/pages/Home/Home.tsx
msgid "Open Interest"
msgstr "Open Interest"

#: src/context/SubaccountContext/SubaccountContextProvider.tsx
msgid "Updating settings..."
msgstr "Updating settings..."

#: src/components/Exchange/SwapBox.jsx
msgid "The position will be opened at {0} USD with a max slippage of {1}%.<0/><1/>The slippage amount can be configured under Settings, found by clicking on your address at the top right of the page after connecting your wallet.<2/><3/><4>Read more</4>."
msgstr "The position will be opened at {0} USD with a max slippage of {1}%.<0/><1/>The slippage amount can be configured under Settings, found by clicking on your address at the top right of the page after connecting your wallet.<2/><3/><4>Read more</4>."

#: src/components/Referrals/TradersStats.tsx
msgid "Active Referral Code"
msgstr "Active Referral Code"

#: src/pages/ClaimEsGmx/ClaimEsGmx.jsx
msgid "Please switch your network to Arbitrum."
msgstr "Please switch your network to Arbitrum."

#: src/components/Synthetics/TradeBox/hooks/useTradeButtonState.tsx
msgid "The position would be immediately liquidated upon order execution. Try reducing the size."
msgstr "The position would be immediately liquidated upon order execution. Try reducing the size."

#: src/components/Synthetics/TradeBox/TradeBoxRows/OneClickTrading.tsx
#~ msgid "Enable"
#~ msgstr "Enable"

#: src/components/Synthetics/GmList/GlvList.tsx
#: src/components/Synthetics/GmList/GmList.tsx
#: src/components/Synthetics/MarketTokenSelector/MarketTokenSelector.tsx
msgid "BUYABLE"
msgstr "BUYABLE"

#: src/components/Synthetics/TradeHistory/keys.ts
msgid "Create TWAP"
msgstr "Create TWAP"

#: src/components/Exchange/PositionEditor.jsx
msgid "Enabling Leverage"
msgstr "Enabling Leverage"

#: src/pages/BeginAccountTransfer/BeginAccountTransfer.tsx
#: src/pages/NftWallet/NftWallet.jsx
msgid "Invalid Receiver Address"
msgstr "Invalid Receiver Address"

#: src/components/Exchange/PositionSeller.jsx
msgid "Collateral is not enough to cover pending Fees. Please uncheck \"Keep Leverage\" to pay the Fees with the realized PnL."
msgstr "Collateral is not enough to cover pending Fees. Please uncheck \"Keep Leverage\" to pay the Fees with the realized PnL."

#: src/pages/LeaderboardPage/components/LeaderboardAccountsTable.tsx
#: src/pages/LeaderboardPage/components/LeaderboardPositionsTable.tsx
msgid "You have yet to reach the minimum \"Capital Used\" of {0} to qualify for the rankings."
msgstr "You have yet to reach the minimum \"Capital Used\" of {0} to qualify for the rankings."

#: src/components/Exchange/SwapBox.jsx
msgid "Swap amount exceeds Available Liquidity."
msgstr "Swap amount exceeds Available Liquidity."

#: src/components/InterviewToast/InterviewToast.tsx
msgid "We value your experience as GMX Liquidity Provider and invite you to participate in an anonymous one-on-one chat."
msgstr "We value your experience as GMX Liquidity Provider and invite you to participate in an anonymous one-on-one chat."

#: src/components/Synthetics/TradeBox/hooks/useTradeButtonState.tsx
msgid "Decrease the leverage to match the max. allowed leverage."
msgstr "Decrease the leverage to match the max. allowed leverage."

#: src/components/Synthetics/TableMarketFilter/MarketFilterLongShort.tsx
#: src/components/Synthetics/TableMarketFilter/MarketFilterLongShort.tsx
msgid "Shorts"
msgstr "Shorts"

#: src/pages/PriceImpactRebatesStats/PriceImpactRebatesStats.tsx
msgid "Prev"
msgstr "Prev"

#: src/components/Synthetics/StatusNotification/GmStatusNotification.tsx
msgid "Unknown buy GM order"
msgstr "Unknown buy GM order"

#: src/components/Synthetics/PositionSeller/rows/AllowedSlippageRow.tsx
#: src/components/Synthetics/TradeBox/TradeBoxRows/AllowedSlippageRow.tsx
msgid "You can edit the default Allowed Slippage in the settings menu on the top right of the page.<0/><1/>Note that a low allowed slippage, e.g. less than -{0}, may result in failed orders if prices are volatile."
msgstr "You can edit the default Allowed Slippage in the settings menu on the top right of the page.<0/><1/>Note that a low allowed slippage, e.g. less than -{0}, may result in failed orders if prices are volatile."

#: src/components/Synthetics/TradeHistory/TradeHistory.tsx
msgid "RPnL ($)"
msgstr "RPnL ($)"

#: src/domain/synthetics/orders/updateOrderTxn.ts
#~ msgid "Updating order"
#~ msgstr "Updating order"

#: src/components/DepthChart/DepthChartTooltip.tsx
msgid "There is no price impact. There is a single<0/>execution price for increasing longs or<1/>decreasing shorts for this size."
msgstr "There is no price impact. There is a single<0/>execution price for increasing longs or<1/>decreasing shorts for this size."

#: src/pages/ClaimEsGmx/ClaimEsGmx.jsx
msgid "After claiming, the esGMX tokens will be airdropped to your account on the selected network within 7 days."
msgstr "After claiming, the esGMX tokens will be airdropped to your account on the selected network within 7 days."

#: src/components/Synthetics/TradeBox/hooks/useTradeboxTransactions.tsx
#~ msgid "Creating {0} Limit Order..."
#~ msgstr "Creating {0} Limit Order..."

#: src/components/Synthetics/GmSwap/GmSwapBox/GmSwapBox.tsx
msgid "Buy GLV"
msgstr "Buy GLV"

#: src/components/Synthetics/TradeHistory/keys.ts
msgid "Failed TWAP Part"
msgstr "Failed TWAP Part"

#: src/components/Synthetics/PoolSelector2/PoolSelector2.tsx
#: src/components/Synthetics/PoolSelector2/PoolSelector2.tsx
msgid "Impact+Fees"
msgstr "Impact+Fees"

#: src/components/TVChartContainer/constants.ts
msgid "TP - Short Dec."
msgstr "TP - Short Dec."

#: src/pages/Ecosystem/ecosystemConstants.tsx
msgid "Compass Labs GM Token Dashboard"
msgstr "Compass Labs GM Token Dashboard"

#: src/components/Exchange/TradeHistory.jsx
msgid "Request increase {0} {longOrShortText}, +{1} USD, Acceptable Price: {2} {3} USD"
msgstr "Request increase {0} {longOrShortText}, +{1} USD, Acceptable Price: {2} {3} USD"

#: src/components/Header/AppHeaderLinks.tsx
#: src/pages/Earn/EarnV2.tsx
#: src/pages/Earn/VesterDepositModal.tsx
msgid "Earn"
msgstr "Earn"

#: src/components/Exchange/SwapBox.jsx
#: src/components/Exchange/SwapBox.jsx
#: src/components/Exchange/SwapBox.jsx
#: src/components/Exchange/SwapBox.jsx
#: src/components/Synthetics/CollateralSelector/CollateralSelector.tsx
#: src/components/Synthetics/TradeBox/TradeBoxRows/CollateralSelectorRow.tsx
msgid "Collateral In"
msgstr "Collateral In"

#: src/pages/Dashboard/GmCard.tsx
msgid "GM Markets"
msgstr "GM Markets"

#: src/components/UserFeedbackModal/UserFeedbackModal.tsx
msgid "Your opinions and experiences matter to us. Your feedback helps us understand what we are doing well and where we can make enhancements."
msgstr "Your opinions and experiences matter to us. Your feedback helps us understand what we are doing well and where we can make enhancements."

#: src/pages/Earn/EarnV2.tsx
msgid "Stake <0>GMX</0> and buy <1>GM</1> or <2>GLP</2> to earn rewards."
msgstr "Stake <0>GMX</0> and buy <1>GM</1> or <2>GLP</2> to earn rewards."

#: src/components/Exchange/UsefulLinks.tsx
msgid "Trading guide"
msgstr "Trading guide"

#: src/context/SyntheticsStateContext/selectors/chartSelectors/selectChartLines.tsx
msgid "Open {longOrShortText} - {marketIndexName}"
msgstr "Open {longOrShortText} - {marketIndexName}"

#: src/domain/synthetics/common/incentivesAirdropMessages.ts
msgid "TRADING Airdrop"
msgstr "TRADING Airdrop"

#: src/components/Synthetics/TradeBox/hooks/useCollateralInTooltipContent.tsx
msgid "You will be short {indexSymbol} from your short position, while being long {collateralSymbol} from your {collateralSymbol} collateral. This can be useful for delta-neutral strategies to earn funding fees."
msgstr "You will be short {indexSymbol} from your short position, while being long {collateralSymbol} from your {collateralSymbol} collateral. This can be useful for delta-neutral strategies to earn funding fees."

#: src/components/Referrals/TradersStats.tsx
msgid "Rebates earned by this account as a trader."
msgstr "Rebates earned by this account as a trader."

#: src/components/SettingsModal/SettingsModal.tsx
msgid "One-Click Trading requires Express Trading to function."
msgstr "One-Click Trading requires Express Trading to function."

#: src/components/Exchange/SwapBox.jsx
#: src/components/Synthetics/ExecutionPriceRow.tsx
#: src/components/Synthetics/NetworkFeeRow/NetworkFeeRow.tsx
#: src/components/Synthetics/TradeInfoIcon/TradeInfoIcon.tsx
#: src/components/Synthetics/TradeInfoIcon/TradeInfoIcon.tsx
#: src/components/Synthetics/TradeInfoIcon/TradeInfoIcon.tsx
#: src/components/Synthetics/TradeInfoIcon/TradeInfoIcon.tsx
#: src/components/Synthetics/TradeInfoIcon/TradeInfoIcon.tsx
#: src/components/Synthetics/TradeInfoIcon/TradeInfoIcon.tsx
#: src/components/Synthetics/TradeInfoIcon/TradeInfoIcon.tsx
#: src/components/Synthetics/TradeInfoIcon/TradeInfoIcon.tsx
#: src/components/TokenCard/TokenCard.tsx
#: src/components/TokenCard/TokenCard.tsx
#: src/components/TokenCard/TokenCard.tsx
#: src/components/TokenCard/TokenCard.tsx
#: src/pages/Dashboard/WeightText.tsx
msgid "Read more"
msgstr "Read more"

#: src/components/Synthetics/TradeBox/components/TwapRows.tsx
#~ msgid "{0} days"
#~ msgstr "{0} days"

#: src/pages/AccountDashboard/GeneralPerformanceDetails.tsx
msgid "This Year"
msgstr "This Year"

#: src/components/Exchange/TradeHistory.jsx
msgid ""
"{actionDisplay} {0} {longOrShortText},\n"
"-{1} USD,\n"
"{2} Price: {3} USD"
msgstr ""
"{actionDisplay} {0} {longOrShortText},\n"
"-{1} USD,\n"
"{2} Price: {3} USD"

#: src/pages/Earn/Vesting.tsx
#: src/pages/Earn/Vesting.tsx
#: src/pages/Earn/Vesting.tsx
msgid "Vesting Status"
msgstr "Vesting Status"

#: src/components/Exchange/ConfirmationBox.jsx
msgid "You have an active Limit Order to Increase {longOrShortText} {sizeInToken} {0} (${1}) at price ${2}"
msgstr "You have an active Limit Order to Increase {longOrShortText} {sizeInToken} {0} (${1}) at price ${2}"

#: src/domain/synthetics/claimHistory/claimPriceImpactRebate.ts
msgid "Claiming Price Impact Rebate..."
msgstr "Claiming Price Impact Rebate..."

#: src/components/Synthetics/PositionItem/PositionItem.tsx
msgid "Negative funding fees are automatically settled against the collateral and impact the liquidation price. Positive funding fees can be claimed under the claims tab."
msgstr "Negative funding fees are automatically settled against the collateral and impact the liquidation price. Positive funding fees can be claimed under the claims tab."

#: src/pages/Earn/EarnV2.tsx
msgid "Unstake esGMX"
msgstr "Unstake esGMX"

#: src/components/Synthetics/TradeBox/TradeBox.tsx
msgid "The actual trigger price at which order gets filled will depend on fees and price impact at the time of execution to guarantee that you receive the minimum receive amount."
msgstr "The actual trigger price at which order gets filled will depend on fees and price impact at the time of execution to guarantee that you receive the minimum receive amount."

#: src/components/Exchange/PositionDropdown.tsx
msgid "Set TP/SL"
msgstr "Set TP/SL"

#: src/components/Synthetics/TradeHistory/TradeHistoryRow/utils/shared.ts
msgid "The Execution Price didn't meet the Acceptable Price condition. The Order will get filled when the condition is met."
msgstr "The Execution Price didn't meet the Acceptable Price condition. The Order will get filled when the condition is met."

#: src/components/Synthetics/PositionEditor/PositionEditorAdvancedRows.tsx
#: src/components/Synthetics/PositionSeller/PositionSellerAdvancedDisplayRows.tsx
msgid "Initial Collateral (Collateral excluding Borrow and Funding Fee)."
msgstr "Initial Collateral (Collateral excluding Borrow and Funding Fee)."

#: src/components/Synthetics/TVChart/ChartHeader.tsx
#: src/components/Synthetics/TVChart/ChartHeader.tsx
msgid "Net Rate / 1h"
msgstr "Net Rate / 1h"

#: src/pages/Earn/ClaimModal.tsx
msgid "Claim esGMX Rewards"
msgstr "Claim esGMX Rewards"

#: src/pages/Earn/EarnV2.tsx
msgid "Trading incentives program is live on {avalancheLink}."
msgstr "Trading incentives program is live on {avalancheLink}."

#: src/components/Synthetics/StatusNotification/GmStatusNotification.tsx
msgid "Sending sell request"
msgstr "Sending sell request"

#: src/components/Synthetics/AcceptablePriceImpactInputRow/AcceptablePriceImpactInputRow.tsx
#: src/components/Synthetics/AllowedSwapSlippageInputRowImpl/AllowedSwapSlippageInputRowImpl.tsx
#: src/components/Synthetics/PositionSeller/PositionSellerAdvancedDisplayRows.tsx
#: src/components/Synthetics/TradeBox/TradeBoxRows/AdvancedDisplayRows.tsx
#: src/pages/LeaderboardPage/components/LeaderboardAccountsTable.tsx
#: src/pages/LeaderboardPage/components/LeaderboardPositionsTable.tsx
#: src/pages/LeaderboardPage/components/LeaderboardPositionsTable.tsx
msgid "NA"
msgstr "NA"

#: src/components/Synthetics/TradeBox/TradeBoxRows/CollateralSelectorRow.tsx
msgid "You have an existing position with {0} as collateral. This action will not apply for that position. <0>Switch to {1} collateral</0>."
msgstr "You have an existing position with {0} as collateral. This action will not apply for that position. <0>Switch to {1} collateral</0>."

#: src/components/Synthetics/TradeHistory/TradeHistoryRow/utils/position.ts
#: src/components/Synthetics/TradeHistory/TradeHistoryRow/utils/position.ts
#: src/components/Synthetics/TradeHistory/TradeHistoryRow/utils/position.ts
#: src/components/Synthetics/TradeHistory/TradeHistoryRow/utils/position.ts
#: src/components/Synthetics/TradeHistory/TradeHistoryRow/utils/position.ts
msgid "Trigger price for the order."
msgstr "Trigger price for the order."

#: src/components/Exchange/ConfirmationBox.jsx
#: src/components/Exchange/ConfirmationBox.jsx
#: src/components/Exchange/ConfirmationBox.jsx
#: src/components/Exchange/ConfirmationBox.jsx
#: src/components/Exchange/ConfirmationBox.jsx
#: src/components/Exchange/ExchangeTVChart.jsx
#: src/components/Exchange/ExchangeTVChart.jsx
#: src/components/Exchange/OrdersList.jsx
#: src/components/Exchange/PositionEditor.jsx
#: src/components/Exchange/PositionSeller.jsx
#: src/components/Exchange/PositionsList.jsx
#: src/components/Exchange/PositionsList.jsx
#: src/components/Exchange/SwapBox.jsx
#: src/components/Exchange/SwapBox.jsx
#: src/components/Exchange/SwapBox.jsx
#: src/components/Exchange/SwapBox.jsx
#: src/components/Exchange/SwapBox.jsx
#: src/components/Exchange/TradeHistory.jsx
#: src/components/Exchange/TradeHistory.jsx
#: src/components/Exchange/TradeHistory.jsx
#: src/components/MarketWithDirectionLabel/MarketWithDirectionLabel.tsx
#: src/components/Synthetics/Claims/ClaimHistoryRow/ClaimFundingFeesHistoryRow.tsx
#: src/components/Synthetics/Claims/ClaimHistoryRow/ClaimFundingFeesHistoryRow.tsx
#: src/components/Synthetics/Claims/ClaimsHistory.tsx
#: src/components/Synthetics/MarketNetFee/MarketNetFee.tsx
#: src/components/Synthetics/PositionEditor/PositionEditor.tsx
#: src/components/Synthetics/PositionItem/PositionItem.tsx
#: src/components/Synthetics/PositionItem/PositionItem.tsx
#: src/components/Synthetics/PositionSeller/PositionSeller.tsx
#: src/components/Synthetics/SettleAccruedFundingFeeModal/SettleAccruedFundingFeeRow.tsx
#: src/components/Synthetics/StatusNotification/FeesSettlementStatusNotification.tsx
#: src/components/Synthetics/StatusNotification/OrderStatusNotification.tsx
#: src/components/Synthetics/TableMarketFilter/MarketFilterLongShort.tsx
#: src/components/Synthetics/TradeBox/tradeboxConstants.tsx
#: src/components/Synthetics/TradeHistory/TradeHistoryRow/utils/position.ts
#: src/components/Synthetics/TVChart/components/AvailableLiquidityTooltip.tsx
#: src/context/SyntheticsEvents/SyntheticsEventsProvider.tsx
#: src/context/SyntheticsEvents/SyntheticsEventsProvider.tsx
#: src/context/SyntheticsStateContext/selectors/chartSelectors/selectChartLines.tsx
#: src/domain/synthetics/orders/utils.tsx
#: src/pages/Exchange/Exchange.tsx
#: src/pages/Exchange/Exchange.tsx
#: src/pages/Exchange/Exchange.tsx
#: src/pages/Exchange/Exchange.tsx
#: src/pages/LeaderboardPage/components/LeaderboardPositionsTable.tsx
#: src/pages/LeaderboardPage/components/LeaderboardPositionsTable.tsx
#: src/pages/OrdersOverview/OrdersOverview.jsx
msgid "Short"
msgstr "Short"

#: src/components/Synthetics/TradeHistory/useDownloadAsCsv.tsx
#: src/pages/AccountDashboard/GeneralPerformanceDetails.tsx
#: src/pages/LeaderboardPage/components/LeaderboardAccountsTable.tsx
#: src/pages/LeaderboardPage/components/LeaderboardPositionsTable.tsx
msgid "PnL ($)"
msgstr "PnL ($)"

#: src/components/Synthetics/TradeHistory/filters/ActionFilter.tsx
#~ msgid "TWAP Swaps"
#~ msgstr "TWAP Swaps"

#: src/components/Synthetics/MarketTokenSelector/MarketTokenSelector.tsx
msgid "GMX Market Tokens"
msgstr "GMX Market Tokens"

#: src/domain/synthetics/orders/getPositionOrderError.tsx
msgid "Stop Market price is above mark price"
msgstr "Stop Market price is above mark price"

#: src/context/PendingTxnsContext/PendingTxnsContext.tsx
msgid "Txn failed. <0>View</0>."
msgstr "Txn failed. <0>View</0>."

#: src/pages/Earn/Vesting.tsx
#: src/pages/Earn/Vesting.tsx
msgid "Affiliate Vault"
msgstr "Affiliate Vault"

#: src/components/Exchange/SwapBox.jsx
#: src/components/Exchange/SwapBox.jsx
#: src/domain/synthetics/orders/getPositionOrderError.tsx
#: src/domain/synthetics/trade/utils/validation.ts
msgid "Enter a price"
msgstr "Enter a price"

#: src/components/Referrals/JoinReferralCode.tsx
msgid "Updating..."
msgstr "Updating..."

#: src/components/Synthetics/TradeHistory/keys.ts
msgid "Failed Market Increase"
msgstr "Failed Market Increase"

#: src/pages/LeaderboardPage/components/LeaderboardContainer.tsx
#: src/pages/LeaderboardPage/components/LeaderboardContainer.tsx
msgid "EIP-4844 Competition"
msgstr "EIP-4844 Competition"

#: src/components/Exchange/ConfirmationBox.jsx
#: src/components/Exchange/OrderEditor.jsx
#: src/components/Exchange/PositionEditor.jsx
#: src/components/Exchange/PositionSeller.jsx
#: src/components/Exchange/PositionsList.jsx
#: src/components/Exchange/PositionsList.jsx
#: src/components/Exchange/SwapBox.jsx
#: src/components/Synthetics/OrderEditor/OrderEditor.tsx
#: src/components/Synthetics/PositionItem/PositionItem.tsx
#: src/components/Synthetics/PositionList/PositionList.tsx
#: src/pages/LeaderboardPage/components/LeaderboardPositionsTable.tsx
msgid "Liq. Price"
msgstr "Liq. Price"

#: src/components/NotifyModal/NotifyModal.tsx
msgid "Trading Pair Price Alerts"
msgstr "Trading Pair Price Alerts"

#: src/components/Exchange/OrdersList.jsx
msgid "You will receive at least {0} {1} if this order is executed. The exact execution price may vary depending on fees at the time the order is executed."
msgstr "You will receive at least {0} {1} if this order is executed. The exact execution price may vary depending on fees at the time the order is executed."

#: src/components/Common/SEO.tsx
msgid "GMX | Decentralized Perpetual Exchange"
msgstr "GMX | Decentralized Perpetual Exchange"

#: src/pages/OrdersOverview/OrdersOverview.jsx
msgid "No position"
msgstr "No position"

#: src/components/Glp/GlpSwap.jsx
#: src/components/Glp/GlpSwap.jsx
#: src/components/Glp/GlpSwap.jsx
#: src/pages/Earn/GlpCard.tsx
msgid "Buy GLP"
msgstr "Buy GLP"

#: src/components/Exchange/ConfirmationBox.jsx
msgid "Cancel failed"
msgstr "Cancel failed"

#: src/components/Synthetics/StatusNotification/OrderStatusNotification.tsx
msgid "Fulfilling order request"
msgstr "Fulfilling order request"

#: src/domain/synthetics/trade/utils/validation.ts
msgid "Insufficient {0} balance to pay for gas"
msgstr "Insufficient {0} balance to pay for gas"

#: src/pages/ClaimEsGmx/ClaimEsGmx.jsx
msgid "You can currently vest a maximum of {0} esGMX tokens at a ratio of {1} {stakingToken} to 1 esGMX."
msgstr "You can currently vest a maximum of {0} esGMX tokens at a ratio of {1} {stakingToken} to 1 esGMX."

#: src/pages/BuyGMX/BuyGMX.tsx
msgid "Buy AVAX directly to Avalanche or transfer it there."
msgstr "Buy AVAX directly to Avalanche or transfer it there."

#: src/pages/Ecosystem/ecosystemConstants.tsx
msgid "Open Ocean"
msgstr "Open Ocean"

#: src/components/Synthetics/GmSwap/GmSwapBox/GmSwapBox.tsx
msgid "Single"
msgstr "Single"

#: src/domain/synthetics/orders/prepareOrderTxn.ts
msgid "Error preparing transaction. Provider is not defined"
msgstr "Error preparing transaction. Provider is not defined"

#: src/components/Synthetics/Claims/ClaimableCardUI.tsx
msgid "Funding fees"
msgstr "Funding fees"

#: src/domain/synthetics/trade/utils/validation.ts
msgid "Insufficient liquidity in GM Pool"
msgstr "Insufficient liquidity in GM Pool"

#: src/components/Exchange/ExchangeBanner.jsx
msgid "Trade on GMX and win <0>$250.000</0> in prizes! Live until November 30th, <1>click here</1> to learn more."
msgstr "Trade on GMX and win <0>$250.000</0> in prizes! Live until November 30th, <1>click here</1> to learn more."

#: src/domain/synthetics/common/incentivesAirdropMessages.ts
msgid "tBTC LP incentives"
msgstr "tBTC LP incentives"

#: src/components/ModalViews/RedirectModal.tsx
msgid "You are leaving GMX.io and will be redirected to a third party, independent website."
msgstr "You are leaving GMX.io and will be redirected to a third party, independent website."

#: src/components/Synthetics/PositionItem/PositionItem.tsx
#: src/components/Synthetics/PositionItem/PositionItem.tsx
msgid "Accrued Borrow Fee"
msgstr "Accrued Borrow Fee"

#: src/domain/synthetics/trade/useMaxAutoCancelOrdersState.tsx
msgid "Read more."
msgstr "Read more."

#: src/components/AddressDropdown/AddressDropdown.tsx
#: src/components/Synthetics/TradeHistory/TradeHistory.tsx
msgid "PnL Analysis"
msgstr "PnL Analysis"

#: src/components/Synthetics/TableMarketFilter/MarketFilterLongShort.tsx
#: src/components/Synthetics/TableMarketFilter/MarketFilterLongShort.tsx
msgid "Longs"
msgstr "Longs"

#: src/components/Exchange/PositionEditor.jsx
msgid "Deposit submitted."
msgstr "Deposit submitted."

#: src/components/Exchange/SwapBox.jsx
msgid "<0>{0} is required for collateral.</0><1>Swap amount from {1} to {2} exceeds {3} available liquidity. Reduce the \"Pay\" size, or change the \"Collateral In\" token.</1>"
msgstr "<0>{0} is required for collateral.</0><1>Swap amount from {1} to {2} exceeds {3} available liquidity. Reduce the \"Pay\" size, or change the \"Collateral In\" token.</1>"

#: src/components/Synthetics/StatusNotification/GmStatusNotification.tsx
msgid "Unknown sell GM order"
msgstr "Unknown sell GM order"

#: src/components/NotifyModal/NotifyModal.tsx
msgid "<0>Notifications are provided by Notifi and not affiliated with GMX. By subscribing, you agree that info you provide to Notifi will be governed by its </0><1>Privacy Policy</1><2> and </2><3>Terms of Use</3>."
msgstr "<0>Notifications are provided by Notifi and not affiliated with GMX. By subscribing, you agree that info you provide to Notifi will be governed by its </0><1>Privacy Policy</1><2> and </2><3>Terms of Use</3>."

#: src/components/TokenCard/TokenCard.tsx
msgid "{arbitrumLink} and {avalancheLink} GLV Pools are <0>incentivized{sparkle}.</0>"
msgstr "{arbitrumLink} and {avalancheLink} GLV Pools are <0>incentivized{sparkle}.</0>"

#: src/components/Synthetics/TradeInfoIcon/TradeInfoIcon.tsx
msgid "{typeString} Long Limit: {0} a long position when the price is below the trigger price."
msgstr "{typeString} Long Limit: {0} a long position when the price is below the trigger price."

#: src/components/Synthetics/TradeBox/hooks/useTradeButtonState.tsx
msgid "{0} is required for collateral.<0/><1/>There is no swap path found for {1} to {2} within GMX.<2/><3/><4>You can buy {3} on 1inch.</4>"
msgstr "{0} is required for collateral.<0/><1/>There is no swap path found for {1} to {2} within GMX.<2/><3/><4>You can buy {3} on 1inch.</4>"

#: src/components/Synthetics/TradeboxPoolWarnings/TradeboxPoolWarnings.tsx
msgid "You have an existing position in the {0} market pool.<0><1>Switch to {1} market pool</1>.</0>"
msgstr "You have an existing position in the {0} market pool.<0><1>Switch to {1} market pool</1>.</0>"

#: src/pages/AccountDashboard/GeneralPerformanceDetails.tsx
#: src/pages/LeaderboardPage/components/LeaderboardAccountsTable.tsx
msgid "Capital Used"
msgstr "Capital Used"

#: src/components/MissedCoinsModal/MissedCoinsModal.tsx
msgid "Max 10 symbols in name"
msgstr "Max 10 symbols in name"

#: src/pages/Dashboard/StatsCard.tsx
msgid "Users"
msgstr "Users"

#: src/components/SettingsModal/SettingsModal.tsx
msgid "Gas Payment Token"
msgstr "Gas Payment Token"

#: src/components/DepthChart/DepthChartTooltip.tsx
#: src/components/Synthetics/Claims/filters/ActionFilter.tsx
#: src/components/Synthetics/ExecutionPriceRow.tsx
#: src/components/Synthetics/GmSwap/GmFees/GmFees.tsx
#: src/components/Synthetics/TradeHistory/TradeHistoryRow/utils/position.ts
#: src/components/Synthetics/TradeHistory/TradeHistoryRow/utils/position.ts
#: src/components/Synthetics/TradeHistory/TradeHistoryRow/utils/position.ts
#: src/components/Synthetics/TradeHistory/TradeHistoryRow/utils/position.ts
#: src/components/Synthetics/TradeHistory/TradeHistoryRow/utils/position.ts
#: src/components/Synthetics/TradeHistory/TradeHistoryRow/utils/position.ts
#: src/components/Synthetics/TradeHistory/TradeHistoryRow/utils/position.ts
#: src/components/Synthetics/TradeHistory/useDownloadAsCsv.tsx
msgid "Price Impact"
msgstr "Price Impact"

#: src/domain/synthetics/trade/utils/validation.ts
msgid "Select a token"
msgstr "Select a token"

#: src/components/ExpressTradingGasTokenSwitchedBanner.ts/ExpressTradingGasTokenSwithedBanner.tsx
msgid "Gas Payment Token changed due to insufficient balance."
msgstr "Gas Payment Token changed due to insufficient balance."

#: src/components/Synthetics/GmSwap/GmFees/GmFees.tsx
#: src/components/Synthetics/PositionItem/PositionItem.tsx
#: src/components/Synthetics/TradeFeesRow/TradeFeesRow.tsx
#: src/components/Synthetics/TradeFeesRow/TradeFeesRow.tsx
msgid "UI Fee"
msgstr "UI Fee"

#: src/components/Errors/errorToasts.tsx
#: src/domain/synthetics/orders/simulateExecuteTxn.tsx
#: src/domain/synthetics/orders/simulateExecuteTxn.tsx
msgid "Execute order simulation failed."
msgstr "Execute order simulation failed."

#: src/pages/CompleteAccountTransfer/CompleteAccountTransfer.jsx
msgid "Invalid Transfer Addresses: Please check the url."
msgstr "Invalid Transfer Addresses: Please check the url."

#: src/pages/Dashboard/MarketsListV1.tsx
#: src/pages/Dashboard/MarketsListV1.tsx
msgid "GLP Index Composition"
msgstr "GLP Index Composition"

#: src/domain/synthetics/positions/utils.ts
msgid "TP"
msgstr "TP"

#: src/components/Synthetics/ClaimModal/ClaimModal.tsx
msgid "<0>Claimable Funding Fee.</0>"
msgstr "<0>Claimable Funding Fee.</0>"

#: src/lib/wallets/connecters/binanceW3W/binanceWallet.ts
msgid "Log in to your Binance app and tap [Wallets]. Go to [Web3]."
msgstr "Log in to your Binance app and tap [Wallets]. Go to [Web3]."

#: src/components/Synthetics/Claims/ClaimableCard.tsx
#: src/pages/Earn/Vesting.tsx
#: src/pages/Earn/Vesting.tsx
#: src/pages/Earn/Vesting.tsx
msgid "Claimable"
msgstr "Claimable"

#: src/components/Exchange/OrdersToa.jsx
msgid "Additionally, trigger orders are market orders and are not guaranteed to settle at the trigger price."
msgstr "Additionally, trigger orders are market orders and are not guaranteed to settle at the trigger price."

#: src/components/Header/AppHeaderLinks.tsx
#: src/components/Header/HomeHeaderLinks.tsx
msgid "Docs"
msgstr "Docs"

#: src/pages/Ecosystem/ecosystemConstants.tsx
msgid "GMX Trading Stats"
msgstr "GMX Trading Stats"

#: src/components/Exchange/ConfirmationBox.jsx
#: src/components/Exchange/PositionSeller.jsx
#: src/components/Synthetics/PositionEditor/usePositionEditorButtonState.tsx
#: src/components/Synthetics/PositionSeller/PositionSeller.tsx
#: src/components/Synthetics/TradeBox/hooks/useTradeButtonState.tsx
msgid "Creating Order..."
msgstr "Creating Order..."

#: src/components/Synthetics/TradeBox/components/TwapRows.tsx
#~ msgid "{hours} hours and {minutes} minutes"
#~ msgstr "{hours} hours and {minutes} minutes"

#: src/components/Exchange/PositionEditor.jsx
msgid "Deposit disabled, pending {0} upgrade"
msgstr "Deposit disabled, pending {0} upgrade"

#: src/pages/Jobs/Jobs.jsx
msgid "Jobs"
msgstr "Jobs"

#: src/pages/Ecosystem/ecosystemConstants.tsx
msgid "Decentralized Options Strategies"
msgstr "Decentralized Options Strategies"

#: src/pages/Ecosystem/ecosystemConstants.tsx
#: src/pages/Ecosystem/ecosystemConstants.tsx
msgid "GMX Technical Announcements"
msgstr "GMX Technical Announcements"

#: src/components/Synthetics/TradeHistory/keys.ts
msgid "Failed Stop Market"
msgstr "Failed Stop Market"

#: src/components/AddressDropdown/AddressDropdown.tsx
msgid "Address copied to your clipboard"
msgstr "Address copied to your clipboard"

#: src/components/NetworkDropdown/NetworkDropdown.tsx
msgid "Version and Network"
msgstr "Version and Network"

#: src/components/Header/AppHeaderLinks.tsx
#: src/components/NetworkDropdown/NetworkDropdown.tsx
#: src/components/NetworkDropdown/NetworkDropdown.tsx
#: src/components/SettingsModal/SettingsModal.tsx
msgid "Settings"
msgstr "Settings"

#: src/pages/Ecosystem/ecosystemConstants.tsx
msgid "Compass Labs Trading Simulations"
msgstr "Compass Labs Trading Simulations"

#: src/components/Referrals/AffiliatesStats.tsx
msgid "Amount of traders you referred."
msgstr "Amount of traders you referred."

#: src/components/Synthetics/OrderList/filters/OrderTypeFilter.tsx
#: src/components/Synthetics/TradeBox/TradeBoxRows/LimitAndTPSLRows.tsx
#: src/domain/synthetics/positions/utils.ts
msgid "Take Profit"
msgstr "Take Profit"

#: src/components/Exchange/PositionSeller.jsx
msgid "Close submitted!"
msgstr "Close submitted!"

#: src/components/Synthetics/TwapRows/TwapRows.tsx
msgid "Hour(s)"
msgstr "Hour(s)"

#: src/domain/synthetics/trade/utils/validation.ts
#: src/domain/synthetics/trade/utils/validation.ts
msgid "Insufficient {0} liquidity"
msgstr "Insufficient {0} liquidity"

#: src/pages/Ecosystem/Ecosystem.tsx
#: src/pages/Ecosystem/Ecosystem.tsx
msgid "Creator"
msgstr "Creator"

#: src/pages/Ecosystem/ecosystemConstants.tsx
msgid "Derivatives Portfolio Tracker"
msgstr "Derivatives Portfolio Tracker"

#: src/components/Synthetics/TradeHistory/keys.ts
msgid "Create Limit"
msgstr "Create Limit"

#: src/pages/BeginAccountTransfer/BeginAccountTransfer.tsx
msgid "Transfer already initiated"
msgstr "Transfer already initiated"

#: src/pages/Earn/AffiliateVesterWithdrawModal.tsx
#: src/pages/Earn/VesterWithdrawModal.tsx
msgid "Withdraw submitted."
msgstr "Withdraw submitted."

#: src/components/Referrals/AddAffiliateCode.jsx
#: src/components/Referrals/AddAffiliateCode.jsx
msgid "Enter a code"
msgstr "Enter a code"

#: src/components/Synthetics/StatusNotification/SubaccountNotification.tsx
#~ msgid "Subaccount is updated"
#~ msgstr "Subaccount is updated"

#: src/pages/Ecosystem/ecosystemConstants.tsx
msgid "Umami DAO"
msgstr "Umami DAO"

#: src/components/Exchange/OrdersList.jsx
#: src/pages/OrdersOverview/OrdersOverview.jsx
msgid "Order"
msgstr "Order"

#: src/pages/Dashboard/GmxCard.tsx
msgid "Staked on Avalanche"
msgstr "Staked on Avalanche"

#: src/components/Footer/constants.ts
#: src/components/Footer/constants.ts
msgid "Media Kit"
msgstr "Media Kit"

#: src/pages/Home/Home.tsx
msgid "Reduce Liquidation Risks"
msgstr "Reduce Liquidation Risks"

#: src/pages/Ecosystem/ecosystemConstants.tsx
msgid "UniDex Leverage"
msgstr "UniDex Leverage"

#: src/pages/PositionsOverview/PositionsOverview.jsx
msgid "collateral"
msgstr "collateral"

#: src/pages/Earn/EarnV1.jsx
msgid "Stake failed"
msgstr "Stake failed"

#: src/components/Glp/GlpSwap.jsx
#: src/components/Synthetics/GmList/GlvList.tsx
#: src/components/Synthetics/GmList/GmList.tsx
msgid "WALLET"
msgstr "WALLET"

#: src/components/Exchange/OrdersList.jsx
#: src/components/Exchange/OrdersList.jsx
#: src/components/Synthetics/OrderList/OrderList.tsx
#: src/components/Synthetics/OrderList/OrderList.tsx
msgid "No open orders"
msgstr "No open orders"

#: src/components/Referrals/AffiliatesStats.tsx
msgid "Traders Referred on Avalanche Fuji"
msgstr "Traders Referred on Avalanche Fuji"

#: src/components/Referrals/AffiliatesStats.tsx
msgid "Claim V2 Rebates from your referred Traders."
msgstr "Claim V2 Rebates from your referred Traders."

#: src/pages/Dashboard/OverviewCard.tsx
msgid "Total value of tokens in GM Pools."
msgstr "Total value of tokens in GM Pools."

#: src/components/Glp/GlpSwap.jsx
msgid "Reserved"
msgstr "Reserved"

#: src/components/Synthetics/GmList/GlvList.tsx
#: src/components/Synthetics/GmList/GmList.tsx
msgid "Available amount to deposit into the specific GM pool."
msgstr "Available amount to deposit into the specific GM pool."

#: src/components/Exchange/OrderEditor.jsx
#: src/components/Exchange/PositionSeller.jsx
msgid "Price below Liq. Price"
msgstr "Price below Liq. Price"

#: src/components/Synthetics/TradeBox/TradeBoxRows/LimitAndTPSLRows.tsx
msgid "Take Profit / Stop Loss"
msgstr "Take Profit / Stop Loss"

#: src/domain/tokens/approveTokens.tsx
msgid "There is not enough {0} in your account on {networkName} to send this transaction.<0/><1/><2>Buy or Transfer {1} to {networkName}</2>"
msgstr "There is not enough {0} in your account on {networkName} to send this transaction.<0/><1/><2>Buy or Transfer {1} to {networkName}</2>"

#: src/components/TVChartContainer/constants.ts
msgid "SL - Long Dec."
msgstr "SL - Long Dec."

#: src/components/Synthetics/UserIncentiveDistributionList/UserIncentiveDistributionList.tsx
msgid "Airdrop"
msgstr "Airdrop"

#: src/pages/Earn/UnstakeModal.tsx
msgid "Unstake submitted!"
msgstr "Unstake submitted!"

#: src/pages/LeaderboardPage/components/LeaderboardContainer.tsx
msgid "This competition is held on the {0} network. <0>Change your network</0> to participate."
msgstr "This competition is held on the {0} network. <0>Change your network</0> to participate."

#: src/components/Synthetics/TradeHistory/keys.ts
msgid "Create Stop Loss"
msgstr "Create Stop Loss"

#: src/context/SubaccountContext/SubaccountContextProvider.tsx
#: src/context/SubaccountContext/SubaccountContextProvider.tsx
msgid "Failed to generate session"
msgstr "Failed to generate session"

#: src/pages/LeaderboardPage/components/CompetitionCountdown.tsx
msgid "This competition has ended."
msgstr "This competition has ended."

#: src/components/Synthetics/MarketsList/NetFeeTooltip.tsx
#: src/components/Synthetics/MarketsList/NetFeeTooltip.tsx
msgid "Shorts Net Rate / 1h"
msgstr "Shorts Net Rate / 1h"

#: src/pages/Ecosystem/ecosystemConstants.tsx
msgid "GMX (Portuguese)"
msgstr "GMX (Portuguese)"

#: src/pages/MarketPoolsPage/MarketPoolsPage.tsx
msgid "Purchase <0>GM Tokens</0> to earn fees from swaps and leverage trading."
msgstr "Purchase <0>GM Tokens</0> to earn fees from swaps and leverage trading."

#: src/components/Synthetics/GmList/GmTokensTotalBalanceInfo.tsx
msgid "Expected 365d Fees are projected based on past {daysConsidered}d base APY."
msgstr "Expected 365d Fees are projected based on past {daysConsidered}d base APY."

#: src/pages/Earn/TotalRewardsCard.tsx
msgid "<0>Stake GMX</0> and earn {gmxAvgAprText} APR"
msgstr "<0>Stake GMX</0> and earn {gmxAvgAprText} APR"

#: src/pages/Ecosystem/ecosystemConstants.tsx
msgid "Mozaic Finance"
msgstr "Mozaic Finance"

#: src/pages/Exchange/Exchange.tsx
msgid "Withdrew {0} USD from {tokenSymbol} {longOrShortText}."
msgstr "Withdrew {0} USD from {tokenSymbol} {longOrShortText}."

#: src/components/Synthetics/SettleAccruedFundingFeeModal/SettleAccruedFundingFeeModal.tsx
msgid "Accrued Funding Fee."
msgstr "Accrued Funding Fee."

#: src/pages/Earn/AffiliateVesterWithdrawModal.tsx
#: src/pages/Earn/VesterWithdrawModal.tsx
msgid "Withdraw failed."
msgstr "Withdraw failed."

#: src/pages/Earn/ClaimModal.tsx
msgid "Pending GMX approval"
msgstr "Pending GMX approval"

#: src/components/Synthetics/MarketsList/MarketsList.tsx
msgid "No markets found."
msgstr "No markets found."

#: src/pages/Ecosystem/ecosystemConstants.tsx
msgid "ODOS"
msgstr "ODOS"

#: src/pages/Ecosystem/ecosystemConstants.tsx
#: src/pages/Ecosystem/ecosystemConstants.tsx
msgid "GMX Substack"
msgstr "GMX Substack"

#: src/pages/Ecosystem/ecosystemConstants.tsx
msgid "GMX Positions Bot"
msgstr "GMX Positions Bot"

#: src/components/Referrals/TradersStats.tsx
msgid "Edit Referral Code"
msgstr "Edit Referral Code"

#: src/components/Synthetics/TradeHistory/keys.ts
msgid "Execute Take Profit"
msgstr "Execute Take Profit"

#: src/pages/Ecosystem/ecosystemConstants.tsx
msgid "Stryke"
msgstr "Stryke"

#: src/components/Errors/errorToasts.tsx
msgid "External swap is temporarily disabled. Please try again."
msgstr "External swap is temporarily disabled. Please try again."

#: src/components/Stake/GMXAprTooltip.tsx
msgid "GMX APR"
msgstr "GMX APR"

#: src/pages/AccountDashboard/VersionNetworkSwitcherRow.tsx
msgid "Switch to:"
msgstr "Switch to:"

#: src/components/Synthetics/StatusNotification/OrderStatusNotification.tsx
msgid "{orderTypeText} {visualMultiplierPrefix}{0} {longShortText}: {sign}{1}"
msgstr "{orderTypeText} {visualMultiplierPrefix}{0} {longShortText}: {sign}{1}"

#: src/components/Synthetics/TradeboxPoolWarnings/TradeboxPoolWarnings.tsx
msgid "You have an existing limit order in the {0} market pool.<0><1>Switch to {1} market pool</1>.</0>"
msgstr "You have an existing limit order in the {0} market pool.<0><1>Switch to {1} market pool</1>.</0>"

#: src/components/Synthetics/StatusNotification/OrderStatusNotification.tsx
msgid "Decreasing"
msgstr "Decreasing"

#: src/components/Synthetics/AllowedSwapSlippageInputRowImpl/AllowedSwapSlippageInputRowImpl.tsx
msgid "You have set a high allowed slippage. The current swap impact including fees is {0}."
msgstr "You have set a high allowed slippage. The current swap impact including fees is {0}."

#: src/components/Referrals/AffiliatesStats.tsx
msgid "Create Referral Code"
msgstr "Create Referral Code"

#: src/components/Synthetics/TradeBox/TradeBoxRows/LimitAndTPSLRows.tsx
msgid "Combined take profits are at maximum (100%). Decrease existing values to add more orders."
msgstr "Combined take profits are at maximum (100%). Decrease existing values to add more orders."

#: src/components/NetworkDropdown/NetworkDropdown.tsx
msgid "Networks"
msgstr "Networks"

#: src/components/Exchange/TradeHistory.jsx
msgid "{0}: {1}, Price: {priceDisplay}"
msgstr "{0}: {1}, Price: {priceDisplay}"

#: src/components/Synthetics/GmList/GlvList.tsx
#: src/components/Synthetics/GmList/GmList.tsx
#: src/components/Synthetics/MarketTokenSelector/MarketTokenSelector.tsx
#: src/pages/Dashboard/MarketsListV1.tsx
msgid "POOL"
msgstr "POOL"

#: src/components/Header/HomeHeaderLinks.tsx
msgid "Voting"
msgstr "Voting"

#: src/components/Synthetics/TradeHistory/keys.ts
#~ msgid "Update TWAP Swap part"
#~ msgstr "Update TWAP Swap part"

#: src/components/Exchange/TradeHistory.jsx
msgid "This position was liquidated as the max leverage of 100x was exceeded."
msgstr "This position was liquidated as the max leverage of 100x was exceeded."

#: src/pages/SyntheticsFallbackPage/SyntheticsFallbackPage.tsx
msgid "<0>Switch to:</0>"
msgstr "<0>Switch to:</0>"

#: src/components/Synthetics/TradeInfoIcon/TradeInfoIcon.tsx
msgid "{typeString} Short Limit: {0} a short position when the price is above the trigger price."
msgstr "{typeString} Short Limit: {0} a short position when the price is above the trigger price."

#: src/components/Synthetics/TradeHistory/TradeHistory.tsx
msgid "No trades match the selected filters"
msgstr "No trades match the selected filters"

#: src/components/Exchange/TradeHistory.jsx
#: src/context/SyntheticsEvents/SyntheticsEventsProvider.tsx
msgid "Decreased"
msgstr "Decreased"

#: src/domain/synthetics/orders/useOrderTxnCallbacks.tsx
msgid "Updating {orderText}."
msgstr "Updating {orderText}."

#: src/components/Exchange/ConfirmationBox.jsx
#: src/components/Exchange/ConfirmationBox.jsx
#: src/components/Exchange/OrdersList.jsx
#: src/components/Exchange/TradeHistory.jsx
#: src/components/Exchange/TradeHistory.jsx
#: src/components/Synthetics/TradeInfoIcon/TradeInfoIcon.tsx
#: src/domain/synthetics/orders/utils.tsx
#: src/pages/OrdersOverview/OrdersOverview.jsx
msgid "Decrease"
msgstr "Decrease"

#: src/components/Exchange/PositionSeller.jsx
msgid "Leftover collateral below 5 USD"
msgstr "Leftover collateral below 5 USD"

#: src/lib/legacy.ts
msgid "Order cannot be executed as it would reduce the position's leverage below 1"
msgstr "Order cannot be executed as it would reduce the position's leverage below 1"

#: src/components/Synthetics/HighPriceImpactOrFeesWarningCard/HighPriceImpactOrFeesWarningCard.tsx
msgid "Existing Executable Trigger Orders"
msgstr "Existing Executable Trigger Orders"

#: src/pages/Dashboard/MarketsListV1.tsx
msgid "Weight"
msgstr "Weight"

#: src/components/Exchange/PositionShare.tsx
msgid "Link copied to clipboard."
msgstr "Link copied to clipboard."

#: src/components/SettingsModal/SettingsModal.tsx
msgid "Max slippage precision is -0.01%"
msgstr "Max slippage precision is -0.01%"

#: src/components/Exchange/ExchangeTVChart.jsx
msgid "Dec."
msgstr "Dec."

#: src/pages/Ecosystem/ecosystemConstants.tsx
msgid "GMX Weekly Updates"
msgstr "GMX Weekly Updates"

#: src/components/Synthetics/TradeBox/hooks/useCollateralInTooltipContent.tsx
msgid "You will be long {indexSymbol} only from your long position."
msgstr "You will be long {indexSymbol} only from your long position."

#: src/pages/OrdersOverview/OrdersOverview.jsx
msgid "Total active: {openTotal}, executed: {executedTotal}, cancelled: {cancelledTotal}"
msgstr "Total active: {openTotal}, executed: {executedTotal}, cancelled: {cancelledTotal}"

#: src/components/Synthetics/TVChart/ChartHeader.tsx
#: src/components/Synthetics/TVChart/ChartHeader.tsx
msgid "24h Low"
msgstr "24h Low"

#: src/pages/LeaderboardPage/components/LeaderboardContainer.tsx
#: src/pages/LeaderboardPage/components/LeaderboardNavigation.tsx
msgid "Chain Icon"
msgstr "Chain Icon"

#: src/components/Synthetics/StatusNotification/FeesSettlementStatusNotification.tsx
msgid "Settle request for {0, plural, one {# position} other {# positions}} sent"
msgstr "Settle request for {0, plural, one {# position} other {# positions}} sent"

#: src/pages/Dashboard/GmxCard.tsx
#: src/pages/Earn/GmxAndVotingPowerCard.tsx
msgid "Price on Arbitrum"
msgstr "Price on Arbitrum"

#: src/components/Synthetics/MarketStats/MarketStatsWithComposition.tsx
msgid "GM can be sold for {0} for this market up to the specified selling caps. The remaining tokens in the pool are reserved for currently open positions."
msgstr "GM can be sold for {0} for this market up to the specified selling caps. The remaining tokens in the pool are reserved for currently open positions."

#: src/components/Synthetics/AccruedPositionPriceImpactRebateModal/AccruedPositionPriceImpactRebateModal.tsx
#: src/components/Synthetics/ClaimablePositionPriceImpactRebateModal/ClaimablePositionPriceImpactRebateModal.tsx
msgid "REBATE"
msgstr "REBATE"

#: src/components/Synthetics/TradeBox/TradeBoxRows/AvailableLiquidityRow.tsx
msgid "There may not be sufficient liquidity to execute your order when the Min. Receive are met."
msgstr "There may not be sufficient liquidity to execute your order when the Min. Receive are met."

#: src/components/Synthetics/TVChart/Chart.tsx
msgid "DEPTH"
msgstr "DEPTH"

#: src/pages/Earn/EarnV2.tsx
#: src/pages/MarketPoolsPage/MarketPoolsPage.tsx
msgid "Select a GM Pool"
msgstr "Select a GM Pool"

#: src/pages/AccountDashboard/GeneralPerformanceDetails.tsx
#: src/pages/LeaderboardPage/components/LeaderboardAccountsTable.tsx
msgid "Total Trades"
msgstr "Total Trades"

#: src/components/NpsModal/NpsModal.tsx
msgid "Enter your answer here"
msgstr "Enter your answer here"

#: src/pages/Ecosystem/ecosystemConstants.tsx
msgid "Firebird Finance"
msgstr "Firebird Finance"

#: src/pages/Earn/EarnV2.tsx
msgid "Stake GMX"
msgstr "Stake GMX"

#: src/components/Synthetics/StatusNotification/GmStatusNotification.tsx
msgid "Shifting from <0><1>GM: {fromIndexName}</1><2>{fromPoolName}</2></0> to <3><4>GM: {toIndexName}</4><5>{toPoolName}</5></3>"
msgstr "Shifting from <0><1>GM: {fromIndexName}</1><2>{fromPoolName}</2></0> to <3><4>GM: {toIndexName}</4><5>{toPoolName}</5></3>"

#: src/components/Synthetics/TradeInfoIcon/TradeInfoIcon.tsx
msgid "{typeString} Long TWAP: {0} a long position in evenly distributed parts over a specified time."
msgstr "{typeString} Long TWAP: {0} a long position in evenly distributed parts over a specified time."

#: src/components/Referrals/JoinReferralCode.tsx
msgid "Referral code updated!"
msgstr "Referral code updated!"

#: src/components/Synthetics/GmSwap/GmSwapBox/GmSwapWarningsRow.tsx
msgid "Acknowledge high {0}"
msgstr "Acknowledge high {0}"

#: src/context/TokensFavoritesContext/TokensFavoritesContextProvider.tsx
msgid "Favorites"
msgstr "Favorites"

#: src/components/Exchange/SwapBox.jsx
msgid "Max {0} short capacity"
msgstr "Max {0} short capacity"

#: src/components/Synthetics/TradeHistory/TradeHistoryRow/utils/shared.ts
msgid "The Execution Price didn't meet the Acceptable Price condition."
msgstr "The Execution Price didn't meet the Acceptable Price condition."

#: src/pages/Earn/VesterDepositModal.tsx
msgid "Reserve Amount"
msgstr "Reserve Amount"

#: src/components/Synthetics/StatusNotification/GmStatusNotification.tsx
msgid "Fulfilling buy request"
msgstr "Fulfilling buy request"

#: src/components/Synthetics/TradeHistory/TradeHistoryRow/utils/shared.ts
msgid "Reason: {0}"
msgstr "Reason: {0}"

#: src/components/Synthetics/TradeBox/ExpressTradingWarningCard.tsx
msgid "One-Click Approval nonce expired. Please sign a new approval."
msgstr "One-Click Approval nonce expired. Please sign a new approval."

#: src/components/Synthetics/GmList/GmTokensTotalBalanceInfo.tsx
msgid "Wallet total accrued Fees"
msgstr "Wallet total accrued Fees"

#: src/components/Exchange/ConfirmationBox.jsx
#: src/components/Exchange/SwapBox.jsx
#: src/components/Exchange/SwapBox.jsx
#: src/components/Exchange/SwapBox.jsx
#: src/components/Synthetics/SwapCard/SwapCard.tsx
#: src/components/Synthetics/TradeBox/TradeBoxRows/AvailableLiquidityRow.tsx
#: src/components/Synthetics/TVChart/ChartHeader.tsx
#: src/components/Synthetics/TVChart/ChartHeader.tsx
msgid "Available Liquidity"
msgstr "Available Liquidity"

#: src/components/Exchange/SwapBox.jsx
msgid "A snapshot of the USD value of your {0} collateral is taken when the position is opened."
msgstr "A snapshot of the USD value of your {0} collateral is taken when the position is opened."

#: src/components/Synthetics/DateRangeSelect/DateRangeSelect.tsx
#: src/components/Synthetics/DateRangeSelect/DateRangeSelect.tsx
#: src/components/Synthetics/DateRangeSelect/DateRangeSelect.tsx
msgid "All time"
msgstr "All time"

#: src/pages/ClaimEsGmx/ClaimEsGmx.jsx
msgid "Select your vesting option below then click \"Claim\"."
msgstr "Select your vesting option below then click \"Claim\"."

#: src/components/SettingsModal/SettingsModal.tsx
msgid "The default number of parts for Time-Weighted Average Price (TWAP) orders."
msgstr "The default number of parts for Time-Weighted Average Price (TWAP) orders."

#: src/pages/Home/Home.tsx
msgid "Save on Costs"
msgstr "Save on Costs"

#: src/components/Synthetics/StatusNotification/GmStatusNotification.tsx
msgid "Buy order cancelled"
msgstr "Buy order cancelled"

#: src/components/Synthetics/TVChart/components/AvailableLiquidityTooltip.tsx
msgid "{longShortText} {0} Reserve"
msgstr "{longShortText} {0} Reserve"

#: src/components/Synthetics/StatusNotification/OrderStatusNotification.tsx
msgid "Cancel newly created orders"
msgstr "Cancel newly created orders"

#: src/pages/Earn/GmxAndVotingPowerCard.tsx
msgid "Delegate"
msgstr "Delegate"

#: src/pages/Ecosystem/ecosystemConstants.tsx
msgid "Harmonix"
msgstr "Harmonix"

#: src/pages/NftWallet/NftWallet.jsx
msgid "Invalid NFT Address"
msgstr "Invalid NFT Address"

#: src/components/Synthetics/ChartTokenSelector/ChartTokenSelector.tsx
msgid "LIQ."
msgstr "LIQ."

#: src/pages/Ecosystem/ecosystemConstants.tsx
msgid "GLP and GMX autocompounding vaults"
msgstr "GLP and GMX autocompounding vaults"

#: src/pages/Ecosystem/ecosystemConstants.tsx
msgid "esGMX OTC Market"
msgstr "esGMX OTC Market"

#: src/pages/Ecosystem/ecosystemConstants.tsx
msgid "Leverage Trading Terminal"
msgstr "Leverage Trading Terminal"

#: src/components/DepthChart/DepthChartTooltip.tsx
msgid "Execution prices for increasing shorts and<0/>decreasing longs."
msgstr "Execution prices for increasing shorts and<0/>decreasing longs."

#: src/components/Synthetics/TradeFeesRow/TradeFeesRow.tsx
msgid "The bonus rebate is an estimate and can be up to {0}% of the open fee. It will be airdropped as {incentivesTokenTitle} tokens on a pro-rata basis. <0><1>Read more</1>.</0>"
msgstr "The bonus rebate is an estimate and can be up to {0}% of the open fee. It will be airdropped as {incentivesTokenTitle} tokens on a pro-rata basis. <0><1>Read more</1>.</0>"

#: src/components/Synthetics/OrderItem/OrderItem.tsx
msgid "<0>The order will be executed when the oracle price is {0} {1}.</0><1/><2>Note that there may be rare cases where the order cannot be executed, for example, if the chain is down and no oracle reports are produced or if the price impact exceeds your acceptable price.</2>"
msgstr "<0>The order will be executed when the oracle price is {0} {1}.</0><1/><2>Note that there may be rare cases where the order cannot be executed, for example, if the chain is down and no oracle reports are produced or if the price impact exceeds your acceptable price.</2>"

#: src/components/Synthetics/TradeHistory/keys.ts
msgid "Create Stop Market"
msgstr "Create Stop Market"

#: src/components/Exchange/SwapBox.jsx
msgid "Swap submitted!"
msgstr "Swap submitted!"

#: src/components/Synthetics/StatusNotification/SubaccountNotification.tsx
#: src/components/Synthetics/StatusNotification/SubaccountNotification.tsx
#~ msgid "Pending Wallet transaction sign"
#~ msgstr "Pending Wallet transaction sign"

#: src/components/Referrals/AffiliatesStats.tsx
#: src/components/Referrals/AffiliatesStats.tsx
#: src/components/Referrals/TradersStats.tsx
#: src/components/Referrals/TradersStats.tsx
msgid "V1 Avalanche"
msgstr "V1 Avalanche"

#: src/components/Exchange/ConfirmationBox.jsx
#: src/components/Exchange/PositionEditor.jsx
#: src/components/Exchange/PositionSeller.jsx
#: src/components/Synthetics/PositionEditor/PositionEditorAdvancedRows.tsx
#: src/components/Synthetics/PositionSeller/PositionSellerAdvancedDisplayRows.tsx
#: src/components/Synthetics/TradeBox/TradeBoxRows/AdvancedDisplayRows.tsx
msgid "Collateral ({0})"
msgstr "Collateral ({0})"

#: src/pages/Earn/StakeModal.tsx
msgid "You will earn {0}% more rewards with this action."
msgstr "You will earn {0}% more rewards with this action."

#: src/components/SettingsModal/SettingsModal.tsx
msgid "Max Network Fee Buffer"
msgstr "Max Network Fee Buffer"

#: src/components/Exchange/OrderEditor.jsx
msgid "Order updated!"
msgstr "Order updated!"

#: src/components/Synthetics/TradeBox/hooks/useCollateralInTooltipContent.tsx
msgid "You will be short {indexSymbol} from your short position, while being long {collateralSymbol} from your {collateralSymbol} collateral. The liquidation price will vary based on the price of {collateralSymbol}."
msgstr "You will be short {indexSymbol} from your short position, while being long {collateralSymbol} from your {collateralSymbol} collateral. The liquidation price will vary based on the price of {collateralSymbol}."

#: src/components/Synthetics/TradeInfoIcon/TradeInfoIcon.tsx
msgid "Swap Market: Swap tokens at the current market price."
msgstr "Swap Market: Swap tokens at the current market price."

#: src/components/Synthetics/TradeBox/OneClickTradingInfo.tsx
#~ msgid "The previously authorized maximum number of actions has been reached for One-Click Trading."
#~ msgstr "The previously authorized maximum number of actions has been reached for One-Click Trading."

#: src/components/Synthetics/CollateralSelector/CollateralSelector.tsx
#: src/components/Synthetics/CollateralSelector/CollateralSelector.tsx
msgid "Select a pool containing {0} to use it as collateral."
msgstr "Select a pool containing {0} to use it as collateral."

#: src/pages/Ecosystem/ecosystemConstants.tsx
msgid "Trading Simulations on GMX using DOJO"
msgstr "Trading Simulations on GMX using DOJO"

#: src/pages/Ecosystem/ecosystemConstants.tsx
msgid "Yield Farming"
msgstr "Yield Farming"

#: src/lib/contracts/callContract.tsx
msgid "Transaction completed!"
msgstr "Transaction completed!"

#: src/context/SubaccountContext/SubaccountContextProvider.tsx
#~ msgid "Subaccount approval signed"
#~ msgstr "Subaccount approval signed"

#: src/pages/BeginAccountTransfer/BeginAccountTransfer.tsx
msgid "Approving..."
msgstr "Approving..."

#: src/components/Exchange/PositionSeller.jsx
msgid "Neither Collateral nor realized PnL is enough to cover pending Fees. Please close a larger position amount."
msgstr "Neither Collateral nor realized PnL is enough to cover pending Fees. Please close a larger position amount."

#: src/components/Synthetics/MarketsList/MarketsList.tsx
#: src/pages/Dashboard/MarketsListV1.tsx
msgid "UTILIZATION"
msgstr "UTILIZATION"

#: src/components/NotifyModal/NotifyModal.tsx
#: src/pages/Ecosystem/ecosystemConstants.tsx
msgid "GMX Announcements"
msgstr "GMX Announcements"

#: src/components/Header/AppHeaderLinks.tsx
#: src/pages/Referrals/Referrals.tsx
#: src/pages/Referrals/Referrals.tsx
msgid "Referrals"
msgstr "Referrals"

#: src/pages/MarketPoolsPage/MarketPoolsPage.tsx
msgid "<0>GLV Vaults</0> include multiple GM Tokens and are automatically rebalanced."
msgstr "<0>GLV Vaults</0> include multiple GM Tokens and are automatically rebalanced."

#: src/components/Exchange/PositionSeller.jsx
msgid "Max Leverage without PnL: 100x"
msgstr "Max Leverage without PnL: 100x"

#: src/components/Exchange/ConfirmationBox.jsx
msgid "Confirm Short"
msgstr "Confirm Short"

#: src/pages/Earn/EarnV1.jsx
msgid "The <0>GMX migration</0> is in progress, please migrate your GMT, xGMT, GMT-USDG and xGMT-USDG tokens.<1/>USDG tokens will continue to function as before and do not need to be migrated."
msgstr "The <0>GMX migration</0> is in progress, please migrate your GMT, xGMT, GMT-USDG and xGMT-USDG tokens.<1/>USDG tokens will continue to function as before and do not need to be migrated."

#: src/components/Exchange/ChartTokenSelector.tsx
msgid "Short Liquidity"
msgstr "Short Liquidity"

#: src/components/Synthetics/OrderItem/OrderItem.tsx
msgid "Order Type"
msgstr "Order Type"

#: src/components/Synthetics/StatusNotification/GmStatusNotification.tsx
msgid "Sell order executed"
msgstr "Sell order executed"

#: src/domain/synthetics/referrals/claimAffiliateRewardsTxn.ts
msgid "Affiliate Rewards Claimed"
msgstr "Affiliate Rewards Claimed"

#: src/components/Errors/errorToasts.tsx
#: src/domain/synthetics/orders/simulateExecuteTxn.tsx
msgid "Order error. Prices are currently volatile for this market, try again by <0>increasing the allowed slippage</0> under the advanced display section."
msgstr "Order error. Prices are currently volatile for this market, try again by <0>increasing the allowed slippage</0> under the advanced display section."

#: src/components/DebugExpressSettings/DebugSwapsSettings.tsx
#: src/components/DebugSwapsSettings/DebugSwapsSettings.tsx
msgid "Swap Price Impact for External Swap Threshold"
msgstr "Swap Price Impact for External Swap Threshold"

#: src/components/Synthetics/TradeBox/TradeBoxRows/LimitAndTPSLRows.tsx
msgid "Limit / Take Profit / Stop Loss"
msgstr "Limit / Take Profit / Stop Loss"

#: src/components/Exchange/ConfirmationBox.jsx
#: src/components/Exchange/PositionSeller.jsx
#: src/components/Synthetics/TradeBox/TradeBoxRows/SwapSpreadRow.tsx
msgid "Spread"
msgstr "Spread"

#: src/components/Synthetics/TradeHistory/TradeHistoryRow/utils/position.ts
msgid "This position was liquidated as the max. leverage of {formattedMaxLeverage} was exceeded when taking into account fees."
msgstr "This position was liquidated as the max. leverage of {formattedMaxLeverage} was exceeded when taking into account fees."

#: src/components/Synthetics/TradeBox/hooks/useTradeButtonState.tsx
msgid "Swap {0}"
msgstr "Swap {0}"

#: src/components/Exchange/SwapBox.jsx
msgid "Swap Order submitted!"
msgstr "Swap Order submitted!"

#: src/domain/synthetics/gassless/txns/useOrderTxnCallbacks.tsx
#: src/domain/synthetics/gassless/txns/useOrderTxnCallbacks.tsx
#~ msgid "Cancelling {ordersText}."
#~ msgstr "Cancelling {ordersText}."

#: src/App/MainRoutes.tsx
#: src/components/Exchange/PositionsList.jsx
#: src/components/Exchange/PositionsList.jsx
#: src/components/Exchange/TradeHistory.jsx
#: src/components/Synthetics/Claims/Claims.tsx
#: src/components/Synthetics/GmSwap/GmSwapBox/GmDepositWithdrawalBox/useSubmitButtonState.tsx
#: src/components/Synthetics/GmSwap/GmSwapBox/GmShiftBox/useShiftSubmitState.tsx
#: src/components/Synthetics/OrderList/OrderList.tsx
#: src/components/Synthetics/OrderList/OrderList.tsx
#: src/components/Synthetics/PositionEditor/usePositionEditorButtonState.tsx
#: src/components/Synthetics/PositionList/PositionList.tsx
#: src/components/Synthetics/PositionList/PositionList.tsx
#: src/components/Synthetics/PositionSeller/PositionSeller.tsx
#: src/domain/synthetics/orders/getPositionOrderError.tsx
#: src/domain/synthetics/orders/getPositionOrderError.tsx
#: src/domain/synthetics/trade/utils/validation.ts
#: src/domain/synthetics/trade/utils/validation.ts
#: src/domain/synthetics/trade/utils/validation.ts
#: src/domain/synthetics/trade/utils/validation.ts
msgid "Loading..."
msgstr "Loading..."

#: src/context/SubaccountContext/SubaccountContextProvider.tsx
#~ msgid "Generating subaccount approval"
#~ msgstr "Generating subaccount approval"

#: src/components/Synthetics/TradeBox/OneClickTradingInfo.tsx
#~ msgid "There are insufficient funds in your subaccount for One-Click Trading"
#~ msgstr "There are insufficient funds in your subaccount for One-Click Trading"

#: src/components/SettingsModal/SettingsModal.tsx
msgid "Include PnL In Leverage Display"
msgstr "Include PnL In Leverage Display"

#: src/components/Exchange/PositionsList.jsx
msgid "Share"
msgstr "Share"

#: src/components/Synthetics/TradeHistory/TradeHistoryRow/utils/shared.ts
#: src/pages/OrdersOverview/OrdersOverview.jsx
msgid "Execute"
msgstr "Execute"

#: src/pages/AccountDashboard/HistoricalLists.tsx
#: src/pages/AccountDashboard/HistoricalLists.tsx
#: src/pages/Exchange/Exchange.tsx
#: src/pages/SyntheticsPage/SyntheticsPage.tsx
msgid "Trades"
msgstr "Trades"

#: src/pages/Ecosystem/Ecosystem.tsx
msgid "Telegram Groups"
msgstr "Telegram Groups"

#: src/components/Synthetics/Claims/filters/ActionFilter.tsx
#: src/components/Synthetics/TradeHistory/filters/ActionFilter.tsx
msgid "Search Action"
msgstr "Search Action"

#: src/components/SettingsModal/SettingsModal.tsx
msgid "Show Leverage Slider"
msgstr "Show Leverage Slider"

#: src/domain/synthetics/orders/useOrderTxnCallbacks.tsx
msgid "Cancelling {orderText}."
msgstr "Cancelling {orderText}."

#: src/pages/LeaderboardPage/components/LeaderboardNavigation.tsx
msgid "CONCLUDED"
msgstr "CONCLUDED"

#: src/components/Synthetics/OrderItem/OrderItem.tsx
msgid "Collateral Delta"
msgstr "Collateral Delta"

#: src/components/Synthetics/TradeHistory/TradeHistory.tsx
msgid "Realized PnL after fees and price impact."
msgstr "Realized PnL after fees and price impact."

#: src/components/Exchange/ChartTokenSelector.tsx
msgid "Long Liquidity"
msgstr "Long Liquidity"

#: src/components/Synthetics/TradeHistory/TradeHistoryRow/utils/swap.ts
#: src/components/Synthetics/TradeHistory/TradeHistoryRow/utils/swap.ts
#: src/components/Synthetics/TradeHistory/TradeHistoryRow/utils/swap.ts
#: src/components/Synthetics/TradeHistory/TradeHistoryRow/utils/swap.ts
#: src/components/Synthetics/TradeHistory/TradeHistoryRow/utils/swap.ts
msgid "Execution price for the order."
msgstr "Execution price for the order."

#: src/components/AprInfo/AprInfo.tsx
msgid "wstETH APR"
msgstr "wstETH APR"

#: src/pages/Ecosystem/ecosystemConstants.tsx
msgid "Telegram Group"
msgstr "Telegram Group"

#: src/components/Synthetics/TradeInfoIcon/TradeInfoIcon.tsx
msgid "{typeString} Long TP/SL: {0} a long position when the trigger price is reached."
msgstr "{typeString} Long TP/SL: {0} a long position when the trigger price is reached."

#: src/components/Synthetics/OrderItem/TwapOrdersList/TwapOrdersList.tsx
msgid "<0>{fromTokenText} </0>{fromTokenIcon}<1> to </1>{toTokenIcon}"
msgstr "<0>{fromTokenText} </0>{fromTokenIcon}<1> to </1>{toTokenIcon}"

#: src/components/Exchange/SwapBox.jsx
msgid "Open a position"
msgstr "Open a position"

#: src/components/Synthetics/TradeboxPoolWarnings/TradeboxPoolWarnings.tsx
msgid "Insufficient liquidity in any {0}/USD market pools for your order."
msgstr "Insufficient liquidity in any {0}/USD market pools for your order."

#: src/pages/LeaderboardPage/components/LeaderboardAccountsTable.tsx
#: src/pages/LeaderboardPage/components/LeaderboardPositionsTable.tsx
msgid "You have not traded during the selected period."
msgstr "You have not traded during the selected period."

#: src/components/Synthetics/TradeHistory/TradeHistoryRow/utils/swap.ts
msgid "The trigger price for this order is based on the swap fees and price impact to guarantee that you will receive at least {toMinText} on order execution."
msgstr "The trigger price for this order is based on the swap fees and price impact to guarantee that you will receive at least {toMinText} on order execution."

#: src/components/Referrals/JoinReferralCode.tsx
msgid "Referral code updated failed."
msgstr "Referral code updated failed."

#: src/components/Exchange/OrderEditor.jsx
#: src/components/Exchange/OrderEditor.jsx
#: src/components/Exchange/OrderEditor.jsx
#: src/components/Exchange/OrderEditor.jsx
#: src/components/Exchange/OrdersList.jsx
#: src/components/Exchange/OrdersList.jsx
#: src/components/Exchange/OrdersList.jsx
#: src/components/Exchange/PositionSeller.jsx
#: src/components/Exchange/SwapBox.jsx
#: src/components/Exchange/SwapBox.jsx
#: src/components/Exchange/SwapBox.jsx
#: src/components/Glp/GlpSwap.jsx
#: src/components/Glp/GlpSwap.jsx
#: src/components/Synthetics/MarketStats/MarketStatsWithComposition.tsx
#: src/components/Synthetics/SwapCard/SwapCard.tsx
#: src/components/Synthetics/TradeHistory/TradeHistory.tsx
#: src/pages/Dashboard/GlpCard.tsx
#: src/pages/Dashboard/GmxCard.tsx
#: src/pages/Dashboard/MarketsListV1.tsx
#: src/pages/Earn/EscrowedGmxCard.tsx
#: src/pages/Earn/GlpCard.tsx
#: src/pages/Earn/GmxAndVotingPowerCard.tsx
#: src/pages/OrdersOverview/OrdersOverview.jsx
msgid "Price"
msgstr "Price"

#: src/components/Exchange/PositionSeller.jsx
msgid "Realized PnL insufficient for Fees"
msgstr "Realized PnL insufficient for Fees"

#: src/components/Synthetics/StatusNotification/GmStatusNotification.tsx
msgid "Sending shift request"
msgstr "Sending shift request"

#: src/components/Exchange/SwapBox.jsx
#: src/pages/Earn/EarnV1.jsx
msgid "Incorrect Network"
msgstr "Incorrect Network"

#: src/pages/Ecosystem/ecosystemConstants.tsx
msgid "Yield Yak Optimizer"
msgstr "Yield Yak Optimizer"

#: src/components/SettingsModal/SettingsModal.tsx
msgid "Express Trading"
msgstr "Express Trading"

#: src/pages/CompleteAccountTransfer/CompleteAccountTransfer.jsx
msgid "Incorrect Account"
msgstr "Incorrect Account"

#: src/components/Synthetics/TradeBox/hooks/useTradeboxTransactions.tsx
#~ msgid "Creating {0} Market Order..."
#~ msgstr "Creating {0} Market Order..."

#: src/components/Exchange/PositionEditor.jsx
msgid "Min residual collateral: 10 USD"
msgstr "Min residual collateral: 10 USD"

#: src/domain/synthetics/positions/utils.ts
#~ msgid "twap"
#~ msgstr "twap"

#: src/pages/Earn/GmxAndVotingPowerCard.tsx
msgid "GMX & Voting Power"
msgstr "GMX & Voting Power"

#: src/components/OneClickAdvancedSettings/OneClickAdvancedSettings.tsx
#~ msgid "Save limit settings"
#~ msgstr "Save limit settings"

#: src/components/ExpressTradingOutOfGasBanner.ts/ExpressTradingOutOfGasBanner.tsx
#: src/components/Synthetics/TradeBox/ExpressTradingWarningCard.tsx
msgid "Buy USDC or WETH"
msgstr "Buy USDC or WETH"

#: src/components/Exchange/SwapBox.jsx
msgid "Take profit and stop loss orders can be set after opening a position. <0/><1/>There will be a \"Close\" button on each position row, clicking this will display the option to set trigger orders. <2/><3/>For screenshots and more information, please see the <4>docs</4>."
msgstr "Take profit and stop loss orders can be set after opening a position. <0/><1/>There will be a \"Close\" button on each position row, clicking this will display the option to set trigger orders. <2/><3/>For screenshots and more information, please see the <4>docs</4>."

#: src/components/TokenCard/TokenCard.tsx
#: src/pages/Dashboard/DashboardPageTitle.tsx
#: src/pages/Dashboard/DashboardPageTitle.tsx
msgid "GMX is the utility and governance token. Accrues 30% and 27% of V1 and V2 markets generated fees, respectively."
msgstr "GMX is the utility and governance token. Accrues 30% and 27% of V1 and V2 markets generated fees, respectively."

#: src/pages/BeginAccountTransfer/BeginAccountTransfer.tsx
msgid "Transferring"
msgstr "Transferring"

#: src/pages/Earn/Vesting.tsx
#: src/pages/Earn/Vesting.tsx
msgid "{0} GMX tokens can be claimed, use the options under the Total Rewards section to claim them."
msgstr "{0} GMX tokens can be claimed, use the options under the Total Rewards section to claim them."

#: src/pages/Ecosystem/ecosystemConstants.tsx
msgid "GLP autocompounding vaults"
msgstr "GLP autocompounding vaults"

#: src/components/Synthetics/TradeBox/hooks/useTradeButtonState.tsx
msgid "TP/SL orders exceed the position"
msgstr "TP/SL orders exceed the position"

#: src/components/Glp/GlpSwap.jsx
msgid "Buy failed."
msgstr "Buy failed."

#: src/components/Synthetics/MarketNetFee/MarketNetFee.tsx
#: src/components/Synthetics/MarketNetFee/MarketNetFee.tsx
msgid "pay"
msgstr "pay"

#: src/pages/Dashboard/GmxCard.tsx
msgid "Total circulating supply of GMX tokens."
msgstr "Total circulating supply of GMX tokens."

#: src/pages/Dashboard/WeightText.tsx
msgid "Target Weight"
msgstr "Target Weight"

#: src/pages/LeaderboardPage/components/CompetitionPrizes.tsx
msgid "Winners:"
msgstr "Winners:"

#: src/context/SubaccountContext/SubaccountContextProvider.tsx
#~ msgid "Failed to deactivate subaccount"
#~ msgstr "Failed to deactivate subaccount"

#: src/components/Exchange/SwapBox.jsx
msgid "When closing the position, you can select which token you would like to receive the profits in."
msgstr "When closing the position, you can select which token you would like to receive the profits in."

#: src/domain/synthetics/trade/useMaxAutoCancelOrdersState.tsx
msgid "You can have up to {allowedAutoCancelOrdersNumber} active auto-cancelable TP/SL orders. Additional orders must be canceled manually, while existing ones will still close automatically with their related position."
msgstr "You can have up to {allowedAutoCancelOrdersNumber} active auto-cancelable TP/SL orders. Additional orders must be canceled manually, while existing ones will still close automatically with their related position."

#: src/pages/LeaderboardPage/components/LeaderboardContainer.tsx
msgid "Top PnL (%)"
msgstr "Top PnL (%)"

#: src/components/Synthetics/TradeBox/TradeBoxRows/AvailableLiquidityRow.tsx
#: src/domain/synthetics/orders/utils.tsx
msgid "There may not be sufficient liquidity to execute your order when the price conditions are met."
msgstr "There may not be sufficient liquidity to execute your order when the price conditions are met."

#: src/components/MissedCoinsModal/MissedCoinsModal.tsx
msgid "Error submitting coins"
msgstr "Error submitting coins"

#: src/components/Glp/GlpSwap.jsx
msgid "WARNING: High Fees"
msgstr "WARNING: High Fees"

#: src/components/Synthetics/TradeHistory/TradeHistoryRow/utils/shared.ts
msgid "Not enough Available Swap Liquidity to fill the Order. The Order will get filled when the condition is met and there is enough Available Swap Liquidity."
msgstr "Not enough Available Swap Liquidity to fill the Order. The Order will get filled when the condition is met and there is enough Available Swap Liquidity."

#: src/components/Synthetics/TradeHistory/keys.ts
msgid "Cancel TWAP Swap"
msgstr "Cancel TWAP Swap"

#: src/components/Referrals/AffiliatesStats.tsx
#: src/components/Referrals/TradersStats.tsx
#: src/components/Synthetics/UserIncentiveDistributionList/UserIncentiveDistributionList.tsx
msgid "Transaction"
msgstr "Transaction"

#: src/components/Exchange/PositionEditor.jsx
#: src/components/Exchange/PositionEditor.jsx
#: src/components/Exchange/PositionEditor.jsx
#: src/domain/synthetics/trade/utils/validation.ts
#: src/domain/synthetics/trade/utils/validation.ts
#: src/domain/synthetics/trade/utils/validation.ts
#: src/domain/synthetics/trade/utils/validation.ts
msgid "Invalid liq. price"
msgstr "Invalid liq. price"

#: src/pages/Dashboard/OverviewCard.tsx
msgid "Annualized Buy Pressure (BB&D):"
msgstr "Annualized Buy Pressure (BB&D):"

#: src/components/Synthetics/GmSwap/GmFees/GmFees.tsx
msgid "buy"
msgstr "buy"

#: src/components/Synthetics/ChartTokenSelector/ChartTokenSelector.tsx
msgid "AVAILABLE LIQ."
msgstr "AVAILABLE LIQ."

#: src/pages/AccountDashboard/dailyAndCumulativePnLDebug.tsx
msgid "Start unrealized pnl"
msgstr "Start unrealized pnl"

#: src/domain/tokens/approveTokens.tsx
msgid "Approval submitted! <0>View status.</0>"
msgstr "Approval submitted! <0>View status.</0>"

#: src/pages/OrdersOverview/OrdersOverview.jsx
msgid "Order size is 0"
msgstr "Order size is 0"

#: src/domain/synthetics/trade/utils/validation.ts
msgid "The buyable cap for the pool GM: {0} in {1} [{2}] has been reached. Please reduce the buy size, pick a different GM token, or shift the GM tokens to a different pool and try again."
msgstr "The buyable cap for the pool GM: {0} in {1} [{2}] has been reached. Please reduce the buy size, pick a different GM token, or shift the GM tokens to a different pool and try again."

#: src/components/Exchange/PositionSeller.jsx
msgid "Close {longOrShortText} {0}"
msgstr "Close {longOrShortText} {0}"

#: src/pages/Earn/VesterDepositModal.tsx
msgid "Deposited!"
msgstr "Deposited!"

#: src/components/Synthetics/PositionItem/PositionItem.tsx
#: src/components/Synthetics/PositionSeller/PositionSeller.tsx
#: src/components/Synthetics/TradeBox/tradeboxConstants.tsx
msgid "TP/SL"
msgstr "TP/SL"

#: src/components/Exchange/PositionSeller.jsx
#: src/components/Exchange/SwapBox.jsx
msgid "Max {0} in"
msgstr "Max {0} in"

#: src/domain/synthetics/orders/utils.tsx
msgid "Stop Loss Decrease"
msgstr "Stop Loss Decrease"

#: src/context/SubaccountContext/SubaccountContextProvider.tsx
#~ msgid "Updating subaccount settings..."
#~ msgstr "Updating subaccount settings..."

#: src/pages/OrdersOverview/OrdersOverview.jsx
msgid "Diff"
msgstr "Diff"

#: src/pages/Ecosystem/ecosystemConstants.tsx
msgid "Dashboard for GMX referral stats"
msgstr "Dashboard for GMX referral stats"

#: src/components/Synthetics/Claims/ClaimsHistory.tsx
#: src/components/Synthetics/Claims/filters/ActionFilter.tsx
#: src/components/Synthetics/TradeHistory/filters/ActionFilter.tsx
#: src/components/Synthetics/TradeHistory/useDownloadAsCsv.tsx
msgid "Action"
msgstr "Action"

#: src/pages/Dashboard/GlpCard.tsx
#: src/pages/Dashboard/GmCard.tsx
msgid "Supply"
msgstr "Supply"

#: src/components/Exchange/PositionsList.jsx
#: src/components/Exchange/PositionsList.jsx
#: src/components/Synthetics/PositionList/PositionList.tsx
#: src/components/Synthetics/PositionList/PositionList.tsx
msgid "No open positions"
msgstr "No open positions"

#: src/components/DepthChart/DepthChart.tsx
msgid "Size, $"
msgstr "Size, $"

#: src/components/Synthetics/PositionSeller/PositionSeller.tsx
msgid "Close {0} {1}{2}"
msgstr "Close {0} {1}{2}"

#: src/components/Synthetics/GmSwap/GmSwapBox/GmSwapBox.tsx
msgid "Sell GLV"
msgstr "Sell GLV"

#: src/domain/synthetics/common/incentivesAirdropMessages.ts
msgid "STIP.b Retroactive Bonus"
msgstr "STIP.b Retroactive Bonus"

#: src/components/Exchange/TradeHistory.jsx
msgid "Try increasing the \"Allowed Slippage\", under the Settings menu on the top right."
msgstr "Try increasing the \"Allowed Slippage\", under the Settings menu on the top right."

#: src/pages/BuyGMX/BuyGMX.tsx
msgid "You can buy AVAX directly on <0>Avalanche</0> using these options:"
msgstr "You can buy AVAX directly on <0>Avalanche</0> using these options:"

#: src/components/Exchange/NetValueTooltip.tsx
msgid "Net Value: Initial Collateral + PnL - Borrow Fee - Close Fee"
msgstr "Net Value: Initial Collateral + PnL - Borrow Fee - Close Fee"

#: src/pages/Earn/AffiliateClaimModal.tsx
msgid "Claim Affiliate Vault Rewards"
msgstr "Claim Affiliate Vault Rewards"

#: src/components/Exchange/SwapBox.jsx
#: src/components/Exchange/SwapBox.jsx
#: src/components/Exchange/SwapBox.jsx
#: src/components/Exchange/SwapBox.jsx
#: src/domain/synthetics/trade/utils/validation.ts
msgid "Select different tokens"
msgstr "Select different tokens"

#: src/components/Synthetics/HighPriceImpactOrFeesWarningCard/HighPriceImpactOrFeesWarningCard.tsx
msgid "High Network Fees"
msgstr "High Network Fees"

#: src/domain/synthetics/fees/utils/index.ts
msgid "The network fees are very high currently, which may be due to a temporary increase in transactions on the {chainName} network."
msgstr "The network fees are very high currently, which may be due to a temporary increase in transactions on the {chainName} network."

#: src/components/Exchange/SwapBox.jsx
msgid "There are more shorts than longs, borrow fees for longing is currently zero"
msgstr "There are more shorts than longs, borrow fees for longing is currently zero"

#: src/components/Synthetics/DateRangeSelect/DateRangeSelect.tsx
msgid "Last 90d"
msgstr "Last 90d"

#: src/pages/LeaderboardPage/components/LeaderboardPositionsTable.tsx
msgid "There is no liquidation price, as the position's collateral value will increase to cover any negative PnL."
msgstr "There is no liquidation price, as the position's collateral value will increase to cover any negative PnL."

#: src/components/TVChartContainer/DynamicLine.tsx
msgid "Edit Order"
msgstr "Edit Order"

#: src/components/MarketSelector/GmPoolsSelectorForGlvMarket.tsx
#: src/components/MarketSelector/PoolSelector.tsx
msgid "Search Pool"
msgstr "Search Pool"

#: src/pages/Ecosystem/ecosystemConstants.tsx
msgid "GMX Trading Chat"
msgstr "GMX Trading Chat"

#: src/components/Synthetics/TradeInfoIcon/TradeInfoIcon.tsx
#~ msgid "{tradeTypeLabel} a {positionLabel} position in evenly distributed parts over a specified time."
#~ msgstr "{tradeTypeLabel} a {positionLabel} position in evenly distributed parts over a specified time."

#: src/components/Synthetics/ChartTokenSelector/ChartTokenSelector.tsx
msgid "24H%"
msgstr "24H%"

#: src/pages/Ecosystem/ecosystemConstants.tsx
msgid "Perpie"
msgstr "Perpie"

#: src/components/Exchange/UsefulLinks.tsx
msgid "Useful Links"
msgstr "Useful Links"

#: src/components/SettingsModal/SettingsModal.tsx
msgid "Enable external swaps"
msgstr "Enable external swaps"

#: src/components/NotifyModal/NotifyModal.tsx
msgid "Trade Confirmations"
msgstr "Trade Confirmations"

#: src/components/Synthetics/GmSwap/GmSwapBox/GmDepositWithdrawalBox/useSubmitButtonState.tsx
#: src/components/Synthetics/GmSwap/GmSwapBox/GmShiftBox/useShiftSubmitState.tsx
#: src/domain/synthetics/trade/utils/validation.ts
#: src/domain/synthetics/trade/utils/validation.ts
msgid "Acknowledgment Required"
msgstr "Acknowledgment Required"

#: src/components/Glp/GlpSwap.jsx
#: src/components/Glp/GlpSwap.jsx
#: src/components/Glp/GlpSwap.jsx
msgid "Available"
msgstr "Available"

<<<<<<< HEAD
#: src/components/Synthetics/TradeBox/components/TradeBoxLongShortInfoIcon.tsx
#~ msgid "Short Limit: Increase a short position when the price is above the trigger price."
#~ msgstr "Short Limit: Increase a short position when the price is above the trigger price."

=======
>>>>>>> 5d3be8ff
#: src/pages/LeaderboardPage/components/LeaderboardContainer.tsx
msgid "Last 7 days"
msgstr "Last 7 days"

#: src/pages/Ecosystem/ecosystemConstants.tsx
msgid "Solv Finance"
msgstr "Solv Finance"

#: src/pages/BeginAccountTransfer/BeginAccountTransfer.tsx
msgid "Begin Transfer"
msgstr "Begin Transfer"

#: src/components/Synthetics/TradeBox/OneClickTradingInfo.tsx
#~ msgid "One-Click Trading is not available for wrapping or unwrapping native token {0}."
#~ msgstr "One-Click Trading is not available for wrapping or unwrapping native token {0}."

#: src/components/RatingToast/RatingToast.tsx
msgid "How likely are you to recommend our service to a friend or colleague?"
msgstr "How likely are you to recommend our service to a friend or colleague?"

#: src/domain/synthetics/trade/utils/validation.ts
msgid "Insufficient liquidity to swap collateral"
msgstr "Insufficient liquidity to swap collateral"

#: src/components/Synthetics/TradeHistory/keys.ts
#: src/domain/synthetics/orders/utils.tsx
msgid "Market Decrease"
msgstr "Market Decrease"

#: src/components/Synthetics/GmList/GmTokensTotalBalanceInfo.tsx
msgid "Wallet 365d expected Fees"
msgstr "Wallet 365d expected Fees"

#: src/components/NotifyModal/NotifyModal.tsx
msgid "Governance Alerts"
msgstr "Governance Alerts"

#: src/components/Exchange/TradeHistory.jsx
msgid "Swap {0} {1} for{2} USDG"
msgstr "Swap {0} {1} for{2} USDG"

#: src/components/Header/HomeHeaderLinks.tsx
msgid "Governance"
msgstr "Governance"

#: src/components/Exchange/ConfirmationBox.jsx
#: src/components/Exchange/ConfirmationBox.jsx
#: src/components/Exchange/OrdersList.jsx
#: src/components/Exchange/OrdersList.jsx
#: src/components/Exchange/OrdersList.jsx
#: src/components/Exchange/TradeHistory.jsx
#: src/components/Synthetics/OrderItem/OrderItem.tsx
#: src/components/Synthetics/StatusNotification/OrderStatusNotification.tsx
#: src/components/Synthetics/TradeHistory/TradeHistoryRow/utils/shared.ts
msgid "Cancel"
msgstr "Cancel"

#: src/domain/synthetics/orders/useOrderTxnCallbacks.tsx
msgid "{orderText} updated."
msgstr "{orderText} updated."

#: src/pages/Ecosystem/ecosystemConstants.tsx
msgid "Tradao"
msgstr "Tradao"

#: src/components/Glp/GlpSwap.jsx
msgid "Redemption time not yet reached"
msgstr "Redemption time not yet reached"

#: src/components/Exchange/SwapBox.jsx
#: src/components/Glp/GlpSwap.jsx
#: src/domain/synthetics/trade/utils/validation.ts
msgid "Insufficient liquidity"
msgstr "Insufficient liquidity"

#: src/pages/Ecosystem/ecosystemConstants.tsx
msgid "Telegram Bot"
msgstr "Telegram Bot"

#: src/domain/legacy.ts
msgid "Order cancelled."
msgstr "Order cancelled."

#: src/components/Synthetics/TradeHistory/keys.ts
msgid "Execute TWAP Swap Part"
msgstr "Execute TWAP Swap Part"

#: src/components/Synthetics/TwapRows/TwapRows.tsx
msgid "<0>every</0> {seconds} seconds"
msgstr "<0>every</0> {seconds} seconds"

#: src/pages/BuyGMX/BuyGMX.tsx
msgid "Buy or Transfer AVAX to Avalanche"
msgstr "Buy or Transfer AVAX to Avalanche"

#: src/pages/Ecosystem/ecosystemConstants.tsx
msgid "TokenTerminal"
msgstr "TokenTerminal"

#: src/pages/Ecosystem/ecosystemConstants.tsx
msgid "Telegram bot for Open Interest on GMX"
msgstr "Telegram bot for Open Interest on GMX"

#: src/components/Glp/GlpSwap.jsx
#: src/components/Glp/GlpSwap.jsx
msgid "Check the \"Save on Fees\" section below to get the lowest fee percentages."
msgstr "Check the \"Save on Fees\" section below to get the lowest fee percentages."

#: src/components/SettingsModal/SettingsModal.tsx
#~ msgid "Display PnL after fees"
#~ msgstr "Display PnL after fees"

#: src/pages/AccountDashboard/GeneralPerformanceDetails.tsx
#: src/pages/LeaderboardPage/components/LeaderboardAccountsTable.tsx
msgid "The total realized and unrealized profit and loss for the period, including fees and price impact."
msgstr "The total realized and unrealized profit and loss for the period, including fees and price impact."

#: src/domain/legacy.ts
msgid "The network Fees are very high currently, which may be due to a temporary increase in transactions on the {0} network."
msgstr "The network Fees are very high currently, which may be due to a temporary increase in transactions on the {0} network."

#: src/components/Exchange/SwapBox.jsx
msgid "Current {0} long"
msgstr "Current {0} long"

#: src/domain/synthetics/orders/setAutoCancelOrdersTxn.ts
msgid "{0} orders were not updated as max order limit reached"
msgstr "{0} orders were not updated as max order limit reached"

#: src/components/Synthetics/TradeInfoIcon/TradeInfoIcon.tsx
#: src/components/Synthetics/TradeInfoIcon/TradeInfoIcon.tsx
#~ msgid "Swap tokens when the trigger price is reached."
#~ msgstr "Swap tokens when the trigger price is reached."

#: src/components/Exchange/PositionSeller.jsx
msgid "Order created!"
msgstr "Order created!"

#: src/components/Synthetics/TradeHistory/filters/ActionFilter.tsx
#: src/domain/synthetics/orders/utils.tsx
msgid "Liquidation"
msgstr "Liquidation"

#: src/context/SubaccountContext/SubaccountContextProvider.tsx
#~ msgid "Subaccount settings updated"
#~ msgstr "Subaccount settings updated"

#: src/pages/Ecosystem/ecosystemConstants.tsx
msgid "GMX Risk Monitoring"
msgstr "GMX Risk Monitoring"

#: src/pages/BeginAccountTransfer/BeginAccountTransfer.tsx
msgid "Receiver has not staked GLP tokens before"
msgstr "Receiver has not staked GLP tokens before"

#: src/domain/synthetics/trade/utils/validation.ts
msgid "Min collateral: {0}"
msgstr "Min collateral: {0}"

#: src/domain/synthetics/orders/getPositionOrderError.tsx
msgid "Enter new amount or price"
msgstr "Enter new amount or price"

#: src/pages/LeaderboardPage/components/LeaderboardAccountsTable.tsx
msgid "Wins and losses for fully closed positions."
msgstr "Wins and losses for fully closed positions."

#: src/pages/Earn/AffiliateClaimModal.tsx
msgid "<0>This will claim {formattedRewards} GMX.<1/><2/>After claiming, you can stake these GMX tokens by using the \"Stake\" button in the GMX section of this Earn page.<3/><4/></0>"
msgstr "<0>This will claim {formattedRewards} GMX.<1/><2/>After claiming, you can stake these GMX tokens by using the \"Stake\" button in the GMX section of this Earn page.<3/><4/></0>"

#: src/lib/wallets/connecters/binanceW3W/binanceWallet.ts
msgid "Open Binance app"
msgstr "Open Binance app"

#: src/pages/Earn/EarnV1.jsx
#: src/pages/Earn/EarnV1.jsx
#: src/pages/Earn/StakeModal.tsx
#: src/pages/Earn/UnstakeModal.tsx
#: src/pages/Earn/VesterDepositModal.tsx
msgid "Max amount exceeded"
msgstr "Max amount exceeded"

#: src/components/Exchange/SwapBox.jsx
msgid "Current {0} shorts"
msgstr "Current {0} shorts"

#: src/pages/CompleteAccountTransfer/CompleteAccountTransfer.jsx
msgid "To complete the transfer, you must switch your connected account to {receiver}."
msgstr "To complete the transfer, you must switch your connected account to {receiver}."

#: src/components/Synthetics/MarketsList/NetFeeTooltip.tsx
#: src/components/Synthetics/MarketsList/NetFeeTooltip.tsx
msgid "Longs Net Rate / 1h"
msgstr "Longs Net Rate / 1h"

#: src/components/Exchange/OrdersList.jsx
#: src/components/Exchange/OrdersList.jsx
#: src/components/Exchange/OrdersList.jsx
#: src/components/Synthetics/OrderItem/OrderItem.tsx
msgid "Edit"
msgstr "Edit"

#: src/components/Synthetics/OrderEditor/OrderEditor.tsx
#: src/components/Synthetics/TradeBox/hooks/useTradeButtonState.tsx
msgid "No available leverage found"
msgstr "No available leverage found"

#: src/pages/LeaderboardPage/components/LeaderboardAccountsTable.tsx
msgid "Only addresses with over {0} in \"Capital Used\" are ranked."
msgstr "Only addresses with over {0} in \"Capital Used\" are ranked."

#: src/components/Exchange/ConfirmationBox.jsx
msgid "Shorting..."
msgstr "Shorting..."

#: src/pages/BeginAccountTransfer/BeginAccountTransfer.tsx
msgid "You have a <0>pending transfer</0> to {pendingReceiver}."
msgstr "You have a <0>pending transfer</0> to {pendingReceiver}."

#: src/components/Exchange/SwapBox.jsx
msgid "{0} {1} not supported"
msgstr "{0} {1} not supported"

#: src/domain/synthetics/sidecarOrders/utils.ts
msgid "Limit size is required"
msgstr "Limit size is required"

#: src/pages/Buy/Buy.tsx
#: src/pages/Home/Home.tsx
msgid "Protocol Tokens"
msgstr "Protocol Tokens"

#: src/components/Synthetics/TradeHistory/TradeHistoryRow/utils/position.ts
msgid "Collateral at Liquidation"
msgstr "Collateral at Liquidation"

#: src/pages/ClaimEsGmx/ClaimEsGmx.jsx
msgid "After claiming you will be able to vest a maximum of {0} esGMX at a ratio of {1} {stakingToken} to 1 esGMX."
msgstr "After claiming you will be able to vest a maximum of {0} esGMX at a ratio of {1} {stakingToken} to 1 esGMX."

#: src/pages/AccountDashboard/GeneralPerformanceDetails.tsx
msgid "Today"
msgstr "Today"

#: src/pages/BeginAccountTransfer/BeginAccountTransfer.tsx
#: src/pages/NftWallet/NftWallet.jsx
msgid "Receiver Address"
msgstr "Receiver Address"

#: src/pages/AccountDashboard/AccountDashboard.tsx
msgid "GMX {versionName} {networkName} information for account:"
msgstr "GMX {versionName} {networkName} information for account:"

#: src/pages/AccountDashboard/DailyAndCumulativePnL.tsx
msgid "From"
msgstr "From"

#: src/components/Synthetics/TradeHistory/TradeHistoryRow/utils/position.ts
#: src/components/Synthetics/TradeHistory/TradeHistoryRow/utils/position.ts
#: src/components/Synthetics/TradeHistory/TradeHistoryRow/utils/position.ts
#: src/components/Synthetics/TradeHistory/TradeHistoryRow/utils/position.ts
#: src/components/Synthetics/TradeHistory/TradeHistoryRow/utils/position.ts
#: src/components/Synthetics/TradeHistory/TradeHistoryRow/utils/position.ts
#: src/components/Synthetics/TradeHistory/TradeHistoryRow/utils/position.ts
msgid "Order Trigger Price"
msgstr "Order Trigger Price"

#: src/components/Glp/GlpSwap.jsx
msgid "Epoch ending is not acknowledged"
msgstr "Epoch ending is not acknowledged"

#: src/components/Synthetics/StatusNotification/SubaccountNotification.tsx
#~ msgid "Subaccount deactivation failed"
#~ msgstr "Subaccount deactivation failed"

#: src/domain/synthetics/orders/utils.tsx
msgid "Limit Increase"
msgstr "Limit Increase"

#: src/components/Exchange/PositionsList.jsx
#: src/components/Exchange/PositionsList.jsx
#: src/components/Synthetics/PositionItem/PositionItem.tsx
msgid "Use the edit collateral icon to deposit or withdraw collateral."
msgstr "Use the edit collateral icon to deposit or withdraw collateral."

#: src/components/DepthChart/DepthChartTooltip.tsx
msgid "No liquidity is available for increasing longs for<0/>this size. Max long size: {0}<1/><2/>There is no price impact. There is a single<3/>execution price for decreasing shorts for<4/>this size."
msgstr "No liquidity is available for increasing longs for<0/>this size. Max long size: {0}<1/><2/>There is no price impact. There is a single<3/>execution price for decreasing shorts for<4/>this size."

#: src/pages/BuyGMX/BuyGMX.tsx
msgid "Buy GMX using any token from any network:"
msgstr "Buy GMX using any token from any network:"

#: src/components/Referrals/AffiliatesStats.tsx
msgid "Volume traded by your referred traders."
msgstr "Volume traded by your referred traders."

#: src/pages/Dashboard/GlpCard.tsx
msgid "Stablecoin Percentage"
msgstr "Stablecoin Percentage"

<<<<<<< HEAD
#: src/context/SubaccountContext/SubaccountContextProvider.tsx
#~ msgid "Failed to sign default subaccount approval"
#~ msgstr "Failed to sign default subaccount approval"

=======
>>>>>>> 5d3be8ff
#: src/domain/synthetics/orders/utils.tsx
msgid "Parts of this order will be executed once there is sufficient liquidity."
msgstr "Parts of this order will be executed once there is sufficient liquidity."

#: src/components/Synthetics/TradeBox/TradeBoxRows/CollateralSelectorRow.tsx
msgid "You have an existing position with {0} as collateral. This Order will not be valid for that Position. <0>Switch to {1} collateral</0>."
msgstr "You have an existing position with {0} as collateral. This Order will not be valid for that Position. <0>Switch to {1} collateral</0>."

#: src/pages/BeginAccountTransfer/BeginAccountTransfer.tsx
msgid "Please only use this for full account transfers.<0/>This will transfer all your GMX, esGMX, GLP, Multiplier Points and voting power to your new account.<1/>Transfers are only supported if the receiving account has not staked GMX or GLP tokens before.<2/>Transfers are one-way, you will not be able to transfer staked tokens back to the sending account."
msgstr "Please only use this for full account transfers.<0/>This will transfer all your GMX, esGMX, GLP, Multiplier Points and voting power to your new account.<1/>Transfers are only supported if the receiving account has not staked GMX or GLP tokens before.<2/>Transfers are one-way, you will not be able to transfer staked tokens back to the sending account."

#: src/pages/Ecosystem/ecosystemConstants.tsx
msgid "SNTL esGMX Market"
msgstr "SNTL esGMX Market"

#: src/components/Referrals/TradersStats.tsx
msgid "Tier {0} ({currentTierDiscount}% discount)"
msgstr "Tier {0} ({currentTierDiscount}% discount)"

#: src/domain/synthetics/orders/utils.tsx
msgid "This order using {collateralSymbol} as collateral will not be valid for the existing {longText} position using {symbol} as collateral."
msgstr "This order using {collateralSymbol} as collateral will not be valid for the existing {longText} position using {symbol} as collateral."

#: src/pages/Ecosystem/ecosystemConstants.tsx
msgid "Generative Market eXplore - AIGMX Agent"
msgstr "Generative Market eXplore - AIGMX Agent"

#: src/pages/Ecosystem/ecosystemConstants.tsx
msgid "Dolomite"
msgstr "Dolomite"

#: src/components/Synthetics/StatusNotification/OrderStatusNotification.tsx
msgid "Order request sent"
msgstr "Order request sent"

#: src/components/ExpressTradingEnabledBanner/ExpressTradingEnabledBanner.tsx
msgid "Express Trading is enabled. Enjoy smoother, more reliable trades!"
msgstr "Express Trading is enabled. Enjoy smoother, more reliable trades!"

#: src/components/Exchange/NoLiquidityErrorModal.tsx
msgid "Alternatively, you can select a different \"Collateral In\" token."
msgstr "Alternatively, you can select a different \"Collateral In\" token."

#: src/components/NotifyModal/NotifyModal.tsx
msgid "Get alerts and announcements from GMX to stay on top of your trades, liquidation risk, and more."
msgstr "Get alerts and announcements from GMX to stay on top of your trades, liquidation risk, and more."

#: src/components/Exchange/SwapBox.jsx
#: src/components/Exchange/SwapBox.jsx
msgid "<0>{0} is required for collateral.</0><1>Swap amount from {1} to {2} exceeds {3} acceptable amount. Reduce the \"Pay\" size, or use {4} as the \"Pay\" token to use it for collateral.</1><2>You can buy {5} on 1inch.</2>"
msgstr "<0>{0} is required for collateral.</0><1>Swap amount from {1} to {2} exceeds {3} acceptable amount. Reduce the \"Pay\" size, or use {4} as the \"Pay\" token to use it for collateral.</1><2>You can buy {5} on 1inch.</2>"

#: src/pages/PageNotFound/PageNotFound.jsx
msgid "<0>Return to </0><1>Homepage</1> <2>or </2> <3>Trade</3>"
msgstr "<0>Return to </0><1>Homepage</1> <2>or </2> <3>Trade</3>"

#: src/components/Synthetics/BridgingInfo/BridgingInfo.tsx
msgid "Bridge {tokenSymbol} to {chainName} with"
msgstr "Bridge {tokenSymbol} to {chainName} with"

#: src/domain/tokens/approveTokens.tsx
msgid "Permit signing failed"
msgstr "Permit signing failed"

#: src/domain/synthetics/trade/utils/validation.ts
msgid "Stop market price below mark price"
msgstr "Stop market price below mark price"

#: src/components/Exchange/SwapBox.jsx
#: src/components/Exchange/SwapBox.jsx
#: src/components/Exchange/SwapBox.jsx
msgid "Swapped {0} {1} for {2} {3}!"
msgstr "Swapped {0} {1} for {2} {3}!"

#: src/domain/synthetics/sidecarOrders/utils.ts
msgid "A size percentage is required"
msgstr "A size percentage is required"

#: src/pages/AccountDashboard/dailyAndCumulativePnLDebug.tsx
#: src/pages/AccountDashboard/generalPerformanceDetailsDebug.tsx
#: src/pages/LeaderboardPage/components/LeaderboardAccountsTable.tsx
#: src/pages/LeaderboardPage/components/LeaderboardPositionsTable.tsx
msgid "Unrealized Fees"
msgstr "Unrealized Fees"

#: src/components/Referrals/AffiliatesStats.tsx
#: src/components/Referrals/AffiliatesStats.tsx
msgid "Traders Referred"
msgstr "Traders Referred"

#: src/pages/Earn/StakeModal.tsx
msgid "Stake submitted!"
msgstr "Stake submitted!"

#: src/components/Exchange/PositionsList.jsx
msgid "Use the \"Close\" button to reduce your Position Size, or to set Take Profit / Stop Loss Orders."
msgstr "Use the \"Close\" button to reduce your Position Size, or to set Take Profit / Stop Loss Orders."

#: src/components/Exchange/PositionDropdown.tsx
msgid "Increase Size (Market)"
msgstr "Increase Size (Market)"

#: src/domain/synthetics/trade/utils/validation.ts
msgid "Couldn't find a swap path with enough liquidity"
msgstr "Couldn't find a swap path with enough liquidity"

#: src/pages/Earn/AffiliateVesterWithdrawModal.tsx
#: src/pages/Earn/VesterWithdrawModal.tsx
msgid "Withdrawn!"
msgstr "Withdrawn!"

#: src/pages/LeaderboardPage/components/CompetitionPrizes.tsx
#: src/pages/LeaderboardPage/components/CompetitionPrizes.tsx
msgid "3rd Place"
msgstr "3rd Place"

#: src/domain/synthetics/markets/claimFundingFeesTxn.ts
#: src/domain/synthetics/referrals/claimAffiliateRewardsTxn.ts
msgid "Claiming failed"
msgstr "Claiming failed"

#: src/components/Synthetics/TradeHistory/keys.ts
msgid "Update Stop Loss"
msgstr "Update Stop Loss"

#: src/components/Exchange/PositionEditor.jsx
#: src/components/Exchange/SwapBox.jsx
#: src/components/Glp/GlpSwap.jsx
msgid "Approve {0}"
msgstr "Approve {0}"

#: src/components/Exchange/SwapBox.jsx
#: src/domain/synthetics/trade/utils/validation.ts
msgid "Max {0} long exceeded"
msgstr "Max {0} long exceeded"

#: src/components/Synthetics/OrderItem/OrderItem.tsx
#: src/components/Synthetics/TradeBox/TradeBoxRows/AdvancedDisplayRows.tsx
#: src/components/Synthetics/TradeHistory/TradeHistoryRow/utils/position.ts
#: src/components/Synthetics/TradeHistory/TradeHistoryRow/utils/position.ts
#: src/components/Synthetics/TradeHistory/TradeHistoryRow/utils/position.ts
#: src/components/Synthetics/TradeHistory/TradeHistoryRow/utils/swap.ts
#: src/components/Synthetics/TradeHistory/TradeHistoryRow/utils/swap.ts
msgid "N/A"
msgstr "N/A"

#: src/domain/synthetics/orders/getPositionOrderError.tsx
msgid "Stop Market price is below mark price"
msgstr "Stop Market price is below mark price"

#: src/components/Exchange/PositionEditor.jsx
#: src/domain/synthetics/trade/utils/validation.ts
#: src/domain/synthetics/trade/utils/validation.ts
msgid "Amount should be greater than zero"
msgstr "Amount should be greater than zero"

#: src/pages/Ecosystem/ecosystemConstants.tsx
msgid "Perpetuals Aggregator"
msgstr "Perpetuals Aggregator"

#: src/pages/LeaderboardPage/components/LeaderboardNavigation.tsx
msgid "LIVE"
msgstr "LIVE"

#: src/components/Synthetics/PoolSelector2/PoolSelector2.tsx
msgid "{formattedNetRate} / 1h"
msgstr "{formattedNetRate} / 1h"

#: src/components/Exchange/SwapBox.jsx
#: src/components/Exchange/SwapBox.jsx
#: src/components/Glp/GlpSwap.jsx
#: src/components/Glp/GlpSwap.jsx
#: src/components/Glp/GlpSwap.jsx
#: src/components/Synthetics/GmSwap/GmSwapBox/GmDepositWithdrawalBox/GmDepositWithdrawalBox.tsx
#: src/components/Synthetics/GmSwap/GmSwapBox/GmDepositWithdrawalBox/GmDepositWithdrawalBox.tsx
#: src/components/Synthetics/GmSwap/GmSwapBox/GmDepositWithdrawalBox/GmDepositWithdrawalBox.tsx
#: src/components/Synthetics/GmSwap/GmSwapBox/GmShiftBox/GmShiftBox.tsx
#: src/components/Synthetics/GmSwap/GmSwapBox/GmShiftBox/GmShiftBox.tsx
msgid "Balance"
msgstr "Balance"

#: src/pages/Earn/EarnV2.tsx
msgid "Liquidity and trading incentives programs are live on {avalancheLink}."
msgstr "Liquidity and trading incentives programs are live on {avalancheLink}."

#: src/pages/Ecosystem/ecosystemConstants.tsx
msgid "GMX v2 Telegram & Discord Analytics"
msgstr "GMX v2 Telegram & Discord Analytics"

#: src/components/Synthetics/TradeBox/ExpressTradingWarningCard.tsx
#: src/components/Synthetics/TradeBox/ExpressTradingWarningCard.tsx
msgid "Re-enable"
msgstr "Re-enable"

#: src/pages/BeginAccountTransfer/BeginAccountTransfer.tsx
msgid "I do not want to transfer the Affiliate esGMX tokens"
msgstr "I do not want to transfer the Affiliate esGMX tokens"

#: src/components/Exchange/ConfirmationBox.jsx
msgid "Forfeit profit and {action}"
msgstr "Forfeit profit and {action}"

#: src/pages/LeaderboardPage/components/LeaderboardAccountsTable.tsx
msgid "Win/Loss"
msgstr "Win/Loss"

#: src/components/MissedCoinsModal/MissedCoinsModal.tsx
msgid "Names could be separated by commas or spaces"
msgstr "Names could be separated by commas or spaces"

#: src/pages/BuyGMX/BuyGMX.tsx
msgid "Buy GMX from decentralized exchanges"
msgstr "Buy GMX from decentralized exchanges"

#: src/components/NotifyModal/NotifyModal.tsx
msgid "Powered by"
msgstr "Powered by"

#: src/components/Synthetics/StatusNotification/GmStatusNotification.tsx
msgid "Buy order executed"
msgstr "Buy order executed"

#: src/components/Synthetics/ExecutionPriceRow.tsx
msgid "The order's acceptable price includes the set acceptable price impact. The execution price must meet this condition for the order to be executed."
msgstr "The order's acceptable price includes the set acceptable price impact. The execution price must meet this condition for the order to be executed."

#: src/components/Synthetics/TwapRows/TwapRows.tsx
msgid "This TWAP order will execute {numberOfParts} {0} {type} orders of {1} each over the next {2} for the {3} market."
msgstr "This TWAP order will execute {numberOfParts} {0} {type} orders of {1} each over the next {2} for the {3} market."

<<<<<<< HEAD
#: src/context/SubaccountContext/SubaccountContextProvider.tsx
#~ msgid "Deactivating subaccount..."
#~ msgstr "Deactivating subaccount..."

=======
>>>>>>> 5d3be8ff
#: src/components/Exchange/SwapBox.jsx
msgid "Min order: 10 USD"
msgstr "Min order: 10 USD"

#: src/pages/Earn/AffiliateClaimModal.tsx
msgid "Claim submitted."
msgstr "Claim submitted."

#: src/components/Synthetics/ChartTokenSelector/ChartTokenSelector.tsx
msgid "OPEN INTEREST"
msgstr "OPEN INTEREST"

#: src/components/Synthetics/TradeHistory/useDownloadAsCsv.tsx
msgid "Failed to download trade history CSV."
msgstr "Failed to download trade history CSV."

#: src/components/Referrals/JoinReferralCode.tsx
msgid "Same as current active code"
msgstr "Same as current active code"

#: src/components/Synthetics/AllowedSwapSlippageInputRowImpl/AllowedSwapSlippageInputRowImpl.tsx
msgid "The current swap impact including fees is {0}. Consider adding a buffer of 1% to it so the order is more likely to be processed"
msgstr "The current swap impact including fees is {0}. Consider adding a buffer of 1% to it so the order is more likely to be processed"

#: src/pages/AccountDashboard/GeneralPerformanceDetails.tsx
msgid "Win / Loss"
msgstr "Win / Loss"

#: src/components/Referrals/TradersStats.tsx
#: src/components/Referrals/TradersStats.tsx
msgid "V1 rebates are airdropped weekly. V2 rebates are automatically applied as fee discounts on each trade and do not show on this table."
msgstr "V1 rebates are airdropped weekly. V2 rebates are automatically applied as fee discounts on each trade and do not show on this table."

#: src/domain/synthetics/trade/utils/validation.ts
msgid "Min position size: {0}"
msgstr "Min position size: {0}"

#: src/domain/synthetics/orders/getPositionOrderError.tsx
#: src/domain/synthetics/orders/getPositionOrderError.tsx
#: src/domain/synthetics/sidecarOrders/utils.ts
#: src/domain/synthetics/sidecarOrders/utils.ts
#: src/domain/synthetics/trade/utils/validation.ts
msgid "Trigger price below mark price"
msgstr "Trigger price below mark price"

#: src/pages/Earn/GmxAndVotingPowerCard.tsx
msgid "No delegate found"
msgstr "No delegate found"

#: src/pages/Ecosystem/ecosystemConstants.tsx
msgid "GMX Community with NFTs, Trading and Education initiatives"
msgstr "GMX Community with NFTs, Trading and Education initiatives"

#: src/pages/Earn/EarnV1.jsx
msgid "Wallet not yet connected"
msgstr "Wallet not yet connected"

#: src/components/NotifyModal/NotifyModal.tsx
msgid "Liquidation Confirmations"
msgstr "Liquidation Confirmations"

#: src/components/Synthetics/ExecutionPriceRow.tsx
msgid "Expected execution price for the order, including the current price impact, once the stop market order executes."
msgstr "Expected execution price for the order, including the current price impact, once the stop market order executes."

#: src/components/Glp/GlpSwap.jsx
msgid "Acknowledge epoch is ending in {minutes} minutes"
msgstr "Acknowledge epoch is ending in {minutes} minutes"

#: src/components/Synthetics/HighPriceImpactOrFeesWarningCard/HighPriceImpactOrFeesWarningCard.tsx
msgid "High Price Impact"
msgstr "High Price Impact"

#: src/components/InterviewModal/InterviewModal.tsx
msgid "We want your insights to help improve GMX. For security reasons, we won't contact you first. Please send the message \"I have feedback\" to any of our official accounts:"
msgstr "We want your insights to help improve GMX. For security reasons, we won't contact you first. Please send the message \"I have feedback\" to any of our official accounts:"

#: src/pages/ClaimEsGmx/ClaimEsGmx.jsx
msgid "Claim esGMX"
msgstr "Claim esGMX"

#: src/components/Synthetics/TradeBox/OneClickTradingInfo.tsx
#~ msgid "Re-authorize"
#~ msgstr "Re-authorize"

#: src/pages/BuyGMX/BuyGMX.tsx
msgid "Buy or Transfer ETH to Arbitrum"
msgstr "Buy or Transfer ETH to Arbitrum"

#: src/components/SettingsModal/SettingsModal.tsx
msgid "The maximum percentage difference between your specified price and execution price when placing orders."
msgstr "The maximum percentage difference between your specified price and execution price when placing orders."

#: src/components/Synthetics/ExecutionPriceRow.tsx
msgid "Expected execution price for the order, including the current price impact, once the limit order executes."
msgstr "Expected execution price for the order, including the current price impact, once the limit order executes."

#: src/components/Synthetics/TradeFeesRow/TradeFeesRow.tsx
msgid "of open fee"
msgstr "of open fee"

#: src/pages/Dashboard/MarketsListV1.tsx
#: src/pages/Dashboard/MarketsListV1.tsx
msgid "Pool Amount"
msgstr "Pool Amount"

#: src/pages/BeginAccountTransfer/BeginAccountTransfer.tsx
msgid "Approve GMX"
msgstr "Approve GMX"

#: src/components/Glp/SwapErrorModal.tsx
msgid "{0} Capacity Reached"
msgstr "{0} Capacity Reached"

#: src/components/Synthetics/TradeHistory/TradeHistoryRow/utils/swap.ts
#: src/components/Synthetics/TradeHistory/TradeHistoryRow/utils/swap.ts
#: src/components/Synthetics/TradeHistory/TradeHistoryRow/utils/swap.ts
#: src/components/Synthetics/TradeHistory/TradeHistoryRow/utils/swap.ts
#: src/components/Synthetics/TradeHistory/TradeHistoryRow/utils/swap.ts
msgid "{fromText} to {toExecutionText}"
msgstr "{fromText} to {toExecutionText}"

#: src/components/Exchange/SwapBox.jsx
#: src/components/Synthetics/PositionSeller/PositionSeller.tsx
#: src/components/Synthetics/TradeBox/hooks/useTradeButtonState.tsx
msgid "Create {0} Order"
msgstr "Create {0} Order"

#: src/components/Synthetics/TradeHistory/keys.ts
msgid "Execute Limit Swap"
msgstr "Execute Limit Swap"

#: src/pages/BuyGMX/BuyGMX.tsx
msgid "To purchase GMX on the {0} blockchain, please <0>change your network</0>."
msgstr "To purchase GMX on the {0} blockchain, please <0>change your network</0>."

#: src/components/Synthetics/GmList/GmTokensTotalBalanceInfo.tsx
msgid "{daysConsidered}d accrued Fees"
msgstr "{daysConsidered}d accrued Fees"

#: src/components/MissedCoinsModal/MissedCoinsModal.tsx
#: src/components/NpsModal/NpsModal.tsx
#: src/components/Referrals/JoinReferralCode.tsx
#: src/components/UserFeedbackModal/UserFeedbackModal.tsx
msgid "Submit"
msgstr "Submit"

#: src/domain/tokens/approveTokens.tsx
msgid "Permit signed!"
msgstr "Permit signed!"

#: src/components/Exchange/TradeHistory.jsx
msgid "Request withdrawal from {0} {longOrShortText}"
msgstr "Request withdrawal from {0} {longOrShortText}"

#: src/pages/ClaimEsGmx/ClaimEsGmx.jsx
msgid "Select an option"
msgstr "Select an option"

#: src/components/Synthetics/TwapRows/TwapRows.tsx
msgid "less than a minute"
msgstr "less than a minute"

#: src/components/Header/AppHeaderLinks.tsx
msgid "Ecosystem"
msgstr "Ecosystem"

#: src/components/Exchange/SwapBox.jsx
msgid "High USDG Slippage, Long Anyway"
msgstr "High USDG Slippage, Long Anyway"

#: src/components/Synthetics/GmList/GmTokensTotalBalanceInfo.tsx
msgid "Wallet total"
msgstr "Wallet total"

#: src/components/Synthetics/StatusNotification/SubaccountNotification.tsx
#: src/components/Synthetics/StatusNotification/SubaccountNotification.tsx
#: src/components/Synthetics/StatusNotification/SubaccountNotification.tsx
#~ msgid "Deactivation"
#~ msgstr "Deactivation"

#: src/pages/PriceImpactRebatesStats/PriceImpactRebatesStats.tsx
msgid "Next"
msgstr "Next"

#: src/components/Exchange/TradeHistory.jsx
#: src/components/Referrals/AddAffiliateCode.jsx
#: src/components/Referrals/AffiliatesStats.tsx
#: src/components/Synthetics/StatusNotification/OrderStatusNotification.tsx
#: src/components/Synthetics/TradeHistory/TradeHistoryRow/utils/shared.ts
#: src/pages/Earn/EarnV1.jsx
#: src/pages/Earn/EarnV1.jsx
#: src/pages/Earn/EarnV1.jsx
msgid "Create"
msgstr "Create"

#: src/components/Exchange/SwapBox.jsx
msgid "Limit order submitted!"
msgstr "Limit order submitted!"

#: src/components/OneClickAdvancedSettings/OneClickAdvancedSettings.tsx
msgid "Save settings"
msgstr "Save settings"

#: src/components/Synthetics/DateRangeSelect/DateRangeSelect.tsx
#: src/pages/AccountDashboard/GeneralPerformanceDetails.tsx
msgid "Last 7d"
msgstr "Last 7d"

#: src/components/Exchange/PositionShare.tsx
msgid "Copy"
msgstr "Copy"

#: src/components/Referrals/AffiliatesStats.tsx
#: src/components/Referrals/TradersStats.tsx
#: src/components/Synthetics/UserIncentiveDistributionList/UserIncentiveDistributionList.tsx
msgid "Amount"
msgstr "Amount"

#: src/components/Synthetics/OrderItem/OrderItem.tsx
#~ msgid "{0}{fromTokenIcon}<0> to </0>{1}{toTokenIcon}"
#~ msgstr "{0}{fromTokenIcon}<0> to </0>{1}{toTokenIcon}"

#: src/components/Exchange/SwapBox.jsx
msgid "<0>{0} is required for collateral.</0><1>Swap amount from {1} to {2} exceeds {3} Available Liquidity. Reduce the \"Pay\" size, or use {4} as the \"Pay\" token to use it for collateral.</1><2>You can buy {5} on 1inch.</2>"
msgstr "<0>{0} is required for collateral.</0><1>Swap amount from {1} to {2} exceeds {3} Available Liquidity. Reduce the \"Pay\" size, or use {4} as the \"Pay\" token to use it for collateral.</1><2>You can buy {5} on 1inch.</2>"

#: src/components/Synthetics/TradeBox/hooks/useTradeButtonState.tsx
msgid "Create {0} order"
msgstr "Create {0} order"

#: src/components/Synthetics/PositionEditor/PositionEditor.tsx
msgid "Edit {0} {1}{2}"
msgstr "Edit {0} {1}{2}"

#: src/components/Referrals/AffiliatesStats.tsx
#: src/components/Referrals/TradersStats.tsx
msgid "No rebates distribution history yet."
msgstr "No rebates distribution history yet."

#: src/pages/Ecosystem/ecosystemConstants.tsx
msgid "GMX Governance"
msgstr "GMX Governance"

#: src/domain/synthetics/orders/utils.tsx
msgid "trigger price"
msgstr "trigger price"

#: src/components/Referrals/ClaimAffiliatesModal/ClaimAffiliatesModal.tsx
#: src/components/Synthetics/ClaimablePositionPriceImpactRebateModal/ClaimablePositionPriceImpactRebateModal.tsx
#: src/components/Synthetics/ClaimModal/ClaimModal.tsx
#: src/components/Synthetics/Claims/ClaimableCard.tsx
#: src/pages/ClaimEsGmx/ClaimEsGmx.jsx
#: src/pages/Earn/AffiliateClaimModal.tsx
#: src/pages/Earn/ClaimModal.tsx
#: src/pages/Earn/EarnV1.jsx
#: src/pages/Earn/EarnV1.jsx
#: src/pages/Earn/EarnV1.jsx
#: src/pages/Earn/EarnV1.jsx
#: src/pages/Earn/EarnV1.jsx
#: src/pages/Earn/TotalRewardsCard.tsx
#: src/pages/Earn/Vesting.tsx
msgid "Claim"
msgstr "Claim"

#: src/components/Synthetics/TradeBox/TradeBoxRows/PriceImpactFeesRow.tsx
msgid "Price Impact / Fees"
msgstr "Price Impact / Fees"

#: src/pages/AccountDashboard/AccountDashboard.tsx
#: src/pages/AccountDashboard/AccountDashboard.tsx
msgid "GMX {versionName} Account"
msgstr "GMX {versionName} Account"

#: src/components/Synthetics/TradeHistory/TradeHistoryRow/utils/position.ts
#: src/components/Synthetics/TradeHistory/TradeHistoryRow/utils/position.ts
#: src/components/Synthetics/TradeHistory/TradeHistoryRow/utils/position.ts
#: src/components/Synthetics/TradeHistory/TradeHistoryRow/utils/position.ts
#: src/components/Synthetics/TradeHistory/TradeHistoryRow/utils/position.ts
#: src/components/Synthetics/TradeHistory/TradeHistoryRow/utils/position.ts
#: src/components/Synthetics/TradeHistory/TradeHistoryRow/utils/position.ts
msgid "Order execution price takes into account price impact."
msgstr "Order execution price takes into account price impact."

#: src/pages/Buy/Buy.tsx
msgid "Buy GLP or GMX"
msgstr "Buy GLP or GMX"

#: src/components/Exchange/ChartTokenSelector.tsx
msgid "Max Out"
msgstr "Max Out"

#: src/components/Exchange/PositionEditor.jsx
#: src/components/Exchange/PositionSeller.jsx
#: src/components/Exchange/PositionSeller.jsx
#: src/components/Exchange/SwapBox.jsx
#: src/components/Exchange/SwapBox.jsx
#: src/components/Exchange/SwapBox.jsx
#: src/components/Exchange/SwapBox.jsx
#: src/components/Glp/GlpSwap.jsx
#: src/components/Glp/GlpSwap.jsx
#: src/domain/synthetics/orders/getPositionOrderError.tsx
#: src/domain/synthetics/trade/utils/validation.ts
#: src/domain/synthetics/trade/utils/validation.ts
#: src/domain/synthetics/trade/utils/validation.ts
#: src/domain/synthetics/trade/utils/validation.ts
#: src/domain/synthetics/trade/utils/validation.ts
#: src/domain/synthetics/trade/utils/validation.ts
#: src/domain/synthetics/trade/utils/validation.ts
#: src/pages/ClaimEsGmx/ClaimEsGmx.jsx
#: src/pages/Earn/EarnV1.jsx
#: src/pages/Earn/EarnV1.jsx
#: src/pages/Earn/StakeModal.tsx
#: src/pages/Earn/UnstakeModal.tsx
#: src/pages/Earn/VesterDepositModal.tsx
msgid "Enter an amount"
msgstr "Enter an amount"

#: src/components/Header/AppHeaderUser.tsx
msgid "Connect"
msgstr "Connect"

#: src/components/InterviewToast/InterviewToast.tsx
msgid "Click here to give us your feedback on GMX."
msgstr "Click here to give us your feedback on GMX."

#: src/components/Referrals/AffiliatesStats.tsx
#: src/components/Referrals/AffiliatesStats.tsx
#: src/components/Referrals/TradersStats.tsx
#: src/components/Referrals/TradersStats.tsx
msgid "V1 Avalanche Fuji"
msgstr "V1 Avalanche Fuji"

#: src/pages/LeaderboardPage/components/CompetitionPrizes.tsx
#: src/pages/LeaderboardPage/components/CompetitionPrizes.tsx
msgid "1st Place"
msgstr "1st Place"

#: src/pages/Ecosystem/ecosystemConstants.tsx
msgid "D2.Finance"
msgstr "D2.Finance"

#: src/pages/Dashboard/OverviewCard.tsx
msgid "Annualized:"
msgstr "Annualized:"

#: src/context/SubaccountContext/SubaccountContextProvider.tsx
msgid "Failed to sign approval"
msgstr "Failed to sign approval"

#: src/pages/LeaderboardPage/components/CompetitionCountdown.tsx
msgid "Starts in"
msgstr "Starts in"

#: src/domain/synthetics/fees/utils/index.ts
msgid "The network fees are high currently, which may be due to a temporary increase in transactions on the {chainName} network."
msgstr "The network fees are high currently, which may be due to a temporary increase in transactions on the {chainName} network."

#: src/lib/wallets/connecters/binanceW3W/binanceWallet.ts
msgid "Scan the QR code"
msgstr "Scan the QR code"

#: src/pages/SyntheticsPage/SyntheticsPage.tsx
msgid "Claims ({totalClaimables})"
msgstr "Claims ({totalClaimables})"

#: src/components/Synthetics/StatusNotification/GmStatusNotification.tsx
msgid "Unknown shift GM order"
msgstr "Unknown shift GM order"

#: src/components/Exchange/TradeHistory.jsx
msgid "Max leverage of 100x was exceeded, the remaining collateral after deducting losses and fees have been sent back to your account:"
msgstr "Max leverage of 100x was exceeded, the remaining collateral after deducting losses and fees have been sent back to your account:"

#: src/components/Synthetics/GmSwap/GmSwapBox/GmDepositWithdrawalBox/useSubmitButtonState.tsx
msgid "Shifting {symbol}..."
msgstr "Shifting {symbol}..."

#: src/components/Synthetics/TradeHistory/TradeHistoryRow/utils/shared.ts
msgid "Not enough Available Liquidity to fill the Order."
msgstr "Not enough Available Liquidity to fill the Order."

#: src/components/SettingsModal/SettingsModal.tsx
#~ msgid "Show leverage slider"
#~ msgstr "Show leverage slider"

#: src/domain/synthetics/orders/getPositionOrderError.tsx
#: src/domain/synthetics/orders/getPositionOrderError.tsx
#: src/domain/synthetics/sidecarOrders/utils.ts
#: src/domain/synthetics/sidecarOrders/utils.ts
#: src/domain/synthetics/trade/utils/validation.ts
msgid "Trigger price above mark price"
msgstr "Trigger price above mark price"

#: src/pages/OrdersOverview/OrdersOverview.jsx
msgid "Order size exceeds position"
msgstr "Order size exceeds position"

#: src/components/Exchange/OrderEditor.jsx
msgid "Order update submitted!"
msgstr "Order update submitted!"

#: src/components/Exchange/PositionEditor.jsx
msgid "Enable withdraw failed."
msgstr "Enable withdraw failed."

#: src/pages/Ecosystem/ecosystemConstants.tsx
msgid "Explore, analyze, and copy on-chain traders"
msgstr "Explore, analyze, and copy on-chain traders"

#: src/components/Exchange/ConfirmationBox.jsx
msgid "Forfeit profit"
msgstr "Forfeit profit"

#: src/components/Synthetics/GmSwap/GmFees/GmFees.tsx
msgid "Sell Fee"
msgstr "Sell Fee"

#: src/components/Synthetics/PositionEditor/PositionEditorAdvancedRows.tsx
#: src/components/Synthetics/PositionSeller/PositionSellerAdvancedDisplayRows.tsx
#: src/components/Synthetics/TradeBox/TradeBoxRows/AdvancedDisplayRows.tsx
msgid "Execution Details"
msgstr "Execution Details"

#: src/domain/synthetics/common/incentivesAirdropMessages.ts
msgid "GM Airdrop"
msgstr "GM Airdrop"

#: src/components/Glp/GlpSwap.jsx
msgid "Save on Fees"
msgstr "Save on Fees"

#: src/components/SettingsModal/SettingsModal.tsx
#~ msgid "Allowed Slippage below {defaultSippageDisplay}% may result in failed orders. orders."
#~ msgstr "Allowed Slippage below {defaultSippageDisplay}% may result in failed orders. orders."

#: src/components/Synthetics/TradeHistory/keys.ts
msgid "Update Take Profit"
msgstr "Update Take Profit"

#: src/components/Exchange/PositionsList.jsx
#: src/components/Synthetics/PositionItem/PositionItem.tsx
msgid "Active Orders"
msgstr "Active Orders"

#: src/components/Synthetics/AcceptablePriceImpactInputRow/AcceptablePriceImpactInputRow.tsx
msgid "You have set a high acceptable price impact. The current price impact is {0}."
msgstr "You have set a high acceptable price impact. The current price impact is {0}."

#: src/pages/Ecosystem/ecosystemConstants.tsx
msgid "Lending and Borrowing"
msgstr "Lending and Borrowing"

#: src/components/Exchange/SwapBox.jsx
msgid "Switch to {0} collateral."
msgstr "Switch to {0} collateral."

#: src/pages/Earn/Vesting.tsx
#: src/pages/Earn/Vesting.tsx
msgid "GMX Vault"
msgstr "GMX Vault"

#: src/pages/Ecosystem/ecosystemConstants.tsx
msgid "Jones DAO"
msgstr "Jones DAO"

#: src/components/Exchange/TradeHistory.jsx
msgid "Partially Liquidated"
msgstr "Partially Liquidated"

#: src/components/Glp/GlpSwap.jsx
msgid "Insufficient GLP balance"
msgstr "Insufficient GLP balance"

#: src/components/Synthetics/TwapRows/TwapRows.tsx
msgid "Minute(s)"
msgstr "Minute(s)"

#: src/pages/AccountDashboard/generalPerformanceDetailsDebug.tsx
#: src/pages/LeaderboardPage/components/LeaderboardAccountsTable.tsx
msgid "Start Unrealized Fees"
msgstr "Start Unrealized Fees"

#: src/components/Exchange/ConfirmationBox.jsx
msgid "view"
msgstr "view"

#: src/domain/synthetics/orders/useOrderTxnCallbacks.tsx
msgid "{orderText} cancel failed."
msgstr "{orderText} cancel failed."

#: src/components/Exchange/OrdersToa.jsx
msgid "Accept terms to enable orders"
msgstr "Accept terms to enable orders"

#: src/pages/Ecosystem/ecosystemConstants.tsx
msgid "Protocol analytics"
msgstr "Protocol analytics"

#: src/pages/BeginAccountTransfer/BeginAccountTransfer.tsx
#: src/pages/CompleteAccountTransfer/CompleteAccountTransfer.jsx
#: src/pages/NftWallet/NftWallet.jsx
msgid "Transfer submitted!"
msgstr "Transfer submitted!"

#: src/components/Exchange/TradeHistory.jsx
msgid ""
"Liquidated {0} {longOrShortText},\n"
"-{1} USD,\n"
"{2} Price: {3} USD"
msgstr ""
"Liquidated {0} {longOrShortText},\n"
"-{1} USD,\n"
"{2} Price: {3} USD"

#: src/components/Exchange/ExchangeTVChart.jsx
msgid "Inc."
msgstr "Inc."

#: src/domain/synthetics/trade/utils/validation.ts
msgid "Fees exceed amount"
msgstr "Fees exceed amount"

#: src/components/Synthetics/OrderList/filters/OrderTypeFilter.tsx
msgid "Search Type"
msgstr "Search Type"

#: src/pages/Dashboard/WeightText.tsx
msgid "{0} is below its target weight.<0/><1/>Get lower fees to <2>buy GLP</2> with {1}, and to <3>swap</3> {2} for other tokens."
msgstr "{0} is below its target weight.<0/><1/>Get lower fees to <2>buy GLP</2> with {1}, and to <3>swap</3> {2} for other tokens."

#: src/pages/AccountDashboard/GeneralPerformanceDetails.tsx
#: src/pages/LeaderboardPage/components/LeaderboardAccountsTable.tsx
msgid "Win Rate"
msgstr "Win Rate"

#: src/components/Synthetics/TradeboxPoolWarnings/TradeboxPoolWarnings.tsx
msgid "Save {0} in price impact and fees by <0><1>switching to the {1} pool</1>.</0>"
msgstr "Save {0} in price impact and fees by <0><1>switching to the {1} pool</1>.</0>"

#: src/pages/BeginAccountTransfer/BeginAccountTransfer.tsx
msgid "You have esGMX tokens in the Affiliate Vault, you need to withdraw these tokens if you want to transfer them to the new account"
msgstr "You have esGMX tokens in the Affiliate Vault, you need to withdraw these tokens if you want to transfer them to the new account"

#: src/components/Synthetics/SubaccountModal/utils.ts
#~ msgid "Maximum auto top-up amount is required"
#~ msgstr "Maximum auto top-up amount is required"

#: src/pages/BuyGlp/BuyGlp.jsx
msgid "Buy / Sell GLP"
msgstr "Buy / Sell GLP"

#: src/pages/Dashboard/AssetDropdown.tsx
msgid "Open {0} in Explorer"
msgstr "Open {0} in Explorer"

#: src/components/MintableAmount/MintableAmount.tsx
msgid "{0} and {1} can be used to buy GM for this market up to the specified buying caps."
msgstr "{0} and {1} can be used to buy GM for this market up to the specified buying caps."

#: src/components/Synthetics/TradeBox/OneClickTradingInfo.tsx
#~ msgid "One-Click Trading is not available using network's native token {0}. Consider using {1} instead."
#~ msgstr "One-Click Trading is not available using network's native token {0}. Consider using {1} instead."

#: src/components/Synthetics/StatusNotification/OrderStatusNotification.tsx
#: src/context/PendingTxnsContext/PendingTxnsContext.tsx
#: src/lib/contracts/notifications.tsx
#: src/lib/contracts/notifications.tsx
#: src/pages/Exchange/Exchange.tsx
#: src/pages/Exchange/Exchange.tsx
msgid "View"
msgstr "View"

#: src/components/Synthetics/TradeHistory/keys.ts
msgid "Execute Stop Market"
msgstr "Execute Stop Market"

#: src/components/Referrals/TradersStats.tsx
msgid "Volume traded by this account with an active referral code."
msgstr "Volume traded by this account with an active referral code."

#: src/pages/Earn/EarnV1.jsx
msgid "Unstake failed"
msgstr "Unstake failed"

#: src/pages/AccountDashboard/dailyAndCumulativePnLDebug.tsx
msgid "Start unrealized fees"
msgstr "Start unrealized fees"

#: src/components/Referrals/AffiliatesStats.tsx
msgid "Referral Codes"
msgstr "Referral Codes"

#: src/pages/BeginAccountTransfer/BeginAccountTransfer.tsx
#: src/pages/BeginAccountTransfer/BeginAccountTransfer.tsx
msgid "Vested GMX not withdrawn"
msgstr "Vested GMX not withdrawn"

#: src/components/Glp/GlpSwap.jsx
msgid "FEES"
msgstr "FEES"

#: src/components/Synthetics/GmList/GlvList.tsx
#: src/components/Synthetics/GmList/GmList.tsx
msgid "TOTAL SUPPLY"
msgstr "TOTAL SUPPLY"

#: src/components/Exchange/FeesTooltip.tsx
#: src/components/Exchange/NetValueTooltip.tsx
#: src/components/Synthetics/TradeFeesRow/TradeFeesRow.tsx
msgid "Open Fee"
msgstr "Open Fee"

#: src/components/Referrals/AddAffiliateCode.jsx
msgid "Looks like you don't have a referral code to share. <0/> Create one now and start earning rebates!"
msgstr "Looks like you don't have a referral code to share. <0/> Create one now and start earning rebates!"

#: src/context/SubaccountContext/SubaccountContextProvider.tsx
#: src/context/SubaccountContext/SubaccountContextProvider.tsx
#: src/context/SubaccountContext/SubaccountContextProvider.tsx
msgid "Update 1CT (One-Click Trading) settings"
msgstr "Update 1CT (One-Click Trading) settings"

#: src/pages/Ecosystem/ecosystemConstants.tsx
msgid "Kudai AI Agent"
msgstr "Kudai AI Agent"

#: src/pages/NftWallet/NftWallet.jsx
msgid "Enter NFT ID"
msgstr "Enter NFT ID"

#: src/components/Exchange/PositionEditor.jsx
msgid "Withdrawal failed."
msgstr "Withdrawal failed."

#: src/components/Exchange/ConfirmationBox.jsx
#: src/components/Exchange/ConfirmationBox.jsx
#: src/components/Synthetics/OrderEditor/OrderEditor.tsx
#: src/components/Synthetics/OrderEditor/OrderEditor.tsx
#: src/components/Synthetics/TradeBox/TradeBox.tsx
#: src/components/Synthetics/TradeBox/TradeBox.tsx
msgid "Limit Price"
msgstr "Limit Price"

#: src/components/AddressView/AddressView.tsx
msgid "You"
msgstr "You"

#: src/components/Synthetics/TradeBox/hooks/useTradeboxTransactions.tsx
#~ msgid "Error with gasless transaction: {0}"
#~ msgstr "Error with gasless transaction: {0}"

#: src/context/SubaccountContext/SubaccountContextProvider.tsx
#: src/context/SubaccountContext/SubaccountContextProvider.tsx
#: src/context/SubaccountContext/SubaccountContextProvider.tsx
msgid "Deactivate 1CT (One-Click Trading)"
msgstr "Deactivate 1CT (One-Click Trading)"

#: src/pages/Earn/GlpCard.tsx
msgid "APRs are updated weekly on Wednesday and will depend on the fees collected for the week. <0/><1/>Historical GLP APRs can be checked in this <2>community dashboard</2>."
msgstr "APRs are updated weekly on Wednesday and will depend on the fees collected for the week. <0/><1/>Historical GLP APRs can be checked in this <2>community dashboard</2>."

#: src/components/Exchange/TradeHistory.jsx
msgid "Could not execute deposit into {0} {longOrShortText}"
msgstr "Could not execute deposit into {0} {longOrShortText}"

#: src/components/Exchange/PositionEditor.jsx
#: src/components/Exchange/PositionEditor.jsx
#: src/components/Exchange/PositionEditor.jsx
#: src/components/Synthetics/PositionEditor/types.ts
#: src/components/Synthetics/TradeHistory/keys.ts
#: src/pages/Earn/VesterDepositModal.tsx
#: src/pages/Earn/VesterDepositModal.tsx
#: src/pages/Earn/Vesting.tsx
#: src/pages/Earn/Vesting.tsx
#: src/pages/Earn/Vesting.tsx
msgid "Deposit"
msgstr "Deposit"

#: src/domain/synthetics/sidecarOrders/utils.ts
msgid "Trigger price below highest limit price"
msgstr "Trigger price below highest limit price"

#: src/components/Synthetics/OrderEditor/OrderEditor.tsx
#: src/components/Synthetics/OrderItem/OrderItem.tsx
#: src/components/Synthetics/OrderItem/OrderItem.tsx
#: src/components/Synthetics/TradeHistory/useDownloadAsCsv.tsx
msgid "Acceptable Price"
msgstr "Acceptable Price"

#: src/components/Synthetics/StatusNotification/GmStatusNotification.tsx
msgid "Sell request sent"
msgstr "Sell request sent"

#: src/pages/Ecosystem/ecosystemConstants.tsx
msgid "DeFi Margin Protocol"
msgstr "DeFi Margin Protocol"

#: src/components/Exchange/PositionEditor.jsx
#: src/components/Exchange/PositionSeller.jsx
#: src/components/Exchange/PositionSeller.jsx
#: src/components/Exchange/SwapBox.jsx
#: src/components/Exchange/SwapBox.jsx
msgid "Enabling Leverage..."
msgstr "Enabling Leverage..."

#: src/domain/synthetics/orders/utils.tsx
msgid "There may not be sufficient liquidity to execute the swap to the receive token when the price conditions are met."
msgstr "There may not be sufficient liquidity to execute the swap to the receive token when the price conditions are met."

#: src/components/Header/Header.tsx
#: src/components/OneClickPromoBanner/OneClickPromoBanner.tsx
msgid "Enable One-Click Trading"
msgstr "Enable One-Click Trading"

#: src/components/OldSubaccountWithdraw/OldSubaccountWithdraw.tsx
msgid "Withdrawn {balanceFormatted} to Main Account"
msgstr "Withdrawn {balanceFormatted} to Main Account"

#: src/components/NotifyModal/NotifyModal.tsx
msgid "Trade Errors"
msgstr "Trade Errors"

#: src/components/Synthetics/SettleAccruedFundingFeeModal/SettleAccruedFundingFeeModal.tsx
msgid "Consider selecting only positions where the accrued funding fee exceeds the {0} gas cost to settle each position."
msgstr "Consider selecting only positions where the accrued funding fee exceeds the {0} gas cost to settle each position."

#: src/domain/synthetics/trade/utils/validation.ts
msgid "The buyable cap for the pool GM: {0} using the pay token selected is reached. Please choose a different pool, reduce the buy size, or pick a different composition of tokens."
msgstr "The buyable cap for the pool GM: {0} using the pay token selected is reached. Please choose a different pool, reduce the buy size, or pick a different composition of tokens."

#: src/components/Glp/GlpSwap.jsx
msgid "Fees may vary depending on which asset you use to buy GLP. <0/>Enter the amount of GLP you want to purchase in the order form, then check here to compare fees."
msgstr "Fees may vary depending on which asset you use to buy GLP. <0/>Enter the amount of GLP you want to purchase in the order form, then check here to compare fees."

#: src/components/Synthetics/ClaimModal/ClaimModal.tsx
msgid "Claim <0>{0}</0>"
msgstr "Claim <0>{0}</0>"

#: src/components/Exchange/ConfirmationBox.jsx
#: src/components/Exchange/PositionSeller.jsx
#: src/components/Exchange/PositionSeller.jsx
#: src/components/Exchange/SwapBox.jsx
#: src/components/Exchange/SwapBox.jsx
#: src/components/Glp/GlpSwap.jsx
#: src/components/Glp/GlpSwap.jsx
#: src/components/Synthetics/GmSwap/GmSwapBox/GmDepositWithdrawalBox/GmDepositWithdrawalBox.tsx
#: src/components/Synthetics/GmSwap/GmSwapBox/GmDepositWithdrawalBox/GmDepositWithdrawalBox.tsx
#: src/components/Synthetics/GmSwap/GmSwapBox/GmDepositWithdrawalBox/GmDepositWithdrawalBox.tsx
#: src/components/Synthetics/GmSwap/GmSwapBox/GmDepositWithdrawalBox/GmDepositWithdrawalBox.tsx
#: src/components/Synthetics/GmSwap/GmSwapBox/GmShiftBox/GmShiftBox.tsx
#: src/components/Synthetics/PositionEditor/PositionEditor.tsx
#: src/components/Synthetics/PositionSeller/PositionSeller.tsx
#: src/components/Synthetics/PositionSeller/PositionSeller.tsx
#: src/components/Synthetics/PositionSeller/PositionSeller.tsx
#: src/components/Synthetics/TradeBox/TradeBox.tsx
#: src/components/Synthetics/TradeBox/TradeBox.tsx
#: src/components/Synthetics/TradeBox/TradeBox.tsx
msgid "Receive"
msgstr "Receive"

#: src/pages/PositionsOverview/PositionsOverview.jsx
msgid "time to liq"
msgstr "time to liq"

#: src/pages/AccountDashboard/dailyAndCumulativePnLDebug.tsx
#: src/pages/AccountDashboard/generalPerformanceDetailsDebug.tsx
#: src/pages/LeaderboardPage/components/LeaderboardAccountsTable.tsx
#: src/pages/LeaderboardPage/components/LeaderboardPositionsTable.tsx
msgid "Realized Fees"
msgstr "Realized Fees"

#: src/pages/LeaderboardPage/components/LeaderboardContainer.tsx
msgid "Top Positions"
msgstr "Top Positions"

#: src/context/SubaccountContext/SubaccountContextProvider.tsx
#~ msgid "Subaccount generated"
#~ msgstr "Subaccount generated"

#: src/components/Synthetics/GmList/GmList.tsx
msgid "Pools"
msgstr "Pools"

#: src/components/Exchange/TradeHistory.jsx
msgid "Could not execute withdrawal from {0} {longOrShortText}"
msgstr "Could not execute withdrawal from {0} {longOrShortText}"

#: src/components/Glp/GlpSwap.jsx
msgid "Fees (Rebated)"
msgstr "Fees (Rebated)"

#: src/pages/CompleteAccountTransfer/CompleteAccountTransfer.jsx
msgid "Your transfer has been completed."
msgstr "Your transfer has been completed."

#: src/components/UserFeedbackModal/UserFeedbackModal.tsx
msgid "We Value Your Feedback"
msgstr "We Value Your Feedback"

#: src/components/Synthetics/OrderList/filters/OrderTypeFilter.tsx
#: src/components/Synthetics/TradeBox/TradeBoxRows/LimitAndTPSLRows.tsx
#: src/domain/synthetics/positions/utils.ts
msgid "Stop Loss"
msgstr "Stop Loss"

#: src/pages/Earn/EarnV2.tsx
msgid "Liquidity incentives program is live on {avalancheLink}."
msgstr "Liquidity incentives program is live on {avalancheLink}."

#: src/components/Synthetics/PositionItem/PositionItem.tsx
msgid "This position could still be liquidated, excluding any price movement, due to funding and borrowing fee rates reducing the position's collateral over time."
msgstr "This position could still be liquidated, excluding any price movement, due to funding and borrowing fee rates reducing the position's collateral over time."

#: src/pages/BuyGMX/BuyGMX.tsx
msgid "Transfer {nativeTokenSymbol}"
msgstr "Transfer {nativeTokenSymbol}"

#: src/context/SubaccountContext/SubaccountContext.tsx
#~ msgid "There are insufficient funds in your Subaccount for One-Click Trading. <0>Click here</0> to top-up."
#~ msgstr "There are insufficient funds in your Subaccount for One-Click Trading. <0>Click here</0> to top-up."

#: src/context/TokensFavoritesContext/TokensFavoritesContextProvider.tsx
msgid "Meme"
msgstr "Meme"

#: src/components/Synthetics/GmSwap/GmSwapBox/GmDepositWithdrawalBox/useDepositWithdrawalTransactions.tsx
#: src/components/Synthetics/GmSwap/GmSwapBox/GmDepositWithdrawalBox/useDepositWithdrawalTransactions.tsx
#: src/components/Synthetics/GmSwap/GmSwapBox/GmShiftBox/useShiftTransactions.tsx
#: src/components/Synthetics/PositionEditor/usePositionEditorButtonState.tsx
#: src/components/Synthetics/PositionSeller/PositionSeller.tsx
#: src/components/Synthetics/TradeBox/hooks/useTradeboxTransactions.tsx
msgid "Error submitting order"
msgstr "Error submitting order"

#: src/components/Referrals/AffiliatesStats.tsx
msgid "V1 Rebates and V1/V2 esGMX are airdropped weekly. V2 Rebates are claimed manually."
msgstr "V1 Rebates and V1/V2 esGMX are airdropped weekly. V2 Rebates are claimed manually."

#: src/components/Synthetics/TwapRows/TwapRows.tsx
msgid "Duration"
msgstr "Duration"

#: src/components/Common/SEO.tsx
msgid "Trade spot or perpetual BTC, ETH, AVAX and other top cryptocurrencies with up to 100x leverage directly from your wallet on Arbitrum and Avalanche."
msgstr "Trade spot or perpetual BTC, ETH, AVAX and other top cryptocurrencies with up to 100x leverage directly from your wallet on Arbitrum and Avalanche."

#: src/components/Exchange/ChartTokenSelector.tsx
msgid "Max In"
msgstr "Max In"

#: src/pages/Earn/GmxAndVotingPowerCard.tsx
msgid "Myself"
msgstr "Myself"

#: src/pages/LeaderboardPage/components/LeaderboardAccountsTable.tsx
#: src/pages/LeaderboardPage/components/LeaderboardPositionsTable.tsx
msgid "Search Address"
msgstr "Search Address"

#: src/domain/synthetics/trade/utils/validation.ts
msgid "Max GM buyable amount reached"
msgstr "Max GM buyable amount reached"

#: src/context/SubaccountContext/SubaccountContextProvider.tsx
msgid "Session generated"
msgstr "Session generated"

#: src/pages/Earn/GmxAndVotingPowerCard.tsx
msgid "Buy GMX"
msgstr "Buy GMX"

#: src/pages/Dashboard/MarketsListV1.tsx
#: src/pages/Dashboard/MarketsListV1.tsx
msgid "Max {0} Capacity"
msgstr "Max {0} Capacity"

#: src/components/ToastifyDebug/ToastifyDebug.tsx
msgid "Copy error"
msgstr "Copy error"

#: src/pages/Ecosystem/Ecosystem.tsx
msgid "Projects developed by the GMX community. <0/>Please exercise caution when interacting with any app, apps are fully maintained by community developers."
msgstr "Projects developed by the GMX community. <0/>Please exercise caution when interacting with any app, apps are fully maintained by community developers."

#: src/domain/synthetics/userFeedback/utils.ts
msgid "What areas can we improve to make your experience better?"
msgstr "What areas can we improve to make your experience better?"

#: src/components/Synthetics/TradeInfoIcon/TradeInfoIcon.tsx
msgid "{typeString} Long Market: {0} a long position at the current price."
msgstr "{typeString} Long Market: {0} a long position at the current price."

#: src/domain/synthetics/trade/utils/validation.ts
msgid "Select a collateral"
msgstr "Select a collateral"

#: src/components/Synthetics/TwapRows/TwapRows.tsx
msgid "Size per part"
msgstr "Size per part"

#: src/components/Exchange/SwapBox.jsx
#: src/components/Exchange/SwapBox.jsx
#: src/components/Glp/GlpSwap.jsx
#: src/domain/synthetics/trade/utils/validation.ts
#: src/domain/synthetics/trade/utils/validation.ts
#: src/domain/synthetics/trade/utils/validation.ts
#: src/domain/synthetics/trade/utils/validation.ts
#: src/domain/synthetics/trade/utils/validation.ts
#: src/domain/synthetics/trade/utils/validation.ts
#: src/domain/synthetics/trade/utils/validation.ts
#: src/domain/synthetics/trade/utils/validation.ts
#: src/domain/synthetics/trade/utils/validation.ts
msgid "Insufficient {0} balance"
msgstr "Insufficient {0} balance"

#: src/context/SubaccountContext/SubaccountContextProvider.tsx
#~ msgid "Failed to generate subaccount"
#~ msgstr "Failed to generate subaccount"

#: src/domain/synthetics/orders/utils.tsx
msgid "limit price"
msgstr "limit price"

#: src/components/Synthetics/ExecutionPriceRow.tsx
msgid "Price impact rebates for closing trades are claimable under the claims tab. <0>Read more</0>."
msgstr "Price impact rebates for closing trades are claimable under the claims tab. <0>Read more</0>."

#: src/components/Synthetics/StatusNotification/OrderStatusNotification.tsx
msgid "Sending order request"
msgstr "Sending order request"

#: src/pages/OrdersOverview/OrdersOverview.jsx
msgid "Can't execute because of an error"
msgstr "Can't execute because of an error"

#: src/pages/Ecosystem/ecosystemConstants.tsx
msgid "Decentralized Yield Products"
msgstr "Decentralized Yield Products"

#: src/components/Exchange/PositionSeller.jsx
msgid "Keep Leverage is not possible"
msgstr "Keep Leverage is not possible"

#: src/components/Synthetics/NetworkFeeRow/NetworkFeeRow.tsx
msgid "Max Network Fee includes fees for additional orders. It will be sent back in full to your account if they don't trigger and are cancelled. <0>Read more</0>."
msgstr "Max Network Fee includes fees for additional orders. It will be sent back in full to your account if they don't trigger and are cancelled. <0>Read more</0>."

#: src/components/Synthetics/StatusNotification/FeesSettlementStatusNotification.tsx
msgid "{positionName} Failed to settle"
msgstr "{positionName} Failed to settle"

#: src/components/Referrals/AffiliatesStats.tsx
#: src/components/Referrals/TradersStats.tsx
msgid "Rebates"
msgstr "Rebates"

#: src/components/Glp/GlpSwap.jsx
msgid "Sell failed."
msgstr "Sell failed."

#: src/components/Synthetics/SubaccountModal/utils.ts
#~ msgid "Insufficient {nativeTokenSymbol} balance"
#~ msgstr "Insufficient {nativeTokenSymbol} balance"

#: src/pages/Earn/EarnV2.tsx
#: src/pages/MarketPoolsPage/MarketPoolsPage.tsx
msgid "Pools that enable trading for a single market, backed by the tokens listed in brackets."
msgstr "Pools that enable trading for a single market, backed by the tokens listed in brackets."

#: src/components/Synthetics/TradeHistory/keys.ts
msgid "Update Limit"
msgstr "Update Limit"

#: src/components/Exchange/OrderEditor.jsx
#: src/components/Exchange/OrderEditor.jsx
#: src/components/Synthetics/OrderItem/OrderItem.tsx
msgid "Edit order"
msgstr "Edit order"

#: src/pages/AccountDashboard/HistoricalLists.tsx
#: src/pages/SyntheticsPage/SyntheticsPage.tsx
msgid "Claims"
msgstr "Claims"

#: src/components/Referrals/AffiliatesStats.tsx
#: src/components/Referrals/TradersStats.tsx
#: src/components/Synthetics/Claims/ClaimsHistory.tsx
#: src/components/Synthetics/TradeHistory/useDownloadAsCsv.tsx
#: src/components/Synthetics/UserIncentiveDistributionList/UserIncentiveDistributionList.tsx
#: src/pages/AccountDashboard/DailyAndCumulativePnL.tsx
#: src/pages/AccountDashboard/GeneralPerformanceDetails.tsx
msgid "Date"
msgstr "Date"

#: src/pages/BuyGMX/BuyGMX.tsx
msgid "Buy GMX using FIAT gateways:"
msgstr "Buy GMX using FIAT gateways:"

#: src/domain/synthetics/orders/createDecreaseOrderTxn.ts
#: src/domain/synthetics/orders/createIncreaseOrderTxn.ts
#: src/domain/synthetics/orders/createSwapOrderTxn.ts
#~ msgid "Order error."
#~ msgstr "Order error."

#: src/components/Referrals/AddAffiliateCode.jsx
msgid "Referral code created!"
msgstr "Referral code created!"

#: src/components/Exchange/OrderEditor.jsx
#: src/components/Exchange/SwapBox.jsx
#: src/components/Exchange/SwapBox.jsx
msgid "Price above Mark Price"
msgstr "Price above Mark Price"

#: src/components/Exchange/PositionSeller.jsx
#: src/components/Synthetics/OrderEditor/OrderEditor.tsx
#: src/components/Synthetics/OrderItem/OrderItem.tsx
#: src/components/Synthetics/OrderList/OrderList.tsx
#: src/components/Synthetics/PositionSeller/PositionSeller.tsx
#: src/components/Synthetics/TradeBox/TradeBox.tsx
#: src/components/Synthetics/TradeHistory/useDownloadAsCsv.tsx
msgid "Trigger Price"
msgstr "Trigger Price"

#: src/components/Synthetics/MarketStats/MarketStatsWithComposition.tsx
#: src/components/Synthetics/MarketStats/MarketStatsWithComposition.tsx
msgid "Sellable"
msgstr "Sellable"

#: src/components/Exchange/PositionSeller.jsx
msgid "Initial Collateral (Collateral excluding Borrow Fee)."
msgstr "Initial Collateral (Collateral excluding Borrow Fee)."

#: src/components/Synthetics/UserIncentiveDistributionList/UserIncentiveDistributionList.tsx
msgid "COMPETITION Airdrop"
msgstr "COMPETITION Airdrop"

#: src/pages/BeginAccountTransfer/BeginAccountTransfer.tsx
#: src/pages/NftWallet/NftWallet.jsx
msgid "Enter Receiver Address"
msgstr "Enter Receiver Address"

#: src/pages/Earn/VesterDepositModal.tsx
msgid "Additional reserve required"
msgstr "Additional reserve required"

#: src/components/Footer/constants.ts
#: src/pages/TermsAndConditions/TermsAndConditions.jsx
msgid "Terms and Conditions"
msgstr "Terms and Conditions"

#: src/pages/Earn/ClaimModal.tsx
msgid "Convert {wrappedTokenSymbol} to {nativeTokenSymbol}"
msgstr "Convert {wrappedTokenSymbol} to {nativeTokenSymbol}"

#: src/components/Glp/GlpSwap.jsx
#: src/components/Glp/GlpSwap.jsx
msgid "Available amount to deposit into GLP."
msgstr "Available amount to deposit into GLP."

#: src/components/Exchange/PositionShare.tsx
msgid "Download"
msgstr "Download"

#: src/components/Synthetics/MarketStats/components/CompositionTable.tsx
msgid "{col1}"
msgstr "{col1}"

#: src/components/Synthetics/StatusNotification/OrderStatusNotification.tsx
msgid "Swap {0} for {1}"
msgstr "Swap {0} for {1}"

#: src/components/Synthetics/SubaccountModal/SubaccountModal.tsx
#~ msgid "Max auto top-up amount"
#~ msgstr "Max auto top-up amount"

#: src/pages/Earn/VesterDepositModal.tsx
msgid "Vault Capacity"
msgstr "Vault Capacity"

#: src/pages/OrdersOverview/OrdersOverview.jsx
msgid "Decrease active: {0}, executed: {1}, cancelled: {2}"
msgstr "Decrease active: {0}, executed: {1}, cancelled: {2}"

#: src/context/TokensFavoritesContext/TokensFavoritesContextProvider.tsx
msgid "Layer 1"
msgstr "Layer 1"

#: src/components/Exchange/TradeHistory.jsx
msgid "{0}  {1} {longOrShortText}, -{2} USD, {3} Price: ${4} USD"
msgstr "{0}  {1} {longOrShortText}, -{2} USD, {3} Price: ${4} USD"

#: src/components/Exchange/PositionSeller.jsx
msgid "Keep leverage at {0}x"
msgstr "Keep leverage at {0}x"

#: src/components/Synthetics/SubaccountModal/SubaccountModal.tsx
#~ msgid "The amount left in the subaccount is not enough to cover network gas costs."
#~ msgstr "The amount left in the subaccount is not enough to cover network gas costs."

#: src/pages/Earn/EarnV1.jsx
#: src/pages/Earn/StakeModal.tsx
msgid "Staking..."
msgstr "Staking..."

#: src/components/Synthetics/StatusNotification/GmStatusNotification.tsx
msgid "Buy request sent"
msgstr "Buy request sent"

#: src/domain/synthetics/trade/utils/validation.ts
#: src/domain/synthetics/trade/utils/validation.ts
msgid "Max {0} amount exceeded"
msgstr "Max {0} amount exceeded"

#: src/components/Exchange/PositionSeller.jsx
msgid "Position close disabled, pending {0} upgrade"
msgstr "Position close disabled, pending {0} upgrade"

#: src/components/Exchange/ConfirmationBox.jsx
msgid "Swapping..."
msgstr "Swapping..."

#: src/pages/AccountDashboard/generalPerformanceDetailsDebug.tsx
msgid "Realized Base PnL"
msgstr "Realized Base PnL"

#: src/components/Exchange/SwapBox.jsx
#: src/components/Exchange/SwapBox.jsx
#: src/components/Exchange/SwapBox.jsx
#: src/domain/synthetics/orders/createWrapOrUnwrapTxn.ts
#: src/domain/synthetics/orders/createWrapOrUnwrapTxn.ts
msgid "Swap failed."
msgstr "Swap failed."

#: src/components/OldSubaccountWithdraw/OldSubaccountWithdraw.tsx
msgid "Failed to withdraw {balanceFormatted} to Main Account"
msgstr "Failed to withdraw {balanceFormatted} to Main Account"

#: src/components/Synthetics/MarketStats/components/MarketDescription.tsx
msgid "This token automatically accrues fees from swaps for the {0}/{1} market. It is also exposed to {2} and {3} as per the composition displayed."
msgstr "This token automatically accrues fees from swaps for the {0}/{1} market. It is also exposed to {2} and {3} as per the composition displayed."

#: src/components/Exchange/PositionSeller.jsx
#: src/components/Exchange/SwapBox.jsx
#: src/domain/synthetics/trade/utils/validation.ts
msgid "Page outdated, please refresh"
msgstr "Page outdated, please refresh"

#: src/domain/synthetics/orders/useOrderTxnCallbacks.tsx
#~ msgid "Order submitted."
#~ msgstr "Order submitted."

#: src/pages/Ecosystem/ecosystemConstants.tsx
msgid "GMX Proposals"
msgstr "GMX Proposals"

#: src/components/Synthetics/MarketTokenSelector/MarketTokenSelector.tsx
msgid "BUY…"
msgstr "BUY…"

#: src/pages/ClaimEsGmx/ClaimEsGmx.jsx
msgid "Vest with GLP on Arbitrum"
msgstr "Vest with GLP on Arbitrum"

#: src/components/InterviewModal/InterviewModal.tsx
#: src/components/InterviewModal/InterviewModal.tsx
msgid "Telegram account"
msgstr "Telegram account"

#: src/pages/LeaderboardPage/components/LeaderboardNavigation.tsx
msgid "SOON"
msgstr "SOON"

#: src/components/Synthetics/GmSwap/GmSwapBox/GmDepositWithdrawalBox/useSubmitButtonState.tsx
msgid "Sell {operationTokenSymbol}"
msgstr "Sell {operationTokenSymbol}"

#: src/components/Exchange/PositionEditor.jsx
msgid "Liquidation price would cross mark price."
msgstr "Liquidation price would cross mark price."

#: src/pages/Ecosystem/ecosystemConstants.tsx
msgid "Perfectswap"
msgstr "Perfectswap"

#: src/pages/LeaderboardPage/components/LeaderboardContainer.tsx
msgid "Leaderboard for traders on GMX V2."
msgstr "Leaderboard for traders on GMX V2."

#: src/components/Synthetics/TradeHistory/keys.ts
msgid "Failed Withdraw"
msgstr "Failed Withdraw"

#: src/pages/Referrals/Referrals.tsx
msgid "Get fee discounts and earn rebates through the GMX referral program.<0/>For more information, please read the <1>referral program details</1>."
msgstr "Get fee discounts and earn rebates through the GMX referral program.<0/>For more information, please read the <1>referral program details</1>."

#: src/components/Synthetics/TradeHistory/TradeHistoryRow/utils/shared.ts
msgid "Freeze"
msgstr "Freeze"

#: src/pages/Earn/EarnV1.jsx
msgid "Claim submitted! <0>View status.</0>"
msgstr "Claim submitted! <0>View status.</0>"

#: src/components/Synthetics/PositionEditor/usePositionEditorButtonState.tsx
#: src/components/Synthetics/PositionSeller/PositionSeller.tsx
#: src/components/Synthetics/TradeBox/hooks/useTradeButtonState.tsx
msgid "Express params loading..."
msgstr "Express params loading..."

#: src/components/Exchange/NoLiquidityErrorModal.tsx
msgid "As there is not enough liquidity in GLP to swap {0} to {swapTokenSymbol}, you can use the option below to do so:"
msgstr "As there is not enough liquidity in GLP to swap {0} to {swapTokenSymbol}, you can use the option below to do so:"

#: src/pages/ClaimEsGmx/ClaimEsGmx.jsx
#: src/pages/Earn/AffiliateClaimModal.tsx
#: src/pages/Earn/ClaimModal.tsx
msgid "Claim completed!"
msgstr "Claim completed!"

#: src/components/Synthetics/TradeBox/tradeboxConstants.tsx
#: src/domain/synthetics/positions/utils.ts
msgid "Stop Market"
msgstr "Stop Market"

<<<<<<< HEAD
#: src/context/SubaccountContext/SubaccountContextProvider.tsx
#~ msgid "Failed to update subaccount settings"
#~ msgstr "Failed to update subaccount settings"

=======
>>>>>>> 5d3be8ff
#: src/domain/synthetics/trade/utils/validation.ts
#: src/domain/synthetics/trade/utils/validation.ts
#: src/domain/synthetics/trade/utils/validation.ts
msgid "Min number of parts: {MIN_TWAP_NUMBER_OF_PARTS}"
msgstr "Min number of parts: {MIN_TWAP_NUMBER_OF_PARTS}"

#: src/components/Exchange/PositionSeller.jsx
msgid "You can change this in the settings menu on the top right of the page.<0/><1/>Note that a low allowed slippage, e.g. less than {0}, may result in failed orders if prices are volatile."
msgstr "You can change this in the settings menu on the top right of the page.<0/><1/>Note that a low allowed slippage, e.g. less than {0}, may result in failed orders if prices are volatile."

#: src/components/Synthetics/Claims/ClaimHistoryRow/ClaimFundingFeesHistoryRow.tsx
#: src/components/Synthetics/Claims/filters/ActionFilter.tsx
msgid "Request Settlement of Funding Fees"
msgstr "Request Settlement of Funding Fees"

#: src/pages/Earn/EarnV1.jsx
msgid "Approving {stakingTokenSymbol}..."
msgstr "Approving {stakingTokenSymbol}..."

#: src/pages/Dashboard/WeightText.tsx
msgid "Current Weight"
msgstr "Current Weight"

#: src/pages/Ecosystem/Ecosystem.tsx
msgid "Partnerships and Integrations"
msgstr "Partnerships and Integrations"

#: src/components/Exchange/PositionEditor.jsx
msgid "Leftover Collateral not enough to cover fees"
msgstr "Leftover Collateral not enough to cover fees"

#: src/components/InterviewToast/InterviewToast.tsx
#: src/components/InterviewToast/InterviewToast.tsx
msgid "As a token of our appreciation, you'll receive a reward of <0>100 <1/></0>."
msgstr "As a token of our appreciation, you'll receive a reward of <0>100 <1/></0>."

#: src/domain/synthetics/sidecarOrders/utils.ts
#: src/domain/synthetics/sidecarOrders/utils.ts
msgid "Trigger price above limit price"
msgstr "Trigger price above limit price"

#: src/domain/synthetics/trade/utils/validation.ts
msgid "Select a Pay token"
msgstr "Select a Pay token"

#: src/components/Exchange/SwapBox.jsx
msgid "Swap {0} submitted!"
msgstr "Swap {0} submitted!"

#: src/components/Synthetics/TVChart/components/AvailableLiquidityTooltip.tsx
msgid "The available liquidity will be the lesser of the difference between the maximum value and the current value for both the reserve and open interest."
msgstr "The available liquidity will be the lesser of the difference between the maximum value and the current value for both the reserve and open interest."

#: src/components/Referrals/JoinReferralCode.tsx
msgid "Referral Code does not exist"
msgstr "Referral Code does not exist"

#: src/components/Synthetics/GmSwap/GmFees/GmFees.tsx
msgid "shift"
msgstr "shift"

#: src/domain/synthetics/common/incentivesAirdropMessages.ts
msgid "GLP to GM Airdrop"
msgstr "GLP to GM Airdrop"

#: src/components/Synthetics/MarketStats/MarketStatsWithComposition.tsx
msgid "GM token pricing includes price impact pool amounts, the pending PnL of open positions, and borrowing fees. It excludes funding fees, which are exchanged between traders.<0/><1/><2>Read more about GM token pricing</2>."
msgstr "GM token pricing includes price impact pool amounts, the pending PnL of open positions, and borrowing fees. It excludes funding fees, which are exchanged between traders.<0/><1/><2>Read more about GM token pricing</2>."

#: src/pages/Ecosystem/ecosystemConstants.tsx
#: src/pages/Ecosystem/ecosystemConstants.tsx
#: src/pages/Ecosystem/ecosystemConstants.tsx
#: src/pages/Ecosystem/ecosystemConstants.tsx
msgid "Yield Vaults"
msgstr "Yield Vaults"

#: src/pages/Ecosystem/ecosystemConstants.tsx
msgid "Telegram Group (Portuguese)"
msgstr "Telegram Group (Portuguese)"

#: src/components/Synthetics/SubaccountModal/SubaccountModal.tsx
#~ msgid "Withdrawn {0} to Main Account"
#~ msgstr "Withdrawn {0} to Main Account"

#: src/pages/Actions/SyntheticsActions.tsx
msgid "GMX V2 Actions"
msgstr "GMX V2 Actions"

#: src/components/Referrals/ReferralCodeWarnings.tsx
msgid "This code has been taken by someone else on {takenNetworkNames}, you will not receive rebates from traders using this code on {takenNetworkNames}."
msgstr "This code has been taken by someone else on {takenNetworkNames}, you will not receive rebates from traders using this code on {takenNetworkNames}."

#: src/components/Referrals/ClaimAffiliatesModal/ClaimAffiliatesModal.tsx
#: src/components/Synthetics/ClaimablePositionPriceImpactRebateModal/ClaimablePositionPriceImpactRebateModal.tsx
#: src/components/Synthetics/ClaimModal/ClaimModal.tsx
msgid "Confirm Claim"
msgstr "Confirm Claim"

#: src/pages/Ecosystem/ecosystemConstants.tsx
msgid "GMX community discussion"
msgstr "GMX community discussion"

#: src/components/TokenCard/TokenCard.tsx
msgid "{arbitrumLink} GLV Pools are <0>incentivized{sparkle}.</0>"
msgstr "{arbitrumLink} GLV Pools are <0>incentivized{sparkle}.</0>"

#: src/components/Synthetics/GmSwap/GmSwapBox/GmSwapBox.tsx
msgid "Sell GM"
msgstr "Sell GM"

#: src/components/TokenCard/TokenCard.tsx
#: src/components/TokenCard/TokenCard.tsx
#: src/components/TokenCard/TokenCard.tsx
#: src/components/TokenCard/TokenCard.tsx
msgid "View on Arbitrum"
msgstr "View on Arbitrum"

#: src/pages/Earn/GmxAndVotingPowerCard.tsx
msgid "<0>Delegate your undelegated {0} GMX DAO</0> voting power."
msgstr "<0>Delegate your undelegated {0} GMX DAO</0> voting power."

#: src/domain/synthetics/markets/createShiftTxn.ts
msgid "Shift error."
msgstr "Shift error."

#: src/components/Exchange/ConfirmationBox.jsx
#: src/components/Exchange/ConfirmationBox.jsx
#: src/components/Exchange/ConfirmationBox.jsx
#: src/components/Exchange/ConfirmationBox.jsx
#: src/components/Exchange/ConfirmationBox.jsx
#: src/components/Exchange/ExchangeTVChart.jsx
#: src/components/Exchange/ExchangeTVChart.jsx
#: src/components/Exchange/OrdersList.jsx
#: src/components/Exchange/PositionEditor.jsx
#: src/components/Exchange/PositionSeller.jsx
#: src/components/Exchange/PositionsList.jsx
#: src/components/Exchange/PositionsList.jsx
#: src/components/Exchange/SwapBox.jsx
#: src/components/Exchange/SwapBox.jsx
#: src/components/Exchange/SwapBox.jsx
#: src/components/Exchange/SwapBox.jsx
#: src/components/Exchange/SwapBox.jsx
#: src/components/Exchange/TradeHistory.jsx
#: src/components/Exchange/TradeHistory.jsx
#: src/components/Exchange/TradeHistory.jsx
#: src/components/MarketWithDirectionLabel/MarketWithDirectionLabel.tsx
#: src/components/Synthetics/Claims/ClaimHistoryRow/ClaimFundingFeesHistoryRow.tsx
#: src/components/Synthetics/Claims/ClaimHistoryRow/ClaimFundingFeesHistoryRow.tsx
#: src/components/Synthetics/Claims/ClaimsHistory.tsx
#: src/components/Synthetics/MarketNetFee/MarketNetFee.tsx
#: src/components/Synthetics/PositionEditor/PositionEditor.tsx
#: src/components/Synthetics/PositionItem/PositionItem.tsx
#: src/components/Synthetics/PositionItem/PositionItem.tsx
#: src/components/Synthetics/PositionSeller/PositionSeller.tsx
#: src/components/Synthetics/SettleAccruedFundingFeeModal/SettleAccruedFundingFeeRow.tsx
#: src/components/Synthetics/StatusNotification/FeesSettlementStatusNotification.tsx
#: src/components/Synthetics/StatusNotification/OrderStatusNotification.tsx
#: src/components/Synthetics/TableMarketFilter/MarketFilterLongShort.tsx
#: src/components/Synthetics/TradeBox/tradeboxConstants.tsx
#: src/components/Synthetics/TradeHistory/TradeHistoryRow/utils/position.ts
#: src/components/Synthetics/TVChart/components/AvailableLiquidityTooltip.tsx
#: src/context/SyntheticsEvents/SyntheticsEventsProvider.tsx
#: src/context/SyntheticsEvents/SyntheticsEventsProvider.tsx
#: src/context/SyntheticsStateContext/selectors/chartSelectors/selectChartLines.tsx
#: src/domain/synthetics/orders/utils.tsx
#: src/pages/Exchange/Exchange.tsx
#: src/pages/Exchange/Exchange.tsx
#: src/pages/Exchange/Exchange.tsx
#: src/pages/Exchange/Exchange.tsx
#: src/pages/LeaderboardPage/components/LeaderboardPositionsTable.tsx
#: src/pages/LeaderboardPage/components/LeaderboardPositionsTable.tsx
#: src/pages/OrdersOverview/OrdersOverview.jsx
msgid "Long"
msgstr "Long"

#: src/components/Synthetics/GmSwap/GmSwapBox/GmDepositWithdrawalBox/GmDepositWithdrawalBox.tsx
#: src/components/Synthetics/GmSwap/GmSwapBox/GmDepositWithdrawalBox/InfoRows.tsx
#: src/components/Synthetics/GmSwap/GmSwapBox/GmDepositWithdrawalBox/InfoRows.tsx
#: src/components/Synthetics/GmSwap/GmSwapBox/GmDepositWithdrawalBox/InfoRows.tsx
#: src/components/Synthetics/MarketsList/NetFeeTooltip.tsx
#: src/components/Synthetics/PoolSelector2/PoolSelector2.tsx
#: src/components/Synthetics/PositionItem/PositionItem.tsx
#: src/components/Synthetics/PositionItem/PositionItem.tsx
#: src/components/Synthetics/TradeBox/MarketPoolSelectorRow.tsx
#: src/pages/Dashboard/MarketsListV1.tsx
msgid "Pool"
msgstr "Pool"

#: src/pages/Ecosystem/ecosystemConstants.tsx
msgid "Venus"
msgstr "Venus"

#: src/pages/Referrals/Referrals.tsx
msgid "Referral code creation failed."
msgstr "Referral code creation failed."

#: src/components/Glp/SwapErrorModal.tsx
msgid "<0>The pool's capacity has been reached for {0}. Please use another token to buy GLP.</0><1>Check the \"Save on Fees\" section for tokens with the lowest fees.</1>"
msgstr "<0>The pool's capacity has been reached for {0}. Please use another token to buy GLP.</0><1>Check the \"Save on Fees\" section for tokens with the lowest fees.</1>"

#: src/pages/Ecosystem/Ecosystem.tsx
msgid "GMX dashboards and analytics."
msgstr "GMX dashboards and analytics."

#: src/components/Synthetics/TradeFeesRow/TradeFeesRow.tsx
msgid "External Swap {0} to {1}"
msgstr "External Swap {0} to {1}"

#: src/components/Exchange/PositionsList.jsx
#: src/components/Synthetics/PositionList/PositionList.tsx
#: src/pages/LeaderboardPage/components/LeaderboardPositionsTable.tsx
msgid "Position"
msgstr "Position"

#: src/components/Synthetics/TradeFeesRow/TradeFeesRow.tsx
msgid "Bonus Rebate"
msgstr "Bonus Rebate"

#: src/pages/Earn/GlpCard.tsx
msgid "Purchase Insurance"
msgstr "Purchase Insurance"

#: src/pages/Earn/EarnV1.jsx
msgid "Unstake submitted! <0>View status.</0>"
msgstr "Unstake submitted! <0>View status.</0>"

#: src/components/Synthetics/TradeboxPoolWarnings/TradeboxPoolWarnings.tsx
msgid "You have an existing position in the {0} market pool, but it lacks liquidity for this order."
msgstr "You have an existing position in the {0} market pool, but it lacks liquidity for this order."

#: src/components/Exchange/PositionEditor.jsx
#: src/components/Exchange/PositionSeller.jsx
#: src/components/Exchange/SwapBox.jsx
msgid "Enable Leverage"
msgstr "Enable Leverage"

#: src/components/Exchange/PositionSeller.jsx
msgid "Close without profit"
msgstr "Close without profit"

#: src/components/StatsTooltip/ChainsStatsTooltipRow.tsx
msgid "{title}"
msgstr "{title}"

#: src/components/Synthetics/StatusNotification/OrderStatusNotification.tsx
msgid "Increasing"
msgstr "Increasing"

#: src/pages/LeaderboardPage/components/LeaderboardAccountsTable.tsx
msgid "Avg. Lev."
msgstr "Avg. Lev."

#: src/components/DepthChart/DepthChartTooltip.tsx
msgid "No liquidity is available for increasing shorts for<0/>this size. Max short size: {0}<1/><2/>There is no price impact. There is a single<3/>execution price for decreasing longs for<4/>this size."
msgstr "No liquidity is available for increasing shorts for<0/>this size. Max short size: {0}<1/><2/>There is no price impact. There is a single<3/>execution price for decreasing longs for<4/>this size."

#: src/domain/synthetics/common/incentivesAirdropMessages.ts
msgid "Avalanche LP incentives"
msgstr "Avalanche LP incentives"

#: src/context/SubaccountContext/SubaccountContextProvider.tsx
#~ msgid "Signing subaccount approval..."
#~ msgstr "Signing subaccount approval..."

#: src/components/Stake/GMXAprTooltip.tsx
msgid "{nativeTokenSymbol} APR"
msgstr "{nativeTokenSymbol} APR"

#: src/pages/Ecosystem/ecosystemConstants.tsx
msgid "Telegram Group (Chinese)"
msgstr "Telegram Group (Chinese)"

#: src/components/Exchange/TradeHistory.jsx
msgid "Swap {0} {1} for {2} {3}"
msgstr "Swap {0} {1} for {2} {3}"

#: src/pages/Earn/AffiliateVesterWithdrawModal.tsx
msgid "<0>This will withdraw all esGMX tokens as well as pause vesting.<1/><2/>esGMX tokens that have been converted to GMX will be claimed and remain as GMX tokens.<3/><4/>To claim GMX tokens without withdrawing, use the \"Claim\" button.<5/><6/></0>"
msgstr "<0>This will withdraw all esGMX tokens as well as pause vesting.<1/><2/>esGMX tokens that have been converted to GMX will be claimed and remain as GMX tokens.<3/><4/>To claim GMX tokens without withdrawing, use the \"Claim\" button.<5/><6/></0>"

#: src/context/TokensFavoritesContext/TokensFavoritesContextProvider.tsx
msgid "DeFi"
msgstr "DeFi"

#: src/components/Synthetics/PositionEditor/PositionEditor.tsx
#: src/components/Synthetics/PositionSeller/PositionSeller.tsx
#: src/components/Synthetics/TradeBox/TradeBox.tsx
msgid "Liquidation Price"
msgstr "Liquidation Price"

#: src/pages/Earn/GmxAndVotingPowerCard.tsx
msgid "Voting Power"
msgstr "Voting Power"

#: src/components/Synthetics/TVChart/components/AvailableLiquidityTooltip.tsx
msgid "The long reserve accounts for the PnL of open positions, while the open interest does not."
msgstr "The long reserve accounts for the PnL of open positions, while the open interest does not."

#: src/components/Synthetics/TradeHistory/keys.ts
msgid "Cancel Take Profit"
msgstr "Cancel Take Profit"

#: src/pages/LeaderboardPage/components/LeaderboardContainer.tsx
msgid "Top PnL ($)"
msgstr "Top PnL ($)"

#: src/pages/AccountDashboard/AccountDashboard.tsx
msgid "Invalid address. Please make sure you have entered a valid Ethereum address"
msgstr "Invalid address. Please make sure you have entered a valid Ethereum address"

#: src/pages/BeginAccountTransfer/BeginAccountTransfer.tsx
msgid "Sender has withdrawn all tokens from GMX Vesting Vault"
msgstr "Sender has withdrawn all tokens from GMX Vesting Vault"

#: src/components/Exchange/SwapBox.jsx
msgid "Incorrect network"
msgstr "Incorrect network"

#: src/components/Synthetics/Claims/ClaimHistoryRow/ClaimFundingFeesHistoryRow.tsx
#: src/components/Synthetics/Claims/filters/ActionFilter.tsx
msgid "Failed Settlement of Funding Fees"
msgstr "Failed Settlement of Funding Fees"

#: src/components/Exchange/ConfirmationBox.jsx
msgid "Pay Amount"
msgstr "Pay Amount"

#: src/components/TokenCard/TokenCard.tsx
#: src/pages/Dashboard/DashboardPageTitle.tsx
msgid "GLP is the liquidity provider token for GMX V1 markets. Accrues 70% of the V1 markets generated fees."
msgstr "GLP is the liquidity provider token for GMX V1 markets. Accrues 70% of the V1 markets generated fees."

#: src/domain/synthetics/orders/utils.tsx
msgid "{increaseOrDecreaseText} {tokenText} by {sizeText}"
msgstr "{increaseOrDecreaseText} {tokenText} by {sizeText}"

#: src/pages/Earn/UnstakeModal.tsx
msgid "{0}<0>You will earn {1}% less rewards with this action.</0>"
msgstr "{0}<0>You will earn {1}% less rewards with this action.</0>"

#: src/pages/Earn/AffiliateVesterWithdrawModal.tsx
msgid "Confirming..."
msgstr "Confirming..."

#: src/components/Exchange/ConfirmationBox.jsx
#: src/components/Exchange/ConfirmationBox.jsx
#: src/components/Exchange/OrdersList.jsx
#: src/components/Exchange/TradeHistory.jsx
#: src/components/Exchange/TradeHistory.jsx
#: src/components/Synthetics/TradeInfoIcon/TradeInfoIcon.tsx
#: src/domain/synthetics/orders/utils.tsx
#: src/pages/OrdersOverview/OrdersOverview.jsx
msgid "Increase"
msgstr "Increase"

#: src/pages/Earn/ClaimModal.tsx
msgid "Claim {wrappedTokenSymbol} Rewards"
msgstr "Claim {wrappedTokenSymbol} Rewards"

#: src/components/Glp/GlpSwap.jsx
#: src/components/Synthetics/MarketStats/MarketStatsWithComposition.tsx
#: src/pages/Dashboard/GmxCard.tsx
#: src/pages/Earn/EarnV1.jsx
#: src/pages/Earn/EarnV1.jsx
#: src/pages/Earn/EscrowedGmxCard.tsx
#: src/pages/Earn/GlpCard.tsx
#: src/pages/Earn/GmxAndVotingPowerCard.tsx
msgid "Total Supply"
msgstr "Total Supply"

#: src/components/Exchange/NoLiquidityErrorModal.tsx
msgid "{0} Pool Capacity Reached"
msgstr "{0} Pool Capacity Reached"

#: src/components/SettingsModal/SettingsModal.tsx
#~ msgid "Disable order validations"
#~ msgstr "Disable order validations"

#: src/components/Glp/GlpSwap.jsx
#: src/pages/Earn/EarnV1.jsx
#: src/pages/Earn/EarnV1.jsx
#: src/pages/Earn/EarnV1.jsx
#: src/pages/Earn/EarnV1.jsx
#: src/pages/Earn/EarnV1.jsx
#: src/pages/Earn/EscrowedGmxCard.tsx
#: src/pages/Earn/GlpCard.tsx
#: src/pages/Earn/GmxAndVotingPowerCard.tsx
msgid "Staked"
msgstr "Staked"

#: src/components/Footer/Footer.tsx
msgid "Leave feedback"
msgstr "Leave feedback"

#: src/pages/Referrals/Referrals.tsx
msgid "Traders"
msgstr "Traders"

#: src/domain/synthetics/orders/cancelOrdersTxn.ts
msgid "{ordersText} cancelled"
msgstr "{ordersText} cancelled"

#: src/components/Synthetics/TradeBox/components/TwapRows.tsx
#~ msgid "{minutes} minutes"
#~ msgstr "{minutes} minutes"

#: src/domain/synthetics/positions/utils.ts
msgid "take profit"
msgstr "take profit"

<<<<<<< HEAD
#: src/components/DebugExpressSettings/DebugSwapsSettings.tsx
=======
#: src/components/Synthetics/TradeHistory/keys.ts
#~ msgid "Execute TWAP part"
#~ msgstr "Execute TWAP part"

>>>>>>> 5d3be8ff
#: src/components/DebugSwapsSettings/DebugSwapsSettings.tsx
msgid "Force External Swaps"
msgstr "Force External Swaps"

#: src/components/Exchange/ConfirmationBox.jsx
msgid "Fees are high to swap from {0} to {1}. <0/>{2} is needed for collateral."
msgstr "Fees are high to swap from {0} to {1}. <0/>{2} is needed for collateral."

#: src/pages/PositionsOverview/PositionsOverview.jsx
msgid "size"
msgstr "size"

#: src/components/Synthetics/TradeHistory/keys.ts
msgid "Create Limit Swap"
msgstr "Create Limit Swap"

#: src/components/Errors/errorToasts.tsx
msgid "<0>Your wallet is not connected to {0}.</0><1/><2>Switch to {1}</2>"
msgstr "<0>Your wallet is not connected to {0}.</0><1/><2>Switch to {1}</2>"

#: src/components/Errors/errorToasts.tsx
#: src/components/Errors/errorToasts.tsx
msgid "Transaction was cancelled."
msgstr "Transaction was cancelled."

#: src/components/Exchange/ConfirmationBox.jsx
msgid "Accept confirmation of trigger orders"
msgstr "Accept confirmation of trigger orders"

#: src/pages/BuyGMX/BuyGMX.tsx
msgid "Choose to buy from decentralized or centralized exchanges."
msgstr "Choose to buy from decentralized or centralized exchanges."

#: src/components/Exchange/TradeHistory.jsx
msgid "Min required collateral"
msgstr "Min required collateral"

#: src/components/Exchange/TradeHistory.jsx
msgid "Try increasing the \"Allowed Slippage\", under the Settings menu on the top right"
msgstr "Try increasing the \"Allowed Slippage\", under the Settings menu on the top right"

#: src/pages/Ecosystem/Ecosystem.tsx
msgid "GMX ecosystem pages."
msgstr "GMX ecosystem pages."

#: src/components/TokenCard/TokenCard.tsx
msgid "{avalancheLink} GM Pools are <0>incentivized{sparkle}.</0>"
msgstr "{avalancheLink} GM Pools are <0>incentivized{sparkle}.</0>"

#: src/components/Exchange/PositionsList.jsx
#: src/lib/legacy.ts
msgid "Order size is bigger than position, will only be executable if position increases"
msgstr "Order size is bigger than position, will only be executable if position increases"

#: src/components/Header/AppHeaderLinks.tsx
#: src/components/Synthetics/GmList/GmListItem.tsx
msgid "Buy"
msgstr "Buy"

#: src/config/events.tsx
msgid "Incentives are live for <0>Arbitrum</0> and <1>Avalanche</1> GM pools and V2 trading."
msgstr "Incentives are live for <0>Arbitrum</0> and <1>Avalanche</1> GM pools and V2 trading."

#: src/pages/Earn/TotalRewardsCard.tsx
msgid "Total Rewards"
msgstr "Total Rewards"

#: src/pages/NftWallet/NftWallet.jsx
msgid "NFT ID"
msgstr "NFT ID"

#: src/domain/synthetics/markets/claimFundingFeesTxn.ts
#: src/domain/synthetics/referrals/claimAffiliateRewardsTxn.ts
msgid "Success claimings"
msgstr "Success claimings"

#: src/lib/legacy.ts
msgid "Decentralized Perpetual Exchange | GMX"
msgstr "Decentralized Perpetual Exchange | GMX"

#: src/components/Exchange/PositionEditor.jsx
msgid "The pending borrow fee will be charged on this transaction."
msgstr "The pending borrow fee will be charged on this transaction."

#: src/components/Glp/GlpSwap.jsx
#: src/components/Glp/GlpSwap.jsx
#: src/components/Glp/GlpSwap.jsx
#: src/components/Glp/GlpSwap.jsx
msgid "Fees will be shown once you have entered an amount in the order form."
msgstr "Fees will be shown once you have entered an amount in the order form."

#: src/pages/Earn/Vesting.tsx
#: src/pages/Earn/Vesting.tsx
msgid "GLP Vault"
msgstr "GLP Vault"

#: src/components/Footer/constants.ts
#: src/pages/ReferralTerms/ReferralTerms.jsx
msgid "Referral Terms"
msgstr "Referral Terms"

#: src/components/MissedCoinsModal/MissedCoinsModal.tsx
msgid "Enter unique coins"
msgstr "Enter unique coins"

#: src/components/MarketSelector/MarketSelector.tsx
#: src/components/Synthetics/ChartTokenSelector/ChartTokenSelector.tsx
msgid "No markets matched."
msgstr "No markets matched."

#: src/components/Synthetics/GmList/GmListItem.tsx
msgid "Shifting from GLV to another pool is not possible, as GLV can only be sold into the backing tokens. However, you can buy GLV tokens without incurring buying fees by using eligible GM pool tokens."
msgstr "Shifting from GLV to another pool is not possible, as GLV can only be sold into the backing tokens. However, you can buy GLV tokens without incurring buying fees by using eligible GM pool tokens."

#: src/pages/Earn/EarnV2.tsx
msgid "Stake esGMX"
msgstr "Stake esGMX"

#: src/pages/Dashboard/MarketsListV1.tsx
#: src/pages/Dashboard/MarketsListV1.tsx
msgid "Target Min Amount"
msgstr "Target Min Amount"

#: src/domain/synthetics/trade/utils/validation.ts
#: src/domain/synthetics/trade/utils/validation.ts
#: src/domain/synthetics/trade/utils/validation.ts
#: src/domain/synthetics/trade/utils/validation.ts
msgid "Fees exceed Pay amount"
msgstr "Fees exceed Pay amount"

#: src/components/Synthetics/TradeHistory/keys.ts
msgid "Failed Market Swap"
msgstr "Failed Market Swap"

#: src/pages/Ecosystem/ecosystemConstants.tsx
msgid "HoudiniSwap"
msgstr "HoudiniSwap"

#: src/components/NpsModal/NpsModal.tsx
#: src/components/UserFeedbackModal/UserFeedbackModal.tsx
msgid "Error occurred. Please try again"
msgstr "Error occurred. Please try again"

#: src/components/Referrals/referralsHelper.js
msgid "Only letters, numbers and underscores are allowed."
msgstr "Only letters, numbers and underscores are allowed."

#: src/components/Synthetics/StatusNotification/GmStatusNotification.tsx
msgid "Fulfilling shift request"
msgstr "Fulfilling shift request"

#: src/pages/Referrals/Referrals.tsx
msgid "Referral code submitted!"
msgstr "Referral code submitted!"

#: src/components/Synthetics/GmList/GlvList.tsx
#: src/components/Synthetics/GmList/GmList.tsx
#: src/components/Synthetics/MarketStats/MarketStatsWithComposition.tsx
#: src/components/Synthetics/MarketTokenSelector/MarketTokenSelector.tsx
msgid "APY"
msgstr "APY"

#: src/components/Synthetics/DateRangeSelect/DateRangeSelect.tsx
msgid "Last month"
msgstr "Last month"

#: src/components/Exchange/SwapBox.jsx
#: src/components/Exchange/SwapBox.jsx
msgid "Leave at least {0} {1} for gas"
msgstr "Leave at least {0} {1} for gas"

#: src/pages/Dashboard/GmxCard.tsx
msgid "staked"
msgstr "staked"

#: src/components/Errors/errorToasts.tsx
#: src/components/Errors/errorToasts.tsx
msgid "There is not enough {0} in your account on {1} to send this transaction.<0/><1/><2>Buy or Transfer {2} to {3}</2>"
msgstr "There is not enough {0} in your account on {1} to send this transaction.<0/><1/><2>Buy or Transfer {2} to {3}</2>"

#: src/components/Referrals/AffiliatesStats.tsx
msgid "Total Volume"
msgstr "Total Volume"

#: src/components/Synthetics/SubaccountModal/SubaccountModal.tsx
#~ msgid "Subaccount:"
#~ msgstr "Subaccount:"

#: src/components/Exchange/OrderEditor.jsx
#: src/components/Exchange/OrderEditor.jsx
msgid "Enter new Price"
msgstr "Enter new Price"

#: src/pages/Earn/Vesting.tsx
msgid "Withdraw from GLP Vault"
msgstr "Withdraw from GLP Vault"

#: src/components/Exchange/PositionShare.tsx
msgid "Image generation error, please refresh and try again."
msgstr "Image generation error, please refresh and try again."

#: src/components/Synthetics/Claims/ClaimableCardUI.tsx
#: src/components/Synthetics/ExecutionPriceRow.tsx
msgid "Price Impact Rebates"
msgstr "Price Impact Rebates"

#: src/components/SettingsModal/SettingsModal.tsx
msgid "Take Profit and Stop Loss orders will be automatically cancelled when the associated position is completely closed. This will only affect newly created TP/SL orders."
msgstr "Take Profit and Stop Loss orders will be automatically cancelled when the associated position is completely closed. This will only affect newly created TP/SL orders."

#: src/components/Synthetics/TradeHistory/keys.ts
msgid "Failed TWAP Swap Part"
msgstr "Failed TWAP Swap Part"

#: src/domain/synthetics/orders/updateOrderTxn.ts
#~ msgid "Failed to update order"
#~ msgstr "Failed to update order"

#: src/components/Exchange/ExchangeTVChart.jsx
msgid "Open {0} {longOrShortText}"
msgstr "Open {0} {longOrShortText}"

#: src/components/InterviewToast/InterviewToast.tsx
msgid "Give us your feedback on GMX."
msgstr "Give us your feedback on GMX."

#: src/components/Synthetics/PositionItem/PositionItem.tsx
msgid "Current Borrow Fee / Day"
msgstr "Current Borrow Fee / Day"

#: src/components/Referrals/AffiliatesStats.tsx
msgid "Rebates on V1"
msgstr "Rebates on V1"

#: src/pages/OrdersOverview/OrdersOverview.jsx
msgid "Invalid token indexToken: \"{0}\" collateralToken: \"{1}\""
msgstr "Invalid token indexToken: \"{0}\" collateralToken: \"{1}\""

#: src/components/Header/AppHeaderLinks.tsx
msgid "Alerts"
msgstr "Alerts"

#: src/components/Exchange/OrdersList.jsx
msgid "<0>The price that orders can be executed at may differ slightly from the chart price, as market orders update oracle prices, while limit/trigger orders do not.</0><1>This can also cause limit/triggers to not be executed if the price is not reached for long enough. <2>Read more</2>.</1>"
msgstr "<0>The price that orders can be executed at may differ slightly from the chart price, as market orders update oracle prices, while limit/trigger orders do not.</0><1>This can also cause limit/triggers to not be executed if the price is not reached for long enough. <2>Read more</2>.</1>"

#: src/pages/Ecosystem/ecosystemConstants.tsx
msgid "DeFi Portfolio Tracker"
msgstr "DeFi Portfolio Tracker"

#: src/components/Synthetics/PositionItem/PositionItem.tsx
msgid "Current Funding Fee / Day"
msgstr "Current Funding Fee / Day"

#: src/components/TokenCard/TokenCard.tsx
#: src/components/TokenCard/TokenCard.tsx
msgid "Arbitrum APR:"
msgstr "Arbitrum APR:"

#: src/pages/Jobs/Jobs.jsx
msgid "Job Openings"
msgstr "Job Openings"

#: src/pages/Ecosystem/Ecosystem.tsx
msgid "Projects integrated with GMX."
msgstr "Projects integrated with GMX."

#: src/components/Glp/GlpSwap.jsx
#: src/components/Stake/GMXAprTooltip.tsx
msgid "Escrowed GMX APR"
msgstr "Escrowed GMX APR"

#: src/components/Exchange/TradeHistory.jsx
msgid "Initial collateral"
msgstr "Initial collateral"

#: src/components/AprInfo/AprInfo.tsx
msgid "The Bonus APR will be airdropped as {airdropTokenTitle} tokens. <0>Read more</0>."
msgstr "The Bonus APR will be airdropped as {airdropTokenTitle} tokens. <0>Read more</0>."

#: src/components/Glp/GlpSwap.jsx
#: src/components/Glp/GlpSwap.jsx
#: src/components/Synthetics/MarketStats/MarketStatsWithComposition.tsx
#: src/pages/Earn/EarnV1.jsx
#: src/pages/Earn/EarnV1.jsx
#: src/pages/Earn/EarnV1.jsx
#: src/pages/Earn/EarnV1.jsx
#: src/pages/Earn/EarnV1.jsx
#: src/pages/Earn/EscrowedGmxCard.tsx
#: src/pages/Earn/GlpCard.tsx
#: src/pages/Earn/GmxAndVotingPowerCard.tsx
#: src/pages/Earn/VesterDepositModal.tsx
msgid "Wallet"
msgstr "Wallet"

#: src/pages/CompleteAccountTransfer/CompleteAccountTransfer.jsx
msgid "You have a pending transfer from {sender}."
msgstr "You have a pending transfer from {sender}."

#: src/components/Synthetics/ExecutionPriceRow.tsx
msgid "Once the mark price hits the stop price, the order will attempt to execute."
msgstr "Once the mark price hits the stop price, the order will attempt to execute."

#: src/domain/synthetics/trade/utils/validation.ts
msgid "Enter a trigger price"
msgstr "Enter a trigger price"

#: src/pages/BeginAccountTransfer/BeginAccountTransfer.tsx
msgid "Vested GLP not withdrawn"
msgstr "Vested GLP not withdrawn"

#: src/components/Synthetics/TwapRows/TwapRows.tsx
msgid "<0>every</0> {minutes} minutes{0}"
msgstr "<0>every</0> {minutes} minutes{0}"

#: src/components/Exchange/ConfirmationBox.jsx
#: src/components/Exchange/PositionEditor.jsx
#: src/components/Exchange/PositionSeller.jsx
#: src/components/Exchange/PositionsList.jsx
#: src/components/Exchange/PositionsList.jsx
#: src/components/Exchange/SwapBox.jsx
#: src/components/Exchange/SwapBox.jsx
#: src/components/Synthetics/PositionItem/PositionItem.tsx
#: src/components/Synthetics/PositionList/PositionList.tsx
#: src/components/Synthetics/TradeBox/TradeBoxRows/EntryPriceRow.tsx
#: src/pages/LeaderboardPage/components/LeaderboardPositionsTable.tsx
msgid "Entry Price"
msgstr "Entry Price"

#: src/pages/LeaderboardPage/components/LeaderboardPositionsTable.tsx
msgid "Price change to Liq."
msgstr "Price change to Liq."

#: src/domain/synthetics/common/incentivesAirdropMessages.ts
msgid "STIP.b LP incentives"
msgstr "STIP.b LP incentives"

#: src/components/Synthetics/TradeHistory/keys.ts
msgid "Cancel Stop Loss"
msgstr "Cancel Stop Loss"

#: src/components/Exchange/PositionsList.jsx
msgid "Click on the Position to select its market, then use the trade box to increase your Position Size if needed."
msgstr "Click on the Position to select its market, then use the trade box to increase your Position Size if needed."

#: src/domain/synthetics/orders/utils.tsx
msgid "Limit Decrease"
msgstr "Limit Decrease"

#: src/pages/Ecosystem/ecosystemConstants.tsx
msgid "Stabilize Protocol"
msgstr "Stabilize Protocol"

#: src/components/MissedCoinsModal/MissedCoinsModal.tsx
msgid "Enter a valid coin names"
msgstr "Enter a valid coin names"

#: src/components/SettingsModal/SettingsModal.tsx
msgid "One-Click Trading"
msgstr "One-Click Trading"

#: src/pages/AccountDashboard/DailyAndCumulativePnL.tsx
msgid "Cumulative PnL: <0>{0}</0>"
msgstr "Cumulative PnL: <0>{0}</0>"

#: src/components/Synthetics/PoolSelector2/PoolSelector2.tsx
#: src/components/Synthetics/PoolSelector2/PoolSelector2.tsx
msgid "Long Liq."
msgstr "Long Liq."

#: src/pages/Ecosystem/ecosystemConstants.tsx
msgid "GBC Kudai AI Agent"
msgstr "GBC Kudai AI Agent"

#: src/pages/ClaimEsGmx/ClaimEsGmx.jsx
msgid "You have {0} esGMX (IOU) tokens."
msgstr "You have {0} esGMX (IOU) tokens."

#: src/domain/synthetics/orders/utils.tsx
msgid "There is currently a high swap price impact for the order swap path."
msgstr "There is currently a high swap price impact for the order swap path."

#: src/components/Exchange/PositionDropdown.tsx
msgid "Increase Size (Stop Market)"
msgstr "Increase Size (Stop Market)"

#: src/components/Synthetics/TradeBox/TradeBoxRows/LimitAndTPSLRows.tsx
msgid "Stop Loss PnL"
msgstr "Stop Loss PnL"

#: src/components/OldSubaccountWithdraw/OldSubaccountWithdraw.tsx
msgid "Withdrawing {balanceFormatted}  to Main Account"
msgstr "Withdrawing {balanceFormatted}  to Main Account"

#: src/components/Synthetics/SettleAccruedFundingFeeModal/SettleAccruedFundingFeeModal.tsx
msgid "Settling..."
msgstr "Settling..."

#: src/components/Exchange/UsefulLinks.tsx
#: src/components/Header/AppHeaderLinks.tsx
msgid "Leaderboard"
msgstr "Leaderboard"

#: src/domain/synthetics/orders/utils.tsx
msgid "There may not be enough liquidity to execute parts of this order when the time conditions are met."
msgstr "There may not be enough liquidity to execute parts of this order when the time conditions are met."

#: src/pages/AccountDashboard/GeneralPerformanceDetails.tsx
#: src/pages/LeaderboardPage/components/LeaderboardAccountsTable.tsx
msgid "The PnL ($) compared to the capital used.<0/><1/>The capital used is calculated as the highest value of [<2>sum of collateral of open positions - realized PnL + period start pending PnL</2>]."
msgstr "The PnL ($) compared to the capital used.<0/><1/>The capital used is calculated as the highest value of [<2>sum of collateral of open positions - realized PnL + period start pending PnL</2>]."

#: src/components/Synthetics/Claims/SettleAccruedCard.tsx
msgid "Accrued"
msgstr "Accrued"

#: src/components/Synthetics/PositionItem/PositionItem.tsx
msgid "Liquidation price is influenced by fees and collateral value."
msgstr "Liquidation price is influenced by fees and collateral value."

#: src/pages/AccountDashboard/DailyAndCumulativePnL.tsx
msgid "No data available"
msgstr "No data available"

#: src/components/Synthetics/SubaccountModal/utils.ts
#~ msgid "{nativeTokenSymbol} is not available"
#~ msgstr "{nativeTokenSymbol} is not available"

#: src/pages/LeaderboardPage/components/CompetitionCountdown.tsx
msgid "{prefix} <0>{text}</0>"
msgstr "{prefix} <0>{text}</0>"

#: src/context/SubaccountContext/SubaccountContextProvider.tsx
msgid "Failed to update settings"
msgstr "Failed to update settings"

#: src/components/Synthetics/TradeBox/TradeBoxRows/PriceImpactFeesRow.tsx
msgid "Positive Price Impact / Fees"
msgstr "Positive Price Impact / Fees"

#: src/components/Exchange/PositionShare.tsx
msgid "Tweet"
msgstr "Tweet"

#: src/components/Synthetics/MarketTokenSelector/MarketTokenSelector.tsx
msgid "SELL…"
msgstr "SELL…"

#: src/components/Exchange/ConfirmationBox.jsx
msgid "Confirm Swap"
msgstr "Confirm Swap"

#: src/components/Synthetics/PositionSeller/PositionSeller.tsx
msgid "Keep leverage is not available as Position exceeds max. allowed leverage. <0>Read more</0>."
msgstr "Keep leverage is not available as Position exceeds max. allowed leverage. <0>Read more</0>."

#: src/pages/Dashboard/AssetDropdown.tsx
msgid "Add {0} to Metamask"
msgstr "Add {0} to Metamask"

#: src/components/SettingsModal/SettingsModal.tsx
#~ msgid "Save"
#~ msgstr "Save"

#: src/components/Synthetics/TradeHistory/keys.ts
msgid "Failed Stop Loss"
msgstr "Failed Stop Loss"

#: src/pages/AccountDashboard/DailyAndCumulativePnL.tsx
msgid "Daily Profit"
msgstr "Daily Profit"

#: src/pages/ClaimEsGmx/ClaimEsGmx.jsx
msgid "The esGMX tokens can be staked or vested at any time."
msgstr "The esGMX tokens can be staked or vested at any time."

#: src/pages/Earn/EarnV1.jsx
#: src/pages/Earn/EarnV1.jsx
msgid "Max: {0}"
msgstr "Max: {0}"

#: src/pages/BuyGMX/BuyGMX.tsx
msgid "Buy ETH directly on Arbitrum or transfer it there."
msgstr "Buy ETH directly on Arbitrum or transfer it there."

#: src/components/MissedCoinsModal/MissedCoinsModal.tsx
msgid "Max 110 symbols exceeded"
msgstr "Max 110 symbols exceeded"

#: src/components/Errors/errorToasts.tsx
#: src/components/Errors/errorToasts.tsx
msgid "Transaction failed"
msgstr "Transaction failed"

#: src/components/Synthetics/MarketStats/components/CompositionTable.tsx
msgid "COLLATERAL"
msgstr "COLLATERAL"

#: src/components/Synthetics/Claims/SettleAccruedCard.tsx
msgid "Accrued price impact rebates. They will become claimable after approximately ten days.<0/><1/><2>Read more</2>."
msgstr "Accrued price impact rebates. They will become claimable after approximately ten days.<0/><1/><2>Read more</2>."

#: src/components/Exchange/PositionEditor.jsx
#: src/pages/Earn/VesterDepositModal.tsx
msgid "Depositing..."
msgstr "Depositing..."

#: src/components/Synthetics/SubaccountModal/SubaccountModal.tsx
#~ msgid "Expected Available Actions"
#~ msgstr "Expected Available Actions"

#: src/components/Synthetics/MarketNetFee/MarketNetFee.tsx
#: src/components/Synthetics/PoolSelector2/PoolSelector2.tsx
#: src/components/Synthetics/PoolSelector2/PoolSelector2.tsx
msgid "Net Rate"
msgstr "Net Rate"

#: src/pages/LeaderboardPage/components/CompetitionPrizes.tsx
#: src/pages/LeaderboardPage/components/CompetitionPrizes.tsx
msgid "2nd Place"
msgstr "2nd Place"

#: src/components/Synthetics/GmList/ApyTooltipContent.tsx
msgid "<0>The APY is an estimate based on the fees collected for the past seven days, extrapolating the current borrowing fee. It excludes:</0><1><2>price changes of the underlying token(s)</2><3>traders' PnL, which is expected to be neutral in the long term</3><4>funding fees, which are exchanged between traders</4></1><5><6>Read more about GM token pricing</6>.</5><7>Check GM pools' performance against other LP Positions in the <8>GMX Dune Dashboard</8>.</7>"
msgstr "<0>The APY is an estimate based on the fees collected for the past seven days, extrapolating the current borrowing fee. It excludes:</0><1><2>price changes of the underlying token(s)</2><3>traders' PnL, which is expected to be neutral in the long term</3><4>funding fees, which are exchanged between traders</4></1><5><6>Read more about GM token pricing</6>.</5><7>Check GM pools' performance against other LP Positions in the <8>GMX Dune Dashboard</8>.</7>"

#: src/components/Synthetics/TradeBox/OneClickTradingInfo.tsx
#~ msgid "Top-Up"
#~ msgstr "Top-Up"

#: src/components/Synthetics/ChartTokenSelector/ChartTokenSelector.tsx
msgid "LAST PRICE"
msgstr "LAST PRICE"

#: src/components/Synthetics/GmList/GmListItem.tsx
msgid "Shift is only applicable to GM pools when there are other pools with the same backing tokens, allowing liquidity to be moved without incurring buy or sell fees."
msgstr "Shift is only applicable to GM pools when there are other pools with the same backing tokens, allowing liquidity to be moved without incurring buy or sell fees."

#: src/components/Synthetics/TradeBox/ExpressTradingWarningCard.tsx
msgid "Re-sign"
msgstr "Re-sign"

#: src/components/Synthetics/SubaccountModal/SubaccountStatus.tsx
#~ msgid "Not enough {0} on your Main Account. Use the \"<0>Convert {1} to {2}</0>\" field to increase the Main Account {3} balance."
#~ msgstr "Not enough {0} on your Main Account. Use the \"<0>Convert {1} to {2}</0>\" field to increase the Main Account {3} balance."

#: src/pages/AccountDashboard/HistoricalLists.tsx
#: src/pages/AccountDashboard/HistoricalLists.tsx
#: src/pages/SyntheticsPage/SyntheticsPage.tsx
msgid "Orders ({ordersCount})"
msgstr "Orders ({ordersCount})"

#: src/components/TVChartContainer/constants.ts
msgid "Limit - Long Inc."
msgstr "Limit - Long Inc."

#: src/pages/Earn/ClaimModal.tsx
msgid "<0>Delegate your undelegated {0} GMX DAO</0>voting power before claiming."
msgstr "<0>Delegate your undelegated {0} GMX DAO</0>voting power before claiming."

#: src/components/Synthetics/TradeBox/hooks/useCollateralInTooltipContent.tsx
msgid "You will be long {indexSymbol} from your long position, as well as from your {collateralSymbol} collateral. The liquidation price is higher compared to using a stablecoin as collateral since the worth of the collateral will change with its price."
msgstr "You will be long {indexSymbol} from your long position, as well as from your {collateralSymbol} collateral. The liquidation price is higher compared to using a stablecoin as collateral since the worth of the collateral will change with its price."

#: src/components/Synthetics/StatusNotification/GmStatusNotification.tsx
msgid "Sell order cancelled"
msgstr "Sell order cancelled"

#: src/pages/LeaderboardPage/components/LeaderboardContainer.tsx
msgid "Last 30 days"
msgstr "Last 30 days"

#: src/components/DepthChart/DepthChartTooltip.tsx
#: src/components/Synthetics/ExecutionPriceRow.tsx
#: src/components/Synthetics/TradeHistory/useDownloadAsCsv.tsx
msgid "Execution Price"
msgstr "Execution Price"

#: src/components/Synthetics/SubaccountModal/SubaccountModal.tsx
#~ msgid "Subaccount {0} Balance is used to pay for the Network Fees. Use the \"Top-up\" field if you need to transfer {1} to your Subaccount."
#~ msgstr "Subaccount {0} Balance is used to pay for the Network Fees. Use the \"Top-up\" field if you need to transfer {1} to your Subaccount."

#: src/components/Exchange/OrdersList.jsx
msgid "The price that the order can be executed at may differ slightly from the chart price as market orders can change the price while limit / trigger orders cannot."
msgstr "The price that the order can be executed at may differ slightly from the chart price as market orders can change the price while limit / trigger orders cannot."

#: src/components/Synthetics/Claims/ClaimsHistory.tsx
msgid "Claims History"
msgstr "Claims History"

#: src/pages/Ecosystem/Ecosystem.tsx
#: src/pages/Ecosystem/Ecosystem.tsx
#: src/pages/Ecosystem/Ecosystem.tsx
#: src/pages/Ecosystem/Ecosystem.tsx
#: src/pages/Ecosystem/Ecosystem.tsx
msgid "About"
msgstr "About"

#: src/components/Synthetics/GmList/GmTokensTotalBalanceInfo.tsx
msgid "Total accrued Fees"
msgstr "Total accrued Fees"

#: src/components/Synthetics/Claims/SettleAccruedCard.tsx
msgid "Accrued positive funding fees in positions not yet claimable.<0/><1/>They become available after modifying the position by increasing or decreasing it, depositing or withdrawing collateral, or settling the fees using the \"Settle\" button."
msgstr "Accrued positive funding fees in positions not yet claimable.<0/><1/>They become available after modifying the position by increasing or decreasing it, depositing or withdrawing collateral, or settling the fees using the \"Settle\" button."

#: src/components/Synthetics/GmList/GmTokensTotalBalanceInfo.tsx
msgid "Fee values do not include incentives."
msgstr "Fee values do not include incentives."

#: src/components/Referrals/AddAffiliateCode.jsx
msgid "Generate Referral Code"
msgstr "Generate Referral Code"

#: src/components/Synthetics/HighPriceImpactOrFeesWarningCard/HighPriceImpactOrFeesWarningCard.tsx
msgid "High Swap Price Impact"
msgstr "High Swap Price Impact"

#: src/components/Synthetics/SubaccountModal/utils.ts
#~ msgid "Activate Subaccount"
#~ msgstr "Activate Subaccount"

#: src/components/Exchange/OrdersList.jsx
#: src/components/Exchange/SwapBox.jsx
#: src/components/Exchange/SwapBox.jsx
#: src/components/Exchange/SwapBox.jsx
#: src/components/Synthetics/StatusNotification/OrderStatusNotification.tsx
#: src/components/Synthetics/SwapCard/SwapCard.tsx
#: src/components/Synthetics/TradeBox/tradeboxConstants.tsx
#: src/pages/OrdersOverview/OrdersOverview.jsx
msgid "Swap"
msgstr "Swap"

#: src/context/SubaccountContext/SubaccountContextProvider.tsx
#~ msgid "Signing default subaccount approval"
#~ msgstr "Signing default subaccount approval"

#: src/domain/synthetics/orders/utils.tsx
msgid "long"
msgstr "long"

#: src/components/Synthetics/TVChart/ChartHeader.tsx
#: src/components/Synthetics/TVChart/ChartHeader.tsx
msgid "24h High"
msgstr "24h High"

#: src/components/Referrals/ReferralCodeWarnings.tsx
msgid "This code is not yet registered on {nonTakenNetworkNames}, you will not receive rebates there.<0/><1/>Switch your network to create this code on {nonTakenNetworkNames}."
msgstr "This code is not yet registered on {nonTakenNetworkNames}, you will not receive rebates there.<0/><1/>Switch your network to create this code on {nonTakenNetworkNames}."

#: src/components/Synthetics/TradeHistory/TradeHistoryRow/utils/swap.ts
#~ msgid "{fromText} to {swapToTokenAmount}"
#~ msgstr "{fromText} to {swapToTokenAmount}"

#: src/components/Exchange/TradeHistory.jsx
msgid "Deposit {0} USD into {1} {longOrShortText}"
msgstr "Deposit {0} USD into {1} {longOrShortText}"

#: src/pages/Dashboard/GmxCard.tsx
msgid "Distribution"
msgstr "Distribution"

#: src/components/Synthetics/TradeInfoIcon/TradeInfoIcon.tsx
#: src/components/Synthetics/TradeInfoIcon/TradeInfoIcon.tsx
#~ msgid "{tradeTypeLabel} a {positionLabel} position when the price is below the trigger price."
#~ msgstr "{tradeTypeLabel} a {positionLabel} position when the price is below the trigger price."

#: src/components/NetworkDropdown/NetworkDropdown.tsx
msgid "Language"
msgstr "Language"

#: src/pages/CompleteAccountTransfer/CompleteAccountTransfer.jsx
msgid "Complete Transfer"
msgstr "Complete Transfer"

#: src/pages/Home/Home.tsx
msgid "Total Users"
msgstr "Total Users"

#: src/components/Synthetics/PositionItem/PositionItem.tsx
msgid "Net Value: Initial Collateral + PnL - Borrow Fee - Negative Funding Fee - Close Fee"
msgstr "Net Value: Initial Collateral + PnL - Borrow Fee - Negative Funding Fee - Close Fee"

#: src/domain/synthetics/sidecarOrders/utils.ts
msgid "Trigger price below lowest limit price"
msgstr "Trigger price below lowest limit price"

#: src/components/Exchange/PositionDropdown.tsx
#: src/components/Exchange/PositionShare.tsx
msgid "Share Position"
msgstr "Share Position"

#: src/components/Exchange/PositionEditor.jsx
#: src/components/Exchange/PositionSeller.jsx
#: src/components/Exchange/SwapBox.jsx
msgid "Min leverage: 1.1x"
msgstr "Min leverage: 1.1x"

#: src/components/Exchange/FeesTooltip.tsx
msgid "Deposit Fee"
msgstr "Deposit Fee"

#: src/domain/synthetics/orders/getPositionOrderError.tsx
msgid "Enter a new size or price"
msgstr "Enter a new size or price"

#: src/domain/synthetics/trade/utils/validation.ts
#: src/domain/synthetics/trade/utils/validation.ts
msgid "Max pool amount exceeded"
msgstr "Max pool amount exceeded"

#: src/components/Exchange/SwapBox.jsx
msgid "The borrow fee is calculated as (assets borrowed) / (total assets in pool) * 0.01% per hour."
msgstr "The borrow fee is calculated as (assets borrowed) / (total assets in pool) * 0.01% per hour."

#: src/components/Synthetics/StatusNotification/OrderStatusNotification.tsx
msgid "Unknown order"
msgstr "Unknown order"

#: src/pages/Jobs/Jobs.jsx
msgid "No open positions at GMX currently"
msgstr "No open positions at GMX currently"

#: src/domain/synthetics/orders/useOrderTxnCallbacks.tsx
msgid "Max Action Count Reached. <0>Click here</0> to update."
msgstr "Max Action Count Reached. <0>Click here</0> to update."

#: src/components/Exchange/TradeHistory.jsx
msgid "Execute Order: {orderTypeText} {0} {longShortDisplay} {sizeDeltaDisplay} USD, Price: {executionPriceDisplay} USD"
msgstr "Execute Order: {orderTypeText} {0} {longShortDisplay} {sizeDeltaDisplay} USD, Price: {executionPriceDisplay} USD"

#: src/pages/LeaderboardPage/components/LeaderboardAccountsTable.tsx
#: src/pages/LeaderboardPage/components/LeaderboardPositionsTable.tsx
msgid "You do not have any eligible trade during the competition window."
msgstr "You do not have any eligible trade during the competition window."

#: src/components/DepthChart/DepthChartTooltip.tsx
msgid "Execution prices for increasing longs and<0/>decreasing shorts."
msgstr "Execution prices for increasing longs and<0/>decreasing shorts."

#: src/components/Synthetics/DateRangeSelect/DateRangeSelect.tsx
#: src/pages/AccountDashboard/GeneralPerformanceDetails.tsx
msgid "Last 30d"
msgstr "Last 30d"

#: src/components/Synthetics/GmList/GmTokensTotalBalanceInfo.tsx
msgid "The fees' USD value is calculated at the time they are accrued and does not include incentives."
msgstr "The fees' USD value is calculated at the time they are accrued and does not include incentives."

#: src/pages/Ecosystem/Ecosystem.tsx
msgid "Dashboards"
msgstr "Dashboards"

#: src/components/Synthetics/TradeBox/hooks/useTradeButtonState.tsx
msgid "Create TWAP {0} order"
msgstr "Create TWAP {0} order"

#: src/domain/synthetics/trade/utils/validation.ts
msgid "Leftover collateral below {0} USD"
msgstr "Leftover collateral below {0} USD"

#: src/domain/synthetics/positions/utils.ts
msgid "trigger"
msgstr "trigger"

#: src/pages/Ecosystem/ecosystemConstants.tsx
msgid "Rage Trade"
msgstr "Rage Trade"

#: src/pages/Home/Home.tsx
msgid "Trade BTC, ETH, AVAX and other top cryptocurrencies with up to 100x leverage directly from your wallet"
msgstr "Trade BTC, ETH, AVAX and other top cryptocurrencies with up to 100x leverage directly from your wallet"

#: src/pages/Earn/ClaimModal.tsx
msgid "Claim GMX Rewards"
msgstr "Claim GMX Rewards"

#: src/components/Referrals/JoinReferralCode.tsx
#: src/components/Referrals/JoinReferralCode.tsx
msgid "Enter Referral Code"
msgstr "Enter Referral Code"

#: src/domain/synthetics/common/incentivesAirdropMessages.ts
#: src/pages/LeaderboardPage/components/LeaderboardNavigation.tsx
msgid "EIP-4844, 20-27 Mar"
msgstr "EIP-4844, 20-27 Mar"

#: src/pages/BeginAccountTransfer/BeginAccountTransfer.tsx
#: src/pages/CompleteAccountTransfer/CompleteAccountTransfer.jsx
#: src/pages/NftWallet/NftWallet.jsx
msgid "Transfer failed."
msgstr "Transfer failed."

#: src/components/Exchange/PositionEditor.jsx
msgid "Deposit amount is insufficient to bring leverage below the max allowed leverage of 100x"
msgstr "Deposit amount is insufficient to bring leverage below the max allowed leverage of 100x"

#: src/components/Exchange/ConfirmationBox.jsx
#: src/components/Exchange/ConfirmationBox.jsx
#: src/components/Exchange/OrdersList.jsx
#: src/components/Exchange/OrdersList.jsx
#: src/components/Exchange/OrdersList.jsx
#: src/components/Exchange/PositionEditor.jsx
#: src/components/Exchange/PositionSeller.jsx
#: src/components/Exchange/PositionsList.jsx
#: src/components/Exchange/PositionsList.jsx
#: src/components/Synthetics/OrderItem/OrderItem.tsx
#: src/components/Synthetics/OrderList/OrderList.tsx
#: src/components/Synthetics/PositionItem/PositionItem.tsx
#: src/components/Synthetics/PositionList/PositionList.tsx
#: src/components/Synthetics/TradeHistory/useDownloadAsCsv.tsx
#: src/pages/LeaderboardPage/components/LeaderboardPositionsTable.tsx
#: src/pages/OrdersOverview/OrdersOverview.jsx
msgid "Mark Price"
msgstr "Mark Price"

#: src/components/Synthetics/GmAssetDropdown/GmAssetDropdown.tsx
msgid "Open {marketName} in Explorer"
msgstr "Open {marketName} in Explorer"

#: src/components/Exchange/TradeHistory.jsx
msgid "Partial Liquidation"
msgstr "Partial Liquidation"

#: src/components/Synthetics/TVChart/ChartHeader.tsx
#: src/pages/Dashboard/OverviewCard.tsx
msgid "24h Volume"
msgstr "24h Volume"

#: src/pages/Dashboard/DashboardV2.tsx
msgid "Total Stats"
msgstr "Total Stats"

<<<<<<< HEAD
#: src/components/Synthetics/OrderItem/OrderItem.tsx
#~ msgid "<0>{fromTokenText} </0>{fromTokenIcon}<1> to </1><2>{toTokenText} </2>{toTokenIcon}"
#~ msgstr "<0>{fromTokenText} </0>{fromTokenIcon}<1> to </1><2>{toTokenText} </2>{toTokenIcon}"

=======
>>>>>>> 5d3be8ff
#: src/components/Synthetics/TwapRows/TwapRows.tsx
msgid "Frequency"
msgstr "Frequency"

#: src/components/Exchange/PositionEditor.jsx
msgid "Enable deposit sent."
msgstr "Enable deposit sent."

#: src/components/Synthetics/StatusNotification/OrderStatusNotification.tsx
msgid "Withdrawing {0} from {positionText}"
msgstr "Withdrawing {0} from {positionText}"

#: src/pages/Ecosystem/Ecosystem.tsx
msgid "Community Projects"
msgstr "Community Projects"

#: src/components/Synthetics/StatusNotification/OrderStatusNotification.tsx
#: src/domain/synthetics/orders/utils.tsx
msgid "Limit Swap"
msgstr "Limit Swap"

#: src/components/DepthChart/DepthChartTooltip.tsx
msgid "No liquidity is available for increasing longs for<0/>this size. Max long size: {0}<1/><2/>Execution prices for decreasing shorts."
msgstr "No liquidity is available for increasing longs for<0/>this size. Max long size: {0}<1/><2/>Execution prices for decreasing shorts."

#: src/components/Synthetics/ChartTokenSelector/ChartTokenSelector.tsx
msgid "24H VOL."
msgstr "24H VOL."

#: src/components/Glp/GlpSwap.jsx
#: src/components/Glp/GlpSwap.jsx
msgid "Sell for {0}"
msgstr "Sell for {0}"

#: src/components/Exchange/PositionSeller.jsx
msgid "Fees are higher than Collateral"
msgstr "Fees are higher than Collateral"

#: src/components/Referrals/TradersStats.tsx
msgid "You will receive a {currentTierDiscount}% discount on opening and closing fees."
msgstr "You will receive a {currentTierDiscount}% discount on opening and closing fees."

#: src/components/InterviewModal/InterviewModal.tsx
msgid "Anonymous chat with GMX team"
msgstr "Anonymous chat with GMX team"

#: src/pages/Ecosystem/ecosystemConstants.tsx
msgid "GMX Market Token Price Chart"
msgstr "GMX Market Token Price Chart"

#: src/pages/LeaderboardPage/components/LeaderboardContainer.tsx
msgid "Top Addresses"
msgstr "Top Addresses"

#: src/pages/BeginAccountTransfer/BeginAccountTransfer.tsx
#: src/pages/CompleteAccountTransfer/CompleteAccountTransfer.jsx
msgid "Continue"
msgstr "Continue"

#: src/pages/AccountDashboard/DailyAndCumulativePnL.tsx
msgid "Daily and Cumulative PnL"
msgstr "Daily and Cumulative PnL"

#: src/components/Exchange/PositionEditor.jsx
msgid "Edit {longOrShortText} {0}"
msgstr "Edit {longOrShortText} {0}"

#: src/components/Synthetics/GmList/GmListItem.tsx
msgid "Sell"
msgstr "Sell"

#: src/components/Synthetics/SubaccountModal/SubaccountModal.tsx
#~ msgid "Сonvert {0} to {1}"
#~ msgstr "Сonvert {0} to {1}"

#: src/domain/synthetics/orders/utils.tsx
msgid "short"
msgstr "short"

#: src/components/RatingToast/RatingToast.tsx
msgid "Very likely"
msgstr "Very likely"

#: src/components/Exchange/ConfirmationBox.jsx
msgid "I am aware of the trigger orders"
msgstr "I am aware of the trigger orders"

#: src/domain/synthetics/orders/cancelOrdersTxn.ts
msgid "{count, plural, one {Order} other {# Orders}}"
msgstr "{count, plural, one {Order} other {# Orders}}"

#: src/components/Referrals/AffiliatesStats.tsx
msgid "Volume on V1"
msgstr "Volume on V1"

#: src/domain/synthetics/common/incentivesAirdropMessages.ts
msgid "Avalanche trading incentives"
msgstr "Avalanche trading incentives"

#: src/context/SubaccountContext/SubaccountContextProvider.tsx
#: src/context/SubaccountContext/SubaccountContextProvider.tsx
#: src/context/SubaccountContext/SubaccountContextProvider.tsx
msgid "Signing 1CT (One-Click Trading) approval"
msgstr "Signing 1CT (One-Click Trading) approval"

#: src/components/Synthetics/TradeHistory/keys.ts
msgid "Request Market Decrease"
msgstr "Request Market Decrease"

#: src/domain/synthetics/trade/utils/validation.ts
#: src/domain/synthetics/trade/utils/validation.ts
msgid "Max. Leverage exceeded"
msgstr "Max. Leverage exceeded"

#: src/components/Exchange/OrderEditor.jsx
msgid "Price is above Mark Price"
msgstr "Price is above Mark Price"

#: src/components/Synthetics/PositionItem/PositionItem.tsx
msgid "This position could be liquidated, excluding any price movement, due to funding and borrowing fee rates reducing the position's collateral over time."
msgstr "This position could be liquidated, excluding any price movement, due to funding and borrowing fee rates reducing the position's collateral over time."

#: src/components/Synthetics/TradeHistory/TradeHistoryRow/utils/position.ts
#: src/components/Synthetics/TradeHistory/TradeHistoryRow/utils/position.ts
#: src/components/Synthetics/TradeHistory/TradeHistoryRow/utils/position.ts
#: src/components/Synthetics/TradeHistory/TradeHistoryRow/utils/position.ts
#: src/components/Synthetics/TradeHistory/TradeHistoryRow/utils/position.ts
#: src/components/Synthetics/TradeHistory/TradeHistoryRow/utils/position.ts
#: src/components/Synthetics/TradeHistory/TradeHistoryRow/utils/position.ts
#: src/components/Synthetics/TradeHistory/TradeHistoryRow/utils/position.ts
#: src/components/Synthetics/TradeHistory/TradeHistoryRow/utils/position.ts
#: src/components/Synthetics/TradeHistory/TradeHistoryRow/utils/position.ts
#: src/components/Synthetics/TradeHistory/TradeHistoryRow/utils/position.ts
#: src/components/Synthetics/TradeHistory/TradeHistoryRow/utils/position.ts
msgid "Order Execution Price"
msgstr "Order Execution Price"

#: src/components/Exchange/ConfirmationBox.jsx
#: src/components/Exchange/PositionSeller.jsx
#: src/components/Synthetics/PositionSeller/rows/AllowedSlippageRow.tsx
#: src/components/Synthetics/TradeBox/TradeBoxRows/AllowedSlippageRow.tsx
msgid "Slippage is too high"
msgstr "Slippage is too high"

#: src/components/Synthetics/MarketsList/NetFeeHeaderTooltipContent.tsx
msgid "Net rate combines funding and borrowing fees but excludes open, swap or impact fees.<0/><1/>Funding fees help to balance longs and shorts and are exchanged between both sides. <2>Read more</2>.<3/><4/>Borrowing fees help ensure available liquidity. <5>Read more</5>."
msgstr "Net rate combines funding and borrowing fees but excludes open, swap or impact fees.<0/><1/>Funding fees help to balance longs and shorts and are exchanged between both sides. <2>Read more</2>.<3/><4/>Borrowing fees help ensure available liquidity. <5>Read more</5>."

#: src/components/Synthetics/AccruedPositionPriceImpactRebateModal/AccruedPositionPriceImpactRebateModal.tsx
msgid "Accrued Price Impact Rebates"
msgstr "Accrued Price Impact Rebates"

#: src/pages/AccountDashboard/GeneralPerformanceDetails.tsx
msgid "Yesterday"
msgstr "Yesterday"

#: src/components/Synthetics/TradeHistory/keys.ts
msgid "Request Deposit"
msgstr "Request Deposit"

#: src/components/Exchange/PositionEditor.jsx
msgid "Deposit not enough to cover fees"
msgstr "Deposit not enough to cover fees"

#: src/components/Synthetics/TwapRows/TwapRows.tsx
msgid "Number of Parts"
msgstr "Number of Parts"

#: src/pages/Earn/EarnV1.jsx
#: src/pages/Earn/EarnV1.jsx
#: src/pages/Earn/EarnV1.jsx
msgid "Migrate"
msgstr "Migrate"

#: src/domain/synthetics/orders/cancelOrdersTxn.ts
msgid "Cancelling {ordersText}"
msgstr "Cancelling {ordersText}"

#: src/context/SubaccountContext/SubaccountContextProvider.tsx
msgid "Deactivated"
msgstr "Deactivated"

#: src/pages/Ecosystem/Ecosystem.tsx
msgid "Ecosystem Projects"
msgstr "Ecosystem Projects"

#: src/domain/synthetics/claimHistory/claimPriceImpactRebate.ts
msgid "Price Impact Rebate Claimed"
msgstr "Price Impact Rebate Claimed"

#: src/components/Synthetics/GmSwap/GmSwapBox/GmSwapWarningsRow.tsx
msgid "Consider selecting and using the \"Pair\" option to reduce the Price Impact."
msgstr "Consider selecting and using the \"Pair\" option to reduce the Price Impact."

#: src/components/InterviewModal/InterviewModal.tsx
msgid "Anonymous chat with GMX"
msgstr "Anonymous chat with GMX"

#: src/components/Exchange/OrdersList.jsx
#: src/components/Exchange/OrdersList.jsx
#: src/components/Exchange/SwapBox.jsx
#: src/components/Synthetics/OrderList/filters/OrderTypeFilter.tsx
#: src/components/Synthetics/OrderList/filters/OrderTypeFilter.tsx
#: src/components/Synthetics/TradeBox/tradeboxConstants.tsx
#: src/components/Synthetics/TradeBox/TradeBoxRows/LimitAndTPSLRows.tsx
#: src/components/Synthetics/TradeHistory/keys.ts
#: src/domain/synthetics/positions/utils.ts
msgid "Limit"
msgstr "Limit"

#: src/components/Synthetics/OrderItem/OrderItem.tsx
msgid "You will receive at least {toAmountText} if this order is executed. This price is being updated in real time based on swap fees and price impact."
msgstr "You will receive at least {toAmountText} if this order is executed. This price is being updated in real time based on swap fees and price impact."

#: src/components/Synthetics/ExecutionPriceRow.tsx
msgid "Acceptable price does not apply to stop loss orders, as they will be executed regardless of any price impact."
msgstr "Acceptable price does not apply to stop loss orders, as they will be executed regardless of any price impact."

#: src/domain/synthetics/gassless/txns/useOrderTxnCallbacks.tsx
#: src/domain/synthetics/gassless/txns/useOrderTxnCallbacks.tsx
#~ msgid "Updating order."
#~ msgstr "Updating order."

#: src/components/InterviewModal/InterviewModal.tsx
msgid "We'll then schedule a chat or interview with you. As a thank you, you'll receive <0>100 <1/></0> for providing your feedback."
msgstr "We'll then schedule a chat or interview with you. As a thank you, you'll receive <0>100 <1/></0> for providing your feedback."

#: src/components/Synthetics/SubaccountModal/SubaccountModal.tsx
#~ msgid "This is the maximum top-up amount that will be sent from your Main account to your Subaccount after each transaction. The actual amount sent will depend on the final transaction fee."
#~ msgstr "This is the maximum top-up amount that will be sent from your Main account to your Subaccount after each transaction. The actual amount sent will depend on the final transaction fee."

#: src/domain/synthetics/positions/utils.ts
msgid "limit"
msgstr "limit"

<<<<<<< HEAD
#: src/components/SettingsModal/SettingsModal.tsx
msgid "Trading Settings"
msgstr "Trading Settings"
=======
#: src/components/Synthetics/TradeHistory/keys.ts
#~ msgid "Execute TWAP Swap part"
#~ msgstr "Execute TWAP Swap part"
>>>>>>> 5d3be8ff

#: src/components/Exchange/OrdersToa.jsx
msgid "<0>Insufficient liquidity to execute the order</0><1>The mark price which is an aggregate of exchange prices did not reach the specified price</1><2>The specified price was reached but not long enough for it to be executed</2><3>No keeper picked up the order for execution</3>"
msgstr "<0>Insufficient liquidity to execute the order</0><1>The mark price which is an aggregate of exchange prices did not reach the specified price</1><2>The specified price was reached but not long enough for it to be executed</2><3>No keeper picked up the order for execution</3>"

#: src/components/Exchange/ConfirmationBox.jsx
msgid "Your position's collateral after deducting fees:"
msgstr "Your position's collateral after deducting fees:"

#: src/components/Glp/GlpSwap.jsx
msgid "Selling..."
msgstr "Selling..."

#: src/domain/synthetics/orders/utils.tsx
msgid "The order may not execute as the max. allowed leverage is exceeded. Consider decreasing the order's leverage by editing and decreasing its size. <0>Read more</0>."
msgstr "The order may not execute as the max. allowed leverage is exceeded. Consider decreasing the order's leverage by editing and decreasing its size. <0>Read more</0>."

#: src/components/Exchange/PositionSeller.jsx
#: src/components/Exchange/PositionSeller.jsx
#: src/components/Exchange/PositionsList.jsx
#: src/components/Exchange/PositionsList.jsx
#: src/components/Synthetics/OrderEditor/OrderEditor.tsx
#: src/components/Synthetics/PositionItem/PositionItem.tsx
#: src/components/Synthetics/PositionItem/PositionItem.tsx
#: src/components/Synthetics/PositionSeller/PositionSeller.tsx
#: src/components/Synthetics/PositionSeller/PositionSeller.tsx
#: src/components/Synthetics/TradeBox/TradeBox.tsx
#: src/components/Synthetics/TradeInfoIcon/TradeInfoIcon.tsx
msgid "Close"
msgstr "Close"

#: src/pages/Ecosystem/Ecosystem.tsx
#: src/pages/Ecosystem/Ecosystem.tsx
#: src/pages/Ecosystem/Ecosystem.tsx
#: src/pages/Ecosystem/Ecosystem.tsx
#: src/pages/Ecosystem/Ecosystem.tsx
msgid "Link"
msgstr "Link"

#: src/components/Synthetics/MarketNetFee/MarketNetFee.tsx
#: src/pages/Dashboard/OverviewCard.tsx
msgid "Long Positions"
msgstr "Long Positions"

#: src/components/Synthetics/StatusNotification/OrderStatusNotification.tsx
msgid "Depositing {0} to {positionText}"
msgstr "Depositing {0} to {positionText}"

#: src/components/Synthetics/NetworkFeeRow/NetworkFeeRow.tsx
msgid "Max Network Fee"
msgstr "Max Network Fee"

#: src/domain/tokens/approveTokens.tsx
msgid "Approval was cancelled"
msgstr "Approval was cancelled"

#: src/components/Synthetics/MarketNetFee/MarketNetFee.tsx
msgid "{longOrShort} positions do not pay a funding fee and pay a borrow fee of {borrowRate} per hour."
msgstr "{longOrShort} positions do not pay a funding fee and pay a borrow fee of {borrowRate} per hour."

#: src/pages/OrdersOverview/OrdersOverview.jsx
msgid "Increase active: {0}, executed: {1}, cancelled: {2}"
msgstr "Increase active: {0}, executed: {1}, cancelled: {2}"

#: src/components/Synthetics/NetworkFeeRow/NetworkFeeRow.tsx
#: src/components/Synthetics/NetworkFeeRow/NetworkFeeRow.tsx
msgid "Maximum network fee paid to the network. This fee is a blockchain cost not specific to GMX, and it does not impact your collateral."
msgstr "Maximum network fee paid to the network. This fee is a blockchain cost not specific to GMX, and it does not impact your collateral."

#: src/pages/Ecosystem/Ecosystem.tsx
msgid "GMX Pages"
msgstr "GMX Pages"

#: src/components/Exchange/SwapBox.jsx
msgid "{0} is required for collateral."
msgstr "{0} is required for collateral."

#: src/pages/Ecosystem/ecosystemConstants.tsx
msgid "Decentralized Options Protocol"
msgstr "Decentralized Options Protocol"

#: src/components/Synthetics/TradeHistory/keys.ts
msgid "Update TWAP Swap Part"
msgstr "Update TWAP Swap Part"

#: src/components/Synthetics/TradeHistory/keys.ts
msgid "Update TWAP Part"
msgstr "Update TWAP Part"

#: src/pages/CompleteAccountTransfer/CompleteAccountTransfer.jsx
#: src/pages/CompleteAccountTransfer/CompleteAccountTransfer.jsx
msgid "Complete Account Transfer"
msgstr "Complete Account Transfer"

#: src/pages/Earn/ClaimModal.tsx
msgid "Claim Rewards"
msgstr "Claim Rewards"

#: src/components/AddressDropdown/AddressDropdown.tsx
msgid "Copy Address"
msgstr "Copy Address"

#: src/pages/BeginAccountTransfer/BeginAccountTransfer.tsx
msgid "Pending Transfer Approval"
msgstr "Pending Transfer Approval"

#: src/components/Synthetics/OrderItem/OrderItem.tsx
msgid "<0>{fromTokenText} </0>{fromTokenIcon}<1> to </1>{0}{toTokenIcon}{1}"
msgstr "<0>{fromTokenText} </0>{fromTokenIcon}<1> to </1>{0}{toTokenIcon}{1}"

#: src/components/DepthChart/DepthChart.tsx
msgid "ORACLE PRICE"
msgstr "ORACLE PRICE"

#: src/pages/Dashboard/DashboardV2.tsx
msgid "For detailed stats:"
msgstr "For detailed stats:"

#: src/pages/BuyGlp/BuyGlp.jsx
msgid "Purchase <0>GLP tokens</0> to earn {nativeTokenSymbol} fees from swaps and leverage trading."
msgstr "Purchase <0>GLP tokens</0> to earn {nativeTokenSymbol} fees from swaps and leverage trading."

#: src/components/Synthetics/OrderEditor/OrderEditor.tsx
msgid "Enter a ratio"
msgstr "Enter a ratio"

#: src/pages/Dashboard/AssetDropdown.tsx
msgid "Proof of Reserves"
msgstr "Proof of Reserves"

#: src/pages/AccountDashboard/GeneralPerformanceDetails.tsx
msgid "General Performance Details"
msgstr "General Performance Details"

#: src/pages/Earn/VesterWithdrawModal.tsx
msgid "<0>This will withdraw and unreserve all tokens as well as pause vesting.<1/><2/>esGMX tokens that have been converted to GMX will be claimed and remain as GMX tokens.<3/><4/>To claim GMX tokens without withdrawing, use the \"Claim\" button under the Total Rewards section.<5/><6/></0>"
msgstr "<0>This will withdraw and unreserve all tokens as well as pause vesting.<1/><2/>esGMX tokens that have been converted to GMX will be claimed and remain as GMX tokens.<3/><4/>To claim GMX tokens without withdrawing, use the \"Claim\" button under the Total Rewards section.<5/><6/></0>"

#: src/pages/OrdersOverview/OrdersOverview.jsx
msgid "Price conditions are met"
msgstr "Price conditions are met"

#: src/pages/Ecosystem/ecosystemConstants.tsx
msgid "DeBank"
msgstr "DeBank"

#: src/components/OldSubaccountWithdraw/OldSubaccountWithdraw.tsx
msgid "You have {balanceFormatted} remaining in your old version 1CT subaccount."
msgstr "You have {balanceFormatted} remaining in your old version 1CT subaccount."

#: src/pages/Earn/GmxAndVotingPowerCard.tsx
msgid "Unstake GMX"
msgstr "Unstake GMX"

#: src/pages/Earn/VesterDepositModal.tsx
msgid "Deposit failed!"
msgstr "Deposit failed!"<|MERGE_RESOLUTION|>--- conflicted
+++ resolved
@@ -304,10 +304,7 @@
 msgstr "Transaction failed due to execution fee validation. <0>View</0>.<1/><2/>Please try increasing execution fee buffer to {0} in <3>Settings</3>."
 
 #: src/components/SettingsModal/SettingsModal.tsx
-<<<<<<< HEAD
 #: src/components/SettingsModal/SettingsModal.tsx
-=======
->>>>>>> 5d3be8ff
 msgid "TWAP Number of Parts"
 msgstr "TWAP Number of Parts"
 
@@ -538,7 +535,7 @@
 msgid "You can transfer ETH from other networks to Arbitrum using any of the below options:"
 msgstr "You can transfer ETH from other networks to Arbitrum using any of the below options:"
 
-#: src/context/SubaccountContext/SubaccountContextProvider.tsx
+#: src/components/Synthetics/StatusNotification/SubaccountNotification.tsx
 #~ msgid "Subaccount deactivated"
 #~ msgstr "Subaccount deactivated"
 
@@ -853,13 +850,6 @@
 msgid "The order could not be updated"
 msgstr "The order could not be updated"
 
-<<<<<<< HEAD
-#: src/components/Synthetics/TradeBox/components/TradeBoxLongShortInfoIcon.tsx
-#~ msgid "Short Stop Market: Increase a short position when the price is below the trigger price."
-#~ msgstr "Short Stop Market: Increase a short position when the price is below the trigger price."
-
-=======
->>>>>>> 5d3be8ff
 #: src/pages/Ecosystem/ecosystemConstants.tsx
 msgid "Cross-chain one-click deposits into GM"
 msgstr "Cross-chain one-click deposits into GM"
@@ -1166,10 +1156,6 @@
 #: src/context/SubaccountContext/SubaccountContextProvider.tsx
 msgid "Deactivating..."
 msgstr "Deactivating..."
-
-#: src/domain/synthetics/gassless/txns/useOrderTxnCallbacks.tsx
-#~ msgid "Cancel {ordersText} failed."
-#~ msgstr "Cancel {ordersText} failed."
 
 #: src/components/Synthetics/SubaccountModal/SubaccountModal.tsx
 #~ msgid "Deactivate"
@@ -1264,13 +1250,6 @@
 msgid "Request Withdraw"
 msgstr "Request Withdraw"
 
-<<<<<<< HEAD
-#: src/components/Synthetics/TradeBox/components/TradeBoxLongShortInfoIcon.tsx
-#~ msgid "Long Market: Increase a long position at the current price."
-#~ msgstr "Long Market: Increase a long position at the current price."
-
-=======
->>>>>>> 5d3be8ff
 #: src/pages/Ecosystem/ecosystemConstants.tsx
 msgid "1inch"
 msgstr "1inch"
@@ -1432,10 +1411,6 @@
 msgid "TWAP Swap"
 msgstr "TWAP Swap"
 
-#: src/components/Synthetics/StatusNotification/OrderStatusNotification.tsx
-msgid "TWAP Swap"
-msgstr "TWAP Swap"
-
 #: src/components/TokenCard/TokenCard.tsx
 #: src/pages/Dashboard/DashboardPageTitle.tsx
 msgid "GM is the liquidity provider token for GMX V2 markets. Accrues 63% of the V2 markets generated fees."
@@ -1532,12 +1507,6 @@
 #: src/pages/PositionsOverview/PositionsOverview.jsx
 msgid "account"
 msgstr "account"
-
-#: src/context/SubaccountContext/SubaccountContextProvider.tsx
-#: src/context/SubaccountContext/SubaccountContextProvider.tsx
-#: src/context/SubaccountContext/SubaccountContextProvider.tsx
-#~ msgid "Generating subaccount..."
-#~ msgstr "Generating subaccount..."
 
 #: src/components/Synthetics/TradeBox/TradeBox.tsx
 msgid "Keep leverage at {0}"
@@ -1627,10 +1596,6 @@
 #: src/pages/Earn/EarnV1.jsx
 msgid "Claim failed"
 msgstr "Claim failed"
-
-#: src/components/Synthetics/TradeBox/hooks/useTradeboxTransactions.tsx
-#~ msgid "Creating {0} Order..."
-#~ msgstr "Creating {0} Order..."
 
 #: src/components/Synthetics/TradeHistory/keys.ts
 msgid "Update Limit Swap"
@@ -1729,13 +1694,6 @@
 msgid "Net Value"
 msgstr "Net Value"
 
-<<<<<<< HEAD
-#: src/components/Synthetics/TradeBox/components/TradeBoxLongShortInfoIcon.tsx
-#~ msgid "Short TP/SL: Decrease a short position when the trigger price is reached."
-#~ msgstr "Short TP/SL: Decrease a short position when the trigger price is reached."
-
-=======
->>>>>>> 5d3be8ff
 #: src/components/MarketSelector/MarketSelector.tsx
 #: src/components/Synthetics/ChartTokenSelector/ChartTokenSelector.tsx
 #: src/components/Synthetics/TableMarketFilter/MarketFilterBase.tsx
@@ -1848,13 +1806,6 @@
 msgid "High Swap Profit Fee"
 msgstr "High Swap Profit Fee"
 
-<<<<<<< HEAD
-#: src/components/Synthetics/TradeBox/components/TradeBoxLongShortInfoIcon.tsx
-#~ msgid "Long Stop Market: Increase a long position when the price is above the trigger price."
-#~ msgstr "Long Stop Market: Increase a long position when the price is above the trigger price."
-
-=======
->>>>>>> 5d3be8ff
 #: src/components/Synthetics/PositionItem/PositionItem.tsx
 msgid "WARNING: This position has a low amount of collateral after deducting fees, deposit more collateral to reduce the position's liquidation risk."
 msgstr "WARNING: This position has a low amount of collateral after deducting fees, deposit more collateral to reduce the position's liquidation risk."
@@ -2124,13 +2075,6 @@
 msgid "GM Pools"
 msgstr "GM Pools"
 
-<<<<<<< HEAD
-#: src/components/Synthetics/TradeBox/components/TradeBoxLongShortInfoIcon.tsx
-#~ msgid "Long Limit: Increase a long position when the price is below the trigger price."
-#~ msgstr "Long Limit: Increase a long position when the price is below the trigger price."
-
-=======
->>>>>>> 5d3be8ff
 #: src/components/Synthetics/TradeBox/TradeBoxRows/AvailableLiquidityRow.tsx
 msgid "The order will only execute if the price conditions are met and there is sufficient liquidity."
 msgstr "The order will only execute if the price conditions are met and there is sufficient liquidity."
@@ -2351,10 +2295,6 @@
 msgid "Total Trading Volume"
 msgstr "Total Trading Volume"
 
-#: src/domain/synthetics/orders/useOrderTxnCallbacks.tsx
-#~ msgid "Order created."
-#~ msgstr "Order created."
-
 #: src/components/Exchange/ConfirmationBox.jsx
 #: src/components/Synthetics/TradeBox/TradeBoxRows/CollateralSpreadRow.tsx
 msgid "Collateral Spread"
@@ -2465,13 +2405,6 @@
 msgid "Trading Volume"
 msgstr "Trading Volume"
 
-<<<<<<< HEAD
-#: src/components/Synthetics/TradeBox/components/TradeBoxLongShortInfoIcon.tsx
-#~ msgid "Short Market: Increase a short position at the current price."
-#~ msgstr "Short Market: Increase a short position at the current price."
-
-=======
->>>>>>> 5d3be8ff
 #: src/components/Synthetics/TradeboxPoolWarnings/TradeboxPoolWarnings.tsx
 msgid "You have an existing limit order in the {0} market pool but it lacks liquidity for this order."
 msgstr "You have an existing limit order in the {0} market pool but it lacks liquidity for this order."
@@ -2553,12 +2486,8 @@
 msgid "{typeString} Short Stop Market: {0} a short position when the price is below the trigger price."
 msgstr "{typeString} Short Stop Market: {0} a short position when the price is below the trigger price."
 
-<<<<<<< HEAD
 #: src/components/Errors/errorToasts.tsx
 #: src/components/Errors/errorToasts.tsx
-=======
-#: src/lib/contracts/transactionErrors.tsx
->>>>>>> 5d3be8ff
 msgid "The mark price has changed, consider increasing your Allowed Slippage by clicking on the \"...\" icon next to your address."
 msgstr "The mark price has changed, consider increasing your Allowed Slippage by clicking on the \"...\" icon next to your address."
 
@@ -2824,12 +2753,6 @@
 #: src/components/Referrals/AffiliatesStats.tsx
 msgid "Traders Referred on Arbitrum"
 msgstr "Traders Referred on Arbitrum"
-
-#: src/context/SubaccountContext/SubaccountContextProvider.tsx
-#: src/context/SubaccountContext/SubaccountContextProvider.tsx
-#: src/context/SubaccountContext/SubaccountContextProvider.tsx
-#~ msgid "Updating subaccount settings"
-#~ msgstr "Updating subaccount settings"
 
 #: src/components/Exchange/NetValueTooltip.tsx
 #: src/components/Synthetics/PositionItem/PositionItem.tsx
@@ -2873,11 +2796,6 @@
 msgid "Minimum received"
 msgstr "Minimum received"
 
-#: src/context/SubaccountContext/SubaccountContextProvider.tsx
-#: src/context/SubaccountContext/SubaccountContextProvider.tsx
-#~ msgid "Signing subaccount approval"
-#~ msgstr "Signing subaccount approval"
-
 #: src/components/Glp/GlpSwap.jsx
 #: src/components/Glp/GlpSwap.jsx
 msgid "Available amount to withdraw from GLP. Funds not utilized by current open positions."
@@ -3090,10 +3008,6 @@
 #: src/components/Exchange/SwapBox.jsx
 msgid "Fetching token info..."
 msgstr "Fetching token info..."
-
-#: src/components/OldSubaccountWithdraw/OldSubaccountWithdraw.tsx
-#~ msgid "You have {balance} ETH remaining in your old version 1CT subaccount."
-#~ msgstr "You have {balance} ETH remaining in your old version 1CT subaccount."
 
 #: src/components/Synthetics/TradeFeesRow/TradeFeesRow.tsx
 msgid "This swap is routed through several GM pools for the lowest possible fees and price impact."
@@ -3198,13 +3112,10 @@
 msgid "Cancel TWAP"
 msgstr "Cancel TWAP"
 
-<<<<<<< HEAD
 #: src/components/OneClickAdvancedSettings/OneClickAdvancedSettings.tsx
 msgid "Advanced Settings"
 msgstr "Advanced Settings"
 
-=======
->>>>>>> 5d3be8ff
 #: src/components/Synthetics/TradeHistory/TradeHistoryRow/utils/position.ts
 msgid "Mark price for the liquidation."
 msgstr "Mark price for the liquidation."
@@ -3213,13 +3124,6 @@
 msgid "<0>Selling {0}{1}<1>{poolName}</1></0>"
 msgstr "<0>Selling {0}{1}<1>{poolName}</1></0>"
 
-<<<<<<< HEAD
-#: src/components/Synthetics/TradeBox/components/TradeBoxLongShortInfoIcon.tsx
-#~ msgid "Long TP/SL: Decrease a long position when the trigger price is reached."
-#~ msgstr "Long TP/SL: Decrease a long position when the trigger price is reached."
-
-=======
->>>>>>> 5d3be8ff
 #: src/components/Exchange/PositionSeller.jsx
 #: src/domain/synthetics/trade/utils/validation.ts
 msgid "Max close amount exceeded"
@@ -3490,9 +3394,7 @@
 msgid "Swap UI Fee"
 msgstr "Swap UI Fee"
 
-#: src/context/SubaccountContext/SubaccountContextProvider.tsx
-#: src/context/SubaccountContext/SubaccountContextProvider.tsx
-#: src/context/SubaccountContext/SubaccountContextProvider.tsx
+#: src/components/Synthetics/StatusNotification/SubaccountNotification.tsx
 #~ msgid "Deactivating subaccount"
 #~ msgstr "Deactivating subaccount"
 
@@ -3527,10 +3429,6 @@
 #: src/components/NetworkDropdown/NetworkDropdown.tsx
 msgid "Select Language"
 msgstr "Select Language"
-
-#: src/components/SettingsModal/OldSubaccountWithdraw.tsx
-#~ msgid "You have {0} ETH remaining in your old version 1CT subaccount."
-#~ msgstr "You have {0} ETH remaining in your old version 1CT subaccount."
 
 #: src/components/Synthetics/TableMarketFilter/MarketFilterLongShort.tsx
 msgid "Direction"
@@ -3884,10 +3782,6 @@
 msgid "<0>every</0> {hours} hours{0}"
 msgstr "<0>every</0> {hours} hours{0}"
 
-#: src/components/Synthetics/TwapRows/TwapRows.tsx
-msgid "<0>every</0> {hours} hours{0}"
-msgstr "<0>every</0> {hours} hours{0}"
-
 #: src/components/Referrals/TradersStats.tsx
 msgid "For trades on V1, this discount will be airdropped to your account every Wednesday. On V2, discounts are applied automatically and will reduce your fees when you make a trade."
 msgstr "For trades on V1, this discount will be airdropped to your account every Wednesday. On V2, discounts are applied automatically and will reduce your fees when you make a trade."
@@ -4140,10 +4034,6 @@
 #: src/pages/ClaimEsGmx/ClaimEsGmx.jsx
 msgid "After claiming, the esGMX tokens will be airdropped to your account on the selected network within 7 days."
 msgstr "After claiming, the esGMX tokens will be airdropped to your account on the selected network within 7 days."
-
-#: src/components/Synthetics/TradeBox/hooks/useTradeboxTransactions.tsx
-#~ msgid "Creating {0} Limit Order..."
-#~ msgstr "Creating {0} Limit Order..."
 
 #: src/components/Synthetics/GmSwap/GmSwapBox/GmSwapBox.tsx
 msgid "Buy GLV"
@@ -5222,8 +5112,8 @@
 msgstr "Select your vesting option below then click \"Claim\"."
 
 #: src/components/SettingsModal/SettingsModal.tsx
-msgid "The default number of parts for Time-Weighted Average Price (TWAP) orders."
-msgstr "The default number of parts for Time-Weighted Average Price (TWAP) orders."
+#~ msgid "The default number of parts for Time-Weighted Average Price (TWAP) orders."
+#~ msgstr "The default number of parts for Time-Weighted Average Price (TWAP) orders."
 
 #: src/pages/Home/Home.tsx
 msgid "Save on Costs"
@@ -5351,10 +5241,6 @@
 msgid "Transaction completed!"
 msgstr "Transaction completed!"
 
-#: src/context/SubaccountContext/SubaccountContextProvider.tsx
-#~ msgid "Subaccount approval signed"
-#~ msgstr "Subaccount approval signed"
-
 #: src/pages/BeginAccountTransfer/BeginAccountTransfer.tsx
 msgid "Approving..."
 msgstr "Approving..."
@@ -5442,11 +5328,6 @@
 #: src/components/Exchange/SwapBox.jsx
 msgid "Swap Order submitted!"
 msgstr "Swap Order submitted!"
-
-#: src/domain/synthetics/gassless/txns/useOrderTxnCallbacks.tsx
-#: src/domain/synthetics/gassless/txns/useOrderTxnCallbacks.tsx
-#~ msgid "Cancelling {ordersText}."
-#~ msgstr "Cancelling {ordersText}."
 
 #: src/App/MainRoutes.tsx
 #: src/components/Exchange/PositionsList.jsx
@@ -5470,10 +5351,6 @@
 msgid "Loading..."
 msgstr "Loading..."
 
-#: src/context/SubaccountContext/SubaccountContextProvider.tsx
-#~ msgid "Generating subaccount approval"
-#~ msgstr "Generating subaccount approval"
-
 #: src/components/Synthetics/TradeBox/OneClickTradingInfo.tsx
 #~ msgid "There are insufficient funds in your subaccount for One-Click Trading"
 #~ msgstr "There are insufficient funds in your subaccount for One-Click Trading"
@@ -5627,10 +5504,6 @@
 msgid "Incorrect Account"
 msgstr "Incorrect Account"
 
-#: src/components/Synthetics/TradeBox/hooks/useTradeboxTransactions.tsx
-#~ msgid "Creating {0} Market Order..."
-#~ msgstr "Creating {0} Market Order..."
-
 #: src/components/Exchange/PositionEditor.jsx
 msgid "Min residual collateral: 10 USD"
 msgstr "Min residual collateral: 10 USD"
@@ -5642,10 +5515,6 @@
 #: src/pages/Earn/GmxAndVotingPowerCard.tsx
 msgid "GMX & Voting Power"
 msgstr "GMX & Voting Power"
-
-#: src/components/OneClickAdvancedSettings/OneClickAdvancedSettings.tsx
-#~ msgid "Save limit settings"
-#~ msgstr "Save limit settings"
 
 #: src/components/ExpressTradingOutOfGasBanner.ts/ExpressTradingOutOfGasBanner.tsx
 #: src/components/Synthetics/TradeBox/ExpressTradingWarningCard.tsx
@@ -5700,10 +5569,6 @@
 msgid "Winners:"
 msgstr "Winners:"
 
-#: src/context/SubaccountContext/SubaccountContextProvider.tsx
-#~ msgid "Failed to deactivate subaccount"
-#~ msgstr "Failed to deactivate subaccount"
-
 #: src/components/Exchange/SwapBox.jsx
 msgid "When closing the position, you can select which token you would like to receive the profits in."
 msgstr "When closing the position, you can select which token you would like to receive the profits in."
@@ -5803,10 +5668,6 @@
 #: src/domain/synthetics/orders/utils.tsx
 msgid "Stop Loss Decrease"
 msgstr "Stop Loss Decrease"
-
-#: src/context/SubaccountContext/SubaccountContextProvider.tsx
-#~ msgid "Updating subaccount settings..."
-#~ msgstr "Updating subaccount settings..."
 
 #: src/pages/OrdersOverview/OrdersOverview.jsx
 msgid "Diff"
@@ -5945,13 +5806,6 @@
 msgid "Available"
 msgstr "Available"
 
-<<<<<<< HEAD
-#: src/components/Synthetics/TradeBox/components/TradeBoxLongShortInfoIcon.tsx
-#~ msgid "Short Limit: Increase a short position when the price is above the trigger price."
-#~ msgstr "Short Limit: Increase a short position when the price is above the trigger price."
-
-=======
->>>>>>> 5d3be8ff
 #: src/pages/LeaderboardPage/components/LeaderboardContainer.tsx
 msgid "Last 7 days"
 msgstr "Last 7 days"
@@ -6095,10 +5949,6 @@
 msgid "Liquidation"
 msgstr "Liquidation"
 
-#: src/context/SubaccountContext/SubaccountContextProvider.tsx
-#~ msgid "Subaccount settings updated"
-#~ msgstr "Subaccount settings updated"
-
 #: src/pages/Ecosystem/ecosystemConstants.tsx
 msgid "GMX Risk Monitoring"
 msgstr "GMX Risk Monitoring"
@@ -6254,13 +6104,6 @@
 msgid "Stablecoin Percentage"
 msgstr "Stablecoin Percentage"
 
-<<<<<<< HEAD
-#: src/context/SubaccountContext/SubaccountContextProvider.tsx
-#~ msgid "Failed to sign default subaccount approval"
-#~ msgstr "Failed to sign default subaccount approval"
-
-=======
->>>>>>> 5d3be8ff
 #: src/domain/synthetics/orders/utils.tsx
 msgid "Parts of this order will be executed once there is sufficient liquidity."
 msgstr "Parts of this order will be executed once there is sufficient liquidity."
@@ -6492,13 +6335,6 @@
 msgid "This TWAP order will execute {numberOfParts} {0} {type} orders of {1} each over the next {2} for the {3} market."
 msgstr "This TWAP order will execute {numberOfParts} {0} {type} orders of {1} each over the next {2} for the {3} market."
 
-<<<<<<< HEAD
-#: src/context/SubaccountContext/SubaccountContextProvider.tsx
-#~ msgid "Deactivating subaccount..."
-#~ msgstr "Deactivating subaccount..."
-
-=======
->>>>>>> 5d3be8ff
 #: src/components/Exchange/SwapBox.jsx
 msgid "Min order: 10 USD"
 msgstr "Min order: 10 USD"
@@ -7147,10 +6983,6 @@
 msgid "You"
 msgstr "You"
 
-#: src/components/Synthetics/TradeBox/hooks/useTradeboxTransactions.tsx
-#~ msgid "Error with gasless transaction: {0}"
-#~ msgstr "Error with gasless transaction: {0}"
-
 #: src/context/SubaccountContext/SubaccountContextProvider.tsx
 #: src/context/SubaccountContext/SubaccountContextProvider.tsx
 #: src/context/SubaccountContext/SubaccountContextProvider.tsx
@@ -7275,10 +7107,6 @@
 msgid "Top Positions"
 msgstr "Top Positions"
 
-#: src/context/SubaccountContext/SubaccountContextProvider.tsx
-#~ msgid "Subaccount generated"
-#~ msgstr "Subaccount generated"
-
 #: src/components/Synthetics/GmList/GmList.tsx
 msgid "Pools"
 msgstr "Pools"
@@ -7414,10 +7242,6 @@
 #: src/domain/synthetics/trade/utils/validation.ts
 msgid "Insufficient {0} balance"
 msgstr "Insufficient {0} balance"
-
-#: src/context/SubaccountContext/SubaccountContextProvider.tsx
-#~ msgid "Failed to generate subaccount"
-#~ msgstr "Failed to generate subaccount"
 
 #: src/domain/synthetics/orders/utils.tsx
 msgid "limit price"
@@ -7648,10 +7472,6 @@
 msgid "Page outdated, please refresh"
 msgstr "Page outdated, please refresh"
 
-#: src/domain/synthetics/orders/useOrderTxnCallbacks.tsx
-#~ msgid "Order submitted."
-#~ msgstr "Order submitted."
-
 #: src/pages/Ecosystem/ecosystemConstants.tsx
 msgid "GMX Proposals"
 msgstr "GMX Proposals"
@@ -7726,13 +7546,6 @@
 msgid "Stop Market"
 msgstr "Stop Market"
 
-<<<<<<< HEAD
-#: src/context/SubaccountContext/SubaccountContextProvider.tsx
-#~ msgid "Failed to update subaccount settings"
-#~ msgstr "Failed to update subaccount settings"
-
-=======
->>>>>>> 5d3be8ff
 #: src/domain/synthetics/trade/utils/validation.ts
 #: src/domain/synthetics/trade/utils/validation.ts
 #: src/domain/synthetics/trade/utils/validation.ts
@@ -7993,10 +7806,6 @@
 msgid "Avalanche LP incentives"
 msgstr "Avalanche LP incentives"
 
-#: src/context/SubaccountContext/SubaccountContextProvider.tsx
-#~ msgid "Signing subaccount approval..."
-#~ msgstr "Signing subaccount approval..."
-
 #: src/components/Stake/GMXAprTooltip.tsx
 msgid "{nativeTokenSymbol} APR"
 msgstr "{nativeTokenSymbol} APR"
@@ -8143,14 +7952,11 @@
 msgid "take profit"
 msgstr "take profit"
 
-<<<<<<< HEAD
-#: src/components/DebugExpressSettings/DebugSwapsSettings.tsx
-=======
 #: src/components/Synthetics/TradeHistory/keys.ts
 #~ msgid "Execute TWAP part"
 #~ msgstr "Execute TWAP part"
 
->>>>>>> 5d3be8ff
+#: src/components/DebugExpressSettings/DebugSwapsSettings.tsx
 #: src/components/DebugSwapsSettings/DebugSwapsSettings.tsx
 msgid "Force External Swaps"
 msgstr "Force External Swaps"
@@ -8783,10 +8589,6 @@
 #: src/pages/OrdersOverview/OrdersOverview.jsx
 msgid "Swap"
 msgstr "Swap"
-
-#: src/context/SubaccountContext/SubaccountContextProvider.tsx
-#~ msgid "Signing default subaccount approval"
-#~ msgstr "Signing default subaccount approval"
 
 #: src/domain/synthetics/orders/utils.tsx
 msgid "long"
@@ -8984,13 +8786,6 @@
 msgid "Total Stats"
 msgstr "Total Stats"
 
-<<<<<<< HEAD
-#: src/components/Synthetics/OrderItem/OrderItem.tsx
-#~ msgid "<0>{fromTokenText} </0>{fromTokenIcon}<1> to </1><2>{toTokenText} </2>{toTokenIcon}"
-#~ msgstr "<0>{fromTokenText} </0>{fromTokenIcon}<1> to </1><2>{toTokenText} </2>{toTokenIcon}"
-
-=======
->>>>>>> 5d3be8ff
 #: src/components/Synthetics/TwapRows/TwapRows.tsx
 msgid "Frequency"
 msgstr "Frequency"
@@ -9209,11 +9004,6 @@
 msgid "Acceptable price does not apply to stop loss orders, as they will be executed regardless of any price impact."
 msgstr "Acceptable price does not apply to stop loss orders, as they will be executed regardless of any price impact."
 
-#: src/domain/synthetics/gassless/txns/useOrderTxnCallbacks.tsx
-#: src/domain/synthetics/gassless/txns/useOrderTxnCallbacks.tsx
-#~ msgid "Updating order."
-#~ msgstr "Updating order."
-
 #: src/components/InterviewModal/InterviewModal.tsx
 msgid "We'll then schedule a chat or interview with you. As a thank you, you'll receive <0>100 <1/></0> for providing your feedback."
 msgstr "We'll then schedule a chat or interview with you. As a thank you, you'll receive <0>100 <1/></0> for providing your feedback."
@@ -9226,15 +9016,13 @@
 msgid "limit"
 msgstr "limit"
 
-<<<<<<< HEAD
+#: src/components/Synthetics/TradeHistory/keys.ts
+#~ msgid "Execute TWAP Swap part"
+#~ msgstr "Execute TWAP Swap part"
+
 #: src/components/SettingsModal/SettingsModal.tsx
 msgid "Trading Settings"
 msgstr "Trading Settings"
-=======
-#: src/components/Synthetics/TradeHistory/keys.ts
-#~ msgid "Execute TWAP Swap part"
-#~ msgstr "Execute TWAP Swap part"
->>>>>>> 5d3be8ff
 
 #: src/components/Exchange/OrdersToa.jsx
 msgid "<0>Insufficient liquidity to execute the order</0><1>The mark price which is an aggregate of exchange prices did not reach the specified price</1><2>The specified price was reached but not long enough for it to be executed</2><3>No keeper picked up the order for execution</3>"
