--- conflicted
+++ resolved
@@ -1840,13 +1840,8 @@
 msgstr "GM Token pricing includes positions' Pending PnL, Impact Pool Amount and Borrow Fees."
 
 #: src/components/TokenCard/TokenCard.js
-<<<<<<< HEAD
-msgid "GM is the liquidity provider token for GMX V2 markets. Accrues 67% of the V2 markets generated fees."
-msgstr "GM is the liquidity provider token for GMX V2 markets. Accrues 67% of the V2 markets generated fees."
-=======
 msgid "GM is the liquidity provider token for GMX V2 markets. Accrues 63% of the V2 markets generated fees."
 msgstr "GM is the liquidity provider token for GMX V2 markets. Accrues 63% of the V2 markets generated fees."
->>>>>>> 62427ef6
 
 #: src/pages/Ecosystem/Ecosystem.js
 msgid "GMX Announcements and Updates"
