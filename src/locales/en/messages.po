--- conflicted
+++ resolved
@@ -6057,15 +6057,9 @@
 msgid "Edit {0} {1}"
 msgstr "Edit {0} {1}"
 
-<<<<<<< HEAD
 #: src/components/UserFeedbackModal/UserFeedbackModal.tsx
 msgid "We Value Your Feedback"
 msgstr "We Value Your Feedback"
-=======
-#: src/components/Synthetics/PositionItem/PositionItem.tsx
-msgid "This position could still be liquidated, excluding any price movement, due to funding and borrowing fee rates reducing the position's collateral over time."
-msgstr "This position could still be liquidated, excluding any price movement, due to funding and borrowing fee rates reducing the position's collateral over time."
->>>>>>> a370b6ca
 
 #: src/pages/BuyGMX/BuyGMX.tsx
 msgid "Transfer {nativeTokenSymbol}"
