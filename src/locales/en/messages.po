--- conflicted
+++ resolved
@@ -46,14 +46,9 @@
 msgid "You have an existing order in the {0} market pool.<0><1>Switch to {1} market pool</1>.</0>"
 msgstr "You have an existing order in the {0} market pool.<0><1>Switch to {1} market pool</1>.</0>"
 
-<<<<<<< HEAD
-#: src/components/Glp/GlpSwap.js
-=======
 #: src/components/Glp/GlpSwap.jsx
 #: src/components/Synthetics/GmList/GmList.tsx
->>>>>>> a370b6ca
 #: src/components/Synthetics/MarketsList/MarketsList.tsx
-#: src/components/Synthetics/PoolsList/PoolsList.tsx
 #: src/pages/Dashboard/DashboardV2.tsx
 msgid "PRICE"
 msgstr "PRICE"
@@ -209,9 +204,9 @@
 msgid "Show error"
 msgstr "Show error"
 
+#: src/components/Synthetics/GmList/MintableAmount.tsx
 #: src/components/Synthetics/MarketStats/MarketStats.tsx
 #: src/components/Synthetics/MarketStats/MarketStatsWithComposition.tsx
-#: src/components/Synthetics/PoolsList/MintableAmount.tsx
 msgid "{0} can be used to buy GM for this market up to the specified buying caps."
 msgstr "{0} can be used to buy GM for this market up to the specified buying caps."
 
@@ -810,17 +805,12 @@
 msgid "{0} GLP have been reserved for vesting."
 msgstr "{0} GLP have been reserved for vesting."
 
-<<<<<<< HEAD
 #: src/components/Synthetics/GmSwap/GmSwapBox/GmDepositWithdrawalBox/useSubmitButtonState.tsx
 msgid "Selling {symbol}..."
 msgstr "Selling {symbol}..."
 
-#: src/components/Glp/GlpSwap.js
-#: src/components/Glp/GlpSwap.js
-=======
-#: src/components/Glp/GlpSwap.jsx
-#: src/components/Glp/GlpSwap.jsx
->>>>>>> a370b6ca
+#: src/components/Glp/GlpSwap.jsx
+#: src/components/Glp/GlpSwap.jsx
 msgid "Buy with {0}"
 msgstr "Buy with {0}"
 
@@ -1089,7 +1079,7 @@
 msgid "Generating and activating Subaccount"
 msgstr "Generating and activating Subaccount"
 
-#: src/components/Synthetics/PoolsList/PoolsList.tsx
+#: src/components/Synthetics/GmList/GmList.tsx
 msgid "Shifting from GLV to another pool is not possible, as GLV can only be sold into individual tokens. However, you can buy GLV tokens without incurring buying fees by using eligible GM pool tokens."
 msgstr "Shifting from GLV to another pool is not possible, as GLV can only be sold into individual tokens. However, you can buy GLV tokens without incurring buying fees by using eligible GM pool tokens."
 
@@ -1157,17 +1147,10 @@
 msgid "Total Rebates"
 msgstr "Total Rebates"
 
-<<<<<<< HEAD
 #: src/components/Synthetics/MarketStats/components/MarketDescription.tsx
 msgid "This token automatically accrues fees from leverage trading and swaps for the {0} market. It is also exposed to {1} and {2} as per the composition displayed."
 msgstr "This token automatically accrues fees from leverage trading and swaps for the {0} market. It is also exposed to {1} and {2} as per the composition displayed."
 
-#: src/components/Synthetics/PositionItem/PositionItem.tsx
-msgid "Negative Funding Fees are settled against the collateral automatically and will influence the liquidation price. Positive Funding Fees can be claimed under Claimable Funding after realizing any action on the position."
-msgstr "Negative Funding Fees are settled against the collateral automatically and will influence the liquidation price. Positive Funding Fees can be claimed under Claimable Funding after realizing any action on the position."
-
-=======
->>>>>>> a370b6ca
 #: src/domain/synthetics/trade/utils/validation.ts
 msgid "Min order: {0}"
 msgstr "Min order: {0}"
@@ -1819,15 +1802,11 @@
 msgid "Short Positions"
 msgstr "Short Positions"
 
-<<<<<<< HEAD
 #: src/components/Synthetics/GmSwap/GmSwapBox/GmDepositWithdrawalBox/useSubmitButtonState.tsx
 msgid "Buying {symbol}..."
 msgstr "Buying {symbol}..."
 
-#: src/components/Exchange/TradeHistory.js
-=======
 #: src/components/Exchange/TradeHistory.jsx
->>>>>>> a370b6ca
 msgid "Could not increase {0} {longOrShortText}, +{1} USD, Acceptable Price: {2}  USD"
 msgstr "Could not increase {0} {longOrShortText}, +{1} USD, Acceptable Price: {2}  USD"
 
@@ -1862,17 +1841,10 @@
 #: src/components/Exchange/SwapBox.jsx
 #: src/components/Glp/GlpSwap.jsx
 #: src/components/Header/AppHeaderUser.tsx
-<<<<<<< HEAD
-#: src/components/Migration/Migration.js
-#: src/components/Referrals/AddAffiliateCode.js
-#: src/components/Referrals/JoinReferralCode.js
-#: src/components/Synthetics/GmSwap/GmSwapBox/GmDepositWithdrawalBox/useSubmitButtonState.tsx
-=======
 #: src/components/Migration/Migration.jsx
 #: src/components/Referrals/AddAffiliateCode.jsx
 #: src/components/Referrals/JoinReferralCode.jsx
-#: src/components/Synthetics/GmSwap/GmSwapBox/GmDepositWithdrawalBox/GmDepositWithdrawalBox.tsx
->>>>>>> a370b6ca
+#: src/components/Synthetics/GmSwap/GmSwapBox/GmDepositWithdrawalBox/useSubmitButtonState.tsx
 #: src/components/Synthetics/GmSwap/GmSwapBox/GmShiftBox/useShiftSubmitState.tsx
 #: src/components/Synthetics/UserIncentiveDistributionList/UserIncentiveDistributionList.tsx
 #: src/domain/synthetics/trade/utils/validation.ts
@@ -3096,15 +3068,11 @@
 msgid "Edit {0}"
 msgstr "Edit {0}"
 
-<<<<<<< HEAD
 #: src/components/Synthetics/MarketStats/MarketStatsWithComposition.tsx
 msgid "hour"
 msgstr "hour"
 
-#: src/pages/ClaimEsGmx/ClaimEsGmx.js
-=======
 #: src/pages/ClaimEsGmx/ClaimEsGmx.jsx
->>>>>>> a370b6ca
 msgid "Vest with GMX on Arbitrum"
 msgstr "Vest with GMX on Arbitrum"
 
@@ -3170,7 +3138,7 @@
 msgid "Select a market"
 msgstr "Select a market"
 
-#: src/components/Synthetics/PoolsList/TokensBalanceInfo.tsx
+#: src/components/Synthetics/GmList/TokensBalanceInfo.tsx
 msgid "Wallet {daysConsidered}d accrued Fees"
 msgstr "Wallet {daysConsidered}d accrued Fees"
 
@@ -3180,8 +3148,8 @@
 msgstr "No trades yet"
 
 #: src/components/Synthetics/GmList/GmList.tsx
-msgid "<0>The APY is an estimate based on the fees collected over the past seven days, including borrowing fees and price impact amounts. It excludes:</0><1><2>price changes of the underlying token(s)</2><3>traders' PnL, which is expected to be neutral in the long term</3><4>funding fees, which are exchanged between traders</4></1><5><6>Read more about GM token pricing</6>.</5><7>Check GM pools' performance against other LP Positions in the <8>GMX Dune Dashboard</8>.</7>"
-msgstr "<0>The APY is an estimate based on the fees collected over the past seven days, including borrowing fees and price impact amounts. It excludes:</0><1><2>price changes of the underlying token(s)</2><3>traders' PnL, which is expected to be neutral in the long term</3><4>funding fees, which are exchanged between traders</4></1><5><6>Read more about GM token pricing</6>.</5><7>Check GM pools' performance against other LP Positions in the <8>GMX Dune Dashboard</8>.</7>"
+#~ msgid "<0>The APY is an estimate based on the fees collected over the past seven days, including borrowing fees and price impact amounts. It excludes:</0><1><2>price changes of the underlying token(s)</2><3>traders' PnL, which is expected to be neutral in the long term</3><4>funding fees, which are exchanged between traders</4></1><5><6>Read more about GM token pricing</6>.</5><7>Check GM pools' performance against other LP Positions in the <8>GMX Dune Dashboard</8>.</7>"
+#~ msgstr "<0>The APY is an estimate based on the fees collected over the past seven days, including borrowing fees and price impact amounts. It excludes:</0><1><2>price changes of the underlying token(s)</2><3>traders' PnL, which is expected to be neutral in the long term</3><4>funding fees, which are exchanged between traders</4></1><5><6>Read more about GM token pricing</6>.</5><7>Check GM pools' performance against other LP Positions in the <8>GMX Dune Dashboard</8>.</7>"
 
 #: src/components/Exchange/ConfirmationBox.jsx
 #: src/components/Exchange/PositionSeller.jsx
@@ -3217,10 +3185,6 @@
 #: src/components/Synthetics/StatusNotification/SubaccountNotification.tsx
 msgid "Subaccount activation failed"
 msgstr "Subaccount activation failed"
-
-#: src/components/Synthetics/MarketStats/MarketStatsWithComposition.tsx
-#~ msgid "COMP."
-#~ msgstr "COMP."
 
 #: src/pages/Stake/StakeV2.tsx
 msgid "You have no GMX tokens to claim."
@@ -3392,8 +3356,8 @@
 msgid "Unsupported network"
 msgstr "Unsupported network"
 
+#: src/components/Synthetics/GmList/GmList.tsx
 #: src/components/Synthetics/GmSwap/GmConfirmationBox/GmConfirmationBox.tsx
-#: src/components/Synthetics/PoolsList/PoolsList.tsx
 msgid "Shift"
 msgstr "Shift"
 
@@ -3451,8 +3415,8 @@
 msgid "Enable"
 msgstr "Enable"
 
+#: src/components/Synthetics/GmList/GmList.tsx
 #: src/components/Synthetics/MarketTokenSelector/MarketTokenSelector.tsx
-#: src/components/Synthetics/PoolsList/PoolsList.tsx
 msgid "BUYABLE"
 msgstr "BUYABLE"
 
@@ -3524,15 +3488,11 @@
 msgid "After claiming, the esGMX tokens will be airdropped to your account on the selected network within 7 days."
 msgstr "After claiming, the esGMX tokens will be airdropped to your account on the selected network within 7 days."
 
-<<<<<<< HEAD
 #: src/components/Synthetics/GmSwap/GmSwapBox/GmSwapBox.tsx
 msgid "Buy GLV"
 msgstr "Buy GLV"
 
-#: src/pages/Ecosystem/Ecosystem.js
-=======
 #: src/pages/Ecosystem/Ecosystem.jsx
->>>>>>> a370b6ca
 msgid "Financial reports and protocol analytics"
 msgstr "Financial reports and protocol analytics"
 
@@ -4038,17 +3998,12 @@
 msgid "Insufficient {0} liquidity"
 msgstr "Insufficient {0} liquidity"
 
-<<<<<<< HEAD
 #: src/components/Synthetics/MarketStats/MarketStatsWithComposition.tsx
 msgid "{seconds} seconds"
 msgstr "{seconds} seconds"
 
-#: src/pages/Ecosystem/Ecosystem.js
-#: src/pages/Ecosystem/Ecosystem.js
-=======
 #: src/pages/Ecosystem/Ecosystem.jsx
 #: src/pages/Ecosystem/Ecosystem.jsx
->>>>>>> a370b6ca
 msgid "Creator"
 msgstr "Creator"
 
@@ -4105,13 +4060,8 @@
 msgid "Stake failed"
 msgstr "Stake failed"
 
-<<<<<<< HEAD
-#: src/components/Glp/GlpSwap.js
-#: src/components/Synthetics/PoolsList/PoolsList.tsx
-=======
 #: src/components/Glp/GlpSwap.jsx
 #: src/components/Synthetics/GmList/GmList.tsx
->>>>>>> a370b6ca
 msgid "WALLET"
 msgstr "WALLET"
 
@@ -4138,7 +4088,7 @@
 msgid "Reserved"
 msgstr "Reserved"
 
-#: src/components/Synthetics/PoolsList/PoolsList.tsx
+#: src/components/Synthetics/GmList/GmList.tsx
 msgid "Available amount to deposit into the specific GM pool."
 msgstr "Available amount to deposit into the specific GM pool."
 
@@ -4181,7 +4131,7 @@
 msgid "Purchase <0>GM Tokens</0> to earn fees from swaps and leverage trading."
 msgstr "Purchase <0>GM Tokens</0> to earn fees from swaps and leverage trading."
 
-#: src/components/Synthetics/PoolsList/TokensBalanceInfo.tsx
+#: src/components/Synthetics/GmList/TokensBalanceInfo.tsx
 msgid "Expected 365d Fees are projected based on past {daysConsidered}d base APY."
 msgstr "Expected 365d Fees are projected based on past {daysConsidered}d base APY."
 
@@ -4235,8 +4185,8 @@
 msgid "{0}: {1}, Price: {priceDisplay}"
 msgstr "{0}: {1}, Price: {priceDisplay}"
 
+#: src/components/Synthetics/GmList/GmList.tsx
 #: src/components/Synthetics/MarketStats/components/CompositionTable.tsx
-#: src/components/Synthetics/PoolsList/PoolsList.tsx
 #: src/pages/Dashboard/DashboardV2.tsx
 msgid "POOL"
 msgstr "POOL"
@@ -4396,7 +4346,7 @@
 msgid "Reason: {0}"
 msgstr "Reason: {0}"
 
-#: src/components/Synthetics/PoolsList/TokensBalanceInfo.tsx
+#: src/components/Synthetics/GmList/TokensBalanceInfo.tsx
 msgid "Wallet total accrued Fees"
 msgstr "Wallet total accrued Fees"
 
@@ -4685,15 +4635,11 @@
 msgid "wstETH APR"
 msgstr "wstETH APR"
 
-<<<<<<< HEAD
 #: src/components/Synthetics/MarketStats/MarketStatsWithComposition.tsx
 msgid "second"
 msgstr "second"
 
-#: src/pages/Ecosystem/Ecosystem.js
-=======
 #: src/pages/Ecosystem/Ecosystem.jsx
->>>>>>> a370b6ca
 msgid "Telegram Group"
 msgstr "Telegram Group"
 
@@ -5052,7 +4998,7 @@
 msgid "Market Decrease"
 msgstr "Market Decrease"
 
-#: src/components/Synthetics/PoolsList/TokensBalanceInfo.tsx
+#: src/components/Synthetics/GmList/TokensBalanceInfo.tsx
 msgid "Wallet 365d expected Fees"
 msgstr "Wallet 365d expected Fees"
 
@@ -5338,7 +5284,7 @@
 msgid "<0>{0} is required for collateral.</0><1>Swap amount from {1} to {2} exceeds {3} acceptable amount. Reduce the \"Pay\" size, or use {4} as the \"Pay\" token to use it for collateral.</1><2>You can buy {5} on 1inch.</2>"
 msgstr "<0>{0} is required for collateral.</0><1>Swap amount from {1} to {2} exceeds {3} acceptable amount. Reduce the \"Pay\" size, or use {4} as the \"Pay\" token to use it for collateral.</1><2>You can buy {5} on 1inch.</2>"
 
-#: src/components/Synthetics/PoolsList/PoolsList.tsx
+#: src/components/Synthetics/GmList/GmList.tsx
 msgid "No GM pools found."
 msgstr "No GM pools found."
 
@@ -5346,19 +5292,13 @@
 msgid "<0>Return to </0><1>Homepage</1> <2>or </2> <3>Trade</3>"
 msgstr "<0>Return to </0><1>Homepage</1> <2>or </2> <3>Trade</3>"
 
-<<<<<<< HEAD
 #: src/components/Synthetics/BridgingInfo/BridgingInfo.tsx
 msgid "Bridge {tokenSymbol} to {chainName} with"
 msgstr "Bridge {tokenSymbol} to {chainName} with"
 
-#: src/components/Exchange/SwapBox.js
-#: src/components/Exchange/SwapBox.js
-#: src/components/Exchange/SwapBox.js
-=======
-#: src/components/Exchange/SwapBox.jsx
-#: src/components/Exchange/SwapBox.jsx
-#: src/components/Exchange/SwapBox.jsx
->>>>>>> a370b6ca
+#: src/components/Exchange/SwapBox.jsx
+#: src/components/Exchange/SwapBox.jsx
+#: src/components/Exchange/SwapBox.jsx
 msgid "Swapped {0} {1} for {2} {3}!"
 msgstr "Swapped {0} {1} for {2} {3}!"
 
@@ -5605,7 +5545,7 @@
 msgid "To purchase GMX on the {0} blockchain, please <0>change your network</0>."
 msgstr "To purchase GMX on the {0} blockchain, please <0>change your network</0>."
 
-#: src/components/Synthetics/PoolsList/TokensBalanceInfo.tsx
+#: src/components/Synthetics/GmList/TokensBalanceInfo.tsx
 msgid "{daysConsidered}d accrued Fees"
 msgstr "{daysConsidered}d accrued Fees"
 
@@ -5629,15 +5569,11 @@
 msgid "High USDG Slippage, Long Anyway"
 msgstr "High USDG Slippage, Long Anyway"
 
-<<<<<<< HEAD
-#: src/components/Synthetics/PoolsList/TokensBalanceInfo.tsx
-=======
 #: src/components/Synthetics/PositionItem/PositionItem.tsx
 msgid "Negative funding fees and borrow fees are settled against the collateral automatically and will influence the time to liquidation, as shown under the liquidation price tooltip."
 msgstr "Negative funding fees and borrow fees are settled against the collateral automatically and will influence the time to liquidation, as shown under the liquidation price tooltip."
 
-#: src/components/GmTokensBalanceInfo/GmTokensBalanceInfo.tsx
->>>>>>> a370b6ca
+#: src/components/Synthetics/GmList/TokensBalanceInfo.tsx
 msgid "Wallet total"
 msgstr "Wallet total"
 
@@ -5967,9 +5903,9 @@
 msgid "Open {0} in Explorer"
 msgstr "Open {0} in Explorer"
 
+#: src/components/Synthetics/GmList/MintableAmount.tsx
 #: src/components/Synthetics/MarketStats/MarketStats.tsx
 #: src/components/Synthetics/MarketStats/MarketStatsWithComposition.tsx
-#: src/components/Synthetics/PoolsList/MintableAmount.tsx
 msgid "{0} and {1} can be used to buy GM for this market up to the specified buying caps."
 msgstr "{0} and {1} can be used to buy GM for this market up to the specified buying caps."
 
@@ -6031,7 +5967,7 @@
 msgid "Shifting from <0><1>GM: {fromIndexName}</1><2>[{fromPoolName}]</2></0> to <3><4>GM: {toIndexName}</4><5>[{toPoolName}]</5></3>"
 msgstr "Shifting from <0><1>GM: {fromIndexName}</1><2>[{fromPoolName}]</2></0> to <3><4>GM: {toIndexName}</4><5>[{toPoolName}]</5></3>"
 
-#: src/components/Synthetics/PoolsList/PoolsList.tsx
+#: src/components/Synthetics/GmList/GmList.tsx
 msgid "TOTAL SUPPLY"
 msgstr "TOTAL SUPPLY"
 
@@ -6179,15 +6115,11 @@
 msgid "Top Positions"
 msgstr "Top Positions"
 
-<<<<<<< HEAD
-#: src/components/Synthetics/PoolsList/PoolsList.tsx
+#: src/components/Synthetics/GmList/GmList.tsx
 msgid "Pools"
 msgstr "Pools"
 
-#: src/components/Exchange/TradeHistory.js
-=======
 #: src/components/Exchange/TradeHistory.jsx
->>>>>>> a370b6ca
 msgid "Could not execute withdrawal from {0} {longOrShortText}"
 msgstr "Could not execute withdrawal from {0} {longOrShortText}"
 
@@ -6444,15 +6376,11 @@
 msgid "Download"
 msgstr "Download"
 
-<<<<<<< HEAD
 #: src/components/Synthetics/MarketStats/components/CompositionTable.tsx
 msgid "{col1}"
 msgstr "{col1}"
 
-#: src/components/Migration/Migration.js
-=======
 #: src/components/Migration/Migration.jsx
->>>>>>> a370b6ca
 msgid "Migration failed"
 msgstr "Migration failed"
 
@@ -6518,17 +6446,12 @@
 msgid "Swap failed."
 msgstr "Swap failed."
 
-<<<<<<< HEAD
 #: src/components/Synthetics/MarketStats/components/MarketDescription.tsx
 msgid "This token automatically accrues fees from swaps for the {0}/{1} market. It is also exposed to {2} and {3} as per the composition displayed."
 msgstr "This token automatically accrues fees from swaps for the {0}/{1} market. It is also exposed to {2} and {3} as per the composition displayed."
 
-#: src/components/Exchange/PositionSeller.js
-#: src/components/Exchange/SwapBox.js
-=======
 #: src/components/Exchange/PositionSeller.jsx
 #: src/components/Exchange/SwapBox.jsx
->>>>>>> a370b6ca
 #: src/domain/synthetics/trade/utils/validation.ts
 msgid "Page outdated, please refresh"
 msgstr "Page outdated, please refresh"
@@ -6549,15 +6472,11 @@
 msgid "SOON"
 msgstr "SOON"
 
-<<<<<<< HEAD
 #: src/components/Synthetics/GmSwap/GmSwapBox/GmDepositWithdrawalBox/useSubmitButtonState.tsx
 msgid "Sell {operationTokenSymbol}"
 msgstr "Sell {operationTokenSymbol}"
 
-#: src/components/Exchange/PositionEditor.js
-=======
 #: src/components/Exchange/PositionEditor.jsx
->>>>>>> a370b6ca
 msgid "Liquidation price would cross mark price."
 msgstr "Liquidation price would cross mark price."
 
@@ -6657,16 +6576,11 @@
 msgid "GLP to GM Airdrop"
 msgstr "GLP to GM Airdrop"
 
-<<<<<<< HEAD
-#: src/components/Synthetics/MarketStats/MarketStats.tsx
 #: src/components/Synthetics/MarketStats/MarketStatsWithComposition.tsx
 msgid "GM token pricing includes price impact pool amounts, the pending PnL of open positions, and borrowing fees. It excludes funding fees, which are exchanged between traders.<0/><1/><2>Read more about GM token pricing</2>."
 msgstr "GM token pricing includes price impact pool amounts, the pending PnL of open positions, and borrowing fees. It excludes funding fees, which are exchanged between traders.<0/><1/><2>Read more about GM token pricing</2>."
 
-#: src/pages/Ecosystem/Ecosystem.js
-=======
 #: src/pages/Ecosystem/Ecosystem.jsx
->>>>>>> a370b6ca
 msgid "Yield Vaults"
 msgstr "Yield Vaults"
 
@@ -6913,14 +6827,9 @@
 
 #: src/components/Glp/GlpSwap.jsx
 #: src/components/Synthetics/MarketStats/MarketStats.tsx
-<<<<<<< HEAD
 #: src/components/Synthetics/MarketStats/MarketStatsWithComposition.tsx
-#: src/pages/Stake/StakeV1.js
-#: src/pages/Stake/StakeV1.js
-=======
 #: src/pages/Stake/StakeV1.jsx
 #: src/pages/Stake/StakeV1.jsx
->>>>>>> a370b6ca
 #: src/pages/Stake/StakeV2.tsx
 #: src/pages/Stake/StakeV2.tsx
 #: src/pages/Stake/StakeV2.tsx
@@ -7014,8 +6923,8 @@
 msgstr "Order size is bigger than position, will only be executable if position increases"
 
 #: src/components/Header/AppHeaderLinks.tsx
+#: src/components/Synthetics/GmList/GmList.tsx
 #: src/components/Synthetics/GmSwap/GmConfirmationBox/GmConfirmationBox.tsx
-#: src/components/Synthetics/PoolsList/PoolsList.tsx
 msgid "Buy"
 msgstr "Buy"
 
@@ -7106,10 +7015,10 @@
 msgid "Referral code submitted!"
 msgstr "Referral code submitted!"
 
+#: src/components/Synthetics/GmList/GmList.tsx
 #: src/components/Synthetics/MarketStats/MarketStats.tsx
 #: src/components/Synthetics/MarketStats/MarketStatsWithComposition.tsx
 #: src/components/Synthetics/MarketTokenSelector/MarketTokenSelector.tsx
-#: src/components/Synthetics/PoolsList/PoolsList.tsx
 msgid "APY"
 msgstr "APY"
 
@@ -7249,20 +7158,12 @@
 #: src/components/Glp/GlpSwap.jsx
 #: src/components/Migration/Migration.jsx
 #: src/components/Synthetics/MarketStats/MarketStats.tsx
-<<<<<<< HEAD
 #: src/components/Synthetics/MarketStats/MarketStatsWithComposition.tsx
-#: src/pages/Stake/StakeV1.js
-#: src/pages/Stake/StakeV1.js
-#: src/pages/Stake/StakeV1.js
-#: src/pages/Stake/StakeV1.js
-#: src/pages/Stake/StakeV1.js
-=======
 #: src/pages/Stake/StakeV1.jsx
 #: src/pages/Stake/StakeV1.jsx
 #: src/pages/Stake/StakeV1.jsx
 #: src/pages/Stake/StakeV1.jsx
 #: src/pages/Stake/StakeV1.jsx
->>>>>>> a370b6ca
 #: src/pages/Stake/StakeV2.tsx
 #: src/pages/Stake/StakeV2.tsx
 #: src/pages/Stake/StakeV2.tsx
@@ -7424,15 +7325,11 @@
 msgid "Transaction failed"
 msgstr "Transaction failed"
 
-<<<<<<< HEAD
 #: src/components/Synthetics/MarketStats/components/CompositionTable.tsx
 msgid "COLLATERAL"
 msgstr "COLLATERAL"
 
-#: src/components/Exchange/PositionEditor.js
-=======
 #: src/components/Exchange/PositionEditor.jsx
->>>>>>> a370b6ca
 #: src/pages/Stake/StakeV2.tsx
 msgid "Depositing..."
 msgstr "Depositing..."
@@ -7453,13 +7350,10 @@
 msgid "2nd Place"
 msgstr "2nd Place"
 
-<<<<<<< HEAD
-#: src/components/Synthetics/PoolsList/ApyTooltipContent.tsx
+#: src/components/Synthetics/GmList/ApyTooltipContent.tsx
 msgid "<0>The APY is an estimate based on the fees collected for the past seven days, extrapolating the current borrowing fee. It excludes:</0><1><2>price changes of the underlying token(s)</2><3>traders' PnL, which is expected to be neutral in the long term</3><4>funding fees, which are exchanged between traders</4></1><5><6>Read more about GM token pricing</6>.</5><7>Check GM pools' performance against other LP Positions in the <8>GMX Dune Dashboard</8>.</7>"
 msgstr "<0>The APY is an estimate based on the fees collected for the past seven days, extrapolating the current borrowing fee. It excludes:</0><1><2>price changes of the underlying token(s)</2><3>traders' PnL, which is expected to be neutral in the long term</3><4>funding fees, which are exchanged between traders</4></1><5><6>Read more about GM token pricing</6>.</5><7>Check GM pools' performance against other LP Positions in the <8>GMX Dune Dashboard</8>.</7>"
 
-=======
->>>>>>> a370b6ca
 #: src/components/Synthetics/TradeBox/TradeBoxRows/OneClickTrading.tsx
 msgid "Top-Up"
 msgstr "Top-Up"
@@ -7521,11 +7415,11 @@
 msgid "About"
 msgstr "About"
 
-#: src/components/Synthetics/PoolsList/TokensBalanceInfo.tsx
+#: src/components/Synthetics/GmList/TokensBalanceInfo.tsx
 msgid "Total accrued Fees"
 msgstr "Total accrued Fees"
 
-#: src/components/Synthetics/PoolsList/TokensBalanceInfo.tsx
+#: src/components/Synthetics/GmList/TokensBalanceInfo.tsx
 msgid "Fee values do not include incentives."
 msgstr "Fee values do not include incentives."
 
@@ -7653,7 +7547,7 @@
 msgid "Last 30d"
 msgstr "Last 30d"
 
-#: src/components/Synthetics/PoolsList/TokensBalanceInfo.tsx
+#: src/components/Synthetics/GmList/TokensBalanceInfo.tsx
 msgid "The fees' USD value is calculated at the time they are accrued and does not include incentives."
 msgstr "The fees' USD value is calculated at the time they are accrued and does not include incentives."
 
@@ -7807,8 +7701,8 @@
 msgid "Edit {longOrShortText} {0}"
 msgstr "Edit {longOrShortText} {0}"
 
+#: src/components/Synthetics/GmList/GmList.tsx
 #: src/components/Synthetics/GmSwap/GmConfirmationBox/GmConfirmationBox.tsx
-#: src/components/Synthetics/PoolsList/PoolsList.tsx
 msgid "Sell"
 msgstr "Sell"
 
