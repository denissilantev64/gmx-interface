--- conflicted
+++ resolved
@@ -180,10 +180,6 @@
 msgid "EIP-4844, 13-20 Mar"
 msgstr ""
 
-#: src/components/GmTokensBalanceInfo/GmTokensBalanceInfo.tsx
-#~ msgid "Expected 365d Fees are projected based on past {daysConsidered}d base APR."
-#~ msgstr ""
-
 #: src/components/Exchange/PositionSeller.js
 #: src/components/Exchange/SwapBox.js
 msgid "Enable leverage sent."
@@ -345,10 +341,6 @@
 #: src/pages/Dashboard/DashboardV2.tsx
 msgid "Treasury"
 msgstr ""
-
-#: src/components/Synthetics/GmList/GmList.tsx
-#~ msgid "<0>APY is based on the fees collected for the past {daysConsidered} days while extrapolating the current borrowing fee. <1>Read more about GM token pricing</1>.</0><2/><3>The APY is an estimate as actual fees are auto-compounded into the pool in real time.</3><4/><5>Check GM pools' performance against other LP Positions in the <6>GMX Dune Dashboard</6>.</5>"
-#~ msgstr ""
 
 #: src/components/Synthetics/StatusNotification/SubaccountNotification.tsx
 msgid "View status"
@@ -957,10 +949,6 @@
 #: src/components/Synthetics/PositionItem/PositionItem.tsx
 msgid "Click on the Position to select its market, then use the trade box to increase your Position Size, or to set Take-Profit / Stop-Loss Orders."
 msgstr ""
-
-#: src/components/Synthetics/TradeBox/TradeBox.tsx
-#~ msgid "The position would be immediately liquidated upon open. Try reducing the size."
-#~ msgstr ""
 
 #: src/components/Synthetics/GmList/GmList.tsx
 msgid "<0>The APY is an estimate based on the fees collected for the past seven days, extrapolating the current borrowing fee. It excludes:<1/><2/>- price changes of the underlying token(s)<3/>- traders' PnL, which is expected to be neutral in the long term<4/>- funding fees, which are exchanged between traders<5/><6/><7>Read more about GM token pricing</7>.</0><8/><9>Check GM pools' performance against other LP Positions in the <10>GMX Dune Dashboard</10>.</9>"
@@ -1602,13 +1590,12 @@
 msgid "Max Bonus Rebate"
 msgstr ""
 
-<<<<<<< HEAD
 #: src/pages/AccountDashboard/DailyAndCumulativePnL.tsx
 msgid "Cumulative PnL"
-=======
+msgstr ""
+
 #: src/components/TokenCard/TokenCard.tsx
 msgid "Arbitrum Max. APY:"
->>>>>>> a80d3594
 msgstr ""
 
 #: src/pages/Stake/StakeV2.tsx
@@ -1913,10 +1900,6 @@
 #: src/pages/Ecosystem/Ecosystem.js
 msgid "Decentralized Finance Dashboard"
 msgstr ""
-
-#: src/components/Synthetics/GmList/GmList.tsx
-#~ msgid "<0>APY is based on the fees collected for the past {daysConsidered} days while extrapolating the current borrowing fee. <1>Read more about GM token pricing</1>.</0><2>The APR is an estimate as actual fees are auto-compounded into the pool in real time.</2><3>Check GM pools' performance against other LP Positions in the <4>GMX Dune Dashboard</4>.</3>"
-#~ msgstr ""
 
 #: src/components/Glp/GlpSwap.js
 msgid "GLP buy disabled, pending {0} upgrade"
@@ -3229,10 +3212,6 @@
 #: src/components/Synthetics/GmList/GmList.tsx
 msgid "BUYABLE"
 msgstr ""
-
-#: src/components/TokenCard/TokenCard.tsx
-#~ msgid "Arbitrum Max. APR:"
-#~ msgstr ""
 
 #: src/components/Synthetics/TradeHistory/keys.ts
 msgid "Execute Limit Order"
@@ -3987,10 +3966,6 @@
 msgid "This position was liquidated as the max leverage of 100x was exceeded."
 msgstr ""
 
-#: src/components/Synthetics/GmList/GmList.tsx
-#~ msgid "<0>APY is based on the fees collected for the past {daysConsidered} days while extrapolating the current borrowing fee. <1>Read more about GM token pricing</1>.</0><2>The APY is an estimate as actual fees are auto-compounded into the pool in real time.</2><3>Check GM pools' performance against other LP Positions in the <4>GMX Dune Dashboard</4>.</3>"
-#~ msgstr ""
-
 #: src/pages/SyntheticsFallbackPage/SyntheticsFallbackPage.tsx
 msgid "<0>Switch to:</0>"
 msgstr ""
@@ -5689,10 +5664,6 @@
 msgid "Looks like you don't have a referral code to share. <0/> Create one now and start earning rebates!"
 msgstr ""
 
-#: src/components/Synthetics/GmList/GmList.tsx
-#~ msgid "<0>APR is based on the fees collected for the past {daysConsidered} days while extrapolating the current borrowing fee. <1>Read more about GM token pricing</1>.</0><2>The APR is an estimate as actual fees are auto-compounded into the pool in real time.</2><3>Check GM pools' performance against other LP Positions in the <4>GMX Dune Dashboard</4>.</3>"
-#~ msgstr ""
-
 #: src/pages/NftWallet/NftWallet.js
 msgid "Enter NFT ID"
 msgstr ""
@@ -5900,11 +5871,6 @@
 #: src/pages/Dashboard/DashboardV2.tsx
 msgid "Max {0} Capacity"
 msgstr ""
-
-#: src/components/AprInfo/AprInfo.tsx
-#: src/components/AprInfo/AprInfo.tsx
-#~ msgid "Base APR"
-#~ msgstr ""
 
 #: src/pages/Ecosystem/Ecosystem.js
 msgid "Projects developed by the GMX community. <0/>Please exercise caution when interacting with any app, apps are fully maintained by community developers."
@@ -6531,10 +6497,6 @@
 msgid "Increase"
 msgstr ""
 
-#: src/components/TokenCard/TokenCard.tsx
-#~ msgid "Avalanche Max. APR: {0}"
-#~ msgstr ""
-
 #: src/pages/Stake/StakeV2.tsx
 #: src/pages/Stake/StakeV2.tsx
 msgid "Claim {wrappedTokenSymbol} Rewards"
