--- conflicted
+++ resolved
@@ -175,7 +175,7 @@
 msgid "GMX transfers not yet enabled"
 msgstr ""
 
-#: src/components/Synthetics/UserIncentiveDistributionList/UserIncentiveDistributionList.tsx
+#: src/domain/synthetics/common/incentivesAirdropMessages.ts
 #: src/pages/LeaderboardPage/components/LeaderboardNavigation.tsx
 msgid "EIP-4844, 13-20 Mar"
 msgstr ""
@@ -220,6 +220,10 @@
 #: src/components/Synthetics/UserIncentiveDistributionList/UserIncentiveDistributionList.tsx
 msgid "No incentives distribution history yet."
 msgstr ""
+
+#: src/components/Header/AppHeaderLinks.tsx
+#~ msgid "Ecosystem======="
+#~ msgstr ""
 
 #: src/components/Exchange/ConfirmationBox.js
 #: src/components/Exchange/ConfirmationBox.js
@@ -408,6 +412,10 @@
 msgid "Realized PnL"
 msgstr ""
 
+#: src/components/SettingsModal/SettingsModal.tsx
+#~ msgid "The Max Execution Fee is set to a higher value to handle potential increases in gas price during order execution. Any excess execution fee will be refunded to your account when the order is executed. Only applicable to GMX V2."
+#~ msgstr ""
+
 #: src/pages/BuyGMX/BuyGMX.tsx
 msgid "You can transfer ETH from other networks to Arbitrum using any of the below options:"
 msgstr ""
@@ -516,29 +524,16 @@
 msgid "New Collateral"
 msgstr ""
 
-<<<<<<< HEAD
-#: src/components/TokenCard/TokenCard.tsx
-msgid "Arbitrum GM Pools are incentivized."
-msgstr ""
-
-#: src/components/TokenCard/TokenCard.tsx
-msgid "Arbitrum Max. APR:"
-msgstr ""
-
-#: src/components/TokenCard/TokenCard.tsx
-msgid "Arbitrum and Avalanche GM Pools are incentivized."
-msgstr ""
-
-#: src/components/Synthetics/OrderEditor/OrderEditor.tsx
-msgid "As network fees have increased, an additional execution fee is needed."
-=======
+#: src/components/Exchange/TradeHistory.js
+#~ msgid "Could not execute withdrawal from {0} {longOrShortText}>>>>>>> master"
+#~ msgstr ""
+
 #: src/lib/wallets/connecters/binanceW3W/binanceWallet.ts
 msgid "Tap [Create Wallet] to start using your Web3 Wallet."
 msgstr ""
 
 #: src/components/Exchange/ConfirmationBox.js
 msgid "Cancel submitted"
->>>>>>> 2a7b7419
 msgstr ""
 
 #: src/domain/synthetics/orders/utils.tsx
@@ -548,6 +543,10 @@
 #: src/components/Exchange/PositionSeller.js
 msgid "Please uncheck \"Keep Leverage\", or close a larger position amount."
 msgstr ""
+
+#: src/components/Synthetics/NetworkFeeRow/NetworkFeeRow.tsx
+#~ msgid "The max execution fee is overestimated, including by the buffer set under settings. Upon execution, any excess execution fee is sent back to your account."
+#~ msgstr ""
 
 #: src/components/Exchange/PositionDropdown.tsx
 #: src/components/Exchange/PositionsList.js
@@ -584,35 +583,18 @@
 msgid "Search Token"
 msgstr ""
 
-<<<<<<< HEAD
-#: src/components/TokenCard/TokenCard.tsx
-msgid "Avalanche GM Pools are incentivized."
-msgstr ""
-
-#: src/domain/synthetics/common/incentivesAirdropMessages.ts
-msgid "Avalanche LP incentives"
-msgstr ""
-
-#: src/components/TokenCard/TokenCard.tsx
-msgid "Avalanche Max. APR: {0}"
-msgstr ""
-
-#: src/domain/synthetics/common/incentivesAirdropMessages.ts
-msgid "Avalanche trading incentives"
-msgstr ""
-
-#: src/pages/LeaderboardPage/components/LeaderboardAccountsTable.tsx
-msgid "Average leverage used."
-=======
 #: src/pages/BuyGMX/BuyGMX.tsx
 msgid "Buy GMX using Decentralized Exchange Aggregators:"
 msgstr ""
 
+#: src/components/Exchange/OrdersList.js
+#~ msgid "The price that the order can be executed at may differ slightly from the chart price as market orders can change the price while limit / trigger orders cannot.======="
+#~ msgstr ""
+
 #: src/pages/Stake/StakeV2.tsx
 #: src/pages/Stake/StakeV2.tsx
 #: src/pages/Stake/StakeV2.tsx
 msgid "{0} tokens have been converted to GMX from the {1} esGMX deposited for vesting."
->>>>>>> 2a7b7419
 msgstr ""
 
 #: src/pages/LeaderboardPage/components/LeaderboardAccountsTable.tsx
@@ -627,6 +609,10 @@
 #: src/pages/LeaderboardPage/components/LeaderboardAccountsTable.tsx
 msgid "Average position size."
 msgstr ""
+
+#: src/components/Glp/GlpSwap.js
+#~ msgid "Sell submitted!>>>>>>> master"
+#~ msgstr ""
 
 #: src/components/Synthetics/ClaimablePositionPriceImpactRebateModal/ClaimablePositionPriceImpactRebateModal.tsx
 msgid "Claim {totalUsd}"
@@ -688,7 +674,7 @@
 
 #: src/components/SettingsModal/SettingsModal.tsx
 msgid "Invalid slippage value"
-msgstr ""
+msgstr "<<<<<<< HEAD"
 
 #: src/components/Exchange/OrderEditor.js
 #: src/components/Exchange/OrderEditor.js
@@ -706,6 +692,10 @@
 #: src/components/Referrals/AddAffiliateCode.js
 msgid "Code already taken"
 msgstr ""
+
+#: src/pages/BuyGMX/BuyGMX.tsx
+#~ msgid "Buy GMX from Uniswap (make sure to select Arbitrum):"
+#~ msgstr ""
 
 #: src/components/SettingsModal/SettingsModal.tsx
 msgid "Slippage should be less than -5%"
@@ -768,6 +758,10 @@
 #: src/pages/Ecosystem/Ecosystem.js
 msgid "Decentralized Money Market"
 msgstr ""
+
+#: src/components/Exchange/PositionSeller.js
+#~ msgid "Close {longOrShortText} {0}======="
+#~ msgstr ""
 
 #: src/components/Synthetics/ConfirmationBox/ConfirmationBox.tsx
 #: src/domain/synthetics/positions/utils.ts
@@ -1723,16 +1717,6 @@
 msgid "Checking code..."
 msgstr ""
 
-<<<<<<< HEAD
-#: src/domain/synthetics/common/incentivesAirdropMessages.ts
-#: src/pages/LeaderboardPage/components/LeaderboardNavigation.tsx
-msgid "EIP-4844, 13-20 Mar"
-msgstr ""
-
-#: src/domain/synthetics/common/incentivesAirdropMessages.ts
-#: src/pages/LeaderboardPage/components/LeaderboardNavigation.tsx
-msgid "EIP-4844, 20-27 Mar"
-=======
 #: src/components/Synthetics/GmList/GmList.tsx
 #: src/components/Synthetics/GmList/GmList.tsx
 #: src/components/Synthetics/MarketsList/MarketsList.tsx
@@ -1743,7 +1727,6 @@
 
 #: src/components/Synthetics/ConfirmationBox/ConfirmationBox.tsx
 msgid "The order will only execute if the price conditions are met and there is sufficient liquidity."
->>>>>>> 2a7b7419
 msgstr ""
 
 #: src/pages/Referrals/Referrals.tsx
@@ -1855,6 +1838,10 @@
 msgid "Enter and exit positions with minimal spread and low price impact. Get the optimal price without incurring additional costs."
 msgstr ""
 
+#: src/domain/synthetics/common/incentivesAirdropMessages.ts
+msgid "STIP.b trading incentives"
+msgstr ""
+
 #: src/components/Synthetics/PositionItem/PositionItem.tsx
 msgid "Since your position's Collateral is {0} with a value larger than the Position Size, the Collateral value will cover any negative PnL."
 msgstr ""
@@ -2324,6 +2311,10 @@
 msgid "Couldn't find a swap route with enough liquidity"
 msgstr ""
 
+#: src/components/TokenCard/TokenCard.tsx
+msgid "Arbitrum GM Pools are incentivized."
+msgstr ""
+
 #: src/components/Exchange/ConfirmationBox.js
 #: src/components/Synthetics/ConfirmationBox/ConfirmationBox.tsx
 msgid "Confirm Long"
@@ -2356,28 +2347,18 @@
 msgid "Creating..."
 msgstr ""
 
-<<<<<<< HEAD
-#: src/domain/synthetics/common/incentivesAirdropMessages.ts
-msgid "GLP to GM Airdrop"
-=======
 #: src/components/Synthetics/SubaccountModal/SubaccountModal.tsx
 #: src/components/Synthetics/SubaccountModal/SubaccountModal.tsx
 msgid "Withdrawing from Subaccount"
->>>>>>> 2a7b7419
 msgstr ""
 
 #: src/components/Exchange/OrderEditor.js
 msgid "Minimum received"
 msgstr ""
 
-<<<<<<< HEAD
-#: src/domain/synthetics/common/incentivesAirdropMessages.ts
-msgid "GM Airdrop"
-=======
 #: src/components/Glp/GlpSwap.js
 #: src/components/Glp/GlpSwap.js
 msgid "Available amount to withdraw from GLP. Funds not utilized by current open positions."
->>>>>>> 2a7b7419
 msgstr ""
 
 #: src/components/Exchange/ConfirmationBox.js
@@ -2400,6 +2381,10 @@
 
 #: src/components/Exchange/PositionSeller.js
 msgid "Requested decrease of {0} {longOrShortText} by {sizeDeltaUsd} USD."
+msgstr ""
+
+#: src/components/TokenCard/TokenCard.tsx
+msgid "Arbitrum and Avalanche GM Pools are incentivized."
 msgstr ""
 
 #: src/components/Exchange/NoLiquidityErrorModal.tsx
@@ -3053,6 +3038,10 @@
 msgid "Order update failed."
 msgstr ""
 
+#: src/components/Synthetics/TradeHistory/keys.ts
+#~ msgid "Failed Market Swap>>>>>>> master"
+#~ msgstr ""
+
 #: src/components/Exchange/SwapBox.js
 #: src/components/Glp/GlpSwap.js
 #: src/components/Migration/Migration.js
@@ -3297,6 +3286,10 @@
 msgid "BUYABLE"
 msgstr ""
 
+#: src/components/TokenCard/TokenCard.tsx
+#~ msgid "Arbitrum Max. APR:"
+#~ msgstr ""
+
 #: src/components/Synthetics/TradeHistory/keys.ts
 msgid "Execute Limit Order"
 msgstr ""
@@ -3397,7 +3390,7 @@
 msgid "Trading guide"
 msgstr ""
 
-#: src/components/Synthetics/UserIncentiveDistributionList/UserIncentiveDistributionList.tsx
+#: src/domain/synthetics/common/incentivesAirdropMessages.ts
 msgid "TRADING Airdrop"
 msgstr ""
 
@@ -3639,6 +3632,10 @@
 msgid "Buy GLP"
 msgstr ""
 
+#: src/components/Synthetics/GmSwap/GmFees/GmFees.tsx
+#~ msgid "Sell Fee>>>>>>> master"
+#~ msgstr ""
+
 #: src/components/Exchange/ConfirmationBox.js
 msgid "Cancel failed"
 msgstr ""
@@ -3867,6 +3864,10 @@
 msgid "Transfer already initiated"
 msgstr ""
 
+#: src/domain/synthetics/orders/utils.tsx
+#~ msgid "The Order may not execute as the Max. Allowed Leverage is exceeded. Consider decreasing the Order's Leverage by editing and decreasing its Size. <0>Read more</0>."
+#~ msgstr ""
+
 #: src/pages/Stake/StakeV2.tsx
 #: src/pages/Stake/StakeV2.tsx
 msgid "Withdraw submitted."
@@ -3977,8 +3978,8 @@
 msgstr ""
 
 #: src/components/Synthetics/TradeFeesRow/TradeFeesRow.tsx
-msgid "The Bonus Rebate will be airdropped as ARB tokens on a pro-rata basis. <0>Read more</0>."
-msgstr ""
+#~ msgid "The Bonus Rebate will be airdropped as ARB tokens on a pro-rata basis. <0>Read more</0>."
+#~ msgstr ""
 
 #: src/pages/LeaderboardPage/components/CompetitionCountdown.tsx
 msgid "This competition has ended."
@@ -4341,6 +4342,10 @@
 #: src/components/Synthetics/ConfirmationBox/ConfirmationBox.tsx
 msgid "Confirm Short"
 msgstr ""
+
+#: src/domain/synthetics/trade/utils/validation.ts
+#~ msgid "Min collateral: {0}>>>>>>> master"
+#~ msgstr ""
 
 #: src/pages/Stake/StakeV1.js
 msgid "The <0>GMX migration</0> is in progress, please migrate your GMT, xGMT, GMT-USDG and xGMT-USDG tokens.<1/>USDG tokens will continue to function as before and do not need to be migrated."
@@ -4538,6 +4543,10 @@
 msgid "GMX & Voting Power"
 msgstr ""
 
+#: src/pages/Home/Home.js
+#~ msgid "Save on Costs======="
+#~ msgstr ""
+
 #: src/components/TokenCard/TokenCard.tsx
 #: src/pages/Dashboard/DashboardV2.tsx
 #: src/pages/Dashboard/DashboardV2.tsx
@@ -4892,23 +4901,10 @@
 
 #: src/components/Synthetics/TradeHistory/filters/ActionFilter.tsx
 msgid "Liquidation"
-msgstr ""
-
-<<<<<<< HEAD
-#: src/domain/synthetics/common/incentivesAirdropMessages.ts
-msgid "STIP.b LP incentives"
-msgstr ""
-
-#: src/domain/synthetics/common/incentivesAirdropMessages.ts
-msgid "STIP.b trading incentives"
-msgstr ""
-
-#: src/components/Referrals/JoinReferralCode.js
-msgid "Same as current active code"
-=======
+msgstr "<<<<<<< HEAD"
+
 #: src/pages/BeginAccountTransfer/BeginAccountTransfer.tsx
 msgid "Receiver has not staked GLP tokens before"
->>>>>>> 2a7b7419
 msgstr ""
 
 #: src/domain/synthetics/trade/utils/validation.ts
@@ -4926,6 +4922,10 @@
 #: src/components/Synthetics/ConfirmationBox/ConfirmationBox.tsx
 msgid "Stop-Loss PnL"
 msgstr ""
+
+#: src/lib/wallets/connecters/binanceW3W/binanceWallet.ts
+#~ msgid "Tap [Create Wallet] to start using your Web3 Wallet.======="
+#~ msgstr ""
 
 #: src/pages/LeaderboardPage/components/LeaderboardAccountsTable.tsx
 msgid "Wins and losses for fully closed positions."
@@ -5291,6 +5291,10 @@
 
 #: src/pages/BuyGMX/BuyGMX.tsx
 msgid "Buy or Transfer ETH to Arbitrum"
+msgstr ""
+
+#: src/components/TokenCard/TokenCard.tsx
+msgid "Avalanche GM Pools are incentivized."
 msgstr ""
 
 #: src/components/Synthetics/MarketStats/MarketStats.tsx
@@ -5413,6 +5417,10 @@
 #: src/components/Exchange/SwapBox.js
 msgid "<0>{0} is required for collateral.</0><1>Swap amount from {1} to {2} exceeds {3} Available Liquidity. Reduce the \"Pay\" size, or use {4} as the \"Pay\" token to use it for collateral.</1><2>You can buy {5} on 1inch.</2>"
 msgstr ""
+
+#: src/pages/BuyGlp/BuyGlp.js
+#~ msgid "GLP to GM migration has reduced Fees due to STIP incentives. <0>Read more</0>.======="
+#~ msgstr ""
 
 #: src/components/Referrals/AffiliatesStats.tsx
 #: src/components/Referrals/TradersStats.tsx
@@ -5557,13 +5565,13 @@
 
 #: src/components/Exchange/ConfirmationBox.js
 msgid "Forfeit profit"
-msgstr ""
+msgstr "<<<<<<< HEAD"
 
 #: src/components/Synthetics/GmSwap/GmFees/GmFees.tsx
 msgid "Sell Fee"
 msgstr ""
 
-#: src/components/Synthetics/UserIncentiveDistributionList/UserIncentiveDistributionList.tsx
+#: src/domain/synthetics/common/incentivesAirdropMessages.ts
 msgid "GM Airdrop"
 msgstr ""
 
@@ -5664,13 +5672,8 @@
 msgid "Migrated"
 msgstr ""
 
-<<<<<<< HEAD
-#: src/domain/synthetics/common/incentivesAirdropMessages.ts
-msgid "TRADING Airdrop"
-=======
 #: src/pages/BeginAccountTransfer/BeginAccountTransfer.tsx
 msgid "You have esGMX tokens in the Affiliate Vault, you need to withdraw these tokens if you want to transfer them to the new account"
->>>>>>> 2a7b7419
 msgstr ""
 
 #: src/components/Synthetics/SubaccountModal/utils.ts
@@ -5747,17 +5750,8 @@
 msgid "Vested GMX not withdrawn"
 msgstr ""
 
-<<<<<<< HEAD
-#: src/components/AprInfo/AprInfo.tsx
-#~ msgid "The Bonus APR will be airdropped as ARB tokens. <0>Read more</0>."
-#~ msgstr ""
-
-#: src/components/AprInfo/AprInfo.tsx
-msgid "The Bonus APR will be airdropped as {airdropTokenSymbol} tokens. <0>Read more</0>."
-=======
 #: src/components/Glp/GlpSwap.js
 msgid "FEES"
->>>>>>> 2a7b7419
 msgstr ""
 
 #: src/components/Synthetics/GmList/GmList.tsx
@@ -5767,15 +5761,7 @@
 #: src/components/Exchange/FeesTooltip.tsx
 #: src/components/Exchange/NetValueTooltip.tsx
 #: src/components/Synthetics/TradeFeesRow/TradeFeesRow.tsx
-<<<<<<< HEAD
-#~ msgid "The Bonus Rebate will be airdropped as ARB tokens on a pro-rata basis. <0>Read more</0>."
-#~ msgstr ""
-
-#: src/components/Synthetics/TradeFeesRow/TradeFeesRow.tsx
-msgid "The Bonus Rebate will be airdropped as {0} tokens on a pro-rata basis. <0><1>Read more</1>.</0>"
-=======
 msgid "Open Fee"
->>>>>>> 2a7b7419
 msgstr ""
 
 #: src/components/Referrals/AddAffiliateCode.js
@@ -5918,7 +5904,7 @@
 
 #: src/pages/LeaderboardPage/components/LeaderboardContainer.tsx
 msgid "Top Positions"
-msgstr ""
+msgstr "<<<<<<< HEAD"
 
 #: src/components/Exchange/TradeHistory.js
 msgid "Could not execute withdrawal from {0} {longOrShortText}"
@@ -5988,6 +5974,11 @@
 #: src/components/ToastifyDebug/ToastifyDebug.tsx
 msgid "Copy error"
 msgstr ""
+
+#: src/components/AprInfo/AprInfo.tsx
+#: src/components/AprInfo/AprInfo.tsx
+#~ msgid "Base APR"
+#~ msgstr ""
 
 #: src/pages/Ecosystem/Ecosystem.js
 msgid "Projects developed by the GMX community. <0/>Please exercise caution when interacting with any app, apps are fully maintained by community developers."
@@ -6209,6 +6200,10 @@
 msgid "Staking..."
 msgstr ""
 
+#: src/components/Synthetics/TradeFeesRow/TradeFeesRow.tsx
+msgid "The Bonus Rebate will be airdropped as {0} tokens on a pro-rata basis. <0><1>Read more</1>.</0>"
+msgstr ""
+
 #: src/components/Synthetics/StatusNotification/GmStatusNotification.tsx
 msgid "Buy request sent"
 msgstr ""
@@ -6372,7 +6367,7 @@
 msgid "You have set a high Acceptable Price Impact. The current Price Impact is {0}."
 msgstr ""
 
-#: src/components/Synthetics/UserIncentiveDistributionList/UserIncentiveDistributionList.tsx
+#: src/domain/synthetics/common/incentivesAirdropMessages.ts
 msgid "GLP to GM Airdrop"
 msgstr ""
 
@@ -6547,6 +6542,18 @@
 msgid "Avg. Lev."
 msgstr ""
 
+#: src/domain/synthetics/common/incentivesAirdropMessages.ts
+msgid "Avalanche LP incentives"
+msgstr ""
+
+#: src/components/Synthetics/OrderEditor/OrderEditor.tsx
+#~ msgid "As network fees have increased, an additional execution fee is needed."
+#~ msgstr ""
+
+#: src/components/AprInfo/AprInfo.tsx
+msgid "The Bonus APR will be airdropped as {airdropTokenSymbol} tokens. <0>Read more</0>."
+msgstr ""
+
 #: src/pages/Ecosystem/Ecosystem.js
 msgid "Telegram Group (Chinese)"
 msgstr ""
@@ -6568,8 +6575,8 @@
 msgstr ""
 
 #: src/components/AprInfo/AprInfo.tsx
-msgid "The Bonus APR will be airdropped as ARB tokens. <0>Read more</0>."
-msgstr ""
+#~ msgid "The Bonus APR will be airdropped as ARB tokens. <0>Read more</0>."
+#~ msgstr ""
 
 #: src/pages/AccountDashboard/AccountDashboard.tsx
 msgid "Invalid address. Please make sure you have entered a valid Ethereum address"
@@ -6617,6 +6624,10 @@
 msgid "Increase"
 msgstr ""
 
+#: src/components/TokenCard/TokenCard.tsx
+#~ msgid "Avalanche Max. APR: {0}"
+#~ msgstr ""
+
 #: src/pages/Stake/StakeV2.tsx
 #: src/pages/Stake/StakeV2.tsx
 msgid "Claim {wrappedTokenSymbol} Rewards"
@@ -6759,7 +6770,7 @@
 #: src/components/Footer/constants.ts
 #: src/pages/ReferralTerms/ReferralTerms.js
 msgid "Referral Terms"
-msgstr ""
+msgstr "<<<<<<< HEAD"
 
 #: src/pages/Stake/StakeV2.tsx
 msgid "Stake esGMX"
@@ -6774,7 +6785,7 @@
 #: src/domain/synthetics/trade/utils/validation.ts
 #: src/domain/synthetics/trade/utils/validation.ts
 msgid "Fees exceed Pay amount"
-msgstr ""
+msgstr "<<<<<<< HEAD"
 
 #: src/components/Synthetics/TradeHistory/keys.ts
 msgid "Failed Market Swap"
@@ -6968,6 +6979,10 @@
 msgid "Price change to Liq."
 msgstr ""
 
+#: src/domain/synthetics/common/incentivesAirdropMessages.ts
+msgid "STIP.b LP incentives"
+msgstr ""
+
 #: src/components/Exchange/PositionsList.js
 msgid "Click on the Position to select its market, then use the trade box to increase your Position Size if needed."
 msgstr ""
@@ -7052,6 +7067,10 @@
 #: src/pages/AccountDashboard/DailyAndCumulativePnL.tsx
 msgid "Daily Profit"
 msgstr ""
+
+#: src/pages/Stake/StakeV2.tsx
+#~ msgid "Approving GMX..."
+#~ msgstr ""
 
 #: src/pages/ClaimEsGmx/ClaimEsGmx.js
 msgid "The esGMX tokens can be staked or vested at any time."
@@ -7303,7 +7322,7 @@
 msgid "Enter Referral Code"
 msgstr ""
 
-#: src/components/Synthetics/UserIncentiveDistributionList/UserIncentiveDistributionList.tsx
+#: src/domain/synthetics/common/incentivesAirdropMessages.ts
 #: src/pages/LeaderboardPage/components/LeaderboardNavigation.tsx
 msgid "EIP-4844, 20-27 Mar"
 msgstr ""
@@ -7448,6 +7467,10 @@
 
 #: src/components/Referrals/AffiliatesStats.tsx
 msgid "Volume on V1"
+msgstr ""
+
+#: src/domain/synthetics/common/incentivesAirdropMessages.ts
+msgid "Avalanche trading incentives"
 msgstr ""
 
 #: src/components/Synthetics/TradeHistory/keys.ts
@@ -7496,6 +7519,10 @@
 msgid "Accrued Price Impact Rebates"
 msgstr ""
 
+#: src/pages/Stake/StakeV2.tsx
+#~ msgid "Stake esGMX>>>>>>> master"
+#~ msgstr ""
+
 #: src/pages/AccountDashboard/GeneralPerformanceDetails.tsx
 msgid "Yesterday"
 msgstr ""
