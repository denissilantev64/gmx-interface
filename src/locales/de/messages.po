--- conflicted
+++ resolved
@@ -608,13 +608,12 @@
 msgid "Telegram contact (optional)"
 msgstr ""
 
-<<<<<<< HEAD
+#: src/domain/synthetics/orders/useDisabledCancelMarketOrderMessage.ts
+msgid "Market order will be cancellable in {minutesText}{seconds}s."
+msgstr ""
+
 #: src/components/Synthetics/BotanixBanner/BotanixBanner.tsx
 msgid "providing liquidity"
-=======
-#: src/domain/synthetics/orders/useDisabledCancelMarketOrderMessage.ts
-msgid "Market order will be cancellable in {minutesText}{seconds}s."
->>>>>>> 0bd9dd25
 msgstr ""
 
 #: src/lib/wallets/connecters/binanceW3W/binanceWallet.ts
@@ -1698,10 +1697,6 @@
 #: src/pages/PoolsDetails/PoolsDetailsAbout.tsx
 msgid "This token automatically accrues fees from leverage trading and swaps for the {marketName} market. It is also exposed to {exposedToLabel} as per the composition displayed."
 msgstr ""
-
-#: src/context/PendingTxnsContext/PendingTxnsContext.tsx
-#~ msgid "Rabby Wallet is currently experiencing network fee issues on Botanix. Please switch to another wallet if you're using it."
-#~ msgstr ""
 
 #: src/context/SyntheticsEvents/SyntheticsEventsProvider.tsx
 msgid "Withdrew {0} from {positionText}"
@@ -3369,10 +3364,6 @@
 #: src/components/Synthetics/StatusNotification/FeesSettlementStatusNotification.tsx
 msgid "Sending settle request"
 msgstr ""
-
-#: src/components/Synthetics/TradeBox/hooks/useTradeButtonState.tsx
-#~ msgid "No swap path available. <0>Swap {0} to stBTC</0> to use {1} as collateral."
-#~ msgstr ""
 
 #: src/lib/legacy.ts
 msgid "Order cannot be executed as the remaining position would be smaller than $5.00"
@@ -4966,10 +4957,6 @@
 msgid "Collateral ({0})"
 msgstr "Kollateral ({0})"
 
-#: src/context/PendingTxnsContext/PendingTxnsContext.tsx
-#~ msgid "Transaction failed due to execution fee validation. <0>View</0>.<1/><2/>Please try increasing max network fee buffer to {0} in <3>Settings</3>."
-#~ msgstr ""
-
 #: src/pages/Stake/StakeModal.tsx
 msgid "You will earn {0}% more rewards with this action."
 msgstr ""
@@ -6254,7 +6241,6 @@
 
 #: src/components/Synthetics/DateRangeSelect/DateRangeSelect.tsx
 #: src/pages/AccountDashboard/GeneralPerformanceDetails.tsx
-#: src/pages/Pools/PoolsTimeRangeFilter.tsx
 msgid "Last 7d"
 msgstr ""
 
