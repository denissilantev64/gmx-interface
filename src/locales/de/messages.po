--- conflicted
+++ resolved
@@ -984,10 +984,8 @@
 #: src/components/Exchange/OrdersList.js
 #: src/components/Exchange/TradeHistory.js
 #: src/components/Exchange/TradeHistory.js
-<<<<<<< HEAD
+#: src/components/Exchange/TradeHistory.js
 #: src/pages/OrdersOverview/OrdersOverview.js
-=======
->>>>>>> c3705de2
 msgid "Decrease"
 msgstr "Verringern"
 
@@ -1276,11 +1274,7 @@
 msgstr "Order ausführen: Tausche {fromAmountDisplay} {0} gegen {toAmountDisplay} {1}"
 
 #: src/components/Exchange/TradeHistory.js
-<<<<<<< HEAD
-msgid "Execute Order: {0} {1} {longShortDisplay} {sizeDeltaDisplay} USD, Price: {executionPriceDisplay} USD"
-=======
 msgid "Execute Order: {orderTypeText} {0} {longShortDisplay} {sizeDeltaDisplay} USD, Price: {executionPriceDisplay} USD"
->>>>>>> c3705de2
 msgstr ""
 
 #: src/components/Exchange/ConfirmationBox.js
@@ -1555,10 +1549,8 @@
 #: src/components/Exchange/OrdersList.js
 #: src/components/Exchange/TradeHistory.js
 #: src/components/Exchange/TradeHistory.js
-<<<<<<< HEAD
+#: src/components/Exchange/TradeHistory.js
 #: src/pages/OrdersOverview/OrdersOverview.js
-=======
->>>>>>> c3705de2
 msgid "Increase"
 msgstr "Erhöhen"
 
@@ -3129,13 +3121,6 @@
 msgstr "Die Position wird zu {0} USD mit einer maximalen Slippage von {1}% eröffnet.<0/><1/>Die Höhe des Slippage kann unter Einstellungen konfiguriert werden, die du findest, wenn du auf deiner Adresse oben rechts auf der Seite klickst, nachdem du deine Wallet verbunden hast.<2/><3/><4>Mehr Info</4>"
 
 #: src/components/Exchange/OrdersList.js
-<<<<<<< HEAD
-msgid "The price that orders can be executed at may differ slightly from the chart price, as market orders update oracle prices, while limit/trigger orders do not."
-msgstr "Der Preis, zu dem Aufträge ausgeführt werden können, kann geringfügig vom Chartpreis abweichen, da Marktaufträge die Orakelpreise aktualisieren, während Limit-/Trigger-Aufträge dies nicht tun."
-
-#: src/components/Exchange/OrdersList.js
-=======
->>>>>>> c3705de2
 msgid "The price that the order can be executed at may differ slightly from the chart price as market orders can change the price while limit / trigger orders cannot."
 msgstr "Der Preis, zu dem der Auftrag ausgeführt werden kann, kann geringfügig vom Chartpreis abweichen, da Marktaufträge den Preis ändern können, Limit-/Trigger-Aufträge hingegen nicht."
 
@@ -3928,15 +3913,7 @@
 
 #: src/pages/Exchange/Exchange.js
 msgid "{0, plural, one {Cancel order} other {Cancel # orders}}"
-<<<<<<< HEAD
-msgstr "{0, plural, one {Order abbrechen} other {# Order abbrechen}}"
-=======
-msgstr ""
-
-#: src/pages/BuyGMX/BuyGMX.tsx
-msgid "{0}"
-msgstr ""
->>>>>>> c3705de2
+msgstr ""
 
 #: src/domain/tokens/approveTokens.tsx
 msgid "{0} Approved!"
@@ -4072,10 +4049,6 @@
 
 #: src/components/Exchange/PositionsList.js
 msgid "{longOrShortText} {0} market selected"
-msgstr "{longOrShortText} {0} Markt ausgewählt"
-
-#: src/components/Exchange/PositionsList.js
-msgid "{longOrShortText} {0} market selected"
 msgstr ""
 
 #: src/components/Glp/GlpSwap.js
@@ -4102,13 +4075,6 @@
 msgid "{nativeTokenSymbol} can not be sent to smart contract addresses. Select another token."
 msgstr ""
 
-<<<<<<< HEAD
-#: src/components/Exchange/SwapBox.js
-msgid "{swapOption, select, LONG {Longing} SHORT {Shorting}} {0} not supported"
-msgstr "{swapOption, select, LONG {Longing} SHORT {Shorting}} {0} nicht unterstützt"
-
-=======
->>>>>>> c3705de2
 #: src/components/StatsTooltip/StatsTooltip.tsx
 msgid "{title} on Arbitrum:"
 msgstr "{title} auf Arbitrum:"
