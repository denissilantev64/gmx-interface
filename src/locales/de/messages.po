msgid ""
msgstr ""
"POT-Creation-Date: 2022-10-05 15:32+0530\n"
"MIME-Version: 1.0\n"
"Content-Type: text/plain; charset=utf-8\n"
"Content-Transfer-Encoding: 8bit\n"
"X-Generator: @lingui/cli\n"
"Language: de\n"
"Project-Id-Version: \n"
"Report-Msgid-Bugs-To: \n"
"PO-Revision-Date: \n"
"Last-Translator: \n"
"Language-Team: \n"
"Plural-Forms: \n"

#: src/components/Synthetics/TradeFeesRow/TradeFeesRow.tsx
msgid "(up to {0}% of {feesTypeName})"
msgstr ""

#: src/pages/Dashboard/DashboardV2.js
msgid "01 Sep 2021"
msgstr "06 Sep 2021"

#: src/pages/Dashboard/DashboardV2.js
msgid "06 Jan 2022"
msgstr "06 Jan 2022"

#: src/pages/LeaderboardPage/components/CompetitionPrizes.tsx
#~ msgid "1 000 ARB"
#~ msgstr ""

#: src/pages/LeaderboardPage/components/CompetitionPrizes.tsx
#~ msgid "1 200 ARB"
#~ msgstr ""

#: src/pages/LeaderboardPage/components/CompetitionPrizes.tsx
#: src/pages/LeaderboardPage/components/CompetitionPrizes.tsx
#~ msgid "10 000 ARB"
#~ msgstr ""

#: src/pages/LeaderboardPage/components/CompetitionPrizes.tsx
#: src/pages/LeaderboardPage/components/CompetitionPrizes.tsx
msgid "1st Place"
msgstr ""

#: src/pages/Dashboard/DashboardV2.js
msgid "24h Volume"
msgstr "24h Volumen"

#: src/pages/LeaderboardPage/components/CompetitionPrizes.tsx
#~ msgid "25 000 ARB"
#~ msgstr ""

#: src/pages/LeaderboardPage/components/CompetitionPrizes.tsx
#: src/pages/LeaderboardPage/components/CompetitionPrizes.tsx
msgid "2nd Place"
msgstr ""

#: src/pages/LeaderboardPage/components/CompetitionPrizes.tsx
#: src/pages/LeaderboardPage/components/CompetitionPrizes.tsx
msgid "3rd Place"
msgstr ""

#: src/pages/LeaderboardPage/components/CompetitionPrizes.tsx
#: src/pages/LeaderboardPage/components/CompetitionPrizes.tsx
msgid "4-18 Places"
msgstr ""

#: src/pages/LeaderboardPage/components/CompetitionPrizes.tsx
#~ msgid "5 000 ARB"
#~ msgstr ""

#: src/pages/LeaderboardPage/components/CompetitionPrizes.tsx
#~ msgid "50 000 ARB"
#~ msgstr ""

#: src/pages/LeaderboardPage/components/CompetitionPrizes.tsx
#~ msgid "7 000 ARB"
#~ msgstr ""

#: src/components/Synthetics/ClaimHistoryRow/ClaimHistoryRow.tsx
msgid "<0><1>{eventTitle}</1> from <2>{0} {indexName} <3>[{poolName}]</3> Position</2></0>"
msgstr ""

#: src/components/Synthetics/GmList/GmList.tsx
msgid "<0>APR is based on the Fees collected for the past {daysConsidered} days. It is an estimate as actual Fees are auto-compounded into the pool in real-time.</0><1>Check Pools performance against other LP Positions in <2>GMX Dune Dashboard</2>.</1>"
msgstr ""

#: src/components/Synthetics/StatusNotification/GmStatusNotification.tsx
msgid "<0>Buying GM: <1>{indexName}</1><2>[{poolName}]</2></0> <3>with {tokensText}</3>"
msgstr ""

#: src/components/Synthetics/ClaimModal/ClaimModal.tsx
msgid "<0>Claimable Funding Fee.</0>"
msgstr ""

#: src/pages/Dashboard/DashboardV2.js
msgid "<0>GM Pools total value ({chainName}).</0>"
msgstr ""

#: src/components/Synthetics/GmSwap/GmSwapBox/GmSwapBox.tsx
#: src/components/Synthetics/GmSwap/GmSwapBox/GmSwapBox.tsx
msgid "<0>GM: <1>{indexName}</1><2>[{poolName}]</2></0> <3>selected in order form</3>"
msgstr ""

#: src/components/Exchange/OrdersToa.js
msgid "<0>Insufficient liquidity to execute the order</0><1>The mark price which is an aggregate of exchange prices did not reach the specified price</1><2>The specified price was reached but not long enough for it to be executed</2><3>No keeper picked up the order for execution</3>"
msgstr "<0>Unzureichende Liquidität für die Ausführung des Auftrags</0><1>Der Markpreis, der ein Aggregat der Börsenkurse ist, hat den angegebenen Preis nicht erreicht</1><2>Der angegebene Preis wurde erreicht, aber nicht lange genug, um ihn auszuführen</2><3>Kein Keeper hat den Auftrag zur Ausführung angenommen</3>"

#: src/components/Exchange/FeesTooltip.tsx
msgid "<0>More Info</0> about fees."
msgstr "<0>Mehr Infos</0> über Gebühren."

#: src/pages/PageNotFound/PageNotFound.js
msgid "<0>Return to </0><1>Homepage</1> <2>or </2> <3>Trade</3>"
msgstr "<0>Zurück zu </0><1>Homepage</1> <2>oder </2> <3>Traden</3>"

#: src/components/Synthetics/StatusNotification/GmStatusNotification.tsx
msgid "<0>Selling GM: <1>{indexName}</1><2>[{poolName}]</2></0>"
msgstr ""

#: src/components/Synthetics/AcceptablePriceImpactInputRow/AcceptablePriceImpactInputRow.tsx
msgid "<0>Set Recommended Impact: {0}</0>."
msgstr ""

#: src/pages/SyntheticsFallbackPage/SyntheticsFallbackPage.tsx
msgid "<0>Switch to:</0>"
msgstr ""

#: src/components/Synthetics/OrderItem/OrderItem.tsx
msgid "<0>The order will be executed when the oracle price is {0} {1}.</0><1>Note that there may be rare cases where the order cannot be executed, for example, if the chain is down and no oracle reports are produced or if the price impact exceeds your acceptable price.</1>"
msgstr ""

#: src/components/Glp/SwapErrorModal.tsx
msgid "<0>The pool's capacity has been reached for {0}. Please use another token to buy GLP.</0><1>Check the \"Save on Fees\" section for tokens with the lowest fees.</1>"
msgstr "<0>Die Kapazität des Pools wurde für {0} erreicht. Bitte verwende einen anderen Token, um GLP zu kaufen.</0><1>Suche im Abschnitt \"Sparen bei den Gebühren\" nach Token mit den niedrigsten Gebühren.</1>"

#: src/components/Exchange/OrdersList.js
msgid "<0>The price that orders can be executed at may differ slightly from the chart price, as market orders update oracle prices, while limit/trigger orders do not.</0><1>This can also cause limit/triggers to not be executed if the price is not reached for long enough. <2>Read more</2>.</1>"
msgstr ""

#: src/pages/Stake/StakeV2.js
msgid "<0>This will claim {0} GMX.<1/><2/>After claiming, you can stake these GMX tokens by using the \"Stake\" button in the GMX section of this Earn page.<3/><4/></0>"
msgstr ""

#: src/pages/Stake/StakeV2.js
msgid "<0>This will withdraw all esGMX tokens as well as pause vesting.<1/><2/>esGMX tokens that have been converted to GMX will be claimed and remain as GMX tokens.<3/><4/>To claim GMX tokens without withdrawing, use the \"Claim\" button.<5/><6/></0>"
msgstr ""

#: src/pages/Stake/StakeV2.js
msgid "<0>This will withdraw and unreserve all tokens as well as pause vesting.<1/><2/>esGMX tokens that have been converted to GMX will be claimed and remain as GMX tokens.<3/><4/>To claim GMX tokens without withdrawing, use the \"Claim\" button under the Total Rewards section.<5/><6/></0>"
msgstr ""

#: src/pages/Dashboard/DashboardV2.js
msgid "<0>Total value of tokens in GLP pool ({chainName}).</0><1>This value may be higher on other websites due to the collateral of positions being included in the calculation.</1>"
msgstr ""

#: src/components/Synthetics/TradeBox/CollateralSelectorRow.tsx
msgid "<0>You have an existing position with {0} as collateral. This Order will not be valid for that Position.</0><1>Switch to {1} collateral.</1>"
msgstr ""

#: src/components/Synthetics/TradeBox/CollateralSelectorRow.tsx
msgid "<0>You have an existing position with {0} as collateral. This action will not apply for that position.</0><1>Switch to {1} collateral.</1>"
msgstr ""

#: src/lib/contracts/transactionErrors.tsx
msgid "<0>Your wallet is not connected to {0}.</0><1/><2>Switch to {1}</2>"
msgstr "<0>Dein Wallet ist nicht mit {0} verbunden.</0><1/><2>Wechsle zu {1}</2>"

#: src/components/Exchange/SwapBox.js
msgid "<0>{0} is required for collateral.</0><1>Short amount for {1} with {2} exceeds potential profits liquidity. Reduce the \"Short Position\" size, or change the \"Collateral In\" token.</1>"
msgstr ""

#: src/components/Exchange/SwapBox.js
msgid "<0>{0} is required for collateral.</0><1>Swap amount from {1} to {2} exceeds {3} Available Liquidity. Reduce the \"Pay\" size, or use {4} as the \"Pay\" token to use it for collateral.</1><2>You can buy {5} on 1inch.</2>"
msgstr ""

#: src/components/Exchange/SwapBox.js
#: src/components/Exchange/SwapBox.js
msgid "<0>{0} is required for collateral.</0><1>Swap amount from {1} to {2} exceeds {3} acceptable amount. Reduce the \"Pay\" size, or use {4} as the \"Pay\" token to use it for collateral.</1><2>You can buy {5} on 1inch.</2>"
msgstr ""

#: src/components/Exchange/SwapBox.js
msgid "<0>{0} is required for collateral.</0><1>Swap amount from {1} to {2} exceeds {3} available liquidity. Reduce the \"Pay\" size, or change the \"Collateral In\" token.</1>"
msgstr ""

#: src/components/Synthetics/StatusNotification/FeesSettlementStatusNotification.tsx
msgid "<0>{0}</0> <1><2>{indexName}</2><3>[{poolName}]</3></1>"
msgstr ""

#: src/components/Synthetics/TVChart/TVChart.tsx
msgid "<0>{0}</0> <1><2>{indexName}</2><3>[{poolName}]</3></1> <4>market selected</4>"
msgstr ""

#: src/domain/synthetics/orders/useSLTPEntries.ts
msgid "A Size percentage is required."
msgstr ""

#: src/components/Exchange/SwapBox.js
msgid "A snapshot of the USD value of your {0} collateral is taken when the position is opened."
msgstr "Bei der Eröffnung der Position wird eine Momentaufnahme des USD-Wertes deines {0} Kollaterals erstellt."

#: src/components/Glp/GlpSwap.js
#: src/components/Synthetics/GmList/GmList.tsx
#: src/components/Synthetics/GmList/GmList.tsx
#: src/components/Synthetics/MarketStats/MarketStats.tsx
#: src/pages/Stake/StakeV1.js
#: src/pages/Stake/StakeV1.js
#: src/pages/Stake/StakeV1.js
#: src/pages/Stake/StakeV1.js
#: src/pages/Stake/StakeV2.js
#: src/pages/Stake/StakeV2.js
#: src/pages/Stake/StakeV2.js
msgid "APR"
msgstr "APR"

#: src/components/Stake/GMXAprTooltip.tsx
msgid "APRs are updated weekly on Wednesday and will depend on the fees collected for the week."
msgstr "APRs werden wöchentlich am Mittwoch aktualisiert und hängen von den in der Woche erhobenen Gebühren ab."

#: src/pages/Stake/StakeV2.js
msgid "APRs are updated weekly on Wednesday and will depend on the fees collected for the week. <0/><1/>Historical GLP APRs can be checked in this <2>community dashboard</2>."
msgstr ""

#: src/pages/Dashboard/DashboardV2.js
msgid "AUM"
msgstr "AUM"

#: src/components/Glp/GlpSwap.js
#: src/components/Glp/GlpSwap.js
msgid "AVAILABLE"
msgstr "VERFÜGBAR"

#: src/pages/Ecosystem/Ecosystem.js
#: src/pages/Ecosystem/Ecosystem.js
#: src/pages/Ecosystem/Ecosystem.js
#: src/pages/Ecosystem/Ecosystem.js
#: src/pages/Ecosystem/Ecosystem.js
msgid "About"
msgstr "Über"

#: src/components/Exchange/ConfirmationBox.js
#: src/components/Synthetics/ConfirmationBox/ConfirmationBox.tsx
msgid "Accept confirmation of trigger orders"
msgstr "Bestätigung von Trigger-Orders akzeptieren"

#: src/components/Exchange/ConfirmationBox.js
msgid "Accept minimum and {action}"
msgstr "Minimum akzeptieren und {action}"

#: src/components/Exchange/OrdersToa.js
msgid "Accept terms to enable orders"
msgstr "Akzeptiere die Bedingungen, um Orders zu ermöglichen"

#: src/components/Exchange/OrdersToa.js
msgid "Accept that orders are not guaranteed to execute and trigger orders may not settle at the trigger price"
msgstr "Akzeptiere, dass die Ausführung von Orders nicht garantiert ist und Trigger-Orders möglicherweise nicht zum Trigger-Preis abgerechnet werden."

#: src/components/Synthetics/ConfirmationBox/ConfirmationBox.tsx
#: src/components/Synthetics/ConfirmationBox/ConfirmationBox.tsx
#: src/components/Synthetics/OrderEditor/OrderEditor.tsx
#: src/components/Synthetics/OrderItem/OrderItem.tsx
#: src/components/Synthetics/PositionSeller/PositionSeller.tsx
#: src/components/Synthetics/TradeHistoryRow/utils.ts
#: src/components/Synthetics/TradeHistoryRow/utils.ts
msgid "Acceptable Price"
msgstr ""

#: src/components/Synthetics/AcceptablePriceImpactInputRow/AcceptablePriceImpactInputRow.tsx
msgid "Acceptable Price Impact"
msgstr ""

#: src/components/Synthetics/TradeHistoryRow/utils.ts
msgid "Acceptable Price: {0}"
msgstr ""

#: src/pages/OrdersOverview/OrdersOverview.js
msgid "Account"
msgstr "Konto"

#: src/components/Synthetics/Claims/SettleAccruedCard.tsx
msgid "Accrued"
msgstr ""

#: src/components/Synthetics/PositionItem/PositionItem.tsx
#: src/components/Synthetics/PositionItem/PositionItem.tsx
msgid "Accrued Borrow Fee"
msgstr ""

#: src/components/Synthetics/SettleAccruedFundingFeeModal/SettleAccruedFundingFeeModal.tsx
msgid "Accrued Funding Fee."
msgstr ""

#: src/components/Synthetics/PositionItem/PositionItem.tsx
#: src/components/Synthetics/PositionItem/PositionItem.tsx
msgid "Accrued Negative Funding Fee"
msgstr ""

#: src/components/Synthetics/PositionItem/PositionItem.tsx
msgid "Accrued Positive Funding Fee"
msgstr ""

#: src/components/Synthetics/Claims/SettleAccruedCard.tsx
msgid "Accrued Positive Funding Fees for Positions not yet claimable. They will become available to claim by using the \"Settle\" button, or after the Position is increased, decreased or closed."
msgstr ""

#: src/components/Synthetics/AccruedPositionPriceImpactRebateModal/AccruedPositionPriceImpactRebateModal.tsx
msgid "Accrued Price Impact Rebates"
msgstr ""

#: src/components/Synthetics/Claims/SettleAccruedCard.tsx
msgid "Accrued Price Impact Rebates. They will become Claimable after some time.<0/><1/><2>Read more</2>."
msgstr ""

#: src/components/Glp/GlpSwap.js
msgid "Acknowledge epoch is ending in {minutes} minutes"
msgstr ""

#: src/components/Synthetics/GmSwap/GmSwapBox/GmSwapBox.tsx
#: src/components/Synthetics/GmSwap/GmSwapBox/GmSwapBox.tsx
#: src/components/Synthetics/HighPriceImpactWarning/HighPriceImpactWarning.tsx
msgid "Acknowledge high Price Impact"
msgstr ""

#: src/components/Synthetics/HighPriceImpactWarning/HighPriceImpactWarning.tsx
msgid "Acknowledge high Swap Price Impact"
msgstr ""

#: src/domain/synthetics/trade/useHighExecutionFeeConsent.tsx
msgid "Acknowledge very high network Fees"
msgstr ""

#: src/pages/Actions/Actions.js
#: src/pages/SyntheticsActions/SyntheticsActions.tsx
msgid "Actions"
msgstr ""

#: src/components/Synthetics/SubaccountModal/utils.ts
msgid "Activate Subaccount"
msgstr ""

#: src/components/Synthetics/StatusNotification/SubaccountNotification.tsx
msgid "Activating Subaccount"
msgstr ""

#: src/components/Exchange/PositionsList.js
#: src/components/Synthetics/PositionItem/PositionItem.tsx
msgid "Active Orders"
msgstr "Aktive Orders"

#: src/components/Referrals/TradersStats.tsx
msgid "Active Referral Code"
msgstr "Aktive Referral Codes"

#: src/components/Synthetics/TradeHistoryRow/utils.ts
msgid "Actual Price Impact"
msgstr ""

#: src/pages/Dashboard/AssetDropdown.tsx
msgid "Add to Metamask"
msgstr "Zu Metamask hinzufügen"

#: src/pages/Dashboard/AssetDropdown.tsx
msgid "Add {0} to Metamask"
msgstr ""

#: src/components/Synthetics/GmAssetDropdown/GmAssetDropdown.tsx
msgid "Add {marketName} to Wallet"
msgstr ""

#: src/components/Referrals/JoinReferralCode.js
msgid "Adding referral code failed."
msgstr "Hinzufügen des Empfehlungscodes fehlgeschlagen."

#: src/components/Referrals/JoinReferralCode.js
msgid "Adding..."
msgstr "Hinzufügen..."

#: src/pages/Stake/StakeV2.js
msgid "Additional reserve required"
msgstr ""

#: src/components/Exchange/OrdersToa.js
msgid "Additionally, trigger orders are market orders and are not guaranteed to settle at the trigger price."
msgstr "Außerdem handelt es sich bei Trigger-Order um Markt-Orders, bei denen nicht garantiert wird, dass sie zum Trigger-Kurs abgerechnet werden."

#: src/pages/LeaderboardPage/components/LeaderboardAccountsTable.tsx
msgid "Address"
msgstr ""

#: src/components/AddressDropdown/AddressDropdown.tsx
#: src/components/Synthetics/SubaccountModal/SubaccountModal.tsx
msgid "Address copied to your clipboard"
msgstr ""

#: src/domain/synthetics/referrals/claimAffiliateRewardsTxn.ts
msgid "Affiliate Rewards Claimed"
msgstr ""

#: src/pages/Stake/StakeV2.js
#: src/pages/Stake/StakeV2.js
msgid "Affiliate Vault"
msgstr ""

#: src/pages/Referrals/Referrals.tsx
msgid "Affiliates"
msgstr ""

#: src/pages/ClaimEsGmx/ClaimEsGmx.js
msgid "After claiming you will be able to vest a maximum of {0} esGMX at a ratio of {1} {stakingToken} to 1 esGMX."
msgstr "Nach Inanspruchnahme kannst du maximal {0} esGMX in einem Verhältnis von {1} {stakingToken} zu 1 esGMX erwerben."

#: src/pages/ClaimEsGmx/ClaimEsGmx.js
msgid "After claiming, the esGMX tokens will be airdropped to your account on the selected network within 7 days."
msgstr "Nach Inanspruchnahme werden die esGMX-Tokens innerhalb von 7 Tagen auf dein Konto im ausgewählten Netzwerk überwiesen."

#: src/components/ModalViews/RedirectModal.js
msgid "Agree"
msgstr "Zustimmen"

#: src/components/ApproveTokenButton/ApproveTokenButton.tsx
msgid "Allow {0} to be spent"
msgstr ""

#: src/components/Synthetics/SubaccountModal/utils.ts
msgid "Allow {wrappedTokenSymbol} to be spent"
msgstr ""

#: src/components/Exchange/ConfirmationBox.js
#: src/components/Exchange/PositionSeller.js
#: src/components/SettingsModal/SettingsModal.tsx
#: src/components/Synthetics/ConfirmationBox/rows/AllowedSlippageRow.tsx
#: src/components/Synthetics/PositionSeller/rows/AllowedSlippageRow.tsx
msgid "Allowed Slippage"
msgstr "Erlaubter Slippage"

#: src/components/SettingsModal/SettingsModal.tsx
msgid "Allowed Slippage below {0}% may result in failed orders."
msgstr ""

#: src/components/ModalViews/RedirectModal.js
msgid "Alternative links can be found in the <0>docs</0>.<1/><2/>By clicking Agree you accept the <3>T&Cs</3> and <4>Referral T&Cs</4>.<5/><6/>"
msgstr "Alternative Links findest du in den <0>Dokumenten</0>.<1/><2/>Mit dem Klick auf Zustimmen akzeptierst du die <3>Geschäftsbedingungen</3> und <4>Referral-Bedingungen</4>.<5/><6/>"

#: src/components/Exchange/NoLiquidityErrorModal.tsx
msgid "Alternatively, you can select a different \"Collateral In\" token."
msgstr "Alternativ kannst du auch einen anderen \"Kollateral In\" Token auswählen."

#: src/components/Referrals/AffiliatesStats.tsx
#: src/components/Referrals/TradersStats.tsx
#: src/components/Synthetics/UserIncentiveDistributionList/UserIncentiveDistributionList.tsx
msgid "Amount"
msgstr "Menge"

#: src/components/Referrals/AffiliatesStats.tsx
msgid "Amount of traders you referred."
msgstr "Anzahl der von dir geworbenen Trader."

#: src/components/Exchange/PositionEditor.js
#: src/domain/synthetics/trade/utils/validation.ts
msgid "Amount should be greater than zero"
msgstr ""

#: src/pages/ClaimEsGmx/ClaimEsGmx.js
msgid "Amount to claim"
msgstr "Zu beanspruchender Betrag"

#: src/pages/Home/Home.js
msgid "An aggregate of high-quality price feeds determine when liquidations occur. This keeps positions safe from temporary wicks."
msgstr "Ein Aggregat aus hochwertigen Kursen bestimmt, wann Liquidationen stattfinden. Dadurch sind die Positionen vor vorübergehenden Wicks sicher."

#: src/components/Header/HomeHeaderLinks.tsx
msgid "App"
msgstr "App"

#: src/domain/synthetics/trade/utils/validation.ts
msgid "App disabled, pending {0} upgrade"
msgstr ""

#: src/domain/tokens/approveTokens.tsx
msgid "Approval failed"
msgstr "Genehmigung gescheitert"

#: src/domain/tokens/approveTokens.tsx
msgid "Approval submitted! <0>View status.</0>"
msgstr "Genehmigung erteilt! <0>Status anzeigen.</0>"

#: src/domain/tokens/approveTokens.tsx
msgid "Approval was cancelled"
msgstr "Genehmigung wurde aufgehoben"

#: src/pages/BeginAccountTransfer/BeginAccountTransfer.js
#: src/pages/Stake/StakeV2.js
msgid "Approve GMX"
msgstr "GMX genehmigen"

#: src/components/Exchange/PositionEditor.js
#: src/components/Exchange/SwapBox.js
#: src/components/Glp/GlpSwap.js
#: src/components/Migration/Migration.js
msgid "Approve {0}"
msgstr "Genehmige {0}"

#: src/pages/Stake/StakeV1.js
#: src/pages/Stake/StakeV2.js
msgid "Approve {stakingTokenSymbol}"
msgstr "Genehmige {stakingTokenSymbol}"

#: src/pages/Stake/StakeV2.js
msgid "Approving GMX..."
msgstr ""

#: src/components/Exchange/PositionEditor.js
#: src/components/Exchange/SwapBox.js
#: src/components/Glp/GlpSwap.js
msgid "Approving {0}..."
msgstr "Genehmigung von {0}..."

#: src/pages/Stake/StakeV1.js
#: src/pages/Stake/StakeV2.js
msgid "Approving {stakingTokenSymbol}..."
msgstr "Genehmigung von {stakingTokenSymbol}..."

#: src/components/Migration/Migration.js
#: src/pages/BeginAccountTransfer/BeginAccountTransfer.js
msgid "Approving..."
msgstr " Genehmigung..."

#: src/components/TokenCard/TokenCard.tsx
#: src/components/TokenCard/TokenCard.tsx
msgid "Arbitrum APR:"
msgstr "Arbitrum APR:"

#: src/components/Synthetics/OrderEditor/OrderEditor.tsx
msgid "As network fees have increased, an additional execution fee is needed."
msgstr ""

#: src/components/Exchange/NoLiquidityErrorModal.tsx
msgid "As there is not enough liquidity in GLP to swap {0} to {swapTokenSymbol}, you can use the option below to do so:"
msgstr "Da die Liquidität in GLP nicht ausreicht, um {0} in {swapTokenSymbol} zu tauschen, kannst du die unten stehende Option verwenden, um dies zu tun:"

#: src/pages/Dashboard/DashboardV2.js
msgid "Assets Under Management: GMX staked (All chains) + GLP pool ({chainName}) +  GM Pools ({chainName})."
msgstr ""

#: src/components/Glp/GlpSwap.js
#: src/components/Glp/GlpSwap.js
#: src/components/Glp/GlpSwap.js
msgid "Available"
msgstr "Verfügbar"

#: src/components/Exchange/ConfirmationBox.js
#: src/components/Exchange/SwapBox.js
#: src/components/Exchange/SwapBox.js
#: src/components/Exchange/SwapBox.js
#: src/components/Synthetics/ConfirmationBox/ConfirmationBox.tsx
#: src/components/Synthetics/MarketCard/MarketCard.tsx
#: src/components/Synthetics/SwapCard/SwapCard.tsx
msgid "Available Liquidity"
msgstr "Verfügbare Liquidität"

#: src/components/Glp/GlpSwap.js
#: src/components/Glp/GlpSwap.js
msgid "Available amount to deposit into GLP."
msgstr "Verfügbarer Betrag zur Einzahlung in GLP."

#: src/components/Synthetics/GmList/GmList.tsx
#: src/components/Synthetics/GmList/GmList.tsx
msgid "Available amount to deposit into the specific GM pool."
msgstr ""

#: src/components/Glp/GlpSwap.js
#: src/components/Glp/GlpSwap.js
msgid "Available amount to withdraw from GLP. Funds not utilized by current open positions."
msgstr "Verfügbarer Auszahlungsbetrag aus GLP. Mittel, die nicht durch aktuelle offene Positionen in Anspruch genommen werden."

#: src/pages/Home/Home.js
msgid "Available on your preferred network"
msgstr "Verfügbar in deinem bevorzugten Netzwerk"

#: src/components/TokenCard/TokenCard.tsx
#: src/components/TokenCard/TokenCard.tsx
msgid "Avalanche APR:"
msgstr "Avalanche APR:"

#: src/pages/LeaderboardPage/components/LeaderboardAccountsTable.tsx
#~ msgid "Average Leverage used."
#~ msgstr ""

#: src/pages/LeaderboardPage/components/LeaderboardAccountsTable.tsx
#~ msgid "Average Position Size."
#~ msgstr ""

#: src/pages/LeaderboardPage/components/LeaderboardAccountsTable.tsx
msgid "Average leverage used."
msgstr ""

#: src/pages/LeaderboardPage/components/LeaderboardAccountsTable.tsx
msgid "Average position size."
msgstr ""

#: src/pages/LeaderboardPage/components/LeaderboardAccountsTable.tsx
msgid "Avg. Lev."
msgstr ""

#: src/pages/LeaderboardPage/components/LeaderboardAccountsTable.tsx
msgid "Avg. Size"
msgstr ""

#: src/components/Synthetics/GmList/GmList.tsx
msgid "BUYABLE"
msgstr ""

#: src/components/Exchange/SwapBox.js
#: src/components/Exchange/SwapBox.js
#: src/components/Glp/GlpSwap.js
#: src/components/Glp/GlpSwap.js
#: src/components/Glp/GlpSwap.js
#: src/components/Synthetics/GmSwap/GmSwapBox/GmSwapBox.tsx
#: src/components/Synthetics/GmSwap/GmSwapBox/GmSwapBox.tsx
#: src/components/Synthetics/GmSwap/GmSwapBox/GmSwapBox.tsx
#: src/components/Synthetics/TradeBox/TradeBox.tsx
#: src/components/Synthetics/TradeBox/TradeBox.tsx
msgid "Balance"
msgstr "Balance"

#: src/components/AprInfo/AprInfo.tsx
msgid "Base APR"
msgstr ""

#: src/components/Stake/GMXAprTooltip.tsx
msgid "Base {nativeTokenSymbol} APR"
msgstr ""

#: src/pages/BeginAccountTransfer/BeginAccountTransfer.js
msgid "Begin Transfer"
msgstr "Übertragung beginnen"

#: src/components/AprInfo/AprInfo.tsx
msgid "Bonus APR"
msgstr ""

#: src/components/Migration/Migration.js
#: src/components/Migration/Migration.js
msgid "Bonus Tokens"
msgstr "Bonus Tokens"

#: src/pages/Stake/StakeV2.js
msgid "Boost Percentage"
msgstr ""

#: src/pages/Stake/StakeV2.js
msgid "Boost your rewards with Multiplier Points. <0>More info</0>."
msgstr ""

#: src/components/Exchange/FeesTooltip.tsx
#: src/components/Exchange/NetValueTooltip.tsx
#: src/components/Exchange/PositionEditor.js
#: src/components/Exchange/PositionsList.js
#: src/components/Exchange/PositionsList.js
#: src/components/Exchange/SwapBox.js
#: src/components/Exchange/TradeHistory.js
#: src/components/Synthetics/TradeFeesRow/TradeFeesRow.tsx
#: src/components/Synthetics/TradeHistoryRow/utils.ts
msgid "Borrow Fee"
msgstr "Leihgebühr"

#: src/components/Exchange/PositionsList.js
#: src/components/Exchange/PositionsList.js
msgid "Borrow Fee / Day"
msgstr "Leihgebühr / Tag"

#: src/components/Synthetics/TradeFeesRow/TradeFeesRow.tsx
msgid "Borrow Fee Rate"
msgstr ""

#: src/components/Synthetics/MarketCard/MarketCard.tsx
#: src/components/Synthetics/MarketsList/MarketsList.tsx
msgid "Borrowing fees help ensure available liquidity. <0>Read more</0>."
msgstr ""

#: src/components/Synthetics/BridgingInfo/BridgingInfo.tsx
msgid "Bridge {tokenSymbol} to {chainName} using any of the options below:"
msgstr ""

#: src/components/Header/AppHeaderLinks.tsx
#: src/components/Synthetics/GmList/GmList.tsx
#: src/components/Synthetics/GmList/GmList.tsx
#: src/components/Synthetics/GmSwap/GmConfirmationBox/GmConfirmationBox.tsx
#: src/components/Synthetics/GmSwap/GmConfirmationBox/GmConfirmationBox.tsx
msgid "Buy"
msgstr "Kaufen"

#: src/pages/BuyGlp/BuyGlp.js
msgid "Buy / Sell GLP"
msgstr "GLP Kaufen / Verkaufen"

#: src/pages/BuyGMX/BuyGMX.tsx
msgid "Buy AVAX directly to Avalanche or transfer it there."
msgstr ""

#: src/pages/BuyGMX/BuyGMX.tsx
msgid "Buy ETH directly on Arbitrum or transfer it there."
msgstr ""

#: src/components/Synthetics/GmSwap/GmFees/GmFees.tsx
msgid "Buy Fee"
msgstr ""

#: src/components/Glp/GlpSwap.js
#: src/components/Glp/GlpSwap.js
#: src/components/Glp/GlpSwap.js
#: src/pages/Stake/StakeV2.js
msgid "Buy GLP"
msgstr "GLP Kaufen"

#: src/pages/Buy/Buy.tsx
msgid "Buy GLP or GMX"
msgstr ""

#: src/components/Synthetics/GmSwap/GmSwapBox/GmSwapBox.tsx
#: src/components/Synthetics/GmSwap/GmSwapBox/GmSwapBox.tsx
msgid "Buy GM"
msgstr ""

#: src/components/Glp/GlpSwap.js
msgid "Buy GM tokens before the epoch resets in {0} to be eligible for the Bonus Rebate. Alternatively, wait for the epoch to reset to redeem GLP and buy GM within the same epoch."
msgstr ""

#: src/pages/Stake/StakeV2.js
msgid "Buy GMX"
msgstr ""

#: src/pages/BuyGMX/BuyGMX.tsx
msgid "Buy GMX from Traderjoe:"
msgstr ""

#: src/pages/BuyGMX/BuyGMX.tsx
msgid "Buy GMX from Uniswap (make sure to select Arbitrum):"
msgstr ""

#: src/pages/BuyGMX/BuyGMX.tsx
msgid "Buy GMX from centralized exchanges:"
msgstr ""

#: src/pages/BuyGMX/BuyGMX.tsx
msgid "Buy GMX from centralized services"
msgstr ""

#: src/pages/BuyGMX/BuyGMX.tsx
msgid "Buy GMX from decentralized exchanges"
msgstr ""

#: src/pages/BuyGMX/BuyGMX.tsx
msgid "Buy GMX on {chainName}"
msgstr ""

#: src/pages/BuyGMX/BuyGMX.tsx
msgid "Buy GMX using Decentralized Exchange Aggregators:"
msgstr ""

#: src/pages/BuyGMX/BuyGMX.tsx
msgid "Buy GMX using FIAT gateways:"
msgstr ""

#: src/pages/BuyGMX/BuyGMX.tsx
msgid "Buy GMX using any token from any network:"
msgstr ""

#: src/components/Glp/GlpSwap.js
msgid "Buy failed."
msgstr "Kauf fehlgeschlagen."

#: src/pages/BuyGMX/BuyGMX.tsx
msgid "Buy or Transfer AVAX to Avalanche"
msgstr ""

#: src/pages/BuyGMX/BuyGMX.tsx
msgid "Buy or Transfer ETH to Arbitrum"
msgstr ""

#: src/components/Synthetics/StatusNotification/GmStatusNotification.tsx
msgid "Buy order cancelled"
msgstr ""

#: src/components/Synthetics/StatusNotification/GmStatusNotification.tsx
msgid "Buy order executed"
msgstr ""

#: src/components/Synthetics/StatusNotification/GmStatusNotification.tsx
msgid "Buy request sent"
msgstr ""

#: src/components/Glp/GlpSwap.js
msgid "Buy submitted."
msgstr "Einkauf übermittelt."

#: src/components/Glp/GlpSwap.js
#: src/components/Glp/GlpSwap.js
msgid "Buy with {0}"
msgstr "Kaufe mit {0}"

#: src/pages/BuyGMX/BuyGMX.tsx
msgid "Buy {nativeTokenSymbol}"
msgstr ""

#: src/components/Exchange/NoLiquidityErrorModal.tsx
msgid "Buy {swapTokenSymbol} on 1inch"
msgstr "Kaufe {swapTokenSymbol} auf 1inch"

#: src/components/Synthetics/GmList/GmList.tsx
#: src/components/Synthetics/MarketStats/MarketStats.tsx
msgid "Buyable"
msgstr ""

#: src/components/Synthetics/GmSwap/GmConfirmationBox/GmConfirmationBox.tsx
msgid "Buying GM..."
msgstr ""

#: src/components/Glp/GlpSwap.js
msgid "Buying..."
msgstr "Kaufen..."

#: src/pages/OrdersOverview/OrdersOverview.js
msgid "Can't execute because of an error"
msgstr "Kann wegen eines Fehlers nicht ausgeführt werden"

#: src/components/Exchange/ConfirmationBox.js
#: src/components/Exchange/ConfirmationBox.js
#: src/components/Exchange/OrdersList.js
#: src/components/Exchange/OrdersList.js
#: src/components/Exchange/OrdersList.js
#: src/components/Exchange/TradeHistory.js
#: src/components/Synthetics/OrderItem/OrderItem.tsx
#: src/components/Synthetics/OrderItem/OrderItem.tsx
#: src/components/Synthetics/TradeHistoryRow/utils.ts
#: src/components/Synthetics/TradeHistoryRow/utils.ts
msgid "Cancel"
msgstr "Abbruch"

#: src/components/Exchange/ConfirmationBox.js
msgid "Cancel failed"
msgstr "Abbruch fehlgeschlagen"

#: src/domain/legacy.ts
#: src/pages/Exchange/Exchange.js
msgid "Cancel failed."
msgstr "Abbruch fehlgeschlagen."

#: src/components/Exchange/ConfirmationBox.js
msgid "Cancel submitted"
msgstr "Abbruch übermittelt"

#: src/domain/legacy.ts
#: src/pages/Exchange/Exchange.js
msgid "Cancel submitted."
msgstr "Abbruch übermittelt."

#: src/domain/synthetics/orders/cancelOrdersTxn.ts
msgid "Cancelling {ordersText}"
msgstr ""

#: src/pages/LeaderboardPage/components/LeaderboardAccountsTable.tsx
msgid "Capital Used"
msgstr ""

#: src/pages/LeaderboardPage/components/LeaderboardContainer.tsx
#: src/pages/LeaderboardPage/components/LeaderboardNavigation.tsx
msgid "Chain Icon"
msgstr ""

#: src/components/SettingsModal/SettingsModal.tsx
#: src/pages/Exchange/Exchange.js
#: src/pages/SyntheticsPage/SyntheticsPage.tsx
msgid "Chart positions"
msgstr "Chart-Positionen"

#: src/components/Glp/GlpSwap.js
#: src/components/Glp/GlpSwap.js
msgid "Check the \"Save on Fees\" section below to get the lowest fee percentages."
msgstr "Im Abschnitt \"Spare bei den Gebühren\"\\ unten findest du die niedrigsten Gebühren."

#: src/components/Referrals/AddAffiliateCode.js
#: src/components/Referrals/JoinReferralCode.js
msgid "Checking code..."
msgstr "Überprüfung des Codes..."

#: src/pages/BuyGMX/BuyGMX.tsx
msgid "Choose to buy from decentralized or centralized exchanges."
msgstr ""

#: src/components/Referrals/ClaimAffiliatesModal/ClaimAffiliatesModal.tsx
#: src/components/Synthetics/ClaimModal/ClaimModal.tsx
#: src/components/Synthetics/ClaimablePositionPriceImpactRebateModal/ClaimablePositionPriceImpactRebateModal.tsx
#: src/components/Synthetics/Claims/ClaimableCard.tsx
#: src/pages/ClaimEsGmx/ClaimEsGmx.js
#: src/pages/Stake/StakeV1.js
#: src/pages/Stake/StakeV1.js
#: src/pages/Stake/StakeV1.js
#: src/pages/Stake/StakeV1.js
#: src/pages/Stake/StakeV1.js
#: src/pages/Stake/StakeV2.js
#: src/pages/Stake/StakeV2.js
#: src/pages/Stake/StakeV2.js
#: src/pages/Stake/StakeV2.js
msgid "Claim"
msgstr "Beanspruchen"

#: src/components/Synthetics/ClaimModal/ClaimModal.tsx
msgid "Claim <0>{0}</0>"
msgstr ""

#: src/pages/Stake/StakeV2.js
msgid "Claim Affiliate Vault Rewards"
msgstr ""

#: src/components/Synthetics/ClaimHistoryRow/ClaimHistoryRow.tsx
msgid "Claim Funding Fees"
msgstr ""

#: src/pages/Stake/StakeV2.js
#: src/pages/Stake/StakeV2.js
msgid "Claim GMX Rewards"
msgstr ""

#: src/components/Synthetics/ClaimHistoryRow/ClaimHistoryRow.tsx
msgid "Claim Price Impact Rebates"
msgstr ""

#: src/pages/Stake/StakeV2.js
msgid "Claim Rewards"
msgstr ""

#: src/components/Referrals/AffiliatesStats.tsx
msgid "Claim V2 Rebates from your referred Traders."
msgstr ""

#: src/pages/ClaimEsGmx/ClaimEsGmx.js
#: src/pages/Stake/StakeV2.js
#: src/pages/Stake/StakeV2.js
msgid "Claim completed!"
msgstr "Anspruch abgeschlossen!"

#: src/pages/ClaimEsGmx/ClaimEsGmx.js
msgid "Claim esGMX"
msgstr "Beanspruche esGMX"

#: src/pages/Stake/StakeV2.js
#: src/pages/Stake/StakeV2.js
msgid "Claim esGMX Rewards"
msgstr ""

#: src/pages/Stake/StakeV1.js
msgid "Claim failed"
msgstr "Anpruch fehlgeschlagen"

#: src/pages/ClaimEsGmx/ClaimEsGmx.js
#: src/pages/Stake/StakeV2.js
#: src/pages/Stake/StakeV2.js
msgid "Claim failed."
msgstr "Anspruch gescheitert."

#: src/pages/ClaimEsGmx/ClaimEsGmx.js
msgid "Claim submitted!"
msgstr "Anspruch übermittelt!"

#: src/pages/Stake/StakeV1.js
msgid "Claim submitted! <0>View status.</0>"
msgstr "Anspruch übermittelt! <0>Status anzeigen.</0>"

#: src/pages/Stake/StakeV2.js
#: src/pages/Stake/StakeV2.js
msgid "Claim submitted."
msgstr ""

#: src/components/Synthetics/ClaimablePositionPriceImpactRebateModal/ClaimablePositionPriceImpactRebateModal.tsx
msgid "Claim {totalUsd}"
msgstr ""

#: src/pages/Stake/StakeV2.js
#: src/pages/Stake/StakeV2.js
msgid "Claim {wrappedTokenSymbol} Rewards"
msgstr ""

#: src/components/Synthetics/Claims/ClaimableCard.tsx
#: src/pages/Stake/StakeV2.js
#: src/pages/Stake/StakeV2.js
#: src/pages/Stake/StakeV2.js
msgid "Claimable"
msgstr "Beanspruchbar"

#: src/components/Synthetics/Claims/ClaimableCard.tsx
msgid "Claimable Price Impact Rebates.<0/><1/><2>Read more</2>."
msgstr ""

#: src/components/Referrals/AffiliatesStats.tsx
msgid "Claimable Rebates"
msgstr ""

#: src/domain/synthetics/claimHistory/claimPriceImpactRebate.ts
msgid "Claiming Price Impact Rebate..."
msgstr ""

#: src/domain/synthetics/markets/claimFundingFeesTxn.ts
#: src/domain/synthetics/referrals/claimAffiliateRewardsTxn.ts
msgid "Claiming failed"
msgstr ""

#: src/components/Referrals/ClaimAffiliatesModal/ClaimAffiliatesModal.tsx
#: src/components/Synthetics/ClaimModal/ClaimModal.tsx
#: src/components/Synthetics/ClaimablePositionPriceImpactRebateModal/ClaimablePositionPriceImpactRebateModal.tsx
#: src/pages/ClaimEsGmx/ClaimEsGmx.js
#: src/pages/Stake/StakeV2.js
#: src/pages/Stake/StakeV2.js
msgid "Claiming..."
msgstr "Beanspruchen..."

#: src/pages/SyntheticsPage/SyntheticsPage.tsx
msgid "Claims"
msgstr ""

#: src/pages/SyntheticsPage/SyntheticsPage.tsx
msgid "Claims ({totalClaimables})"
msgstr ""

#: src/components/Exchange/PositionsList.js
msgid "Click on the Position to select its market, then use the trade box to increase your Position Size if needed."
msgstr ""

#: src/components/Synthetics/PositionItem/PositionItem.tsx
msgid "Click on the Position to select its market, then use the trade box to increase your Position Size, or to set Take-Profit / Stop-Loss Orders."
msgstr ""

#: src/components/Exchange/PositionSeller.js
#: src/components/Exchange/PositionSeller.js
#: src/components/Exchange/PositionsList.js
#: src/components/Exchange/PositionsList.js
#: src/components/Synthetics/OrderEditor/OrderEditor.tsx
#: src/components/Synthetics/PositionItem/PositionItem.tsx
#: src/components/Synthetics/PositionItem/PositionItem.tsx
#: src/components/Synthetics/PositionSeller/PositionSeller.tsx
#: src/components/Synthetics/PositionSeller/PositionSeller.tsx
#: src/components/Synthetics/TradeBox/TradeBox.tsx
msgid "Close"
msgstr "Schließen"

#: src/components/Exchange/FeesTooltip.tsx
#: src/components/Exchange/NetValueTooltip.tsx
#: src/components/Synthetics/PositionItem/PositionItem.tsx
#: src/components/Synthetics/TradeFeesRow/TradeFeesRow.tsx
msgid "Close Fee"
msgstr ""

#: src/components/Exchange/PositionSeller.js
msgid "Close failed."
msgstr ""

#: src/components/Exchange/PositionSeller.js
msgid "Close submitted!"
msgstr ""

#: src/pages/OrdersOverview/OrdersOverview.js
msgid "Close to execution price"
msgstr "Schließe am Ausführungspreis"

#: src/components/Exchange/PositionSeller.js
msgid "Close without profit"
msgstr ""

#: src/components/Synthetics/PositionSeller/PositionSeller.tsx
msgid "Close {0} {1}"
msgstr ""

#: src/components/Exchange/PositionSeller.js
msgid "Close {longOrShortText} {0}"
msgstr ""

#: src/components/Exchange/PositionSeller.js
msgid "Closing..."
msgstr ""

#: src/components/Referrals/AddAffiliateCode.js
msgid "Code already taken"
msgstr "Code bereits vergeben"

#: src/components/Exchange/ConfirmationBox.js
#: src/components/Exchange/OrdersList.js
#: src/components/Exchange/OrdersList.js
#: src/components/Exchange/OrdersList.js
#: src/components/Exchange/OrdersList.js
#: src/components/Exchange/PositionsList.js
#: src/components/Exchange/PositionsList.js
#: src/components/Synthetics/ConfirmationBox/ConfirmationBox.tsx
#: src/components/Synthetics/ConfirmationBox/ConfirmationBox.tsx
#: src/components/Synthetics/OrderItem/OrderItem.tsx
#: src/components/Synthetics/PositionItem/PositionItem.tsx
#: src/components/Synthetics/PositionList/PositionList.tsx
msgid "Collateral"
msgstr "Kollateral"

#: src/components/Exchange/ConfirmationBox.js
#: src/components/Exchange/PositionEditor.js
#: src/components/Exchange/PositionSeller.js
#: src/components/Synthetics/ConfirmationBox/ConfirmationBox.tsx
#: src/components/Synthetics/ConfirmationBox/ConfirmationBox.tsx
#: src/components/Synthetics/ConfirmationBox/ConfirmationBox.tsx
#: src/components/Synthetics/PositionEditor/PositionEditor.tsx
#: src/components/Synthetics/PositionSeller/PositionSeller.tsx
#: src/components/Synthetics/TradeBox/TradeBox.tsx
msgid "Collateral ({0})"
msgstr "Kollateral ({0})"

#: src/components/Exchange/SwapBox.js
#: src/components/Exchange/SwapBox.js
#: src/components/Exchange/SwapBox.js
#: src/components/Exchange/SwapBox.js
#: src/components/Synthetics/TradeBox/CollateralSelectorRow.tsx
#: src/components/Synthetics/TradeBox/CollateralSelectorRow.tsx
#: src/components/Synthetics/TradeBox/CollateralSelectorRow.tsx
msgid "Collateral In"
msgstr "Kollateral in"

#: src/components/Exchange/ConfirmationBox.js
#: src/components/Synthetics/ConfirmationBox/ConfirmationBox.tsx
msgid "Collateral Spread"
msgstr ""

#: src/components/Exchange/PositionSeller.js
msgid "Collateral is not enough to cover pending Fees. Please uncheck \"Keep Leverage\" to pay the Fees with the realized PnL."
msgstr ""

#: src/components/Synthetics/ConfirmationBox/ConfirmationBox.tsx
msgid "Collateral value may differ due to different Price Impact at the time of execution."
msgstr ""

#: src/pages/Ecosystem/Ecosystem.js
msgid "Community Projects"
msgstr "Community Projekte"

#: src/pages/Ecosystem/Ecosystem.js
msgid "Community-led Telegram groups."
msgstr "Von der Gemeinschaft geführte Telegram-Gruppen."

#: src/pages/CompleteAccountTransfer/CompleteAccountTransfer.js
#: src/pages/CompleteAccountTransfer/CompleteAccountTransfer.js
msgid "Complete Account Transfer"
msgstr "Vollständige Kontoübertragung"

#: src/pages/CompleteAccountTransfer/CompleteAccountTransfer.js
msgid "Complete Transfer"
msgstr "Vollständige Übertragung"

#: src/pages/Stake/StakeV2.js
#: src/pages/Stake/StakeV2.js
msgid "Compound"
msgstr ""

#: src/pages/Stake/StakeV2.js
msgid "Compound Rewards"
msgstr ""

#: src/pages/Stake/StakeV2.js
msgid "Compound completed!"
msgstr ""

#: src/pages/Stake/StakeV2.js
msgid "Compound failed."
msgstr ""

#: src/pages/Stake/StakeV2.js
msgid "Compound submitted!"
msgstr ""

#: src/pages/Stake/StakeV2.js
msgid "Compounding..."
msgstr ""

#: src/components/Referrals/ClaimAffiliatesModal/ClaimAffiliatesModal.tsx
#: src/components/Synthetics/ClaimModal/ClaimModal.tsx
#: src/components/Synthetics/ClaimablePositionPriceImpactRebateModal/ClaimablePositionPriceImpactRebateModal.tsx
msgid "Confirm Claim"
msgstr ""

#: src/components/Exchange/ConfirmationBox.js
#: src/components/Synthetics/ConfirmationBox/ConfirmationBox.tsx
#: src/components/Synthetics/ConfirmationBox/ConfirmationBox.tsx
msgid "Confirm Limit Order"
msgstr ""

#: src/components/Exchange/ConfirmationBox.js
#: src/components/Synthetics/ConfirmationBox/ConfirmationBox.tsx
msgid "Confirm Long"
msgstr "Bestätige Long"

#: src/components/Synthetics/SettleAccruedFundingFeeModal/SettleAccruedFundingFeeModal.tsx
msgid "Confirm Settle"
msgstr ""

#: src/components/Exchange/ConfirmationBox.js
#: src/components/Synthetics/ConfirmationBox/ConfirmationBox.tsx
msgid "Confirm Short"
msgstr "Bestätige Short"

#: src/components/Exchange/ConfirmationBox.js
#: src/components/Synthetics/ConfirmationBox/ConfirmationBox.tsx
msgid "Confirm Swap"
msgstr "Bestätige Swap"

#: src/components/Synthetics/ConfirmationBox/ConfirmationBox.tsx
#: src/components/Synthetics/ConfirmationBox/ConfirmationBox.tsx
msgid "Confirm {0} Order"
msgstr ""

#: src/components/Synthetics/GmSwap/GmConfirmationBox/GmConfirmationBox.tsx
#: src/components/Synthetics/GmSwap/GmConfirmationBox/GmConfirmationBox.tsx
msgid "Confirm {operationText}"
msgstr ""

#: src/components/Header/AppHeaderUser.tsx
msgid "Connect"
msgstr "Verbinden"

#: src/components/Exchange/SwapBox.js
#: src/components/Glp/GlpSwap.js
#: src/components/Header/AppHeaderUser.tsx
#: src/components/Migration/Migration.js
#: src/components/Referrals/AddAffiliateCode.js
#: src/components/Referrals/JoinReferralCode.js
#: src/components/Synthetics/GmSwap/GmSwapBox/GmSwapBox.tsx
#: src/components/Synthetics/UserIncentiveDistributionList/UserIncentiveDistributionList.tsx
#: src/domain/synthetics/trade/utils/validation.ts
#: src/pages/Stake/StakeV1.js
#: src/pages/Stake/StakeV1.js
#: src/pages/Stake/StakeV1.js
#: src/pages/Stake/StakeV1.js
#: src/pages/Stake/StakeV1.js
#: src/pages/Stake/StakeV2.js
#: src/pages/Stake/StakeV2.js
#: src/pages/Stake/StakeV2.js
#: src/pages/Stake/StakeV2.js
#: src/pages/Stake/StakeV2.js
msgid "Connect Wallet"
msgstr "Wallet verbinden"

#: src/components/Synthetics/GmSwap/GmSwapBox/GmSwapBox.tsx
msgid "Consider selecting and using the \"Pair\" option to reduce the Price Impact."
msgstr ""

#: src/components/Synthetics/SettleAccruedFundingFeeModal/SettleAccruedFundingFeeModal.tsx
msgid "Consider selecting only Positions where the accrued Funding Fees exceed the gas spent to Settle, which is around {0} per each selected Position."
msgstr ""

#: src/pages/BeginAccountTransfer/BeginAccountTransfer.js
#: src/pages/CompleteAccountTransfer/CompleteAccountTransfer.js
msgid "Continue"
msgstr "Weiter"

#: src/pages/Stake/StakeV2.js
msgid "Convert esGMX tokens to GMX tokens.<0/>Please read the <1>vesting details</1> before using the vaults."
msgstr ""

#: src/components/Synthetics/SubaccountModal/SubaccountModal.tsx
msgid "Convert this amount of {0} to {1} in your Main Account to allow for auto top-ups, as only {2} can be automatically transferred to your Subaccount. The {3} balance of your main account is shown above."
msgstr ""

#: src/pages/Stake/StakeV2.js
#: src/pages/Stake/StakeV2.js
msgid "Convert {wrappedTokenSymbol} to {nativeTokenSymbol}"
msgstr ""

#: src/components/Exchange/PositionShare.tsx
msgid "Copy"
msgstr "Kopieren"

#: src/components/AddressDropdown/AddressDropdown.tsx
msgid "Copy Address"
msgstr "Adresse kopieren"

#: src/components/Exchange/TradeHistory.js
msgid "Could not decrease {0} {longOrShortText}, +{1} USD, Acceptable Price: {2}"
msgstr "Konnte {0} {longOrShortText} nicht verringern, +{1} USD, Akzeptabler Preis: {2}"

#: src/pages/Exchange/Exchange.js
msgid "Could not decrease {tokenSymbol} {longOrShortText} within the allowed slippage, you can adjust the allowed slippage in the settings on the top right of the page."
msgstr "{tokenSymbol} {longOrShortText} konnte nicht innerhalb der erlaubten Zeitspanne verringert werden. Du kannst die erlaubte Zeitspanne in den Einstellungen oben rechts auf der Seite anpassen."

#: src/components/Exchange/TradeHistory.js
msgid "Could not execute deposit into {0} {longOrShortText}"
msgstr "Einzahlung in {0} {longOrShortText} konnte nicht ausgeführt werden"

#: src/components/Exchange/TradeHistory.js
msgid "Could not execute withdrawal from {0} {longOrShortText}"
msgstr "Konnte Abhebung von {0} {longOrShortText} nicht ausführen"

#: src/components/Exchange/TradeHistory.js
msgid "Could not increase {0} {longOrShortText}, +{1} USD, Acceptable Price: {2}  USD"
msgstr ""

#: src/pages/Exchange/Exchange.js
msgid "Could not increase {tokenSymbol} {longOrShortText} within the allowed slippage, you can adjust the allowed slippage in the settings on the top right of the page."
msgstr "Konnte {tokenSymbol} {longOrShortText} nicht innerhalb der erlaubten Zeitspanne erhöhen. Du kannst die erlaubte Zeitspanne in den Einstellungen oben rechts auf der Seite anpassen."

#: src/domain/synthetics/trade/utils/validation.ts
msgid "Couldn't find a swap path with enough liquidity"
msgstr ""

#: src/domain/synthetics/trade/utils/validation.ts
msgid "Couldn't find a swap route with enough liquidity"
msgstr ""

#: src/components/Exchange/TradeHistory.js
#: src/components/Referrals/AddAffiliateCode.js
#: src/components/Referrals/AffiliatesStats.tsx
#: src/components/Synthetics/TradeHistoryRow/utils.ts
#: src/pages/Stake/StakeV1.js
#: src/pages/Stake/StakeV1.js
#: src/pages/Stake/StakeV1.js
msgid "Create"
msgstr "Erstellen"

#: src/components/Synthetics/TradeBox/TradeBox.tsx
msgid "Create Limit order"
msgstr ""

#: src/components/Exchange/ConfirmationBox.js
#: src/components/Exchange/PositionSeller.js
msgid "Create Order"
msgstr "Order erstellen"

#: src/components/Referrals/AffiliatesStats.tsx
msgid "Create Referral Code"
msgstr "Referral Code erstellen"

#: src/components/Exchange/SwapBox.js
#: src/components/Synthetics/PositionSeller/PositionSeller.tsx
#: src/components/Synthetics/TradeBox/TradeBox.tsx
msgid "Create {0} Order"
msgstr "{0} Auftrag erstellen"

#: src/pages/OrdersOverview/OrdersOverview.js
msgid "Created At"
msgstr ""

#: src/components/Exchange/SwapBox.js
msgid "Created limit order for {0} {1}: {2} USD!"
msgstr "Erstellte Limit Order für {0} {1}: {2} USD!"

#: src/components/Exchange/ConfirmationBox.js
#: src/components/Exchange/PositionSeller.js
#: src/components/Synthetics/ConfirmationBox/ConfirmationBox.tsx
#: src/components/Synthetics/PositionEditor/PositionEditor.tsx
#: src/components/Synthetics/PositionSeller/PositionSeller.tsx
msgid "Creating Order..."
msgstr "Erstellen der Order..."

#: src/components/Referrals/AddAffiliateCode.js
msgid "Creating..."
msgstr "Erstellen..."

#: src/pages/Ecosystem/Ecosystem.js
#: src/pages/Ecosystem/Ecosystem.js
msgid "Creator"
msgstr "Ersteller"

#: src/components/Synthetics/PositionItem/PositionItem.tsx
msgid "Current Borrow Fee / Day"
msgstr ""

#: src/components/Synthetics/PositionItem/PositionItem.tsx
msgid "Current Funding Fee / Day"
msgstr ""

#: src/components/Glp/GlpSwap.js
msgid "Current Pool Amount"
msgstr "Aktueller Pool-Betrag"

#: src/pages/Stake/StakeV2.js
msgid "Current Reserved"
msgstr ""

#: src/pages/Dashboard/DashboardV2.js
msgid "Current Weight"
msgstr "Aktuelle Gewichtung"

#: src/components/Exchange/SwapBox.js
msgid "Current {0} long"
msgstr "Aktuell {0} long"

#: src/components/Exchange/SwapBox.js
msgid "Current {0} shorts"
msgstr "Aktuell {0} shorts"

#: src/domain/synthetics/orders/utils.ts
msgid "Currently, There is a high Swap Price Impact for the Order Swap path."
msgstr ""

#: src/pages/Ecosystem/Ecosystem.js
#: src/pages/Ecosystem/Ecosystem.js
#: src/pages/Ecosystem/Ecosystem.js
#: src/pages/Ecosystem/Ecosystem.js
#: src/pages/Ecosystem/Ecosystem.js
#: src/pages/Ecosystem/Ecosystem.js
#: src/pages/Ecosystem/Ecosystem.js
#: src/pages/Ecosystem/Ecosystem.js
msgid "DEX Aggregator"
msgstr "DEX Aggregator"

#: src/components/Header/AppHeaderLinks.tsx
#: src/pages/Dashboard/DashboardV2.js
msgid "Dashboard"
msgstr "Dashboard"

#: src/pages/Ecosystem/Ecosystem.js
msgid "Dashboard for GMX referral stats"
msgstr "Dashboard für GMX Referral Statistiken"

#: src/pages/Ecosystem/Ecosystem.js
msgid "Dashboards"
msgstr "Dashboards"

#: src/components/Referrals/AffiliatesStats.tsx
#: src/components/Referrals/TradersStats.tsx
#: src/components/Synthetics/UserIncentiveDistributionList/UserIncentiveDistributionList.tsx
msgid "Date"
msgstr "Datum"

#: src/pages/Ecosystem/Ecosystem.js
msgid "DeFi Portfolio Tracker"
msgstr "DeFi Portfolio Tracker"

#: src/components/Synthetics/SubaccountModal/SubaccountModal.tsx
msgid "Deactivate"
msgstr ""

#: src/components/Synthetics/StatusNotification/SubaccountNotification.tsx
msgid "Deactivating subaccount"
msgstr ""

#: src/components/Synthetics/SubaccountModal/SubaccountModal.tsx
msgid "Deactivating..."
msgstr ""

#: src/components/Synthetics/StatusNotification/SubaccountNotification.tsx
#: src/components/Synthetics/StatusNotification/SubaccountNotification.tsx
#: src/components/Synthetics/StatusNotification/SubaccountNotification.tsx
msgid "Deactivation"
msgstr ""

#: src/components/Exchange/ExchangeTVChart.js
#: src/components/Synthetics/TVChart/TVChart.tsx
msgid "Dec."
msgstr "Dezentr."

#: src/pages/Ecosystem/Ecosystem.js
msgid "Decentralized Finance Dashboard"
msgstr "Dezentrales Finanz-Dashboard"

#: src/pages/Ecosystem/Ecosystem.js
msgid "Decentralized Money Market"
msgstr ""

#: src/pages/Ecosystem/Ecosystem.js
msgid "Decentralized Options Protocol"
msgstr "Dezentrales Optionsprotokoll"

#: src/pages/Ecosystem/Ecosystem.js
msgid "Decentralized Options Strategies"
msgstr "Strategien für dezentralisierte Optionen"

#: src/lib/legacy.ts
msgid "Decentralized Perpetual Exchange | GMX"
msgstr ""

#: src/pages/Ecosystem/Ecosystem.js
msgid "Decentralized Trading Protocol"
msgstr "Dezentrales Tradingprotokoll"

#: src/pages/Home/Home.js
msgid "Decentralized<0/>Perpetual Exchange"
msgstr "Dezentralisierte<0/>Perpetual Börse"

#: src/components/Exchange/ConfirmationBox.js
#: src/components/Exchange/ConfirmationBox.js
#: src/components/Exchange/OrdersList.js
#: src/components/Exchange/TradeHistory.js
#: src/components/Exchange/TradeHistory.js
#: src/components/Synthetics/ConfirmationBox/ConfirmationBox.tsx
#: src/components/Synthetics/OrderItem/OrderItem.tsx
#: src/components/Synthetics/TradeHistoryRow/utils.ts
#: src/domain/synthetics/orders/utils.ts
#: src/pages/OrdersOverview/OrdersOverview.js
msgid "Decrease"
msgstr "Verringern"

#: src/pages/OrdersOverview/OrdersOverview.js
msgid "Decrease active: {0}, executed: {1}, cancelled: {2}"
msgstr "Verringern aktiv: {0}, ausgeführt: {1}, abgebrochen: {2}"

#: src/components/Synthetics/ConfirmationBox/ConfirmationBox.tsx
msgid "Decrease size"
msgstr ""

#: src/components/Synthetics/TradeBox/TradeBox.tsx
msgid "Decrease the Leverage by using the slider. If the Leverage slider is disabled, you can increase the Pay amount or reduce the Order size."
msgstr ""

#: src/components/Synthetics/ConfirmationBox/SLTPEntries.tsx
msgid "Decrease {0} Long by {1} at ${2}."
msgstr ""

#: src/components/Exchange/TradeHistory.js
#: src/context/SyntheticsEvents/SyntheticsEventsProvider.tsx
msgid "Decreased"
msgstr "Verringert"

#: src/pages/Exchange/Exchange.js
msgid "Decreased {tokenSymbol} {longOrShortText}, -{0} USD."
msgstr "Verringert {tokenSymbol} {longOrShortText}, -{0} USD."

#: src/components/Synthetics/StatusNotification/OrderStatusNotification.tsx
msgid "Decreasing"
msgstr ""

#: src/components/Exchange/PositionEditor.js
#: src/components/Exchange/PositionEditor.js
#: src/components/Exchange/PositionEditor.js
#: src/components/Synthetics/PositionEditor/PositionEditor.tsx
#: src/pages/Stake/StakeV2.js
#: src/pages/Stake/StakeV2.js
#: src/pages/Stake/StakeV2.js
#: src/pages/Stake/StakeV2.js
#: src/pages/Stake/StakeV2.js
msgid "Deposit"
msgstr "Einzahlung"

#: src/components/Exchange/FeesTooltip.tsx
msgid "Deposit Fee"
msgstr ""

#: src/components/Exchange/PositionEditor.js
msgid "Deposit amount is insufficient to bring leverage below the max allowed leverage of 100x"
msgstr ""

#: src/components/Exchange/PositionEditor.js
msgid "Deposit disabled, pending {0} upgrade"
msgstr ""

#: src/domain/synthetics/markets/createDepositTxn.ts
msgid "Deposit error."
msgstr ""

#: src/pages/Stake/StakeV2.js
msgid "Deposit failed!"
msgstr ""

#: src/components/Exchange/PositionEditor.js
msgid "Deposit failed."
msgstr ""

#: src/components/Exchange/PositionEditor.js
msgid "Deposit not enough to cover fees"
msgstr ""

#: src/pages/Stake/StakeV2.js
msgid "Deposit submitted!"
msgstr ""

#: src/components/Exchange/PositionEditor.js
msgid "Deposit submitted."
msgstr ""

#: src/components/Exchange/TradeHistory.js
msgid "Deposit {0} USD into {1} {longOrShortText}"
msgstr "Einzahlung von {0} USD in {1} {longOrShortText}"

#: src/pages/Stake/StakeV2.js
msgid "Deposited"
msgstr ""

#: src/pages/Exchange/Exchange.js
msgid "Deposited {0} USD into {tokenSymbol} {longOrShortText}"
msgstr "{0} USD in {tokenSymbol} {longOrShortText} eingezahlt"

#: src/context/SyntheticsEvents/SyntheticsEventsProvider.tsx
msgid "Deposited {0} into {positionText}"
msgstr ""

#: src/pages/Stake/StakeV2.js
msgid "Deposited!"
msgstr ""

#: src/components/Synthetics/StatusNotification/OrderStatusNotification.tsx
msgid "Depositing {0} to {positionText}"
msgstr ""

#: src/components/Exchange/PositionEditor.js
#: src/pages/Stake/StakeV2.js
msgid "Depositing..."
msgstr "Einzahlen..."

#: src/pages/OrdersOverview/OrdersOverview.js
msgid "Diff"
msgstr "Diff"

#: src/components/SettingsModal/SettingsModal.tsx
msgid "Disable order validations"
msgstr "Orderprüfungen deaktivieren"

#: src/components/AddressDropdown/AddressDropdown.tsx
msgid "Disconnect"
msgstr "Verbindung trennen"

#: src/components/SettingsModal/SettingsModal.tsx
msgid "Display PnL after fees"
msgstr "PnL nach Gebühren anzeigen"

#: src/pages/Dashboard/DashboardV2.js
msgid "Distribution"
msgstr "Verteilung"

#: src/components/Header/AppHeaderLinks.tsx
#: src/components/Header/HomeHeaderLinks.tsx
msgid "Docs"
msgstr "Dokumente"

#: src/components/ModalViews/RedirectModal.js
msgid "Don't show this message again for 30 days."
msgstr "Diese Meldung 30 Tage lang nicht mehr anzeigen."

#: src/components/Exchange/PositionShare.tsx
msgid "Download"
msgstr "Download"

#: src/domain/synthetics/leaderboard/constants.ts
#: src/domain/synthetics/leaderboard/constants.ts
msgid "EIP-4844 Competition"
msgstr ""

#: src/domain/synthetics/leaderboard/constants.ts
msgid "EIP-4844, 13-20 Mar"
msgstr ""

#: src/domain/synthetics/leaderboard/constants.ts
msgid "EIP-4844, 20-27 Mar"
msgstr ""

#: src/components/Header/AppHeaderLinks.tsx
#: src/pages/Stake/StakeV2.js
#: src/pages/Stake/StakeV2.js
msgid "Earn"
msgstr "Verdienen"

#: src/pages/Stake/StakeV2.js
msgid "Earn ARB tokens by purchasing GM tokens, trading, or migrating liquidity from GLP to GM. Only for GMX V2."
msgstr ""

#: src/components/Stake/GMXAprTooltip.tsx
msgid "Earn an extra {0}% {nativeTokenSymbol} Boosted APR by increasing your staked <0>Multiplier Points</0>."
msgstr ""

#: src/components/Header/AppHeaderLinks.tsx
msgid "Ecosystem"
msgstr "Ökosystem"

#: src/pages/Ecosystem/Ecosystem.js
msgid "Ecosystem Projects"
msgstr ""

#: src/components/Exchange/OrdersList.js
#: src/components/Exchange/OrdersList.js
#: src/components/Exchange/OrdersList.js
#: src/components/Synthetics/OrderItem/OrderItem.tsx
#: src/components/Synthetics/OrderItem/OrderItem.tsx
msgid "Edit"
msgstr "Bearbeiten"

#: src/components/Exchange/PositionDropdown.tsx
#: src/components/Exchange/PositionsList.js
#: src/components/Synthetics/PositionItem/PositionItem.tsx
msgid "Edit Collateral"
msgstr "Kollateral bearbeiten"

#: src/components/Referrals/TradersStats.tsx
msgid "Edit Referral Code"
msgstr "Referral Code bearbeiten"

#: src/components/Exchange/OrderEditor.js
#: src/components/Exchange/OrderEditor.js
msgid "Edit order"
msgstr "Order bearbeiten"

#: src/components/Synthetics/OrderEditor/OrderEditor.tsx
msgid "Edit {0}"
msgstr ""

#: src/components/Synthetics/PositionEditor/PositionEditor.tsx
msgid "Edit {0} {1}"
msgstr ""

#: src/components/Exchange/PositionEditor.js
msgid "Edit {longOrShortText} {0}"
msgstr ""

#: src/components/Exchange/PositionEditor.js
#: src/components/Exchange/PositionSeller.js
#: src/components/Exchange/SwapBox.js
msgid "Enable Leverage"
msgstr "Hebelwirkung ermöglichen"

#: src/components/SubaccountNavigationButton/SubaccountNavigationButton.tsx
msgid "Enable One-Click Trading"
msgstr ""

#: src/components/Exchange/OrdersToa.js
#: src/components/Exchange/OrdersToa.js
#: src/components/Exchange/PositionSeller.js
#: src/components/Exchange/SwapBox.js
msgid "Enable Orders"
msgstr "Orders ermöglichen"

#: src/components/Exchange/PositionEditor.js
msgid "Enable deposit failed."
msgstr ""

#: src/components/Exchange/PositionEditor.js
msgid "Enable deposit sent."
msgstr ""

#: src/components/Exchange/PositionSeller.js
#: src/components/Exchange/SwapBox.js
msgid "Enable leverage failed."
msgstr "Aktivieren der Hebelwirkung fehlgeschlagen."

#: src/components/Exchange/PositionSeller.js
#: src/components/Exchange/SwapBox.js
msgid "Enable leverage sent."
msgstr ""

#: src/pages/Exchange/Exchange.js
msgid "Enable orders failed."
msgstr "Freigabe von Orders ist fehlgeschlagen."

#: src/pages/Exchange/Exchange.js
msgid "Enable orders sent."
msgstr "Freigabe von Orders gesendet."

#: src/components/Exchange/PositionEditor.js
msgid "Enable withdraw failed."
msgstr ""

#: src/components/Exchange/PositionEditor.js
msgid "Enable withdraw sent."
msgstr ""

#: src/components/Exchange/PositionEditor.js
msgid "Enabling Leverage"
msgstr ""

#: src/components/Exchange/PositionEditor.js
#: src/components/Exchange/PositionSeller.js
#: src/components/Exchange/PositionSeller.js
#: src/components/Exchange/SwapBox.js
#: src/components/Exchange/SwapBox.js
msgid "Enabling Leverage..."
msgstr "Aktivierung der Hebelwirkung..."

#: src/components/Exchange/OrdersToa.js
#: src/components/Exchange/PositionSeller.js
#: src/components/Exchange/PositionSeller.js
#: src/components/Exchange/SwapBox.js
#: src/components/Exchange/SwapBox.js
msgid "Enabling Orders..."
msgstr "Aktivierung der Orders..."

#: src/pages/LeaderboardPage/components/CompetitionCountdown.tsx
msgid "Ends in"
msgstr ""

#: src/pages/NftWallet/NftWallet.js
msgid "Enter NFT Address"
msgstr "NFT Adresse eingeben"

#: src/pages/NftWallet/NftWallet.js
msgid "Enter NFT ID"
msgstr "NFT ID eingeben"

#: src/components/Exchange/OrderEditor.js
#: src/components/Exchange/PositionSeller.js
msgid "Enter Price"
msgstr "Preis eingeben"

#: src/pages/BeginAccountTransfer/BeginAccountTransfer.js
#: src/pages/NftWallet/NftWallet.js
msgid "Enter Receiver Address"
msgstr "Empfängeradresse eingeben"

#: src/components/Referrals/JoinReferralCode.js
#: src/components/Referrals/JoinReferralCode.js
msgid "Enter Referral Code"
msgstr "Referral Code eingeben"

#: src/domain/synthetics/trade/utils/validation.ts
msgid "Enter a  price"
msgstr ""

#: src/components/Referrals/AddAffiliateCode.js
#: src/components/Referrals/AddAffiliateCode.js
msgid "Enter a code"
msgstr "Einen Code eingeben"

#: src/components/Synthetics/OrderEditor/OrderEditor.tsx
msgid "Enter a new ratio"
msgstr ""

#: src/components/Synthetics/OrderEditor/OrderEditor.tsx
msgid "Enter a new size or price"
msgstr ""

#: src/components/Exchange/SwapBox.js
#: src/components/Exchange/SwapBox.js
#: src/components/Synthetics/OrderEditor/OrderEditor.tsx
#: src/domain/synthetics/trade/utils/validation.ts
msgid "Enter a price"
msgstr "Einen Preis eingeben"

#: src/components/Synthetics/OrderEditor/OrderEditor.tsx
msgid "Enter a ratio"
msgstr ""

#: src/domain/synthetics/trade/utils/validation.ts
msgid "Enter a trigger price"
msgstr ""

#: src/components/Exchange/PositionEditor.js
#: src/components/Exchange/PositionSeller.js
#: src/components/Exchange/PositionSeller.js
#: src/components/Exchange/SwapBox.js
#: src/components/Exchange/SwapBox.js
#: src/components/Exchange/SwapBox.js
#: src/components/Exchange/SwapBox.js
#: src/components/Glp/GlpSwap.js
#: src/components/Glp/GlpSwap.js
#: src/components/Migration/Migration.js
#: src/components/Synthetics/OrderEditor/OrderEditor.tsx
#: src/domain/synthetics/trade/utils/validation.ts
#: src/domain/synthetics/trade/utils/validation.ts
#: src/domain/synthetics/trade/utils/validation.ts
#: src/domain/synthetics/trade/utils/validation.ts
#: src/domain/synthetics/trade/utils/validation.ts
#: src/domain/synthetics/trade/utils/validation.ts
#: src/pages/ClaimEsGmx/ClaimEsGmx.js
#: src/pages/Stake/StakeV1.js
#: src/pages/Stake/StakeV1.js
#: src/pages/Stake/StakeV2.js
#: src/pages/Stake/StakeV2.js
#: src/pages/Stake/StakeV2.js
msgid "Enter an amount"
msgstr "Einen Betrag eingeben"

#: src/pages/Home/Home.js
msgid "Enter and exit positions with minimal spread and low price impact. Get the optimal price without incurring additional costs."
msgstr ""

#: src/components/Exchange/OrderEditor.js
#: src/components/Exchange/OrderEditor.js
msgid "Enter new Price"
msgstr "Neuen Preis eingeben"

#: src/components/Synthetics/OrderEditor/OrderEditor.tsx
msgid "Enter new amount or price"
msgstr ""

#: src/components/Exchange/ConfirmationBox.js
#: src/components/Exchange/PositionEditor.js
#: src/components/Exchange/PositionSeller.js
#: src/components/Exchange/PositionsList.js
#: src/components/Exchange/PositionsList.js
#: src/components/Exchange/SwapBox.js
#: src/components/Exchange/SwapBox.js
#: src/components/Synthetics/ConfirmationBox/ConfirmationBox.tsx
#: src/components/Synthetics/ConfirmationBox/ConfirmationBox.tsx
#: src/components/Synthetics/MarketCard/MarketCard.tsx
#: src/components/Synthetics/PositionEditor/PositionEditor.tsx
#: src/components/Synthetics/PositionItem/PositionItem.tsx
#: src/components/Synthetics/PositionList/PositionList.tsx
#: src/components/Synthetics/PositionSeller/PositionSeller.tsx
#: src/components/Synthetics/TradeBox/TradeBox.tsx
msgid "Entry Price"
msgstr "Einstiegspreis"

#: src/components/Glp/GlpSwap.js
msgid "Epoch ending is not acknowledged"
msgstr ""

#: src/components/Synthetics/ConfirmationBox/ConfirmationBox.tsx
#: src/components/Synthetics/ConfirmationBox/ConfirmationBox.tsx
#: src/components/Synthetics/ConfirmationBox/ConfirmationBox.tsx
msgid "Error submitting order"
msgstr ""

#: src/pages/Stake/StakeV2.js
#: src/pages/Stake/StakeV2.js
msgid "Escrowed GMX"
msgstr ""

#: src/components/Glp/GlpSwap.js
#: src/components/Stake/GMXAprTooltip.tsx
msgid "Escrowed GMX APR"
msgstr "Escrowed GMX APR"

#: src/components/Synthetics/NetworkFeeRow/NetworkFeeRow.tsx
msgid "Estimated Fee Refund"
msgstr "Geschätzte Gebührenerstattung"

#: src/components/Synthetics/TradeHistoryRow/utils.ts
#: src/pages/OrdersOverview/OrdersOverview.js
msgid "Execute"
msgstr "Ausführen"

#: src/components/Exchange/TradeHistory.js
msgid "Execute Order: Swap {fromAmountDisplay} {0} for {toAmountDisplay} {1}"
msgstr "Order ausführen: Tausche {fromAmountDisplay} {0} gegen {toAmountDisplay} {1}"

#: src/components/Exchange/TradeHistory.js
msgid "Execute Order: {orderTypeText} {0} {longShortDisplay} {sizeDeltaDisplay} USD, Price: {executionPriceDisplay} USD"
msgstr ""

#: src/domain/synthetics/orders/simulateExecuteOrderTxn.tsx
#: src/domain/synthetics/orders/simulateExecuteOrderTxn.tsx
msgid "Execute order simulation failed."
msgstr ""

#: src/components/Synthetics/TradeHistoryRow/utils.ts
msgid "Execute {orderTypeName} Order: {positionText} {sizeDeltaText},"
msgstr ""

#: src/components/Exchange/FeesTooltip.tsx
#: src/components/Synthetics/OrderEditor/OrderEditor.tsx
msgid "Execution Fee"
msgstr ""

#: src/components/Synthetics/ConfirmationBox/ConfirmationBox.tsx
#: src/components/Synthetics/TradeBox/TradeBox.tsx
#: src/components/Synthetics/TradeHistoryRow/utils.ts
#: src/components/Synthetics/TradeHistoryRow/utils.ts
msgid "Execution Price"
msgstr ""

#: src/components/Synthetics/TradeHistoryRow/utils.ts
msgid "Execution Price: {0}"
msgstr ""

#: src/components/Exchange/SwapBox.js
#: src/components/Synthetics/MarketCard/MarketCard.tsx
msgid "Exit Price"
msgstr "Exit-Preis"

#: src/components/GmTokensBalanceInfo/GmTokensBalanceInfo.tsx
msgid "Expected 365d Fees are projected based on past {daysConsidered}d base APR."
msgstr ""

#: src/components/Synthetics/SubaccountModal/SubaccountModal.tsx
msgid "Expected Actions are based on the current Network Fee."
msgstr ""

#: src/components/Synthetics/SubaccountModal/SubaccountModal.tsx
msgid "Expected Available Actions"
msgstr ""

#: src/pages/Ecosystem/Ecosystem.js
msgid "Explore, analyze, and copy on-chain traders"
msgstr ""

#: src/components/Glp/GlpSwap.js
msgid "FEES"
msgstr "GEBÜHREN"

#: src/components/Synthetics/ClaimModal/ClaimModal.tsx
#: src/components/Synthetics/SettleAccruedFundingFeeModal/SettleAccruedFundingFeeModal.tsx
msgid "FUNDING FEE"
msgstr ""

#: src/components/Synthetics/ClaimHistoryRow/ClaimHistoryRow.tsx
msgid "Failed Settlement of Funding Fees"
msgstr ""

#: src/domain/synthetics/claimHistory/claimPriceImpactRebate.ts
msgid "Failed to Claim Price Impact Rebate"
msgstr ""

#: src/domain/synthetics/orders/cancelOrdersTxn.ts
msgid "Failed to cancel {ordersText}"
msgstr ""

#: src/domain/synthetics/orders/updateOrderTxn.ts
msgid "Failed to update order"
msgstr ""

#: src/components/GmTokensBalanceInfo/GmTokensBalanceInfo.tsx
#: src/components/GmTokensBalanceInfo/GmTokensBalanceInfo.tsx
msgid "Fee values do not include incentives."
msgstr ""

#: src/components/Exchange/ConfirmationBox.js
#: src/components/Exchange/ConfirmationBox.js
#: src/components/Exchange/ConfirmationBox.js
#: src/components/Exchange/PositionEditor.js
#: src/components/Exchange/PositionSeller.js
#: src/components/Exchange/SwapBox.js
#: src/components/Exchange/SwapBox.js
#: src/components/Glp/GlpSwap.js
#: src/components/Glp/GlpSwap.js
#: src/components/Glp/GlpSwap.js
#: src/components/Synthetics/ConfirmationBox/ConfirmationBox.tsx
#: src/components/Synthetics/OrderEditor/OrderEditor.tsx
#: src/components/Synthetics/TradeFeesRow/TradeFeesRow.tsx
msgid "Fees"
msgstr "Gebühren"

#: src/components/Glp/GlpSwap.js
#: src/components/Synthetics/TradeFeesRow/TradeFeesRow.tsx
msgid "Fees (Rebated)"
msgstr ""

#: src/components/Synthetics/TradeFeesRow/TradeFeesRow.tsx
msgid "Fees (Rebated) and Price Impact"
msgstr ""

#: src/components/GmTokensBalanceInfo/GmTokensBalanceInfo.tsx
msgid "Fees USD value is calculated at the time they are accrued."
msgstr ""

#: src/components/Synthetics/GmSwap/GmFees/GmFees.tsx
#: src/components/Synthetics/TradeFeesRow/TradeFeesRow.tsx
msgid "Fees and Price Impact"
msgstr ""

#: src/components/Exchange/ConfirmationBox.js
msgid "Fees are high to swap from {0} to {1}."
msgstr "Der Wechsel von {0} zu {1} ist mit hohen Gebühren verbunden."

#: src/components/Exchange/ConfirmationBox.js
msgid "Fees are high to swap from {0} to {1}. <0/>{2} is needed for collateral."
msgstr "Der Tausch von {0} nach {1} ist mit hohen Gebühren verbunden. <0/>{2} wird für das Kollteral benötigt."

#: src/components/Exchange/PositionSeller.js
msgid "Fees are higher than Collateral"
msgstr ""

#: src/domain/synthetics/trade/utils/validation.ts
#: src/domain/synthetics/trade/utils/validation.ts
#: src/domain/synthetics/trade/utils/validation.ts
msgid "Fees exceed Pay amount"
msgstr ""

#: src/domain/synthetics/trade/utils/validation.ts
msgid "Fees exceed amount"
msgstr ""

#: src/pages/Ecosystem/Ecosystem.js
msgid "Fees generated by GMX"
msgstr "Von GMX generierte Gebühren"

#: src/components/Glp/GlpSwap.js
msgid "Fees may vary depending on which asset you sell GLP for. <0/>Enter the amount of GLP you want to redeem in the order form, then check here to compare fees."
msgstr "Die Gebühren können variieren, je nachdem, für welchen Vermögenswert du GLP verkaufst. <0/>Gebe die Menge an GLP, die du verkaufen möchtest, in das Order-Formular ein und vergleiche dann hier die Gebühren."

#: src/components/Glp/GlpSwap.js
msgid "Fees may vary depending on which asset you use to buy GLP. <0/>Enter the amount of GLP you want to purchase in the order form, then check here to compare fees."
msgstr "Die Gebühren können variieren, je nachdem, welche Anlage du für den Kauf von GLP verwendest. <0/>Gebe die Menge an GLP, die du kaufen möchtest, in das Order-Formular ein und vergleiche dann hier die Gebühren."

#: src/pages/Dashboard/DashboardV2.js
msgid "Fees since"
msgstr "Gebühren seit"

#: src/components/Glp/GlpSwap.js
#: src/components/Glp/GlpSwap.js
#: src/components/Glp/GlpSwap.js
#: src/components/Glp/GlpSwap.js
msgid "Fees will be shown once you have entered an amount in the order form."
msgstr "Die Gebühren werden angezeigt, sobald du einen Betrag in das Order-Formular eingegeben hast."

#: src/components/Exchange/SwapBox.js
msgid "Fetching token info..."
msgstr "Token-Informationen abrufen..."

#: src/pages/Ecosystem/Ecosystem.js
msgid "Financial reports and protocol analytics"
msgstr "Finanzberichte und Protokollanalyse"

#: src/components/Synthetics/SubaccountModal/SubaccountModal.tsx
msgid "For additional safety, subaccounts are only allowed to perform a specified number of actions before re-authorization from your main account is required."
msgstr ""

#: src/components/Referrals/TradersStats.tsx
msgid "For trades on V1, this discount will be airdropped to your account every Wednesday. On V2, discounts are applied automatically and will reduce your fees when you make a trade."
msgstr ""

#: src/components/Exchange/ConfirmationBox.js
msgid "Forfeit profit"
msgstr "Verzicht auf Gewinn"

#: src/components/Exchange/ConfirmationBox.js
msgid "Forfeit profit and Short"
msgstr "Verzicht auf Gewinn und Short"

#: src/components/Exchange/ConfirmationBox.js
msgid "Forfeit profit and {action}"
msgstr "Verzicht auf Gewinn und {action}"

#: src/components/Exchange/ConfirmationBox.js
msgid "Forfeit profit not checked"
msgstr "Verzicht auf Gewinn nicht geprüft"

#: src/components/Synthetics/TradeHistoryRow/utils.ts
#: src/components/Synthetics/TradeHistoryRow/utils.ts
msgid "Freeze"
msgstr ""

#: src/components/Synthetics/StatusNotification/GmStatusNotification.tsx
msgid "Fulfilling Buy request"
msgstr ""

#: src/components/Synthetics/StatusNotification/GmStatusNotification.tsx
msgid "Fulfilling Sell request"
msgstr ""

#: src/components/Synthetics/StatusNotification/OrderStatusNotification.tsx
msgid "Fulfilling order request"
msgstr ""

#: src/domain/synthetics/markets/claimFundingFeesTxn.ts
msgid "Funding Claimed"
msgstr ""

#: src/components/Synthetics/TradeFeesRow/TradeFeesRow.tsx
#: src/components/Synthetics/TradeHistoryRow/utils.ts
msgid "Funding Fee"
msgstr ""

#: src/components/Synthetics/TradeFeesRow/TradeFeesRow.tsx
msgid "Funding Fee Rate"
msgstr ""

#: src/components/Synthetics/Claims/ClaimableCardUI.tsx
msgid "Funding fees"
msgstr ""

#: src/components/Synthetics/MarketCard/MarketCard.tsx
#: src/components/Synthetics/MarketsList/MarketsList.tsx
msgid "Funding fees help to balance longs and shorts and are exchanged between both sides. <0>Read more</0>."
msgstr ""

#: src/pages/Ecosystem/Ecosystem.js
msgid "GBC NFTs APR tracker and rewards"
msgstr "GBC NFTs APR-Tracker und Belohnungen"

#: src/pages/Dashboard/DashboardV2.js
#: src/pages/Dashboard/DashboardV2.js
msgid "GLP Index Composition"
msgstr ""

#: src/pages/Dashboard/DashboardV2.js
msgid "GLP Pool"
msgstr "GLP Pool"

#: src/pages/Stake/StakeV2.js
#: src/pages/Stake/StakeV2.js
msgid "GLP Vault"
msgstr ""

#: src/pages/Ecosystem/Ecosystem.js
msgid "GLP and GMX autocompounding vaults"
msgstr ""

#: src/pages/Ecosystem/Ecosystem.js
msgid "GLP autocompounding vaults"
msgstr ""

#: src/components/Glp/GlpSwap.js
msgid "GLP buy disabled, pending {0} upgrade"
msgstr "GLP-Kauf deaktiviert, {0} Aktualisierung steht noch aus"

#: src/components/TokenCard/TokenCard.tsx
msgid "GLP is the liquidity provider token for GMX V1 markets. Accrues 70% of the V1 markets generated fees."
msgstr ""

#: src/components/Glp/GlpSwap.js
msgid "GLP sell disabled, pending {0} upgrade"
msgstr "GLP-Verkauf deaktiviert, {0} Aktualisierung steht noch aus"

#: src/pages/BuyGlp/BuyGlp.js
msgid "GLP to GM migration has reduced Fees due to STIP incentives. <0>Read more</0>."
msgstr ""

#: src/components/Synthetics/GmList/GmList.tsx
#: src/components/Synthetics/GmList/GmList.tsx
#: src/components/Synthetics/MarketsList/MarketsList.tsx
#: src/components/Synthetics/MarketsList/MarketsList.tsx
#: src/pages/Dashboard/DashboardV2.js
msgid "GM Pools"
msgstr ""

#: src/components/Synthetics/MarketStats/MarketStats.tsx
msgid "GM Token pricing includes positions' Pending PnL, Impact Pool Amount and Borrow Fees."
msgstr ""

#: src/components/Synthetics/MarketStats/MarketStats.tsx
msgid "GM can be sold for {0} and {1} for this market up to the specified selling caps. The remaining tokens in the pool are reserved for currently open Positions."
msgstr ""

#: src/components/TokenCard/TokenCard.tsx
msgid "GM is the liquidity provider token for GMX V2 markets. Accrues 63% of the V2 markets generated fees."
msgstr ""

#: src/pages/Ecosystem/Ecosystem.js
msgid "GMX Announcements and Updates"
msgstr "GMX-Ankündigungen und Updates"

#: src/pages/Ecosystem/Ecosystem.js
msgid "GMX Blueberry NFTs"
msgstr "GMX Blueberry NFTs"

#: src/pages/Ecosystem/Ecosystem.js
msgid "GMX Governance Page"
msgstr "GMX Governance Seite"

#: src/pages/Ecosystem/Ecosystem.js
msgid "GMX Pages"
msgstr "GMX Seiten"

#: src/pages/Ecosystem/Ecosystem.js
msgid "GMX Perpetuals Data"
msgstr "GMX Perpetuals Daten"

#: src/pages/Ecosystem/Ecosystem.js
msgid "GMX Proposals Voting page"
msgstr "GMX-Vorschläge Abstimmungsseite"

#: src/pages/Ecosystem/Ecosystem.js
msgid "GMX Stats Page"
msgstr "GMX-Statistiken-Seite"

#: src/pages/Actions/Actions.js
msgid "GMX V1 actions for all accounts."
msgstr ""

#: src/pages/Actions/Actions.js
msgid "GMX V1 information for account: {checkSummedAccount}"
msgstr ""

#: src/pages/SyntheticsActions/SyntheticsActions.tsx
msgid "GMX V2 actions for all accounts."
msgstr ""

#: src/pages/SyntheticsActions/SyntheticsActions.tsx
msgid "GMX V2 information for account: {checkSummedAccount}"
msgstr ""

#: src/pages/Stake/StakeV2.js
#: src/pages/Stake/StakeV2.js
msgid "GMX Vault"
msgstr ""

#: src/pages/Ecosystem/Ecosystem.js
msgid "GMX Weekly Updates"
msgstr "GMX Wöchentliche Updates"

#: src/pages/BuyGMX/BuyGMX.tsx
msgid "GMX bonds can be bought on Bond Protocol with a discount and a small vesting period:"
msgstr ""

#: src/pages/Ecosystem/Ecosystem.js
msgid "GMX community discussion"
msgstr "GMX Community-Diskussion"

#: src/pages/Ecosystem/Ecosystem.js
msgid "GMX dashboards and analytics."
msgstr "GMX-Dashboards und -Analysen."

#: src/pages/Ecosystem/Ecosystem.js
msgid "GMX ecosystem pages."
msgstr "GMX-Ökosystem-Seiten."

#: src/pages/Ecosystem/Ecosystem.js
msgid "GMX explorer for stats and traders"
msgstr "GMX-Explorer für Statistiken und Trader"

#: src/pages/Ecosystem/Ecosystem.js
msgid "GMX fundamentals"
msgstr "GMX-Grundlagen"

#: src/pages/Home/Home.js
msgid "GMX is currently live on Arbitrum and Avalanche."
msgstr "GMX ist derzeit auf Arbitrum und Avalanche verfügbar."

#: src/pages/Jobs/Jobs.js
msgid "GMX is not actively looking for new hires at the moment. However, if you think you can contribute to the project, please email <0>jobs@gmx.io</0>."
msgstr "GMX sucht im Moment nicht aktiv nach neuen Mitarbeitern. Wenn du jedoch der Meinung bist, dass du zu dem Projekt beitragen kannst, sende bitte eine E-Mail an <0>jobs@gmx.io</0>."

#: src/components/TokenCard/TokenCard.tsx
msgid "GMX is the utility and governance token. Accrues 30% and 27% of V1 and V2 markets generated fees, respectively."
msgstr ""

#: src/pages/Ecosystem/Ecosystem.js
msgid "GMX staking calculator"
msgstr "GMX-Sataking-Rechner"

#: src/pages/Ecosystem/Ecosystem.js
msgid "GMX staking calculator and guide"
msgstr ""

#: src/pages/Ecosystem/Ecosystem.js
msgid "GMX staking rewards updates and insights"
msgstr "Aktualisierungen und Einblicke in die GMX-Staking-Rewards"

#: src/pages/Stake/StakeV2.js
#: src/pages/Stake/StakeV2.js
msgid "GMX transfers not yet enabled"
msgstr ""

#: src/components/Common/SEO.js
msgid "GMX | Decentralized Perpetual Exchange"
msgstr ""

#: src/components/Synthetics/SubaccountModal/utils.ts
msgid "Generate & Activate Subaccount"
msgstr ""

#: src/components/Referrals/AddAffiliateCode.js
msgid "Generate Referral Code"
msgstr "Empfehlungscode generieren"

#: src/components/Synthetics/SubaccountModal/SubaccountStatus.tsx
msgid "Generate and activate a Subaccount for <0>One-Click Trading</0> to reduce signing popups."
msgstr ""

#: src/components/Synthetics/StatusNotification/SubaccountNotification.tsx
msgid "Generating and activating Subaccount"
msgstr ""

#: src/components/Exchange/PositionShareCard.tsx
msgid "Generating shareable image..."
msgstr "Generierung von teilbaren Bildern..."

#: src/pages/Referrals/Referrals.tsx
msgid "Get fee discounts and earn rebates through the GMX referral program.<0/>For more information, please read the <1>referral program details</1>."
msgstr ""

#: src/domain/synthetics/leaderboard/constants.ts
#: src/domain/synthetics/leaderboard/constants.ts
msgid "Global Leaderboard"
msgstr ""

#: src/domain/synthetics/leaderboard/constants.ts
#~ msgid "Global leaderboard"
#~ msgstr ""

#: src/components/Header/HomeHeaderLinks.tsx
msgid "Governance"
msgstr "Governance"

#: src/components/Synthetics/ConfirmationBox/ConfirmationBox.tsx
#: src/components/Synthetics/GmSwap/GmConfirmationBox/GmConfirmationBox.tsx
#: src/components/Synthetics/PositionEditor/PositionEditor.tsx
#: src/components/Synthetics/PositionSeller/PositionSeller.tsx
msgid "High Execution Fee not yet acknowledged"
msgstr ""

#: src/components/Exchange/SwapBox.js
msgid "High Slippage, Swap Anyway"
msgstr "Hoher Slippage, trotzdem tauschen"

#: src/components/Exchange/SwapBox.js
msgid "High USDG Slippage, Long Anyway"
msgstr "Hohe USDG-Abweichung, trotzdem Long"

#: src/components/Exchange/ConfirmationBox.js
#: src/components/Synthetics/ConfirmationBox/ConfirmationBox.tsx
msgid "I am aware of the trigger orders"
msgstr "Ich bin mir der Trigger-Orders bewusst"

#: src/pages/BeginAccountTransfer/BeginAccountTransfer.js
msgid "I do not want to transfer the Affiliate esGMX tokens"
msgstr ""

#: src/components/Synthetics/MarketCard/MarketCard.tsx
msgid "If you have an existing position, the position will be closed at a reference price of {0}, not accounting for price impact.<0/><1/>This exit price will change with the price of the asset.<2/><3/><4>More Info</4>"
msgstr ""

#: src/components/Exchange/SwapBox.js
msgid "If you have an existing position, the position will be closed at {0} USD.<0/><1/>This exit price will change with the price of the asset.<2/><3/><4>More Info</4>"
msgstr "Wenn du eine bestehende Position hast, wird die Position für {0} USD geschlossen.<0/><1/>Dieser Ausstiegskurs ändert sich mit dem Kurs des Assets.<2/><3/><4>Weitere Infos</4>"

#: src/components/Exchange/PositionShare.tsx
msgid "Image generation error, please refresh and try again."
msgstr "Fehler bei der Bilderzeugung, bitte aktualisieren und versuche es erneut."

#: src/components/Exchange/ExchangeTVChart.js
#: src/components/Synthetics/TVChart/TVChart.tsx
msgid "Inc."
msgstr "Inc."

#: src/pages/Stake/StakeV2.js
msgid "Incentives"
msgstr ""

#: src/components/Synthetics/UserIncentiveDistributionList/UserIncentiveDistributionList.tsx
msgid "Incentives Distribution History"
msgstr ""

#: src/components/Synthetics/UserIncentiveDistributionList/UserIncentiveDistributionList.tsx
#: src/components/Synthetics/UserIncentiveDistributionList/UserIncentiveDistributionList.tsx
msgid "Incentives are airdropped weekly."
msgstr ""

#: src/components/SettingsModal/SettingsModal.tsx
msgid "Include PnL in leverage display"
msgstr "PnL in die Anzeige der Hebelwirkung einbeziehen"

#: src/pages/CompleteAccountTransfer/CompleteAccountTransfer.js
msgid "Incorrect Account"
msgstr "Falsches Konto"

#: src/components/Exchange/SwapBox.js
#: src/pages/Stake/StakeV1.js
msgid "Incorrect Network"
msgstr "Falsches Netzwerk"

#: src/components/Exchange/SwapBox.js
msgid "Incorrect network"
msgstr "Falsches Netzwerk"

#: src/components/Exchange/ConfirmationBox.js
#: src/components/Exchange/ConfirmationBox.js
#: src/components/Exchange/OrdersList.js
#: src/components/Exchange/TradeHistory.js
#: src/components/Exchange/TradeHistory.js
#: src/components/Synthetics/OrderItem/OrderItem.tsx
#: src/components/Synthetics/TradeHistoryRow/utils.ts
#: src/domain/synthetics/orders/utils.ts
#: src/pages/OrdersOverview/OrdersOverview.js
msgid "Increase"
msgstr "Erhöhen"

#: src/components/Exchange/PositionDropdown.tsx
msgid "Increase Size (Limit)"
msgstr ""

#: src/components/Exchange/PositionDropdown.tsx
msgid "Increase Size (Market)"
msgstr ""

#: src/pages/OrdersOverview/OrdersOverview.js
msgid "Increase active: {0}, executed: {1}, cancelled: {2}"
msgstr "Erhöhen aktiv: {0}, ausgeführt: {1}, abgebrochen: {2}"

#: src/components/Exchange/TradeHistory.js
msgid "Increase {0} {longOrShortText}, +{1} USD, {2} Price: {3} USD"
msgstr "Erhöhen {0} {longOrShortText}, +{1} USD, {2} Preis: {3} USD"

#: src/context/SyntheticsEvents/SyntheticsEventsProvider.tsx
msgid "Increased {positionText}, +{0}"
msgstr ""

#: src/pages/Exchange/Exchange.js
msgid "Increased {tokenSymbol} {longOrShortText}, +{0} USD."
msgstr "Erhöht {tokenSymbol} {longOrShortText}, +{0} USD."

#: src/components/Synthetics/StatusNotification/OrderStatusNotification.tsx
msgid "Increasing"
msgstr ""

#: src/pages/OrdersOverview/OrdersOverview.js
msgid "Index"
msgstr "Index"

#: src/components/Exchange/NetValueTooltip.tsx
#: src/components/Exchange/PositionsList.js
#: src/components/Exchange/PositionsList.js
#: src/components/Synthetics/PositionItem/PositionItem.tsx
#: src/components/Synthetics/PositionItem/PositionItem.tsx
msgid "Initial Collateral"
msgstr "Ursprüngliches Kollateral"

#: src/components/Exchange/PositionSeller.js
msgid "Initial Collateral (Collateral excluding Borrow Fee)."
msgstr ""

#: src/components/Synthetics/PositionEditor/PositionEditor.tsx
#: src/components/Synthetics/PositionSeller/PositionSeller.tsx
msgid "Initial Collateral (Collateral excluding Borrow and Funding Fee)."
msgstr ""

#: src/components/Exchange/TradeHistory.js
#: src/components/Synthetics/TradeHistoryRow/utils.ts
msgid "Initial collateral"
msgstr "Ursprüngliches Kollateral"

#: src/components/Synthetics/SubaccountModal/SubaccountModal.tsx
msgid "Initial top-up"
msgstr ""

#: src/components/Exchange/PositionSeller.js
msgid "Insufficient Available Liquidity to swap to {0}:"
msgstr ""

#: src/components/Glp/GlpSwap.js
msgid "Insufficient GLP balance"
msgstr "Unzureichende GLP-Balance"

#: src/components/Exchange/PositionSeller.js
#: src/components/Exchange/PositionSeller.js
#: src/components/Exchange/SwapBox.js
#: src/components/Exchange/SwapBox.js
#: src/components/Exchange/SwapBox.js
#: src/components/Exchange/SwapBox.js
#: src/components/Exchange/SwapBox.js
#: src/components/Exchange/SwapBox.js
#: src/components/Exchange/SwapBox.js
#: src/components/Exchange/SwapBox.js
#: src/components/Exchange/SwapBox.js
#: src/components/Exchange/SwapBox.js
msgid "Insufficient Liquidity"
msgstr ""

#: src/components/Exchange/SwapBox.js
#: src/components/Glp/GlpSwap.js
#: src/domain/synthetics/trade/utils/validation.ts
msgid "Insufficient liquidity"
msgstr "Unzureichende Liquidität"

#: src/components/Synthetics/TradeBox/MarketPoolSelectorRow.tsx
msgid "Insufficient liquidity in any {0}/USD market pools for your order."
msgstr ""

#: src/components/Synthetics/TradeBox/MarketPoolSelectorRow.tsx
msgid "Insufficient liquidity in {0} market pool. <0/><1>Switch to {1} market pool.</1>"
msgstr ""

#: src/domain/synthetics/trade/utils/validation.ts
msgid "Insufficient liquidity to swap collateral"
msgstr ""

#: src/domain/synthetics/trade/utils/validation.ts
msgid "Insufficient receive token liquidity"
msgstr ""

#: src/pages/Stake/StakeV2.js
msgid "Insufficient staked tokens"
msgstr ""

#: src/components/Exchange/SwapBox.js
#: src/components/Exchange/SwapBox.js
#: src/components/Glp/GlpSwap.js
#: src/domain/synthetics/trade/utils/validation.ts
#: src/domain/synthetics/trade/utils/validation.ts
#: src/domain/synthetics/trade/utils/validation.ts
#: src/domain/synthetics/trade/utils/validation.ts
#: src/domain/synthetics/trade/utils/validation.ts
#: src/domain/synthetics/trade/utils/validation.ts
msgid "Insufficient {0} balance"
msgstr "Unzureichende {0} Balance"

#: src/domain/synthetics/trade/utils/validation.ts
#: src/domain/synthetics/trade/utils/validation.ts
msgid "Insufficient {0} liquidity"
msgstr ""

#: src/components/Synthetics/SubaccountModal/utils.ts
msgid "Insufficient {nativeTokenSymbol} balance"
msgstr ""

#: src/components/Exchange/PositionSeller.js
#: src/components/Exchange/PositionSeller.js
msgid "Invalid Liquidation Price"
msgstr ""

#: src/pages/NftWallet/NftWallet.js
msgid "Invalid NFT Address"
msgstr "Ungültige NFT-Adresse"

#: src/pages/BeginAccountTransfer/BeginAccountTransfer.js
#: src/pages/NftWallet/NftWallet.js
msgid "Invalid Receiver Address"
msgstr "Ungültige Empfängeradresse"

#: src/pages/CompleteAccountTransfer/CompleteAccountTransfer.js
msgid "Invalid Transfer Addresses: Please check the url."
msgstr ""

#: src/components/SettingsModal/SettingsModal.tsx
msgid "Invalid execution fee buffer value"
msgstr ""

#: src/components/Exchange/PositionEditor.js
#: src/components/Exchange/PositionEditor.js
#: src/components/Exchange/PositionEditor.js
#: src/domain/synthetics/trade/utils/validation.ts
#: src/domain/synthetics/trade/utils/validation.ts
msgid "Invalid liq. price"
msgstr "Ungültiger Liq.-Preis"

#: src/components/Exchange/ConfirmationBox.js
#: src/components/Exchange/OrderEditor.js
#: src/components/Exchange/PositionSeller.js
msgid "Invalid price, see warning"
msgstr "Ungültiger Preis, siehe Warnung"

#: src/components/SettingsModal/SettingsModal.tsx
msgid "Invalid slippage value"
msgstr "Ungültiger Slippagewert"

#: src/pages/OrdersOverview/OrdersOverview.js
msgid "Invalid token fromToken: \"{0}\" toToken: \"{toTokenAddress}\""
msgstr "Ungültiger Token von Token: \"{0}\" zu Token: \"{toTokenAddress}\""

#: src/pages/OrdersOverview/OrdersOverview.js
msgid "Invalid token indexToken: \"{0}\" collateralToken: \"{1}\""
msgstr "Ungültiger Token index Token: \"{0} Kollateral Token: \"{1}\""

#: src/pages/Jobs/Jobs.js
msgid "Job Openings"
msgstr ""

#: src/pages/Jobs/Jobs.js
msgid "Job openings at GMX."
msgstr "Offene Jobs bei GMX."

#: src/pages/Jobs/Jobs.js
msgid "Jobs"
msgstr "Jobs"

#: src/components/Exchange/PositionSeller.js
msgid "Keep Leverage is not possible"
msgstr ""

#: src/components/Synthetics/ConfirmationBox/ConfirmationBox.tsx
#: src/components/Synthetics/TradeBox/TradeBox.tsx
msgid "Keep leverage at {0}"
msgstr ""

#: src/components/Exchange/PositionSeller.js
msgid "Keep leverage at {0}x"
msgstr ""

#: src/components/Synthetics/PositionSeller/PositionSeller.tsx
msgid "Keep leverage at {keepLeverageAtValue}"
msgstr ""

#: src/components/Synthetics/ChartTokenSelector/ChartTokenSelector.tsx
msgid "LONG LIQ."
msgstr ""

#: src/components/NetworkDropdown/NetworkDropdown.tsx
msgid "Language"
msgstr "Sprache"

#: src/pages/LeaderboardPage/components/LeaderboardContainer.tsx
msgid "Last 30 days"
msgstr ""

#: src/pages/LeaderboardPage/components/LeaderboardContainer.tsx
msgid "Last 7 days"
msgstr ""

#: src/components/Header/AppHeaderUser.tsx
#: src/components/Header/AppHeaderUser.tsx
#: src/components/ModalViews/RedirectModal.js
#: src/pages/Home/Home.js
msgid "Launch App"
msgstr "App starten"

#: src/components/Exchange/UsefulLinks.tsx
#: src/components/Header/AppHeaderLinks.tsx
msgid "Leaderboard"
msgstr "Bestenliste"

#: src/pages/Ecosystem/Ecosystem.js
msgid "Leaderboard for GMX traders"
msgstr "Rangliste für GMX-Trader"

#: src/pages/LeaderboardPage/components/LeaderboardContainer.tsx
#~ msgid "Leaderboard for traders on GMX V2"
#~ msgstr ""

#: src/pages/LeaderboardPage/components/LeaderboardContainer.tsx
msgid "Leaderboard for traders on GMX V2."
msgstr ""

#: src/components/Exchange/PositionEditor.js
msgid "Leave at least {0} ETH for gas"
msgstr ""

#: src/components/Exchange/SwapBox.js
#: src/components/Exchange/SwapBox.js
msgid "Leave at least {0} {1} for gas"
msgstr "Mindestens {0} {1} für Gas lassen"

#: src/components/Exchange/PositionEditor.js
msgid "Leftover Collateral not enough to cover fees"
msgstr ""

#: src/components/Exchange/PositionSeller.js
msgid "Leftover collateral below 5 USD"
msgstr ""

#: src/domain/synthetics/trade/utils/validation.ts
msgid "Leftover collateral below {0} USD"
msgstr ""

#: src/components/Exchange/PositionSeller.js
msgid "Leftover position below 10 USD"
msgstr ""

#: src/components/Exchange/ConfirmationBox.js
#: src/components/Exchange/PositionEditor.js
#: src/components/Exchange/PositionSeller.js
#: src/components/Exchange/SwapBox.js
#: src/components/Exchange/SwapBox.js
#: src/components/Synthetics/ConfirmationBox/ConfirmationBox.tsx
#: src/components/Synthetics/OrderEditor/OrderEditor.tsx
#: src/components/Synthetics/PositionEditor/PositionEditor.tsx
#: src/components/Synthetics/PositionSeller/PositionSeller.tsx
#: src/components/Synthetics/TradeBox/TradeBox.tsx
#: src/components/Synthetics/TradeBox/TradeBox.tsx
#: src/components/Synthetics/TradeBox/TradeBox.tsx
msgid "Leverage"
msgstr "Hebelwirkung"

#: src/pages/Ecosystem/Ecosystem.js
msgid "Leverage Trading Terminal"
msgstr ""

#: src/components/Exchange/SwapBox.js
msgid "Leverage disabled, pending {0} upgrade"
msgstr "Hebelwirkung deaktiviert, {0} Upgrade steht an"

#: src/components/Synthetics/TradeBox/TradeBox.tsx
msgid "Leverage slider"
msgstr ""

#: src/components/Exchange/OrdersList.js
#: src/components/Exchange/OrdersList.js
#: src/components/Exchange/SwapBox.js
#: src/components/Synthetics/OrderEditor/OrderEditor.tsx
#: src/components/Synthetics/OrderItem/OrderItem.tsx
#: src/components/Synthetics/OrderItem/OrderItem.tsx
#: src/components/Synthetics/PositionItem/PositionItem.tsx
#: src/components/Synthetics/TradeBox/TradeBox.tsx
#: src/components/Synthetics/TradeHistoryRow/utils.ts
msgid "Limit"
msgstr "Limit"

#: src/domain/synthetics/orders/utils.ts
msgid "Limit Decrease"
msgstr ""

#: src/domain/synthetics/orders/utils.ts
msgid "Limit Increase"
msgstr ""

#: src/components/Synthetics/ConfirmationBox/ConfirmationBox.tsx
msgid "Limit Order Price to guarantee Min. Receive amount is updated in real time in the Orders tab after the order has been created."
msgstr ""

#: src/components/Synthetics/ConfirmationBox/ConfirmationBox.tsx
msgid "Limit Order Price will vary based on Fees and Price Impact to guarantee the Min. Receive amount."
msgstr ""

#: src/components/Exchange/ConfirmationBox.js
#: src/components/Exchange/ConfirmationBox.js
#: src/components/Synthetics/ConfirmationBox/ConfirmationBox.tsx
#: src/components/Synthetics/ConfirmationBox/ConfirmationBox.tsx
msgid "Limit Price"
msgstr "Limit Preis"

#: src/components/Synthetics/StatusNotification/OrderStatusNotification.tsx
#: src/domain/synthetics/orders/utils.ts
msgid "Limit Swap"
msgstr ""

#: src/components/Exchange/SwapBox.js
msgid "Limit order creation failed."
msgstr "Die Erstellung einer Limit-Order ist fehlgeschlagen."

#: src/components/Synthetics/StatusNotification/OrderStatusNotification.tsx
msgid "Limit order for"
msgstr ""

#: src/components/Exchange/SwapBox.js
msgid "Limit order submitted!"
msgstr "Limit-Order übermittelt!"

#: src/pages/Ecosystem/Ecosystem.js
#: src/pages/Ecosystem/Ecosystem.js
#: src/pages/Ecosystem/Ecosystem.js
#: src/pages/Ecosystem/Ecosystem.js
#: src/pages/Ecosystem/Ecosystem.js
msgid "Link"
msgstr "Link"

#: src/components/Exchange/PositionShare.tsx
msgid "Link copied to clipboard."
msgstr "Link in die Zwischenablage kopiert."

#: src/components/Exchange/ConfirmationBox.js
#: src/components/Exchange/OrderEditor.js
#: src/components/Exchange/PositionEditor.js
#: src/components/Exchange/PositionSeller.js
#: src/components/Exchange/PositionsList.js
#: src/components/Exchange/PositionsList.js
#: src/components/Exchange/SwapBox.js
#: src/components/Synthetics/ConfirmationBox/ConfirmationBox.tsx
#: src/components/Synthetics/ConfirmationBox/ConfirmationBox.tsx
#: src/components/Synthetics/OrderEditor/OrderEditor.tsx
#: src/components/Synthetics/PositionEditor/PositionEditor.tsx
#: src/components/Synthetics/PositionItem/PositionItem.tsx
#: src/components/Synthetics/PositionList/PositionList.tsx
#: src/components/Synthetics/PositionSeller/PositionSeller.tsx
#: src/components/Synthetics/TradeBox/TradeBox.tsx
#: src/components/Synthetics/TradeBox/TradeBox.tsx
msgid "Liq. Price"
msgstr "Liq. Preis"

#: src/components/Exchange/ExchangeTVChart.js
msgid "Liq. {0} {longOrShortText}"
msgstr ""

#: src/components/Synthetics/TVChart/TVChart.tsx
msgid "Liq. {longOrShortText} {tokenSymbol}"
msgstr ""

#: src/components/Exchange/TradeHistory.js
#: src/context/SyntheticsEvents/SyntheticsEventsProvider.tsx
msgid "Liquidated"
msgstr "Liquidiert"

#: src/components/Exchange/TradeHistory.js
msgid ""
"Liquidated {0} {longOrShortText},\n"
"-{1} USD,\n"
"{2} Price: {3} USD"
msgstr ""

#: src/components/Exchange/TradeHistory.js
msgid "Liquidation Fee"
msgstr ""

#: src/components/Exchange/PositionEditor.js
msgid "Liquidation price would cross mark price."
msgstr ""

#: src/pages/Stake/StakeV2.js
msgid "Liquidity and trading incentives program is live on Arbitrum. <0>Read more</0>."
msgstr ""

#: src/components/Exchange/SwapBox.js
#: src/components/Exchange/SwapBox.js
msgid "Liquidity data not loaded"
msgstr "Liquiditätsdaten nicht geladen"

#: src/components/Exchange/PositionsList.js
#: src/components/Exchange/PositionsList.js
#: src/components/Synthetics/Claims/Claims.tsx
#: src/components/Synthetics/GmSwap/GmConfirmationBox/GmConfirmationBox.tsx
#: src/components/Synthetics/OrderEditor/OrderEditor.tsx
#: src/components/Synthetics/OrderEditor/OrderEditor.tsx
#: src/components/Synthetics/OrderList/OrderList.tsx
#: src/components/Synthetics/OrderList/OrderList.tsx
#: src/components/Synthetics/PositionList/PositionList.tsx
#: src/components/Synthetics/PositionList/PositionList.tsx
#: src/components/Synthetics/TradeHistory/TradeHistory.tsx
#: src/domain/synthetics/trade/utils/validation.ts
#: src/domain/synthetics/trade/utils/validation.ts
msgid "Loading..."
msgstr "Lädt..."

#: src/components/Exchange/ConfirmationBox.js
#: src/components/Exchange/ConfirmationBox.js
#: src/components/Exchange/ConfirmationBox.js
#: src/components/Exchange/ConfirmationBox.js
#: src/components/Exchange/ConfirmationBox.js
#: src/components/Exchange/ExchangeTVChart.js
#: src/components/Exchange/ExchangeTVChart.js
#: src/components/Exchange/OrdersList.js
#: src/components/Exchange/PositionEditor.js
#: src/components/Exchange/PositionSeller.js
#: src/components/Exchange/PositionsList.js
#: src/components/Exchange/PositionsList.js
#: src/components/Exchange/PositionsList.js
#: src/components/Exchange/SwapBox.js
#: src/components/Exchange/SwapBox.js
#: src/components/Exchange/SwapBox.js
#: src/components/Exchange/SwapBox.js
#: src/components/Exchange/SwapBox.js
#: src/components/Exchange/TradeHistory.js
#: src/components/Exchange/TradeHistory.js
#: src/components/Exchange/TradeHistory.js
#: src/components/Synthetics/ClaimHistoryRow/ClaimHistoryRow.tsx
#: src/components/Synthetics/ClaimHistoryRow/ClaimHistoryRow.tsx
#: src/components/Synthetics/ClaimHistoryRow/ClaimHistoryRow.tsx
#: src/components/Synthetics/ConfirmationBox/ConfirmationBox.tsx
#: src/components/Synthetics/ConfirmationBox/ConfirmationBox.tsx
#: src/components/Synthetics/ConfirmationBox/ConfirmationBox.tsx
#: src/components/Synthetics/ConfirmationBox/ConfirmationBox.tsx
#: src/components/Synthetics/MarketCard/MarketCard.tsx
#: src/components/Synthetics/MarketNetFee/MarketNetFee.tsx
#: src/components/Synthetics/OrderItem/OrderItem.tsx
#: src/components/Synthetics/PositionEditor/PositionEditor.tsx
#: src/components/Synthetics/PositionItem/PositionItem.tsx
#: src/components/Synthetics/PositionItem/PositionItem.tsx
#: src/components/Synthetics/PositionSeller/PositionSeller.tsx
#: src/components/Synthetics/SettleAccruedFundingFeeModal/SettleAccruedFundingFeeRow.tsx
#: src/components/Synthetics/StatusNotification/FeesSettlementStatusNotification.tsx
#: src/components/Synthetics/StatusNotification/OrderStatusNotification.tsx
#: src/components/Synthetics/TVChart/TVChart.tsx
#: src/components/Synthetics/TVChart/TVChart.tsx
#: src/components/Synthetics/TVChart/TVChart.tsx
#: src/components/Synthetics/TradeBox/TradeBox.tsx
#: src/components/Synthetics/TradeHistoryRow/utils.ts
#: src/context/SyntheticsEvents/SyntheticsEventsProvider.tsx
#: src/context/SyntheticsEvents/SyntheticsEventsProvider.tsx
#: src/domain/synthetics/orders/utils.ts
#: src/pages/Actions/Actions.js
#: src/pages/Actions/Actions.js
#: src/pages/Exchange/Exchange.js
#: src/pages/Exchange/Exchange.js
#: src/pages/Exchange/Exchange.js
#: src/pages/Exchange/Exchange.js
#: src/pages/OrdersOverview/OrdersOverview.js
msgid "Long"
msgstr "Long"

#: src/components/Synthetics/MarketStats/MarketStats.tsx
msgid "Long Collateral"
msgstr ""

#: src/components/Exchange/ChartTokenSelector.tsx
msgid "Long Liquidity"
msgstr ""

#: src/components/Synthetics/MarketCard/MarketCard.tsx
msgid "Long Open Interest"
msgstr ""

#: src/components/Synthetics/MarketNetFee/MarketNetFee.tsx
#: src/pages/Dashboard/DashboardV2.js
msgid "Long Positions"
msgstr "Long Positionen"

#: src/components/Exchange/SwapBox.js
msgid "Long {0}"
msgstr "Long {0}"

#: src/components/Exchange/ConfirmationBox.js
msgid "Longing..."
msgstr "Gehe Long..."

#: src/components/Referrals/AddAffiliateCode.js
msgid "Looks like you don't have a referral code to share. <0/> Create one now and start earning rebates!"
msgstr "Sieht so aus, als hättest du keinen Empfehlungscode, den du weitergeben kannst. <0/> Erstelle jetzt einen und beginne, Rabatte zu verdienen!"

#: src/pages/Actions/Actions.js
msgid "Loss"
msgstr "Verlust"

#: src/components/Synthetics/AccruedPositionPriceImpactRebateModal/AccruedPositionPriceImpactRebateModal.tsx
#: src/components/Synthetics/ClaimModal/ClaimModal.tsx
#: src/components/Synthetics/ClaimablePositionPriceImpactRebateModal/ClaimablePositionPriceImpactRebateModal.tsx
#: src/components/Synthetics/GmList/GmList.tsx
msgid "MARKET"
msgstr ""

#: src/components/BuyInputSection/BuyInputSection.tsx
#: src/components/InputSection/InputSection.js
#: src/pages/ClaimEsGmx/ClaimEsGmx.js
msgid "MAX"
msgstr "MAX"

#: src/components/Synthetics/SubaccountModal/SubaccountModal.tsx
msgid "Main Account Balance"
msgstr ""

#: src/components/Synthetics/SubaccountModal/SubaccountModal.tsx
msgid "Main Account {0} Balance is used to top up Subaccount Balance on each Action up to the set Max auto top-up amount. Use the \"Сonvert {1} to {2}\" field if the Main Account {3} Balance is low."
msgstr ""

#: src/components/Exchange/OrderEditor.js
#: src/components/Exchange/PositionSeller.js
#: src/components/Exchange/SwapBox.js
#: src/components/Synthetics/OrderEditor/OrderEditor.tsx
#: src/components/Synthetics/PositionSeller/PositionSeller.tsx
#: src/components/Synthetics/TradeBox/TradeBox.tsx
#: src/components/Synthetics/TradeBox/TradeBox.tsx
msgid "Mark"
msgstr ""

#: src/components/Exchange/ConfirmationBox.js
#: src/components/Exchange/ConfirmationBox.js
#: src/components/Exchange/OrderEditor.js
#: src/components/Exchange/OrdersList.js
#: src/components/Exchange/OrdersList.js
#: src/components/Exchange/OrdersList.js
#: src/components/Exchange/PositionEditor.js
#: src/components/Exchange/PositionSeller.js
#: src/components/Exchange/PositionsList.js
#: src/components/Exchange/PositionsList.js
#: src/components/Synthetics/ConfirmationBox/ConfirmationBox.tsx
#: src/components/Synthetics/ConfirmationBox/ConfirmationBox.tsx
#: src/components/Synthetics/ConfirmationBox/ConfirmationBox.tsx
#: src/components/Synthetics/OrderItem/OrderItem.tsx
#: src/components/Synthetics/OrderList/OrderList.tsx
#: src/components/Synthetics/PositionEditor/PositionEditor.tsx
#: src/components/Synthetics/PositionItem/PositionItem.tsx
#: src/components/Synthetics/PositionList/PositionList.tsx
#: src/components/Synthetics/PositionSeller/PositionSeller.tsx
#: src/components/Synthetics/TradeHistoryRow/utils.ts
#: src/components/Synthetics/TradeHistoryRow/utils.ts
#: src/pages/OrdersOverview/OrdersOverview.js
msgid "Mark Price"
msgstr "Mark-Preis"

#: src/components/Exchange/PositionSeller.js
#: src/components/Exchange/SwapBox.js
#: src/components/Referrals/ClaimAffiliatesModal/ClaimAffiliatesModal.tsx
#: src/components/Synthetics/MarketCard/MarketCard.tsx
#: src/components/Synthetics/MarketStats/MarketStats.tsx
#: src/components/Synthetics/OrderItem/OrderItem.tsx
#: src/components/Synthetics/PositionItem/PositionItem.tsx
#: src/components/Synthetics/PositionItem/PositionItem.tsx
#: src/components/Synthetics/PositionSeller/PositionSeller.tsx
#: src/components/Synthetics/TradeBox/TradeBox.tsx
#: src/components/Synthetics/TradeBox/TradeBox.tsx
#: src/components/Synthetics/TradeBox/TradeBox.tsx
#: src/components/Synthetics/TradeHistoryRow/TradeHistoryRow.tsx
#: src/components/Synthetics/TradeHistoryRow/utils.ts
#: src/components/Synthetics/TradeHistoryRow/utils.ts
msgid "Market"
msgstr "Markt"

#: src/pages/Dashboard/DashboardV2.js
#: src/pages/Dashboard/DashboardV2.js
msgid "Market Cap"
msgstr "Marktkapitalisierung"

#: src/domain/synthetics/orders/utils.ts
msgid "Market Decrease"
msgstr ""

#: src/domain/synthetics/orders/utils.ts
msgid "Market Increase"
msgstr ""

#: src/domain/synthetics/orders/utils.ts
msgid "Market Swap"
msgstr ""

#: src/components/Exchange/PositionEditor.js
#: src/components/Exchange/PositionSeller.js
#: src/components/Synthetics/PositionEditor/PositionEditor.tsx
#: src/components/Synthetics/PositionSeller/PositionSeller.tsx
#: src/pages/Stake/StakeV2.js
#: src/pages/Stake/StakeV2.js
#: src/pages/Stake/StakeV2.js
msgid "Max"
msgstr ""

#: src/context/SubaccountContext/SubaccountContext.tsx
msgid "Max Action Count Reached. <0>Click here</0> to update."
msgstr ""

#: src/components/Synthetics/TradeFeesRow/TradeFeesRow.tsx
msgid "Max Bonus Rebate"
msgstr ""

#: src/pages/Stake/StakeV2.js
msgid "Max Capacity"
msgstr ""

#: src/components/Glp/GlpSwap.js
msgid "Max Capacity for {0} Reached"
msgstr "Max. Kapazität für {0} erreicht"

#: src/components/Synthetics/NetworkFeeRow/NetworkFeeRow.tsx
msgid "Max Execution Fee"
msgstr "Max. Ausführungsgebühr"

#: src/components/SettingsModal/SettingsModal.tsx
msgid "Max Execution Fee Buffer"
msgstr ""

#: src/components/SettingsModal/SettingsModal.tsx
msgid "Max Execution Fee buffer below {0}% may result in failed orders."
msgstr ""

#: src/components/Exchange/ChartTokenSelector.tsx
msgid "Max In"
msgstr ""

#: src/components/Exchange/PositionSeller.js
msgid "Max Leverage without PnL: 100x"
msgstr ""

#: src/components/Exchange/ChartTokenSelector.tsx
msgid "Max Out"
msgstr ""

#: src/components/Glp/GlpSwap.js
msgid "Max Pool Capacity"
msgstr "Max. Pool-Kapazität"

#: src/components/Synthetics/SubaccountModal/SubaccountModal.tsx
msgid "Max allowed actions"
msgstr ""

#: src/components/Migration/Migration.js
#: src/pages/Stake/StakeV1.js
#: src/pages/Stake/StakeV1.js
#: src/pages/Stake/StakeV2.js
#: src/pages/Stake/StakeV2.js
#: src/pages/Stake/StakeV2.js
msgid "Max amount exceeded"
msgstr "Maximalbetrag überschritten"

#: src/components/Synthetics/SubaccountModal/SubaccountModal.tsx
msgid "Max auto top-up amount"
msgstr ""

#: src/components/Exchange/PositionSeller.js
#: src/domain/synthetics/trade/utils/validation.ts
msgid "Max close amount exceeded"
msgstr ""

#: src/components/SettingsModal/SettingsModal.tsx
msgid "Max execution fee buffer precision is 0.01%"
msgstr ""

#: src/components/Exchange/TradeHistory.js
msgid "Max leverage of 100x was exceeded, the remaining collateral after deducting losses and fees have been sent back to your account:"
msgstr "Die max. Hebelwirkung von 100x wurde überschritten, das verbleibende Kollateral wird nach Abzug von Verlusten und Gebühren wurde auf dein Konto zurücküberwiesen:"

#: src/components/Exchange/PositionEditor.js
msgid "Max leverage without PnL: {0}x"
msgstr ""

#: src/components/Exchange/PositionEditor.js
#: src/components/Exchange/PositionSeller.js
#: src/components/Exchange/SwapBox.js
#: src/components/Synthetics/OrderEditor/OrderEditor.tsx
#: src/domain/synthetics/trade/utils/validation.ts
#: src/domain/synthetics/trade/utils/validation.ts
#: src/domain/synthetics/trade/utils/validation.ts
msgid "Max leverage: {0}x"
msgstr ""

#: src/components/Glp/GlpSwap.js
msgid "Max pool capacity reached for {0}. Please mint GLP using another token"
msgstr "Max. Poolkapazität für {0} erreicht. Bitte minte GLP mit einem anderen Token"

#: src/components/Glp/GlpSwap.js
msgid "Max pool capacity reached for {0}<0/><1/>Please mint GLP using another token"
msgstr "Max. Pool-Kapazität für {0}<0/><1/> erreicht. Bitte minte GLP mit einem anderen Token"

#: src/components/SettingsModal/SettingsModal.tsx
msgid "Max slippage precision is -0.01%"
msgstr ""

#: src/components/Synthetics/MarketStats/MarketStats.tsx
#: src/components/Synthetics/MarketStats/MarketStats.tsx
#: src/components/Synthetics/MarketStats/MarketStats.tsx
#: src/components/Synthetics/MarketStats/MarketStats.tsx
msgid "Max {0}"
msgstr ""

#: src/pages/Dashboard/DashboardV2.js
#: src/pages/Dashboard/DashboardV2.js
msgid "Max {0} Capacity"
msgstr "Max. {0} Kapazität"

#: src/domain/synthetics/trade/utils/validation.ts
#: src/domain/synthetics/trade/utils/validation.ts
msgid "Max {0} amount exceeded"
msgstr ""

#: src/components/Exchange/PositionSeller.js
#: src/components/Exchange/SwapBox.js
msgid "Max {0} in"
msgstr "Max. {0} in"

#: src/components/Exchange/SwapBox.js
msgid "Max {0} long capacity"
msgstr "Max. {0} Long-Kapazität"

#: src/components/Exchange/SwapBox.js
#: src/domain/synthetics/trade/utils/validation.ts
msgid "Max {0} long exceeded"
msgstr "Max {0} Long überschritten"

#: src/components/Exchange/PositionSeller.js
#: src/components/Exchange/SwapBox.js
#: src/components/Synthetics/SwapCard/SwapCard.tsx
msgid "Max {0} out"
msgstr "Max. {0} heraus"

#: src/components/Exchange/SwapBox.js
msgid "Max {0} short capacity"
msgstr "Max. {0} Short-Kapazität"

#: src/components/Exchange/SwapBox.js
#: src/domain/synthetics/trade/utils/validation.ts
msgid "Max {0} short exceeded"
msgstr "Max {0} Short überschritten"

#: src/components/TokenCard/TokenCard.tsx
msgid "Max. Arbitrum APR:"
msgstr ""

#: src/components/TokenCard/TokenCard.tsx
msgid "Max. Avalanche APR: {0}"
msgstr ""

#: src/domain/synthetics/trade/utils/validation.ts
msgid "Max. Leverage exceeded"
msgstr ""

#: src/components/Stake/GMXAprTooltip.tsx
msgid "Max. {nativeTokenSymbol} APR"
msgstr ""

#: src/components/Stake/GMXAprTooltip.tsx
msgid "Max. {nativeTokenSymbol} APR is calculated with the max. 200% Boost Percentage by staking <0>Multiplier Points</0>."
msgstr ""

#: src/components/Migration/Migration.js
#: src/pages/Stake/StakeV1.js
#: src/pages/Stake/StakeV1.js
msgid "Max: {0}"
msgstr "Max: {0}"

#: src/components/Synthetics/SubaccountModal/utils.ts
msgid "Maximum allowed actions is required"
msgstr ""

#: src/components/Synthetics/SubaccountModal/utils.ts
msgid "Maximum auto top-up amount is required"
msgstr ""

#: src/components/Synthetics/NetworkFeeRow/NetworkFeeRow.tsx
msgid "Maximum execution fee paid to the network. This fee is a blockchain cost not specific to GMX, and it does not impact your collateral."
msgstr "Maximale Ausführungsgebühr, die an das Netzwerk gezahlt wird. Diese Gebühr ist eine Blockchain-Kosten, die nicht spezifisch für GMX ist, und sie beeinflusst nicht Ihr Kollateral."

#: src/components/Footer/constants.ts
#: src/components/Footer/constants.ts
msgid "Media Kit"
msgstr "Medienpaket"

#: src/components/Migration/Migration.js
#: src/components/Migration/Migration.js
#: src/pages/Stake/StakeV1.js
#: src/pages/Stake/StakeV1.js
#: src/pages/Stake/StakeV1.js
msgid "Migrate"
msgstr "Migrieren"

#: src/components/Migration/Migration.js
msgid "Migrated"
msgstr "Migriert"

#: src/components/Migration/Migration.js
msgid "Migrating..."
msgstr "Migrieren..."

#: src/components/Migration/Migration.js
msgid "Migration Price"
msgstr "Migrationspreis"

#: src/components/Migration/Migration.js
msgid "Migration failed"
msgstr "Migrieren fehlgeschlagen"

#: src/components/Migration/Migration.js
msgid "Migration submitted! <0>View status.</0>"
msgstr "Migrieren übermittelt! <0>Status anzeigen.</0>"

#: src/domain/synthetics/trade/utils/validation.ts
msgid "Min collateral: {0}"
msgstr ""

#: src/domain/synthetics/trade/utils/validation.ts
msgid "Min collateral: {0} USD"
msgstr ""

#: src/components/Exchange/PositionEditor.js
#: src/components/Exchange/PositionSeller.js
#: src/components/Exchange/SwapBox.js
msgid "Min leverage: 1.1x"
msgstr "Min.-Hebelwirkung: 1.1x"

#: src/components/Exchange/SwapBox.js
msgid "Min order: 10 USD"
msgstr "Min. Order: 10 USD"

#: src/domain/synthetics/trade/utils/validation.ts
msgid "Min order: {0}"
msgstr ""

#: src/components/Exchange/TradeHistory.js
#: src/components/Synthetics/TradeHistoryRow/utils.ts
msgid "Min required collateral"
msgstr "Min. erforderliches Kollateral"

#: src/components/Exchange/PositionEditor.js
msgid "Min residual collateral: 10 USD"
msgstr ""

#: src/components/Exchange/ConfirmationBox.js
#: src/components/Synthetics/ConfirmationBox/ConfirmationBox.tsx
#: src/components/Synthetics/OrderEditor/OrderEditor.tsx
msgid "Min. Receive"
msgstr "Min. Empfangen"

#: src/components/Exchange/OrderEditor.js
msgid "Minimum received"
msgstr "Min. Empfangen"

#: src/components/Exchange/SwapBox.js
#: src/components/Synthetics/MarketStats/MarketStats.tsx
#: src/pages/Dashboard/DashboardV2.js
msgid "More Info"
msgstr "Mehr Info"

#: src/components/NetworkDropdown/NetworkDropdown.tsx
msgid "More Options"
msgstr "Mehr Optionen"

#: src/pages/Stake/StakeV2.js
msgid "Multiplier Points"
msgstr ""

#: src/pages/Stake/StakeV2.js
msgid "Multiplier Points APR"
msgstr ""

#: src/components/Synthetics/AcceptablePriceImpactInputRow/AcceptablePriceImpactInputRow.tsx
#: src/components/Synthetics/PositionSeller/PositionSeller.tsx
#: src/components/Synthetics/PositionSeller/PositionSeller.tsx
#: src/components/Synthetics/TradeBox/TradeBox.tsx
#: src/pages/LeaderboardPage/components/LeaderboardAccountsTable.tsx
msgid "NA"
msgstr ""

#: src/components/Synthetics/MarketsList/MarketsList.tsx
msgid "NET FEE / 1 H"
msgstr ""

#: src/pages/NftWallet/NftWallet.js
msgid "NFT Address"
msgstr "NFT Adresse"

#: src/pages/NftWallet/NftWallet.js
msgid "NFT ID"
msgstr "NFT ID"

#: src/pages/NftWallet/NftWallet.js
msgid "NFT Wallet"
msgstr "NFT Wallet"

#: src/components/Synthetics/PositionItem/PositionItem.tsx
msgid "Negative Funding Fees are settled against the collateral automatically and will influence the liquidation price. Positive Funding Fees can be claimed under Claimable Funding after realizing any action on the position."
msgstr ""

#: src/components/Exchange/PositionSeller.js
msgid "Neither Collateral nor realized PnL is enough to cover pending Fees. Please close a larger position amount."
msgstr ""

#: src/components/Synthetics/MarketCard/MarketCard.tsx
#: src/components/Synthetics/MarketNetFee/MarketNetFee.tsx
msgid "Net Fee"
msgstr ""

#: src/components/Synthetics/MarketsList/MarketsList.tsx
msgid "Net Fee / 1h"
msgstr ""

#: src/components/Synthetics/MarketCard/MarketCard.tsx
#: src/components/Synthetics/MarketNetFee/MarketNetFee.tsx
msgid "Net Rebate"
msgstr ""

#: src/components/Exchange/PositionsList.js
#: src/components/Exchange/PositionsList.js
#: src/components/Synthetics/PositionItem/PositionItem.tsx
#: src/components/Synthetics/PositionList/PositionList.tsx
msgid "Net Value"
msgstr "Nettowert"

#: src/components/Exchange/NetValueTooltip.tsx
msgid "Net Value: Initial Collateral + PnL - Borrow Fee - Close Fee"
msgstr ""

#: src/components/Synthetics/PositionItem/PositionItem.tsx
msgid "Net Value: Initial Collateral + PnL - Borrow Fee - Negative Funding Fee - Close Fee"
msgstr ""

#: src/components/Synthetics/PositionItem/PositionItem.tsx
msgid "Net Value: Initial Collateral + PnL - Borrow Fee - Negative Funding Fee - Close Fee - UI Fee"
msgstr ""

#: src/components/Synthetics/NetworkFeeRow/NetworkFeeRow.tsx
msgid "Network Fee"
msgstr "Netzwerkgebühr"

#: src/components/NetworkDropdown/NetworkDropdown.tsx
#: src/components/NetworkDropdown/NetworkDropdown.tsx
msgid "Networks"
msgstr "Netzwerke"

#: src/components/NetworkDropdown/NetworkDropdown.tsx
msgid "Networks and Settings"
msgstr "Netzwerke und Einstellungen"

#: src/components/Synthetics/ConfirmationBox/ConfirmationBox.tsx
msgid "New Collateral"
msgstr ""

#: src/components/Synthetics/Claims/Claims.tsx
#: src/pages/PriceImpactRebatesStats/PriceImpactRebatesStats.tsx
msgid "Next"
msgstr "Weiter"

#: src/pages/Actions/Actions.js
msgid "No PnLs found"
msgstr "Keine PnLs gefunden"

#: src/components/Synthetics/Claims/Claims.tsx
msgid "No claims yet"
msgstr ""

#: src/pages/ClaimEsGmx/ClaimEsGmx.js
msgid "No esGMX to claim"
msgstr "Kein esGMX zu beanspruchen"

#: src/components/Synthetics/UserIncentiveDistributionList/UserIncentiveDistributionList.tsx
msgid "No incentives distribution history yet."
msgstr ""

#: src/components/Exchange/OrdersList.js
#: src/components/Exchange/OrdersList.js
#: src/components/Synthetics/OrderList/OrderList.tsx
#: src/components/Synthetics/OrderList/OrderList.tsx
msgid "No open orders"
msgstr "Keine offenen Orders"

#: src/lib/legacy.ts
msgid "No open position, order cannot be executed unless a position is opened"
msgstr "Keine offene Position, der Auftrag kann nur ausgeführt werden, wenn eine Position eröffnet ist"

#: src/components/Exchange/PositionsList.js
#: src/components/Exchange/PositionsList.js
#: src/components/Synthetics/PositionList/PositionList.tsx
#: src/components/Synthetics/PositionList/PositionList.tsx
msgid "No open positions"
msgstr "Keine offenen Stellen"

#: src/pages/Jobs/Jobs.js
msgid "No open positions at GMX currently"
msgstr "Derzeit keine offenen Positionen bei GMX"

#: src/pages/OrdersOverview/OrdersOverview.js
msgid "No position"
msgstr "Keine Position"

#: src/components/Referrals/AffiliatesStats.tsx
#: src/components/Referrals/TradersStats.tsx
msgid "No rebates distribution history yet."
msgstr "Noch keine Geschichte der Rabattverteilung."

#: src/pages/LeaderboardPage/components/LeaderboardAccountsTable.tsx
msgid "No results found"
msgstr ""

#: src/pages/Stake/StakeV1.js
msgid "No rewards to claim yet"
msgstr "Noch keine Belohnungen zu beanspruchen"

#: src/components/Exchange/TradeHistory.js
#: src/components/Synthetics/TradeHistory/TradeHistory.tsx
msgid "No trades yet"
msgstr "Noch keine Trades"

#: src/components/Synthetics/TradeHistoryRow/utils.ts
msgid "Not enough Available Liquidity to fill the Order. The Order will get filled when the condition is met and there is enough Available Liquidity."
msgstr ""

#: src/components/Synthetics/TradeHistoryRow/utils.ts
msgid "Not enough Available Swap Liquidity to fill the Order. The Order will get filled when the condition is met and there is enough Available Swap Liquidity."
msgstr ""

#: src/components/Synthetics/SubaccountModal/SubaccountStatus.tsx
msgid "Not enough {0} on your Main Account. Use the \"<0>Convert {1} to {2}</0>\" field to increase the Main Account {3} balance."
msgstr ""

#: src/components/Exchange/OrdersToa.js
msgid "Note that orders are not guaranteed to be executed.<0/><1/>This can occur in a few situations including but not exclusive to:"
msgstr "Beachte, dass die Ausführung von Aufträgen nicht garantiert ist.<0/><1/>Dies kann in einigen Situationen vorkommen, einschließlich, aber nicht ausschließlich bei:"

#: src/components/Synthetics/ConfirmationBox/ConfirmationBox.tsx
msgid "Old Collateral"
msgstr ""

#: src/components/AddressDropdown/AddressDropdown.tsx
#: src/components/Synthetics/SubaccountModal/SubaccountModal.tsx
msgid "One-Click Trading"
msgstr ""

#: src/components/SubaccountNavigationButton/SubaccountNavigationButton.tsx
msgid "One-Click Trading is not available for wrapping or unwrapping native token {0}."
msgstr ""

#: src/components/SubaccountNavigationButton/SubaccountNavigationButton.tsx
msgid "One-Click Trading is not available using network's native token {0}. Consider using {1} instead."
msgstr ""

#: src/pages/LeaderboardPage/components/LeaderboardAccountsTable.tsx
#~ msgid "Only Addresses with over {0} in \"Capital Used\" are ranked."
#~ msgstr ""

#: src/pages/LeaderboardPage/components/LeaderboardAccountsTable.tsx
msgid "Only addresses with over {0} in \"Capital Used\" are ranked."
msgstr ""

#: src/components/Referrals/referralsHelper.js
msgid "Only letters, numbers and underscores are allowed."
msgstr "Es sind nur Buchstaben, Zahlen und Unterstriche erlaubt."

#: src/components/Exchange/FeesTooltip.tsx
#: src/components/Exchange/NetValueTooltip.tsx
#: src/components/Synthetics/TradeFeesRow/TradeFeesRow.tsx
msgid "Open Fee"
msgstr ""

#: src/pages/Dashboard/DashboardV2.js
#: src/pages/Home/Home.js
msgid "Open Interest"
msgstr "Offenes Interest"

#: src/components/Synthetics/MarketCard/MarketCard.tsx
msgid "Open Interest Balance"
msgstr ""

#: src/components/Exchange/SwapBox.js
msgid "Open a position"
msgstr "Eine Position eröffnen"

#: src/pages/Home/Home.js
msgid "Open positions through a simple swap interface. Conveniently swap from any supported asset into the position of your choice."
msgstr "Eröffne Positionen über eine einfache Swap-Schnittstelle. Tausche bequem von jedem unterstützten Vermögenswert in die Position deiner Wahl."

#: src/pages/PositionsOverview/PositionsOverview.js
msgid "Open positions: {0}<0/>Under risk: {1}"
msgstr "Offene Positionen: {0}<0/>Unter Risiko: {1}"

#: src/pages/Ecosystem/Ecosystem.js
msgid "Open trades ranking and stats"
msgstr ""

#: src/pages/Dashboard/AssetDropdown.tsx
msgid "Open {0} in Coingecko"
msgstr ""

#: src/pages/Dashboard/AssetDropdown.tsx
msgid "Open {0} in Explorer"
msgstr ""

#: src/components/Exchange/ExchangeTVChart.js
msgid "Open {0} {longOrShortText}"
msgstr ""

#: src/components/Synthetics/TVChart/TVChart.tsx
msgid "Open {longOrShortText} {tokenSymbol}"
msgstr ""

#: src/components/Synthetics/GmAssetDropdown/GmAssetDropdown.tsx
msgid "Open {marketName} in Explorer"
msgstr ""

#: src/components/Exchange/PositionsList.js
#: src/components/Synthetics/PositionItem/PositionItem.tsx
#: src/components/Synthetics/PositionItem/PositionItem.tsx
msgid "Opening..."
msgstr "Öffnen..."

#: src/components/Exchange/OrdersList.js
#: src/components/Synthetics/OrderList/OrderList.tsx
#: src/pages/OrdersOverview/OrdersOverview.js
msgid "Order"
msgstr "Order"

#: src/components/Synthetics/OrderItem/OrderItem.tsx
msgid "Order Type"
msgstr ""

#: src/components/Exchange/ConfirmationBox.js
#: src/components/Synthetics/StatusNotification/OrderStatusNotification.tsx
msgid "Order cancelled"
msgstr "Order storniert"

#: src/domain/legacy.ts
msgid "Order cancelled."
msgstr "Order storniert."

#: src/lib/legacy.ts
msgid "Order cannot be executed as it would reduce the position's leverage below 1"
msgstr "Auftrag kann nicht ausgeführt werden, da er die Hebelwirkung der Position unter 1 reduzieren würde"

#: src/lib/legacy.ts
msgid "Order cannot be executed as the remaining position would be smaller than $5.00"
msgstr "Auftrag kann nicht ausgeführt werden, da die verbleibende Position unter $5 wäre"

#: src/components/Exchange/PositionSeller.js
msgid "Order created!"
msgstr ""

#: src/components/Exchange/PositionSeller.js
msgid "Order creation failed."
msgstr ""

#: src/domain/synthetics/orders/createDecreaseOrderTxn.ts
#: src/domain/synthetics/orders/createIncreaseOrderTxn.ts
#: src/domain/synthetics/orders/createSwapOrderTxn.ts
msgid "Order error."
msgstr ""

#: src/components/Synthetics/StatusNotification/OrderStatusNotification.tsx
msgid "Order executed"
msgstr ""

#: src/components/Synthetics/StatusNotification/OrderStatusNotification.tsx
msgid "Order request sent"
msgstr ""

#: src/pages/OrdersOverview/OrdersOverview.js
msgid "Order size exceeds position"
msgstr "Ordergröße übersteigt Position"

#: src/pages/OrdersOverview/OrdersOverview.js
msgid "Order size is 0"
msgstr "Ordergröße ist 0"

#: src/components/Exchange/PositionsList.js
#: src/lib/legacy.ts
msgid "Order size is bigger than position, will only be executable if position increases"
msgstr "Ordergröße ist größer als die Position. Wird nur ausgeführt, wenn sich die Position erhöht"

#: src/components/Exchange/PositionSeller.js
msgid "Order submitted!"
msgstr ""

#: src/components/Synthetics/TradeHistoryRow/utils.ts
msgid "Order trigger price"
msgstr ""

#: src/components/Exchange/OrderEditor.js
msgid "Order update failed."
msgstr "Orderupdate fehlgeschlagen"

#: src/components/Exchange/OrderEditor.js
msgid "Order update submitted!"
msgstr "Aktualisierung der Bestellung eingereicht!"

#: src/components/Exchange/OrderEditor.js
msgid "Order updated!"
msgstr "Orderupdate übermittelt!"

#: src/components/Exchange/PositionsList.js
#: src/components/Synthetics/PositionItem/PositionItem.tsx
#: src/pages/Actions/Actions.js
#: src/pages/Exchange/Exchange.js
#: src/pages/SyntheticsActions/SyntheticsActions.tsx
#: src/pages/SyntheticsPage/SyntheticsPage.tsx
#: src/pages/SyntheticsPage/SyntheticsPage.tsx
msgid "Orders"
msgstr "Orders"

#: src/components/Exchange/PositionsList.js
#: src/pages/Exchange/Exchange.js
msgid "Orders ({0})"
msgstr "Orders ({0})"

#: src/pages/Exchange/Exchange.js
msgid "Orders cancelled."
msgstr "Orders gekündigt."

#: src/components/Synthetics/PositionItem/PositionItem.tsx
msgid "Orders <0>({0})</0>"
msgstr ""

#: src/pages/Ecosystem/Ecosystem.js
msgid "Overall protocol analytics"
msgstr ""

#: src/pages/Dashboard/DashboardV2.js
msgid "Overview"
msgstr "Übersicht"

#: src/pages/Dashboard/DashboardV2.js
msgid "POOL"
msgstr "POOL"

#: src/components/Synthetics/MarketsList/MarketsList.tsx
msgid "POOLS"
msgstr ""

#: src/components/Synthetics/SettleAccruedFundingFeeModal/SettleAccruedFundingFeeModal.tsx
msgid "POSITION"
msgstr ""

#: src/components/Glp/GlpSwap.js
#: src/components/Synthetics/GmList/GmList.tsx
#: src/components/Synthetics/MarketsList/MarketsList.tsx
#: src/pages/Dashboard/DashboardV2.js
msgid "PRICE"
msgstr "PREIS"

#: src/pages/PageNotFound/PageNotFound.js
#: src/pages/PageNotFound/PageNotFound.js
msgid "Page not found"
msgstr "Seite nicht gefunden"

#: src/components/Exchange/PositionSeller.js
#: src/components/Exchange/SwapBox.js
#: src/domain/synthetics/trade/utils/validation.ts
msgid "Page outdated, please refresh"
msgstr "Seite veraltet, bitte aktualisieren"

#: src/components/Synthetics/GmSwap/GmSwapBox/GmSwapBox.tsx
msgid "Pair"
msgstr ""

#: src/components/Exchange/TradeHistory.js
msgid "Partial Liquidation"
msgstr "Teilweise Liquidierung"

#: src/components/Exchange/TradeHistory.js
msgid "Partially Liquidated"
msgstr "Teilweise liquidiert"

#: src/pages/Ecosystem/Ecosystem.js
msgid "Partnerships and Integrations"
msgstr "Partnerschaften und Integrationen"

#: src/components/Exchange/ConfirmationBox.js
#: src/components/Exchange/ConfirmationBox.js
#: src/components/Exchange/SwapBox.js
#: src/components/Exchange/SwapBox.js
#: src/components/Glp/GlpSwap.js
#: src/components/Glp/GlpSwap.js
#: src/components/Synthetics/ConfirmationBox/ConfirmationBox.tsx
#: src/components/Synthetics/ConfirmationBox/ConfirmationBox.tsx
#: src/components/Synthetics/GmSwap/GmConfirmationBox/GmConfirmationBox.tsx
#: src/components/Synthetics/GmSwap/GmConfirmationBox/GmConfirmationBox.tsx
#: src/components/Synthetics/GmSwap/GmSwapBox/GmSwapBox.tsx
#: src/components/Synthetics/GmSwap/GmSwapBox/GmSwapBox.tsx
#: src/components/Synthetics/GmSwap/GmSwapBox/GmSwapBox.tsx
#: src/components/Synthetics/GmSwap/GmSwapBox/GmSwapBox.tsx
#: src/components/Synthetics/TradeBox/TradeBox.tsx
#: src/components/Synthetics/TradeBox/TradeBox.tsx
msgid "Pay"
msgstr "Bezahlen"

#: src/components/Exchange/ConfirmationBox.js
#: src/components/Synthetics/ConfirmationBox/ConfirmationBox.tsx
msgid "Pay Amount"
msgstr "Betrag bezahlen"

#: src/components/Synthetics/StatusNotification/SubaccountNotification.tsx
msgid "Pending Wallet message sign"
msgstr ""

#: src/components/Synthetics/StatusNotification/SubaccountNotification.tsx
#: src/components/Synthetics/StatusNotification/SubaccountNotification.tsx
msgid "Pending Wallet transaction sign"
msgstr ""

#: src/components/Synthetics/ConfirmationBox/ConfirmationBox.tsx
#: src/components/Synthetics/PositionEditor/PositionEditor.tsx
msgid "Pending {0} approval"
msgstr ""

#: src/pages/Dashboard/DashboardV2.js
msgid "Platform, GLP and GM tokens."
msgstr ""

#: src/components/Referrals/JoinReferralCode.js
msgid "Please input a referral code to benefit from fee discounts."
msgstr "Bitte gebe einen Empfehlungscode ein, um von Gebührenermäßigungen zu profitieren."

#: src/pages/BeginAccountTransfer/BeginAccountTransfer.js
msgid "Please only use this for full account transfers.<0/>This will transfer all your GMX, esGMX, GLP and Multiplier Points to your new account.<1/>Transfers are only supported if the receiving account has not staked GMX or GLP tokens before.<2/>Transfers are one-way, you will not be able to transfer staked tokens back to the sending account."
msgstr "Bitte verwende dies nur für vollständige Kontotransfers.<0/>Damit werden alle deine GMX, esGMX, GLP und Multiplikatorpunkte auf dein neues Konto übertragen.<1/>Transfers werden nur unterstützt, wenn das Empfängerkonto noch keine GMX- oder GLP-Token gestaket hat.<2/>Transfers sind einseitig, du kannst keine gestaketen Token zurück auf das Sendekonto übertragen."

#: src/pages/ClaimEsGmx/ClaimEsGmx.js
msgid "Please switch your network to Arbitrum."
msgstr "Bitte wechsle dein Netzwerk zu Arbitrum."

#: src/components/Exchange/PositionSeller.js
msgid "Please uncheck \"Keep Leverage\", or close a larger position amount."
msgstr ""

#: src/components/Exchange/NetValueTooltip.tsx
#: src/components/Exchange/PositionSeller.js
#: src/components/Exchange/PositionsList.js
#: src/components/Exchange/TradeHistory.js
#: src/components/Synthetics/ConfirmationBox/ConfirmationBox.tsx
#: src/components/Synthetics/PositionItem/PositionItem.tsx
#: src/components/Synthetics/PositionItem/PositionItem.tsx
#: src/components/Synthetics/PositionSeller/PositionSeller.tsx
#: src/components/Synthetics/PositionSeller/PositionSeller.tsx
#: src/components/Synthetics/TradeBox/TradeBox.tsx
#: src/pages/Actions/Actions.js
msgid "PnL"
msgstr "PnL"

#: src/pages/LeaderboardPage/components/LeaderboardAccountsTable.tsx
msgid "PnL ($)"
msgstr ""

#: src/pages/LeaderboardPage/components/LeaderboardAccountsTable.tsx
msgid "PnL (%)"
msgstr ""

#: src/components/Exchange/NetValueTooltip.tsx
#: src/components/Synthetics/PositionItem/PositionItem.tsx
#: src/components/Synthetics/TradeHistoryRow/utils.ts
msgid "PnL After Fees"
msgstr "PnL nach Gebühren"

#: src/components/Synthetics/GmSwap/GmSwapBox/GmSwapBox.tsx
#: src/components/Synthetics/GmSwap/GmSwapBox/GmSwapBox.tsx
#: src/components/Synthetics/GmSwap/GmSwapBox/GmSwapBox.tsx
#: src/components/Synthetics/TradeBox/MarketPoolSelectorRow.tsx
#: src/components/Synthetics/TradeBox/MarketPoolSelectorRow.tsx
#: src/components/Synthetics/TradeBox/MarketPoolSelectorRow.tsx
#: src/pages/Dashboard/DashboardV2.js
msgid "Pool"
msgstr "Pool"

#: src/components/Synthetics/MarketStats/MarketStats.tsx
#: src/components/Synthetics/MarketStats/MarketStats.tsx
#: src/pages/Dashboard/DashboardV2.js
#: src/pages/Dashboard/DashboardV2.js
msgid "Pool Amount"
msgstr "Pool Betrag"

#: src/components/Synthetics/MarketsList/MarketsList.tsx
msgid "Pools"
msgstr ""

#: src/components/Exchange/PositionsList.js
#: src/components/Synthetics/ClaimHistoryRow/ClaimHistoryRow.tsx
#: src/components/Synthetics/PositionList/PositionList.tsx
msgid "Position"
msgstr "Position"

#: src/components/Synthetics/TradeHistoryRow/utils.ts
msgid "Position Fee"
msgstr ""

#: src/components/Synthetics/TradeFeesRow/TradeFeesRow.tsx
msgid "Position Price Impact"
msgstr ""

#: src/components/Exchange/PositionSeller.js
msgid "Position close disabled, pending {0} upgrade"
msgstr ""

#: src/pages/Actions/Actions.js
#: src/pages/Exchange/Exchange.js
#: src/pages/SyntheticsActions/SyntheticsActions.tsx
msgid "Positions"
msgstr "Positionen"

#: src/pages/Exchange/Exchange.js
msgid "Positions ({0})"
msgstr "Positionen ({0})"

#: src/pages/SyntheticsPage/SyntheticsPage.tsx
msgid "Positions{0}"
msgstr ""

#: src/components/Synthetics/Claims/ClaimableCard.tsx
msgid "Positive Funding Fees for a Position become claimable after the Position is increased, decreased or closed; or settled its fees with the option under \"Accrued\"."
msgstr ""

#: src/components/Synthetics/Claims/Claims.tsx
#: src/pages/PriceImpactRebatesStats/PriceImpactRebatesStats.tsx
msgid "Prev"
msgstr "Prev"

#: src/components/Exchange/OrderEditor.js
#: src/components/Exchange/OrderEditor.js
#: src/components/Exchange/OrderEditor.js
#: src/components/Exchange/OrderEditor.js
#: src/components/Exchange/OrdersList.js
#: src/components/Exchange/OrdersList.js
#: src/components/Exchange/OrdersList.js
#: src/components/Exchange/PositionSeller.js
#: src/components/Exchange/SwapBox.js
#: src/components/Exchange/SwapBox.js
#: src/components/Exchange/SwapBox.js
#: src/components/Glp/GlpSwap.js
#: src/components/Glp/GlpSwap.js
#: src/components/Synthetics/GmList/GmList.tsx
#: src/components/Synthetics/MarketStats/MarketStats.tsx
#: src/components/Synthetics/MarketsList/MarketsList.tsx
#: src/components/Synthetics/OrderEditor/OrderEditor.tsx
#: src/components/Synthetics/OrderEditor/OrderEditor.tsx
#: src/components/Synthetics/PositionSeller/PositionSeller.tsx
#: src/components/Synthetics/SwapCard/SwapCard.tsx
#: src/components/Synthetics/TradeBox/TradeBox.tsx
#: src/components/Synthetics/TradeBox/TradeBox.tsx
#: src/pages/Dashboard/DashboardV2.js
#: src/pages/Dashboard/DashboardV2.js
#: src/pages/Dashboard/DashboardV2.js
#: src/pages/OrdersOverview/OrdersOverview.js
#: src/pages/Stake/StakeV2.js
#: src/pages/Stake/StakeV2.js
#: src/pages/Stake/StakeV2.js
msgid "Price"
msgstr "Preis"

#: src/components/Synthetics/GmSwap/GmFees/GmFees.tsx
#: src/components/Synthetics/TradeHistoryRow/utils.ts
#: src/components/Synthetics/TradeHistoryRow/utils.ts
msgid "Price Impact"
msgstr ""

#: src/domain/synthetics/claimHistory/claimPriceImpactRebate.ts
msgid "Price Impact Rebate Claimed"
msgstr ""

#: src/components/Synthetics/Claims/ClaimableCardUI.tsx
#: src/components/Synthetics/TradeFeesRow/TradeFeesRow.tsx
msgid "Price Impact Rebates"
msgstr ""

#: src/components/Synthetics/TradeFeesRow/TradeFeesRow.tsx
msgid "Price Impact Rebates for closing trades are claimable under the Claims tab. <0>Read more</0>."
msgstr ""

#: src/components/Synthetics/ConfirmationBox/ConfirmationBox.tsx
#: src/domain/synthetics/trade/utils/validation.ts
#: src/domain/synthetics/trade/utils/validation.ts
#: src/domain/synthetics/trade/utils/validation.ts
#: src/domain/synthetics/trade/utils/validation.ts
msgid "Price Impact not yet acknowledged"
msgstr ""

#: src/domain/synthetics/orders/useSLTPEntries.ts
msgid "Price above Limit Price."
msgstr ""

#: src/components/Exchange/OrderEditor.js
#: src/components/Exchange/PositionSeller.js
#: src/components/Synthetics/OrderEditor/OrderEditor.tsx
#: src/domain/synthetics/trade/utils/validation.ts
msgid "Price above Liq. Price"
msgstr "Preis über Liq. Preis"

#: src/domain/synthetics/orders/useSLTPEntries.ts
msgid "Price above Liq. Price."
msgstr ""

#: src/components/Exchange/OrderEditor.js
#: src/components/Exchange/SwapBox.js
#: src/components/Exchange/SwapBox.js
#: src/components/Synthetics/OrderEditor/OrderEditor.tsx
#: src/components/Synthetics/OrderEditor/OrderEditor.tsx
#: src/components/Synthetics/OrderEditor/OrderEditor.tsx
#: src/components/Synthetics/OrderEditor/OrderEditor.tsx
#: src/domain/synthetics/trade/utils/validation.ts
#: src/domain/synthetics/trade/utils/validation.ts
#: src/domain/synthetics/trade/utils/validation.ts
msgid "Price above Mark Price"
msgstr ""

#: src/domain/synthetics/orders/useSLTPEntries.ts
msgid "Price above Mark Price."
msgstr ""

#: src/domain/synthetics/orders/useSLTPEntries.ts
msgid "Price below Limit Price."
msgstr ""

#: src/components/Exchange/OrderEditor.js
#: src/components/Exchange/PositionSeller.js
#: src/components/Synthetics/OrderEditor/OrderEditor.tsx
#: src/domain/synthetics/trade/utils/validation.ts
msgid "Price below Liq. Price"
msgstr "Preis unter Liq. Preis"

#: src/domain/synthetics/orders/useSLTPEntries.ts
msgid "Price below Liq. Price."
msgstr ""

#: src/components/Exchange/OrderEditor.js
#: src/components/Exchange/SwapBox.js
#: src/components/Exchange/SwapBox.js
#: src/components/Synthetics/OrderEditor/OrderEditor.tsx
#: src/components/Synthetics/OrderEditor/OrderEditor.tsx
#: src/components/Synthetics/OrderEditor/OrderEditor.tsx
#: src/components/Synthetics/OrderEditor/OrderEditor.tsx
#: src/domain/synthetics/trade/utils/validation.ts
#: src/domain/synthetics/trade/utils/validation.ts
#: src/domain/synthetics/trade/utils/validation.ts
msgid "Price below Mark Price"
msgstr "Preis unter Mark Preis"

#: src/domain/synthetics/orders/useSLTPEntries.ts
msgid "Price below Mark Price."
msgstr ""

#: src/pages/OrdersOverview/OrdersOverview.js
msgid "Price conditions are met"
msgstr "Preisbedingungen sind erfüllt"

#: src/components/Exchange/OrderEditor.js
msgid "Price is above Mark Price"
msgstr "Preis ist über Mark Preis"

#: src/components/Exchange/OrderEditor.js
msgid "Price is below Mark Price"
msgstr "Preis ist unter Mark Preis"

#: src/pages/Dashboard/DashboardV2.js
#: src/pages/Stake/StakeV2.js
msgid "Price on Arbitrum"
msgstr "Preis auf Arbitrum"

#: src/pages/Dashboard/DashboardV2.js
#: src/pages/Stake/StakeV2.js
msgid "Price on Avalanche"
msgstr "Preis auf Avalanche"

#: src/pages/Actions/Actions.js
msgid "Profit"
msgstr "Profit"

#: src/pages/Ecosystem/Ecosystem.js
msgid "Projects developed by the GMX community. <0/>Please exercise caution when interacting with any app, apps are fully maintained by community developers."
msgstr ""

#: src/pages/Ecosystem/Ecosystem.js
msgid "Projects integrated with GMX."
msgstr "Mit GMX integrierte Projekte."

#: src/pages/Dashboard/AssetDropdown.tsx
msgid "Proof of Reserves"
msgstr "Reserve-Nachweis"

#: src/components/Header/HomeHeaderLinks.tsx
msgid "Protocol"
msgstr ""

#: src/pages/Buy/Buy.tsx
msgid "Protocol Tokens"
msgstr ""

#: src/pages/Ecosystem/Ecosystem.js
#: src/pages/Ecosystem/Ecosystem.js
msgid "Protocol analytics"
msgstr "Protokoll-Analytik"

#: src/pages/Ecosystem/Ecosystem.js
msgid "Protocol risk explorer and stats"
msgstr ""

#: src/pages/BuyGlp/BuyGlp.js
msgid "Purchase <0>GLP tokens</0> to earn {nativeTokenSymbol} fees from swaps and leverage trading."
msgstr ""

#: src/pages/MarketPoolsPage/MarketPoolsPage.tsx
msgid "Purchase <0>GM Tokens</0> to earn fees from swaps and leverage trading."
msgstr ""

#: src/pages/Stake/StakeV2.js
msgid "Purchase Insurance"
msgstr ""

#: src/components/Synthetics/AccruedPositionPriceImpactRebateModal/AccruedPositionPriceImpactRebateModal.tsx
#: src/components/Synthetics/ClaimablePositionPriceImpactRebateModal/ClaimablePositionPriceImpactRebateModal.tsx
msgid "REBATE"
msgstr ""

#: src/pages/LeaderboardPage/components/LeaderboardAccountsTable.tsx
msgid "Rank"
msgstr ""

#: src/components/Synthetics/NetworkFeeRow/NetworkFeeRow.tsx
#: src/components/TokenCard/TokenCard.tsx
#: src/components/TokenCard/TokenCard.tsx
#: src/components/TokenCard/TokenCard.tsx
msgid "Read more"
msgstr "Mehr lesen"

#: src/pages/LeaderboardPage/components/LeaderboardContainer.tsx
<<<<<<< HEAD
msgid "Read the rules."
msgstr ""
=======
msgid "Read the rules"
msgstr ""

#: src/pages/LeaderboardPage/components/LeaderboardContainer.tsx
#~ msgid "Read the rules."
#~ msgstr ""
>>>>>>> 15c6ee03

#: src/pages/LeaderboardPage/components/LeaderboardAccountsTable.tsx
msgid "Realized Fees"
msgstr ""

#: src/pages/LeaderboardPage/components/LeaderboardAccountsTable.tsx
msgid "Realized PnL"
msgstr ""

#: src/components/Exchange/PositionSeller.js
msgid "Realized PnL insufficient for Fees"
msgstr ""

#: src/pages/LeaderboardPage/components/LeaderboardAccountsTable.tsx
msgid "Realized Price Impact"
msgstr ""

#: src/components/Synthetics/TradeHistoryRow/utils.ts
msgid "Reason: {0}"
msgstr ""

#: src/components/Referrals/AffiliatesStats.tsx
#: src/components/Referrals/TradersStats.tsx
msgid "Rebates"
msgstr ""

#: src/components/Referrals/AffiliatesStats.tsx
#: src/components/Referrals/TradersStats.tsx
msgid "Rebates Distribution History"
msgstr "Rabatte Verteilungs-Historie"

#: src/components/Referrals/AffiliatesStats.tsx
msgid "Rebates are airdropped weekly."
msgstr "Die Rabatte werden wöchentlich per Airdrop verteilt."

#: src/components/Referrals/TradersStats.tsx
msgid "Rebates earned by this account as a trader."
msgstr "Rabatte, die mit diesem Konto als Händler verdient wurden."

#: src/components/Referrals/AffiliatesStats.tsx
msgid "Rebates earned by this account as an affiliate."
msgstr "Rabatte, die von diesem Konto als Affiliate-Partner verdient wurden."

#: src/components/Referrals/AffiliatesStats.tsx
msgid "Rebates on V1"
msgstr ""

#: src/components/Referrals/AffiliatesStats.tsx
msgid "Rebates on V2"
msgstr ""

#: src/components/Exchange/ConfirmationBox.js
#: src/components/Exchange/PositionSeller.js
#: src/components/Exchange/PositionSeller.js
#: src/components/Exchange/SwapBox.js
#: src/components/Exchange/SwapBox.js
#: src/components/Glp/GlpSwap.js
#: src/components/Glp/GlpSwap.js
#: src/components/Synthetics/ConfirmationBox/ConfirmationBox.tsx
#: src/components/Synthetics/ConfirmationBox/ConfirmationBox.tsx
#: src/components/Synthetics/GmSwap/GmConfirmationBox/GmConfirmationBox.tsx
#: src/components/Synthetics/GmSwap/GmConfirmationBox/GmConfirmationBox.tsx
#: src/components/Synthetics/GmSwap/GmSwapBox/GmSwapBox.tsx
#: src/components/Synthetics/GmSwap/GmSwapBox/GmSwapBox.tsx
#: src/components/Synthetics/GmSwap/GmSwapBox/GmSwapBox.tsx
#: src/components/Synthetics/PositionEditor/PositionEditor.tsx
#: src/components/Synthetics/PositionSeller/PositionSeller.tsx
#: src/components/Synthetics/PositionSeller/PositionSeller.tsx
#: src/components/Synthetics/PositionSeller/PositionSeller.tsx
#: src/components/Synthetics/TradeBox/TradeBox.tsx
#: src/components/Synthetics/TradeBox/TradeBox.tsx
#: src/components/Synthetics/TradeBox/TradeBox.tsx
msgid "Receive"
msgstr "Empfangen"

#: src/pages/BeginAccountTransfer/BeginAccountTransfer.js
#: src/pages/NftWallet/NftWallet.js
msgid "Receiver Address"
msgstr "Empfängeradresse"

#: src/pages/BeginAccountTransfer/BeginAccountTransfer.js
msgid "Receiver has not staked GLP tokens before"
msgstr "Der Empfänger hat noch keine GLP-Token gestaket"

#: src/pages/BeginAccountTransfer/BeginAccountTransfer.js
msgid "Receiver has not staked GMX tokens before"
msgstr "Der Empfänger hat noch keine GMX-Token gestaket"

#: src/pages/BeginAccountTransfer/BeginAccountTransfer.js
msgid "Receiver has staked GMX/GLP before"
msgstr ""

#: src/components/Glp/GlpSwap.js
msgid "Redemption time not yet reached"
msgstr "Tilgungszeitpunkt noch nicht erreicht"

#: src/pages/Home/Home.js
msgid "Reduce Liquidation Risks"
msgstr "Verringere Liquidationsrisiken"

#: src/components/SubaccountNavigationButton/SubaccountNavigationButton.tsx
msgid "Reduce wallet signing popups with One-Click Trading. This option is also available through the Wallet menu in the top right. <0>More Info</0>."
msgstr ""

#: src/components/Referrals/AffiliatesStats.tsx
msgid "Referral Code"
msgstr "Referral Code"

#: src/components/Referrals/JoinReferralCode.js
msgid "Referral Code does not exist"
msgstr "Referral Code existiert nicht"

#: src/components/Referrals/AffiliatesStats.tsx
msgid "Referral Codes"
msgstr "Referral Codes"

#: src/components/Synthetics/TradeFeesRow/TradeFeesRow.tsx
msgid "Referral Discount"
msgstr ""

#: src/components/Footer/constants.ts
#: src/pages/ReferralTerms/ReferralTerms.js
msgid "Referral Terms"
msgstr "Referralbedingungen"

#: src/components/Referrals/JoinReferralCode.js
msgid "Referral code added!"
msgstr "Referral Code hinzugefügt!"

#: src/components/Referrals/AddAffiliateCode.js
msgid "Referral code created!"
msgstr "Referral Code erstellt!"

#: src/pages/Referrals/Referrals.tsx
msgid "Referral code creation failed."
msgstr ""

#: src/pages/Referrals/Referrals.tsx
msgid "Referral code submitted!"
msgstr ""

#: src/components/Referrals/JoinReferralCode.js
msgid "Referral code updated failed."
msgstr "Referral Code Update fehlgeschlagen."

#: src/components/Referrals/JoinReferralCode.js
msgid "Referral code updated!"
msgstr "Referral Code aktualisiert!"

#: src/components/Header/AppHeaderLinks.tsx
#: src/pages/Referrals/Referrals.tsx
#: src/pages/Referrals/Referrals.tsx
msgid "Referrals"
msgstr "Referrals"

#: src/components/Synthetics/TradeHistoryRow/utils.ts
#: src/components/Synthetics/TradeHistoryRow/utils.ts
msgid "Request"
msgstr ""

#: src/components/Synthetics/ClaimHistoryRow/ClaimHistoryRow.tsx
msgid "Request Settlement of Funding Fees"
msgstr ""

#: src/components/Exchange/TradeHistory.js
msgid "Request decrease {0} {longOrShortText}, -{1} USD, Acceptable Price: {2} {3} USD"
msgstr "Reduzierungsanfrage {0} {longOrShortText}, -{1} USD, Akzeptabler Preis: {2} {3} USD"

#: src/components/Exchange/TradeHistory.js
msgid "Request deposit into {0} {longOrShortText}"
msgstr "Einzahlungsanfrage in {0} {longOrShortText}"

#: src/components/Exchange/TradeHistory.js
msgid "Request increase {0} {longOrShortText}, +{1} USD, Acceptable Price: {2} {3} USD"
msgstr "Erhöhungsanfrage {0} {longOrShortText}, +{1} USD, Akzeptabler Preis: {2} {3} USD"

#: src/components/Exchange/TradeHistory.js
msgid "Request withdrawal from {0} {longOrShortText}"
msgstr "Antrag auf Abheben von {0} {longOrShortText}"

#: src/components/Exchange/PositionSeller.js
msgid "Requested decrease of {0} {longOrShortText} by {sizeDeltaUsd} USD."
msgstr ""

#: src/components/Exchange/PositionEditor.js
msgid "Requested deposit of {0} {1} into {2} {longOrShortText}."
msgstr ""

#: src/components/Exchange/SwapBox.js
msgid "Requested increase of {tokenSymbol} {longOrShortText} by {0} USD."
msgstr "Angeforderte Erhöhung von {tokenSymbol} {longOrShortText} um {0} USD."

#: src/components/Exchange/PositionEditor.js
msgid "Requested withdrawal of {0} USD from {1} {longOrShortText}."
msgstr ""

#: src/pages/Stake/StakeV2.js
msgid "Reserve Amount"
msgstr ""

#: src/components/Synthetics/MarketCard/MarketCard.tsx
msgid "Reserve considers the PnL of Open Positions, while Open Interest does not."
msgstr ""

#: src/components/Glp/GlpSwap.js
msgid "Reserved"
msgstr "Reserviert"

#: src/pages/Stake/StakeV2.js
#: src/pages/Stake/StakeV2.js
msgid "Reserved for Vesting"
msgstr ""

#: src/pages/Ecosystem/Ecosystem.js
msgid "Returns calculator for GMX and GLP"
msgstr "Renditerechner für GMX und GLP"

#: src/components/Referrals/ClaimAffiliatesModal/ClaimAffiliatesModal.tsx
#: src/pages/Stake/StakeV1.js
#: src/pages/Stake/StakeV1.js
#: src/pages/Stake/StakeV1.js
#: src/pages/Stake/StakeV1.js
#: src/pages/Stake/StakeV1.js
#: src/pages/Stake/StakeV2.js
#: src/pages/Stake/StakeV2.js
msgid "Rewards"
msgstr "Rewards"

#: src/components/Synthetics/ChartTokenSelector/ChartTokenSelector.tsx
msgid "SHORT LIQ."
msgstr ""

#: src/domain/synthetics/positions/utils.ts
msgid "SL"
msgstr ""

#: src/components/Referrals/JoinReferralCode.js
msgid "Same as current active code"
msgstr "Gleicher Code wie der derzeitige aktive Code"

#: src/components/SettingsModal/SettingsModal.tsx
msgid "Save"
msgstr "Sparen"

#: src/pages/Home/Home.js
msgid "Save on Costs"
msgstr "Kosten sparen"

#: src/components/Glp/GlpSwap.js
msgid "Save on Fees"
msgstr "Gebühren sparen"

#: src/pages/LeaderboardPage/components/LeaderboardAccountsTable.tsx
msgid "Search Address"
msgstr ""

#: src/components/MarketSelector/MarketSelector.tsx
msgid "Search Market"
msgstr ""

#: src/components/MarketSelector/PoolSelector.tsx
msgid "Search Pool"
msgstr ""

#: src/components/SearchInput/SearchInput.tsx
msgid "Search Token"
msgstr "Token suchen"

#: src/components/NetworkDropdown/LanguagePopupHome.tsx
#: src/components/NetworkDropdown/NetworkDropdown.tsx
msgid "Select Language"
msgstr "Sprache auswählen"

#: src/components/Exchange/PositionDropdown.tsx
msgid "Select Market"
msgstr "Markt wählen"

#: src/components/Synthetics/SettleAccruedFundingFeeModal/SettleAccruedFundingFeeModal.tsx
msgid "Select Positions"
msgstr ""

#: src/pages/MarketPoolsPage/MarketPoolsPage.tsx
msgid "Select a Market"
msgstr ""

#: src/domain/synthetics/trade/utils/validation.ts
msgid "Select a Pay token"
msgstr ""

#: src/domain/synthetics/trade/utils/validation.ts
msgid "Select a collateral"
msgstr ""

#: src/domain/synthetics/trade/utils/validation.ts
#: src/domain/synthetics/trade/utils/validation.ts
msgid "Select a market"
msgstr ""

#: src/domain/synthetics/trade/utils/validation.ts
msgid "Select a token"
msgstr ""

#: src/pages/ClaimEsGmx/ClaimEsGmx.js
msgid "Select an option"
msgstr "Option wählen"

#: src/components/Exchange/SwapBox.js
#: src/components/Exchange/SwapBox.js
#: src/components/Exchange/SwapBox.js
#: src/components/Exchange/SwapBox.js
#: src/domain/synthetics/trade/utils/validation.ts
msgid "Select different tokens"
msgstr "Anderen Token wählen"

#: src/pages/ClaimEsGmx/ClaimEsGmx.js
msgid "Select your vesting option below then click \"Claim\"."
msgstr "Wähle unten deine Vestingoption aus und klicke dann auf \"Beanspruchen\"."

#: src/pages/BeginAccountTransfer/BeginAccountTransfer.js
msgid "Self-transfer not supported"
msgstr "Selbstübertragungen werden nicht unterstützt"

#: src/components/Synthetics/GmList/GmList.tsx
#: src/components/Synthetics/GmList/GmList.tsx
#: src/components/Synthetics/GmSwap/GmConfirmationBox/GmConfirmationBox.tsx
msgid "Sell"
msgstr ""

#: src/components/Synthetics/GmSwap/GmFees/GmFees.tsx
msgid "Sell Fee"
msgstr ""

#: src/components/Glp/GlpSwap.js
#: src/components/Glp/GlpSwap.js
#: src/components/Glp/GlpSwap.js
#: src/components/Glp/GlpSwap.js
#: src/pages/Stake/StakeV2.js
msgid "Sell GLP"
msgstr "GLP verkaufen"

#: src/components/Synthetics/GmSwap/GmSwapBox/GmSwapBox.tsx
#: src/components/Synthetics/GmSwap/GmSwapBox/GmSwapBox.tsx
msgid "Sell GM"
msgstr ""

#: src/components/Glp/GlpSwap.js
msgid "Sell failed."
msgstr "Verkauf fehlgeschlagen."

#: src/components/Glp/GlpSwap.js
#: src/components/Glp/GlpSwap.js
msgid "Sell for {0}"
msgstr "Verkaufe für {0}"

#: src/components/Synthetics/StatusNotification/GmStatusNotification.tsx
msgid "Sell order cancelled"
msgstr ""

#: src/components/Synthetics/StatusNotification/GmStatusNotification.tsx
msgid "Sell order executed"
msgstr ""

#: src/components/Synthetics/StatusNotification/GmStatusNotification.tsx
msgid "Sell request sent"
msgstr ""

#: src/components/Glp/GlpSwap.js
msgid "Sell submitted!"
msgstr "Verkauf übermittelt!"

#: src/components/Synthetics/MarketStats/MarketStats.tsx
msgid "Sellable"
msgstr ""

#: src/components/Synthetics/GmSwap/GmConfirmationBox/GmConfirmationBox.tsx
msgid "Selling GM..."
msgstr ""

#: src/components/Glp/GlpSwap.js
msgid "Selling..."
msgstr "Verkaufe..."

#: src/pages/BeginAccountTransfer/BeginAccountTransfer.js
msgid "Sender has withdrawn all tokens from Affiliate Vesting Vault"
msgstr ""

#: src/pages/BeginAccountTransfer/BeginAccountTransfer.js
msgid "Sender has withdrawn all tokens from GLP Vesting Vault"
msgstr "Sender hat alle Token aus dem GLP Vesting Vault abgehoben"

#: src/pages/BeginAccountTransfer/BeginAccountTransfer.js
msgid "Sender has withdrawn all tokens from GMX Vesting Vault"
msgstr "Sender hat alle Token aus dem GMX Vesting Vault zurückgezogen"

#: src/components/Synthetics/StatusNotification/GmStatusNotification.tsx
msgid "Sending Buy request"
msgstr ""

#: src/components/Synthetics/StatusNotification/GmStatusNotification.tsx
msgid "Sending Sell request"
msgstr ""

#: src/components/Synthetics/StatusNotification/OrderStatusNotification.tsx
msgid "Sending order request"
msgstr ""

#: src/components/Synthetics/StatusNotification/FeesSettlementStatusNotification.tsx
msgid "Sending settle request"
msgstr ""

#: src/components/Exchange/PositionDropdown.tsx
msgid "Set TP/SL"
msgstr ""

#: src/components/Header/AppHeaderLinks.tsx
#: src/components/NetworkDropdown/NetworkDropdown.tsx
#: src/components/NetworkDropdown/NetworkDropdown.tsx
#: src/components/SettingsModal/SettingsModal.tsx
msgid "Settings"
msgstr "Einstellungen"

#: src/components/Synthetics/Claims/SettleAccruedCard.tsx
#: src/components/Synthetics/SettleAccruedFundingFeeModal/SettleAccruedFundingFeeModal.tsx
msgid "Settle"
msgstr ""

#: src/components/Synthetics/StatusNotification/FeesSettlementStatusNotification.tsx
msgid "Settle request for {0, plural, one {# position} other {# positions}} sent"
msgstr ""

#: src/components/Synthetics/ClaimHistoryRow/ClaimHistoryRow.tsx
msgid "Settled Funding Fees"
msgstr ""

#: src/components/Synthetics/StatusNotification/FeesSettlementStatusNotification.tsx
msgid "Settling Positions' Fees"
msgstr ""

#: src/components/Synthetics/SettleAccruedFundingFeeModal/SettleAccruedFundingFeeModal.tsx
msgid "Settling..."
msgstr ""

#: src/components/Exchange/PositionsList.js
msgid "Share"
msgstr "Teilen"

#: src/components/Exchange/PositionDropdown.tsx
#: src/components/Exchange/PositionShare.tsx
msgid "Share Position"
msgstr "Position teilen"

#: src/components/Exchange/ConfirmationBox.js
#: src/components/Exchange/ConfirmationBox.js
#: src/components/Exchange/ConfirmationBox.js
#: src/components/Exchange/ConfirmationBox.js
#: src/components/Exchange/ConfirmationBox.js
#: src/components/Exchange/ExchangeTVChart.js
#: src/components/Exchange/ExchangeTVChart.js
#: src/components/Exchange/OrdersList.js
#: src/components/Exchange/PositionEditor.js
#: src/components/Exchange/PositionSeller.js
#: src/components/Exchange/PositionsList.js
#: src/components/Exchange/PositionsList.js
#: src/components/Exchange/PositionsList.js
#: src/components/Exchange/SwapBox.js
#: src/components/Exchange/SwapBox.js
#: src/components/Exchange/SwapBox.js
#: src/components/Exchange/SwapBox.js
#: src/components/Exchange/SwapBox.js
#: src/components/Exchange/TradeHistory.js
#: src/components/Exchange/TradeHistory.js
#: src/components/Exchange/TradeHistory.js
#: src/components/Synthetics/ClaimHistoryRow/ClaimHistoryRow.tsx
#: src/components/Synthetics/ClaimHistoryRow/ClaimHistoryRow.tsx
#: src/components/Synthetics/ClaimHistoryRow/ClaimHistoryRow.tsx
#: src/components/Synthetics/ConfirmationBox/ConfirmationBox.tsx
#: src/components/Synthetics/ConfirmationBox/ConfirmationBox.tsx
#: src/components/Synthetics/ConfirmationBox/ConfirmationBox.tsx
#: src/components/Synthetics/ConfirmationBox/ConfirmationBox.tsx
#: src/components/Synthetics/MarketCard/MarketCard.tsx
#: src/components/Synthetics/MarketNetFee/MarketNetFee.tsx
#: src/components/Synthetics/OrderItem/OrderItem.tsx
#: src/components/Synthetics/PositionEditor/PositionEditor.tsx
#: src/components/Synthetics/PositionItem/PositionItem.tsx
#: src/components/Synthetics/PositionItem/PositionItem.tsx
#: src/components/Synthetics/PositionSeller/PositionSeller.tsx
#: src/components/Synthetics/SettleAccruedFundingFeeModal/SettleAccruedFundingFeeRow.tsx
#: src/components/Synthetics/StatusNotification/FeesSettlementStatusNotification.tsx
#: src/components/Synthetics/StatusNotification/OrderStatusNotification.tsx
#: src/components/Synthetics/TVChart/TVChart.tsx
#: src/components/Synthetics/TVChart/TVChart.tsx
#: src/components/Synthetics/TVChart/TVChart.tsx
#: src/components/Synthetics/TradeBox/TradeBox.tsx
#: src/components/Synthetics/TradeHistoryRow/utils.ts
#: src/context/SyntheticsEvents/SyntheticsEventsProvider.tsx
#: src/context/SyntheticsEvents/SyntheticsEventsProvider.tsx
#: src/domain/synthetics/orders/utils.ts
#: src/pages/Actions/Actions.js
#: src/pages/Actions/Actions.js
#: src/pages/Exchange/Exchange.js
#: src/pages/Exchange/Exchange.js
#: src/pages/Exchange/Exchange.js
#: src/pages/Exchange/Exchange.js
#: src/pages/OrdersOverview/OrdersOverview.js
msgid "Short"
msgstr "Short"

#: src/components/Synthetics/MarketStats/MarketStats.tsx
msgid "Short Collateral"
msgstr ""

#: src/components/Exchange/ChartTokenSelector.tsx
msgid "Short Liquidity"
msgstr ""

#: src/components/Synthetics/MarketCard/MarketCard.tsx
msgid "Short Open Interest"
msgstr ""

#: src/components/Synthetics/MarketNetFee/MarketNetFee.tsx
#: src/pages/Dashboard/DashboardV2.js
msgid "Short Positions"
msgstr "Short Positionen"

#: src/components/Exchange/SwapBox.js
msgid "Short {0}"
msgstr "Short {0}"

#: src/components/Exchange/ConfirmationBox.js
msgid "Shorting..."
msgstr "Shorten..."

#: src/components/SettingsModal/SettingsModal.tsx
msgid "Show debug values"
msgstr ""

#: src/components/Synthetics/Claims/SettleAccruedCard.tsx
msgid "Show details"
msgstr ""

#: src/pages/Home/Home.js
msgid "Simple Swaps"
msgstr "Einfache Swaps"

#: src/pages/Ecosystem/Ecosystem.js
msgid "Simulate your hedge strategy"
msgstr ""

#: src/components/Synthetics/PositionItem/PositionItem.tsx
msgid "Since your position's Collateral is {0} with a value larger than the Position Size, the Collateral value will cover any negative PnL."
msgstr ""

#: src/components/Synthetics/PositionItem/PositionItem.tsx
msgid "Since your position's Collateral is {0} with a value larger than the Position Size, the Collateral value will increase to cover any negative PnL."
msgstr ""

#: src/components/Synthetics/GmSwap/GmSwapBox/GmSwapBox.tsx
msgid "Single"
msgstr ""

#: src/components/Exchange/PositionEditor.js
#: src/components/Exchange/PositionSeller.js
#: src/components/Exchange/PositionsList.js
#: src/components/Exchange/PositionsList.js
#: src/components/Synthetics/ConfirmationBox/ConfirmationBox.tsx
#: src/components/Synthetics/ConfirmationBox/ConfirmationBox.tsx
#: src/components/Synthetics/OrderEditor/OrderEditor.tsx
#: src/components/Synthetics/PositionEditor/PositionEditor.tsx
#: src/components/Synthetics/PositionItem/PositionItem.tsx
#: src/components/Synthetics/PositionList/PositionList.tsx
#: src/components/Synthetics/PositionSeller/PositionSeller.tsx
#: src/components/Synthetics/TradeBox/TradeBox.tsx
msgid "Size"
msgstr "Größe"

#: src/components/Exchange/ConfirmationBox.js
#: src/components/Exchange/PositionSeller.js
#: src/components/Synthetics/ConfirmationBox/rows/AllowedSlippageRow.tsx
#: src/components/Synthetics/PositionSeller/rows/AllowedSlippageRow.tsx
msgid "Slippage is too high"
msgstr ""

#: src/components/SettingsModal/SettingsModal.tsx
msgid "Slippage should be less than -5%"
msgstr ""

#: src/components/Exchange/UsefulLinks.tsx
msgid "Speed up page loading"
msgstr "Beschleunige das Laden von Seiten"

#: src/components/Exchange/ConfirmationBox.js
#: src/components/Exchange/PositionSeller.js
#: src/components/Synthetics/ConfirmationBox/ConfirmationBox.tsx
msgid "Spread"
msgstr "Spread"

#: src/pages/Ecosystem/Ecosystem.js
msgid "Spreadsheet for position calculations"
msgstr ""

#: src/pages/Dashboard/DashboardV2.js
msgid "Stablecoin Percentage"
msgstr "Prozentsatz von Stablecoins"

#: src/pages/Stake/StakeV1.js
#: src/pages/Stake/StakeV1.js
#: src/pages/Stake/StakeV1.js
#: src/pages/Stake/StakeV2.js
#: src/pages/Stake/StakeV2.js
#: src/pages/Stake/StakeV2.js
#: src/pages/Stake/StakeV2.js
msgid "Stake"
msgstr "Stake"

#: src/pages/Stake/StakeV2.js
msgid "Stake <0>GMX</0> and buy <1>GM</1> or <2>GLP</2> to earn rewards."
msgstr ""

#: src/pages/Stake/StakeV2.js
msgid "Stake GMX"
msgstr ""

#: src/pages/Stake/StakeV2.js
msgid "Stake GMX Rewards"
msgstr ""

#: src/pages/Stake/StakeV2.js
msgid "Stake Multiplier Points"
msgstr ""

#: src/pages/Stake/StakeV2.js
msgid "Stake esGMX"
msgstr ""

#: src/pages/Stake/StakeV2.js
msgid "Stake esGMX Rewards"
msgstr ""

#: src/pages/Stake/StakeV1.js
msgid "Stake failed"
msgstr "Staken fehlgeschlagen"

#: src/pages/Stake/StakeV2.js
msgid "Stake failed."
msgstr ""

#: src/pages/Stake/StakeV2.js
msgid "Stake submitted!"
msgstr ""

#: src/pages/Stake/StakeV1.js
msgid "Stake submitted! <0>View status.</0>"
msgstr "Staken übermittelt! <0>Status anzeigen.</0>"

#: src/components/Glp/GlpSwap.js
#: src/pages/Stake/StakeV1.js
#: src/pages/Stake/StakeV1.js
#: src/pages/Stake/StakeV1.js
#: src/pages/Stake/StakeV1.js
#: src/pages/Stake/StakeV1.js
#: src/pages/Stake/StakeV2.js
#: src/pages/Stake/StakeV2.js
#: src/pages/Stake/StakeV2.js
msgid "Staked"
msgstr "Staked"

#: src/pages/Stake/StakeV2.js
msgid "Staked Multiplier Points"
msgstr ""

#: src/pages/Stake/StakeV2.js
#: src/pages/Stake/StakeV2.js
msgid "Staked Tokens"
msgstr ""

#: src/pages/Stake/StakeV1.js
#: src/pages/Stake/StakeV2.js
msgid "Staking..."
msgstr "Staken..."

#: src/pages/LeaderboardPage/components/LeaderboardAccountsTable.tsx
msgid "Start Unrealized Fees"
msgstr ""

#: src/pages/LeaderboardPage/components/LeaderboardAccountsTable.tsx
msgid "Start Unrealized PnL"
msgstr ""

#: src/pages/LeaderboardPage/components/CompetitionCountdown.tsx
msgid "Starts in"
msgstr ""

#: src/pages/Dashboard/DashboardV2.js
msgid "Stats"
msgstr "Statistiken"

#: src/domain/synthetics/orders/utils.ts
msgid "Stop Loss Decrease"
msgstr ""

#: src/components/Synthetics/ConfirmationBox/ConfirmationBox.tsx
#: src/domain/synthetics/positions/utils.ts
msgid "Stop-Loss"
msgstr ""

#: src/components/Synthetics/ConfirmationBox/ConfirmationBox.tsx
msgid "Stop-Loss PnL"
msgstr ""

#: src/pages/Ecosystem/Ecosystem.js
msgid "Structured Products"
msgstr "Strukturierte Produkte"

#: src/components/Synthetics/SubaccountModal/SubaccountModal.tsx
msgid "Subaccount Balance"
msgstr ""

#: src/components/Synthetics/StatusNotification/SubaccountNotification.tsx
msgid "Subaccount activated"
msgstr ""

#: src/components/Synthetics/StatusNotification/SubaccountNotification.tsx
msgid "Subaccount activation failed"
msgstr ""

#: src/components/Synthetics/StatusNotification/SubaccountNotification.tsx
msgid "Subaccount created"
msgstr ""

#: src/components/Synthetics/StatusNotification/SubaccountNotification.tsx
msgid "Subaccount deactivated"
msgstr ""

#: src/components/Synthetics/StatusNotification/SubaccountNotification.tsx
msgid "Subaccount deactivation failed"
msgstr ""

#: src/components/Synthetics/StatusNotification/SubaccountNotification.tsx
msgid "Subaccount generation failed"
msgstr ""

#: src/components/Synthetics/StatusNotification/SubaccountNotification.tsx
msgid "Subaccount is updated"
msgstr ""

#: src/components/Synthetics/SubaccountModal/SubaccountModal.tsx
msgid "Subaccount {0} Balance is used to pay for the Network Fees. Use the \"Top-up\" field if you need to transfer {1} to your Subaccount."
msgstr ""

#: src/components/Synthetics/SubaccountModal/SubaccountModal.tsx
msgid "Subaccount:"
msgstr ""

#: src/components/Referrals/JoinReferralCode.js
msgid "Submit"
msgstr "Übermitteln"

#: src/domain/synthetics/markets/claimFundingFeesTxn.ts
#: src/domain/synthetics/referrals/claimAffiliateRewardsTxn.ts
msgid "Success claimings"
msgstr ""

#: src/pages/Dashboard/DashboardV2.js
#: src/pages/Dashboard/DashboardV2.js
msgid "Supply"
msgstr "Supply"

#: src/components/Exchange/OrdersList.js
#: src/components/Exchange/SwapBox.js
#: src/components/Exchange/SwapBox.js
#: src/components/Exchange/SwapBox.js
#: src/components/Synthetics/ConfirmationBox/ConfirmationBox.tsx
#: src/components/Synthetics/StatusNotification/OrderStatusNotification.tsx
#: src/components/Synthetics/SwapCard/SwapCard.tsx
#: src/components/Synthetics/TradeBox/TradeBox.tsx
#: src/pages/OrdersOverview/OrdersOverview.js
msgid "Swap"
msgstr "Swap"

#: src/components/Exchange/FeesTooltip.tsx
msgid "Swap Fee"
msgstr ""

#: src/components/Exchange/SwapBox.js
msgid "Swap Order created!"
msgstr "Swap Order erstellt!"

#: src/components/Exchange/SwapBox.js
msgid "Swap Order creation failed."
msgstr "Swap Order Erstellung fehlgeschlagen."

#: src/components/Exchange/SwapBox.js
msgid "Swap Order submitted!"
msgstr "Swap Order übermittelt!"

#: src/components/Synthetics/TradeFeesRow/TradeFeesRow.tsx
msgid "Swap Price Impact"
msgstr ""

#: src/components/Synthetics/TradeFeesRow/TradeFeesRow.tsx
msgid "Swap Profit Fee"
msgstr ""

#: src/components/Synthetics/TradeFeesRow/TradeFeesRow.tsx
msgid "Swap UI Fee"
msgstr ""

#: src/pages/OrdersOverview/OrdersOverview.js
msgid "Swap active: {0}, executed: {1}, cancelled: {2}"
msgstr "Swap aktiv: {0}, ausgeführt: {1}, abgebrochen: {2}"

#: src/components/Exchange/SwapBox.js
msgid "Swap amount exceeds Available Liquidity."
msgstr ""

#: src/components/Exchange/PositionSeller.js
msgid "Swap amount from {0} to {1} exceeds {2} acceptable amount. Can only receive {3}."
msgstr ""

#: src/components/Exchange/PositionSeller.js
msgid "Swap amount from {0} to {1} exceeds {2} available liquidity. Choose a different \"Receive\" token."
msgstr ""

#: src/components/Exchange/SwapBox.js
#: src/components/Exchange/SwapBox.js
#: src/components/Exchange/SwapBox.js
#: src/domain/synthetics/orders/createWrapOrUnwrapTxn.ts
#: src/domain/synthetics/orders/createWrapOrUnwrapTxn.ts
msgid "Swap failed."
msgstr "Swap fehlgeschlagen."

#: src/components/Glp/SwapErrorModal.tsx
msgid "Swap on 1inch"
msgstr "Swappe auf 1inch"

#: src/components/Exchange/SwapBox.js
msgid "Swap submitted!"
msgstr "Swap übermittelt!"

#: src/components/Exchange/SwapBox.js
#: src/domain/synthetics/orders/createWrapOrUnwrapTxn.ts
#: src/domain/synthetics/orders/createWrapOrUnwrapTxn.ts
msgid "Swap submitted."
msgstr "Swap übermittelt."

#: src/components/Synthetics/TradeBox/TradeBox.tsx
msgid "Swap {0}"
msgstr ""

#: src/components/Exchange/TradeHistory.js
msgid "Swap {0} USDG for{1} {2}"
msgstr ""

#: src/components/Glp/GlpSwap.js
msgid "Swap {0} on 1inch"
msgstr "Swappe auf 1inch"

#: src/components/Exchange/SwapBox.js
msgid "Swap {0} submitted!"
msgstr "Swap{0} übermittelt!"

#: src/components/Synthetics/TradeFeesRow/TradeFeesRow.tsx
msgid "Swap {0} to {1}"
msgstr ""

#: src/components/Glp/SwapErrorModal.tsx
msgid "Swap {0} to {1} on 1inch"
msgstr "Swappe {0} gegen {1} auf 1inch"

#: src/components/Exchange/TradeHistory.js
msgid "Swap {0} {1} for {2} {3}"
msgstr ""

#: src/components/Exchange/TradeHistory.js
msgid "Swap {0} {1} for{2} USDG"
msgstr ""

#: src/domain/synthetics/orders/utils.ts
msgid "Swap {fromTokenText} for {toTokenText}"
msgstr ""

#: src/domain/synthetics/orders/createWrapOrUnwrapTxn.ts
#: src/domain/synthetics/orders/createWrapOrUnwrapTxn.ts
msgid "Swapped {0} for {1}"
msgstr ""

#: src/components/Exchange/SwapBox.js
#: src/components/Exchange/SwapBox.js
#: src/components/Exchange/SwapBox.js
msgid "Swapped {0} {1} for {2} {3}!"
msgstr "{0} {1} für {2} {3} geswappt!"

#: src/components/Exchange/ConfirmationBox.js
msgid "Swapping..."
msgstr "Swapping..."

#: src/components/Exchange/SwapBox.js
msgid "Swaps disabled, pending {0} upgrade"
msgstr "Swaps deaktiviert, {0} Upgrade steht an"

#: src/components/Exchange/SwapBox.js
msgid "Switch to {0} collateral."
msgstr ""

#: src/domain/synthetics/positions/utils.ts
msgid "T"
msgstr ""

#: src/domain/synthetics/leaderboard/constants.ts
#~ msgid "TEST 8-22 Mar"
#~ msgstr ""

#: src/components/Glp/GlpSwap.js
#: src/components/Synthetics/MarketsList/MarketsList.tsx
#: src/pages/Dashboard/DashboardV2.js
msgid "TOKEN"
msgstr "TOKEN"

#: src/components/Synthetics/GmList/GmList.tsx
msgid "TOTAL SUPPLY"
msgstr ""

#: src/domain/synthetics/positions/utils.ts
msgid "TP"
msgstr ""

#: src/components/Synthetics/PositionItem/PositionItem.tsx
#: src/components/Synthetics/PositionSeller/PositionSeller.tsx
#: src/components/Synthetics/TradeBox/TradeBox.tsx
msgid "TP/SL"
msgstr ""

#: src/components/Synthetics/ConfirmationBox/ConfirmationBox.tsx
#: src/domain/synthetics/positions/utils.ts
msgid "Take-Profit"
msgstr ""

#: src/components/Synthetics/ConfirmationBox/ConfirmationBox.tsx
msgid "Take-Profit PnL"
msgstr ""

#: src/components/Exchange/SwapBox.js
msgid "Take-profit and stop-loss orders can be set after opening a position. <0/><1/>There will be a \"Close\" button on each position row, clicking this will display the option to set trigger orders. <2/><3/>For screenshots and more information, please see the <4>docs</4>."
msgstr "Take-Profit- und Stop-Loss-Orders können nach der Eröffnung einer Position gesetzt werden. <0/><1/>Auf jeder Positionszeile befindet sich ein Button \"Schließen\", durch Anklicken dieser Schaltfläche wird die Option zum Setzen von Trigger-Orders angezeigt. <2/><3/>Screenshots und weitere Informationen findest du in den <4>Dokumenten</4>."

#: src/pages/Dashboard/DashboardV2.js
#: src/pages/Dashboard/DashboardV2.js
msgid "Target Min Amount"
msgstr "Ziel Min. Betrag"

#: src/pages/Dashboard/DashboardV2.js
msgid "Target Weight"
msgstr "Ziel-Gewichtung"

#: src/pages/Ecosystem/Ecosystem.js
msgid "Telegram Group"
msgstr "Telegram Gruppe"

#: src/pages/Ecosystem/Ecosystem.js
msgid "Telegram Group (Chinese)"
msgstr "Telegram Gruppe (Chinesisch)"

#: src/pages/Ecosystem/Ecosystem.js
msgid "Telegram Group (Portuguese)"
msgstr "Telegram Gruppe (Portugisisch)"

#: src/pages/Ecosystem/Ecosystem.js
msgid "Telegram Groups"
msgstr "Telegram Gruppen"

#: src/pages/Ecosystem/Ecosystem.js
msgid "Telegram bot for GMX Swaps monitoring"
msgstr ""

#: src/pages/Ecosystem/Ecosystem.js
msgid "Telegram bot for GMX position updates"
msgstr "Telegram-Bot für GMX-Positionsupdates"

#: src/pages/Ecosystem/Ecosystem.js
msgid "Telegram bot for Open Interest on GMX"
msgstr "Telegram-Bot für Open Interest auf GMX"

#: src/components/Footer/constants.ts
#: src/pages/TermsAndConditions/TermsAndConditions.js
msgid "Terms and Conditions"
msgstr "Bedingungen und Konditionen"

#: src/domain/synthetics/leaderboard/constants.ts
#~ msgid "Test"
#~ msgstr ""

#: src/pages/Stake/StakeV1.js
msgid "The <0>GMX migration</0> is in progress, please migrate your GMT, xGMT, GMT-USDG and xGMT-USDG tokens.<1/>USDG tokens will continue to function as before and do not need to be migrated."
msgstr "Die <0>GMX-Migration</0> ist im Gange, bitte migriere deine GMT-, xGMT-, GMT-USDG- und xGMT-USDG-Tokens.<1/>USDG-Tokens funktionieren weiterhin wie bisher und müssen nicht migriert werden."

#: src/components/Synthetics/MarketCard/MarketCard.tsx
msgid "The Available Liquidity will be the lesser of the difference between the maximum value and the current value for the Reserve and Open Interest."
msgstr ""

#: src/components/AprInfo/AprInfo.tsx
msgid "The Bonus APR will be airdropped as ARB tokens. <0>Read more</0>."
msgstr ""

#: src/components/Glp/GlpSwap.js
msgid "The Bonus Rebate is an estimate and will be airdropped as ARB tokens when migrating this liquidity to GM pools within the same epoch. <0>Read more</0>."
msgstr ""

#: src/components/Synthetics/TradeFeesRow/TradeFeesRow.tsx
msgid "The Bonus Rebate will be airdropped as ARB tokens on a pro-rata basis. <0>Read more</0>."
msgstr ""

#: src/components/Synthetics/AcceptablePriceImpactInputRow/AcceptablePriceImpactInputRow.tsx
msgid "The Current Price Impact is {0}. Consider adding a buffer of 0.30% to it so the order is more likely to be processed."
msgstr ""

#: src/components/Synthetics/TradeHistoryRow/utils.ts
msgid "The Execution Price didn't meet the Acceptable Price condition. The Order will get filled when the condition is met."
msgstr ""

#: src/pages/Stake/StakeV1.js
msgid "The Gambit protocol is in beta, please read the <0>staking details</0>before participating."
msgstr "Das Gambit-Protokoll befindet sich in der Beta-Phase, bitte lese die <0>Details zum Staking</0>, bevor du teilnimmst."

#: src/components/SettingsModal/SettingsModal.tsx
msgid "The Max Execution Fee is set to a higher value to handle potential increases in gas price during order execution. Any excess execution fee will be refunded to your account when the order is executed. Only applicable to GMX V2."
msgstr ""

#: src/pages/LeaderboardPage/components/LeaderboardAccountsTable.tsx
msgid "The PnL ($) compared to the capital used.<0/><1/>The capital used is calculated as the highest value of [<2>sum of collateral of open positions - realized PnL + period start pending PnL</2>]."
msgstr ""

#: src/pages/ClaimEsGmx/ClaimEsGmx.js
msgid "The address of the esGMX (IOU) token is {esGmxIouAddress}."
msgstr "Die Adresse des esGMX (IOU)-Tokens lautet {esGmxIouAddress}"

#: src/components/Exchange/SwapBox.js
msgid "The borrow fee is calculated as (assets borrowed) / (total assets in pool) * 0.01% per hour."
msgstr "Die Leihgebühr wird berechnet als (ausgeliehenes Vermögen) / (Gesamtvermögen im Pool) * 0,01 % pro Stunde."

#: src/components/Synthetics/AcceptablePriceImpactInputRow/AcceptablePriceImpactInputRow.tsx
msgid "The current Price Impact is {0}. Consider using -0.30% Acceptable Price Impact so the order is more likely to be processed."
msgstr ""

#: src/pages/ClaimEsGmx/ClaimEsGmx.js
msgid "The esGMX (IOU) token is transferrable. You can add the token to your wallet and send it to another address to claim if you'd like."
msgstr "Der esGMX (IOU) Token ist übertragbar. Du kannst den Token zu deiner Wallet hinzufügen und ihn an eine andere Adresse senden, um ihn einzufordern, wenn du möchtest."

#: src/pages/ClaimEsGmx/ClaimEsGmx.js
msgid "The esGMX tokens can be staked or vested at any time."
msgstr "Die esGMX-Tokens können jederzeit gestaket oder gevested werden."

#: src/lib/contracts/transactionErrors.tsx
msgid "The mark price has changed, consider increasing your Allowed Slippage by clicking on the \"...\" icon next to your address."
msgstr "Der Mark-Preis hat sich geändert. Erhöhe dein zulässiges Slippage, indem du auf das Symbol \"...\" neben deiner Adresse klickst."

#: src/components/Synthetics/NetworkFeeRow/NetworkFeeRow.tsx
msgid "The max execution fee is overestimated, including by the buffer set under settings. Upon execution, any excess execution fee is sent back to your account."
msgstr "Die maximale Ausführungsgebühr ist übertrieben, einschließlich des Puffers, der unter Einstellungen festgelegt ist. Bei der Ausführung wird jede überschüssige Ausführungsgebühr an dein Konto zurückgesendet."

#: src/components/Synthetics/SubaccountModal/SubaccountStatus.tsx
msgid "The maximum number of authorized Actions has been reached. Re-authorize a higher value using the \"<0>Max allowed actions</0>\" field."
msgstr ""

#: src/domain/legacy.ts
msgid "The network Fees are very high currently, which may be due to a temporary increase in transactions on the {0} network."
msgstr "Die Netzwerkgebühren sind derzeit sehr hoch, was auf eine vorübergehende Zunahme von Transaktionen im {0}-Netzwerk zurückzuführen sein kann."

#: src/domain/synthetics/fees/utils/executionFee.ts
msgid "The network fees are high currently, which may be due to a temporary increase in transactions on the {chainName} network."
msgstr "Die Netzwerkgebühren sind derzeit hoch, was auf eine vorüber vorübergehende Zunahme von Transaktionen im {chainName}-Netzwerk zurückzuführen sein kann."

#: src/domain/synthetics/fees/utils/executionFee.ts
msgid "The network fees are very high currently, which may be due to a temporary increase in transactions on the {chainName} network."
msgstr "Die Netzwerkgebühren sind derzeit sehr hoch, was auf eine vorübergehende Zunahme von Transaktionen im {chainName}-Netzwerk zurückzuführen sein kann."

#: src/domain/synthetics/orders/utils.ts
msgid "The order may not execute at the desired {priceText} as its acceptable price impact is set to {formattedOrderAcceptablePriceImpact}, which is lower than the current market price impact of {formattedCurrentAcceptablePriceImpact}. It can be edited using the \"Edit\" button."
msgstr ""

#: src/domain/synthetics/orders/utils.ts
msgid "The order will not be executed as its trigger price is beyond the position's liquidation price."
msgstr ""

#: src/components/Synthetics/ConfirmationBox/ConfirmationBox.tsx
msgid "The order will only execute if the Min. Receive is met and there is sufficient liquidity."
msgstr ""

#: src/components/Exchange/ConfirmationBox.js
msgid "The order will only execute if the price conditions are met and there is sufficient liquidity"
msgstr "Der Auftrag wird nur ausgeführt, wenn die Preisbedingungen erfüllt sind und genügend Liquidität vorhanden ist."

#: src/components/Synthetics/ConfirmationBox/ConfirmationBox.tsx
msgid "The order will only execute if the price conditions are met and there is sufficient liquidity."
msgstr ""

#: src/components/Referrals/TradersStats.tsx
msgid "The owner of this Referral Code has set a custom discount of {currentTierDiscount}% instead of the standard {0}% for Tier {1}."
msgstr ""

#: src/components/Exchange/PositionEditor.js
msgid "The pending borrow fee will be charged on this transaction."
msgstr ""

#: src/components/Synthetics/MarketCard/MarketCard.tsx
msgid "The position will be opened at a reference price of {0}, not accounting for price impact, with a max slippage of -{1}%.<0/><1/>The slippage amount can be configured under Settings, found by clicking on your address at the top right of the page after connecting your wallet.<2/><3/><4>More Info</4>"
msgstr ""

#: src/components/Exchange/SwapBox.js
msgid "The position will be opened at {0} USD with a max slippage of {1}%.<0/><1/>The slippage amount can be configured under Settings, found by clicking on your address at the top right of the page after connecting your wallet.<2/><3/><4>More Info</4>"
msgstr "Die Position wird zu {0} USD mit einer maximalen Slippage von {1}% eröffnet.<0/><1/>Die Höhe des Slippage kann unter Einstellungen konfiguriert werden, die du findest, wenn du auf deiner Adresse oben rechts auf der Seite klickst, nachdem du deine Wallet verbunden hast.<2/><3/><4>Mehr Info</4>"

#: src/components/SubaccountNavigationButton/SubaccountNavigationButton.tsx
msgid "The previously authorized maximum number of Actions has been reached for One-Click Trading. Click here to re-authorize."
msgstr ""

#: src/components/Exchange/OrdersList.js
msgid "The price that the order can be executed at may differ slightly from the chart price as market orders can change the price while limit / trigger orders cannot."
msgstr "Der Preis, zu dem der Auftrag ausgeführt werden kann, kann geringfügig vom Chartpreis abweichen, da Marktaufträge den Preis ändern können, Limit-/Trigger-Aufträge hingegen nicht."

#: src/components/Referrals/referralsHelper.js
msgid "The referral code can't be more than {MAX_REFERRAL_CODE_LENGTH} characters."
msgstr "Der Empfehlungscode darf nicht länger als {MAX_REFERRAL_CODE_LENGTH} Zeichen sein."

#: src/components/Synthetics/ConfirmationBox/ConfirmationBox.tsx
msgid "The spread is > 1%, please ensure the trade details are acceptable before comfirming"
msgstr ""

#: src/components/Exchange/ConfirmationBox.js
msgid "The spread is > 1%, please ensure the trade details are acceptable before confirming"
msgstr ""

#: src/pages/LeaderboardPage/components/LeaderboardAccountsTable.tsx
msgid "The total realized and unrealized profit and loss for the period, including fees and price impact."
msgstr ""

#: src/components/ModalViews/RedirectModal.js
msgid "The website is a community deployed and maintained instance of the open source <0>GMX front end</0>, hosted and served on the distributed, peer-to-peer <1>IPFS network</1>."
msgstr "Die Website ist eine von der Community betriebene und gewartete Instanz des open-source <0>GMX-Frontends</0>, das im verteilten Peer-to-Peer-Netzwerk <1>IPFS</1> gehostet und bereitgestellt wird."

#: src/context/SubaccountContext/SubaccountContext.tsx
msgid "There are insufficient funds in your Subaccount for One-Click Trading. <0>Click here</0> to top-up."
msgstr ""

#: src/components/SubaccountNavigationButton/SubaccountNavigationButton.tsx
msgid "There are insufficient funds in your Subaccount for One-Click Trading. Click here to top-up."
msgstr ""

#: src/components/Synthetics/SubaccountModal/SubaccountStatus.tsx
msgid "There are insufficient funds in your Subaccount for One-Click Trading. Use the \"<0>Top-up</0>\" field to increase the Subaccount Balance."
msgstr ""

#: src/components/Exchange/SwapBox.js
msgid "There are more longs than shorts, borrow fees for shorting is currently zero"
msgstr "Es gibt mehr Longs als Shorts, die Leihgebühren für Shorting sind derzeit gleich Null"

#: src/components/Exchange/SwapBox.js
msgid "There are more shorts than longs, borrow fees for longing is currently zero"
msgstr "Es gibt mehr Shorts als Longs, Leihgebühren für Longing sind derzeit gleich Null"

#: src/components/Glp/SwapErrorModal.tsx
msgid "There is not enough liquidity in a single token for your size. Please check the Save on Fees section and consider splitting your order into several different ones"
msgstr "Die Liquidität in einem einzigen Token ist für deine Größe nicht ausreichend. Bitte prüfe den Abschnitt \"Gebühren sparen\" und ziehe in Erwägung, deinen Auftrag in mehrere Aufträge aufzuteilen"

#: src/lib/contracts/transactionErrors.tsx
msgid "There is not enough {0} in your account on {1} to send this transaction.<0/><1/><2>Buy or Transfer {2} to {3}</2>"
msgstr ""

#: src/domain/tokens/approveTokens.tsx
msgid "There is not enough {0} in your account on {networkName} to send this transaction.<0/><1/><2>Buy or Transfer {1} to {networkName}</2>"
msgstr ""

#: src/domain/synthetics/orders/utils.ts
msgid "There may not be sufficient liquidity to execute swap to Receive Token when the Price conditions are met."
msgstr ""

#: src/domain/synthetics/orders/utils.ts
msgid "There may not be sufficient liquidity to execute the Pay Token to Collateral Token swap when the Price conditions are met."
msgstr ""

#: src/domain/synthetics/orders/utils.ts
msgid "There may not be sufficient liquidity to execute the Swap when the Min. Receive conditions are met."
msgstr ""

#: src/domain/synthetics/orders/utils.ts
msgid "There may not be sufficient liquidity to execute your Order when the Price conditions are met."
msgstr ""

#: src/components/Synthetics/ConfirmationBox/ConfirmationBox.tsx
msgid "There may not be sufficient liquidity to execute your order when the Min. Receive are met."
msgstr ""

#: src/components/Exchange/ConfirmationBox.js
msgid "There may not be sufficient liquidity to execute your order when the price conditions are met"
msgstr "Es kann sein, dass nicht genügend Liquidität vorhanden ist, um deinen Auftrag auszuführen, wenn die Preisbedingungen erfüllt sind."

#: src/components/Synthetics/ConfirmationBox/ConfirmationBox.tsx
msgid "There may not be sufficient liquidity to execute your order when the price conditions are met."
msgstr ""

#: src/components/Synthetics/SubaccountModal/SubaccountModal.tsx
msgid "This amount of {0} will be sent from your Main Account to your Subaccount to pay for transaction fees."
msgstr ""

#: src/components/Referrals/AffiliatesStats.tsx
msgid "This code has been taken by someone else on {0}, you will not receive rebates from traders using this code on {1}."
msgstr "Dieser Code wurde von jemand anderem auf {0} genommen, du wirst keine Rabatte von Tradern erhalten, die diesen Code auf {1} verwenden."

#: src/components/Referrals/AffiliatesStats.tsx
msgid "This code is not yet registered on {0}, you will not receive rebates there.<0/><1/>Switch your network to create this code on {1}."
msgstr "Dieser Code ist noch nicht auf {0} registriert, du wirst dort keine Rabatte erhalten.<0/><1/>Schalte dein Netzwerk um, um diesen Code auf {1} zu erstellen."

#: src/pages/LeaderboardPage/components/CompetitionCountdown.tsx
msgid "This competition has ended"
msgstr ""

#: src/pages/LeaderboardPage/components/LeaderboardContainer.tsx
#~ msgid "This competition is held on the {0} network, please <0>change your network</0>."
#~ msgstr ""

#: src/pages/LeaderboardPage/components/LeaderboardContainer.tsx
msgid "This competition is held on the {0} network. <0>Change your network</0> to participate."
msgstr ""

#: src/components/Synthetics/SubaccountModal/SubaccountModal.tsx
msgid "This is the maximum top-up amount that will be sent from your Main account to your Subaccount after each transaction. The actual amount sent will depend on the final transaction fee."
msgstr ""

#: src/domain/synthetics/orders/utils.ts
msgid "This order using {collateralSymbol} as collateral will not be valid for the existing {longText} position using {symbol} as collateral."
msgstr ""

#: src/components/Exchange/TradeHistory.js
msgid "This position was liquidated as the max leverage of 100x was exceeded."
msgstr "Diese Position wurde liquidiert, da die maximale Hebelwirkung von 100x überschritten wurde."

#: src/components/Synthetics/TradeHistoryRow/utils.ts
msgid "This position was liquidated as the max leverage of {maxLeverageText} was exceeded."
msgstr ""

#: src/components/Synthetics/TradeFeesRow/TradeFeesRow.tsx
msgid "This swap is routed through several GM pools for the lowest possible fees and price impact."
msgstr ""

#: src/pages/Home/Home.js
msgid "Three tokens create our ecosystem"
msgstr ""

#: src/components/Referrals/AffiliatesStats.tsx
msgid "Tier {0} ({currentRebatePercentage}% rebate)"
msgstr ""

#: src/components/Referrals/TradersStats.tsx
msgid "Tier {0} ({currentTierDiscount}% discount)"
msgstr ""

#: src/components/Migration/Migration.js
msgid "To Receive"
msgstr "Zu Empfangen"

#: src/pages/CompleteAccountTransfer/CompleteAccountTransfer.js
msgid "To complete the transfer, you must switch your connected account to {receiver}."
msgstr "Um die Übertragung abzuschließen, musst du dein verbundenes Konto auf {receiver} umstellen."

#: src/pages/BuyGMX/BuyGMX.tsx
msgid "To purchase GMX on the {0} blockchain, please <0>change your network</0>."
msgstr ""

#: src/components/Glp/GlpSwap.js
#: src/components/Glp/GlpSwap.js
msgid "To reduce fees, select a different asset to pay with."
msgstr "Um die Gebühren zu senken, wähle ein anderes Zahlungsmittel."

#: src/pages/Dashboard/DashboardV2.js
msgid "Tokens"
msgstr "Tokens"

#: src/pages/LeaderboardPage/components/LeaderboardContainer.tsx
msgid "Top PnL ($)"
msgstr ""

#: src/pages/LeaderboardPage/components/LeaderboardContainer.tsx
msgid "Top PnL (%)"
msgstr ""

#: src/components/Synthetics/SubaccountModal/SubaccountModal.tsx
msgid "Top-up"
msgstr ""

#: src/components/Referrals/AffiliatesStats.tsx
#: src/components/Referrals/AffiliatesStats.tsx
#: src/components/Referrals/AffiliatesStats.tsx
#: src/components/Referrals/TradersStats.tsx
#: src/components/Referrals/TradersStats.tsx
#: src/pages/LeaderboardPage/components/LeaderboardContainer.tsx
#: src/pages/Stake/StakeV2.js
msgid "Total"
msgstr "Insgesamt"

#: src/components/Migration/Migration.js
msgid "Total Assets Migrated"
msgstr "Insgesamt migrierte Assets"

#: src/pages/Stake/StakeV1.js
msgid "Total Assets Staked"
msgstr "Insgesamt gestakete Assets"

#: src/pages/Dashboard/DashboardV2.js
msgid "Total Fees"
msgstr "Gebühren insgesamt"

#: src/components/Referrals/AffiliatesStats.tsx
msgid "Total Rebates"
msgstr "Rabatte insgesamt"

#: src/pages/Stake/StakeV2.js
msgid "Total Rewards"
msgstr ""

#: src/pages/Dashboard/DashboardV2.js
#: src/pages/Dashboard/DashboardV2.js
#: src/pages/Stake/StakeV1.js
#: src/pages/Stake/StakeV1.js
#: src/pages/Stake/StakeV1.js
#: src/pages/Stake/StakeV1.js
#: src/pages/Stake/StakeV1.js
#: src/pages/Stake/StakeV2.js
#: src/pages/Stake/StakeV2.js
#: src/pages/Stake/StakeV2.js
msgid "Total Staked"
msgstr "Insgeamt gestaket"

#: src/pages/Dashboard/DashboardV2.js
msgid "Total Stats"
msgstr "Gesamtstatistik"

#: src/components/Glp/GlpSwap.js
#: src/components/Synthetics/GmList/GmList.tsx
#: src/components/Synthetics/MarketStats/MarketStats.tsx
#: src/pages/Stake/StakeV1.js
#: src/pages/Stake/StakeV1.js
#: src/pages/Stake/StakeV2.js
#: src/pages/Stake/StakeV2.js
#: src/pages/Stake/StakeV2.js
msgid "Total Supply"
msgstr "Gesamtangebot"

#: src/pages/LeaderboardPage/components/LeaderboardAccountsTable.tsx
msgid "Total Trades"
msgstr ""

#: src/pages/Home/Home.js
msgid "Total Trading Volume"
msgstr "Trading Volumen insgesamt"

#: src/pages/Dashboard/DashboardV2.js
#: src/pages/Home/Home.js
msgid "Total Users"
msgstr "User insgesamt"

#: src/components/Referrals/AffiliatesStats.tsx
#: src/pages/Dashboard/DashboardV2.js
msgid "Total Volume"
msgstr "Volumen insgesamt"

#: src/components/GmTokensBalanceInfo/GmTokensBalanceInfo.tsx
msgid "Total accrued Fees"
msgstr ""

#: src/pages/OrdersOverview/OrdersOverview.js
msgid "Total active: {openTotal}, executed: {executedTotal}, cancelled: {cancelledTotal}"
msgstr "Insgesamt aktiv: {openTotal}, ausgeführt: {executedTotal}, cancelled: {cancelledTotal}"

#: src/pages/LeaderboardPage/components/LeaderboardAccountsTable.tsx
#~ msgid "Total trades"
#~ msgstr ""

#: src/components/StatsTooltip/ChainsStatsTooltipRow.tsx
msgid "Total:"
msgstr "Insgeamt:"

#: src/components/Header/AppHeaderUser.tsx
#: src/components/Header/AppHeaderUser.tsx
msgid "Trade"
msgstr "Handeln"

#: src/pages/Home/Home.js
msgid "Trade BTC, ETH, AVAX and other top cryptocurrencies with up to 50x leverage directly from your wallet"
msgstr ""

#: src/components/Exchange/ExchangeBanner.js
msgid "Trade on GMX and win <0>$250.000</0> in prizes! Live until November 30th, <1>click here</1> to learn more."
msgstr "Handle auf GMX und gewinne <0>$250.000</0> in Preisen! Live bis zum 30. November, <1>Klicke hier</1> um mehr zu erfahren."

#: src/components/Common/SEO.js
msgid "Trade spot or perpetual BTC, ETH, AVAX and other top cryptocurrencies with up to 50x leverage directly from your wallet on Arbitrum and Avalanche."
msgstr ""

#: src/pages/Referrals/Referrals.tsx
msgid "Traders"
msgstr ""

#: src/components/Referrals/AffiliatesStats.tsx
#: src/components/Referrals/AffiliatesStats.tsx
msgid "Traders Referred"
msgstr "Vermittelte Trader"

#: src/components/Referrals/AffiliatesStats.tsx
msgid "Traders Referred on Arbitrum"
msgstr ""

#: src/components/Referrals/AffiliatesStats.tsx
msgid "Traders Referred on Avalanche"
msgstr ""

#: src/components/Referrals/AffiliatesStats.tsx
msgid "Traders Referred on Avalanche Fuji"
msgstr ""

#: src/pages/Exchange/Exchange.js
#: src/pages/SyntheticsPage/SyntheticsPage.tsx
msgid "Trades"
msgstr "Trades"

#: src/components/Header/Header.tsx
msgid "Trade on GMX V2 in Arbitrum and win 280,000 ARB (> $500k) in prizes in <0>two weekly</0> competitions. Live from March 13th to 27th."
msgstr ""

#: src/components/Header/Header.tsx
#~ msgid "Trade on GMX V2 in Arbitrum and win 280,000 ARB (>$500k) in prizes in <0>two weekly</0> competitions. Live from March 13th-27th."
#~ msgstr ""

#: src/components/Referrals/AffiliatesStats.tsx
#: src/components/Referrals/TradersStats.tsx
msgid "Trading Volume"
msgstr ""

#: src/components/Exchange/UsefulLinks.tsx
msgid "Trading guide"
msgstr "Handelsleitfaden"

#: src/pages/NftWallet/NftWallet.js
msgid "Tranferring..."
msgstr "Übertragen..."

#: src/components/Exchange/ConfirmationBox.js
#: src/components/Exchange/PositionSeller.js
#: src/components/Synthetics/ConfirmationBox/ConfirmationBox.tsx
msgid "Transacting with a depegged stable coin is subject to spreads reflecting the worse of current market price or $1.00, with transactions involving multiple stablecoins may have multiple spreads."
msgstr ""

#: src/components/Referrals/AffiliatesStats.tsx
#: src/components/Referrals/TradersStats.tsx
#: src/components/Synthetics/UserIncentiveDistributionList/UserIncentiveDistributionList.tsx
msgid "Transaction"
msgstr "Transaktion"

#: src/lib/contracts/callContract.tsx
msgid "Transaction completed!"
msgstr "Transaktion abgeschlossen!"

#: src/lib/contracts/transactionErrors.tsx
msgid "Transaction failed"
msgstr "Transaktion fehlgeschlagen"

#: src/lib/contracts/transactionErrors.tsx
msgid "Transaction failed due to RPC error.<0/><1/>Please try changing the RPC url in your wallet settings. <2>More info</2>"
msgstr "Die Transaktion ist aufgrund eines RPC-Fehlers fehlgeschlagen.<0/><1/>Bitte versuche, die RPC-URL in deinem Wallet-Einstellungen zu ändern. <2>Mehr Infos</2>"

#: src/lib/contracts/callContract.tsx
#: src/lib/contracts/callContract.tsx
#: src/lib/contracts/callContract.tsx
msgid "Transaction sent."
msgstr "Transaktion gesendet."

#: src/lib/contracts/transactionErrors.tsx
msgid "Transaction was cancelled."
msgstr "Transaktion wurde abgebrochen."

#: src/pages/BeginAccountTransfer/BeginAccountTransfer.js
#: src/pages/Stake/StakeV2.js
msgid "Transfer Account"
msgstr "Transferiere Konto"

#: src/pages/NftWallet/NftWallet.js
msgid "Transfer NFT"
msgstr "Transferiere NFT"

#: src/pages/BeginAccountTransfer/BeginAccountTransfer.js
msgid "Transfer Submitted"
msgstr "Transfer übermittelt"

#: src/pages/BeginAccountTransfer/BeginAccountTransfer.js
msgid "Transfer already initiated"
msgstr "Transfer bereits begonnen"

#: src/pages/BeginAccountTransfer/BeginAccountTransfer.js
#: src/pages/CompleteAccountTransfer/CompleteAccountTransfer.js
#: src/pages/NftWallet/NftWallet.js
msgid "Transfer failed."
msgstr "Transfer fehlgeschlagen"

#: src/pages/BeginAccountTransfer/BeginAccountTransfer.js
#: src/pages/CompleteAccountTransfer/CompleteAccountTransfer.js
#: src/pages/NftWallet/NftWallet.js
msgid "Transfer submitted!"
msgstr "Transfer übermittelt!"

#: src/pages/BuyGMX/BuyGMX.tsx
msgid "Transfer {nativeTokenSymbol}"
msgstr ""

#: src/pages/BeginAccountTransfer/BeginAccountTransfer.js
msgid "Transferring"
msgstr "Übermitteln"

#: src/pages/Dashboard/DashboardV2.js
msgid "Treasury"
msgstr ""

#: src/components/Exchange/OrdersList.js
#: src/components/Exchange/PositionSeller.js
#: src/components/Exchange/SwapBox.js
#: src/domain/synthetics/positions/utils.ts
msgid "Trigger"
msgstr "Trigger"

#: src/components/Exchange/PositionSeller.js
#: src/components/Synthetics/ConfirmationBox/ConfirmationBox.tsx
#: src/components/Synthetics/OrderItem/OrderItem.tsx
#: src/components/Synthetics/OrderList/OrderList.tsx
#: src/components/Synthetics/PositionSeller/PositionSeller.tsx
#: src/components/Synthetics/TradeBox/TradeBox.tsx
msgid "Trigger Price"
msgstr ""

#: src/components/Synthetics/TradeHistoryRow/utils.ts
msgid "Trigger Price: {pricePrefix} {0}"
msgstr ""

#: src/components/Exchange/PositionSeller.js
msgid "Trigger order disabled, pending {0} upgrade"
msgstr ""

#: src/components/Synthetics/TradeHistoryRow/utils.ts
msgid "Triggered at: {0}"
msgstr ""

#: src/components/Exchange/TradeHistory.js
msgid "Try increasing the \"Allowed Slippage\", under the Settings menu on the top right"
msgstr "Versuche, die Einstellung \"Erlaubter Slippage\" im Menü \"Einstellungen\" oben rechts zu erhöhen"

#: src/components/Exchange/TradeHistory.js
msgid "Try increasing the \"Allowed Slippage\", under the Settings menu on the top right."
msgstr "Versuche die Einstellung \"Erlaubter Slippage\" im Menü \"Einstellungen\" oben rechts zu erhöhen."

#: src/components/Exchange/PositionShare.tsx
msgid "Tweet"
msgstr "Twittere"

#: src/App/App.js
msgid "Txn failed. <0>View</0>"
msgstr "Txn fehlgeschlagen. <0>Siehe</0>"

#: src/components/Exchange/OrdersList.js
#: src/components/Referrals/AffiliatesStats.tsx
#: src/components/Referrals/TradersStats.tsx
#: src/components/Synthetics/OrderList/OrderList.tsx
#: src/components/Synthetics/UserIncentiveDistributionList/UserIncentiveDistributionList.tsx
#: src/pages/OrdersOverview/OrdersOverview.js
msgid "Type"
msgstr "Typ"

#: src/components/Synthetics/GmSwap/GmFees/GmFees.tsx
#: src/components/Synthetics/PositionItem/PositionItem.tsx
#: src/components/Synthetics/TradeFeesRow/TradeFeesRow.tsx
#: src/components/Synthetics/TradeFeesRow/TradeFeesRow.tsx
msgid "UI Fee"
msgstr ""

#: src/components/Referrals/AffiliatesStats.tsx
#: src/components/Referrals/TradersStats.tsx
msgid "USD Value may not be accurate since the data does not contain prices for {0}"
msgstr ""

#: src/components/Synthetics/MarketsList/MarketsList.tsx
#: src/pages/Dashboard/DashboardV2.js
msgid "UTILIZATION"
msgstr "NUTZUNG"

#: src/components/Synthetics/SubaccountModal/SubaccountModal.tsx
msgid "Unknown"
msgstr ""

#: src/components/Synthetics/StatusNotification/GmStatusNotification.tsx
msgid "Unknown buy GM order"
msgstr ""

#: src/components/Synthetics/StatusNotification/OrderStatusNotification.tsx
msgid "Unknown order"
msgstr ""

#: src/components/Synthetics/StatusNotification/GmStatusNotification.tsx
msgid "Unknown sell GM order"
msgstr ""

#: src/pages/LeaderboardPage/components/LeaderboardAccountsTable.tsx
msgid "Unrealized Fees"
msgstr ""

#: src/pages/LeaderboardPage/components/LeaderboardAccountsTable.tsx
msgid "Unrealized PnL"
msgstr ""

#: src/pages/Stake/StakeV1.js
#: src/pages/Stake/StakeV1.js
#: src/pages/Stake/StakeV1.js
#: src/pages/Stake/StakeV1.js
#: src/pages/Stake/StakeV1.js
#: src/pages/Stake/StakeV2.js
#: src/pages/Stake/StakeV2.js
#: src/pages/Stake/StakeV2.js
#: src/pages/Stake/StakeV2.js
msgid "Unstake"
msgstr "Unstaken"

#: src/pages/Stake/StakeV2.js
msgid "Unstake GMX"
msgstr ""

#: src/pages/Stake/StakeV2.js
msgid "Unstake completed!"
msgstr ""

#: src/pages/Stake/StakeV2.js
msgid "Unstake esGMX"
msgstr ""

#: src/pages/Stake/StakeV1.js
msgid "Unstake failed"
msgstr "Unstaken fehlgeschlagen"

#: src/pages/Stake/StakeV2.js
msgid "Unstake failed."
msgstr ""

#: src/pages/Stake/StakeV2.js
msgid "Unstake submitted!"
msgstr ""

#: src/pages/Stake/StakeV1.js
msgid "Unstake submitted! <0>View status.</0>"
msgstr "Unstaken übermittelt! <0>Status anzeigen.</0>"

#: src/pages/Stake/StakeV2.js
msgid "Unstaking will burn <0>{0} Multiplier Points</0>. <1>You will earn {1}% less {nativeTokenSymbol} rewards with this action.</1>"
msgstr ""

#: src/pages/Stake/StakeV1.js
#: src/pages/Stake/StakeV2.js
msgid "Unstaking..."
msgstr "Unstaken..."

#: src/pages/Stake/StakeV2.js
msgid "Unsupported network"
msgstr ""

#: src/components/Exchange/TradeHistory.js
#: src/components/Referrals/JoinReferralCode.js
#: src/components/Synthetics/SubaccountModal/utils.ts
#: src/components/Synthetics/SubaccountModal/utils.ts
#: src/components/Synthetics/SubaccountModal/utils.ts
#: src/components/Synthetics/TradeHistoryRow/utils.ts
#: src/components/Synthetics/TradeHistoryRow/utils.ts
msgid "Update"
msgstr "Updaten"

#: src/components/Exchange/OrderEditor.js
msgid "Update Order"
msgstr "Update Order"

#: src/domain/synthetics/orders/updateOrderTxn.ts
msgid "Update order executed"
msgstr ""

#: src/components/Exchange/OrderEditor.js
#: src/components/Synthetics/OrderEditor/OrderEditor.tsx
msgid "Updating Order..."
msgstr "Order updaten..."

#: src/components/Synthetics/StatusNotification/SubaccountNotification.tsx
msgid "Updating Subaccount"
msgstr ""

#: src/domain/synthetics/orders/updateOrderTxn.ts
msgid "Updating order"
msgstr ""

#: src/components/Referrals/JoinReferralCode.js
msgid "Updating..."
msgstr "Updating.."

#: src/components/Exchange/PositionsList.js
msgid "Use the \"Close\" button to reduce your Position Size, or to set Take-Profit / Stop-Loss Orders."
msgstr ""

#: src/components/Synthetics/PositionItem/PositionItem.tsx
msgid "Use the \"Close\" button to reduce your Position Size."
msgstr ""

#: src/pages/Stake/StakeV2.js
msgid "Use the \"Compound\" button to stake your Multiplier Points."
msgstr ""

#: src/components/Exchange/PositionsList.js
#: src/components/Exchange/PositionsList.js
#: src/components/Synthetics/PositionItem/PositionItem.tsx
msgid "Use the Edit Collateral icon to deposit or withdraw collateral."
msgstr "Verwende das Symbol Kollateral bearbeiten, um Kollateral zu hinterlegen oder zurückzuziehen."

#: src/components/Exchange/UsefulLinks.tsx
msgid "Useful Links"
msgstr "Nützliche Links"

#: src/components/Synthetics/MarketsList/MarketsList.tsx
#: src/pages/Dashboard/DashboardV2.js
msgid "Utilization"
msgstr "Nutzung"

#: src/pages/Actions/Actions.js
msgid "V1 Account"
msgstr ""

#: src/pages/Actions/Actions.js
msgid "V1 Actions"
msgstr ""

#: src/components/Referrals/AffiliatesStats.tsx
msgid "V1 Airdrop"
msgstr ""

#: src/components/Referrals/AffiliatesStats.tsx
#: src/components/Referrals/AffiliatesStats.tsx
#: src/components/Referrals/TradersStats.tsx
#: src/components/Referrals/TradersStats.tsx
msgid "V1 Arbitrum"
msgstr ""

#: src/components/Referrals/AffiliatesStats.tsx
#: src/components/Referrals/AffiliatesStats.tsx
#: src/components/Referrals/TradersStats.tsx
#: src/components/Referrals/TradersStats.tsx
msgid "V1 Avalanche"
msgstr ""

#: src/components/Referrals/AffiliatesStats.tsx
#: src/components/Referrals/AffiliatesStats.tsx
#: src/components/Referrals/TradersStats.tsx
#: src/components/Referrals/TradersStats.tsx
msgid "V1 Avalanche Fuji"
msgstr ""

#: src/components/Referrals/AffiliatesStats.tsx
msgid "V1 Rebates and V1/V2 esGMX are airdropped weekly. V2 Rebates are claimed manually."
msgstr ""

#: src/components/Referrals/AffiliatesStats.tsx
msgid "V1 esGMX"
msgstr ""

#: src/components/Referrals/TradersStats.tsx
#: src/components/Referrals/TradersStats.tsx
msgid "V1 rebates are airdropped weekly. V2 rebates are automatically applied as fee discounts on each trade and do not show on this table."
msgstr ""

#: src/pages/SyntheticsActions/SyntheticsActions.tsx
msgid "V2 Account"
msgstr ""

#: src/pages/SyntheticsActions/SyntheticsActions.tsx
msgid "V2 Actions"
msgstr ""

#: src/components/Referrals/AffiliatesStats.tsx
#: src/components/Referrals/AffiliatesStats.tsx
#: src/components/Referrals/TradersStats.tsx
#: src/components/Referrals/TradersStats.tsx
msgid "V2 Arbitrum"
msgstr ""

#: src/components/Referrals/AffiliatesStats.tsx
#: src/components/Referrals/AffiliatesStats.tsx
#: src/components/Referrals/TradersStats.tsx
#: src/components/Referrals/TradersStats.tsx
msgid "V2 Avalanche"
msgstr ""

#: src/components/Referrals/AffiliatesStats.tsx
#: src/components/Referrals/AffiliatesStats.tsx
#: src/components/Referrals/TradersStats.tsx
#: src/components/Referrals/TradersStats.tsx
msgid "V2 Avalanche Fuji"
msgstr ""

#: src/components/Referrals/AffiliatesStats.tsx
msgid "V2 Claim"
msgstr ""

#: src/pages/SyntheticsFallbackPage/SyntheticsFallbackPage.tsx
msgid "V2 doesn't currently support this network"
msgstr ""

#: src/components/Synthetics/TradeBox/MarketPoolSelectorRow.tsx
msgid "V2 is newly live, and liquidity may be low initially."
msgstr ""

#: src/pages/Stake/StakeV2.js
msgid "Vault Capacity"
msgstr ""

#: src/pages/Stake/StakeV2.js
msgid "Vault Capacity for your Account:"
msgstr ""

#: src/pages/Stake/StakeV2.js
msgid "Vest"
msgstr ""

#: src/pages/ClaimEsGmx/ClaimEsGmx.js
msgid "Vest with GLP on Arbitrum"
msgstr "Vesting mit GLP auf Arbitrum"

#: src/pages/ClaimEsGmx/ClaimEsGmx.js
msgid "Vest with GLP on Avalanche"
msgstr "Vesting mit GLP auf Avalanche"

#: src/pages/ClaimEsGmx/ClaimEsGmx.js
msgid "Vest with GMX on Arbitrum"
msgstr "Vesting mit GMX auf Arbitrum"

#: src/pages/ClaimEsGmx/ClaimEsGmx.js
msgid "Vest with GMX on Avalanche"
msgstr "Vesting mit GMX auf Avalanche"

#: src/pages/BeginAccountTransfer/BeginAccountTransfer.js
msgid "Vested GLP not withdrawn"
msgstr "Gevestete GLP nicht abgehoben"

#: src/pages/BeginAccountTransfer/BeginAccountTransfer.js
#: src/pages/BeginAccountTransfer/BeginAccountTransfer.js
msgid "Vested GMX not withdrawn"
msgstr "Gevestete GMX nicht abgehoben"

#: src/pages/Stake/StakeV2.js
#: src/pages/Stake/StakeV2.js
#: src/pages/Stake/StakeV2.js
msgid "Vesting Status"
msgstr ""

#: src/App/App.js
#: src/lib/contracts/notifications.tsx
#: src/lib/contracts/notifications.tsx
#: src/pages/Exchange/Exchange.js
#: src/pages/Exchange/Exchange.js
msgid "View"
msgstr "Ansicht"

#: src/components/AddressDropdown/AddressDropdown.tsx
msgid "View in Explorer"
msgstr "Ansicht im Explorer"

#: src/components/TokenCard/TokenCard.tsx
#: src/components/TokenCard/TokenCard.tsx
#: src/components/TokenCard/TokenCard.tsx
msgid "View on Arbitrum"
msgstr ""

#: src/components/TokenCard/TokenCard.tsx
#: src/components/TokenCard/TokenCard.tsx
#: src/components/TokenCard/TokenCard.tsx
msgid "View on Avalanche"
msgstr ""

#: src/components/Synthetics/StatusNotification/SubaccountNotification.tsx
msgid "View status"
msgstr ""

#: src/lib/contracts/callContract.tsx
msgid "View status."
msgstr "Siehe Status."

#: src/components/Referrals/AffiliatesStats.tsx
msgid "Volume on V1"
msgstr ""

#: src/components/Referrals/AffiliatesStats.tsx
msgid "Volume on V2"
msgstr ""

#: src/components/Referrals/TradersStats.tsx
msgid "Volume traded by this account with an active referral code."
msgstr "Von diesem Konto gehandeltes Volumen mit einem aktiven Referralcode."

#: src/components/Referrals/AffiliatesStats.tsx
msgid "Volume traded by your referred traders."
msgstr "Von den von dir empfohlenen Tradern gehandeltes Volumen."

#: src/components/Header/HomeHeaderLinks.tsx
msgid "Voting"
msgstr ""

#: src/components/Glp/GlpSwap.js
#: src/components/Synthetics/GmList/GmList.tsx
msgid "WALLET"
msgstr "WALLET"

#: src/components/Glp/GlpSwap.js
msgid "WARNING: High Fees"
msgstr "WARNUNG: Hohe Gebühren"

#: src/components/Exchange/PositionsList.js
#: src/components/Exchange/PositionsList.js
msgid "WARNING: This position has a low amount of collateral after deducting borrowing fees, deposit more collateral to reduce the position's liquidation risk."
msgstr "WARNUNG: Diese Position weist nach Abzug der Leihgebühren einen geringen Betrag an Kollateral auf; hinterlege mehr Kollateral, um das Liquidationsrisiko der Position zu verringern."

#: src/components/Synthetics/PositionItem/PositionItem.tsx
msgid "WARNING: This position has a low amount of collateral after deducting fees, deposit more collateral to reduce the position's liquidation risk."
msgstr ""

#: src/pages/Dashboard/DashboardV2.js
msgid "WEIGHT"
msgstr "GEWICHTUNG"

#: src/components/Exchange/SwapBox.js
#: src/components/Glp/GlpSwap.js
#: src/components/Migration/Migration.js
msgid "Waiting for Approval"
msgstr "Warten auf die Genehmigung"

#: src/components/Glp/GlpSwap.js
#: src/components/Glp/GlpSwap.js
#: src/components/Migration/Migration.js
#: src/components/Synthetics/GmList/GmList.tsx
#: src/components/Synthetics/MarketStats/MarketStats.tsx
#: src/pages/Stake/StakeV1.js
#: src/pages/Stake/StakeV1.js
#: src/pages/Stake/StakeV1.js
#: src/pages/Stake/StakeV1.js
#: src/pages/Stake/StakeV1.js
#: src/pages/Stake/StakeV2.js
#: src/pages/Stake/StakeV2.js
#: src/pages/Stake/StakeV2.js
#: src/pages/Stake/StakeV2.js
msgid "Wallet"
msgstr "Wallet"

#: src/components/GmTokensBalanceInfo/GmTokensBalanceInfo.tsx
msgid "Wallet 365d expected Fees"
msgstr ""

#: src/pages/BeginAccountTransfer/BeginAccountTransfer.js
#: src/pages/CompleteAccountTransfer/CompleteAccountTransfer.js
msgid "Wallet is not connected"
msgstr "Wallet ist nicht verbunden"

#: src/pages/ClaimEsGmx/ClaimEsGmx.js
#: src/pages/NftWallet/NftWallet.js
msgid "Wallet not connected"
msgstr "Wallet nicht verbunden"

#: src/pages/Stake/StakeV1.js
msgid "Wallet not yet connected"
msgstr "Wallet noch nicht verbunden"

#: src/components/GmTokensBalanceInfo/GmTokensBalanceInfo.tsx
msgid "Wallet total"
msgstr ""

#: src/components/GmTokensBalanceInfo/GmTokensBalanceInfo.tsx
msgid "Wallet total accrued Fees"
msgstr ""

#: src/components/GmTokensBalanceInfo/GmTokensBalanceInfo.tsx
msgid "Wallet {daysConsidered}d accrued Fees"
msgstr ""

#: src/pages/Dashboard/DashboardV2.js
msgid "Weight"
msgstr "Gewichtung"

#: src/components/Exchange/SwapBox.js
msgid "When closing the position, you can select which token you would like to receive the profits in."
msgstr "Wenn du die Position schließt, kannst du auswählen, in welchem Token du die Gewinne erhalten möchtest."

#: src/pages/LeaderboardPage/components/LeaderboardAccountsTable.tsx
msgid "Win Rate"
msgstr ""

#: src/pages/LeaderboardPage/components/LeaderboardAccountsTable.tsx
msgid "Win/Loss"
msgstr ""

#: src/pages/LeaderboardPage/components/LeaderboardAccountsTable.tsx
#~ msgid "Wins and Losses for fully closed Positions."
#~ msgstr ""

#: src/pages/LeaderboardPage/components/LeaderboardAccountsTable.tsx
msgid "Wins and losses for fully closed positions."
msgstr ""

#: src/components/Exchange/PositionEditor.js
#: src/components/Exchange/PositionEditor.js
#: src/components/Exchange/PositionEditor.js
#: src/components/Synthetics/PositionEditor/PositionEditor.tsx
#: src/components/Synthetics/SubaccountModal/SubaccountModal.tsx
#: src/pages/Stake/StakeV2.js
#: src/pages/Stake/StakeV2.js
#: src/pages/Stake/StakeV2.js
msgid "Withdraw"
msgstr "Abheben"

#: src/components/Exchange/PositionEditor.js
msgid "Withdraw disabled, pending {0} upgrade"
msgstr ""

#: src/pages/Stake/StakeV2.js
#: src/pages/Stake/StakeV2.js
msgid "Withdraw failed."
msgstr ""

#: src/pages/Stake/StakeV2.js
msgid "Withdraw from Affiliate Vault"
msgstr ""

#: src/pages/Stake/StakeV2.js
msgid "Withdraw from GLP Vault"
msgstr ""

#: src/pages/Stake/StakeV2.js
msgid "Withdraw from GMX Vault"
msgstr ""

#: src/pages/Stake/StakeV2.js
#: src/pages/Stake/StakeV2.js
msgid "Withdraw submitted."
msgstr ""

#: src/components/Exchange/TradeHistory.js
msgid "Withdraw {0} USD from {1}{longOrShortText}"
msgstr ""

#: src/domain/synthetics/markets/createWithdrawalTxn.ts
msgid "Withdrawal error."
msgstr ""

#: src/components/Exchange/PositionEditor.js
msgid "Withdrawal failed."
msgstr ""

#: src/components/Exchange/PositionEditor.js
msgid "Withdrawal submitted."
msgstr ""

#: src/components/Synthetics/SubaccountModal/SubaccountModal.tsx
#: src/components/Synthetics/SubaccountModal/SubaccountModal.tsx
msgid "Withdrawing from Subaccount"
msgstr ""

#: src/components/Synthetics/StatusNotification/OrderStatusNotification.tsx
msgid "Withdrawing {0} from {positionText}"
msgstr ""

#: src/components/Synthetics/SubaccountModal/SubaccountModal.tsx
msgid "Withdrawing {0} to Main Account"
msgstr ""

#: src/components/Exchange/PositionEditor.js
#: src/components/Synthetics/SubaccountModal/SubaccountModal.tsx
msgid "Withdrawing..."
msgstr ""

#: src/components/Synthetics/SubaccountModal/SubaccountModal.tsx
msgid "Withdrawn {0} to Main Account"
msgstr ""

#: src/pages/Stake/StakeV2.js
#: src/pages/Stake/StakeV2.js
msgid "Withdrawn!"
msgstr ""

#: src/pages/Exchange/Exchange.js
msgid "Withdrew {0} USD from {tokenSymbol} {longOrShortText}."
msgstr "{0} USD von {tokenSymbol} {longOrShortText} abgehoben."

#: src/context/SyntheticsEvents/SyntheticsEventsProvider.tsx
msgid "Withdrew {0} from {positionText}"
msgstr ""

#: src/pages/Ecosystem/Ecosystem.js
msgid "Yield Optimizer on Avalanche"
msgstr "Yield-Optimierer auf Avalanche"

#: src/pages/Ecosystem/Ecosystem.js
msgid "Yield Trading"
msgstr ""

#: src/pages/Ecosystem/Ecosystem.js
msgid "Yield Vaults"
msgstr "Yield Vaults"

#: src/pages/Ecosystem/Ecosystem.js
msgid "Yield simulator for GMX"
msgstr "Yield Simulator für GMX"

#: src/components/AddressView/AddressView.tsx
msgid "You"
msgstr ""

#: src/pages/Stake/StakeV2.js
msgid "You are earning rewards with {0} tokens.<0/>Tokens: {amountStr}."
msgstr ""

#: src/pages/Stake/StakeV2.js
msgid "You are earning {0}% more {nativeTokenSymbol} rewards using {1} Staked Multiplier Points."
msgstr ""

#: src/components/ModalViews/RedirectModal.js
msgid "You are leaving GMX.io and will be redirected to a third party, independent website."
msgstr "Du verlässt GMX.io und wirst  auf eine unabhängige Website eines Drittanbieters weitergeleitet."

#: src/pages/BuyGMX/BuyGMX.tsx
msgid "You can buy AVAX directly on <0>Avalanche</0> using these options:"
msgstr ""

#: src/pages/BuyGMX/BuyGMX.tsx
msgid "You can buy ETH directly on <0>Arbitrum</0> using these options:"
msgstr ""

#: src/components/Exchange/SwapBox.js
msgid "You can change the \"Collateral In\" token above to find lower fees"
msgstr "Du kannst das obige Zeichen \"Kollateral in\" ändern, um niedrigere Gebühren zu finden"

#: src/components/Exchange/PositionSeller.js
msgid "You can change this in the settings menu on the top right of the page.<0/><1/>Note that a low allowed slippage, e.g. less than {0}, may result in failed orders if prices are volatile."
msgstr ""

#: src/pages/ClaimEsGmx/ClaimEsGmx.js
msgid "You can check your claim history <0>here</0>."
msgstr "Du kannst deine Claim-Historie <0>hier</0> einsehen."

#: src/pages/ClaimEsGmx/ClaimEsGmx.js
msgid "You can currently vest a maximum of {0} esGMX tokens at a ratio of {1} {stakingToken} to 1 esGMX."
msgstr "Du kannst derzeit maximal {0} esGMX-Token in einem Verhältnis von {1} {stakingToken} zu 1 esGMX übertragen."

#: src/components/Synthetics/ConfirmationBox/rows/AllowedSlippageRow.tsx
#: src/components/Synthetics/PositionSeller/rows/AllowedSlippageRow.tsx
msgid "You can edit the default Allowed Slippage in the settings menu on the top right of the page.<0/><1/>Note that a low allowed slippage, e.g. less than -{0}, may result in failed orders if prices are volatile."
msgstr ""

#: src/components/Exchange/ConfirmationBox.js
msgid "You can edit the default Allowed Slippage in the settings menu on the top right of the page.<0/><1/>Note that a low allowed slippage, e.g. less than {0}, may result in failed orders if prices are volatile."
msgstr ""

#: src/components/Synthetics/TradeBox/MarketPoolSelectorRow.tsx
msgid "You can get a {0} better execution price in the {1} market pool.<0>Switch to {2} market pool.</0>"
msgstr ""

#: src/pages/BuyGMX/BuyGMX.tsx
msgid "You can transfer AVAX from other networks to Avalanche using any of the below options:"
msgstr ""

#: src/pages/BuyGMX/BuyGMX.tsx
msgid "You can transfer ETH from other networks to Arbitrum using any of the below options:"
msgstr "Du kannst ETH von anderen Netzwerken zu Arbitrum transferieren, indem du eine der folgenden Optionen nutzt:"

#: src/pages/LeaderboardPage/components/LeaderboardAccountsTable.tsx
msgid "You do not have any eligible trade during the competition window."
msgstr ""

#: src/pages/BeginAccountTransfer/BeginAccountTransfer.js
msgid "You have a <0>pending transfer</0> to {pendingReceiver}."
msgstr "Du hast eine <0>ausstehende Übertragung</0> an {pendingReceiver}."

#: src/pages/CompleteAccountTransfer/CompleteAccountTransfer.js
msgid "You have a pending transfer from {sender}."
msgstr "Du hast eine ausstehende Überweisung von {sender}."

#: src/components/Exchange/ConfirmationBox.js
msgid "You have an active Limit Order to Increase {longOrShortText} {sizeInToken} {0} (${1}) at price ${2}"
msgstr "Du hast eine aktive Limit-Order zur Erhöhung von {longOrShortText} {sizeInToken} {0} (${1}) zum Preis von ${2}"

#: src/components/Exchange/PositionSeller.js
msgid "You have an active order to decrease {longOrShortText} {sizeInToken} {0} (${1}) at {prefix} {2}"
msgstr ""

#: src/components/Synthetics/TradeBox/MarketPoolSelectorRow.tsx
msgid "You have an existing order in the {0} market pool. <0>Switch to {1} market pool.</0>"
msgstr ""

#: src/components/Synthetics/TradeBox/CollateralSelectorRow.tsx
msgid "You have an existing order with {0} as collateral. <0>Switch to {1} collateral.</0>"
msgstr ""

#: src/components/Synthetics/TradeBox/MarketPoolSelectorRow.tsx
msgid "You have an existing position in the {0} market pool. <0>Switch to {1} market pool.</0>"
msgstr ""

#: src/components/Exchange/SwapBox.js
msgid "You have an existing position with {0} as collateral."
msgstr ""

#: src/components/Synthetics/ConfirmationBox/ConfirmationBox.tsx
msgid "You have an existing position with {0} as collateral. This Order will not be valid for that Position."
msgstr ""

#: src/components/Synthetics/ConfirmationBox/ConfirmationBox.tsx
msgid "You have an existing position with {0} as collateral. This action will not apply for that position."
msgstr ""

#: src/pages/BeginAccountTransfer/BeginAccountTransfer.js
msgid "You have esGMX tokens in the Affiliate Vault, you need to withdraw these tokens if you want to transfer them to the new account"
msgstr ""

#: src/components/Exchange/ConfirmationBox.js
msgid "You have multiple existing Increase {longOrShortText} {0} limit orders"
msgstr "Du hast mehrere bestehende {longOrShortText} {0} Limit-Orders zur Erhöhung"

#: src/pages/Stake/StakeV2.js
msgid "You have no GMX tokens to claim."
msgstr ""

#: src/pages/Stake/StakeV2.js
#: src/pages/Stake/StakeV2.js
#: src/pages/Stake/StakeV2.js
msgid "You have not deposited any tokens for vesting."
msgstr ""

#: src/pages/LeaderboardPage/components/LeaderboardAccountsTable.tsx
#~ msgid "You have not traded during selected period."
#~ msgstr ""

#: src/pages/LeaderboardPage/components/LeaderboardAccountsTable.tsx
msgid "You have not traded during the selected period."
msgstr ""

#: src/components/Stake/GMXAprTooltip.tsx
#: src/pages/Stake/StakeV2.js
msgid "You have reached the maximum Boost Percentage. Stake an additional {0} GMX or esGMX to be able to stake your unstaked {1} Multiplier Points using the \"Compound\" button."
msgstr ""

#: src/pages/Stake/StakeV2.js
msgid "You have reached the maximum Boost Percentage. Stake an additional {0} GMX or esGMX to be able to stake your unstaked {1} Multiplier Points."
msgstr ""

#: src/components/Synthetics/ConfirmationBox/ConfirmationBox.tsx
msgid "You have selected {collateralTokenSymbol} as Collateral, the Liquidation Price will vary based on the price of {collateralTokenSymbol}."
msgstr ""

#: src/components/Synthetics/ConfirmationBox/ConfirmationBox.tsx
msgid "You have selected {collateralTokenSymbol} as collateral to short {indexTokenSymbol}."
msgstr ""

#: src/components/Synthetics/ConfirmationBox/ConfirmationBox.tsx
msgid "You have selected {collateralTokenSymbol} as collateral, the Liquidation Price is higher compared to using a stablecoin as collateral since the worth of the collateral will change with its price. If required, you can change the collateral type using the Collateral In option in the trade box."
msgstr ""

#: src/components/Synthetics/AcceptablePriceImpactInputRow/AcceptablePriceImpactInputRow.tsx
msgid "You have set a high Acceptable Price Impact. The current Price Impact is {0}."
msgstr ""

#: src/pages/LeaderboardPage/components/LeaderboardAccountsTable.tsx
msgid "You have yet to reach the minimum \"Capital Used\" of {0} to qualify for the rankings."
msgstr ""

#: src/pages/ClaimEsGmx/ClaimEsGmx.js
msgid "You have {0} esGMX (IOU) tokens."
msgstr "Du hast {0} esGMX (IOU)-tokens."

#: src/pages/Stake/StakeV2.js
msgid "You need a total of at least {0} {stakeTokenLabel} to vest {1} esGMX."
msgstr ""

#: src/components/Exchange/NoLiquidityErrorModal.tsx
msgid "You need to select {swapTokenSymbol} as the \"Pay\" token to use it for collateral to initiate this trade."
msgstr "Du musst {swapTokenSymbol} als \"Bezahlen\"-Token auswählen, um es als Kollateral für die Einleitung dieses Trades zu verwenden."

#: src/pages/CompleteAccountTransfer/CompleteAccountTransfer.js
msgid "You will need to be on this page to accept the transfer, <0>click here</0> to copy the link to this page if needed."
msgstr "Du musst auf dieser Seite sein, um den Transfer zu akzeptieren. <0>Klicke hier</0>, um den Link zu dieser Seite zu kopieren, falls nötig."

#: src/components/Referrals/TradersStats.tsx
msgid "You will receive a {currentTierDiscount}% discount on opening and closing fees."
msgstr ""

#: src/components/Exchange/OrdersList.js
msgid "You will receive at least {0} {1} if this order is executed. The exact execution price may vary depending on fees at the time the order is executed."
msgstr "Du wirst mind. {0} {1} erhalten, wenn dieser Auftrag ausgeführt wird. Der genaue Ausführungspreis kann je nach den Gebühren zum Zeitpunkt der Ausführung des Auftrags variieren."

#: src/components/Exchange/OrdersList.js
msgid "You will receive at least {0} {1} if this order is executed. The execution price may vary depending on swap fees at the time the order is executed."
msgstr "Du wirst mind. {0} {1} erhalten, wenn dieser Auftrag ausgeführt wird. Der Ausführungspreis kann je nach den Swap-Gebühren zum Zeitpunkt der Auftragsausführung variieren."

#: src/components/Synthetics/OrderItem/OrderItem.tsx
msgid "You will receive at least {toAmountText} if this order is executed. This price is being updated in real time based on Swap Fees and Price Impact."
msgstr ""

#: src/pages/Stake/StakeV2.js
#: src/pages/Stake/StakeV2.js
msgid "Your APR"
msgstr ""

#: src/pages/ClaimEsGmx/ClaimEsGmx.js
msgid "Your esGMX (IOU) balance will decrease by your claim amount after claiming, this is expected behaviour."
msgstr "Dein esGMX-Guthaben (IOU) verringert sich nach der Beanspruchung um deinen beanspruchten Betrag, dies ist ein zu erwartendes Verhalten."

#: src/components/Exchange/ConfirmationBox.js
#: src/components/Synthetics/ConfirmationBox/ConfirmationBox.tsx
msgid "Your position's collateral after deducting fees:"
msgstr "Das Kollateral deiner Position nach Abzug der Gebühren:"

#: src/pages/CompleteAccountTransfer/CompleteAccountTransfer.js
msgid "Your transfer has been completed."
msgstr "Dein Transfer wurde abgeschlossen."

#: src/pages/BeginAccountTransfer/BeginAccountTransfer.js
msgid "Your transfer has been initiated."
msgstr "Dein Transfer wurde eingeleitet."

#: src/components/Migration/Migration.js
msgid "Your wallet: {0}"
msgstr "Dein Wallet: {0}"

#: src/pages/PositionsOverview/PositionsOverview.js
msgid "account"
msgstr "Konto"

#: src/pages/PositionsOverview/PositionsOverview.js
msgid "collateral"
msgstr "Kollateral"

#: src/pages/Ecosystem/Ecosystem.js
msgid "esGMX OTC Market"
msgstr ""

#: src/pages/PositionsOverview/PositionsOverview.js
msgid "fee"
msgstr "Gebühren"

#: src/components/Synthetics/ClaimHistoryRow/ClaimHistoryRow.tsx
msgid "from"
msgstr ""

#: src/components/Exchange/ConfirmationBox.js
msgid "hide"
msgstr "Verstecken"

#: src/pages/Dashboard/DashboardV2.js
msgid "in liquidity"
msgstr "In Liquidität"

#: src/domain/synthetics/orders/utils.ts
msgid "limit price"
msgstr ""

#: src/domain/synthetics/orders/utils.ts
msgid "long"
msgstr ""

#: src/pages/Dashboard/DashboardV2.js
msgid "not staked"
msgstr "Nicht gestaket"

#: src/components/Synthetics/MarketNetFee/MarketNetFee.tsx
#: src/components/Synthetics/MarketNetFee/MarketNetFee.tsx
msgid "pay"
msgstr ""

#: src/components/Synthetics/MarketNetFee/MarketNetFee.tsx
#: src/components/Synthetics/MarketNetFee/MarketNetFee.tsx
msgid "receive"
msgstr ""

#: src/domain/synthetics/orders/utils.ts
msgid "short"
msgstr ""

#: src/pages/PositionsOverview/PositionsOverview.js
msgid "size"
msgstr "Größe"

#: src/pages/Dashboard/DashboardV2.js
msgid "staked"
msgstr "Gestaket"

#: src/pages/PositionsOverview/PositionsOverview.js
msgid "time to liq"
msgstr "Zeit zur Liq"

#: src/domain/synthetics/orders/utils.ts
msgid "trigger price"
msgstr ""

#: src/components/Exchange/ConfirmationBox.js
msgid "view"
msgstr "Ansicht"

#: src/components/Synthetics/ClaimHistoryRow/ClaimHistoryRow.tsx
msgid "{0, plural, one {# Position} other {# Positions}}"
msgstr ""

#: src/pages/Exchange/Exchange.js
#: src/pages/SyntheticsPage/SyntheticsPage.tsx
msgid "{0, plural, one {Cancel order} other {Cancel # orders}}"
msgstr ""

#: src/components/Synthetics/GmSwap/GmConfirmationBox/GmConfirmationBox.tsx
msgid "{0, plural, one {Pending {symbolsText} approval} other {Pending {symbolsText} approvals}}"
msgstr ""

#: src/components/Synthetics/ConfirmationBox/ConfirmationBox.tsx
msgid "{0, plural, one {You have an active Limit Order to Increase} other {You have multiple active Limit Orders to Increase}}"
msgstr ""

#: src/pages/SyntheticsPage/SyntheticsPage.tsx
msgid "{0} <0><1>{indexName}</1><2>[{poolName}]</2></0> <3>market selected</3>."
msgstr ""

#: src/domain/tokens/approveTokens.tsx
msgid "{0} Approved!"
msgstr "{0} Genehmigt!"

#: src/components/Glp/SwapErrorModal.tsx
msgid "{0} Capacity Reached"
msgstr "{0} Erreichte Kapazität"

#: src/components/Glp/GlpSwap.js
msgid "{0} GLP (${1})"
msgstr "{0} GLP (${1})"

#: src/components/Glp/GlpSwap.js
msgid "{0} GLP bought with {1} {2}!"
msgstr "{0} GLP gekauft mit {1} {2}!"

#: src/components/Glp/GlpSwap.js
msgid "{0} GLP have been reserved for vesting."
msgstr "{0} GLP sind für Vesting reserviert worden."

#: src/components/Glp/GlpSwap.js
msgid "{0} GLP sold for {1} {2}!"
msgstr "{0} GLP verkauft für {1} {2}!"

#: src/pages/Stake/StakeV2.js
#: src/pages/Stake/StakeV2.js
msgid "{0} GMX tokens can be claimed, use the options under the Total Rewards section to claim them."
msgstr ""

#: src/components/Exchange/NoLiquidityErrorModal.tsx
msgid "{0} Pool Capacity Reached"
msgstr "{0} Pool-Kapazität erreicht"

#: src/components/Exchange/ConfirmationBox.js
#: src/components/Exchange/ConfirmationBox.js
#: src/components/Exchange/SwapBox.js
#: src/components/Exchange/SwapBox.js
#: src/components/Synthetics/ConfirmationBox/ConfirmationBox.tsx
#: src/components/Synthetics/ConfirmationBox/ConfirmationBox.tsx
#: src/components/Synthetics/SwapCard/SwapCard.tsx
#: src/components/Synthetics/SwapCard/SwapCard.tsx
msgid "{0} Price"
msgstr "{0} Preis"

#: src/components/Exchange/NoLiquidityErrorModal.tsx
msgid "{0} Required"
msgstr "{0} Erforderlich"

#: src/components/Synthetics/MarketStats/MarketStats.tsx
msgid "{0} and {1} can be used to buy GM for this market up to the specified buying caps."
msgstr ""

#: src/components/Synthetics/GmList/GmList.tsx
msgid "{0} and {1} can be used to buy GM tokens for this market up to the specified buying caps."
msgstr ""

#: src/components/Synthetics/MarketStats/MarketStats.tsx
msgid "{0} can be used to buy GM for this market up to the specified buying caps."
msgstr ""

#: src/domain/synthetics/trade/utils/validation.ts
msgid "{0} can not be sent to smart contract addresses. Select another token."
msgstr ""

#: src/pages/Dashboard/DashboardV2.js
msgid "{0} is above its target weight.<0/><1/>Get lower fees to <2>swap</2> tokens for {1}."
msgstr "{0} liegt über der Zielgewichtung.<0/><1/>Erhalte niedrigere Gebühren, um <2>Token für {1} zu tauschen</2>."

#: src/pages/Dashboard/DashboardV2.js
msgid "{0} is below its target weight.<0/><1/>Get lower fees to <2>buy GLP</2> with {1}, and to <3>swap</3> {2} for other tokens."
msgstr ""

#: src/components/Exchange/SwapBox.js
msgid "{0} is required for collateral."
msgstr "{0} ist für das Kollateral erforderlich."

#: src/components/Synthetics/StatusNotification/OrderStatusNotification.tsx
msgid "{0} order for"
msgstr ""

#: src/components/Glp/GlpSwap.js
msgid "{0} pool exceeded, try different token"
msgstr "{0} Pool überschritten, anderen Token versuchen"

#: src/components/Exchange/OrderEditor.js
#: src/components/Exchange/OrderEditor.js
msgid "{0} price"
msgstr "{0} Preis"

#: src/components/Glp/GlpSwap.js
msgid "{0} selected in order form"
msgstr "{0} ausgewählt im Orderformular"

#: src/pages/Stake/StakeV2.js
#: src/pages/Stake/StakeV2.js
#: src/pages/Stake/StakeV2.js
msgid "{0} tokens have been converted to GMX from the {1} esGMX deposited for vesting."
msgstr ""

#: src/components/Synthetics/ConfirmationBox/ConfirmationBox.tsx
#: src/components/Synthetics/OrderItem/OrderItem.tsx
msgid "{0} will be swapped to {1} on order execution."
msgstr ""

#: src/components/Exchange/SwapBox.js
msgid "{0} {1} not supported"
msgstr ""

#: src/components/Exchange/TradeHistory.js
msgid "{0}: Swap {amountInDisplay}{1} for{minOutDisplay} {2}, Price:{3} USD"
msgstr ""

#: src/components/Exchange/TradeHistory.js
msgid "{0}: {1}, Price: {priceDisplay}"
msgstr ""

#: src/components/Exchange/TradeHistory.js
msgid "{0}  {1} {longOrShortText}, -{2} USD, {3} Price: ${4} USD"
msgstr ""

#: src/components/Exchange/TradeHistory.js
msgid "{actionDisplay} Order"
msgstr "{actionDisplay} Order"

#: src/components/Exchange/TradeHistory.js
msgid ""
"{actionDisplay} {0} {longOrShortText},\n"
"-{1} USD,\n"
"{2} Price: {3} USD"
msgstr ""

#: src/components/Synthetics/TradeHistoryRow/utils.ts
msgid "{actionText} Deposit {collateralText} into {positionText}"
msgstr ""

#: src/components/Synthetics/TradeHistoryRow/utils.ts
msgid "{actionText} Withdraw {collateralText} from {positionText}"
msgstr ""

#: src/components/Synthetics/TradeHistoryRow/utils.ts
msgid "{actionText} {orderTypeName} Swap: {fromText} for {toText}"
msgstr ""

#: src/components/Synthetics/TradeHistoryRow/utils.ts
msgid "{actionText} {orderTypeName} Swap: {fromText} for {toText}, Price: {ratioText}"
msgstr ""

#: src/pages/Dashboard/DashboardV2.js
msgid "{chainName} Total Stats start from {totalStatsStartDate}.<0/> For detailed stats:"
msgstr "{chainName} Gesamt-Statistiken beginnen ab {totalStatsStartDate}.<0/> Für detaillierte Statistiken:"

#: src/domain/synthetics/orders/cancelOrdersTxn.ts
msgid "{count, plural, one {Order} other {# Orders}}"
msgstr ""

#: src/components/GmTokensBalanceInfo/GmTokensBalanceInfo.tsx
msgid "{daysConsidered}d accrued Fees"
msgstr ""

#: src/components/Synthetics/ClaimHistoryRow/ClaimHistoryRow.tsx
msgid "{eventTitle} from"
msgstr ""

#: src/components/Exchange/ConfirmationBox.js
#: src/components/Synthetics/ConfirmationBox/ConfirmationBox.tsx
msgid "{existingTriggerOrderLength, plural, one {You have an active trigger order that could impact this position.} other {You have # active trigger orders that could impact this position.}}"
msgstr "{existingTriggerOrderLength, plural, one {Du hast einen aktiven Triggerauftrag, der sich auf diese Position auswirken könnte.} other {Du hast # aktive Triggeraufträge, die sich auf diese Position auswirken könnten.}}"

#: src/components/Exchange/ConfirmationBox.js
#: src/components/Synthetics/ConfirmationBox/ConfirmationBox.tsx
msgid "{existingTriggerOrderLength, plural, one {You have an active trigger order that might execute immediately after you open this position. Please cancel the order or accept the confirmation to continue.} other {You have # active trigger orders that might execute immediately after you open this position. Please cancel the orders or accept the confirmation to continue.}}"
msgstr "{existingTriggerOrderLength, plural, one {Du hast eine aktiven Trigger-Order, die unmittelbar nach dem Öffnen dieser Position ausgeführt werden könnte. Bitte storniere den Auftrag oder akzeptiere die Bestätigung, um fortzufahren.} other {Du hast # aktive Trigger-Orders, die sofort ausgeführt werden könnten, nachdem du diese Position eröffnet hast. Bitte storniere die Aufträge oder akzeptieren die Bestätigung, um fortzufahren.}}"

#: src/domain/synthetics/orders/utils.ts
msgid "{increaseOrDecreaseText} {tokenText} by {sizeText}"
msgstr ""

#: src/components/Exchange/PositionsList.js
msgid "{longOrShortText} {0} market selected"
msgstr ""

#: src/components/Synthetics/MarketNetFee/MarketNetFee.tsx
msgid "{longOrShort} positions do not pay a funding fee and pay a borrow fee of {borrowRate} per hour."
msgstr ""

#: src/components/Synthetics/MarketNetFee/MarketNetFee.tsx
msgid "{longOrShort} positions do not pay a funding fee or a borrow fee."
msgstr ""

#: src/components/Synthetics/MarketNetFee/MarketNetFee.tsx
msgid "{longOrShort} positions {fundingAction} a funding fee of {fundingRate} per hour and do not pay a borrow fee."
msgstr ""

#: src/components/Synthetics/MarketNetFee/MarketNetFee.tsx
msgid "{longOrShort} positions {fundingAction} a funding fee of {fundingRate} per hour and {borrowAction} a borrow fee of {borrowRate} per hour."
msgstr ""

#: src/components/Synthetics/MarketCard/MarketCard.tsx
msgid "{longShortText} {0} Open Interest"
msgstr ""

#: src/components/Synthetics/MarketCard/MarketCard.tsx
msgid "{longShortText} {0} Reserve"
msgstr ""

#: src/components/Synthetics/ClaimHistoryRow/ClaimHistoryRow.tsx
msgid "{marketsCount, plural, one {# Market} other {# Markets}}"
msgstr ""

#: src/components/Glp/GlpSwap.js
msgid "{nativeTokenSymbol} ({wrappedTokenSymbol}) APR"
msgstr "{nativeTokenSymbol} ({wrappedTokenSymbol}) APR"

#: src/components/Stake/GMXAprTooltip.tsx
msgid "{nativeTokenSymbol} Base APR"
msgstr ""

#: src/components/Stake/GMXAprTooltip.tsx
msgid "{nativeTokenSymbol} Boosted APR"
msgstr ""

#: src/components/Stake/GMXAprTooltip.tsx
msgid "{nativeTokenSymbol} Total APR"
msgstr ""

#: src/components/Exchange/PositionSeller.js
msgid "{nativeTokenSymbol} can not be sent to smart contract addresses. Select another token."
msgstr ""

#: src/components/Synthetics/SubaccountModal/utils.ts
msgid "{nativeTokenSymbol} is not available"
msgstr ""

#: src/context/SyntheticsEvents/SyntheticsEventsProvider.tsx
msgid "{orderTypeLabel} {positionText}, -{0}"
msgstr ""

#: src/components/Synthetics/TradeHistoryRow/utils.ts
msgid "{orderTypeName} Order Execution Failed"
msgstr ""

#: src/components/Synthetics/TradeHistoryRow/utils.ts
msgid "{orderTypeName} Swap Execution Failed: {fromText} for {toText}, Price: {ratioText}"
msgstr ""

#: src/components/Synthetics/StatusNotification/OrderStatusNotification.tsx
msgid "{orderTypeText} {0} for {1}"
msgstr ""

#: src/components/Synthetics/StatusNotification/OrderStatusNotification.tsx
msgid "{orderTypeText} {0} {longShortText}: {sign}{1}"
msgstr ""

#: src/domain/synthetics/orders/cancelOrdersTxn.ts
msgid "{ordersText} cancelled"
msgstr ""

#: src/components/Synthetics/StatusNotification/FeesSettlementStatusNotification.tsx
msgid "{positionName} Failed to settle"
msgstr ""

#: src/components/Synthetics/StatusNotification/FeesSettlementStatusNotification.tsx
msgid "{positionName} Fees settled"
msgstr ""

#: src/components/Synthetics/StatusNotification/FeesSettlementStatusNotification.tsx
msgid "{positionName} Fees settling"
msgstr ""

#: src/pages/LeaderboardPage/components/CompetitionCountdown.tsx
#~ msgid "{prefix} <0>{days}d {hours}h {minutes}m {0}</0>"
#~ msgstr ""

#: src/pages/LeaderboardPage/components/CompetitionCountdown.tsx
msgid "{prefix} <0>{text}</0>"
msgstr ""

#: src/pages/LeaderboardPage/components/CompetitionCountdown.tsx
msgid "{seconds}s"
msgstr ""

#: src/components/StatsTooltip/ChainsStatsTooltipRow.tsx
msgid "{title}"
msgstr ""

#: src/components/Synthetics/SubaccountModal/SubaccountModal.tsx
msgid "Сonvert {0} to {1}"
msgstr ""<|MERGE_RESOLUTION|>--- conflicted
+++ resolved
@@ -26,19 +26,6 @@
 msgstr "06 Jan 2022"
 
 #: src/pages/LeaderboardPage/components/CompetitionPrizes.tsx
-#~ msgid "1 000 ARB"
-#~ msgstr ""
-
-#: src/pages/LeaderboardPage/components/CompetitionPrizes.tsx
-#~ msgid "1 200 ARB"
-#~ msgstr ""
-
-#: src/pages/LeaderboardPage/components/CompetitionPrizes.tsx
-#: src/pages/LeaderboardPage/components/CompetitionPrizes.tsx
-#~ msgid "10 000 ARB"
-#~ msgstr ""
-
-#: src/pages/LeaderboardPage/components/CompetitionPrizes.tsx
 #: src/pages/LeaderboardPage/components/CompetitionPrizes.tsx
 msgid "1st Place"
 msgstr ""
@@ -48,10 +35,6 @@
 msgstr "24h Volumen"
 
 #: src/pages/LeaderboardPage/components/CompetitionPrizes.tsx
-#~ msgid "25 000 ARB"
-#~ msgstr ""
-
-#: src/pages/LeaderboardPage/components/CompetitionPrizes.tsx
 #: src/pages/LeaderboardPage/components/CompetitionPrizes.tsx
 msgid "2nd Place"
 msgstr ""
@@ -65,18 +48,6 @@
 #: src/pages/LeaderboardPage/components/CompetitionPrizes.tsx
 msgid "4-18 Places"
 msgstr ""
-
-#: src/pages/LeaderboardPage/components/CompetitionPrizes.tsx
-#~ msgid "5 000 ARB"
-#~ msgstr ""
-
-#: src/pages/LeaderboardPage/components/CompetitionPrizes.tsx
-#~ msgid "50 000 ARB"
-#~ msgstr ""
-
-#: src/pages/LeaderboardPage/components/CompetitionPrizes.tsx
-#~ msgid "7 000 ARB"
-#~ msgstr ""
 
 #: src/components/Synthetics/ClaimHistoryRow/ClaimHistoryRow.tsx
 msgid "<0><1>{eventTitle}</1> from <2>{0} {indexName} <3>[{poolName}]</3> Position</2></0>"
@@ -582,14 +553,6 @@
 #: src/components/TokenCard/TokenCard.tsx
 msgid "Avalanche APR:"
 msgstr "Avalanche APR:"
-
-#: src/pages/LeaderboardPage/components/LeaderboardAccountsTable.tsx
-#~ msgid "Average Leverage used."
-#~ msgstr ""
-
-#: src/pages/LeaderboardPage/components/LeaderboardAccountsTable.tsx
-#~ msgid "Average Position Size."
-#~ msgstr ""
 
 #: src/pages/LeaderboardPage/components/LeaderboardAccountsTable.tsx
 msgid "Average leverage used."
@@ -2352,10 +2315,6 @@
 msgid "Global Leaderboard"
 msgstr ""
 
-#: src/domain/synthetics/leaderboard/constants.ts
-#~ msgid "Global leaderboard"
-#~ msgstr ""
-
 #: src/components/Header/HomeHeaderLinks.tsx
 msgid "Governance"
 msgstr "Governance"
@@ -2679,10 +2638,6 @@
 #: src/pages/Ecosystem/Ecosystem.js
 msgid "Leaderboard for GMX traders"
 msgstr "Rangliste für GMX-Trader"
-
-#: src/pages/LeaderboardPage/components/LeaderboardContainer.tsx
-#~ msgid "Leaderboard for traders on GMX V2"
-#~ msgstr ""
 
 #: src/pages/LeaderboardPage/components/LeaderboardContainer.tsx
 msgid "Leaderboard for traders on GMX V2."
@@ -3523,10 +3478,6 @@
 msgstr ""
 
 #: src/pages/LeaderboardPage/components/LeaderboardAccountsTable.tsx
-#~ msgid "Only Addresses with over {0} in \"Capital Used\" are ranked."
-#~ msgstr ""
-
-#: src/pages/LeaderboardPage/components/LeaderboardAccountsTable.tsx
 msgid "Only addresses with over {0} in \"Capital Used\" are ranked."
 msgstr ""
 
@@ -4105,17 +4056,8 @@
 msgstr "Mehr lesen"
 
 #: src/pages/LeaderboardPage/components/LeaderboardContainer.tsx
-<<<<<<< HEAD
-msgid "Read the rules."
-msgstr ""
-=======
 msgid "Read the rules"
 msgstr ""
-
-#: src/pages/LeaderboardPage/components/LeaderboardContainer.tsx
-#~ msgid "Read the rules."
-#~ msgstr ""
->>>>>>> 15c6ee03
 
 #: src/pages/LeaderboardPage/components/LeaderboardAccountsTable.tsx
 msgid "Realized Fees"
@@ -5024,10 +4966,6 @@
 msgid "T"
 msgstr ""
 
-#: src/domain/synthetics/leaderboard/constants.ts
-#~ msgid "TEST 8-22 Mar"
-#~ msgstr ""
-
 #: src/components/Glp/GlpSwap.js
 #: src/components/Synthetics/MarketsList/MarketsList.tsx
 #: src/pages/Dashboard/DashboardV2.js
@@ -5103,10 +5041,6 @@
 msgid "Terms and Conditions"
 msgstr "Bedingungen und Konditionen"
 
-#: src/domain/synthetics/leaderboard/constants.ts
-#~ msgid "Test"
-#~ msgstr ""
-
 #: src/pages/Stake/StakeV1.js
 msgid "The <0>GMX migration</0> is in progress, please migrate your GMT, xGMT, GMT-USDG and xGMT-USDG tokens.<1/>USDG tokens will continue to function as before and do not need to be migrated."
 msgstr "Die <0>GMX-Migration</0> ist im Gange, bitte migriere deine GMT-, xGMT-, GMT-USDG- und xGMT-USDG-Tokens.<1/>USDG-Tokens funktionieren weiterhin wie bisher und müssen nicht migriert werden."
@@ -5330,10 +5264,6 @@
 #: src/pages/LeaderboardPage/components/CompetitionCountdown.tsx
 msgid "This competition has ended"
 msgstr ""
-
-#: src/pages/LeaderboardPage/components/LeaderboardContainer.tsx
-#~ msgid "This competition is held on the {0} network, please <0>change your network</0>."
-#~ msgstr ""
 
 #: src/pages/LeaderboardPage/components/LeaderboardContainer.tsx
 msgid "This competition is held on the {0} network. <0>Change your network</0> to participate."
@@ -5488,10 +5418,6 @@
 msgid "Total active: {openTotal}, executed: {executedTotal}, cancelled: {cancelledTotal}"
 msgstr "Insgesamt aktiv: {openTotal}, ausgeführt: {executedTotal}, cancelled: {cancelledTotal}"
 
-#: src/pages/LeaderboardPage/components/LeaderboardAccountsTable.tsx
-#~ msgid "Total trades"
-#~ msgstr ""
-
 #: src/components/StatsTooltip/ChainsStatsTooltipRow.tsx
 msgid "Total:"
 msgstr "Insgeamt:"
@@ -5542,10 +5468,6 @@
 #: src/components/Header/Header.tsx
 msgid "Trade on GMX V2 in Arbitrum and win 280,000 ARB (> $500k) in prizes in <0>two weekly</0> competitions. Live from March 13th to 27th."
 msgstr ""
-
-#: src/components/Header/Header.tsx
-#~ msgid "Trade on GMX V2 in Arbitrum and win 280,000 ARB (>$500k) in prizes in <0>two weekly</0> competitions. Live from March 13th-27th."
-#~ msgstr ""
 
 #: src/components/Referrals/AffiliatesStats.tsx
 #: src/components/Referrals/TradersStats.tsx
@@ -6118,10 +6040,6 @@
 msgstr ""
 
 #: src/pages/LeaderboardPage/components/LeaderboardAccountsTable.tsx
-#~ msgid "Wins and Losses for fully closed Positions."
-#~ msgstr ""
-
-#: src/pages/LeaderboardPage/components/LeaderboardAccountsTable.tsx
 msgid "Wins and losses for fully closed positions."
 msgstr ""
 
@@ -6353,10 +6271,6 @@
 msgstr ""
 
 #: src/pages/LeaderboardPage/components/LeaderboardAccountsTable.tsx
-#~ msgid "You have not traded during selected period."
-#~ msgstr ""
-
-#: src/pages/LeaderboardPage/components/LeaderboardAccountsTable.tsx
 msgid "You have not traded during the selected period."
 msgstr ""
 
@@ -6812,10 +6726,6 @@
 msgstr ""
 
 #: src/pages/LeaderboardPage/components/CompetitionCountdown.tsx
-#~ msgid "{prefix} <0>{days}d {hours}h {minutes}m {0}</0>"
-#~ msgstr ""
-
-#: src/pages/LeaderboardPage/components/CompetitionCountdown.tsx
 msgid "{prefix} <0>{text}</0>"
 msgstr ""
 
