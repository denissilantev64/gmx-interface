--- conflicted
+++ resolved
@@ -1,16 +1,12 @@
-import React, { useState, useEffect, useCallback } from 'react'
-import { SWRConfig } from 'swr'
-
-import { motion, AnimatePresence } from 'framer-motion'
-
-import { Web3ReactProvider, useWeb3React } from '@web3-react/core'
-import { Web3Provider } from '@ethersproject/providers'
-
-<<<<<<< HEAD
-import { BrowserRouter as Router, Switch, Route, NavLink } from 'react-router-dom'
-=======
+import React, { useState, useEffect, useCallback } from "react";
+import { SWRConfig } from "swr";
+
+import { motion, AnimatePresence } from "framer-motion";
+
+import { Web3ReactProvider, useWeb3React } from "@web3-react/core";
+import { Web3Provider } from "@ethersproject/providers";
+
 import { BrowserRouter as Router, Switch, Route, NavLink } from "react-router-dom";
->>>>>>> bdbab970
 
 import {
   ARBITRUM,
@@ -33,39 +29,6 @@
   useInactiveListener,
   getExplorerUrl,
   getWalletConnectHandler,
-<<<<<<< HEAD
-} from './Helpers'
-
-import Home from './views/Home/Home'
-import Presale from './views/Presale/Presale'
-import Dashboard from './views/Dashboard/Dashboard'
-import Ecosystem from './views/Ecosystem/Ecosystem'
-import Stake from './views/Stake/Stake'
-import Exchange from './views/Exchange/Exchange'
-import Actions from './views/Actions/Actions'
-import OrdersOverview from './views/OrdersOverview/OrdersOverview'
-import PositionsOverview from './views/PositionsOverview/PositionsOverview'
-import BuyGlp from './views/BuyGlp/BuyGlp'
-import BuyGMX from './views/BuyGMX/BuyGMX'
-import SellGlp from './views/SellGlp/SellGlp'
-import Buy from './views/Buy/Buy'
-import NftWallet from './views/NftWallet/NftWallet'
-import BeginAccountTransfer from './views/BeginAccountTransfer/BeginAccountTransfer'
-import CompleteAccountTransfer from './views/CompleteAccountTransfer/CompleteAccountTransfer'
-import Debug from './views/Debug/Debug'
-
-import cx from 'classnames'
-import { cssTransition, ToastContainer } from 'react-toastify'
-import 'react-toastify/dist/ReactToastify.css'
-import NetworkSelector from './components/NetworkSelector/NetworkSelector'
-import Modal from './components/Modal/Modal'
-import Checkbox from './components/Checkbox/Checkbox'
-
-import { RiMenuLine } from 'react-icons/ri'
-import { FaTimes } from 'react-icons/fa'
-import { FiX } from 'react-icons/fi'
-import { Toaster } from 'react-hot-toast'
-=======
 } from "./Helpers";
 
 import Home from "./views/Home/Home";
@@ -98,50 +61,45 @@
 import { FaTimes } from "react-icons/fa";
 import { FiX } from "react-icons/fi";
 import { Toaster } from "react-hot-toast";
->>>>>>> bdbab970
 // import { BiLogOut } from "react-icons/bi";
 
-import './Font.css'
-import './Shared.css'
-import './App.css'
-import './Input.css'
-import './AppOrder.css'
-
-import logoImg from './img/logo_GMX.svg'
-import logoSmallImg from './img/logo_GMX_small.svg'
-import connectWalletImg from './img/ic_wallet_24.svg'
+import "./Font.css";
+import "./Shared.css";
+import "./App.css";
+import "./Input.css";
+import "./AppOrder.css";
+
+import logoImg from "./img/logo_GMX.svg";
+import logoSmallImg from "./img/logo_GMX_small.svg";
+import connectWalletImg from "./img/ic_wallet_24.svg";
 
 // import logoImg from './img/gmx-logo-final-white-small.png'
-import metamaskImg from './img/metamask.png'
-import walletConnectImg from './img/walletconnect-circle-blue.svg'
-import AddressDropdown from './components/AddressDropdown/AddressDropdown'
-import { ConnectWalletButton } from './components/Common/Button'
-import useEventToast from './components/EventToast/useEventToast'
-
-if ('ethereum' in window) {
-  window.ethereum.autoRefreshOnNetworkChange = false
+import metamaskImg from "./img/metamask.png";
+import walletConnectImg from "./img/walletconnect-circle-blue.svg";
+import AddressDropdown from "./components/AddressDropdown/AddressDropdown";
+import { ConnectWalletButton } from "./components/Common/Button";
+import useEventToast from "./components/EventToast/useEventToast";
+
+if ("ethereum" in window) {
+  window.ethereum.autoRefreshOnNetworkChange = false;
 }
 
 function getLibrary(provider) {
-  const library = new Web3Provider(provider)
-  return library
+  const library = new Web3Provider(provider);
+  return library;
 }
 
 const Zoom = cssTransition({
-  enter: 'zoomIn',
-  exit: 'zoomOut',
+  enter: "zoomIn",
+  exit: "zoomOut",
   appendPosition: false,
   collapse: true,
   collapseDuration: 200,
   duration: 200,
-<<<<<<< HEAD
-})
-=======
 });
->>>>>>> bdbab970
 
 function inPreviewMode() {
-  return false
+  return false;
 }
 
 function AppHeaderLinks({ small, openSettings, clickCloseIcon }) {
@@ -164,7 +122,7 @@
           </a>
         </div>
       </div>
-    )
+    );
   }
   return (
     <div className="App-header-links">
@@ -224,7 +182,7 @@
         </div>
       )}
     </div>
-  )
+  );
 }
 
 function AppHeaderUser({
@@ -236,53 +194,41 @@
   showNetworkSelectorModal,
   disconnectAccountAndCloseSettings,
 }) {
-  const { chainId } = useChainId()
-  const { active, account } = useWeb3React()
-  const showSelector = true
+  const { chainId } = useChainId();
+  const { active, account } = useWeb3React();
+  const showSelector = true;
   const networkOptions = [
     {
-      label: 'Arbitrum',
+      label: "Arbitrum",
       value: ARBITRUM,
-<<<<<<< HEAD
-      icon: 'ic_arbitrum_24.svg',
-      color: '#264f79',
-=======
       icon: "ic_arbitrum_24.svg",
       color: "#264f79",
->>>>>>> bdbab970
     },
     {
-      label: 'Avalanche',
+      label: "Avalanche",
       value: AVALANCHE,
-<<<<<<< HEAD
-      icon: 'ic_avalanche_24.svg',
-      color: '#E841424D',
-    },
-  ]
-=======
       icon: "ic_avalanche_24.svg",
       color: "#E841424D",
     },
   ];
->>>>>>> bdbab970
 
   useEffect(() => {
     if (active) {
-      setWalletModalVisible(false)
+      setWalletModalVisible(false);
     }
-  }, [active, setWalletModalVisible])
+  }, [active, setWalletModalVisible]);
 
   const onNetworkSelect = useCallback(
     (option) => {
       if (option.value === chainId) {
-        return
+        return;
       }
-      return switchNetwork(option.value, active)
+      return switchNetwork(option.value, active);
     },
     [chainId, active]
-  )
-
-  const selectorLabel = getChainName(chainId)
+  );
+
+  const selectorLabel = getChainName(chainId);
 
   if (!active) {
     return (
@@ -305,17 +251,13 @@
           />
         )}
         <ConnectWalletButton onClick={() => setWalletModalVisible(true)} imgSrc={connectWalletImg}>
-<<<<<<< HEAD
-          {small ? 'Connect' : 'Connect Wallet'}
-=======
           {small ? "Connect" : "Connect Wallet"}
->>>>>>> bdbab970
         </ConnectWalletButton>
       </div>
-    )
+    );
   }
 
-  const accountUrl = getAccountUrl(chainId, account)
+  const accountUrl = getAccountUrl(chainId, account);
 
   return (
     <div className="App-header-user">
@@ -346,21 +288,21 @@
         />
       </div>
     </div>
-  )
+  );
 }
 
 function FullApp() {
-  const { connector, library, deactivate, activate } = useWeb3React()
-  const { chainId } = useChainId()
-  useEventToast()
-  const [activatingConnector, setActivatingConnector] = useState()
+  const { connector, library, deactivate, activate } = useWeb3React();
+  const { chainId } = useChainId();
+  useEventToast();
+  const [activatingConnector, setActivatingConnector] = useState();
   useEffect(() => {
     if (activatingConnector && activatingConnector === connector) {
-      setActivatingConnector(undefined)
+      setActivatingConnector(undefined);
     }
-  }, [activatingConnector, connector, chainId])
-  const triedEager = useEagerConnect(setActivatingConnector)
-  useInactiveListener(!triedEager || !!activatingConnector)
+  }, [activatingConnector, connector, chainId]);
+  const triedEager = useEagerConnect(setActivatingConnector);
+  useInactiveListener(!triedEager || !!activatingConnector);
 
   useEffect(() => {
     if (window.ethereum) {
@@ -368,49 +310,19 @@
       // for some reason after network is changed to Avalanche through Metamask
       // it triggers event with chainId = 1
       // reload helps web3 to return correct chain data
-      return window.ethereum.on('chainChanged', () => {
-        document.location.reload()
-      })
+      return window.ethereum.on("chainChanged", () => {
+        document.location.reload();
+      });
     }
-  }, [])
+  }, []);
 
   const disconnectAccount = useCallback(() => {
     // only works with WalletConnect
-    clearWalletConnectData()
-    deactivate()
-  }, [deactivate])
+    clearWalletConnectData();
+    deactivate();
+  }, [deactivate]);
 
   const disconnectAccountAndCloseSettings = () => {
-<<<<<<< HEAD
-    disconnectAccount()
-    setIsSettingsVisible(false)
-  }
-
-  const connectInjectedWallet = getInjectedHandler(activate)
-  const activateWalletConnect = getWalletConnectHandler(activate, deactivate, setActivatingConnector)
-
-  const [walletModalVisible, setWalletModalVisible] = useState()
-  const connectWallet = () => setWalletModalVisible(true)
-
-  const [isDrawerVisible, setIsDrawerVisible] = useState(undefined)
-  const [isNativeSelectorModalVisible, setisNativeSelectorModalVisible] = useState(false)
-  const fadeVariants = {
-    hidden: { opacity: 0 },
-    visible: { opacity: 1 },
-  }
-  const slideVariants = {
-    hidden: { x: '-100%' },
-    visible: { x: 0 },
-  }
-
-  const [isSettingsVisible, setIsSettingsVisible] = useState(false)
-  const [savedSlippageAmount, setSavedSlippageAmount] = useLocalStorageSerializeKey(
-    [chainId, SLIPPAGE_BPS_KEY],
-    DEFAULT_SLIPPAGE_AMOUNT
-  )
-  const [slippageAmount, setSlippageAmount] = useState(0)
-  const [isPnlInLeverage, setIsPnlInLeverage] = useState(false)
-=======
     disconnectAccount();
     setIsSettingsVisible(false);
   };
@@ -440,39 +352,23 @@
   const [slippageAmount, setSlippageAmount] = useState(0);
   const [isPnlInLeverage, setIsPnlInLeverage] = useState(false);
   const [showPnlAfterFees, setShowPnlAfterFees] = useState(false);
->>>>>>> bdbab970
 
   const [savedIsPnlInLeverage, setSavedIsPnlInLeverage] = useLocalStorageSerializeKey(
     [chainId, IS_PNL_IN_LEVERAGE_KEY],
     false
-<<<<<<< HEAD
-  )
-=======
   );
 
   const [savedShowPnlAfterFees, setSavedShowPnlAfterFees] = useLocalStorageSerializeKey(
     [chainId, SHOW_PNL_AFTER_FEES_KEY],
     false
   );
->>>>>>> bdbab970
 
   const [savedShouldShowPositionLines, setSavedShouldShowPositionLines] = useLocalStorageSerializeKey(
     [chainId, SHOULD_SHOW_POSITION_LINES_KEY],
     false
-  )
+  );
 
   const openSettings = () => {
-<<<<<<< HEAD
-    const slippage = parseInt(savedSlippageAmount)
-    setSlippageAmount((slippage / BASIS_POINTS_DIVISOR) * 100)
-    setIsPnlInLeverage(savedIsPnlInLeverage)
-    setIsSettingsVisible(true)
-  }
-
-  const showNetworkSelectorModal = val => {
-    setisNativeSelectorModalVisible(val)
-  }
-=======
     const slippage = parseInt(savedSlippageAmount);
     setSlippageAmount((slippage / BASIS_POINTS_DIVISOR) * 100);
     setIsPnlInLeverage(savedIsPnlInLeverage);
@@ -483,94 +379,86 @@
   const showNetworkSelectorModal = (val) => {
     setisNativeSelectorModalVisible(val);
   };
->>>>>>> bdbab970
 
   const saveAndCloseSettings = () => {
-    const slippage = parseFloat(slippageAmount)
+    const slippage = parseFloat(slippageAmount);
     if (isNaN(slippage)) {
-      helperToast.error('Invalid slippage value')
-      return
+      helperToast.error("Invalid slippage value");
+      return;
     }
     if (slippage > 5) {
-      helperToast.error('Slippage should be less than 5%')
-      return
+      helperToast.error("Slippage should be less than 5%");
+      return;
     }
 
-    const basisPoints = (slippage * BASIS_POINTS_DIVISOR) / 100
+    const basisPoints = (slippage * BASIS_POINTS_DIVISOR) / 100;
     if (parseInt(basisPoints) !== parseFloat(basisPoints)) {
-      helperToast.error('Max slippage precision is 0.01%')
-      return
+      helperToast.error("Max slippage precision is 0.01%");
+      return;
     }
 
-<<<<<<< HEAD
-    setSavedIsPnlInLeverage(isPnlInLeverage)
-    setSavedSlippageAmount(basisPoints)
-    setIsSettingsVisible(false)
-  }
-=======
     setSavedIsPnlInLeverage(isPnlInLeverage);
     setSavedShowPnlAfterFees(showPnlAfterFees);
     setSavedSlippageAmount(basisPoints);
     setIsSettingsVisible(false);
   };
->>>>>>> bdbab970
   useEffect(() => {
     if (isDrawerVisible) {
-      document.body.style.overflow = 'hidden'
+      document.body.style.overflow = "hidden";
     } else {
-      document.body.style.overflow = 'unset'
+      document.body.style.overflow = "unset";
     }
-    return () => (document.body.style.overflow = 'unset')
-  }, [isDrawerVisible])
-
-  const [pendingTxns, setPendingTxns] = useState([])
+    return () => (document.body.style.overflow = "unset");
+  }, [isDrawerVisible]);
+
+  const [pendingTxns, setPendingTxns] = useState([]);
 
   useEffect(() => {
     const checkPendingTxns = async () => {
-      const updatedPendingTxns = []
+      const updatedPendingTxns = [];
       for (let i = 0; i < pendingTxns.length; i++) {
-        const pendingTxn = pendingTxns[i]
-        const receipt = await library.getTransactionReceipt(pendingTxn.hash)
+        const pendingTxn = pendingTxns[i];
+        const receipt = await library.getTransactionReceipt(pendingTxn.hash);
         if (receipt) {
           if (receipt.status === 0) {
-            const txUrl = getExplorerUrl(chainId) + 'tx/' + pendingTxn.hash
+            const txUrl = getExplorerUrl(chainId) + "tx/" + pendingTxn.hash;
             helperToast.error(
               <div>
-                Txn failed.{' '}
+                Txn failed.{" "}
                 <a href={txUrl} target="_blank" rel="noopener noreferrer">
                   View
                 </a>
                 <br />
               </div>
-            )
+            );
           }
           if (receipt.status === 1 && pendingTxn.message) {
-            const txUrl = getExplorerUrl(chainId) + 'tx/' + pendingTxn.hash
+            const txUrl = getExplorerUrl(chainId) + "tx/" + pendingTxn.hash;
             helperToast.success(
               <div>
-                {pendingTxn.message}.{' '}
+                {pendingTxn.message}.{" "}
                 <a href={txUrl} target="_blank" rel="noopener noreferrer">
                   View
                 </a>
                 <br />
               </div>
-            )
+            );
           }
-          continue
+          continue;
         }
-        updatedPendingTxns.push(pendingTxn)
+        updatedPendingTxns.push(pendingTxn);
       }
 
       if (updatedPendingTxns.length !== pendingTxns.length) {
-        setPendingTxns(updatedPendingTxns)
+        setPendingTxns(updatedPendingTxns);
       }
-    }
+    };
 
     const interval = setInterval(() => {
-      checkPendingTxns()
-    }, 2 * 1000)
-    return () => clearInterval(interval)
-  }, [library, pendingTxns, chainId])
+      checkPendingTxns();
+    }, 2 * 1000);
+    return () => clearInterval(interval);
+  }, [library, pendingTxns, chainId]);
 
   return (
     <Router>
@@ -632,15 +520,9 @@
                 />
               </div>
             </div>
-<<<<<<< HEAD
-            <div className={cx('App-header', 'small', { active: isDrawerVisible })}>
-              <div
-                className={cx('App-header-link-container', 'App-header-top', {
-=======
             <div className={cx("App-header", "small", { active: isDrawerVisible })}>
               <div
                 className={cx("App-header-link-container", "App-header-top", {
->>>>>>> bdbab970
                   active: isDrawerVisible,
                 })}
               >
@@ -787,13 +669,8 @@
         containerClassName="event-toast-container"
         containerStyle={{
           zIndex: 2,
-<<<<<<< HEAD
-          top: '93px',
-          right: '30px',
-=======
           top: "93px",
           right: "30px",
->>>>>>> bdbab970
         }}
         toastOptions={{
           duration: Infinity,
@@ -834,56 +711,33 @@
           </div>
         </div>
         <div className="Exchange-settings-row">
-<<<<<<< HEAD
-=======
           <Checkbox isChecked={showPnlAfterFees} setIsChecked={setShowPnlAfterFees}>
             Display PnL after fees
           </Checkbox>
         </div>
         <div className="Exchange-settings-row">
->>>>>>> bdbab970
           <Checkbox isChecked={isPnlInLeverage} setIsChecked={setIsPnlInLeverage}>
             Include PnL in leverage display
           </Checkbox>
         </div>
-<<<<<<< HEAD
-        {/* <div className="Exchange-settings-row">
-          <button
-            className="btn-link"
-            onClick={disconnectAccountAndCloseSettings}
-          >
-            <BiLogOut className="logout-icon" />
-            Logout from Account
-          </button>
-        </div> */}
-=======
->>>>>>> bdbab970
         <button className="App-cta Exchange-swap-button" onClick={saveAndCloseSettings}>
           Save
         </button>
       </Modal>
     </Router>
-  )
+  );
 }
 
 function PreviewApp() {
-  const [isDrawerVisible, setIsDrawerVisible] = useState(undefined)
+  const [isDrawerVisible, setIsDrawerVisible] = useState(undefined);
   const fadeVariants = {
     hidden: { opacity: 0 },
     visible: { opacity: 1 },
-<<<<<<< HEAD
-  }
-  const slideVariants = {
-    hidden: { x: '-100%' },
-    visible: { x: 0 },
-  }
-=======
   };
   const slideVariants = {
     hidden: { x: "-100%" },
     visible: { x: 0 },
   };
->>>>>>> bdbab970
 
   return (
     <Router>
@@ -922,15 +776,9 @@
                 <AppHeaderLinks />
               </div>
             </div>
-<<<<<<< HEAD
-            <div className={cx('App-header', 'small', { active: isDrawerVisible })}>
-              <div
-                className={cx('App-header-link-container', 'App-header-top', {
-=======
             <div className={cx("App-header", "small", { active: isDrawerVisible })}>
               <div
                 className={cx("App-header-link-container", "App-header-top", {
->>>>>>> bdbab970
                   active: isDrawerVisible,
                 })}
               >
@@ -974,7 +822,7 @@
         </div>
       </div>
     </Router>
-  )
+  );
 }
 
 function App() {
@@ -983,7 +831,7 @@
       <Web3ReactProvider getLibrary={getLibrary}>
         <PreviewApp />
       </Web3ReactProvider>
-    )
+    );
   }
 
   return (
@@ -992,7 +840,7 @@
         <FullApp />
       </Web3ReactProvider>
     </SWRConfig>
-  )
+  );
 }
 
-export default App+export default App;