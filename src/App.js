--- conflicted
+++ resolved
@@ -99,11 +99,8 @@
 import VaultV2 from "./abis/VaultV2.json";
 import VaultV2b from "./abis/VaultV2b.json";
 import PositionRouter from "./abis/PositionRouter.json";
-<<<<<<< HEAD
 import PageNotFound from "./views/PageNotFound/PageNotFound";
-=======
 import ReferralTerms from "./views/ReferralTerms/ReferralTerms";
->>>>>>> 16b51688
 
 if ("ethereum" in window) {
   window.ethereum.autoRefreshOnNetworkChange = false;
@@ -807,16 +804,14 @@
             <Route exact path="/debug">
               <Debug />
             </Route>
-<<<<<<< HEAD
             <Route exact path="/debug">
               <Debug />
             </Route>
+            <Route exact path="/referral-terms">
+              <ReferralTerms />
+            </Route>
             <Route path="*">
               <PageNotFound />
-=======
-            <Route exact path="/referral-terms">
-              <ReferralTerms />
->>>>>>> 16b51688
             </Route>
           </Switch>
         </div>
