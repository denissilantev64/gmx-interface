<<<<<<< HEAD
import { BigNumberish, ethers } from "ethers";
import { bigNumberify } from "lib/numbers";
=======
import { BigNumber, BigNumberish, ethers } from "ethers";
import { BN_ZERO } from "lib/numbers";
>>>>>>> c0d27503
import { useEffect, useState } from "react";
import { getCodeOwnersData } from "./useUserCodesOnAllChain";
import { gql } from "@apollo/client";
import { SUPPORTED_CHAIN_IDS } from "config/chains";
import { decodeReferralCode } from "../utils";
import { getReferralsGraphClient } from "lib/subgraph";
import {
  AffiliateTotalStats,
  CodeOwnershipInfo,
  RebateDistribution,
  RebateDistributionType,
  ReferralCodeStats,
  ReferralsStats,
  TotalReferralsStats,
  TraderReferralTotalStats,
} from "../types";
import { EMPTY_ARRAY } from "lib/objects";

const REFERRALS_GQL = gql`
  query referralData($typeIds: [String!]!, $account: String!, $referralTotalStatsId: String!) {
    distributions(
      first: 1000
      orderBy: timestamp
      orderDirection: desc
      where: { receiver: $account, typeId_in: $typeIds }
    ) {
      receiver
      typeId
      receiver
      markets
      tokens
      amounts
      amountsInUsd
      transactionHash
      timestamp
      id
    }
    affiliateStats: affiliateStats(
      first: 1000
      orderBy: volume
      orderDirection: desc
      where: { period: total, affiliate: $account }
    ) {
      referralCode
      trades
      tradedReferralsCount
      registeredReferralsCount
      volume
      totalRebateUsd
      discountUsd
      v1Data {
        volume
        discountUsd
        totalRebateUsd
      }
      v2Data {
        volume
        totalRebateUsd
        discountUsd
      }
    }
    referralCodes(first: 1000, where: { owner: $account }) {
      code
    }
    referralTotalStats: referralStat(id: $referralTotalStatsId) {
      volume
      discountUsd
      v1Data {
        volume
        discountUsd
      }
      v2Data {
        volume
        discountUsd
      }
    }
    affiliateTierInfo: affiliate(id: $account) {
      tierId
      id
      discountShare
    }
  }
`;

export function useReferralsData(account?: string | null) {
  const [data, setData] = useState<TotalReferralsStats>();
  const [loading, setLoading] = useState(true);

  useEffect(() => {
    if (!account) {
      setLoading(false);
      return;
    }

    setLoading(true);

    async function getChainReferralData(chainId: number): Promise<ReferralsStats | undefined> {
      const graphClient = getReferralsGraphClient(chainId);
      if (!graphClient) return undefined;

      return getReferralsGraphClient(chainId)
        .query({
          query: REFERRALS_GQL,
          variables: {
            typeIds: Object.values(RebateDistributionType),
            account: (account || "").toLowerCase(),
            referralTotalStatsId: account && `total:0:${account.toLowerCase()}`,
          },
          fetchPolicy: "no-cache",
        })
        .then(async (res) => {
          const affiliateDistributions: RebateDistribution[] = [];
          const traderDistributions: RebateDistribution[] = [];

          res.data.distributions.forEach((d) => {
            const item = {
              typeId: d.typeId,
<<<<<<< HEAD
              receiver: ethers.getAddress(d.receiver),
              markets: d.markets.map((market) => ethers.getAddress(market)),
              tokens: d.tokens.map((token) => ethers.getAddress(token)),
              amounts: d.amounts.map((a) => bigNumberify(a)!),
              amountsInUsd: d.amountsInUsd.map((a) => bigNumberify(a)!),
=======
              receiver: ethers.utils.getAddress(d.receiver),
              markets: d.markets.map((market) => ethers.utils.getAddress(market)),
              tokens: d.tokens.map((token) => ethers.utils.getAddress(token)),
              amounts: d.amounts.map((a) => BigNumber.from(a)!),
              amountsInUsd: d.amountsInUsd.map((a) => BigNumber.from(a)!),
>>>>>>> c0d27503
              timestamp: parseInt(d.timestamp),
              transactionHash: d.transactionHash,
              id: d.id,
            };
            if (d.typeId === RebateDistributionType.Rebate || d.typeId === RebateDistributionType.Claim) {
              affiliateDistributions.push(item);
            } else {
              traderDistributions.push(item);
            }
          });

          function getAffiliateRebateUsd(data: { totalRebateUsd: BigNumberish; discountUsd: BigNumberish }) {
<<<<<<< HEAD
            return BigInt(data.totalRebateUsd) - BigInt(data.discountUsd);
=======
            return BigNumber.from(data.totalRebateUsd).sub(data.discountUsd);
>>>>>>> c0d27503
          }

          //#region Code Ownership Info
          // Getting all owners of the referral codes on other chains

          const referralCodes = res.data.referralCodes.map((e) => e.code);
          const allCodesOwnersOnOtherChains = await Promise.allSettled(
            SUPPORTED_CHAIN_IDS.filter((otherChainId) => otherChainId !== chainId).map(async (otherChainId) => ({
              chainId: otherChainId,
              data: await getCodeOwnersData(otherChainId, account, referralCodes),
            }))
          ).then((allChainsResult) =>
            allChainsResult
              .filter(
                (
                  chainResult
                ): chainResult is PromiseFulfilledResult<{
                  chainId: number;
                  data: CodeOwnershipInfo[] | undefined;
                }> => chainResult.status === "fulfilled"
              )
              .map((r) => r.value)
          );

          const allOwnersOnOtherChainsMap: {
            [code: string]: {
              [chainId: number]: CodeOwnershipInfo;
            };
          } = {};
          for (const chainCodesOwners of allCodesOwnersOnOtherChains) {
            for (const codeOwnershipInfo of chainCodesOwners.data || EMPTY_ARRAY) {
              if (!allOwnersOnOtherChainsMap[codeOwnershipInfo.code]) {
                allOwnersOnOtherChainsMap[codeOwnershipInfo.code] = {};
              }

              allOwnersOnOtherChainsMap[codeOwnershipInfo.code][chainCodesOwners.chainId] = codeOwnershipInfo;
            }
          }
          //#endregion

          const affiliateReferralCodesStats: ReferralCodeStats[] = res.data.affiliateStats
            .filter((e) => {
              return res.data.referralCodes.some((c) => c.code === e.referralCode);
            })
            .map(
              (e): ReferralCodeStats => ({
                referralCode: decodeReferralCode(e.referralCode),
                trades: parseInt(e.trades),
                tradedReferralsCount: parseInt(e.tradedReferralsCount),
                registeredReferralsCount: parseInt(e.registeredReferralsCount),
                allOwnersOnOtherChains: allOwnersOnOtherChainsMap[e.referralCode],
                volume: BigNumber.from(e.volume),
                totalRebateUsd: BigNumber.from(e.totalRebateUsd),
                affiliateRebateUsd: getAffiliateRebateUsd(e),
                discountUsd: BigNumber.from(e.discountUsd),
                v1Data: {
                  volume: BigNumber.from(e.v1Data.volume),
                  totalRebateUsd: BigNumber.from(e.v1Data.totalRebateUsd),
                  discountUsd: BigNumber.from(e.v1Data.discountUsd),
                  affiliateRebateUsd: getAffiliateRebateUsd(e.v1Data),
                },
                v2Data: {
                  volume: BigNumber.from(e.v2Data.volume),
                  totalRebateUsd: BigNumber.from(e.v2Data.totalRebateUsd),
                  discountUsd: BigNumber.from(e.v2Data.discountUsd),
                  affiliateRebateUsd: getAffiliateRebateUsd(e.v2Data),
                },
              })
            );

          const affiliateTotalStats: AffiliateTotalStats = res.data.affiliateStats.reduce(
            (acc: AffiliateTotalStats, cv) => {
              acc.trades = acc.trades + parseInt(cv.trades);
              acc.tradedReferralsCount = acc.tradedReferralsCount + parseInt(cv.tradedReferralsCount);
              acc.registeredReferralsCount = acc.registeredReferralsCount + parseInt(cv.registeredReferralsCount);

              acc.totalRebateUsd = acc.totalRebateUsd + cv.totalRebateUsd;
              acc.volume = acc.volume + cv.volume;
              acc.discountUsd = acc.discountUsd + cv.discountUsd;
              acc.affiliateRebateUsd = acc.affiliateRebateUsd + getAffiliateRebateUsd(cv);

              acc.v1Data.volume = acc.v1Data.volume + cv.v1Data.volume;
              acc.v1Data.totalRebateUsd = acc.v1Data.totalRebateUsd + cv.v1Data.totalRebateUsd;
              acc.v1Data.discountUsd = acc.v1Data.discountUsd + cv.v1Data.discountUsd;
              acc.v1Data.affiliateRebateUsd = acc.v1Data.affiliateRebateUsd + getAffiliateRebateUsd(cv.v1Data);

              acc.v2Data.volume = acc.v2Data.volume + cv.v2Data.volume;
              acc.v2Data.totalRebateUsd = acc.v2Data.totalRebateUsd + cv.v2Data.totalRebateUsd;
              acc.v2Data.discountUsd = acc.v2Data.discountUsd + cv.v2Data.discountUsd;
              acc.v2Data.affiliateRebateUsd = acc.v2Data.affiliateRebateUsd + getAffiliateRebateUsd(cv.v2Data);
              return acc;
            },
            {
              trades: 0,
              tradedReferralsCount: 0,
              registeredReferralsCount: 0,
<<<<<<< HEAD
              volume: 0n,
              totalRebateUsd: 0n,
              affiliateRebateUsd: 0n,
              discountUsd: 0n,
              v1Data: {
                volume: 0n,
                totalRebateUsd: 0n,
                affiliateRebateUsd: 0n,
                discountUsd: 0n,
              },
              v2Data: {
                volume: 0n,
                totalRebateUsd: 0n,
                affiliateRebateUsd: 0n,
                discountUsd: 0n,
=======
              volume: BN_ZERO,
              totalRebateUsd: BN_ZERO,
              affiliateRebateUsd: BN_ZERO,
              discountUsd: BN_ZERO,
              v1Data: {
                volume: BN_ZERO,
                totalRebateUsd: BN_ZERO,
                affiliateRebateUsd: BN_ZERO,
                discountUsd: BN_ZERO,
              },
              v2Data: {
                volume: BN_ZERO,
                totalRebateUsd: BN_ZERO,
                affiliateRebateUsd: BN_ZERO,
                discountUsd: BN_ZERO,
>>>>>>> c0d27503
              },
            } as AffiliateTotalStats
          );

          const traderReferralTotalStats: TraderReferralTotalStats = res.data.referralTotalStats
            ? {
                volume: BigNumber.from(res.data.referralTotalStats.volume)!,
                discountUsd: BigNumber.from(res.data.referralTotalStats.discountUsd)!,
                v1Data: {
                  volume: BigNumber.from(res.data.referralTotalStats.v1Data.volume)!,
                  discountUsd: BigNumber.from(res.data.referralTotalStats.v1Data.discountUsd)!,
                },
                v2Data: {
                  volume: BigNumber.from(res.data.referralTotalStats.v2Data.volume)!,
                  discountUsd: BigNumber.from(res.data.referralTotalStats.v2Data.discountUsd)!,
                },
              }
            : {
<<<<<<< HEAD
                volume: 0n!,
                discountUsd: 0n!,
                v1Data: {
                  volume: 0n!,
                  discountUsd: 0n!,
                },
                v2Data: {
                  volume: 0n!,
                  discountUsd: 0n!,
=======
                volume: BN_ZERO,
                discountUsd: BN_ZERO,
                v1Data: {
                  volume: BN_ZERO,
                  discountUsd: BN_ZERO,
                },
                v2Data: {
                  volume: BN_ZERO,
                  discountUsd: BN_ZERO,
>>>>>>> c0d27503
                },
              };

          return {
            chainId,
            affiliateDistributions,
            traderDistributions,
            affiliateReferralCodesStats,
            affiliateTierInfo: res.data.affiliateTierInfo,
            affiliateTotalStats,
            traderReferralTotalStats,
            codes: res.data.referralCodes.map((e) => decodeReferralCode(e.code)),
          } as ReferralsStats;
        });
    }

    Promise.allSettled(
      SUPPORTED_CHAIN_IDS.map(async (chainId) => {
        try {
          const data = await getChainReferralData(chainId);
          return data;
        } catch (e) {
          // eslint-disable-next-line no-console
          console.error(e);
          return undefined;
        }
      })
    )
      .then((allChainResults) =>
        allChainResults
          .filter<PromiseFulfilledResult<ReferralsStats>>(
            (maybeFulfilledChainResult): maybeFulfilledChainResult is PromiseFulfilledResult<ReferralsStats> =>
              maybeFulfilledChainResult.status === "fulfilled"
          )
          .map((fulfilledChainResult) => fulfilledChainResult.value)
          .reduce(
            (accumulator, currentValue) => {
              if (!currentValue) return accumulator;
              const { chainId } = currentValue;
              accumulator.chains[chainId] = currentValue;
              const { affiliateTotalStats, traderReferralTotalStats } = currentValue;

<<<<<<< HEAD
            accumulator.total.registeredReferralsCount += affiliateTotalStats.registeredReferralsCount;
            accumulator.total.affiliateVolume = accumulator.total.affiliateVolume + affiliateTotalStats.volume;
            accumulator.total.affiliateRebateUsd =
              accumulator.total.affiliateRebateUsd + affiliateTotalStats.affiliateRebateUsd;

            accumulator.total.discountUsd = accumulator.total.discountUsd + traderReferralTotalStats.discountUsd;
            accumulator.total.traderVolume = accumulator.total.traderVolume + traderReferralTotalStats.volume;

            return accumulator;
          },
          {
            total: {
              registeredReferralsCount: 0,
              affiliateVolume: 0n,
              affiliateRebateUsd: 0n,
              discountUsd: 0n,
              traderVolume: 0n,
=======
              accumulator.total.registeredReferralsCount += affiliateTotalStats.registeredReferralsCount;
              accumulator.total.affiliateVolume = accumulator.total.affiliateVolume.add(affiliateTotalStats.volume);
              accumulator.total.affiliateRebateUsd = accumulator.total.affiliateRebateUsd.add(
                affiliateTotalStats.affiliateRebateUsd
              );

              accumulator.total.discountUsd = accumulator.total.discountUsd.add(traderReferralTotalStats.discountUsd);
              accumulator.total.traderVolume = accumulator.total.traderVolume.add(traderReferralTotalStats.volume);

              return accumulator;
>>>>>>> c0d27503
            },
            {
              total: {
                registeredReferralsCount: 0,
                affiliateVolume: BN_ZERO,
                affiliateRebateUsd: BN_ZERO,
                discountUsd: BN_ZERO,
                traderVolume: BN_ZERO,
              },
              chains: {},
            } as TotalReferralsStats
          )
      )
      .then(setData)
      // eslint-disable-next-line no-console
      .catch(console.warn)
      .finally(() => {
        setLoading(false);
      });
  }, [setData, account]);

  return {
    data: data,
    loading,
  };
}<|MERGE_RESOLUTION|>--- conflicted
+++ resolved
@@ -1,16 +1,10 @@
-<<<<<<< HEAD
-import { BigNumberish, ethers } from "ethers";
-import { bigNumberify } from "lib/numbers";
-=======
-import { BigNumber, BigNumberish, ethers } from "ethers";
-import { BN_ZERO } from "lib/numbers";
->>>>>>> c0d27503
-import { useEffect, useState } from "react";
-import { getCodeOwnersData } from "./useUserCodesOnAllChain";
 import { gql } from "@apollo/client";
 import { SUPPORTED_CHAIN_IDS } from "config/chains";
-import { decodeReferralCode } from "../utils";
+import { BigNumberish, ethers } from "ethers";
+import { BN_ZERO } from "lib/numbers";
+import { EMPTY_ARRAY } from "lib/objects";
 import { getReferralsGraphClient } from "lib/subgraph";
+import { useEffect, useState } from "react";
 import {
   AffiliateTotalStats,
   CodeOwnershipInfo,
@@ -21,7 +15,8 @@
   TotalReferralsStats,
   TraderReferralTotalStats,
 } from "../types";
-import { EMPTY_ARRAY } from "lib/objects";
+import { decodeReferralCode } from "../utils";
+import { getCodeOwnersData } from "./useUserCodesOnAllChain";
 
 const REFERRALS_GQL = gql`
   query referralData($typeIds: [String!]!, $account: String!, $referralTotalStatsId: String!) {
@@ -122,19 +117,11 @@
           res.data.distributions.forEach((d) => {
             const item = {
               typeId: d.typeId,
-<<<<<<< HEAD
               receiver: ethers.getAddress(d.receiver),
               markets: d.markets.map((market) => ethers.getAddress(market)),
               tokens: d.tokens.map((token) => ethers.getAddress(token)),
-              amounts: d.amounts.map((a) => bigNumberify(a)!),
-              amountsInUsd: d.amountsInUsd.map((a) => bigNumberify(a)!),
-=======
-              receiver: ethers.utils.getAddress(d.receiver),
-              markets: d.markets.map((market) => ethers.utils.getAddress(market)),
-              tokens: d.tokens.map((token) => ethers.utils.getAddress(token)),
-              amounts: d.amounts.map((a) => BigNumber.from(a)!),
-              amountsInUsd: d.amountsInUsd.map((a) => BigNumber.from(a)!),
->>>>>>> c0d27503
+              amounts: d.amounts.map((a) => BigInt(a)),
+              amountsInUsd: d.amountsInUsd.map((a) => BigInt(a)),
               timestamp: parseInt(d.timestamp),
               transactionHash: d.transactionHash,
               id: d.id,
@@ -147,11 +134,7 @@
           });
 
           function getAffiliateRebateUsd(data: { totalRebateUsd: BigNumberish; discountUsd: BigNumberish }) {
-<<<<<<< HEAD
             return BigInt(data.totalRebateUsd) - BigInt(data.discountUsd);
-=======
-            return BigNumber.from(data.totalRebateUsd).sub(data.discountUsd);
->>>>>>> c0d27503
           }
 
           //#region Code Ownership Info
@@ -203,20 +186,20 @@
                 tradedReferralsCount: parseInt(e.tradedReferralsCount),
                 registeredReferralsCount: parseInt(e.registeredReferralsCount),
                 allOwnersOnOtherChains: allOwnersOnOtherChainsMap[e.referralCode],
-                volume: BigNumber.from(e.volume),
-                totalRebateUsd: BigNumber.from(e.totalRebateUsd),
+                volume: BigInt(e.volume),
+                totalRebateUsd: BigInt(e.totalRebateUsd),
                 affiliateRebateUsd: getAffiliateRebateUsd(e),
-                discountUsd: BigNumber.from(e.discountUsd),
+                discountUsd: BigInt(e.discountUsd),
                 v1Data: {
-                  volume: BigNumber.from(e.v1Data.volume),
-                  totalRebateUsd: BigNumber.from(e.v1Data.totalRebateUsd),
-                  discountUsd: BigNumber.from(e.v1Data.discountUsd),
+                  volume: BigInt(e.v1Data.volume),
+                  totalRebateUsd: BigInt(e.v1Data.totalRebateUsd),
+                  discountUsd: BigInt(e.v1Data.discountUsd),
                   affiliateRebateUsd: getAffiliateRebateUsd(e.v1Data),
                 },
                 v2Data: {
-                  volume: BigNumber.from(e.v2Data.volume),
-                  totalRebateUsd: BigNumber.from(e.v2Data.totalRebateUsd),
-                  discountUsd: BigNumber.from(e.v2Data.discountUsd),
+                  volume: BigInt(e.v2Data.volume),
+                  totalRebateUsd: BigInt(e.v2Data.totalRebateUsd),
+                  discountUsd: BigInt(e.v2Data.discountUsd),
                   affiliateRebateUsd: getAffiliateRebateUsd(e.v2Data),
                 },
               })
@@ -248,23 +231,6 @@
               trades: 0,
               tradedReferralsCount: 0,
               registeredReferralsCount: 0,
-<<<<<<< HEAD
-              volume: 0n,
-              totalRebateUsd: 0n,
-              affiliateRebateUsd: 0n,
-              discountUsd: 0n,
-              v1Data: {
-                volume: 0n,
-                totalRebateUsd: 0n,
-                affiliateRebateUsd: 0n,
-                discountUsd: 0n,
-              },
-              v2Data: {
-                volume: 0n,
-                totalRebateUsd: 0n,
-                affiliateRebateUsd: 0n,
-                discountUsd: 0n,
-=======
               volume: BN_ZERO,
               totalRebateUsd: BN_ZERO,
               affiliateRebateUsd: BN_ZERO,
@@ -280,36 +246,24 @@
                 totalRebateUsd: BN_ZERO,
                 affiliateRebateUsd: BN_ZERO,
                 discountUsd: BN_ZERO,
->>>>>>> c0d27503
               },
             } as AffiliateTotalStats
           );
 
           const traderReferralTotalStats: TraderReferralTotalStats = res.data.referralTotalStats
             ? {
-                volume: BigNumber.from(res.data.referralTotalStats.volume)!,
-                discountUsd: BigNumber.from(res.data.referralTotalStats.discountUsd)!,
+                volume: BigInt(res.data.referralTotalStats.volume)!,
+                discountUsd: BigInt(res.data.referralTotalStats.discountUsd)!,
                 v1Data: {
-                  volume: BigNumber.from(res.data.referralTotalStats.v1Data.volume)!,
-                  discountUsd: BigNumber.from(res.data.referralTotalStats.v1Data.discountUsd)!,
+                  volume: BigInt(res.data.referralTotalStats.v1Data.volume)!,
+                  discountUsd: BigInt(res.data.referralTotalStats.v1Data.discountUsd)!,
                 },
                 v2Data: {
-                  volume: BigNumber.from(res.data.referralTotalStats.v2Data.volume)!,
-                  discountUsd: BigNumber.from(res.data.referralTotalStats.v2Data.discountUsd)!,
+                  volume: BigInt(res.data.referralTotalStats.v2Data.volume)!,
+                  discountUsd: BigInt(res.data.referralTotalStats.v2Data.discountUsd)!,
                 },
               }
             : {
-<<<<<<< HEAD
-                volume: 0n!,
-                discountUsd: 0n!,
-                v1Data: {
-                  volume: 0n!,
-                  discountUsd: 0n!,
-                },
-                v2Data: {
-                  volume: 0n!,
-                  discountUsd: 0n!,
-=======
                 volume: BN_ZERO,
                 discountUsd: BN_ZERO,
                 v1Data: {
@@ -319,7 +273,6 @@
                 v2Data: {
                   volume: BN_ZERO,
                   discountUsd: BN_ZERO,
->>>>>>> c0d27503
                 },
               };
 
@@ -362,36 +315,15 @@
               accumulator.chains[chainId] = currentValue;
               const { affiliateTotalStats, traderReferralTotalStats } = currentValue;
 
-<<<<<<< HEAD
-            accumulator.total.registeredReferralsCount += affiliateTotalStats.registeredReferralsCount;
-            accumulator.total.affiliateVolume = accumulator.total.affiliateVolume + affiliateTotalStats.volume;
-            accumulator.total.affiliateRebateUsd =
-              accumulator.total.affiliateRebateUsd + affiliateTotalStats.affiliateRebateUsd;
-
-            accumulator.total.discountUsd = accumulator.total.discountUsd + traderReferralTotalStats.discountUsd;
-            accumulator.total.traderVolume = accumulator.total.traderVolume + traderReferralTotalStats.volume;
-
-            return accumulator;
-          },
-          {
-            total: {
-              registeredReferralsCount: 0,
-              affiliateVolume: 0n,
-              affiliateRebateUsd: 0n,
-              discountUsd: 0n,
-              traderVolume: 0n,
-=======
               accumulator.total.registeredReferralsCount += affiliateTotalStats.registeredReferralsCount;
-              accumulator.total.affiliateVolume = accumulator.total.affiliateVolume.add(affiliateTotalStats.volume);
-              accumulator.total.affiliateRebateUsd = accumulator.total.affiliateRebateUsd.add(
-                affiliateTotalStats.affiliateRebateUsd
-              );
-
-              accumulator.total.discountUsd = accumulator.total.discountUsd.add(traderReferralTotalStats.discountUsd);
-              accumulator.total.traderVolume = accumulator.total.traderVolume.add(traderReferralTotalStats.volume);
+              accumulator.total.affiliateVolume = accumulator.total.affiliateVolume + affiliateTotalStats.volume;
+              accumulator.total.affiliateRebateUsd =
+                accumulator.total.affiliateRebateUsd + affiliateTotalStats.affiliateRebateUsd;
+
+              accumulator.total.discountUsd = accumulator.total.discountUsd + traderReferralTotalStats.discountUsd;
+              accumulator.total.traderVolume = accumulator.total.traderVolume + traderReferralTotalStats.volume;
 
               return accumulator;
->>>>>>> c0d27503
             },
             {
               total: {
