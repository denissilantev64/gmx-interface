import { useMemo } from "react";
import useSWR from "swr";

import { USD_DECIMALS } from "config/factors";
<<<<<<< HEAD
=======
import { getMarketListingDate } from "config/markets";
import { getSubgraphUrl } from "config/subgraph";
>>>>>>> 489cd210
import { GMX_DECIMALS } from "lib/legacy";
import { expandDecimals } from "lib/numbers";
import useWallet from "lib/wallets/useWallet";
import { bigMath } from "sdk/utils/bigmath";
<<<<<<< HEAD
=======
import graphqlFetcher from "sdk/utils/graphqlFetcher";

import { getIsBaseApyReadyToBeShown } from "./getIsBaseApyReadyToBeShown";
>>>>>>> 489cd210
import { UserEarningsData } from "./types";
import { useDaysConsideredInMarketsApr } from "./useDaysConsideredInMarketsApr";
import { useGmMarketsApy } from "./useGmMarketsApy";
import { useMarketsInfoRequest } from "./useMarketsInfoRequest";
<<<<<<< HEAD
import { getSubgraphUrl } from "config/subgraph";
import graphqlFetcher from "sdk/utils/graphqlFetcher";
=======
import { useMarketTokensData } from "./useMarketTokensData";
>>>>>>> 489cd210

type RawBalanceChange = {
  cumulativeIncome: string;
  cumulativeFeeUsdPerGmToken: string;
  tokensBalance: string;
};

type BalanceChange = {
  tokensBalance: bigint;
  cumulativeIncome: bigint;
  cumulativeFeeUsdPerGmToken: bigint;
};

type RawCollectedMarketFeesInfo = {
  cumulativeFeeUsdPerGmToken: string;
};

function createQuery(marketAddress: string) {
  return `
  _${marketAddress}_balanceChanges: userGmTokensBalanceChanges(
      orderBy: index
      orderDirection: asc
      where: {
          account: $account
          marketAddress: "${marketAddress.toLowerCase()}"
          timestamp_gte: $startOfPeriod
      }
  ) {
      cumulativeIncome
      tokensBalance
      cumulativeFeeUsdPerGmToken
  }
  _${marketAddress}_balanceChange_before: userGmTokensBalanceChanges(
      first: 1
      orderBy: index
      orderDirection: desc
      where: {
        account: $account
        marketAddress: "${marketAddress.toLowerCase()}"
        timestamp_lt: $startOfPeriod
      }
    ) {
      cumulativeIncome
      tokensBalance
      cumulativeFeeUsdPerGmToken
    }
  _${marketAddress}_fees_start: collectedMarketFeesInfos(
      first: 1
      orderBy: timestampGroup
      orderDirection: desc
      where: {
          marketAddress: "${marketAddress.toLowerCase()}"
          period: "1h"
          timestampGroup_lte: $startOfPeriod
      }
  ) {
      cumulativeFeeUsdPerGmToken
  }

  _${marketAddress}_fees_recent: collectedMarketFeesInfos(
      first: 1
      orderBy: timestampGroup
      orderDirection: desc
      where: {
          marketAddress: "${marketAddress.toLowerCase()}"
          period: "1h"
      }
  ) {
      cumulativeFeeUsdPerGmToken
  }
`;
}

export const useUserEarnings = (chainId: number) => {
  const { marketsInfoData } = useMarketsInfoRequest(chainId);
  const { marketTokensData } = useMarketTokensData(chainId, { isDeposit: true });

  const subgraphUrl = getSubgraphUrl(chainId, "syntheticsStats");
  const marketAddresses = useMemo(
    () => Object.keys(marketsInfoData || {}).filter((address) => !marketsInfoData![address].isDisabled),
    [marketsInfoData]
  );

  const key =
    marketAddresses.length && marketTokensData && subgraphUrl ? marketAddresses.concat("userEarnings").join(",") : null;

  const daysConsidered = useDaysConsideredInMarketsApr();
  const { account } = useWallet();
  const marketsTokensAPRData = useGmMarketsApy(chainId).marketsTokensApyData;

  const { data } = useSWR<UserEarningsData | null>(key, {
    fetcher: async (): Promise<UserEarningsData | null> => {
      if (!account) {
        return null;
      }

      const startOfPeriod = Math.floor(Date.now() / 1000) - daysConsidered * 24 * 60 * 60;

      let queryBody = "";

      marketAddresses.forEach((marketAddress) => {
        queryBody += createQuery(marketAddress);
      });

      queryBody = `query ($account: String, $startOfPeriod: Int) {${queryBody}}`;

      let responseOrUndefined: Record<string, [RawCollectedMarketFeesInfo] | RawBalanceChange[]> | undefined =
        undefined;
      try {
        responseOrUndefined = await graphqlFetcher<Record<string, [RawCollectedMarketFeesInfo] | RawBalanceChange[]>>(
          subgraphUrl!,
          queryBody,
          {
            account: account.toLowerCase(),
            startOfPeriod,
          }
        );
      } catch (err) {
        // eslint-disable-next-line no-console
        console.error(err);
      }

      if (!responseOrUndefined) {
        return null;
      }

      const response = responseOrUndefined;

      const result: UserEarningsData = {
        byMarketAddress: {},
        allMarkets: {
          total: 0n,
          recent: 0n,
          expected365d: 0n,
        },
      };

      marketAddresses.forEach((marketAddress) => {
        const rawBalanceChanges = response[`_${marketAddress}_balanceChanges`] as RawBalanceChange[];
        const prevRawBalanceChange = response[`_${marketAddress}_balanceChange_before`][0] as RawBalanceChange;
        const feesStart = response[`_${marketAddress}_fees_start`][0] as RawCollectedMarketFeesInfo;
        const feesRecent = response[`_${marketAddress}_fees_recent`][0] as RawCollectedMarketFeesInfo;

        const balanceChanges = rawBalanceChanges.map(rawBalanceChangeToBalanceChange);
        const balanceChangesTotal = prevRawBalanceChange
          ? [rawBalanceChangeToBalanceChange(prevRawBalanceChange), ...balanceChanges]
          : [...balanceChanges];

        const balanceChangesRecent = prevRawBalanceChange
          ? [
              rawBalanceChangeToBalanceChange({
                ...prevRawBalanceChange,
                cumulativeFeeUsdPerGmToken: feesStart.cumulativeFeeUsdPerGmToken,
              }),
              ...balanceChanges,
            ]
          : [...balanceChanges];

        if (balanceChangesRecent.length === 0 || balanceChangesTotal.length === 0) return;

        const lastChangeTotal = balanceChangesTotal[balanceChangesTotal.length - 1];
        const lastChangeRecent = balanceChangesRecent[balanceChangesRecent.length - 1];

        if (!lastChangeTotal) throw new Error("balanceChangesTotal is undefined");
        if (!lastChangeRecent) throw new Error("balanceChangesRecent is undefined");

        const latestFeeUsdPerGmToken = BigInt(feesRecent.cumulativeFeeUsdPerGmToken);

        const endOfPeriodIncomeRecent = calcEndOfPeriodIncome(lastChangeRecent, latestFeeUsdPerGmToken);
        const endOfPeriodIncomeTotal = calcEndOfPeriodIncome(lastChangeTotal, latestFeeUsdPerGmToken);
        const recentIncome = calcRecentIncome(balanceChangesRecent) + endOfPeriodIncomeRecent;
        const totalIncome = lastChangeTotal.cumulativeIncome + endOfPeriodIncomeTotal;

        result.byMarketAddress[marketAddress] = {
          total: totalIncome,
          recent: recentIncome,
        };

        result.allMarkets.total = result.allMarkets.total + totalIncome;
        result.allMarkets.recent = result.allMarkets.recent + recentIncome;

        if (marketsTokensAPRData && marketTokensData) {
          const apy = marketsTokensAPRData[marketAddress];
          const token = marketTokensData[marketAddress];
          const balance = token.balance;

          if (balance === undefined || balance == 0n) return;

          const price = token.prices.maxPrice;

          const expected365d = bigMath.mulDiv(apy * balance, price, expandDecimals(1, GMX_DECIMALS + USD_DECIMALS));
          result.allMarkets.expected365d = result.allMarkets.expected365d + expected365d;
        }
      });

      return result;
    },
  });
  return data ?? null;
};

function calcEndOfPeriodIncome(latestBalanceChange: BalanceChange, latestCumulativeFeeUsdPerGmToken: bigint): bigint {
  if (latestBalanceChange.tokensBalance == 0n) return 0n;

  const feeUsdPerGmTokenDelta = latestCumulativeFeeUsdPerGmToken - latestBalanceChange.cumulativeFeeUsdPerGmToken;

  return bigMath.mulDiv(feeUsdPerGmTokenDelta, latestBalanceChange.tokensBalance, expandDecimals(1, 18));
}

function calcRecentIncome(balanceChanges: BalanceChange[]): bigint {
  let cumulativeIncome = 0n;

  for (let i = 1; i < balanceChanges.length; i++) {
    const prevChange = balanceChanges[i - 1];
    const change = balanceChanges[i];
    const income = bigMath.mulDiv(
      change.cumulativeFeeUsdPerGmToken - prevChange.cumulativeFeeUsdPerGmToken,
      prevChange.tokensBalance,
      expandDecimals(1, 18)
    );

    cumulativeIncome = cumulativeIncome + income;
  }

  return cumulativeIncome;
}

function rawBalanceChangeToBalanceChange(rawBalanceChange: RawBalanceChange): BalanceChange {
  return {
    cumulativeFeeUsdPerGmToken: BigInt(rawBalanceChange.cumulativeFeeUsdPerGmToken),
    cumulativeIncome: BigInt(rawBalanceChange.cumulativeIncome),
    tokensBalance: BigInt(rawBalanceChange.tokensBalance),
  };
}<|MERGE_RESOLUTION|>--- conflicted
+++ resolved
@@ -2,31 +2,18 @@
 import useSWR from "swr";
 
 import { USD_DECIMALS } from "config/factors";
-<<<<<<< HEAD
-=======
-import { getMarketListingDate } from "config/markets";
 import { getSubgraphUrl } from "config/subgraph";
->>>>>>> 489cd210
 import { GMX_DECIMALS } from "lib/legacy";
 import { expandDecimals } from "lib/numbers";
 import useWallet from "lib/wallets/useWallet";
 import { bigMath } from "sdk/utils/bigmath";
-<<<<<<< HEAD
-=======
 import graphqlFetcher from "sdk/utils/graphqlFetcher";
 
-import { getIsBaseApyReadyToBeShown } from "./getIsBaseApyReadyToBeShown";
->>>>>>> 489cd210
 import { UserEarningsData } from "./types";
 import { useDaysConsideredInMarketsApr } from "./useDaysConsideredInMarketsApr";
 import { useGmMarketsApy } from "./useGmMarketsApy";
 import { useMarketsInfoRequest } from "./useMarketsInfoRequest";
-<<<<<<< HEAD
-import { getSubgraphUrl } from "config/subgraph";
-import graphqlFetcher from "sdk/utils/graphqlFetcher";
-=======
 import { useMarketTokensData } from "./useMarketTokensData";
->>>>>>> 489cd210
 
 type RawBalanceChange = {
   cumulativeIncome: string;
