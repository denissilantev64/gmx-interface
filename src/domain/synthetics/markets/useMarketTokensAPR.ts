import { gql } from "@apollo/client";
import { sub } from "date-fns";
<<<<<<< HEAD
import { expandDecimals } from "lib/numbers";
import { getSyntheticsGraphClient } from "lib/subgraph";
=======
import { BigNumber } from "ethers";
import { CHART_PERIODS, PRECISION } from "lib/legacy";
import { getByKey } from "lib/objects";
import { getSubsquidGraphClient } from "lib/subgraph";
>>>>>>> 3800e6a2
import { useMemo } from "react";
import useSWR from "swr";
import { useMarketsInfoRequest } from ".";
import { getBorrowingFactorPerPeriod } from "../fees";
import { MarketInfo, MarketTokensAPRData } from "./types";
import { useDaysConsideredInMarketsApr } from "./useDaysConsideredInMarketsApr";
import { useMarketTokensData } from "./useMarketTokensData";
import useIncentiveStats from "../common/useIncentiveStats";
<<<<<<< HEAD
import { bigMath } from "lib/bigmath";
=======
import { useTokensDataRequest } from "../tokens";
import { getTokenBySymbol } from "config/tokens";
import { ARBITRUM, ARBITRUM_GOERLI } from "config/chains";
import { expandDecimals } from "lib/numbers";
>>>>>>> 3800e6a2

type RawCollectedFee = {
  cumulativeFeeUsdPerPoolValue: string;
  cumulativeBorrowingFeeUsdPerPoolValue: string;
};

type RawPoolValue = {
  poolValue: string;
};

type MarketTokensAPRResult = {
  marketsTokensIncentiveAprData?: MarketTokensAPRData;
  marketsTokensAPRData?: MarketTokensAPRData;
  avgMarketsAPR?: bigint;
};

type SwrResult = {
  marketsTokensAPRData: MarketTokensAPRData;
  avgMarketsAPR: bigint;
};

function useMarketAddresses(chainId: number) {
  const { marketsInfoData } = useMarketsInfoRequest(chainId);
  return useMemo(
    () => Object.keys(marketsInfoData || {}).filter((address) => !marketsInfoData![address].isDisabled),
    [marketsInfoData]
  );
}

function useIncentivesBonusApr(chainId: number): MarketTokensAPRData {
  const rawIncentivesStats = useIncentiveStats(chainId);
  const { tokensData } = useTokensDataRequest(chainId);
  const marketAddresses = useMarketAddresses(chainId);
  const { marketsInfoData } = useMarketsInfoRequest(chainId);

  return useMemo(() => {
    let arbTokenAddress: null | string = null;
    try {
      arbTokenAddress = getTokenBySymbol(chainId, "ARB").address;
    } catch (err) {
      // ignore
    }
    let arbTokenPrice = 0n;

    if (arbTokenAddress && tokensData) {
      arbTokenPrice = tokensData[arbTokenAddress]?.prices?.minPrice ?? 0n;
    }

    const shouldCalcBonusApr =
      arbTokenPrice > 0 && (chainId === ARBITRUM || chainId === ARBITRUM_GOERLI) && rawIncentivesStats?.lp.isActive;

    return marketAddresses.reduce((acc, marketAddress) => {
      if (!shouldCalcBonusApr || !rawIncentivesStats || !rawIncentivesStats.lp.isActive)
        return { ...acc, [marketAddress]: 0n };

      const arbTokensAmount = BigInt(rawIncentivesStats.lp.rewardsPerMarket[marketAddress] ?? 0);
      const yearMultiplier = BigInt(Math.floor((365 * 24 * 60 * 60) / rawIncentivesStats.lp.period));
      const poolValue = getByKey(marketsInfoData, marketAddress)?.poolValueMin;
      let incentivesApr = 0n;

      if (poolValue && poolValue > 0) {
        incentivesApr = bigMath.mulDiv(
          bigMath.mulDiv(arbTokensAmount, arbTokenPrice, poolValue),
          yearMultiplier,
          expandDecimals(1, 14)
        );
      }

      return {
        ...acc,
        [marketAddress]: incentivesApr,
      };
    }, {} as MarketTokensAPRData);
  }, [chainId, marketAddresses, marketsInfoData, rawIncentivesStats, tokensData]);
}

export function useMarketTokensAPR(chainId: number): MarketTokensAPRResult {
  const { marketTokensData } = useMarketTokensData(chainId, { isDeposit: false });
  const marketAddresses = useMarketAddresses(chainId);
  const { marketsInfoData } = useMarketsInfoRequest(chainId);

  const client = getSubsquidGraphClient(chainId);

  const key =
    marketAddresses.length && marketTokensData && client ? marketAddresses.concat("apr-subsquid").join(",") : null;

  const daysConsidered = useDaysConsideredInMarketsApr();

  const { data } = useSWR<SwrResult>(key, {
    fetcher: async (): Promise<SwrResult> => {
      const marketFeesQuery = (marketAddress: string) => {
        return `
            _${marketAddress}_lte_start_of_period_: collectedMarketFeesInfos(
                orderBy:timestampGroup_DESC
                where: {
                  marketAddress_eq: "${marketAddress}"
                  period_eq: "1h"
                  timestampGroup_lte: ${Math.floor(sub(new Date(), { days: daysConsidered }).valueOf() / 1000)}
                },
                limit: 1
            ) {
                cumulativeFeeUsdPerPoolValue
                cumulativeBorrowingFeeUsdPerPoolValue
            }

            _${marketAddress}_recent: collectedMarketFeesInfos(
              orderBy:timestampGroup_DESC
              where: {
                marketAddress_eq: "${marketAddress}"
                period_eq: "1h"
              },
              limit: 1
          ) {
              cumulativeFeeUsdPerPoolValue
              cumulativeBorrowingFeeUsdPerPoolValue
          }

          _${marketAddress}_poolValue: poolValues(where: { marketAddress_eq: "${marketAddress}" }) {
            poolValue
          }
        `;
      };

      const queryBody = marketAddresses.reduce((acc, marketAddress) => acc + marketFeesQuery(marketAddress), "");
      let responseOrNull: Record<string, [RawCollectedFee | RawPoolValue]> | null = null;
      try {
        responseOrNull = (await client!.query({ query: gql(`{${queryBody}}`), fetchPolicy: "no-cache" })).data;
      } catch (err) {
        // eslint-disable-next-line no-console
        console.error(err);
      }

      if (!responseOrNull) {
        return {
          marketsTokensAPRData: {},
          avgMarketsAPR: 0n,
        };
      }

      const response = responseOrNull;

      const marketsTokensAPRData: MarketTokensAPRData = marketAddresses.reduce((acc, marketAddress) => {
<<<<<<< HEAD
        const lteStartOfPeriodFees = response[`_${marketAddress}_lte_start_of_period_`];
        const recentFees = response[`_${marketAddress}_recent`];

        const x1 = BigInt(lteStartOfPeriodFees[0]?.cumulativeFeeUsdPerPoolValue ?? 0);
        const x2 = BigInt(recentFees[0]?.cumulativeFeeUsdPerPoolValue ?? 0);
=======
        const lteStartOfPeriodFees = response[`_${marketAddress}_lte_start_of_period_`] as RawCollectedFee[];
        const recentFees = response[`_${marketAddress}_recent`] as RawCollectedFee[];
        const poolValue = BigNumber.from(
          (response[`_${marketAddress}_poolValue`][0] as RawPoolValue | undefined)?.poolValue ?? "0"
        );

        const marketInfo = getByKey(marketsInfoData, marketAddress);
        if (!marketInfo) return acc;

        const x1total = BigNumber.from(lteStartOfPeriodFees[0]?.cumulativeFeeUsdPerPoolValue ?? 0);
        const x1borrowing = BigNumber.from(lteStartOfPeriodFees[0]?.cumulativeBorrowingFeeUsdPerPoolValue ?? 0);
        const x2total = BigNumber.from(recentFees[0]?.cumulativeFeeUsdPerPoolValue ?? 0);
        const x2borrowing = BigNumber.from(recentFees[0]?.cumulativeBorrowingFeeUsdPerPoolValue ?? 0);
        const x1 = x1total.sub(x1borrowing);
        const x2 = x2total.sub(x2borrowing);
>>>>>>> 3800e6a2

        if (x2 == 0n) {
          acc[marketAddress] = 0n;
          return acc;
        }

<<<<<<< HEAD
        const incomePercentageForPeriod = x2 - x1;
        const yearMultiplier = BigInt(Math.floor(365 / daysConsidered));
        const apr = bigMath.mulDiv(incomePercentageForPeriod, yearMultiplier, expandDecimals(1, 26));
=======
        const incomePercentageForPeriod = x2.sub(x1);
        const yearMultiplier = Math.floor(365 / daysConsidered);
        const aprByFees = incomePercentageForPeriod.mul(yearMultiplier);
        const aprByBorrowingFee = calcAprByBorrowingFee(marketInfo, poolValue);
>>>>>>> 3800e6a2

        acc[marketAddress] = aprByFees.add(aprByBorrowingFee);

        return acc;
      }, {} as MarketTokensAPRData);

      const avgMarketsAPR =
        Object.values(marketsTokensAPRData).reduce((acc, apr) => {
          return acc + apr;
        }, 0n) / BigInt(marketAddresses.length);

      return {
        marketsTokensAPRData,
        avgMarketsAPR,
      };
    },
  });

  const marketsTokensIncentiveAprData = useIncentivesBonusApr(chainId);

  return {
    marketsTokensIncentiveAprData,
    marketsTokensAPRData: data?.marketsTokensAPRData,
    avgMarketsAPR: data?.avgMarketsAPR,
  };
}

function calcAprByBorrowingFee(marketInfo: MarketInfo, poolValue: BigNumber) {
  const longOi = marketInfo.longInterestUsd;
  const shortOi = marketInfo.shortInterestUsd;
  const isLongPayingBorrowingFee = longOi.gt(shortOi);
  const borrowingFactorPerYear = getBorrowingFactorPerPeriod(marketInfo, isLongPayingBorrowingFee, CHART_PERIODS["1y"]);

  const borrowingFeeUsdForPoolPerYear = borrowingFactorPerYear
    .mul(isLongPayingBorrowingFee ? longOi : shortOi)
    .mul(63)
    .div(PRECISION)
    .div(100);

  const borrowingFeeUsdPerPoolValuePerYear = borrowingFeeUsdForPoolPerYear.mul(PRECISION).div(poolValue);

  return borrowingFeeUsdPerPoolValuePerYear;
}<|MERGE_RESOLUTION|>--- conflicted
+++ resolved
@@ -1,30 +1,21 @@
 import { gql } from "@apollo/client";
+import { ARBITRUM, ARBITRUM_GOERLI } from "config/chains";
+import { getTokenBySymbol } from "config/tokens";
 import { sub } from "date-fns";
-<<<<<<< HEAD
+import { bigMath } from "lib/bigmath";
+import { CHART_PERIODS, PRECISION } from "lib/legacy";
 import { expandDecimals } from "lib/numbers";
-import { getSyntheticsGraphClient } from "lib/subgraph";
-=======
-import { BigNumber } from "ethers";
-import { CHART_PERIODS, PRECISION } from "lib/legacy";
 import { getByKey } from "lib/objects";
 import { getSubsquidGraphClient } from "lib/subgraph";
->>>>>>> 3800e6a2
 import { useMemo } from "react";
 import useSWR from "swr";
 import { useMarketsInfoRequest } from ".";
+import useIncentiveStats from "../common/useIncentiveStats";
 import { getBorrowingFactorPerPeriod } from "../fees";
+import { useTokensDataRequest } from "../tokens";
 import { MarketInfo, MarketTokensAPRData } from "./types";
 import { useDaysConsideredInMarketsApr } from "./useDaysConsideredInMarketsApr";
 import { useMarketTokensData } from "./useMarketTokensData";
-import useIncentiveStats from "../common/useIncentiveStats";
-<<<<<<< HEAD
-import { bigMath } from "lib/bigmath";
-=======
-import { useTokensDataRequest } from "../tokens";
-import { getTokenBySymbol } from "config/tokens";
-import { ARBITRUM, ARBITRUM_GOERLI } from "config/chains";
-import { expandDecimals } from "lib/numbers";
->>>>>>> 3800e6a2
 
 type RawCollectedFee = {
   cumulativeFeeUsdPerPoolValue: string;
@@ -167,47 +158,33 @@
       const response = responseOrNull;
 
       const marketsTokensAPRData: MarketTokensAPRData = marketAddresses.reduce((acc, marketAddress) => {
-<<<<<<< HEAD
-        const lteStartOfPeriodFees = response[`_${marketAddress}_lte_start_of_period_`];
-        const recentFees = response[`_${marketAddress}_recent`];
-
-        const x1 = BigInt(lteStartOfPeriodFees[0]?.cumulativeFeeUsdPerPoolValue ?? 0);
-        const x2 = BigInt(recentFees[0]?.cumulativeFeeUsdPerPoolValue ?? 0);
-=======
         const lteStartOfPeriodFees = response[`_${marketAddress}_lte_start_of_period_`] as RawCollectedFee[];
         const recentFees = response[`_${marketAddress}_recent`] as RawCollectedFee[];
-        const poolValue = BigNumber.from(
+        const poolValue = BigInt(
           (response[`_${marketAddress}_poolValue`][0] as RawPoolValue | undefined)?.poolValue ?? "0"
         );
 
         const marketInfo = getByKey(marketsInfoData, marketAddress);
         if (!marketInfo) return acc;
 
-        const x1total = BigNumber.from(lteStartOfPeriodFees[0]?.cumulativeFeeUsdPerPoolValue ?? 0);
-        const x1borrowing = BigNumber.from(lteStartOfPeriodFees[0]?.cumulativeBorrowingFeeUsdPerPoolValue ?? 0);
-        const x2total = BigNumber.from(recentFees[0]?.cumulativeFeeUsdPerPoolValue ?? 0);
-        const x2borrowing = BigNumber.from(recentFees[0]?.cumulativeBorrowingFeeUsdPerPoolValue ?? 0);
-        const x1 = x1total.sub(x1borrowing);
-        const x2 = x2total.sub(x2borrowing);
->>>>>>> 3800e6a2
+        const x1total = BigInt(lteStartOfPeriodFees[0]?.cumulativeFeeUsdPerPoolValue ?? 0);
+        const x1borrowing = BigInt(lteStartOfPeriodFees[0]?.cumulativeBorrowingFeeUsdPerPoolValue ?? 0);
+        const x2total = BigInt(recentFees[0]?.cumulativeFeeUsdPerPoolValue ?? 0);
+        const x2borrowing = BigInt(recentFees[0]?.cumulativeBorrowingFeeUsdPerPoolValue ?? 0);
+        const x1 = x1total - x1borrowing;
+        const x2 = x2total - x2borrowing;
 
         if (x2 == 0n) {
           acc[marketAddress] = 0n;
           return acc;
         }
 
-<<<<<<< HEAD
         const incomePercentageForPeriod = x2 - x1;
         const yearMultiplier = BigInt(Math.floor(365 / daysConsidered));
-        const apr = bigMath.mulDiv(incomePercentageForPeriod, yearMultiplier, expandDecimals(1, 26));
-=======
-        const incomePercentageForPeriod = x2.sub(x1);
-        const yearMultiplier = Math.floor(365 / daysConsidered);
-        const aprByFees = incomePercentageForPeriod.mul(yearMultiplier);
+        const aprByFees = incomePercentageForPeriod * yearMultiplier;
         const aprByBorrowingFee = calcAprByBorrowingFee(marketInfo, poolValue);
->>>>>>> 3800e6a2
-
-        acc[marketAddress] = aprByFees.add(aprByBorrowingFee);
+
+        acc[marketAddress] = aprByFees + aprByBorrowingFee;
 
         return acc;
       }, {} as MarketTokensAPRData);
@@ -233,19 +210,16 @@
   };
 }
 
-function calcAprByBorrowingFee(marketInfo: MarketInfo, poolValue: BigNumber) {
+function calcAprByBorrowingFee(marketInfo: MarketInfo, poolValue: bigint) {
   const longOi = marketInfo.longInterestUsd;
   const shortOi = marketInfo.shortInterestUsd;
-  const isLongPayingBorrowingFee = longOi.gt(shortOi);
+  const isLongPayingBorrowingFee = longOi > shortOi;
   const borrowingFactorPerYear = getBorrowingFactorPerPeriod(marketInfo, isLongPayingBorrowingFee, CHART_PERIODS["1y"]);
 
-  const borrowingFeeUsdForPoolPerYear = borrowingFactorPerYear
-    .mul(isLongPayingBorrowingFee ? longOi : shortOi)
-    .mul(63)
-    .div(PRECISION)
-    .div(100);
-
-  const borrowingFeeUsdPerPoolValuePerYear = borrowingFeeUsdForPoolPerYear.mul(PRECISION).div(poolValue);
+  const borrowingFeeUsdForPoolPerYear =
+    (borrowingFactorPerYear * (isLongPayingBorrowingFee ? longOi : shortOi) * 63n) / PRECISION / 100n;
+
+  const borrowingFeeUsdPerPoolValuePerYear = bigMath.mulDiv(borrowingFeeUsdForPoolPerYear, PRECISION, poolValue);
 
   return borrowingFeeUsdPerPoolValuePerYear;
 }