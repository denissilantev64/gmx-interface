--- conflicted
+++ resolved
@@ -1,11 +1,7 @@
 import { gql } from "@apollo/client";
-<<<<<<< HEAD
 import { ARBITRUM, ARBITRUM_GOERLI } from "config/chains";
-import { BASIS_POINTS_DIVISOR } from "config/factors";
 import { getTokenBySymbol } from "config/tokens";
-=======
 import { sub } from "date-fns";
->>>>>>> 47dc9186
 import { BigNumber } from "ethers";
 import { bigNumberify, expandDecimals } from "lib/numbers";
 import { getSyntheticsGraphClient } from "lib/subgraph";
@@ -15,11 +11,8 @@
 import { RawIncentivesStats, useOracleKeeperFetcher, useTokensData } from "../tokens";
 import { MarketTokensAPRData } from "./types";
 import { useMarketTokensData } from "./useMarketTokensData";
-<<<<<<< HEAD
 import { getByKey } from "lib/objects";
-=======
 import { useDaysConsideredInMarketsApr } from "./useDaysConsideredInMarketsApr";
->>>>>>> 47dc9186
 
 type RawCollectedFees = {
   cumulativeFeeUsdPerPoolValue: string;
@@ -50,9 +43,6 @@
 
   const { data } = useSWR(key, {
     fetcher: async () => {
-<<<<<<< HEAD
-      const nowInSecods = Math.floor(Date.now() / 1000);
-
       let arbTokenAddress: null | string = null;
       try {
         arbTokenAddress = getTokenBySymbol(chainId, "ARB").address;
@@ -64,15 +54,6 @@
       }
 
       let shouldCalcBonusApr = arbTokenPrice.gt(0) && (chainId === ARBITRUM || chainId === ARBITRUM_GOERLI);
-
-      const marketFeesQuery = (marketAddress: string, tokenAddress: string) => `
-            _${marketAddress}_${tokenAddress}: collectedMarketFeesInfos(
-               where: {
-                    marketAddress: "${marketAddress.toLowerCase()}",
-                    tokenAddress: "${tokenAddress.toLowerCase()}",
-                    period: "1h",
-                    timestampGroup_gte: ${nowInSecods - 3600 * 24 * 7}
-=======
       const marketFeesQuery = (marketAddress: string) => {
         return `
             _${marketAddress}_lte_start_of_period_: collectedMarketFeesInfos(
@@ -82,7 +63,6 @@
                   marketAddress: "${marketAddress.toLowerCase()}"
                   period: "1h"
                   timestampGroup_lte: ${Math.floor(sub(new Date(), { days: daysConsidered }).valueOf() / 1000)}
->>>>>>> 47dc9186
                 },
                 first: 1
             ) {
@@ -103,9 +83,8 @@
         `;
       };
 
-<<<<<<< HEAD
+      const queryBody = marketAddresses.reduce((acc, marketAddress) => acc + marketFeesQuery(marketAddress), "");
       let fetchingResult: null | [any, RawIncentivesStats] = null;
-
       try {
         fetchingResult = await Promise.all([
           client!.query({ query: gql(`{${queryBody}}`), fetchPolicy: "no-cache" }),
@@ -118,43 +97,24 @@
           marketsTokensIncentiveAprData: {},
         };
       }
-
       const response = fetchingResult![0].data;
       const rawIncentivesStats = fetchingResult![1];
 
       shouldCalcBonusApr = Boolean(shouldCalcBonusApr && rawIncentivesStats && rawIncentivesStats!.isActive);
 
       const marketsTokensAPRData: MarketTokensAPRData = marketAddresses.reduce((acc, marketAddress) => {
-        const market = marketsInfoData![marketAddress]!;
-        const marketToken = marketTokensData![marketAddress]!;
-
-        const feeItems = [
-          ...response[`_${marketAddress}_${market.longTokenAddress}`],
-          ...response[`_${marketAddress}_${market.shortTokenAddress}`],
-        ];
-
-        const feesUsdForPeriod = feeItems.reduce((acc, rawCollectedFees: RawCollectedFees) => {
-          return acc.add(bigNumberify(rawCollectedFees.feeUsdForPool));
-        }, BigNumber.from(0));
-=======
-      const queryBody = marketAddresses.reduce((acc, marketAddress) => acc + marketFeesQuery(marketAddress), "");
-      const { data: response } = await client!.query({ query: gql(`{${queryBody}}`), fetchPolicy: "no-cache" });
-
-      const marketTokensAPRData: MarketTokensAPRData = marketAddresses.reduce((acc, marketAddress) => {
         const lteStartOfPeriodFees = response[`_${marketAddress}_lte_start_of_period_`] as RawCollectedFees[];
         const recentFees = response[`_${marketAddress}_recent`] as RawCollectedFees[];
->>>>>>> 47dc9186
 
-        const lteStartOfPeriodFeePerPoolValue =
-          bigNumberify(lteStartOfPeriodFees[0]!.cumulativeFeeUsdPerPoolValue) ?? BigNumber.from(0);
-        const recentFeePerPoolValue = bigNumberify(recentFees[0]!.cumulativeFeeUsdPerPoolValue);
+        const poolValue1 = bigNumberify(lteStartOfPeriodFees[0]!.cumulativeFeeUsdPerPoolValue) ?? BigNumber.from(0);
+        const poolValue2 = bigNumberify(recentFees[0]!.cumulativeFeeUsdPerPoolValue);
 
-        if (!recentFeePerPoolValue) {
+        if (!poolValue2) {
           acc[marketAddress] = BigNumber.from(0);
           return acc;
         }
 
-        const incomePercentageForPeriod = recentFeePerPoolValue.sub(lteStartOfPeriodFeePerPoolValue);
+        const incomePercentageForPeriod = poolValue2.sub(poolValue1);
         const yearMultiplier = Math.floor(365 / daysConsidered);
         const apr = incomePercentageForPeriod.mul(yearMultiplier).div(expandDecimals(1, 26));
 
