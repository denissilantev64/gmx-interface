import { NATIVE_TOKEN_ADDRESS } from "config/tokens";
import { Token } from "domain/tokens";
import { PRECISION, USD_DECIMALS } from "lib/legacy";
import { applyFactor, expandDecimals } from "lib/numbers";
import { getByKey } from "lib/objects";
import { getCappedPositionImpactUsd } from "../fees";
import { convertToContractTokenPrices, convertToTokenAmount, convertToUsd, getMidPrice } from "../tokens";
import { TokenData, TokensData } from "../tokens/types";
import { ContractMarketPrices, Market, MarketInfo } from "./types";
import { PositionInfo } from "../positions";
<<<<<<< HEAD
import { bigMath } from "lib/bigmath";
=======
import { BASIS_POINTS_DIVISOR } from "config/factors";
>>>>>>> ddf3b05b

export function getMarketFullName(p: { longToken: Token; shortToken: Token; indexToken: Token; isSpotOnly: boolean }) {
  const { indexToken, longToken, shortToken, isSpotOnly } = p;

  return `${getMarketIndexName({ indexToken, isSpotOnly })} [${getMarketPoolName({ longToken, shortToken })}]`;
}

export function getMarketIndexName(p: { indexToken: Token; isSpotOnly: boolean }) {
  const { indexToken, isSpotOnly } = p;

  if (isSpotOnly) {
    return `SWAP-ONLY`;
  }

  return `${indexToken.baseSymbol || indexToken.symbol}/USD`;
}

export function getMarketPoolName(p: { longToken: Token; shortToken: Token }) {
  const { longToken, shortToken } = p;

  if (longToken.address === shortToken.address) {
    return longToken.symbol;
  }

  return `${longToken.symbol}-${shortToken.symbol}`;
}

/**
 * Apart from usual cases, returns `long` for single token backed markets.
 */
export function getTokenPoolType(marketInfo: MarketInfo, tokenAddress: string): "long" | "short" | undefined {
  const { longToken, shortToken } = marketInfo;

  if (longToken.address === shortToken.address && tokenAddress === longToken.address) {
    return "long";
  }

  if (tokenAddress === longToken.address || (tokenAddress === NATIVE_TOKEN_ADDRESS && longToken.isWrapped)) {
    return "long";
  }

  if (tokenAddress === shortToken.address || (tokenAddress === NATIVE_TOKEN_ADDRESS && shortToken.isWrapped)) {
    return "short";
  }

  return undefined;
}

export function getOppositeCollateral(marketInfo: MarketInfo, tokenAddress: string) {
  const poolType = getTokenPoolType(marketInfo, tokenAddress);

  if (poolType === "long") {
    return marketInfo.shortToken;
  }

  if (poolType === "short") {
    return marketInfo.longToken;
  }

  return undefined;
}

function isMarketCollateral(marketInfo: MarketInfo, tokenAddress: string) {
  return getTokenPoolType(marketInfo, tokenAddress) !== undefined;
}

export function isMarketIndexToken(marketInfo: MarketInfo, tokenAddress: string) {
  return (
    tokenAddress === marketInfo.indexToken.address ||
    (tokenAddress === NATIVE_TOKEN_ADDRESS && marketInfo.indexToken.isWrapped)
  );
}

export function getPoolUsdWithoutPnl(
  marketInfo: MarketInfo,
  isLong: boolean,
  priceType: "minPrice" | "maxPrice" | "midPrice"
) {
  const poolAmount = isLong ? marketInfo.longPoolAmount : marketInfo.shortPoolAmount;
  const token = isLong ? marketInfo.longToken : marketInfo.shortToken;

  let price: bigint | undefined;

  if (priceType === "minPrice") {
    price = token.prices?.minPrice;
  } else if (priceType === "maxPrice") {
    price = token.prices?.maxPrice;
  } else {
    price = getMidPrice(token.prices);
  }

  return convertToUsd(poolAmount, token.decimals, price)!;
}

export function getMaxOpenInterestUsd(marketInfo: MarketInfo, isLong: boolean) {
  return isLong ? marketInfo.maxOpenInterestLong : marketInfo.maxOpenInterestShort;
}

export function getOpenInterestUsd(marketInfo: MarketInfo, isLong: boolean) {
  return isLong ? marketInfo.longInterestUsd : marketInfo.shortInterestUsd;
}

export function getReservedUsd(marketInfo: MarketInfo, isLong: boolean) {
  const { indexToken } = marketInfo;

  if (isLong) {
    return convertToUsd(marketInfo.longInterestInTokens, marketInfo.indexToken.decimals, indexToken.prices.maxPrice)!;
  } else {
    return marketInfo.shortInterestUsd;
  }
}

export function getMaxReservedUsd(marketInfo: MarketInfo, isLong: boolean) {
  const poolUsd = getPoolUsdWithoutPnl(marketInfo, isLong, "minPrice");

  let reserveFactor = isLong ? marketInfo.reserveFactorLong : marketInfo.reserveFactorShort;

  const openInterestReserveFactor = isLong
    ? marketInfo.openInterestReserveFactorLong
    : marketInfo.openInterestReserveFactorShort;

  if (openInterestReserveFactor < reserveFactor) {
    reserveFactor = openInterestReserveFactor;
  }

  return (poolUsd * reserveFactor) / PRECISION;
}

export function getAvailableUsdLiquidityForPosition(marketInfo: MarketInfo, isLong: boolean) {
  if (marketInfo.isSpotOnly) {
    return 0n;
  }

  const maxReservedUsd = getMaxReservedUsd(marketInfo, isLong);
  const reservedUsd = getReservedUsd(marketInfo, isLong);

  const maxOpenInterest = getMaxOpenInterestUsd(marketInfo, isLong);
  const currentOpenInterest = getOpenInterestUsd(marketInfo, isLong);

  const availableLiquidityBasedOnMaxReserve = maxReservedUsd - reservedUsd;
  const availableLiquidityBasedOnMaxOpenInterest = maxOpenInterest - currentOpenInterest;

  const result =
    availableLiquidityBasedOnMaxReserve < availableLiquidityBasedOnMaxOpenInterest
      ? availableLiquidityBasedOnMaxReserve
      : availableLiquidityBasedOnMaxOpenInterest;

  return result < 0 ? 0n : result;
}

export function getAvailableUsdLiquidityForCollateral(marketInfo: MarketInfo, isLong: boolean) {
  const poolUsd = getPoolUsdWithoutPnl(marketInfo, isLong, "minPrice");

  if (marketInfo.isSpotOnly) {
    return poolUsd;
  }

  const reservedUsd = getReservedUsd(marketInfo, isLong);
  const maxReserveFactor = isLong ? marketInfo.reserveFactorLong : marketInfo.reserveFactorShort;

  if (maxReserveFactor === 0n) {
    return 0n;
  }

  const minPoolUsd = (reservedUsd * PRECISION) / maxReserveFactor;

  const liquidity = poolUsd - minPoolUsd;

  return liquidity;
}

export function getUsedLiquidity(marketInfo: MarketInfo, isLong: boolean): [bigint, bigint] {
  if (marketInfo.isSpotOnly) {
    return [0n, 0n];
  }

  const reservedUsd = getReservedUsd(marketInfo, isLong);
  const maxReservedUsd = getMaxReservedUsd(marketInfo, isLong);

  const openInterestUsd = getOpenInterestUsd(marketInfo, isLong);
  const maxOpenInterestUsd = getMaxOpenInterestUsd(marketInfo, isLong);

  const isReserveSmaller = maxReservedUsd - reservedUsd < maxOpenInterestUsd - openInterestUsd;

  return isReserveSmaller ? [reservedUsd, maxReservedUsd] : [openInterestUsd, maxOpenInterestUsd];
}

export function getCappedPoolPnl(p: { marketInfo: MarketInfo; poolUsd: bigint; isLong: boolean; maximize: boolean }) {
  const { marketInfo, poolUsd, isLong, maximize } = p;

  let poolPnl: bigint;

  if (isLong) {
    poolPnl = maximize ? marketInfo.pnlLongMax : marketInfo.pnlLongMin;
  } else {
    poolPnl = maximize ? marketInfo.pnlShortMax : marketInfo.pnlShortMin;
  }

  if (poolPnl < 0) {
    return poolPnl;
  }

  const maxPnlFactor: bigint = isLong ? marketInfo.maxPnlFactorForTradersLong : marketInfo.maxPnlFactorForTradersShort;
  const maxPnl = applyFactor(poolUsd, maxPnlFactor);

  return poolPnl > maxPnl ? maxPnl : poolPnl;
}

export function getMostLiquidMarketForPosition(
  marketsInfo: MarketInfo[],
  indexTokenAddress: string,
  collateralTokenAddress: string | undefined,
  isLong: boolean
) {
  let bestMarket: MarketInfo | undefined;
  let bestLiquidity: bigint | undefined;

  for (const marketInfo of marketsInfo) {
    if (marketInfo.isSpotOnly) {
      continue;
    }

    let isCandidate = isMarketIndexToken(marketInfo, indexTokenAddress);

    if (collateralTokenAddress) {
      isCandidate = isMarketCollateral(marketInfo, collateralTokenAddress);
    }

    if (isCandidate) {
      const liquidity = getAvailableUsdLiquidityForPosition(marketInfo, isLong);

      if (liquidity !== undefined && liquidity > (bestLiquidity ?? 0)) {
        bestMarket = marketInfo;
        bestLiquidity = liquidity;
      }
    }
  }

  return bestMarket;
}

export function getMinPriceImpactMarket(
  marketsInfo: MarketInfo[],
  indexTokenAddress: string,
  isLong: boolean,
  isIncrease: boolean,
  sizeDeltaUsd: bigint
) {
  let bestMarket: MarketInfo | undefined;
  // minimize negative impact
  let bestImpactDeltaUsd: bigint | undefined;

  for (const marketInfo of marketsInfo) {
    const liquidity = getAvailableUsdLiquidityForPosition(marketInfo, isLong);

    if (isMarketIndexToken(marketInfo, indexTokenAddress) && liquidity > sizeDeltaUsd) {
      const priceImpactDeltaUsd = getCappedPositionImpactUsd(marketInfo, sizeDeltaUsd, isLong);

      if (bestImpactDeltaUsd === undefined || priceImpactDeltaUsd > bestImpactDeltaUsd) {
        bestMarket = marketInfo;
        bestImpactDeltaUsd = priceImpactDeltaUsd;
      }
    }
  }

  return {
    bestMarket,
    bestImpactDeltaUsd,
  };
}

export function getTotalClaimableFundingUsd(markets: MarketInfo[]) {
  return markets.reduce((acc, market) => {
    const { longToken, shortToken } = market;

    const amountLong = market.claimableFundingAmountLong;
    const amountShort = market.claimableFundingAmountShort;

    const usdLong = convertToUsd(amountLong, longToken.decimals, longToken.prices.minPrice);
    const usdShort = convertToUsd(amountShort, shortToken.decimals, shortToken.prices.minPrice);

    return acc + (usdLong ?? 0n) + (usdShort ?? 0n);
  }, 0n);
}

export function getTotalAccruedFundingUsd(positions: PositionInfo[]) {
  return positions.reduce((acc, position) => {
    if (position.pendingClaimableFundingFeesUsd) return acc + position.pendingClaimableFundingFeesUsd;

    return acc;
  }, 0n);
}

export function getMaxPoolUsdForDeposit(marketInfo: MarketInfo, isLong: boolean) {
  const token = isLong ? marketInfo.longToken : marketInfo.shortToken;
  const maxPoolAmount = getMaxPoolAmountForDeposit(marketInfo, isLong);

  return convertToUsd(maxPoolAmount, token.decimals, getMidPrice(token.prices))!;
}

export function getDepositCollateralCapacityAmount(marketInfo: MarketInfo, isLong: boolean) {
  const poolAmount = isLong ? marketInfo.longPoolAmount : marketInfo.shortPoolAmount;
  const maxPoolAmount = getMaxPoolAmountForDeposit(marketInfo, isLong);

  const capacityAmount = maxPoolAmount - poolAmount;

  return capacityAmount > 0 ? capacityAmount : 0n;
}

export function getMaxPoolAmountForDeposit(marketInfo: MarketInfo, isLong: boolean) {
  const maxAmountForDeposit = isLong ? marketInfo.maxLongPoolAmountForDeposit : marketInfo.maxShortPoolAmountForDeposit;
  const maxAmountForSwap = isLong ? marketInfo.maxLongPoolAmount : marketInfo.maxShortPoolAmount;

  return maxAmountForDeposit < maxAmountForSwap ? maxAmountForDeposit : maxAmountForSwap;
}

export function getDepositCollateralCapacityUsd(marketInfo: MarketInfo, isLong: boolean) {
  const poolUsd = getPoolUsdWithoutPnl(marketInfo, isLong, "midPrice");
  const maxPoolUsd = getMaxPoolUsdForDeposit(marketInfo, isLong);

  const capacityUsd = maxPoolUsd - poolUsd;

  return capacityUsd > 0 ? capacityUsd : 0n;
}

export function getMintableMarketTokens(marketInfo: MarketInfo, marketToken: TokenData) {
  const longDepositCapacityAmount = getDepositCollateralCapacityAmount(marketInfo, true);
  const shortDepositCapacityAmount = getDepositCollateralCapacityAmount(marketInfo, false);

  const longDepositCapacityUsd = getDepositCollateralCapacityUsd(marketInfo, true);
  const shortDepositCapacityUsd = getDepositCollateralCapacityUsd(marketInfo, false);

  const mintableUsd = longDepositCapacityUsd + shortDepositCapacityUsd;
  const mintableAmount = usdToMarketTokenAmount(marketInfo, marketToken, mintableUsd);

  return {
    mintableAmount,
    mintableUsd,
    longDepositCapacityUsd,
    shortDepositCapacityUsd,
    longDepositCapacityAmount,
    shortDepositCapacityAmount,
  };
}

export function getSellableMarketToken(marketInfo: MarketInfo, marketToken: TokenData) {
  const { longToken, shortToken, longPoolAmount, shortPoolAmount } = marketInfo;
  const longPoolUsd = convertToUsd(longPoolAmount, longToken.decimals, longToken.prices.maxPrice)!;
  const shortPoolUsd = convertToUsd(shortPoolAmount, shortToken.decimals, shortToken.prices.maxPrice)!;
  const longCollateralLiquidityUsd = getAvailableUsdLiquidityForCollateral(marketInfo, true);
  const shortCollateralLiquidityUsd = getAvailableUsdLiquidityForCollateral(marketInfo, false);

  const factor = expandDecimals(1, 8);

  if (
    longPoolUsd == 0n ||
    shortPoolUsd == 0n ||
    longCollateralLiquidityUsd == 0n ||
    shortCollateralLiquidityUsd == 0n
  ) {
    return {
      maxLongSellableUsd: 0n,
      maxShortSellableUsd: 0n,
      total: 0n,
    };
  }

  const ratio = bigMath.mulDiv(longPoolUsd, factor, shortPoolUsd);
  let maxLongSellableUsd: bigint;
  let maxShortSellableUsd: bigint;

  if (bigMath.mulDiv(shortCollateralLiquidityUsd, ratio, factor) <= longCollateralLiquidityUsd) {
    maxLongSellableUsd = bigMath.mulDiv(shortCollateralLiquidityUsd, ratio, factor);
    maxShortSellableUsd = shortCollateralLiquidityUsd;
  } else {
    maxLongSellableUsd = longCollateralLiquidityUsd;
    maxShortSellableUsd = (longCollateralLiquidityUsd / ratio) * factor;
  }

  const maxLongSellableAmount = usdToMarketTokenAmount(marketInfo, marketToken, maxLongSellableUsd);
  const maxShortSellableAmount = usdToMarketTokenAmount(marketInfo, marketToken, maxShortSellableUsd);

  return {
    maxLongSellableUsd,
    maxShortSellableUsd,
    maxLongSellableAmount,
    maxShortSellableAmount,
    totalUsd: maxLongSellableUsd + maxShortSellableUsd,
    totalAmount: maxLongSellableAmount + maxShortSellableAmount,
  };
}

export function usdToMarketTokenAmount(marketInfo: MarketInfo, marketToken: TokenData, usdValue: bigint) {
  const supply = marketToken.totalSupply!;
  const poolValue = marketInfo.poolValueMax!;
  // if the supply and poolValue is zero, use 1 USD as the token price
  if (supply == 0n && poolValue == 0n) {
    return convertToTokenAmount(usdValue, marketToken.decimals, expandDecimals(1, USD_DECIMALS))!;
  }

  // if the supply is zero and the poolValue is more than zero,
  // then include the poolValue for the amount of tokens minted so that
  // the market token price after mint would be 1 USD
  if (supply == 0n && poolValue > 0) {
    return convertToTokenAmount(usdValue + poolValue, marketToken.decimals, expandDecimals(1, USD_DECIMALS))!;
  }

  if (poolValue == 0n) {
    return 0n;
  }

  return bigMath.mulDiv(supply, usdValue, poolValue);
}

export function marketTokenAmountToUsd(marketInfo: MarketInfo, marketToken: TokenData, amount: bigint) {
  const supply = marketToken.totalSupply!;
  const poolValue = marketInfo.poolValueMax!;

  const price =
    supply == 0n
      ? expandDecimals(1, USD_DECIMALS)
      : bigMath.mulDiv(poolValue, expandDecimals(1, marketToken.decimals), supply);

  return convertToUsd(amount, marketToken.decimals, price)!;
}

export function getContractMarketPrices(tokensData: TokensData, market: Market): ContractMarketPrices | undefined {
  const indexToken = getByKey(tokensData, market.indexTokenAddress);
  const longToken = getByKey(tokensData, market.longTokenAddress);
  const shortToken = getByKey(tokensData, market.shortTokenAddress);

  if (!indexToken || !longToken || !shortToken) {
    return undefined;
  }

  return {
    indexTokenPrice: convertToContractTokenPrices(indexToken.prices, indexToken.decimals),
    longTokenPrice: convertToContractTokenPrices(longToken.prices, longToken.decimals),
    shortTokenPrice: convertToContractTokenPrices(shortToken.prices, shortToken.decimals),
  };
}

export function getTotalGmInfo(tokensData?: TokensData) {
  const defaultResult = {
    balance: 0n,
    balanceUsd: 0n,
  };

  if (!tokensData) {
    return defaultResult;
  }

  const tokens = Object.values(tokensData).filter((token) => token.symbol === "GM");

  return tokens.reduce((acc, token) => {
    const balanceUsd = convertToUsd(token.balance, token.decimals, token.prices.minPrice);
    acc.balance = acc.balance + (token.balance ?? 0n);
    acc.balanceUsd = acc.balanceUsd + (balanceUsd ?? 0n);
    return acc;
  }, defaultResult);
}

export function getMaxLeverageByMinCollateralFactor(minCollateralFactor: BigNumber | undefined) {
  if (!minCollateralFactor) return 100 * BASIS_POINTS_DIVISOR;
  if (minCollateralFactor.gte(PRECISION.div(100))) return 100 * BASIS_POINTS_DIVISOR;
  else if (minCollateralFactor.gte(PRECISION.div(150))) return 150 * BASIS_POINTS_DIVISOR;
  else if (minCollateralFactor.gte(PRECISION.div(200))) return 200 * BASIS_POINTS_DIVISOR;
  else if (minCollateralFactor.gte(PRECISION.div(250))) return 250 * BASIS_POINTS_DIVISOR;
  else return 100 * BASIS_POINTS_DIVISOR;
}

export function getMaxAllowedLeverageByMinCollateralFactor(minCollateralFactor: BigNumber | undefined) {
  return getMaxLeverageByMinCollateralFactor(minCollateralFactor) / 2;
}<|MERGE_RESOLUTION|>--- conflicted
+++ resolved
@@ -8,11 +8,8 @@
 import { TokenData, TokensData } from "../tokens/types";
 import { ContractMarketPrices, Market, MarketInfo } from "./types";
 import { PositionInfo } from "../positions";
-<<<<<<< HEAD
 import { bigMath } from "lib/bigmath";
-=======
 import { BASIS_POINTS_DIVISOR } from "config/factors";
->>>>>>> ddf3b05b
 
 export function getMarketFullName(p: { longToken: Token; shortToken: Token; indexToken: Token; isSpotOnly: boolean }) {
   const { indexToken, longToken, shortToken, isSpotOnly } = p;
@@ -475,15 +472,15 @@
   }, defaultResult);
 }
 
-export function getMaxLeverageByMinCollateralFactor(minCollateralFactor: BigNumber | undefined) {
+export function getMaxLeverageByMinCollateralFactor(minCollateralFactor: bigint | undefined) {
   if (!minCollateralFactor) return 100 * BASIS_POINTS_DIVISOR;
-  if (minCollateralFactor.gte(PRECISION.div(100))) return 100 * BASIS_POINTS_DIVISOR;
-  else if (minCollateralFactor.gte(PRECISION.div(150))) return 150 * BASIS_POINTS_DIVISOR;
-  else if (minCollateralFactor.gte(PRECISION.div(200))) return 200 * BASIS_POINTS_DIVISOR;
-  else if (minCollateralFactor.gte(PRECISION.div(250))) return 250 * BASIS_POINTS_DIVISOR;
+  if (minCollateralFactor >= PRECISION / 100n) return 100 * BASIS_POINTS_DIVISOR;
+  else if (minCollateralFactor >= PRECISION / 150n) return 150 * BASIS_POINTS_DIVISOR;
+  else if (minCollateralFactor >= PRECISION / 200n) return 200 * BASIS_POINTS_DIVISOR;
+  else if (minCollateralFactor >= PRECISION / 250n) return 250 * BASIS_POINTS_DIVISOR;
   else return 100 * BASIS_POINTS_DIVISOR;
 }
 
-export function getMaxAllowedLeverageByMinCollateralFactor(minCollateralFactor: BigNumber | undefined) {
+export function getMaxAllowedLeverageByMinCollateralFactor(minCollateralFactor: bigint | undefined) {
   return getMaxLeverageByMinCollateralFactor(minCollateralFactor) / 2;
 }