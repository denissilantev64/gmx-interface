import { BigNumber } from "ethers";
import { PRECISION } from "lib/legacy";
import { applyFactor } from "lib/numbers";
import { MarketsFeesConfigsData } from "../fees";
import { convertToContractPrices, convertToUsd, getMidPrice, getTokenData } from "../tokens";
import { TokensData } from "../tokens/types";
import {
  ContractMarketPrices,
  Market,
  MarketInfo,
  MarketsData,
  MarketsOpenInterestData,
  MarketsPoolsData,
} from "./types";

export function getMarket(marketsData: MarketsData, marketAddress?: string) {
  if (!marketAddress) return undefined;

  return marketsData[marketAddress];
}

export function getMarketInfo(
  data: {
    marketsData: MarketsData;
    poolsData: MarketsPoolsData;
    openInterestData: MarketsOpenInterestData;
    feesConfigs: MarketsFeesConfigsData;
    tokensData: TokensData;
  },
  marketAddress?: string
): MarketInfo | undefined {
  const { marketsData, poolsData, openInterestData, feesConfigs, tokensData } = data;

  if (!marketAddress) return undefined;

  const market = getMarket(marketsData, marketAddress);
  const pool = poolsData[marketAddress];
  const openInterest = openInterestData[marketAddress];
  const feesConfig = feesConfigs[marketAddress];

  const indexToken = getTokenData(tokensData, market?.indexTokenAddress, "native");
  const longToken = getTokenData(tokensData, market?.longTokenAddress);
  const shortToken = getTokenData(tokensData, market?.shortTokenAddress);

  if (!market || !pool || !openInterest || !feesConfig || !indexToken || !longToken || !shortToken) {
    return undefined;
  }

  return {
    ...market,
    ...pool,
    ...openInterest,
    ...feesConfig,
    longToken,
    shortToken,
    indexToken,
  };
}

export function getMarketName(marketInfo: MarketInfo, opts: { includeGM?: boolean } = {}) {
  const { indexToken, longToken, shortToken, perp } = marketInfo;

  let name = `${indexToken.symbol}/${perp} [${longToken.symbol}-${shortToken.symbol}]`;

  if (opts.includeGM) {
    name = `GM: ${name}`;
  }

  return name;
}

export function getTokenPoolType(marketInfo: MarketInfo, tokenAddress?: string) {
  const { longToken, shortToken } = marketInfo;

  if (!tokenAddress) return undefined;

  if (tokenAddress === longToken.address || tokenAddress === longToken.wrappedAddress) {
    return "long";
  }

  if (tokenAddress === shortToken.address || tokenAddress === shortToken.wrappedAddress) {
    return "short";
  }

  return undefined;
}

export function getOppositeCollateral(marketInfo: MarketInfo, tokenAddress?: string) {
  const poolType = getTokenPoolType(marketInfo, tokenAddress);

  if (poolType === "long") {
    return marketInfo.shortToken;
  }

  if (poolType === "short") {
    return marketInfo.longToken;
  }

  return undefined;
}

export function getMarketCollateral(marketInfo: MarketInfo, isLong: boolean) {
  return isLong ? marketInfo.longToken : marketInfo.shortToken;
}

export function getMarketCollateralByAddress(marketInfo: MarketInfo, tokenAddress?: string) {
  const poolType = getTokenPoolType(marketInfo, tokenAddress);

  if (!poolType) return undefined;

  return getMarketCollateral(marketInfo, poolType === "long");
}

export function isMarketCollateral(marketInfo: MarketInfo, tokenAddress?: string) {
  const poolType = getTokenPoolType(marketInfo, tokenAddress);

  return Boolean(poolType);
}

export function getPoolAmount(marketInfo: MarketInfo, tokenAddress?: string) {
  const poolType = getTokenPoolType(marketInfo, tokenAddress);

  if (poolType === "long") {
    return marketInfo.longPoolAmount;
  }

  if (poolType === "short") {
    return marketInfo.shortPoolAmount;
  }

  return undefined;
}

export function getPoolUsd(
  marketInfo: MarketInfo,
  tokenAddress: string | undefined,
  priceType: "minPrice" | "maxPrice" | "midPrice"
) {
  const poolType = getTokenPoolType(marketInfo, tokenAddress);
  const poolAmount = getPoolAmount(marketInfo, tokenAddress);
  const token = getMarketCollateral(marketInfo, poolType === "long");

  if (!poolAmount || !token?.prices || !poolType) return undefined;

  let price: BigNumber;

  if (priceType === "minPrice") {
    price = token.prices?.minPrice;
  } else if (priceType === "maxPrice") {
    price = token.prices?.maxPrice;
  } else {
    price = getMidPrice(token.prices);
  }

  return convertToUsd(poolAmount, token.decimals, price)!;
}

export function getReservedUsd(marketInfo: MarketInfo, isLong: boolean) {
  const { indexToken } = marketInfo;

  const openInterestValue = isLong ? marketInfo.longInterestInTokens : marketInfo.shortInterestInTokens;

  const price = isLong ? indexToken.prices?.maxPrice : indexToken.prices?.minPrice;

  return convertToUsd(openInterestValue, indexToken?.decimals, price);
}

export function getMaxReservedUsd(marketInfo: MarketInfo, isLong: boolean) {
  const tokenAddress = isLong ? marketInfo.longTokenAddress : marketInfo.shortTokenAddress;

  const poolUsd = getPoolUsd(marketInfo, tokenAddress, "minPrice");
  const reserveFactor = isLong ? marketInfo.reserveFactorLong : marketInfo.reserveFactorShort;

  return poolUsd?.mul(reserveFactor).div(PRECISION);
}

export function getAvailableUsdLiquidityForPosition(marketInfo: MarketInfo, isLong: boolean) {
  const maxReservedUsd = getMaxReservedUsd(marketInfo, isLong);
  const reservedUsd = getReservedUsd(marketInfo, isLong);

  if (!maxReservedUsd || !reservedUsd) return undefined;

  return maxReservedUsd.sub(reservedUsd);
}

export function getAvailableUsdLiquidityForCollateral(marketInfo: MarketInfo, tokenAddress?: string) {
  const poolType = getTokenPoolType(marketInfo, tokenAddress);

  if (!poolType) return undefined;

  const isLong = poolType === "long";

  const reservedUsd = getReservedUsd(marketInfo, isLong);

  const poolUsd = getPoolUsd(marketInfo, tokenAddress, "minPrice");

  if (!reservedUsd || !poolUsd) return undefined;

  return poolUsd.sub(reservedUsd);
}

<<<<<<< HEAD
export function getCappedPoolPnl(marketInfo: MarketInfo, poolPnl?: BigNumber, poolUsd?: BigNumber, isLong?: boolean) {
=======
// TODO: for deposits / withdrawals in minTokenAmount
export function getPoolValue(
  marketsData: MarketsData,
  openInterestData: MarketsOpenInterestData,
  poolsData: MarketsPoolsData,
  tokensData: TokensData,
  marketAddress: string | undefined,
  maximize: boolean
) {
  const market = getMarket(marketsData, marketAddress);
  const indexToken = getTokenData(tokensData, market?.indexTokenAddress);
  const pool = getMarketPools(poolsData, marketAddress);

  const longPoolUsd = getPoolUsd(
    marketsData,
    poolsData,
    tokensData,
    marketAddress,
    market?.longTokenAddress,
    maximize ? "maxPrice" : "minPrice"
  );

  const shortPoolUsd = getPoolUsd(
    marketsData,
    poolsData,
    tokensData,
    marketAddress,
    market?.shortTokenAddress,
    maximize ? "maxPrice" : "minPrice"
  );

  const totalPoolUsd = longPoolUsd?.add(shortPoolUsd || 0);

  const longBorrowingFees = getTotalBorrowingFees(openInterestData, poolsData, marketAddress, true);
  const shortBorrowingFees = getTotalBorrowingFees(openInterestData, poolsData, marketAddress, false);

  let totalBorrowingFees = longBorrowingFees?.add(shortBorrowingFees || 0);
  totalBorrowingFees =
    totalBorrowingFees && pool ? applyFactor(totalBorrowingFees, pool.borrowingFeeReceiverFactor) : undefined;

  const impactPoolAmount = pool?.positionImpactPoolAmount;

  const impactPoolUsd = convertToUsd(
    impactPoolAmount,
    indexToken?.decimals,
    maximize ? indexToken?.prices?.maxPrice : indexToken?.prices?.minPrice
  );

  const netPnl = maximize ? pool?.netPnlMin : pool?.netPnlMax;

  if (!totalPoolUsd || !totalBorrowingFees || !impactPoolUsd || !netPnl) {
    return undefined;
  }

  const value = totalPoolUsd.add(totalBorrowingFees).add(impactPoolUsd);

  return value.sub(netPnl);
}

export function getCappedPoolPnl(
  poolsData: MarketsPoolsData,
  marketAddress?: string,
  poolPnl?: BigNumber,
  poolUsd?: BigNumber,
  isLong?: boolean
) {
>>>>>>> 0e860f5d
  if (poolPnl?.lt(0)) {
    return poolPnl;
  }

  const maxPnlFactor = isLong ? marketInfo.maxPnlFactorLong : marketInfo.maxPnlFactorShort;

  if (!poolUsd) return undefined;

  const maxPnl = applyFactor(poolUsd, maxPnlFactor);

  return poolPnl?.gt(maxPnl) ? maxPnl : poolPnl;
}

<<<<<<< HEAD
export function getTotalBorrowingFees(marketInfo: MarketInfo, isLong: boolean): BigNumber | undefined {
  const openInterestValue = isLong ? marketInfo.longInterestUsd : marketInfo.shortInterestUsd;
=======
// TODO: fix?
export function getTotalBorrowingFees(
  openInterestData: MarketsOpenInterestData,
  poolsData: MarketsPoolsData,
  marketAddress: string | undefined,
  isLong: boolean
): BigNumber | undefined {
  const pools = getMarketPools(poolsData, marketAddress);
  const openInterest = getOpenInterest(openInterestData, marketAddress);

  const openInterestValue = isLong ? openInterest?.longInterestUsd : openInterest?.shortInterestUsd;
>>>>>>> 0e860f5d

  const cumulativeBorrowingFactor = isLong
    ? marketInfo.cummulativeBorrowingFactorLong
    : marketInfo.cummulativeBorrowingFactorShort;

  const totalBorrowing = isLong ? marketInfo.totalBorrowingLong : marketInfo.totalBorrowingShort;

  if (!openInterestValue || !cumulativeBorrowingFactor || !totalBorrowing) {
    return undefined;
  }

  return openInterestValue.mul(cumulativeBorrowingFactor).sub(totalBorrowing);
}

// TODO: for deposits / withdrawals in minTokenAmount
export function getPoolValue(marketInfo: MarketInfo, maximize: boolean) {
  const longPoolUsd = getPoolUsd(marketInfo, marketInfo.longTokenAddress, maximize ? "maxPrice" : "minPrice");
  const shortPoolUsd = getPoolUsd(marketInfo, marketInfo?.shortTokenAddress, maximize ? "maxPrice" : "minPrice");

  const longBorrowingFees = getTotalBorrowingFees(marketInfo, true);
  const shortBorrowingFees = getTotalBorrowingFees(marketInfo, false);

  const impactPoolAmount = marketInfo.positionImpactPoolAmount;

  const netPnl = maximize ? marketInfo.netPnlMin : marketInfo.netPnlMax;

  if (!longPoolUsd || !shortPoolUsd || !longBorrowingFees || !shortBorrowingFees || !impactPoolAmount || !netPnl) {
    return undefined;
  }

  const value = longPoolUsd.add(shortPoolUsd).add(longBorrowingFees).add(shortBorrowingFees).add(impactPoolAmount);

  return value.sub(netPnl);
}

export function getMostLiquidMarketForPosition(
  markets: MarketInfo[],
  indexTokenAddress?: string,
  collateralTokenAddress?: string,
  isLong?: boolean
) {
  if (!indexTokenAddress || typeof isLong === "undefined" || !markets.length) return undefined;

  let bestMarket: MarketInfo | undefined;
  let bestLiquidity: BigNumber | undefined;

  const shouldIgnoreCollaterals = !collateralTokenAddress;

  for (const marketInfo of markets) {
    if (
      (shouldIgnoreCollaterals ||
        [marketInfo.longTokenAddress, marketInfo.shortTokenAddress].includes(collateralTokenAddress)) &&
      marketInfo.indexTokenAddress === indexTokenAddress
    ) {
      const liquidity = getAvailableUsdLiquidityForPosition(marketInfo, isLong);

      if (liquidity && liquidity.gt(bestLiquidity || 0)) {
        bestMarket = marketInfo;
        bestLiquidity = liquidity;
      }
    }
  }

  return bestMarket;
}

export function getMostLiquidMarketForSwap(markets: MarketInfo[], toTokenAddress: string | undefined) {
  if (!toTokenAddress || !markets.length) return undefined;

  let bestMarket: MarketInfo | undefined;
  let bestLiquidity: BigNumber | undefined;

  for (const m of markets) {
    if ([m.longTokenAddress, m.shortTokenAddress].includes(toTokenAddress)) {
      const liquidity = getAvailableUsdLiquidityForCollateral(m, toTokenAddress);

      if (liquidity && (!bestLiquidity || liquidity.gt(bestLiquidity))) {
        bestMarket = m;
        bestLiquidity = liquidity;
      }
    }
  }

  return bestMarket;
}

export function getClaimableFundingAmount(marketInfo: MarketInfo, isLong: boolean) {
  return isLong ? marketInfo.claimableFundingAmountLong : marketInfo.claimableFundingAmountShort;
}

export function getTotalClaimableFundingUsd(markets: MarketInfo[]) {
  return markets.reduce((acc, market) => {
    const { longToken, shortToken } = market;

    const amountLong = getClaimableFundingAmount(market, true);
    const amountShort = getClaimableFundingAmount(market, false);

    const usdLong = convertToUsd(amountLong, longToken?.decimals, longToken?.prices?.minPrice);
    const usdShort = convertToUsd(amountShort, shortToken?.decimals, shortToken?.prices?.minPrice);

    return acc.add(usdLong || 0).add(usdShort || 0);
  }, BigNumber.from(0));
}

export function getContractMarketPrices(tokensData: TokensData, market: Market): ContractMarketPrices | undefined {
  const indexToken = getTokenData(tokensData, market.indexTokenAddress);
  const longToken = getTokenData(tokensData, market.longTokenAddress);
  const shortToken = getTokenData(tokensData, market.shortTokenAddress);

  if (!longToken?.prices || !shortToken?.prices || !indexToken?.prices) return undefined;

  return {
    indexTokenPrice: convertToContractPrices(indexToken.prices, indexToken.decimals),
    longTokenPrice: convertToContractPrices(longToken.prices, longToken.decimals),
    shortTokenPrice: convertToContractPrices(shortToken.prices, shortToken.decimals),
  };
}<|MERGE_RESOLUTION|>--- conflicted
+++ resolved
@@ -199,58 +199,31 @@
   return poolUsd.sub(reservedUsd);
 }
 
-<<<<<<< HEAD
-export function getCappedPoolPnl(marketInfo: MarketInfo, poolPnl?: BigNumber, poolUsd?: BigNumber, isLong?: boolean) {
-=======
 // TODO: for deposits / withdrawals in minTokenAmount
-export function getPoolValue(
-  marketsData: MarketsData,
-  openInterestData: MarketsOpenInterestData,
-  poolsData: MarketsPoolsData,
-  tokensData: TokensData,
-  marketAddress: string | undefined,
-  maximize: boolean
-) {
-  const market = getMarket(marketsData, marketAddress);
-  const indexToken = getTokenData(tokensData, market?.indexTokenAddress);
-  const pool = getMarketPools(poolsData, marketAddress);
-
-  const longPoolUsd = getPoolUsd(
-    marketsData,
-    poolsData,
-    tokensData,
-    marketAddress,
-    market?.longTokenAddress,
-    maximize ? "maxPrice" : "minPrice"
-  );
-
-  const shortPoolUsd = getPoolUsd(
-    marketsData,
-    poolsData,
-    tokensData,
-    marketAddress,
-    market?.shortTokenAddress,
-    maximize ? "maxPrice" : "minPrice"
-  );
+export function getPoolValue(marketInfo: MarketInfo, marketAddress: string | undefined, maximize: boolean) {
+  const longPoolUsd = getPoolUsd(marketInfo, marketInfo.longTokenAddress, maximize ? "maxPrice" : "minPrice");
+
+  const shortPoolUsd = getPoolUsd(marketInfo, marketInfo.shortTokenAddress, maximize ? "maxPrice" : "minPrice");
 
   const totalPoolUsd = longPoolUsd?.add(shortPoolUsd || 0);
 
-  const longBorrowingFees = getTotalBorrowingFees(openInterestData, poolsData, marketAddress, true);
-  const shortBorrowingFees = getTotalBorrowingFees(openInterestData, poolsData, marketAddress, false);
+  const longBorrowingFees = getTotalBorrowingFees(marketInfo, true);
+  const shortBorrowingFees = getTotalBorrowingFees(marketInfo, false);
 
   let totalBorrowingFees = longBorrowingFees?.add(shortBorrowingFees || 0);
-  totalBorrowingFees =
-    totalBorrowingFees && pool ? applyFactor(totalBorrowingFees, pool.borrowingFeeReceiverFactor) : undefined;
-
-  const impactPoolAmount = pool?.positionImpactPoolAmount;
+  totalBorrowingFees = totalBorrowingFees
+    ? applyFactor(totalBorrowingFees, marketInfo.borrowingFeeReceiverFactor)
+    : undefined;
+
+  const impactPoolAmount = marketInfo?.positionImpactPoolAmount;
 
   const impactPoolUsd = convertToUsd(
     impactPoolAmount,
-    indexToken?.decimals,
-    maximize ? indexToken?.prices?.maxPrice : indexToken?.prices?.minPrice
+    marketInfo.indexToken.decimals,
+    maximize ? marketInfo.indexToken?.prices?.maxPrice : marketInfo.indexToken?.prices?.minPrice
   );
 
-  const netPnl = maximize ? pool?.netPnlMin : pool?.netPnlMax;
+  const netPnl = maximize ? marketInfo.netPnlMin : marketInfo.netPnlMax;
 
   if (!totalPoolUsd || !totalBorrowingFees || !impactPoolUsd || !netPnl) {
     return undefined;
@@ -261,14 +234,7 @@
   return value.sub(netPnl);
 }
 
-export function getCappedPoolPnl(
-  poolsData: MarketsPoolsData,
-  marketAddress?: string,
-  poolPnl?: BigNumber,
-  poolUsd?: BigNumber,
-  isLong?: boolean
-) {
->>>>>>> 0e860f5d
+export function getCappedPoolPnl(marketInfo: MarketInfo, poolPnl?: BigNumber, poolUsd?: BigNumber, isLong?: boolean) {
   if (poolPnl?.lt(0)) {
     return poolPnl;
   }
@@ -282,22 +248,8 @@
   return poolPnl?.gt(maxPnl) ? maxPnl : poolPnl;
 }
 
-<<<<<<< HEAD
 export function getTotalBorrowingFees(marketInfo: MarketInfo, isLong: boolean): BigNumber | undefined {
-  const openInterestValue = isLong ? marketInfo.longInterestUsd : marketInfo.shortInterestUsd;
-=======
-// TODO: fix?
-export function getTotalBorrowingFees(
-  openInterestData: MarketsOpenInterestData,
-  poolsData: MarketsPoolsData,
-  marketAddress: string | undefined,
-  isLong: boolean
-): BigNumber | undefined {
-  const pools = getMarketPools(poolsData, marketAddress);
-  const openInterest = getOpenInterest(openInterestData, marketAddress);
-
-  const openInterestValue = isLong ? openInterest?.longInterestUsd : openInterest?.shortInterestUsd;
->>>>>>> 0e860f5d
+  const openInterestValue = isLong ? marketInfo?.longInterestUsd : marketInfo?.shortInterestUsd;
 
   const cumulativeBorrowingFactor = isLong
     ? marketInfo.cummulativeBorrowingFactorLong
@@ -310,27 +262,6 @@
   }
 
   return openInterestValue.mul(cumulativeBorrowingFactor).sub(totalBorrowing);
-}
-
-// TODO: for deposits / withdrawals in minTokenAmount
-export function getPoolValue(marketInfo: MarketInfo, maximize: boolean) {
-  const longPoolUsd = getPoolUsd(marketInfo, marketInfo.longTokenAddress, maximize ? "maxPrice" : "minPrice");
-  const shortPoolUsd = getPoolUsd(marketInfo, marketInfo?.shortTokenAddress, maximize ? "maxPrice" : "minPrice");
-
-  const longBorrowingFees = getTotalBorrowingFees(marketInfo, true);
-  const shortBorrowingFees = getTotalBorrowingFees(marketInfo, false);
-
-  const impactPoolAmount = marketInfo.positionImpactPoolAmount;
-
-  const netPnl = maximize ? marketInfo.netPnlMin : marketInfo.netPnlMax;
-
-  if (!longPoolUsd || !shortPoolUsd || !longBorrowingFees || !shortBorrowingFees || !impactPoolAmount || !netPnl) {
-    return undefined;
-  }
-
-  const value = longPoolUsd.add(shortPoolUsd).add(longBorrowingFees).add(shortBorrowingFees).add(impactPoolAmount);
-
-  return value.sub(netPnl);
 }
 
 export function getMostLiquidMarketForPosition(
