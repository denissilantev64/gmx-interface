import { t } from "@lingui/macro";
import { getContract } from "config/contracts";
import { NATIVE_TOKEN_ADDRESS, convertTokenAddress } from "config/tokens";
import { UI_FEE_RECEIVER_ACCOUNT } from "config/ui";
import { Signer, ethers } from "ethers";
import { callContract } from "lib/contracts";
import { simulateExecuteTxn } from "../orders/simulateExecuteTxn";
import { applySlippageToMinOut } from "../trade";

import GlvRouter from "abis/GlvRouter.json";
import { CreateDepositParams } from "./createDepositTxn";
import { prepareOrderTxn } from "../orders/prepareOrderTxn";

interface CreateGlvDepositParams extends CreateDepositParams {
  glvAddress: string;
  marketTokenAmount: bigint;
  isMarketTokenDeposit: boolean;
}

export async function createGlvDepositTxn(chainId: number, signer: Signer, p: CreateGlvDepositParams) {
  const contract = new ethers.Contract(getContract(chainId, "GlvRouter"), GlvRouter.abi, signer);
  const depositVaultAddress = getContract(chainId, "GlvVault");

  const isNativeLongDeposit = Boolean(
    p.initialLongTokenAddress === NATIVE_TOKEN_ADDRESS && p.longTokenAmount != undefined && p.longTokenAmount > 0
  );
  const isNativeShortDeposit = Boolean(
    p.initialShortTokenAddress === NATIVE_TOKEN_ADDRESS && p.shortTokenAmount != undefined && p.shortTokenAmount > 0
  );

  let wntDeposit = 0n;

  if (isNativeLongDeposit) {
    wntDeposit = wntDeposit + p.longTokenAmount!;
  }

  if (isNativeShortDeposit) {
    wntDeposit = wntDeposit + p.shortTokenAmount!;
  }

  const shouldUnwrapNativeToken = isNativeLongDeposit || isNativeShortDeposit;

  const wntAmount = p.executionFee + wntDeposit;

  const initialLongTokenAddress = convertTokenAddress(chainId, p.initialLongTokenAddress, "wrapped");
  const initialShortTokenAddress = convertTokenAddress(chainId, p.initialShortTokenAddress, "wrapped");

  const minGlvTokens = applySlippageToMinOut(p.allowedSlippage, p.minMarketTokens);

  const multicall = [
    { method: "sendWnt", params: [depositVaultAddress, wntAmount] },
    !isNativeLongDeposit && p.longTokenAmount > 0 && !p.isMarketTokenDeposit
      ? { method: "sendTokens", params: [p.initialLongTokenAddress, depositVaultAddress, p.longTokenAmount] }
      : undefined,

    !isNativeShortDeposit && p.shortTokenAmount > 0 && !p.isMarketTokenDeposit
      ? { method: "sendTokens", params: [p.initialShortTokenAddress, depositVaultAddress, p.shortTokenAmount] }
      : undefined,
    p.isMarketTokenDeposit
      ? {
          method: "sendTokens",
          params: [p.marketTokenAddress, depositVaultAddress, p.marketTokenAmount],
        }
      : undefined,
    {
      method: "createGlvDeposit",
      params: [
        {
          glv: p.glvAddress,
          market: p.marketTokenAddress,
          receiver: p.account,
          callbackContract: ethers.ZeroAddress,
          uiFeeReceiver: UI_FEE_RECEIVER_ACCOUNT ?? ethers.ZeroAddress,
          initialLongToken: p.isMarketTokenDeposit ? ethers.ZeroAddress : initialLongTokenAddress,
          initialShortToken: p.isMarketTokenDeposit ? ethers.ZeroAddress : initialShortTokenAddress,
          longTokenSwapPath: [],
          shortTokenSwapPath: [],
          minGlvTokens: minGlvTokens,
          executionFee: p.executionFee,
          callbackGasLimit: 0n,
          shouldUnwrapNativeToken,
          isMarketTokenDeposit: p.isMarketTokenDeposit,
        },
      ],
    },
  ];

  const encodedPayload = multicall
    .filter(Boolean)
    .map((call) => contract.interface.encodeFunctionData(call!.method, call!.params));

<<<<<<< HEAD
  if (!p.skipSimulation) {
    await simulateExecuteTxn(chainId, {
      account: p.account,
      primaryPriceOverrides: {},
      tokensData: p.tokensData,
      createMulticallPayload: encodedPayload,
      method: "simulateExecuteLatestGlvDeposit",
      errorTitle: t`Deposit error.`,
      value: wntAmount,
      metricId: p.metricId,
    });
  }
=======
  const simulationPromise = !p.skipSimulation
    ? simulateExecuteTxn(chainId, {
        account: p.account,
        primaryPriceOverrides: {},
        tokensData: p.tokensData,
        createMulticallPayload: encodedPayload,
        method: "simulateExecuteGlvDeposit",
        errorTitle: t`Deposit error.`,
        value: wntAmount,
        metricId: p.metricId,
      })
    : undefined;

  const { gasLimit, gasPriceData } = await prepareOrderTxn(
    chainId,
    contract,
    "multicall",
    [encodedPayload],
    wntAmount,
    undefined,
    simulationPromise,
    p.metricId
  );
>>>>>>> c7d1c378

  return callContract(chainId, contract, "multicall", [encodedPayload], {
    value: wntAmount,
    hideSentMsg: true,
    hideSuccessMsg: true,
    metricId: p.metricId,
    gasLimit,
    gasPriceData,
    setPendingTxns: p.setPendingTxns,
  }).then(() => {
    p.setPendingDeposit({
      account: p.account,
      marketAddress: p.marketTokenAddress,
      glvAddress: p.glvAddress,
      initialLongTokenAddress: p.isMarketTokenDeposit ? ethers.ZeroAddress : initialLongTokenAddress,
      initialShortTokenAddress: p.isMarketTokenDeposit ? ethers.ZeroAddress : initialShortTokenAddress,
      longTokenSwapPath: p.longTokenSwapPath,
      shortTokenSwapPath: p.shortTokenSwapPath,
      minMarketTokens: p.minMarketTokens,
      shouldUnwrapNativeToken,
      initialLongTokenAmount: p.longTokenAmount,
      initialShortTokenAmount: p.shortTokenAmount,
      initialMarketTokenAmount: p.isMarketTokenDeposit ? p.marketTokenAmount : 0n,
      isGlvDeposit: true,
      isMarketDeposit: p.isMarketTokenDeposit,
    });
  });
}<|MERGE_RESOLUTION|>--- conflicted
+++ resolved
@@ -89,27 +89,13 @@
     .filter(Boolean)
     .map((call) => contract.interface.encodeFunctionData(call!.method, call!.params));
 
-<<<<<<< HEAD
-  if (!p.skipSimulation) {
-    await simulateExecuteTxn(chainId, {
-      account: p.account,
-      primaryPriceOverrides: {},
-      tokensData: p.tokensData,
-      createMulticallPayload: encodedPayload,
-      method: "simulateExecuteLatestGlvDeposit",
-      errorTitle: t`Deposit error.`,
-      value: wntAmount,
-      metricId: p.metricId,
-    });
-  }
-=======
   const simulationPromise = !p.skipSimulation
     ? simulateExecuteTxn(chainId, {
         account: p.account,
         primaryPriceOverrides: {},
         tokensData: p.tokensData,
         createMulticallPayload: encodedPayload,
-        method: "simulateExecuteGlvDeposit",
+        method: "simulateExecuteLatestGlvDeposit",
         errorTitle: t`Deposit error.`,
         value: wntAmount,
         metricId: p.metricId,
@@ -126,7 +112,6 @@
     simulationPromise,
     p.metricId
   );
->>>>>>> c7d1c378
 
   return callContract(chainId, contract, "multicall", [encodedPayload], {
     value: wntAmount,
