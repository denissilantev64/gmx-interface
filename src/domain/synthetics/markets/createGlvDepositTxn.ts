--- conflicted
+++ resolved
@@ -9,11 +9,8 @@
 
 import GlvRouter from "sdk/abis/GlvRouter.json";
 import { prepareOrderTxn } from "../orders/prepareOrderTxn";
-<<<<<<< HEAD
 import { validateSignerAddress } from "lib/contracts/transactionErrors";
-=======
 import { CreateDepositParams } from "./createDepositTxn";
->>>>>>> 6f553691
 
 interface CreateGlvDepositParams extends CreateDepositParams {
   glvAddress: string;
