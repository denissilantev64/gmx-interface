<<<<<<< HEAD
import useSWR from "swr";
import { useCallback, useMemo } from "react";

=======
import { sub } from "date-fns";
import mapValues from "lodash/mapValues";
import { useCallback, useMemo } from "react";
import useSWR from "swr";

import { getMarketListingDate } from "config/markets";
import { getSubgraphUrl } from "config/subgraph";
import { selectAccount } from "context/SyntheticsStateContext/selectors/globalSelectors";
import { useSelector } from "context/SyntheticsStateContext/utils";
>>>>>>> 489cd210
import { useLidoStakeApr } from "domain/stake/useLidoStakeApr";
import { getPoolUsdWithoutPnl, GlvInfoData } from "domain/synthetics/markets";
import { GM_DECIMALS } from "lib/legacy";
import { MulticallRequestConfig, useMulticall } from "lib/multicall";
import { BN_ZERO, expandDecimals, numberToBigint, PRECISION } from "lib/numbers";
import { EMPTY_ARRAY, getByKey } from "lib/objects";
<<<<<<< HEAD

import { getTokenBySymbolSafe } from "sdk/configs/tokens";
import { bigMath } from "sdk/utils/bigmath";
=======
import { getTokenBySymbolSafe } from "sdk/configs/tokens";
import { bigMath } from "sdk/utils/bigmath";
import graphqlFetcher from "sdk/utils/graphqlFetcher";
>>>>>>> 489cd210

import { useLiquidityProvidersIncentives } from "../common/useIncentiveStats";
import { useTokensDataRequest } from "../tokens";
<<<<<<< HEAD
import { GlvAndGmMarketsInfoData, MarketTokensAPRData } from "./types";
import { useMarketTokensData } from "./useMarketTokensData";

import { selectAccount } from "context/SyntheticsStateContext/selectors/globalSelectors";
import { useSelector } from "context/SyntheticsStateContext/utils";
import { useOracleKeeperFetcher } from "lib/oracleKeeperFetcher";
import { convertToUsd } from "../tokens/utils";
=======
import { getIsBaseApyReadyToBeShown } from "./getIsBaseApyReadyToBeShown";
>>>>>>> 489cd210
import { isGlvEnabled, isGlvInfo } from "./glv";
import { GlvAndGmMarketsInfoData, MarketInfo, MarketTokensAPRData } from "./types";
import { useDaysConsideredInMarketsApr } from "./useDaysConsideredInMarketsApr";
import { useGlvMarketsInfo } from "./useGlvMarkets";
import { useMarketsInfoRequest } from "./useMarketsInfoRequest";
<<<<<<< HEAD
import { getSubgraphUrl } from "config/subgraph";
=======
import { useMarketTokensData } from "./useMarketTokensData";
import { convertToUsd } from "../tokens/utils";

type RawCollectedFee = {
  cumulativeFeeUsdPerPoolValue: string;
  cumulativeBorrowingFeeUsdPerPoolValue: string;
};

type RawPoolValue = {
  poolValue: string;
};
>>>>>>> 489cd210

type GmGlvTokensAPRResult = {
  glvApyInfoData: MarketTokensAPRData;
  glvTokensIncentiveAprData?: MarketTokensAPRData;
  marketsTokensIncentiveAprData?: MarketTokensAPRData;
  marketsTokensLidoAprData?: MarketTokensAPRData;
  marketsTokensApyData?: MarketTokensAPRData;
  avgMarketsApy?: bigint;
};

type SwrResult = {
  marketsTokensApyData: MarketTokensAPRData;
  marketsTokensLidoAprData: MarketTokensAPRData;
  glvApyInfoData: MarketTokensAPRData;
  avgMarketsApy: bigint;
};

function useMarketAddresses(marketsInfoData: GlvAndGmMarketsInfoData | undefined) {
  return useMemo(
    () => Object.keys(marketsInfoData || {}).filter((address) => !marketsInfoData![address].isDisabled),
    [marketsInfoData]
  );
}

function useExcludedLiquidityMarketMap(
  chainId: number,
  marketsInfoData: GlvAndGmMarketsInfoData | undefined
): {
  [marketAddress: string]: bigint;
} {
  const liquidityProvidersIncentives = useLiquidityProvidersIncentives(chainId);
  const excludeHolders = liquidityProvidersIncentives?.excludeHolders ?? EMPTY_ARRAY;
  const marketAddresses = useMarketAddresses(marketsInfoData);

  const request = useCallback<
    () => MulticallRequestConfig<{
      [marketAddress: string]: {
        calls: {
          [holder: string]: {
            methodName: string;
            params: any[];
          };
        };
      };
    }>
  >(() => {
    const req: MulticallRequestConfig<{
      [marketAddress: string]: {
        calls: {
          [holder: string]: {
            methodName: string;
            params: any[];
          };
        };
      };
    }> = {};

    for (const marketAddress of marketAddresses) {
      req[marketAddress] = {
        abiId: "Token",
        contractAddress: marketAddress,
        calls: {},
      };

      for (const holder of excludeHolders) {
        req[marketAddress].calls[holder] = {
          methodName: "balanceOf",
          params: [holder],
        };
      }
    }

    return req;
  }, [excludeHolders, marketAddresses]);

  const excludedBalancesMulticall = useMulticall(chainId, "useExcludedLiquidityMarketMap", {
    key:
      excludeHolders.length > 0 && marketAddresses.length > 0
        ? [excludeHolders.join(","), marketAddresses.join(",")]
        : null,
    request,
    parseResponse: (res) => {
      const result: { [marketAddress: string]: bigint } = {};

      for (const marketAddress of marketAddresses) {
        const marketData = res.data[marketAddress];
        let totalExcludedBalance = 0n;

        for (const excludedHolder of excludeHolders) {
          const excludedBalance = BigInt(marketData[excludedHolder]?.returnValues[0] ?? 0);
          totalExcludedBalance += excludedBalance;
        }

        result[marketAddress] = totalExcludedBalance;
      }

      return result;
    },
  });

  return excludedBalancesMulticall.data ?? {};
}

function useIncentivesBonusApr(
  chainId: number,
  marketsInfoData: GlvAndGmMarketsInfoData | undefined,
  glvData: GlvInfoData | undefined
) {
  const liquidityProvidersIncentives = useLiquidityProvidersIncentives(chainId);
  const { tokensData } = useTokensDataRequest(chainId);
  const marketAddresses = useMarketAddresses(marketsInfoData);
  const { marketTokensData } = useMarketTokensData(chainId, { isDeposit: false, withGlv: true, glvData });
  const tokenAddress = liquidityProvidersIncentives?.token;
  const excludedLiquidityMarketMap = useExcludedLiquidityMarketMap(chainId, marketsInfoData);

  const regularToken = useMemo(() => {
    if (!tokenAddress || !tokensData) return undefined;

    const lowerCased = tokenAddress.toLowerCase();
    const key = Object.keys(tokensData).find((key) => key.toLowerCase() === lowerCased);
    return key ? tokensData[key] : undefined;
  }, [tokenAddress, tokensData]);

  const marketToken = useMemo(() => {
    if (!tokenAddress || !marketTokensData) return undefined;

    const lowerCased = tokenAddress.toLowerCase();
    const key = Object.keys(marketTokensData).find((key) => key.toLowerCase() === lowerCased);
    return key ? marketTokensData[key] : undefined;
  }, [marketTokensData, tokenAddress]);

  const token = useMemo(() => {
    if (regularToken) {
      return {
        price: regularToken.prices.minPrice,
        decimals: regularToken.decimals,
        symbol: regularToken.symbol,
      };
    }

    if (marketToken) {
      return {
        price: marketToken.prices.minPrice,
        decimals: GM_DECIMALS,
        symbol: marketToken.name,
      };
    }

    return undefined;
  }, [marketToken, regularToken]);

  const marketAndGlvTokensAPRData = useMemo(() => {
    if (!liquidityProvidersIncentives || !token) {
      return {
        marketTokensAPRData: {},
        glvTokensAPRData: {},
      };
    }

    const marketTokensAPRData: MarketTokensAPRData = {};
    const glvTokensAPRData: MarketTokensAPRData = {};

    for (const marketAddress of marketAddresses) {
      const market = getByKey(marketsInfoData, marketAddress);
      if (!market) {
        continue;
      }

      const marketToken = marketTokensData?.[marketAddress];
      const poolValue = market?.poolValueMin;

      if (poolValue === undefined || poolValue === 0n || !marketToken) continue;
      const excludedLiquidity =
        convertToUsd(
          excludedLiquidityMarketMap[marketAddress] ?? 0n,
          marketToken?.decimals,
          marketToken?.prices.maxPrice
        ) ?? 0n;
      const poolValueWithoutExcludedLPs = poolValue - excludedLiquidity;

      const tokensAmount = liquidityProvidersIncentives.rewardsPerMarket[marketAddress] ?? BN_ZERO;
      const yearMultiplier = BigInt(Math.floor((365 * 24 * 60 * 60) / liquidityProvidersIncentives.period));
      const apr =
        bigMath.mulDiv(
          bigMath.mulDiv(tokensAmount, token.price, expandDecimals(1, token.decimals)),
          PRECISION,
          poolValueWithoutExcludedLPs
        ) * yearMultiplier;

      if (isGlvInfo(market)) {
        glvTokensAPRData[marketAddress] = apr;
      } else {
        marketTokensAPRData[marketAddress] = apr;
      }
    }

    return {
      marketTokensAPRData,
      glvTokensAPRData,
    };
  }, [
    excludedLiquidityMarketMap,
    liquidityProvidersIncentives,
    marketAddresses,
    marketsInfoData,
    token,
    marketTokensData,
  ]);

  return marketAndGlvTokensAPRData;
}

export function useGmMarketsApy(chainId: number): GmGlvTokensAPRResult {
  const { marketTokensData } = useMarketTokensData(chainId, { isDeposit: false, withGlv: false });
  const { tokensData } = useTokensDataRequest(chainId);
  const { marketsInfoData: onlyGmMarketsInfoData } = useMarketsInfoRequest(chainId);
  const enabledGlv = isGlvEnabled(chainId);
  const account = useSelector(selectAccount);

  const { glvData } = useGlvMarketsInfo(enabledGlv, {
    marketsInfoData: onlyGmMarketsInfoData,
    tokensData,
    chainId,
    account,
  });

  const marketsInfoData = {
    ...onlyGmMarketsInfoData,
    ...glvData,
  };

  const marketAddresses = useMarketAddresses(marketsInfoData);

  const subsquidUrl = getSubgraphUrl(chainId, "subsquid");

  const key =
    marketAddresses.length && marketTokensData && subsquidUrl ? marketAddresses.concat("apr-subsquid").join(",") : null;

  const lidoApr = useLidoStakeApr();

  const oracleKeeperFetcher = useOracleKeeperFetcher(chainId);

  const { data } = useSWR(key, {
    fetcher: async (): Promise<SwrResult> => {
      const apys = await oracleKeeperFetcher.fetchApys();
      const wstEthToken = getTokenBySymbolSafe(chainId, "wstETH");

      const marketsTokensLidoAprData = marketAddresses.reduce((acc, marketAddress) => {
        const marketInfo = getByKey(marketsInfoData, marketAddress);
        if (!marketInfo || !wstEthToken || lidoApr === undefined || isGlvInfo(marketInfo)) return acc;

        const longTokenData = {
          address: marketInfo.longTokenAddress,
          amount: getPoolUsdWithoutPnl(marketInfo, true, "midPrice"),
        };

        const shortTokenData = {
          address: marketInfo.shortTokenAddress,
          amount: getPoolUsdWithoutPnl(marketInfo, false, "midPrice"),
        };

        const { incentivesedTokenAmountUsd, otherTokenAmountUsd } = [longTokenData, shortTokenData].reduce(
          (amountAcc, { address, amount }) => {
            if (address === wstEthToken.address) {
              amountAcc.incentivesedTokenAmountUsd += amount;
            } else {
              amountAcc.otherTokenAmountUsd += amount;
            }
            return amountAcc;
          },
          { incentivesedTokenAmountUsd: 0n, otherTokenAmountUsd: 0n }
        );

        const totalPoolAmountUsd = incentivesedTokenAmountUsd + otherTokenAmountUsd;

        if (incentivesedTokenAmountUsd === 0n || totalPoolAmountUsd === 0n) {
          acc[marketAddress] = 0n;
        } else {
          acc[marketAddress] = bigMath.mulDiv(lidoApr, incentivesedTokenAmountUsd, totalPoolAmountUsd);
        }

        return acc;
      }, {} as MarketTokensAPRData);

      const marketsTokensApyData = Object.entries(apys.markets).reduce((acc, [address, { baseApy }]) => {
        acc[address] = numberToBigint(baseApy, 30);
        return acc;
      }, {} as MarketTokensAPRData);

      const avgMarketsApy =
        Object.values(marketsTokensApyData).reduce((acc, apr) => {
          return acc + apr;
        }, 0n) / BigInt(marketAddresses.length);

      const glvApyInfoData = Object.entries(apys.glvs).reduce((acc, [address, { baseApy }]) => {
        acc[address] = numberToBigint(baseApy, 30);
        return acc;
      }, {} as MarketTokensAPRData);

      return {
        marketsTokensLidoAprData,
        avgMarketsApy,
        marketsTokensApyData,
        glvApyInfoData,
      };
    },
  });

  const marketsTokensIncentiveAprData = useIncentivesBonusApr(chainId, marketsInfoData, glvData);

  return {
    glvApyInfoData: data?.glvApyInfoData,
    marketsTokensLidoAprData: data?.marketsTokensLidoAprData,
    marketsTokensIncentiveAprData: marketsTokensIncentiveAprData.marketTokensAPRData,
    glvTokensIncentiveAprData: marketsTokensIncentiveAprData.glvTokensAPRData,
    avgMarketsApy: data?.avgMarketsApy,
    marketsTokensApyData: data?.marketsTokensApyData,
  };
}<|MERGE_RESOLUTION|>--- conflicted
+++ resolved
@@ -1,67 +1,27 @@
-<<<<<<< HEAD
-import useSWR from "swr";
-import { useCallback, useMemo } from "react";
-
-=======
-import { sub } from "date-fns";
-import mapValues from "lodash/mapValues";
 import { useCallback, useMemo } from "react";
 import useSWR from "swr";
 
-import { getMarketListingDate } from "config/markets";
 import { getSubgraphUrl } from "config/subgraph";
 import { selectAccount } from "context/SyntheticsStateContext/selectors/globalSelectors";
 import { useSelector } from "context/SyntheticsStateContext/utils";
->>>>>>> 489cd210
 import { useLidoStakeApr } from "domain/stake/useLidoStakeApr";
 import { getPoolUsdWithoutPnl, GlvInfoData } from "domain/synthetics/markets";
 import { GM_DECIMALS } from "lib/legacy";
 import { MulticallRequestConfig, useMulticall } from "lib/multicall";
 import { BN_ZERO, expandDecimals, numberToBigint, PRECISION } from "lib/numbers";
 import { EMPTY_ARRAY, getByKey } from "lib/objects";
-<<<<<<< HEAD
-
+import { useOracleKeeperFetcher } from "lib/oracleKeeperFetcher";
 import { getTokenBySymbolSafe } from "sdk/configs/tokens";
 import { bigMath } from "sdk/utils/bigmath";
-=======
-import { getTokenBySymbolSafe } from "sdk/configs/tokens";
-import { bigMath } from "sdk/utils/bigmath";
-import graphqlFetcher from "sdk/utils/graphqlFetcher";
->>>>>>> 489cd210
-
+
+import { isGlvEnabled, isGlvInfo } from "./glv";
+import { GlvAndGmMarketsInfoData, MarketTokensAPRData } from "./types";
+import { useGlvMarketsInfo } from "./useGlvMarkets";
+import { useMarketsInfoRequest } from "./useMarketsInfoRequest";
+import { useMarketTokensData } from "./useMarketTokensData";
 import { useLiquidityProvidersIncentives } from "../common/useIncentiveStats";
 import { useTokensDataRequest } from "../tokens";
-<<<<<<< HEAD
-import { GlvAndGmMarketsInfoData, MarketTokensAPRData } from "./types";
-import { useMarketTokensData } from "./useMarketTokensData";
-
-import { selectAccount } from "context/SyntheticsStateContext/selectors/globalSelectors";
-import { useSelector } from "context/SyntheticsStateContext/utils";
-import { useOracleKeeperFetcher } from "lib/oracleKeeperFetcher";
 import { convertToUsd } from "../tokens/utils";
-=======
-import { getIsBaseApyReadyToBeShown } from "./getIsBaseApyReadyToBeShown";
->>>>>>> 489cd210
-import { isGlvEnabled, isGlvInfo } from "./glv";
-import { GlvAndGmMarketsInfoData, MarketInfo, MarketTokensAPRData } from "./types";
-import { useDaysConsideredInMarketsApr } from "./useDaysConsideredInMarketsApr";
-import { useGlvMarketsInfo } from "./useGlvMarkets";
-import { useMarketsInfoRequest } from "./useMarketsInfoRequest";
-<<<<<<< HEAD
-import { getSubgraphUrl } from "config/subgraph";
-=======
-import { useMarketTokensData } from "./useMarketTokensData";
-import { convertToUsd } from "../tokens/utils";
-
-type RawCollectedFee = {
-  cumulativeFeeUsdPerPoolValue: string;
-  cumulativeBorrowingFeeUsdPerPoolValue: string;
-};
-
-type RawPoolValue = {
-  poolValue: string;
-};
->>>>>>> 489cd210
 
 type GmGlvTokensAPRResult = {
   glvApyInfoData: MarketTokensAPRData;
