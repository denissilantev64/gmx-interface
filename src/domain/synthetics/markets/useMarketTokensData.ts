import SyntheticsReader from "abis/SyntheticsReader.json";
import TokenAbi from "abis/Token.json";
import { getExplorerUrl } from "config/chains";
import { getContract } from "config/contracts";
import { MAX_PNL_FACTOR_FOR_DEPOSITS_KEY, MAX_PNL_FACTOR_FOR_WITHDRAWALS_KEY } from "config/dataStore";
import { getTokenBySymbol } from "config/tokens";
import { TokensData, useTokensData } from "domain/synthetics/tokens";
import { BigNumber } from "ethers";
import { USD_DECIMALS } from "lib/legacy";
import { useMulticall } from "lib/multicall";
import { expandDecimals } from "lib/numbers";
import { getByKey } from "lib/objects";
import { useMarkets } from "./useMarkets";
import { getContractMarketPrices } from "./utils";
<<<<<<< HEAD
import { useRef } from "react";
import { BigNumber } from "ethers";
import { getExplorerUrl } from "config/chains";
import useWallet from "lib/wallets/useWallet";
=======
>>>>>>> a5a3f2ae

type MarketTokensDataResult = {
  marketTokensData?: TokensData;
};

export function useMarketTokensData(chainId: number, p: { isDeposit: boolean }): MarketTokensDataResult {
  const { isDeposit } = p;
  const { account } = useWallet();
  const { tokensData, pricesUpdatedAt } = useTokensData(chainId);
  const { marketsData, marketsAddresses } = useMarkets(chainId);

  const isDataLoaded = tokensData && marketsAddresses?.length;

  const { data } = useMulticall(chainId, "useMarketTokensData", {
    key: isDataLoaded ? [account, marketsAddresses.join("-"), pricesUpdatedAt] : undefined,

    // Refresh on every prices update
    refreshInterval: null,
    clearUnusedKeys: true,
    keepPreviousData: true,

    request: () =>
      marketsAddresses!.reduce((requests, marketAddress) => {
        const market = getByKey(marketsData, marketAddress)!;
        const marketPrices = getContractMarketPrices(tokensData!, market);

        if (marketPrices) {
          const marketProps = {
            marketToken: market.marketTokenAddress,
            longToken: market.longTokenAddress,
            shortToken: market.shortTokenAddress,
            indexToken: market.indexTokenAddress,
          };

          const pnlFactorType = isDeposit ? MAX_PNL_FACTOR_FOR_DEPOSITS_KEY : MAX_PNL_FACTOR_FOR_WITHDRAWALS_KEY;

          requests[`${marketAddress}-prices`] = {
            contractAddress: getContract(chainId, "SyntheticsReader"),
            abi: SyntheticsReader.abi,
            calls: {
              minPrice: {
                methodName: "getMarketTokenPrice",
                params: [
                  getContract(chainId, "DataStore"),
                  marketProps,
                  marketPrices.indexTokenPrice,
                  marketPrices.longTokenPrice,
                  marketPrices.shortTokenPrice,
                  pnlFactorType,
                  false,
                ],
              },
              maxPrice: {
                methodName: "getMarketTokenPrice",
                params: [
                  getContract(chainId, "DataStore"),
                  marketProps,
                  marketPrices.indexTokenPrice,
                  marketPrices.longTokenPrice,
                  marketPrices.shortTokenPrice,
                  pnlFactorType,
                  true,
                ],
              },
            },
          };
        }

        requests[`${marketAddress}-tokenData`] = {
          contractAddress: marketAddress,
          abi: TokenAbi.abi,
          calls: {
            totalSupply: {
              methodName: "totalSupply",
              params: [],
            },
            balance: account
              ? {
                  methodName: "balanceOf",
                  params: [account],
                }
              : undefined,
          },
        };

        return requests;
      }, {}),
    parseResponse: (res) =>
      marketsAddresses!.reduce((marketTokensMap: TokensData, marketAddress: string) => {
        const pricesErrors = res.errors[`${marketAddress}-prices`];
        const tokenDataErrors = res.errors[`${marketAddress}-tokenData`];

        const pricesData = res.data[`${marketAddress}-prices`];
        const tokenData = res.data[`${marketAddress}-tokenData`];

        if (pricesErrors || tokenDataErrors) {
          return marketTokensMap;
        }

        const tokenConfig = getTokenBySymbol(chainId, "GM");

        const minPrice = BigNumber.from(pricesData?.minPrice.returnValues[0]);
        const maxPrice = BigNumber.from(pricesData?.maxPrice.returnValues[0]);

        marketTokensMap[marketAddress] = {
          ...tokenConfig,
          address: marketAddress,
          prices: {
            minPrice: minPrice?.gt(0) ? minPrice : expandDecimals(1, USD_DECIMALS),
            maxPrice: maxPrice?.gt(0) ? maxPrice : expandDecimals(1, USD_DECIMALS),
          },
          totalSupply: BigNumber.from(tokenData?.totalSupply.returnValues[0]),
          balance:
            account && tokenData.balance?.returnValues
              ? BigNumber.from(tokenData?.balance?.returnValues[0])
              : undefined,
          explorerUrl: `${getExplorerUrl(chainId)}/token/${marketAddress}`,
        };

        return marketTokensMap;
      }, {} as TokensData),
  });

  return {
    marketTokensData: data,
  };
}<|MERGE_RESOLUTION|>--- conflicted
+++ resolved
@@ -12,13 +12,7 @@
 import { getByKey } from "lib/objects";
 import { useMarkets } from "./useMarkets";
 import { getContractMarketPrices } from "./utils";
-<<<<<<< HEAD
-import { useRef } from "react";
-import { BigNumber } from "ethers";
-import { getExplorerUrl } from "config/chains";
 import useWallet from "lib/wallets/useWallet";
-=======
->>>>>>> a5a3f2ae
 
 type MarketTokensDataResult = {
   marketTokensData?: TokensData;
