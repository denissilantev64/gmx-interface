import { useWeb3React } from "@web3-react/core";
import SyntheticsReader from "abis/SyntheticsReader.json";
import TokenAbi from "abis/Token.json";
import { getContract } from "config/contracts";
import { getTokenBySymbol } from "config/tokens";
import { TokensData, useAvailableTokensData } from "domain/synthetics/tokens";
import { hashString } from "lib/hash";
import { USD_DECIMALS } from "lib/legacy";
import { useMulticall } from "lib/multicall";
import { expandDecimals } from "lib/numbers";
import { useMemo } from "react";
<<<<<<< HEAD
import { useMarkets } from "./useMarkets";
import { getContractMarketPrices } from "./utils";
import { getByKey } from "lib/objects";
=======
import { MarketTokensData } from "./types";
import { useMarketsData } from "./useMarketsData";
import { getContractMarketPrices, getMarket } from "./utils";
import { MAX_PNL_FACTOR_FOR_DEPOSITS_KEY, MAX_PNL_FACTOR_FOR_WITHDRAWALS_KEY } from "config/dataStore";
>>>>>>> 3de9d3f7

type MarketTokensDataResult = {
  marketTokensData: TokensData;
  isLoading: boolean;
};

export function useMarketTokensData(chainId: number, p: { isDeposit: boolean }): MarketTokensDataResult {
  const { isDeposit } = p;
  const { account } = useWeb3React();
  const { tokensData, isLoading: isTokensLoading } = useAvailableTokensData(chainId);
  const { marketsData, marketsAddresses, isLoading: isMarketsLoading } = useMarkets(chainId);

  const isDataLoaded = !isTokensLoading && !isMarketsLoading && marketsAddresses.length > 0;

  const { data: marketTokensData, isLoading } = useMulticall(chainId, "useMarketTokensData", {
    key: isDataLoaded ? [account, marketsAddresses.join("-")] : undefined,
    request: () =>
      marketsAddresses.reduce((requests, marketAddress) => {
        const market = getByKey(marketsData, marketAddress)!;
        const marketPrices = getContractMarketPrices(tokensData, market);

        if (marketPrices) {
          const marketProps = {
            marketToken: market.marketTokenAddress,
            longToken: market.longTokenAddress,
            shortToken: market.shortTokenAddress,
            indexToken: market.indexTokenAddress,
            data: market.data,
          };

          const pnlFactorType = isDeposit ? MAX_PNL_FACTOR_FOR_DEPOSITS_KEY : MAX_PNL_FACTOR_FOR_WITHDRAWALS_KEY;

          requests[`${marketAddress}-prices`] = {
            contractAddress: getContract(chainId, "SyntheticsReader"),
            abi: SyntheticsReader.abi,
            calls: {
              minPrice: {
                methodName: "getMarketTokenPrice",
                params: [
                  getContract(chainId, "DataStore"),
                  marketProps,
                  marketPrices.indexTokenPrice,
                  marketPrices.longTokenPrice,
                  marketPrices.shortTokenPrice,
                  pnlFactorType,
                  false,
                ],
              },
              maxPrice: {
                methodName: "getMarketTokenPrice",
                params: [
                  getContract(chainId, "DataStore"),
                  marketProps,
                  marketPrices.indexTokenPrice,
                  marketPrices.longTokenPrice,
                  marketPrices.shortTokenPrice,
                  pnlFactorType,
                  true,
                ],
              },
            },
          };
        }

        requests[`${marketAddress}-tokenData`] = {
          contractAddress: marketAddress,
          abi: TokenAbi.abi,
          calls: {
            totalSupply: {
              methodName: "totalSupply",
              params: [],
            },
            balance: account
              ? {
                  methodName: "balanceOf",
                  params: [account],
                }
              : undefined,
          },
        };

        return requests;
      }, {}),
    parseResponse: (res) =>
      marketsAddresses.reduce((marketTokensMap: TokensData, marketAddress: string) => {
        const pricesData = res[`${marketAddress}-prices`];
        const tokenData = res[`${marketAddress}-tokenData`];
        const tokenConfig = getTokenBySymbol(chainId, "GM");

        const minPrice = pricesData?.minPrice.returnValues[0];
        const maxPrice = pricesData?.maxPrice.returnValues[0];

        marketTokensMap[marketAddress] = {
          ...tokenConfig,
          address: marketAddress,
          prices: {
            minPrice: minPrice?.gt(0) ? minPrice : expandDecimals(1, USD_DECIMALS),
            maxPrice: maxPrice?.gt(0) ? maxPrice : expandDecimals(1, USD_DECIMALS),
          },
          totalSupply: tokenData?.totalSupply.returnValues[0],
          balance: tokenData?.balance?.returnValues[0],
        };

        return marketTokensMap;
      }, {} as TokensData),
  });

  return useMemo(() => {
    return {
      marketTokensData: marketTokensData || {},
      isLoading,
    };
  }, [isLoading, marketTokensData]);
}<|MERGE_RESOLUTION|>--- conflicted
+++ resolved
@@ -2,23 +2,16 @@
 import SyntheticsReader from "abis/SyntheticsReader.json";
 import TokenAbi from "abis/Token.json";
 import { getContract } from "config/contracts";
+import { MAX_PNL_FACTOR_FOR_DEPOSITS_KEY, MAX_PNL_FACTOR_FOR_WITHDRAWALS_KEY } from "config/dataStore";
 import { getTokenBySymbol } from "config/tokens";
 import { TokensData, useAvailableTokensData } from "domain/synthetics/tokens";
-import { hashString } from "lib/hash";
 import { USD_DECIMALS } from "lib/legacy";
 import { useMulticall } from "lib/multicall";
 import { expandDecimals } from "lib/numbers";
+import { getByKey } from "lib/objects";
 import { useMemo } from "react";
-<<<<<<< HEAD
 import { useMarkets } from "./useMarkets";
 import { getContractMarketPrices } from "./utils";
-import { getByKey } from "lib/objects";
-=======
-import { MarketTokensData } from "./types";
-import { useMarketsData } from "./useMarketsData";
-import { getContractMarketPrices, getMarket } from "./utils";
-import { MAX_PNL_FACTOR_FOR_DEPOSITS_KEY, MAX_PNL_FACTOR_FOR_WITHDRAWALS_KEY } from "config/dataStore";
->>>>>>> 3de9d3f7
 
 type MarketTokensDataResult = {
   marketTokensData: TokensData;
