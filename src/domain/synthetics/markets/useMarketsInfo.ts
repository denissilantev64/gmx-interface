import { useWeb3React } from "@web3-react/core";
import DataStore from "abis/DataStore.json";
import SyntheticsReader from "abis/SyntheticsReader.json";
import { getContract } from "config/contracts";
import {
  MAX_PNL_FACTOR_FOR_DEPOSITS_KEY,
  MAX_PNL_FACTOR_FOR_TRADERS_KEY,
  MAX_PNL_FACTOR_FOR_WITHDRAWALS_KEY,
  borrowingExponentFactorKey,
  borrowingFactorKey,
  claimableFundingAmountKey,
  fundingExponentFactorKey,
  fundingFactorKey,
  isMarketDisabledKey,
  maxPnlFactorKey,
  maxPositionImpactFactorForLiquidationsKey,
  maxPositionImpactFactorKey,
  minCollateralFactorForOpenInterest,
  minCollateralFactorKey,
  openInterestInTokensKey,
  openInterestKey,
  poolAmountAdjustmentKey,
  poolAmountKey,
  positionFeeFactorKey,
  positionImpactExponentFactorKey,
  positionImpactFactorKey,
  positionImpactPoolAmountKey,
  reserveFactorKey,
  swapFeeFactorKey,
  swapImpactExponentFactorKey,
  swapImpactFactorKey,
  swapImpactPoolAmountKey,
  virtualMarketIdKey,
  virtualTokenIdKey,
} from "config/dataStore";
import { convertTokenAddress } from "config/tokens";
import { useMulticall } from "lib/multicall";
import { bigNumberify } from "lib/numbers";
import { getByKey } from "lib/objects";
import { useRef } from "react";
import { TokensData, useAvailableTokensData } from "../tokens";
import { MarketsInfoData } from "./types";
import { useMarkets } from "./useMarkets";
import { getContractMarketPrices } from "./utils";
import { BigNumber } from "ethers";

export type MarketsInfoResult = {
  marketsInfoData?: MarketsInfoData;
  tokensData?: TokensData;
  pricesUpdatedAt?: number;
};

export function useMarketsInfo(chainId: number): MarketsInfoResult {
  const { account } = useWeb3React();
  const { marketsData, marketsAddresses } = useMarkets(chainId);
  const { tokensData, pricesUpdatedAt } = useAvailableTokensData(chainId);
  const dataStoreAddress = getContract(chainId, "DataStore");

  const isDepencenciesLoading = !marketsAddresses || !tokensData;

  // Use ref to cache data from previos key with old prices
  const marketsInfoDataCache = useRef<MarketsInfoData>();

  const { data } = useMulticall(chainId, "useMarketsInfo", {
    key: !isDepencenciesLoading &&
      marketsAddresses.length > 0 && [marketsAddresses.join("-"), dataStoreAddress, account, pricesUpdatedAt],

    // Refreshed on every prices update
    refreshInterval: null,

    requireSuccess: false,

    request: () =>
      marketsAddresses!.reduce((request, marketAddress) => {
        const market = getByKey(marketsData, marketAddress)!;
        const marketPrices = getContractMarketPrices(tokensData!, market)!;

        if (!marketPrices) {
          return request;
        }

        const marketProps = {
          marketToken: market.marketTokenAddress,
          indexToken: market.indexTokenAddress,
          longToken: market.longTokenAddress,
          shortToken: market.shortTokenAddress,
        };

        return Object.assign(request, {
          [`${marketAddress}-reader`]: {
            contractAddress: getContract(chainId, "SyntheticsReader"),
            abi: SyntheticsReader.abi,
            calls: {
              marketInfo: {
                methodName: "getMarketInfo",
                params: [dataStoreAddress, marketPrices, marketAddress],
              },
              marketTokenPriceMax: {
                methodName: "getMarketTokenPrice",
                params: [
                  dataStoreAddress,
                  marketProps,
                  marketPrices.indexTokenPrice,
                  marketPrices.longTokenPrice,
                  marketPrices.shortTokenPrice,
                  MAX_PNL_FACTOR_FOR_TRADERS_KEY,
                  true,
                ],
              },
              marketTokenPriceMin: {
                methodName: "getMarketTokenPrice",
                params: [
                  dataStoreAddress,
                  marketProps,
                  marketPrices.indexTokenPrice,
                  marketPrices.longTokenPrice,
                  marketPrices.shortTokenPrice,
                  MAX_PNL_FACTOR_FOR_TRADERS_KEY,
                  false,
                ],
              },
            },
          },
          [`${marketAddress}-dataStore`]: {
            contractAddress: dataStoreAddress,
            abi: DataStore.abi,
            calls: {
              isDisabled: {
                methodName: "getBool",
                params: [isMarketDisabledKey(marketAddress)],
              },
              longPoolAmount: {
                methodName: "getUint",
                params: [poolAmountKey(marketAddress, market.longTokenAddress)],
              },
              shortPoolAmount: {
                methodName: "getUint",
                params: [poolAmountKey(marketAddress, market.shortTokenAddress)],
              },
              longPoolAmountAdjustment: {
                methodName: "getUint",
                params: [poolAmountAdjustmentKey(marketAddress, market.longTokenAddress)],
              },
              shortPoolAmountAdjustment: {
                methodName: "getUint",
                params: [poolAmountAdjustmentKey(marketAddress, market.longTokenAddress)],
              },
              reserveFactorLong: {
                methodName: "getUint",
                params: [reserveFactorKey(marketAddress, true)],
              },
              reserveFactorShort: {
                methodName: "getUint",
                params: [reserveFactorKey(marketAddress, true)],
              },
              positionImpactPoolAmount: {
                methodName: "getUint",
                params: [positionImpactPoolAmountKey(marketAddress)],
              },
              swapImpactPoolAmountLong: {
                methodName: "getUint",
                params: [swapImpactPoolAmountKey(marketAddress, market.longTokenAddress)],
              },
              swapImpactPoolAmountShort: {
                methodName: "getUint",
                params: [swapImpactPoolAmountKey(marketAddress, market.shortTokenAddress)],
              },
              borrowingFactorLong: {
                methodName: "getUint",
                params: [borrowingFactorKey(marketAddress, true)],
              },
              borrowingFactorShort: {
                methodName: "getUint",
                params: [borrowingFactorKey(marketAddress, false)],
              },
              borrowingExponentFactorLong: {
                methodName: "getUint",
                params: [borrowingExponentFactorKey(marketAddress, true)],
              },
              borrowingExponentFactorShort: {
                methodName: "getUint",
                params: [borrowingExponentFactorKey(marketAddress, false)],
              },
              fundingFactor: {
                methodName: "getUint",
                params: [fundingFactorKey(marketAddress)],
              },
              fundingExponentFactor: {
                methodName: "getUint",
                params: [fundingExponentFactorKey(marketAddress)],
              },
              maxPnlFactorForTradersLong: {
                methodName: "getUint",
                params: [maxPnlFactorKey(MAX_PNL_FACTOR_FOR_TRADERS_KEY, marketAddress, true)],
              },
              maxPnlFactorForTradersShort: {
                methodName: "getUint",
                params: [maxPnlFactorKey(MAX_PNL_FACTOR_FOR_TRADERS_KEY, marketAddress, false)],
              },
              maxPnlFactorForDepositsLong: {
                methodName: "getUint",
                params: [maxPnlFactorKey(MAX_PNL_FACTOR_FOR_DEPOSITS_KEY, marketAddress, true)],
              },
              maxPnlFactorForDepositsShort: {
                methodName: "getUint",
                params: [maxPnlFactorKey(MAX_PNL_FACTOR_FOR_DEPOSITS_KEY, marketAddress, false)],
              },
              maxPnlFactorForWithdrawalsLong: {
                methodName: "getUint",
                params: [maxPnlFactorKey(MAX_PNL_FACTOR_FOR_WITHDRAWALS_KEY, marketAddress, true)],
              },
              maxPnlFactorForWithdrawalsShort: {
                methodName: "getUint",
                params: [maxPnlFactorKey(MAX_PNL_FACTOR_FOR_WITHDRAWALS_KEY, marketAddress, false)],
              },
              claimableFundingAmountLong: account
                ? {
                    methodName: "getUint",
                    params: [claimableFundingAmountKey(marketAddress, market.longTokenAddress, account)],
                  }
                : undefined,
              claimableFundingAmountShort: account
                ? {
                    methodName: "getUint",
                    params: [claimableFundingAmountKey(marketAddress, market.shortTokenAddress, account)],
                  }
                : undefined,
              positionFeeFactor: {
                methodName: "getUint",
                params: [positionFeeFactorKey(marketAddress)],
              },
              positionImpactFactorPositive: {
                methodName: "getUint",
                params: [positionImpactFactorKey(marketAddress, true)],
              },
              positionImpactFactorNegative: {
                methodName: "getUint",
                params: [positionImpactFactorKey(marketAddress, false)],
              },
              maxPositionImpactFactorPositive: {
                methodName: "getUint",
                params: [maxPositionImpactFactorKey(marketAddress, true)],
              },
              maxPositionImpactFactorNegative: {
                methodName: "getUint",
                params: [maxPositionImpactFactorKey(marketAddress, false)],
              },
              maxPositionImpactFactorForLiquidations: {
                methodName: "getUint",
                params: [maxPositionImpactFactorForLiquidationsKey(marketAddress)],
              },
              minCollateralFactor: {
                methodName: "getUint",
                params: [minCollateralFactorKey(marketAddress)],
              },
              minCollateralFactorForOpenInterestLong: {
                methodName: "getUint",
                params: [minCollateralFactorForOpenInterest(marketAddress, true)],
              },
              minCollateralFactorForOpenInterestShort: {
                methodName: "getUint",
                params: [minCollateralFactorForOpenInterest(marketAddress, false)],
              },
              positionImpactExponentFactor: {
                methodName: "getUint",
                params: [positionImpactExponentFactorKey(marketAddress)],
              },
              swapFeeFactor: {
                methodName: "getUint",
                params: [swapFeeFactorKey(marketAddress)],
              },
              swapImpactFactorPositive: {
                methodName: "getUint",
                params: [swapImpactFactorKey(marketAddress, true)],
              },
              swapImpactFactorNegative: {
                methodName: "getUint",
                params: [swapImpactFactorKey(marketAddress, false)],
              },
              swapImpactExponentFactor: {
                methodName: "getUint",
                params: [swapImpactExponentFactorKey(marketAddress)],
              },
              longInterestUsingLongToken: {
                methodName: "getUint",
                params: [openInterestKey(marketAddress, market.longTokenAddress, true)],
              },
              longInterestUsingShortToken: {
                methodName: "getUint",
                params: [openInterestKey(marketAddress, market.shortTokenAddress, true)],
              },
              shortInterestUsingLongToken: {
                methodName: "getUint",
                params: [openInterestKey(marketAddress, market.longTokenAddress, false)],
              },
              shortInterestUsingShortToken: {
                methodName: "getUint",
                params: [openInterestKey(marketAddress, market.shortTokenAddress, false)],
              },
              longInterestInTokensUsingLongToken: {
                methodName: "getUint",
                params: [openInterestInTokensKey(marketAddress, market.longTokenAddress, true)],
              },
              longInterestInTokensUsingShortToken: {
                methodName: "getUint",
                params: [openInterestInTokensKey(marketAddress, market.shortTokenAddress, true)],
              },
              shortInterestInTokensUsingLongToken: {
                methodName: "getUint",
                params: [openInterestInTokensKey(marketAddress, market.longTokenAddress, false)],
              },
              shortInterestInTokensUsingShortToken: {
                methodName: "getUint",
                params: [openInterestInTokensKey(marketAddress, market.shortTokenAddress, false)],
              },
              virtualMarketId: {
                methodName: "getBytes32",
                params: [virtualMarketIdKey(marketAddress)],
              },
              virtualLongTokenId: {
                methodName: "getBytes32",
                params: [virtualTokenIdKey(market.longTokenAddress)],
              },
              virtualShortTokenId: {
                methodName: "getBytes32",
                params: [virtualTokenIdKey(market.shortTokenAddress)],
              },
            },
          },
        });
      }, {}),
    parseResponse: (res) => {
      return marketsAddresses!.reduce((acc: MarketsInfoData, marketAddress) => {
        const readerErrors = res.errors[`${marketAddress}-reader`];
        const dataStoreErrors = res.errors[`${marketAddress}-dataStore`];

        const readerValues = res.data[`${marketAddress}-reader`];
        const dataStoreValues = res.data[`${marketAddress}-dataStore`];

        // Skip invalid market
        if (!readerValues || !dataStoreValues || readerErrors || dataStoreErrors) {
          return acc;
        }

        const longInterestUsingLongToken = dataStoreValues.longInterestUsingLongToken.returnValues[0];
        const longInterestUsingShortToken = dataStoreValues.longInterestUsingShortToken.returnValues[0];
        const shortInterestUsingLongToken = dataStoreValues.shortInterestUsingLongToken.returnValues[0];
        const shortInterestUsingShortToken = dataStoreValues.shortInterestUsingShortToken.returnValues[0];

        const longInterestUsd = longInterestUsingLongToken.add(longInterestUsingShortToken);
        const shortInterestUsd = shortInterestUsingLongToken.add(shortInterestUsingShortToken);

        const longInterestInTokensUsingLongToken = dataStoreValues.longInterestInTokensUsingLongToken.returnValues[0];
        const longInterestInTokensUsingShortToken = dataStoreValues.longInterestInTokensUsingShortToken.returnValues[0];
        const shortInterestInTokensUsingLongToken = dataStoreValues.shortInterestInTokensUsingLongToken.returnValues[0];
        const shortInterestInTokensUsingShortToken =
          dataStoreValues.shortInterestInTokensUsingShortToken.returnValues[0];

        const longInterestInTokens = longInterestInTokensUsingLongToken.add(longInterestInTokensUsingShortToken);
        const shortInterestInTokens = shortInterestInTokensUsingLongToken.add(shortInterestInTokensUsingShortToken);

        // eslint-disable-next-line @typescript-eslint/no-unused-vars
<<<<<<< HEAD
        const { borrowingFactorPerSecondForLongs, borrowingFactorPerSecondForShorts, funding, virtualInventory } =
          readerValues.marketInfo.returnValues;
=======
        const [
          // eslint-disable-next-line @typescript-eslint/no-unused-vars
          _,
          borrowingFactorPerSecondForLongs,
          borrowingFactorPerSecondForShorts,
          // eslint-disable-next-line @typescript-eslint/no-unused-vars
          baseFunding,
          nextFunding,
          virtualInventory,
        ] = readerValues.marketInfo.returnValues[0];
>>>>>>> 7f6cc4b9

        const [virtualPoolAmountForLongToken, virtualPoolAmountForShortToken, virtualInventoryForPositions] =
          Object.values(virtualInventory).map(BigNumber.from) as any;

<<<<<<< HEAD
        const { longsPayShorts, fundingFactorPerSecond } = funding;
=======
        const [longsPayShorts, fundingFactorPerSecond] = nextFunding;
>>>>>>> 7f6cc4b9

        // eslint-disable-next-line @typescript-eslint/no-unused-vars
        const [_priceMin, poolValueInfoMin] = readerValues.marketTokenPriceMin.returnValues;

        // eslint-disable-next-line @typescript-eslint/no-unused-vars
        const [_priceMax, poolValueInfoMax] = readerValues.marketTokenPriceMax.returnValues;

        const [poolValueMin, pnlLongMin, pnlShortMin, netPnlMin] = Object.values(poolValueInfoMin).map(
          BigNumber.from
        ) as any[];

        const [
          poolValueMax,
          pnlLongMax,
          pnlShortMax,
          netPnlMax,
          // eslint-disable-next-line @typescript-eslint/no-unused-vars
          _longTokenAmount,
          // eslint-disable-next-line @typescript-eslint/no-unused-vars
          _shortTokenAmount,
          // eslint-disable-next-line @typescript-eslint/no-unused-vars
          longTokenUsd,
          // eslint-disable-next-line @typescript-eslint/no-unused-vars
          shortTokenUsd,
          totalBorrowingFees,
        ] = Object.values(poolValueInfoMax).map(BigNumber.from) as any[];

        const market = getByKey(marketsData, marketAddress)!;
        const longToken = getByKey(tokensData!, market.longTokenAddress)!;
        const shortToken = getByKey(tokensData!, market.shortTokenAddress)!;
        const indexToken = getByKey(tokensData!, convertTokenAddress(chainId, market.indexTokenAddress, "native"))!;

        acc[marketAddress] = {
          ...market,
          isDisabled: dataStoreValues.isDisabled.returnValues[0],
          longToken,
          shortToken,
          indexToken,
          longInterestUsd,
          shortInterestUsd,
          longInterestInTokens,
          shortInterestInTokens,
          longPoolAmount: dataStoreValues.longPoolAmount.returnValues[0],
          shortPoolAmount: dataStoreValues.shortPoolAmount.returnValues[0],
          longPoolAmountAdjustment: dataStoreValues.longPoolAmountAdjustment.returnValues[0],
          shortPoolAmountAdjustment: dataStoreValues.shortPoolAmountAdjustment.returnValues[0],
          poolValueMin: poolValueMin,
          poolValueMax: poolValueMax,
          reserveFactorLong: dataStoreValues.reserveFactorLong.returnValues[0],
          reserveFactorShort: dataStoreValues.reserveFactorShort.returnValues[0],
          totalBorrowingFees,
          positionImpactPoolAmount: dataStoreValues.positionImpactPoolAmount.returnValues[0],
          swapImpactPoolAmountLong: dataStoreValues.swapImpactPoolAmountLong.returnValues[0],
          swapImpactPoolAmountShort: dataStoreValues.swapImpactPoolAmountShort.returnValues[0],
          borrowingFactorLong: dataStoreValues.borrowingFactorLong.returnValues[0],
          borrowingFactorShort: dataStoreValues.borrowingFactorShort.returnValues[0],
          borrowingExponentFactorLong: dataStoreValues.borrowingExponentFactorLong.returnValues[0],
          borrowingExponentFactorShort: dataStoreValues.borrowingExponentFactorShort.returnValues[0],
          fundingFactor: dataStoreValues.fundingFactor.returnValues[0],
          fundingExponentFactor: dataStoreValues.fundingExponentFactor.returnValues[0],
          pnlLongMax,
          pnlLongMin,
          pnlShortMax,
          pnlShortMin,
          netPnlMax,
          netPnlMin,
          maxPnlFactorForTradersLong: dataStoreValues.maxPnlFactorForTradersLong.returnValues[0],
          maxPnlFactorForTradersShort: dataStoreValues.maxPnlFactorForTradersShort.returnValues[0],
          maxPnlFactorForDepositsLong: dataStoreValues.maxPnlFactorForDepositsLong.returnValues[0],
          maxPnlFactorForDepositsShort: dataStoreValues.maxPnlFactorForDepositsShort.returnValues[0],
          maxPnlFactorForWithdrawalsLong: dataStoreValues.maxPnlFactorForWithdrawalsLong.returnValues[0],
          maxPnlFactorForWithdrawalsShort: dataStoreValues.maxPnlFactorForWithdrawalsShort.returnValues[0],
          minCollateralFactor: dataStoreValues.minCollateralFactor.returnValues[0],
          minCollateralFactorForOpenInterestLong:
            dataStoreValues.minCollateralFactorForOpenInterestLong.returnValues[0],
          minCollateralFactorForOpenInterestShort:
            dataStoreValues.minCollateralFactorForOpenInterestShort.returnValues[0],
          claimableFundingAmountLong: dataStoreValues.claimableFundingAmountLong?.returnValues[0],
          claimableFundingAmountShort: dataStoreValues.claimableFundingAmountShort?.returnValues[0],
          positionFeeFactor: dataStoreValues.positionFeeFactor.returnValues[0],
          positionImpactFactorPositive: dataStoreValues.positionImpactFactorPositive.returnValues[0],
          positionImpactFactorNegative: dataStoreValues.positionImpactFactorNegative.returnValues[0],
          maxPositionImpactFactorPositive: dataStoreValues.maxPositionImpactFactorPositive.returnValues[0],
          maxPositionImpactFactorNegative: dataStoreValues.maxPositionImpactFactorNegative.returnValues[0],
          maxPositionImpactFactorForLiquidations:
            dataStoreValues.maxPositionImpactFactorForLiquidations.returnValues[0],
          positionImpactExponentFactor: dataStoreValues.positionImpactExponentFactor.returnValues[0],
          swapFeeFactor: dataStoreValues.swapFeeFactor.returnValues[0],
          swapImpactFactorPositive: dataStoreValues.swapImpactFactorPositive.returnValues[0],
          swapImpactFactorNegative: dataStoreValues.swapImpactFactorNegative.returnValues[0],
          swapImpactExponentFactor: dataStoreValues.swapImpactExponentFactor.returnValues[0],

          borrowingFactorPerSecondForLongs,
          borrowingFactorPerSecondForShorts,
          fundingFactorPerSecond: bigNumberify(fundingFactorPerSecond)!,
          longsPayShorts,

          virtualPoolAmountForLongToken,
          virtualPoolAmountForShortToken,
          virtualInventoryForPositions,

          virtualMarketId: dataStoreValues.virtualMarketId.returnValues[0],
          virtualLongTokenId: dataStoreValues.virtualLongTokenId.returnValues[0],
          virtualShortTokenId: dataStoreValues.virtualShortTokenId.returnValues[0],
        };

        return acc;
      }, {} as MarketsInfoData);
    },
  });

  if (data) {
    marketsInfoDataCache.current = data;
  }

  return {
    marketsInfoData: marketsInfoDataCache.current,
    tokensData,
    pricesUpdatedAt,
  };
}<|MERGE_RESOLUTION|>--- conflicted
+++ resolved
@@ -360,10 +360,6 @@
         const shortInterestInTokens = shortInterestInTokensUsingLongToken.add(shortInterestInTokensUsingShortToken);
 
         // eslint-disable-next-line @typescript-eslint/no-unused-vars
-<<<<<<< HEAD
-        const { borrowingFactorPerSecondForLongs, borrowingFactorPerSecondForShorts, funding, virtualInventory } =
-          readerValues.marketInfo.returnValues;
-=======
         const [
           // eslint-disable-next-line @typescript-eslint/no-unused-vars
           _,
@@ -374,16 +370,11 @@
           nextFunding,
           virtualInventory,
         ] = readerValues.marketInfo.returnValues[0];
->>>>>>> 7f6cc4b9
 
         const [virtualPoolAmountForLongToken, virtualPoolAmountForShortToken, virtualInventoryForPositions] =
           Object.values(virtualInventory).map(BigNumber.from) as any;
 
-<<<<<<< HEAD
-        const { longsPayShorts, fundingFactorPerSecond } = funding;
-=======
         const [longsPayShorts, fundingFactorPerSecond] = nextFunding;
->>>>>>> 7f6cc4b9
 
         // eslint-disable-next-line @typescript-eslint/no-unused-vars
         const [_priceMin, poolValueInfoMin] = readerValues.marketTokenPriceMin.returnValues;
