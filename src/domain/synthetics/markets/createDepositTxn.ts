--- conflicted
+++ resolved
@@ -11,10 +11,7 @@
 import { applySlippageToMinOut } from "../trade";
 import { OrderMetricId } from "lib/metrics/types";
 import { prepareOrderTxn } from "../orders/prepareOrderTxn";
-<<<<<<< HEAD
-=======
 import { validateSignerAddress } from "lib/contracts/transactionErrors";
->>>>>>> 6651639f
 import { BlockTimestampData } from "lib/useBlockTimestampRequest";
 
 export type CreateDepositParams = {
