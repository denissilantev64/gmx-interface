import { t } from "@lingui/macro";
import { Signer, ethers } from "ethers";

import { getContract } from "config/contracts";
import { UI_FEE_RECEIVER_ACCOUNT } from "config/ui";
import type { SetPendingShift } from "context/SyntheticsEvents";
import { callContract } from "lib/contracts";

import { simulateExecuteTxn } from "../orders/simulateExecuteTxn";
import type { TokensData } from "../tokens";
import { applySlippageToMinOut } from "../trade";

import ExchangeRouter from "sdk/abis/ExchangeRouter.json";
import { OrderMetricId } from "lib/metrics/types";
import { prepareOrderTxn } from "../orders/prepareOrderTxn";
<<<<<<< HEAD
import { validateSignerAddress } from "lib/contracts/transactionErrors";
=======
import { BlockTimestampData } from "lib/useBlockTimestampRequest";
>>>>>>> 6f553691

type Params = {
  account: string;
  fromMarketTokenAddress: string;
  fromMarketTokenAmount: bigint;
  toMarketTokenAddress: string;
  minToMarketTokenAmount: bigint;
  executionFee: bigint;
  allowedSlippage: number;
  tokensData: TokensData;
  skipSimulation?: boolean;
  metricId?: OrderMetricId;
  blockTimestampData: BlockTimestampData | undefined;
  setPendingTxns: (txns: any) => void;
  setPendingShift: SetPendingShift;
};

export async function createShiftTxn(chainId: number, signer: Signer, p: Params) {
  const contract = new ethers.Contract(getContract(chainId, "ExchangeRouter"), ExchangeRouter.abi, signer);
  const shiftVaultAddress = getContract(chainId, "ShiftVault");

  const minToMarketTokenAmount = applySlippageToMinOut(p.allowedSlippage, p.minToMarketTokenAmount);

  await validateSignerAddress(signer, p.account);

  const multicall = [
    { method: "sendWnt", params: [shiftVaultAddress, p.executionFee] },
    { method: "sendTokens", params: [p.fromMarketTokenAddress, shiftVaultAddress, p.fromMarketTokenAmount] },
    {
      method: "createShift",
      params: [
        {
          receiver: p.account,
          callbackContract: ethers.ZeroAddress,
          uiFeeReceiver: UI_FEE_RECEIVER_ACCOUNT ?? ethers.ZeroAddress,
          fromMarket: p.fromMarketTokenAddress,
          toMarket: p.toMarketTokenAddress,
          minMarketTokens: minToMarketTokenAmount,
          executionFee: p.executionFee,
          callbackGasLimit: 0n,
        },
      ],
    },
  ];

  const encodedPayload = multicall.map((call) => contract.interface.encodeFunctionData(call!.method, call!.params));

  const simulationPromise = !p.skipSimulation
    ? simulateExecuteTxn(chainId, {
        account: p.account,
        primaryPriceOverrides: {},
        tokensData: p.tokensData,
        createMulticallPayload: encodedPayload,
        method: "simulateExecuteLatestShift",
        errorTitle: t`Shift error.`,
        value: p.executionFee,
        metricId: p.metricId,
        blockTimestampData: p.blockTimestampData,
      })
    : undefined;

  const { gasLimit, gasPriceData } = await prepareOrderTxn(
    chainId,
    contract,
    "multicall",
    [encodedPayload],
    p.executionFee,
    undefined,
    simulationPromise,
    p.metricId
  );

  return callContract(chainId, contract, "multicall", [encodedPayload], {
    value: p.executionFee,
    hideSentMsg: true,
    hideSuccessMsg: true,
    metricId: p.metricId,
    gasLimit,
    gasPriceData,
    setPendingTxns: p.setPendingTxns,
  }).then(() => {
    p.setPendingShift({
      account: p.account,
      fromMarket: p.fromMarketTokenAddress,
      marketTokenAmount: p.fromMarketTokenAmount,
      toMarket: p.toMarketTokenAddress,
      minMarketTokens: minToMarketTokenAmount,
    });
  });
}<|MERGE_RESOLUTION|>--- conflicted
+++ resolved
@@ -13,11 +13,8 @@
 import ExchangeRouter from "sdk/abis/ExchangeRouter.json";
 import { OrderMetricId } from "lib/metrics/types";
 import { prepareOrderTxn } from "../orders/prepareOrderTxn";
-<<<<<<< HEAD
 import { validateSignerAddress } from "lib/contracts/transactionErrors";
-=======
 import { BlockTimestampData } from "lib/useBlockTimestampRequest";
->>>>>>> 6f553691
 
 type Params = {
   account: string;
