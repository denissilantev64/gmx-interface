--- conflicted
+++ resolved
@@ -1,11 +1,13 @@
 import { useSettings } from "context/SettingsContext/SettingsContextProvider";
-<<<<<<< HEAD
-import { bigMath } from "sdk/utils/bigmath";
-=======
->>>>>>> 9a8a8397
+
 import { getProvider } from "lib/rpc";
 import useSWR from "swr";
-import { estimateExecutionGasPrice, getExecutionFeeBufferBps, getGasPremium, getMaxPriorityFeePerGas } from "./utils";
+import {
+  estimateExecutionGasPrice,
+  getExecutionFeeBufferBps,
+  getGasPremium,
+  getMaxPriorityFeePerGas,
+} from "./utils/executionFee";
 
 export function useGasPrice(chainId: number) {
   const settings = useSettings();
