import { BigNumber } from "ethers";
import { FeeItem, SwapFeeItem } from "domain/synthetics/fees";
import { DecreasePositionSwapType, OrderType } from "domain/synthetics/orders";
import { MarketInfo } from "../markets";

export enum TradeType {
  Long = "Long",
  Short = "Short",
  Swap = "Swap",
}

export enum TradeMode {
  Market = "Market",
  Limit = "Limit",
  Trigger = "Trigger",
}

export enum TriggerThresholdType {
  Above = ">",
  Below = "<",
}

export type SwapAmounts = {
  amountIn: BigNumber;
  usdIn: BigNumber;
  amountOut: BigNumber;
  usdOut: BigNumber;
  priceIn: BigNumber;
  priceOut: BigNumber;
  swapPathStats: SwapPathStats | undefined;
  minOutputAmount: BigNumber;
  uiFeeUsd?: BigNumber;
};

export type IncreasePositionAmounts = {
  initialCollateralAmount: BigNumber;
  initialCollateralUsd: BigNumber;

  collateralDeltaAmount: BigNumber;
  collateralDeltaUsd: BigNumber;

  swapPathStats: SwapPathStats | undefined;

  indexTokenAmount: BigNumber;

  sizeDeltaUsd: BigNumber;
  sizeDeltaInTokens: BigNumber;

  estimatedLeverage?: BigNumber;

  indexPrice: BigNumber;
  initialCollateralPrice: BigNumber;
  collateralPrice: BigNumber;
  triggerPrice?: BigNumber;
  triggerThresholdType?: TriggerThresholdType;
  acceptablePrice: BigNumber;
  acceptablePriceDeltaBps: BigNumber;

  positionFeeUsd: BigNumber;
  uiFeeUsd: BigNumber;
  swapUiFeeUsd: BigNumber;
  feeDiscountUsd: BigNumber;
  borrowingFeeUsd: BigNumber;
  fundingFeeUsd: BigNumber;
  positionPriceImpactDeltaUsd: BigNumber;
};

export type DecreasePositionAmounts = {
  isFullClose: boolean;
  sizeDeltaUsd: BigNumber;
  sizeDeltaInTokens: BigNumber;
  collateralDeltaUsd: BigNumber;
  collateralDeltaAmount: BigNumber;

  indexPrice: BigNumber;
  collateralPrice: BigNumber;
  triggerPrice?: BigNumber;
  acceptablePrice: BigNumber;
  acceptablePriceDeltaBps: BigNumber;
  recommendedAcceptablePriceDeltaBps: BigNumber;

  estimatedPnl: BigNumber;
  estimatedPnlPercentage: BigNumber;
  realizedPnl: BigNumber;

  positionFeeUsd: BigNumber;
  uiFeeUsd: BigNumber;
  swapUiFeeUsd: BigNumber;
  feeDiscountUsd: BigNumber;
  borrowingFeeUsd: BigNumber;
  fundingFeeUsd: BigNumber;
  swapProfitFeeUsd: BigNumber;
  positionPriceImpactDeltaUsd: BigNumber;
  priceImpactDiffUsd: BigNumber;
  payedRemainingCollateralAmount: BigNumber;

  payedOutputUsd: BigNumber;
  payedRemainingCollateralUsd: BigNumber;

  receiveTokenAmount: BigNumber;
  receiveUsd: BigNumber;

  triggerOrderType?: OrderType.LimitDecrease | OrderType.StopLossDecrease;
  triggerThresholdType?: TriggerThresholdType;
  decreaseSwapType: DecreasePositionSwapType;
};

export type DepositAmounts = {
  marketTokenAmount: BigNumber;
  marketTokenUsd: BigNumber;
  longTokenAmount: BigNumber;
  longTokenUsd: BigNumber;
  shortTokenAmount: BigNumber;
  shortTokenUsd: BigNumber;
  swapFeeUsd: BigNumber;
  uiFeeUsd: BigNumber;
  swapPriceImpactDeltaUsd: BigNumber;
};

export type WitdhrawalAmounts = {
  marketTokenAmount: BigNumber;
  marketTokenUsd: BigNumber;
  longTokenAmount: BigNumber;
  shortTokenAmount: BigNumber;
  longTokenUsd: BigNumber;
  shortTokenUsd: BigNumber;
  swapFeeUsd: BigNumber;
  uiFeeUsd: BigNumber;
  swapPriceImpactDeltaUsd: BigNumber;
};

export type NextPositionValues = {
  nextLeverage?: BigNumber;
  nextLiqPrice?: BigNumber;
  nextCollateralUsd?: BigNumber;
  nextSizeUsd?: BigNumber;
  nextPnl?: BigNumber;
  nextPnlPercentage?: BigNumber;
  nextEntryPrice?: BigNumber;
  remainingCollateralFeesUsd?: BigNumber;
};

export type SwapStats = {
  marketAddress: string;
  tokenInAddress: string;
  tokenOutAddress: string;
  isWrap: boolean;
  isUnwrap: boolean;
  isOutLiquidity?: boolean;
  swapFeeAmount: BigNumber;
  swapFeeUsd: BigNumber;
  priceImpactDeltaUsd: BigNumber;
  amountIn: BigNumber;
  amountInAfterFees: BigNumber;
  usdIn: BigNumber;
  amountOut: BigNumber;
  usdOut: BigNumber;
};

export type SwapPathStats = {
  swapPath: string[];
  swapSteps: SwapStats[];
  targetMarketAddress?: string;
  totalSwapPriceImpactDeltaUsd: BigNumber;
  totalSwapFeeUsd: BigNumber;
  totalFeesDeltaUsd: BigNumber;
  tokenInAddress: string;
  tokenOutAddress: string;
  usdOut: BigNumber;
  amountOut: BigNumber;
};

export type MarketEdge = {
  marketAddress: string;
  marketInfo: MarketInfo;
  // from token
  from: string;
  // to token
  to: string;
};

export type SwapRoute = {
  edged: MarketEdge[];
  path: string[];
  liquidity: BigNumber;
};

export type MarketsGraph = {
  abjacencyList: { [token: string]: MarketEdge[] };
  edges: MarketEdge[];
};

export type SwapEstimator = (
  e: MarketEdge,
  usdIn: BigNumber
) => {
  usdOut: BigNumber;
};

export type FindSwapPath = (usdIn: BigNumber, opts: { byLiquidity?: boolean }) => SwapPathStats | undefined;

export type TradeFeesType = "swap" | "increase" | "decrease" | "edit";

export type TradeFees = {
  totalFees?: FeeItem;
  payTotalFees?: FeeItem;
  swapFees?: SwapFeeItem[];
  positionFee?: FeeItem;
  swapPriceImpact?: FeeItem;
  positionPriceImpact?: FeeItem;
  positionFeeFactor?: BigNumber;
  borrowFee?: FeeItem;
  fundingFee?: FeeItem;
  uiFee?: FeeItem;
  uiSwapFee?: FeeItem;
  feeDiscountUsd?: BigNumber;
  swapProfitFee?: FeeItem;
};

export type GmSwapFees = {
  totalFees?: FeeItem;
  swapFee?: FeeItem;
  swapPriceImpact?: FeeItem;
<<<<<<< HEAD
};

export type TradeSearchParams = {
  from?: string;
  to?: string;
  mode?: string;
  pool?: string;
  collateral?: string;
=======
  uiFee?: FeeItem;
>>>>>>> a108809d
};<|MERGE_RESOLUTION|>--- conflicted
+++ resolved
@@ -221,7 +221,7 @@
   totalFees?: FeeItem;
   swapFee?: FeeItem;
   swapPriceImpact?: FeeItem;
-<<<<<<< HEAD
+  uiFee?: FeeItem;
 };
 
 export type TradeSearchParams = {
@@ -230,7 +230,4 @@
   mode?: string;
   pool?: string;
   collateral?: string;
-=======
-  uiFee?: FeeItem;
->>>>>>> a108809d
 };