--- conflicted
+++ resolved
@@ -43,12 +43,7 @@
   });
 
   const fees = getDisplayedTradeFees({
-<<<<<<< HEAD
     marketInfo: p.marketInfo,
-=======
-    feesConfig,
-    initialCollateralUsd: p.existingPosition?.collateralUsd,
->>>>>>> 52120fc7
     sizeDeltaUsd: decreasePositionAmounts.sizeDeltaUsd,
     positionFeeUsd: decreasePositionAmounts.positionFeeUsd,
     positionPriceImpactDeltaUsd: !p.isTrigger ? decreasePositionAmounts.positionPriceImpactDeltaUsd : undefined,
@@ -80,7 +75,6 @@
   acceptablePriceImpactBps?: BigNumber;
   isLong?: boolean;
 }): DecreasePositionAmounts | undefined {
-<<<<<<< HEAD
   const { indexToken } = p.marketInfo;
   const markPrice = getMarkPrice({ prices: indexToken.prices, isIncrease: false, isLong: p.isLong! });
   const exitMarkPrice = p.isTrigger && p.triggerPrice ? p.triggerPrice : markPrice;
@@ -91,21 +85,6 @@
   });
 
   const triggerPricePrefix = getTriggerPricePrefixForOrder(orderType, p.isLong!);
-=======
-  const indexToken = getTokenData(p.tokensData, p.market?.indexTokenAddress);
-  const exitMarkPrice = getMarkPrice(indexToken?.prices, false, p.isLong);
-
-  const executionPrice = p.isTrigger && p.triggerPrice ? p.triggerPrice : exitMarkPrice;
-
-  const triggerPricePrefix = p.isTrigger
-    ? getTriggerPricePrefix({
-        isLong: p.isLong,
-        isIncrease: false,
-        markPrice: exitMarkPrice,
-        triggerPrice: p.triggerPrice,
-      })
-    : undefined;
->>>>>>> 52120fc7
 
   if (
     !p.sizeDeltaUsd ||
@@ -246,22 +225,7 @@
 
   const nextLeverage = undefined;
 
-<<<<<<< HEAD
   const nextLiqPrice = undefined;
-=======
-  const nextLiqPrice = getLiquidationPrice({
-    sizeUsd: nextSizeUsd,
-    collateralUsd: nextCollateralUsd,
-    indexPrice: p.executionPrice,
-    positionFeeFactor: p.feesConfig?.positionFeeFactor,
-    maxPriceImpactFactor: p.feesConfig?.maxPositionImpactFactorForLiquidations,
-    pendingBorrowingFeesUsd: p.existingPosition?.pendingBorrowingFees, // deducted on order
-    pendingFundingFeesUsd: p.existingPosition?.pendingFundingFeesUsd, // deducted on order
-    pnl: nextPnl,
-    isLong: p.isLong,
-    maxLeverage: p.maxLeverage,
-  });
->>>>>>> 52120fc7
 
   return {
     nextSizeUsd,
