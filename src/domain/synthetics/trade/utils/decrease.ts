import { UserReferralInfo } from "domain/referrals";
import { getPositionFee } from "domain/synthetics/fees";
import { Market, MarketInfo } from "domain/synthetics/markets";
import { DecreasePositionSwapType } from "domain/synthetics/orders";
import { PositionInfo, getLeverage, getLiquidationPrice, getPositionPnlUsd } from "domain/synthetics/positions";
import { TokenData, convertToTokenAmount, convertToUsd } from "domain/synthetics/tokens";
import { getIsEquivalentTokens } from "domain/tokens";
import { BigNumber } from "ethers";
<<<<<<< HEAD
import { BASIS_POINTS_DIVISOR, DUST_USD } from "lib/legacy";
=======
import { DUST_USD } from "lib/legacy";
>>>>>>> 79aae8b9
import { applyFactor, getBasisPoints, roundUpDivision } from "lib/numbers";
import { DecreasePositionAmounts, NextPositionValues } from "../types";
import { getAcceptablePriceInfo, getMarkPrice, getTriggerDecreaseOrderType, getTriggerThresholdType } from "./prices";

export function getDecreasePositionAmounts(p: {
  marketInfo: MarketInfo;
  collateralToken: TokenData;
  isLong: boolean;
  position: PositionInfo | undefined;
  closeSizeUsd: BigNumber;
  keepLeverage: boolean;
  triggerPrice?: BigNumber;
  savedAcceptablePriceImpactBps?: BigNumber;
  userReferralInfo: UserReferralInfo | undefined;
  minCollateralUsd: BigNumber;
  minPositionSizeUsd: BigNumber;
}) {
  const {
    marketInfo,
    collateralToken,
    isLong,
    position,
    closeSizeUsd,
    keepLeverage,
    triggerPrice,
    savedAcceptablePriceImpactBps,
    userReferralInfo,
    minCollateralUsd,
    minPositionSizeUsd,
  } = p;
  const { indexToken } = marketInfo;

  const values: DecreasePositionAmounts = {
    isFullClose: false,
    sizeDeltaUsd: BigNumber.from(0),
    sizeDeltaInTokens: BigNumber.from(0),
    collateralDeltaUsd: BigNumber.from(0),
    collateralDeltaAmount: BigNumber.from(0),

    indexPrice: BigNumber.from(0),
    collateralPrice: BigNumber.from(0),
    triggerPrice: BigNumber.from(0),
    acceptablePrice: BigNumber.from(0),

    positionPriceImpactDeltaUsd: BigNumber.from(0),
    acceptablePriceDeltaBps: BigNumber.from(0),

    estimatedPnl: BigNumber.from(0),
    estimatedPnlPercentage: BigNumber.from(0),
    realizedPnl: BigNumber.from(0),

    positionFeeUsd: BigNumber.from(0),
    borrowingFeeUsd: BigNumber.from(0),
    fundingFeeUsd: BigNumber.from(0),
    feeDiscountUsd: BigNumber.from(0),
    swapProfitFeeUsd: BigNumber.from(0),
    payedOutputUsd: BigNumber.from(0),
    payedRemainingCollateralUsd: BigNumber.from(0),
    payedRemainingCollateralAmount: BigNumber.from(0),

    receiveTokenAmount: BigNumber.from(0),
    receiveUsd: BigNumber.from(0),

    triggerOrderType: undefined,
    triggerThresholdType: undefined,
    decreaseSwapType: DecreasePositionSwapType.NoSwap,
  };

  const pnlToken = isLong ? marketInfo.longToken : marketInfo.shortToken;

  values.decreaseSwapType = getIsEquivalentTokens(pnlToken, collateralToken)
    ? DecreasePositionSwapType.NoSwap
    : DecreasePositionSwapType.SwapPnlTokenToCollateralToken;

  const markPrice = getMarkPrice({ prices: indexToken.prices, isIncrease: false, isLong });
  const isTrigger = triggerPrice?.gt(0);

  if (triggerPrice?.gt(0)) {
    values.triggerPrice = triggerPrice;
    values.indexPrice = triggerPrice;

    values.collateralPrice = getIsEquivalentTokens(indexToken, collateralToken)
      ? triggerPrice
      : collateralToken.prices.minPrice;

    values.triggerOrderType = getTriggerDecreaseOrderType({
      markPrice,
      triggerPrice,
      isLong,
    });

    values.triggerThresholdType = getTriggerThresholdType(values.triggerOrderType, isLong);
  } else {
    values.indexPrice = markPrice;
    values.collateralPrice = collateralToken.prices.minPrice;
  }

  if (!closeSizeUsd.gt(0)) {
    return values;
  }

  values.sizeDeltaUsd = closeSizeUsd;

  if (!position) {
    const acceptablePriceInfo = getAcceptablePriceInfo({
      marketInfo,
      isIncrease: false,
      isLong,
      indexPrice: values.indexPrice,
      sizeDeltaUsd: values.sizeDeltaUsd,
      maxNegativePriceImpactBps: isTrigger ? savedAcceptablePriceImpactBps : undefined,
    });

    values.acceptablePrice = acceptablePriceInfo.acceptablePrice;
    values.acceptablePriceDeltaBps = acceptablePriceInfo.acceptablePriceDeltaBps;
    values.positionPriceImpactDeltaUsd = acceptablePriceInfo.priceImpactDeltaUsd;

    const positionFeeInfo = getPositionFee(marketInfo, values.sizeDeltaUsd, userReferralInfo);

    values.positionFeeUsd = positionFeeInfo.positionFeeUsd;
    values.feeDiscountUsd = positionFeeInfo.discountUsd;

    const totalFeesUsd = BigNumber.from(0)
      .add(values.positionFeeUsd)
      .add(values.positionPriceImpactDeltaUsd.lt(0) ? values.positionPriceImpactDeltaUsd : 0);

    values.payedOutputUsd = totalFeesUsd;

    return values;
  }

  const estimatedCollateralUsd = convertToUsd(
    position.collateralAmount,
    collateralToken.decimals,
    values.collateralPrice
  )!;

  let estimatedCollateralDeltaUsd = BigNumber.from(0);

  if (keepLeverage && position.sizeInUsd.gt(0)) {
    estimatedCollateralDeltaUsd = values.sizeDeltaUsd.mul(estimatedCollateralUsd).div(position.sizeInUsd);
  }

  values.isFullClose = getIsFullClose({
    position,
    sizeDeltaUsd: values.sizeDeltaUsd,
    indexPrice: values.indexPrice,
    remainingCollateralUsd: estimatedCollateralUsd.sub(estimatedCollateralDeltaUsd),
    minCollateralUsd,
    minPositionSizeUsd,
  });

  if (values.isFullClose) {
    values.sizeDeltaUsd = position.sizeInUsd;
    values.sizeDeltaInTokens = position.sizeInTokens;
  } else {
    if (position.isLong) {
      values.sizeDeltaInTokens = roundUpDivision(position.sizeInTokens.mul(values.sizeDeltaUsd), position.sizeInUsd);
    } else {
      values.sizeDeltaInTokens = position.sizeInTokens.mul(values.sizeDeltaUsd).div(position.sizeInUsd);
    }
  }

  // PNL
  values.estimatedPnl = getPositionPnlUsd({
    marketInfo,
    sizeInUsd: position.sizeInUsd,
    sizeInTokens: position.sizeInTokens,
    markPrice: values.indexPrice,
    isLong,
  });

<<<<<<< HEAD
  values.realizedPnl = values.estimatedPnl.mul(values.sizeDeltaInTokens).div(position.sizeInTokens);
=======
  values.realizedPnl = values.estimatedPnl.mul(values.sizeDeltaUsd).div(position.sizeInUsd);
>>>>>>> 79aae8b9
  values.estimatedPnlPercentage = !estimatedCollateralUsd.eq(0)
    ? getBasisPoints(values.estimatedPnl, estimatedCollateralUsd)
    : BigNumber.from(0);

<<<<<<< HEAD
=======
  // Collateral delta
  // if (values.isFullClose) {
  //   values.collateralDeltaUsd = estimatedCollateralUsd;
  //   values.collateralDeltaAmount = position.collateralAmount;
  // } else if (keepLeverage && position.sizeInUsd.gt(0)) {
  //   values.collateralDeltaUsd = values.sizeDeltaUsd.mul(estimatedCollateralUsd).div(position.sizeInUsd);
  //   values.collateralDeltaAmount = convertToTokenAmount(
  //     values.collateralDeltaUsd,
  //     collateralToken.decimals,
  //     values.collateralPrice
  //   )!;
  // } else {
  //   values.collateralDeltaUsd = BigNumber.from(0);
  //   values.collateralDeltaAmount = BigNumber.from(0);
  // }

>>>>>>> 79aae8b9
  const acceptablePriceInfo = getAcceptablePriceInfo({
    marketInfo,
    isIncrease: false,
    isLong,
    indexPrice: values.indexPrice,
    sizeDeltaUsd: values.sizeDeltaUsd,
    maxNegativePriceImpactBps: isTrigger ? savedAcceptablePriceImpactBps : undefined,
  });

  values.acceptablePrice = acceptablePriceInfo.acceptablePrice;
  values.acceptablePriceDeltaBps = acceptablePriceInfo.acceptablePriceDeltaBps;
  values.positionPriceImpactDeltaUsd = acceptablePriceInfo.priceImpactDeltaUsd;

  // Profit
  let profitUsd = BigNumber.from(0);
  if (values.realizedPnl.gt(0)) {
    profitUsd = profitUsd.add(values.realizedPnl);
  }
  if (values.positionPriceImpactDeltaUsd.gt(0)) {
    profitUsd = profitUsd.add(values.positionPriceImpactDeltaUsd);
  }
  const profitAmount = convertToTokenAmount(profitUsd, collateralToken.decimals, values.collateralPrice)!;

  // Fees
  const positionFeeInfo = getPositionFee(marketInfo, values.sizeDeltaUsd, userReferralInfo);
  const estimatedPositionFeeCost = estimateCollateralCost(
    positionFeeInfo.positionFeeUsd,
    collateralToken,
    values.collateralPrice
  );
  const estimatedDiscountCost = estimateCollateralCost(
    positionFeeInfo.discountUsd,
    collateralToken,
    values.collateralPrice
  );

  values.positionFeeUsd = estimatedPositionFeeCost.usd;
  values.feeDiscountUsd = estimatedDiscountCost.usd;

  const borrowFeeCost = estimateCollateralCost(
    position.pendingBorrowingFeesUsd,
    collateralToken,
    values.collateralPrice
  );

  values.borrowingFeeUsd = borrowFeeCost.usd;

  const fundingFeeCost = estimateCollateralCost(
    position.pendingFundingFeesUsd,
    collateralToken,
    values.collateralPrice
  );

  values.fundingFeeUsd = fundingFeeCost.usd;

  if (profitUsd.gt(0) && values.decreaseSwapType === DecreasePositionSwapType.SwapPnlTokenToCollateralToken) {
    values.swapProfitFeeUsd = applyFactor(profitUsd, marketInfo.swapFeeFactor);
  } else {
    values.swapProfitFeeUsd = BigNumber.from(0);
  }

  const negativePnlUsd = values.realizedPnl.lt(0) ? values.realizedPnl.abs() : BigNumber.from(0);
  const negativePriceImpactUsd = values.positionPriceImpactDeltaUsd.lt(0)
    ? values.positionPriceImpactDeltaUsd.abs()
    : BigNumber.from(0);
  const priceImpactDiffUsd = acceptablePriceInfo.priceImpactDiffUsd.gt(0)
    ? acceptablePriceInfo.priceImpactDiffUsd
    : BigNumber.from(0);

  const totalFeesUsd = values.positionFeeUsd
    .add(values.borrowingFeeUsd)
    .add(values.fundingFeeUsd)
    .add(values.swapProfitFeeUsd)
    .add(negativePnlUsd)
    .add(negativePriceImpactUsd)
    .add(priceImpactDiffUsd);

  const payedInfo = payForCollateralCost({
    initialCostUsd: totalFeesUsd,
    collateralToken,
    collateralPrice: values.collateralPrice,
    outputAmount: profitAmount,
    remainingCollateralAmount: position.collateralAmount,
  });

  values.payedOutputUsd = convertToUsd(payedInfo.paidOutputAmount, collateralToken.decimals, values.collateralPrice)!;
  values.payedRemainingCollateralAmount = payedInfo.paidRemainingCollateralAmount;
  values.payedRemainingCollateralUsd = convertToUsd(
    payedInfo.paidRemainingCollateralAmount,
    collateralToken.decimals,
    values.collateralPrice
  )!;

  values.receiveTokenAmount = payedInfo.outputAmount;

<<<<<<< HEAD
=======
  const remainigCollateralAmount = payedInfo.remainingCollateralAmount;
  const remainingCollateralUsd = convertToUsd(
    remainigCollateralAmount,
    collateralToken.decimals,
    values.collateralPrice
  )!;

>>>>>>> 79aae8b9
  // Collateral delta
  if (values.isFullClose) {
    values.collateralDeltaUsd = estimatedCollateralUsd;
    values.collateralDeltaAmount = position.collateralAmount;
<<<<<<< HEAD
  } else if (
    keepLeverage &&
    position.sizeInUsd.gt(0) &&
    estimatedCollateralUsd.gt(0) &&
    payedInfo.remainingCollateralAmount.gt(0)
  ) {
    const remainingCollateralUsd = convertToUsd(
      payedInfo.remainingCollateralAmount,
      collateralToken.decimals,
      values.collateralPrice
    )!;
    const nextSizeInUsd = position.sizeInUsd.sub(values.sizeDeltaUsd);
    const leverageWithoutPnl = getLeverage({
      sizeInUsd: position.sizeInUsd,
      collateralUsd: estimatedCollateralUsd,
      pendingBorrowingFeesUsd: position.pendingBorrowingFeesUsd,
      pendingFundingFeesUsd: position.pendingFundingFeesUsd,
      pnl: undefined,
    })!;

    values.collateralDeltaUsd = remainingCollateralUsd.sub(
      nextSizeInUsd.mul(BASIS_POINTS_DIVISOR).div(leverageWithoutPnl)
    );
=======
  } else if (keepLeverage && position.sizeInUsd.gt(0)) {
    values.collateralDeltaUsd = values.sizeDeltaUsd.mul(remainingCollateralUsd).div(position.sizeInUsd);
>>>>>>> 79aae8b9
    values.collateralDeltaAmount = convertToTokenAmount(
      values.collateralDeltaUsd,
      collateralToken.decimals,
      values.collateralPrice
    )!;
  } else {
    values.collateralDeltaUsd = BigNumber.from(0);
    values.collateralDeltaAmount = BigNumber.from(0);
  }

<<<<<<< HEAD
  values.receiveTokenAmount = values.receiveTokenAmount.add(values.collateralDeltaAmount);
=======
  values.receiveTokenAmount = payedInfo.outputAmount.add(values.collateralDeltaAmount);
>>>>>>> 79aae8b9
  values.receiveUsd = convertToUsd(values.receiveTokenAmount, collateralToken.decimals, values.collateralPrice)!;

  return values;
}

export function getIsFullClose(p: {
  position: PositionInfo;
  sizeDeltaUsd: BigNumber;
  indexPrice: BigNumber;
  remainingCollateralUsd: BigNumber;
  minCollateralUsd: BigNumber;
  minPositionSizeUsd: BigNumber;
}) {
  const { position, sizeDeltaUsd, indexPrice, remainingCollateralUsd, minCollateralUsd, minPositionSizeUsd } = p;
  const { marketInfo, isLong } = position;

  if (position.sizeInUsd.sub(sizeDeltaUsd).lt(DUST_USD)) {
    return true;
  }

  const estimatedPnl = getPositionPnlUsd({
    marketInfo,
    sizeInUsd: position.sizeInUsd,
    sizeInTokens: position.sizeInTokens,
    markPrice: indexPrice,
    isLong,
  });

  const realizedPnl = estimatedPnl.mul(sizeDeltaUsd).div(position.sizeInUsd);

  const estimatedRemainingPnl = estimatedPnl.sub(realizedPnl);

  if (realizedPnl.lt(0)) {
    const estimatedRemainingCollateralUsd = remainingCollateralUsd.sub(realizedPnl);

    let minCollateralFactor = isLong
      ? marketInfo.minCollateralFactorForOpenInterestLong
      : marketInfo.minCollateralFactorForOpenInterestShort;

    const minCollateralFactorForMarket = marketInfo.minCollateralFactor;

    if (minCollateralFactorForMarket.gt(minCollateralFactor)) {
      minCollateralFactor = minCollateralFactorForMarket;
    }

    const minCollateralUsdForLeverage = applyFactor(position.sizeInUsd, minCollateralFactor);
    const willCollateralBeSufficient = estimatedRemainingCollateralUsd.gte(minCollateralUsdForLeverage);

    if (!willCollateralBeSufficient) {
      if (
        estimatedRemainingCollateralUsd.add(estimatedRemainingPnl).lt(minCollateralUsd) ||
        position.sizeInUsd.sub(sizeDeltaUsd).lt(minPositionSizeUsd)
      ) {
        return true;
      }
    }
  }

  return false;
}

export function checkWillCollateralBeSufficient(p: {
  position: PositionInfo;
  realizedPnl: BigNumber;
  remainingCollateralUsd: BigNumber;
  minCollateralUsd: BigNumber;
}) {
  const { position, realizedPnl, remainingCollateralUsd, minCollateralUsd } = p;

  let estimatedRemainingCollateralUsd = BigNumber.from(remainingCollateralUsd);

  if (realizedPnl.lt(0)) {
    estimatedRemainingCollateralUsd = estimatedRemainingCollateralUsd.sub(realizedPnl);
  }

  if (estimatedRemainingCollateralUsd.lt(minCollateralUsd)) {
    return false;
  }

  const minCollateralUsdForLeverage = getMinCollateralUsdForLeverage(position);
  const willCollateralBeSufficient = estimatedRemainingCollateralUsd.gte(minCollateralUsdForLeverage);

  return willCollateralBeSufficient;
}

export function getMinCollateralUsdForLeverage(position: PositionInfo) {
  const { marketInfo, isLong } = position;

  let minCollateralFactor = isLong
    ? marketInfo.minCollateralFactorForOpenInterestLong
    : marketInfo.minCollateralFactorForOpenInterestShort;

  const minCollateralFactorForMarket = marketInfo.minCollateralFactor;

  if (minCollateralFactorForMarket.gt(minCollateralFactor)) {
    minCollateralFactor = minCollateralFactorForMarket;
  }

  const minCollateralUsdForLeverage = applyFactor(position.sizeInUsd, minCollateralFactor);

  return minCollateralUsdForLeverage;
}

export function payForCollateralCost(p: {
  initialCostUsd: BigNumber;
  collateralToken: TokenData;
  collateralPrice: BigNumber;
  outputAmount: BigNumber;
  remainingCollateralAmount: BigNumber;
}) {
  const { initialCostUsd, collateralToken, collateralPrice, outputAmount, remainingCollateralAmount } = p;

  const values = {
    outputAmount: BigNumber.from(outputAmount),
    remainingCollateralAmount: BigNumber.from(remainingCollateralAmount),
    paidOutputAmount: BigNumber.from(0),
    paidRemainingCollateralAmount: BigNumber.from(0),
  };

  let remainingCostAmount = convertToTokenAmount(initialCostUsd, collateralToken.decimals, collateralPrice)!;

  if (remainingCostAmount.eq(0)) {
    return values;
  }

  if (values.outputAmount.gt(0)) {
    if (values.outputAmount.gt(remainingCostAmount)) {
      values.outputAmount = values.outputAmount.sub(remainingCostAmount);
      values.paidOutputAmount = remainingCostAmount;
      remainingCostAmount = BigNumber.from(0);
    } else {
      remainingCostAmount = remainingCostAmount.sub(values.outputAmount);
      values.paidOutputAmount = values.outputAmount;
      values.outputAmount = BigNumber.from(0);
    }
  }

  if (remainingCostAmount.eq(0)) {
    return values;
  }

  if (values.remainingCollateralAmount.gt(remainingCostAmount)) {
    values.remainingCollateralAmount = values.remainingCollateralAmount.sub(remainingCostAmount);
    values.paidRemainingCollateralAmount = remainingCostAmount;
    remainingCostAmount = BigNumber.from(0);
  } else {
    remainingCostAmount = remainingCostAmount.sub(remainingCollateralAmount);
    values.paidRemainingCollateralAmount = values.remainingCollateralAmount;
    values.remainingCollateralAmount = BigNumber.from(0);
  }

  return values;
}

export function estimateCollateralCost(baseUsd: BigNumber, collateralToken: TokenData, collateralPrice: BigNumber) {
  const amount = convertToTokenAmount(baseUsd, collateralToken.decimals, collateralToken.prices.minPrice)!;
  const usd = convertToUsd(amount, collateralToken.decimals, collateralPrice)!;

  return {
    amount,
    usd,
  };
}

export function getDecreaseSwapType(p: { market: Market; collateralTokenAddress: string; isLong: boolean }) {
  const { market, collateralTokenAddress, isLong } = p;

  const pnlTokenAddress = isLong ? market.longTokenAddress : market.shortTokenAddress;

  if (pnlTokenAddress !== collateralTokenAddress) {
    return DecreasePositionSwapType.SwapPnlTokenToCollateralToken;
  }

  return DecreasePositionSwapType.NoSwap;
}

export function getNextPositionValuesForDecreaseTrade(p: {
  existingPosition?: PositionInfo;
  marketInfo: MarketInfo;
  collateralToken: TokenData;
  sizeDeltaUsd: BigNumber;
  sizeDeltaInTokens: BigNumber;
  realizedPnl: BigNumber;
  estimatedPnl: BigNumber;
  collateralDeltaUsd: BigNumber;
  collateralDeltaAmount: BigNumber;
  payedRemainingCollateralUsd: BigNumber;
  payedRemainingCollateralAmount: BigNumber;
  indexPrice: BigNumber;
  showPnlInLeverage: boolean;
  isLong: boolean;
  minCollateralUsd: BigNumber;
  userReferralInfo: UserReferralInfo | undefined;
}): NextPositionValues {
  const {
    existingPosition,
    marketInfo,
    collateralToken,
    sizeDeltaUsd,
    sizeDeltaInTokens,
    realizedPnl,
    estimatedPnl,
    collateralDeltaUsd,
    collateralDeltaAmount,
    payedRemainingCollateralUsd,
    payedRemainingCollateralAmount,
    indexPrice,
    showPnlInLeverage,
    isLong,
    minCollateralUsd,
    userReferralInfo,
  } = p;

  const nextSizeUsd = existingPosition ? existingPosition.sizeInUsd.sub(sizeDeltaUsd) : BigNumber.from(0);
  const nextSizeInTokens = existingPosition ? existingPosition.sizeInTokens.sub(sizeDeltaInTokens) : BigNumber.from(0);

  let nextCollateralUsd = existingPosition
    ? existingPosition.collateralUsd.sub(collateralDeltaUsd).sub(payedRemainingCollateralUsd)
    : BigNumber.from(0);

  if (nextCollateralUsd.lt(0)) {
    nextCollateralUsd = BigNumber.from(0);
  }

  let nextCollateralAmount = existingPosition
    ? existingPosition.collateralAmount.sub(collateralDeltaAmount).sub(payedRemainingCollateralAmount)
    : BigNumber.from(0);

  if (nextCollateralAmount.lt(0)) {
    nextCollateralAmount = BigNumber.from(0);
  }

  const nextPnl = estimatedPnl ? estimatedPnl.sub(realizedPnl) : BigNumber.from(0);

  const nextPnlPercentage = !nextCollateralUsd.eq(0) ? getBasisPoints(nextPnl, nextCollateralUsd) : BigNumber.from(0);

  const nextLeverage = getLeverage({
    sizeInUsd: nextSizeUsd,
    collateralUsd: nextCollateralUsd,
    pnl: showPnlInLeverage ? nextPnl : undefined,
    pendingBorrowingFeesUsd: BigNumber.from(0), // deducted on order
    pendingFundingFeesUsd: BigNumber.from(0), // deducted on order
  });

  const nextLiqPrice = getLiquidationPrice({
    marketInfo,
    collateralToken,
    sizeInTokens: nextSizeInTokens,
    sizeInUsd: nextSizeUsd,
    collateralUsd: nextCollateralUsd,
    collateralAmount: nextCollateralAmount,
    markPrice: indexPrice,
    minCollateralUsd,
    userReferralInfo,
    pendingBorrowingFeesUsd: BigNumber.from(0), // deducted on order
    pendingFundingFeesUsd: BigNumber.from(0), // deducted on order
    isLong: isLong,
  });

  return {
    nextSizeUsd,
    nextCollateralUsd,
    nextLiqPrice,
    nextPnl,
    nextPnlPercentage,
    nextLeverage,
  };
}<|MERGE_RESOLUTION|>--- conflicted
+++ resolved
@@ -6,11 +6,7 @@
 import { TokenData, convertToTokenAmount, convertToUsd } from "domain/synthetics/tokens";
 import { getIsEquivalentTokens } from "domain/tokens";
 import { BigNumber } from "ethers";
-<<<<<<< HEAD
 import { BASIS_POINTS_DIVISOR, DUST_USD } from "lib/legacy";
-=======
-import { DUST_USD } from "lib/legacy";
->>>>>>> 79aae8b9
 import { applyFactor, getBasisPoints, roundUpDivision } from "lib/numbers";
 import { DecreasePositionAmounts, NextPositionValues } from "../types";
 import { getAcceptablePriceInfo, getMarkPrice, getTriggerDecreaseOrderType, getTriggerThresholdType } from "./prices";
@@ -183,34 +179,11 @@
     isLong,
   });
 
-<<<<<<< HEAD
   values.realizedPnl = values.estimatedPnl.mul(values.sizeDeltaInTokens).div(position.sizeInTokens);
-=======
-  values.realizedPnl = values.estimatedPnl.mul(values.sizeDeltaUsd).div(position.sizeInUsd);
->>>>>>> 79aae8b9
   values.estimatedPnlPercentage = !estimatedCollateralUsd.eq(0)
     ? getBasisPoints(values.estimatedPnl, estimatedCollateralUsd)
     : BigNumber.from(0);
 
-<<<<<<< HEAD
-=======
-  // Collateral delta
-  // if (values.isFullClose) {
-  //   values.collateralDeltaUsd = estimatedCollateralUsd;
-  //   values.collateralDeltaAmount = position.collateralAmount;
-  // } else if (keepLeverage && position.sizeInUsd.gt(0)) {
-  //   values.collateralDeltaUsd = values.sizeDeltaUsd.mul(estimatedCollateralUsd).div(position.sizeInUsd);
-  //   values.collateralDeltaAmount = convertToTokenAmount(
-  //     values.collateralDeltaUsd,
-  //     collateralToken.decimals,
-  //     values.collateralPrice
-  //   )!;
-  // } else {
-  //   values.collateralDeltaUsd = BigNumber.from(0);
-  //   values.collateralDeltaAmount = BigNumber.from(0);
-  // }
-
->>>>>>> 79aae8b9
   const acceptablePriceInfo = getAcceptablePriceInfo({
     marketInfo,
     isIncrease: false,
@@ -306,21 +279,10 @@
 
   values.receiveTokenAmount = payedInfo.outputAmount;
 
-<<<<<<< HEAD
-=======
-  const remainigCollateralAmount = payedInfo.remainingCollateralAmount;
-  const remainingCollateralUsd = convertToUsd(
-    remainigCollateralAmount,
-    collateralToken.decimals,
-    values.collateralPrice
-  )!;
-
->>>>>>> 79aae8b9
   // Collateral delta
   if (values.isFullClose) {
     values.collateralDeltaUsd = estimatedCollateralUsd;
     values.collateralDeltaAmount = position.collateralAmount;
-<<<<<<< HEAD
   } else if (
     keepLeverage &&
     position.sizeInUsd.gt(0) &&
@@ -344,10 +306,6 @@
     values.collateralDeltaUsd = remainingCollateralUsd.sub(
       nextSizeInUsd.mul(BASIS_POINTS_DIVISOR).div(leverageWithoutPnl)
     );
-=======
-  } else if (keepLeverage && position.sizeInUsd.gt(0)) {
-    values.collateralDeltaUsd = values.sizeDeltaUsd.mul(remainingCollateralUsd).div(position.sizeInUsd);
->>>>>>> 79aae8b9
     values.collateralDeltaAmount = convertToTokenAmount(
       values.collateralDeltaUsd,
       collateralToken.decimals,
@@ -358,11 +316,7 @@
     values.collateralDeltaAmount = BigNumber.from(0);
   }
 
-<<<<<<< HEAD
   values.receiveTokenAmount = values.receiveTokenAmount.add(values.collateralDeltaAmount);
-=======
-  values.receiveTokenAmount = payedInfo.outputAmount.add(values.collateralDeltaAmount);
->>>>>>> 79aae8b9
   values.receiveUsd = convertToUsd(values.receiveTokenAmount, collateralToken.decimals, values.collateralPrice)!;
 
   return values;
