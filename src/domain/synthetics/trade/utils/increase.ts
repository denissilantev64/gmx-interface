--- conflicted
+++ resolved
@@ -7,250 +7,8 @@
   getLiquidationPrice,
   getPositionPnlUsd,
 } from "domain/synthetics/positions";
-<<<<<<< HEAD
-import { TokenData, convertToTokenAmount, convertToUsd } from "domain/synthetics/tokens";
-import { applyFactor } from "lib/numbers";
-import {
-  ExternalSwapQuote,
-  FindSwapPath,
-  IncreasePositionAmounts,
-  NextPositionValues,
-  SwapOptimizationOrderArray,
-  TriggerThresholdType,
-} from "sdk/types/trade";
-import { bigMath } from "sdk/utils/bigmath";
-import { getIsEquivalentTokens } from "sdk/utils/tokens";
-import {
-  getAcceptablePriceInfo,
-  getDefaultAcceptablePriceImpactBps,
-  getMarkPrice,
-  getOrderThresholdType,
-} from "./prices";
-import { getSwapAmountsByFromValue, getSwapAmountsByToValue } from "./swap";
-import { OrderType } from "sdk/types/orders";
-
-type IncreasePositionParams = {
-  marketInfo: MarketInfo;
-  indexToken: TokenData;
-  initialCollateralToken: TokenData;
-  collateralToken: TokenData;
-  isLong: boolean;
-  initialCollateralAmount: bigint | undefined;
-  position: PositionInfo | undefined;
-  externalSwapQuote: ExternalSwapQuote | undefined;
-  indexTokenAmount: bigint | undefined;
-  leverage?: bigint;
-  triggerPrice?: bigint;
-  limitOrderType?: IncreasePositionAmounts["limitOrderType"];
-  fixedAcceptablePriceImpactBps?: bigint;
-  acceptablePriceImpactBuffer?: number;
-  userReferralInfo: UserReferralInfo | undefined;
-  strategy: "leverageBySize" | "leverageByCollateral" | "independent";
-  findSwapPath: FindSwapPath;
-  uiFeeFactor: bigint;
-};
-
-export function getIncreasePositionAmounts(p: IncreasePositionParams): IncreasePositionAmounts {
-  const {
-    marketInfo,
-    indexToken,
-    initialCollateralToken,
-    collateralToken,
-    initialCollateralAmount,
-    indexTokenAmount,
-    isLong,
-    leverage,
-    triggerPrice,
-    limitOrderType,
-    position,
-    fixedAcceptablePriceImpactBps,
-    acceptablePriceImpactBuffer,
-    externalSwapQuote,
-    findSwapPath,
-    userReferralInfo,
-    uiFeeFactor,
-    strategy,
-  } = p;
-
-  const values: IncreasePositionAmounts = {
-    initialCollateralAmount: 0n,
-    initialCollateralUsd: 0n,
-
-    collateralDeltaAmount: 0n,
-    collateralDeltaUsd: 0n,
-
-    swapPathStats: undefined,
-    externalSwapQuote: undefined,
-
-    indexTokenAmount: 0n,
-
-    sizeDeltaUsd: 0n,
-    sizeDeltaInTokens: 0n,
-
-    estimatedLeverage: 0n,
-
-    indexPrice: 0n,
-    initialCollateralPrice: 0n,
-    collateralPrice: 0n,
-    triggerPrice: 0n,
-    acceptablePrice: 0n,
-    acceptablePriceDeltaBps: 0n,
-
-    positionFeeUsd: 0n,
-    uiFeeUsd: 0n,
-    swapUiFeeUsd: 0n,
-    feeDiscountUsd: 0n,
-    borrowingFeeUsd: 0n,
-    fundingFeeUsd: 0n,
-    positionPriceImpactDeltaUsd: 0n,
-
-    limitOrderType: limitOrderType,
-    triggerThresholdType: undefined,
-  };
-
-  const isLimit = limitOrderType !== undefined;
-
-  const swapOptimizationOrder: SwapOptimizationOrderArray | undefined = isLimit ? ["length", "liquidity"] : undefined;
-
-  const prices = getIncreasePositionPrices({
-    triggerPrice,
-    indexToken,
-    initialCollateralToken,
-    collateralToken,
-    limitOrderType,
-    isLong,
-  });
-
-  values.indexPrice = prices.indexPrice;
-  values.initialCollateralPrice = prices.initialCollateralPrice;
-  values.collateralPrice = prices.collateralPrice;
-  values.triggerPrice = prices.triggerPrice;
-  values.triggerThresholdType = prices.triggerThresholdType;
-
-  values.borrowingFeeUsd = position?.pendingBorrowingFeesUsd || 0n;
-  values.fundingFeeUsd = position?.pendingFundingFeesUsd || 0n;
-
-  if (values.indexPrice <= 0 || values.initialCollateralPrice <= 0 || values.collateralPrice <= 0) {
-    return values;
-  }
-
-  // Size and collateral
-  if (
-    strategy === "leverageByCollateral" &&
-    leverage !== undefined &&
-    initialCollateralAmount !== undefined &&
-    initialCollateralAmount > 0
-  ) {
-    values.estimatedLeverage = leverage;
-
-    values.initialCollateralAmount = initialCollateralAmount;
-    values.initialCollateralUsd = convertToUsd(
-      initialCollateralAmount,
-      initialCollateralToken.decimals,
-      values.initialCollateralPrice
-    )!;
-
-    values.externalSwapQuote = externalSwapQuote;
-    const swapAmounts = getSwapAmountsByFromValue({
-      tokenIn: initialCollateralToken,
-      tokenOut: collateralToken,
-      amountIn: initialCollateralAmount,
-      isLimit: false,
-      findSwapPath,
-      uiFeeFactor,
-      swapOptimizationOrder,
-    });
-    values.swapPathStats = swapAmounts.swapPathStats;
-
-    const swapAmountOut = values.externalSwapQuote?.amountOut ?? swapAmounts.amountOut;
-    const baseCollateralUsd = convertToUsd(swapAmountOut, collateralToken.decimals, values.collateralPrice)!;
-    const baseSizeDeltaUsd = bigMath.mulDiv(baseCollateralUsd, leverage, BASIS_POINTS_DIVISOR_BIGINT);
-    const basePriceImpactDeltaUsd = getPriceImpactForPosition(marketInfo, baseSizeDeltaUsd, isLong);
-    const basePositionFeeInfo = getPositionFee(
-      marketInfo,
-      baseSizeDeltaUsd,
-      basePriceImpactDeltaUsd > 0,
-      userReferralInfo
-    );
-    const baseUiFeeUsd = applyFactor(baseSizeDeltaUsd, uiFeeFactor);
-    const totalSwapVolumeUsd = !values.externalSwapQuote
-      ? getTotalSwapVolumeFromSwapStats(values.swapPathStats?.swapSteps)
-      : 0n;
-    values.swapUiFeeUsd = applyFactor(totalSwapVolumeUsd, uiFeeFactor);
-
-    values.sizeDeltaUsd = bigMath.mulDiv(
-      baseCollateralUsd - basePositionFeeInfo.positionFeeUsd - baseUiFeeUsd - values.swapUiFeeUsd,
-      leverage,
-      BASIS_POINTS_DIVISOR_BIGINT
-    );
-
-    values.indexTokenAmount = convertToTokenAmount(values.sizeDeltaUsd, indexToken.decimals, values.indexPrice)!;
-
-    const positionFeeInfo = getPositionFee(
-      marketInfo,
-      values.sizeDeltaUsd,
-      basePriceImpactDeltaUsd > 0,
-      userReferralInfo
-    );
-    values.positionFeeUsd = positionFeeInfo.positionFeeUsd;
-    values.feeDiscountUsd = positionFeeInfo.discountUsd;
-    values.uiFeeUsd = applyFactor(values.sizeDeltaUsd, uiFeeFactor);
-
-    values.collateralDeltaUsd =
-      baseCollateralUsd -
-      values.positionFeeUsd -
-      values.borrowingFeeUsd -
-      values.fundingFeeUsd -
-      values.uiFeeUsd -
-      values.swapUiFeeUsd;
-
-    values.collateralDeltaAmount = convertToTokenAmount(
-      values.collateralDeltaUsd,
-      collateralToken.decimals,
-      values.collateralPrice
-    )!;
-  } else if (
-    strategy === "leverageBySize" &&
-    leverage !== undefined &&
-    indexTokenAmount !== undefined &&
-    indexTokenAmount > 0
-  ) {
-    values.estimatedLeverage = leverage;
-    values.indexTokenAmount = indexTokenAmount;
-    values.sizeDeltaUsd = convertToUsd(indexTokenAmount, indexToken.decimals, values.indexPrice)!;
-
-    const basePriceImpactDeltaUsd = getPriceImpactForPosition(marketInfo, values.sizeDeltaUsd, isLong);
-
-    const positionFeeInfo = getPositionFee(
-      marketInfo,
-      values.sizeDeltaUsd,
-      basePriceImpactDeltaUsd > 0,
-      userReferralInfo
-    );
-
-    values.positionFeeUsd = positionFeeInfo.positionFeeUsd;
-    values.feeDiscountUsd = positionFeeInfo.discountUsd;
-    values.uiFeeUsd = applyFactor(values.sizeDeltaUsd, uiFeeFactor);
-
-    const { collateralDeltaUsd, collateralDeltaAmount, baseCollateralAmount } = leverageBySizeValues({
-      collateralToken,
-      leverage,
-      sizeDeltaUsd: values.sizeDeltaUsd,
-      collateralPrice: values.collateralPrice,
-      uiFeeFactor,
-      positionFeeUsd: values.positionFeeUsd,
-      borrowingFeeUsd: values.borrowingFeeUsd,
-      fundingFeeUsd: values.fundingFeeUsd,
-      uiFeeUsd: values.uiFeeUsd,
-      swapUiFeeUsd: values.swapUiFeeUsd,
-    });
-
-    values.collateralDeltaUsd = collateralDeltaUsd;
-    values.collateralDeltaAmount = collateralDeltaAmount;
-=======
 import { TokenData } from "domain/synthetics/tokens";
 import { NextPositionValues } from "sdk/types/trade";
->>>>>>> f55186ae
 
 export * from "sdk/utils/trade/amounts";
 
