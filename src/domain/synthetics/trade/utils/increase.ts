--- conflicted
+++ resolved
@@ -112,7 +112,8 @@
 
   const isLimit = limitOrderType !== undefined;
 
-<<<<<<< HEAD
+  const swapOptimizationOrder: Parameters<FindSwapPath>[1]["order"] = isLimit ? ["length", "liquidity"] : undefined;
+
   const prices = getIncreasePositionPrices({
     triggerPrice,
     indexToken,
@@ -121,19 +122,6 @@
     limitOrderType,
     isLong,
   });
-=======
-  const swapOptimizationOrder: Parameters<FindSwapPath>[1]["order"] = isLimit ? ["length", "liquidity"] : undefined;
-
-  if (isLimit && triggerPrice !== undefined) {
-    values.triggerPrice = triggerPrice;
-    values.triggerThresholdType = getOrderThresholdType(limitOrderType, isLong);
-
-    values.indexPrice = triggerPrice;
-
-    values.initialCollateralPrice = getIsEquivalentTokens(indexToken, initialCollateralToken)
-      ? triggerPrice
-      : initialCollateralToken.prices.minPrice;
->>>>>>> b69d8747
 
   values.indexPrice = prices.indexPrice;
   values.initialCollateralPrice = prices.initialCollateralPrice;
