--- conflicted
+++ resolved
@@ -72,12 +72,7 @@
     swapPriceImpact: swapPriceImpactFee,
     positionFee,
     positionPriceImpact: positionPriceImpactFee,
-<<<<<<< HEAD
-    positionFeeFactor: p.marketInfo?.positionFeeFactor,
-=======
-    positionFeeFactor: p.feesConfig?.positionFeeFactor,
     borrowFee,
     fundingFee,
->>>>>>> 3de9d3f7
   };
 }