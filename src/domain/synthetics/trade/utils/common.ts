--- conflicted
+++ resolved
@@ -71,8 +71,6 @@
     isPosition: true,
     isTrigger: false,
     isTwap: false,
-<<<<<<< HEAD
-=======
   };
 }
 
@@ -87,7 +85,6 @@
     isPosition: true,
     isTrigger: orderOption === OrderOption.Trigger,
     isTwap: orderOption === OrderOption.Twap,
->>>>>>> 5d3be8ff
   };
 }
 
