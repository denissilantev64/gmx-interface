<<<<<<< HEAD
import { getTotalSwapVolumeFromSwapStats } from "domain/synthetics/fees";
import { TokenData, TokensRatio, convertToTokenAmount, convertToUsd, getAmountByRatio } from "domain/synthetics/tokens";
=======
import { TokenData, TokensRatio, convertToTokenAmount, convertToUsd } from "domain/synthetics/tokens";
import { SwapRoute } from "../types";
import { getTotalSwapVolumeFromSwapStats } from "domain/synthetics/fees";
import { BASIS_POINTS_DIVISOR_BIGINT } from "config/factors";
import { FindSwapPath, SwapAmounts } from "sdk/types/trade";
import { getIsEquivalentTokens } from "sdk/utils/tokens";
>>>>>>> b69d8747
import { applyFactor } from "lib/numbers";
import { FindSwapPath, SwapAmounts } from "sdk/types/trade";
import { bigMath } from "sdk/utils/bigmath";
<<<<<<< HEAD
import { getIsEquivalentTokens } from "sdk/utils/tokens";
=======
import { getAmountByRatio } from "sdk/utils/tokens";
>>>>>>> b69d8747

export function getSwapAmountsByFromValue(p: {
  tokenIn: TokenData;
  tokenOut: TokenData;
  amountIn: bigint;
  triggerRatio?: TokensRatio;
  isLimit: boolean;
  swapOptimizationOrder?: Parameters<FindSwapPath>[1]["order"];
  allowedSwapSlippageBps?: bigint;
  findSwapPath: FindSwapPath;
  uiFeeFactor: bigint;
}): SwapAmounts {
  const {
    tokenIn,
    tokenOut,
    amountIn,
    triggerRatio,
    isLimit,
    swapOptimizationOrder,
    findSwapPath,
    uiFeeFactor,
    allowedSwapSlippageBps,
  } = p;

  const priceIn = tokenIn.prices.minPrice;
  const priceOut = tokenOut.prices.maxPrice;

  const usdIn = convertToUsd(amountIn, tokenIn.decimals, priceIn)!;

  let amountOut = 0n;
  let usdOut = 0n;
  let minOutputAmount = 0n;

  const defaultAmounts: SwapAmounts = {
    amountIn,
    usdIn,
    amountOut,
    usdOut,
    minOutputAmount,
    priceIn,
    priceOut,
    swapPathStats: undefined,
  };

  if (amountIn <= 0) {
    return defaultAmounts;
  }

  if (getIsEquivalentTokens(tokenIn, tokenOut)) {
    amountOut = amountIn;
    usdOut = usdIn;
    minOutputAmount = amountOut;

    return {
      amountIn,
      usdIn,
      amountOut,
      usdOut,
      minOutputAmount,
      priceIn,
      priceOut,
      swapPathStats: undefined,
    };
  }

  const swapPathStats = findSwapPath(defaultAmounts.usdIn, { order: swapOptimizationOrder });

  const totalSwapVolume = getTotalSwapVolumeFromSwapStats(swapPathStats?.swapSteps);
  const swapUiFeeUsd = applyFactor(totalSwapVolume, uiFeeFactor);
  const swapUiFeeAmount = convertToTokenAmount(swapUiFeeUsd, tokenOut.decimals, priceOut)!;

  if (!swapPathStats) {
    return defaultAmounts;
  }

  if (isLimit) {
    if (!triggerRatio) {
      return defaultAmounts;
    }

    amountOut = getAmountByRatio({
      fromToken: tokenIn,
      toToken: tokenOut,
      fromTokenAmount: amountIn,
      ratio: triggerRatio.ratio,
      shouldInvertRatio: triggerRatio.largestToken.address === tokenOut.address,
    });

    usdOut = convertToUsd(amountOut, tokenOut.decimals, priceOut)!;

    if (allowedSwapSlippageBps !== undefined) {
      usdOut -= bigMath.mulDiv(usdOut, allowedSwapSlippageBps ?? 0n, BASIS_POINTS_DIVISOR_BIGINT);
    } else {
      usdOut = usdOut - swapPathStats.totalSwapFeeUsd - swapUiFeeUsd + swapPathStats.totalSwapPriceImpactDeltaUsd;
    }

    amountOut = convertToTokenAmount(usdOut, tokenOut.decimals, priceOut)!;
    minOutputAmount = amountOut;
  } else {
    usdOut = swapPathStats.usdOut - swapUiFeeUsd;
    amountOut = swapPathStats.amountOut - swapUiFeeAmount;
    minOutputAmount = amountOut;
  }

  if (amountOut < 0) {
    amountOut = 0n;
    usdOut = 0n;
    minOutputAmount = 0n;
  }

  return {
    amountIn,
    usdIn,
    amountOut,
    usdOut,
    priceIn,
    priceOut,
    minOutputAmount,
    swapPathStats,
  };
}

export function getSwapAmountsByToValue(p: {
  tokenIn: TokenData;
  tokenOut: TokenData;
  amountOut: bigint;
  triggerRatio?: TokensRatio;
  isLimit: boolean;
  findSwapPath: FindSwapPath;
  swapOptimizationOrder?: Parameters<FindSwapPath>[1]["order"];
  allowedSwapSlippageBps?: bigint;
  uiFeeFactor: bigint;
}): SwapAmounts {
  const {
    tokenIn,
    tokenOut,
    amountOut,
    triggerRatio,
    isLimit,
    findSwapPath,
    uiFeeFactor,
    swapOptimizationOrder,
    allowedSwapSlippageBps,
  } = p;

  const priceIn = tokenIn.prices.minPrice;
  const priceOut = tokenOut.prices.maxPrice;

  const usdOut = convertToUsd(amountOut, tokenOut.decimals, priceOut)!;
  const uiFeeUsd = applyFactor(usdOut, uiFeeFactor);

  let minOutputAmount = amountOut;

  let amountIn = 0n;
  let usdIn = 0n;

  const defaultAmounts: SwapAmounts = {
    amountIn,
    usdIn,
    amountOut,
    usdOut,
    minOutputAmount,
    priceIn,
    priceOut,
    swapPathStats: undefined,
  };

  if (amountOut <= 0) {
    return defaultAmounts;
  }

  if (getIsEquivalentTokens(tokenIn, tokenOut)) {
    amountIn = amountOut;
    usdIn = usdOut;

    return {
      amountIn,
      usdIn,
      amountOut,
      usdOut,
      minOutputAmount,
      priceIn,
      priceOut,
      swapPathStats: undefined,
    };
  }

  const baseUsdIn = usdOut;
  const swapPathStats = findSwapPath(baseUsdIn, { order: swapOptimizationOrder });

  if (!swapPathStats) {
    return defaultAmounts;
  }

  if (isLimit) {
    if (!triggerRatio) {
      return defaultAmounts;
    }

    amountIn = getAmountByRatio({
      fromToken: tokenOut,
      toToken: tokenIn,
      fromTokenAmount: amountOut,
      ratio: triggerRatio.ratio,
      shouldInvertRatio: triggerRatio.largestToken.address === tokenIn.address,
    });

    usdIn = convertToUsd(amountIn, tokenIn.decimals, priceIn)!;
    if (allowedSwapSlippageBps !== undefined) {
      usdIn += bigMath.mulDiv(usdIn, allowedSwapSlippageBps ?? 0n, BASIS_POINTS_DIVISOR_BIGINT);
    } else {
      usdIn = usdIn + swapPathStats.totalSwapFeeUsd + uiFeeUsd - swapPathStats.totalSwapPriceImpactDeltaUsd;
    }
    amountIn = convertToTokenAmount(usdIn, tokenIn.decimals, priceIn)!;
  } else {
    const adjustedUsdIn = swapPathStats.usdOut > 0 ? bigMath.mulDiv(baseUsdIn, usdOut, swapPathStats.usdOut) : 0n;

    usdIn = adjustedUsdIn + uiFeeUsd;
    amountIn = convertToTokenAmount(usdIn, tokenIn.decimals, priceIn)!;
  }

  if (amountIn < 0) {
    amountIn = 0n;
    usdIn = 0n;
  }

  return {
    amountIn,
    usdIn,
    amountOut,
    usdOut,
    minOutputAmount,
    priceIn,
    priceOut,
    swapPathStats,
  };
}

export function getSwapPathComparator(order: Parameters<FindSwapPath>[1]["order"]) {
  return function (a: SwapRoute, b: SwapRoute) {
    for (const field of order || []) {
      const isLiquidity = field === "liquidity";
      const aVal = isLiquidity ? a.liquidity : a.path.length;
      const bVal = isLiquidity ? b.liquidity : b.path.length;

      if (aVal !== bVal) {
        if (isLiquidity) {
          return aVal < bVal ? 1 : -1;
        } else {
          return aVal < bVal ? -1 : 1;
        }
      }
    }

    return 0;
  };
}<|MERGE_RESOLUTION|>--- conflicted
+++ resolved
@@ -1,22 +1,11 @@
-<<<<<<< HEAD
+import { BASIS_POINTS_DIVISOR_BIGINT } from "config/factors";
 import { getTotalSwapVolumeFromSwapStats } from "domain/synthetics/fees";
 import { TokenData, TokensRatio, convertToTokenAmount, convertToUsd, getAmountByRatio } from "domain/synthetics/tokens";
-=======
-import { TokenData, TokensRatio, convertToTokenAmount, convertToUsd } from "domain/synthetics/tokens";
-import { SwapRoute } from "../types";
-import { getTotalSwapVolumeFromSwapStats } from "domain/synthetics/fees";
-import { BASIS_POINTS_DIVISOR_BIGINT } from "config/factors";
-import { FindSwapPath, SwapAmounts } from "sdk/types/trade";
-import { getIsEquivalentTokens } from "sdk/utils/tokens";
->>>>>>> b69d8747
 import { applyFactor } from "lib/numbers";
 import { FindSwapPath, SwapAmounts } from "sdk/types/trade";
 import { bigMath } from "sdk/utils/bigmath";
-<<<<<<< HEAD
 import { getIsEquivalentTokens } from "sdk/utils/tokens";
-=======
-import { getAmountByRatio } from "sdk/utils/tokens";
->>>>>>> b69d8747
+import { SwapRoute } from "../types";
 
 export function getSwapAmountsByFromValue(p: {
   tokenIn: TokenData;
