--- conflicted
+++ resolved
@@ -13,19 +13,20 @@
   getSellableMarketToken,
 } from "domain/synthetics/markets";
 import { PositionInfo, willPositionCollateralBeSufficientForPosition } from "domain/synthetics/positions";
-import { TokenData, TokensData, TokensRatio } from "domain/synthetics/tokens";
+import { TokenData, TokensData, TokensRatio, getIsEquivalentTokens } from "domain/synthetics/tokens";
 import { ethers } from "ethers";
 import { DUST_USD, isAddressZero } from "lib/legacy";
 import { PRECISION, expandDecimals, formatAmount, formatUsd } from "lib/numbers";
-import { GmSwapFees, NextPositionValues, SwapPathStats, TradeFees, TriggerThresholdType } from "sdk/types/trade";
-<<<<<<< HEAD
-import { PriceImpactWarningState } from "../usePriceImpactWarningState";
-import { ExternalSwapQuote } from "sdk/types/trade";
-=======
+import {
+  ExternalSwapQuote,
+  GmSwapFees,
+  NextPositionValues,
+  SwapPathStats,
+  TradeFees,
+  TriggerThresholdType,
+} from "sdk/types/trade";
 import { bigMath } from "sdk/utils/bigmath";
-import { getIsEquivalentTokens } from "sdk/utils/tokens";
 import { getMaxUsdBuyableAmountInMarketWithGm, getSellableInfoGlvInMarket, isGlvInfo } from "../../markets/glv";
->>>>>>> 983fada9
 
 export type ValidationTooltipName = "maxLeverage";
 export type ValidationResult =
@@ -63,11 +64,7 @@
   markRatio: TokensRatio | undefined;
   fees: TradeFees | undefined;
   swapPathStats: SwapPathStats | undefined;
-<<<<<<< HEAD
   externalSwapQuote: ExternalSwapQuote | undefined;
-  priceImpactWarning: PriceImpactWarningState;
-=======
->>>>>>> 983fada9
   isWrapOrUnwrap: boolean;
   swapLiquidity: bigint | undefined;
 }): ValidationResult {
