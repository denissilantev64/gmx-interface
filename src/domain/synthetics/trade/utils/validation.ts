--- conflicted
+++ resolved
@@ -178,11 +178,8 @@
   isTwap: boolean;
   nextLeverageWithoutPnl: bigint | undefined;
   thresholdType: TriggerThresholdType | undefined;
-<<<<<<< HEAD
   numberOfParts: number;
-=======
   minPositionSizeUsd: bigint | undefined;
->>>>>>> 1c91045e
 }): ValidationResult {
   const {
     marketInfo,
@@ -207,12 +204,9 @@
     isLimit,
     nextPositionValues,
     nextLeverageWithoutPnl,
-<<<<<<< HEAD
     isTwap,
     numberOfParts,
-=======
     minPositionSizeUsd,
->>>>>>> 1c91045e
   } = p;
 
   if (!marketInfo || !indexToken) {
