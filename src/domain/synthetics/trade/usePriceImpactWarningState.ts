--- conflicted
+++ resolved
@@ -65,13 +65,9 @@
   const prevFlags = usePrevious(tradeFlags);
 
   const isHighTwapNetworkFee =
-<<<<<<< HEAD
-    executionFeeUsd !== undefined && payUsd !== undefined && tradeFlags.isTwap ? executionFeeUsd > payUsd / 20n : false;
-=======
     executionFeeUsd !== undefined && payUsd !== undefined && tradeFlags.isTwap && payUsd > 0n
       ? executionFeeUsd > payUsd / 20n
       : false;
->>>>>>> 5d3be8ff
   const prevIsHighTwapNetworkFee = usePrevious(isHighTwapNetworkFee);
 
   useEffect(() => {
