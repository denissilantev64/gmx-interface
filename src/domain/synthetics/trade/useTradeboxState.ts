--- conflicted
+++ resolved
@@ -8,33 +8,23 @@
 import { produce } from "immer";
 import { SetStateAction, useCallback, useEffect, useMemo, useState } from "react";
 
-<<<<<<< HEAD
-import {
-  getKeepLeverageKey,
-  getLeverageEnabledKey,
-  getLeverageKey,
-  getSyntheticsTradeOptionsKey,
-} from "config/localStorage";
-=======
 import { getKeepLeverageKey, getLeverageKey, getSyntheticsTradeOptionsKey } from "config/localStorage";
-import { getToken, isSimilarToken } from "sdk/configs/tokens";
->>>>>>> 983fada9
 import { useSettings } from "context/SettingsContext/SettingsContextProvider";
-import { createTradeFlags } from "sdk/utils/trade";
 import { createGetMaxLongShortLiquidityPool } from "context/SyntheticsStateContext/selectors/tradeboxSelectors";
 import { getIsUnwrap, getIsWrap } from "domain/tokens";
 import { useLocalStorageSerializeKey } from "lib/localStorage";
 import { EMPTY_OBJECT, getByKey } from "lib/objects";
 import { useSafeState } from "lib/useSafeState";
 import { getToken, isSimilarToken } from "sdk/configs/tokens";
+import { createTradeFlags } from "sdk/utils/trade";
 
 import { MarketInfo } from "domain/synthetics/markets";
+import { TradeMode, TradeType } from "sdk/types/trade";
 import { MarketsData, MarketsInfoData } from "../markets";
 import { chooseSuitableMarket } from "../markets/chooseSuitableMarket";
 import { OrdersInfoData } from "../orders";
 import { PositionInfo, PositionsInfoData } from "../positions";
 import { TokensData } from "../tokens";
-import { TradeMode, TradeType } from "sdk/types/trade";
 import { useAvailableTokenOptions } from "./useAvailableTokenOptions";
 import { useSidecarOrdersState } from "./useSidecarOrdersState";
 
