import { useUserReferralInfoRequest } from "domain/referrals";
import { getBasisPoints } from "lib/numbers";
import { getByKey } from "lib/objects";
import useWallet from "lib/wallets/useWallet";
import { useMemo } from "react";
import { getPositionFee, getPriceImpactForPosition } from "../fees";
import useUiFeeFactor from "../fees/utils/useUiFeeFactor";
import { MarketsInfoData, getMaxAllowedLeverageByMinCollateralFactor } from "../markets";
import { TokensData, convertToTokenAmount, convertToUsd } from "../tokens";
import { getMarkPrice } from "../trade";
import { PositionsInfoData } from "./types";
import { usePositions } from "./usePositions";
import { usePositionsConstantsRequest } from "./usePositionsConstants";
import {
  getEntryPrice,
  getLeverage,
  getLiquidationPrice,
  getPositionNetValue,
  getPositionPendingFeesUsd,
  getPositionPnlUsd,
} from "./utils";
<<<<<<< HEAD
import { usePositions } from "./usePositions";
import useWallet from "lib/wallets/useWallet";
import useUiFeeFactorRequest from "../fees/utils/useUiFeeFactor";
=======
>>>>>>> ef78067b

export type PositionsInfoResult = {
  positionsInfoData?: PositionsInfoData;
  isLoading: boolean;
  error?: Error;
};

export function usePositionsInfoRequest(
  chainId: number,
  p: {
    account: string | null | undefined;
    marketsInfoData?: MarketsInfoData;
    tokensData?: TokensData;
    showPnlInLeverage: boolean;
    skipLocalReferralCode?: boolean;
  }
): PositionsInfoResult {
  const { showPnlInLeverage, marketsInfoData, tokensData, account, skipLocalReferralCode = false } = p;

  const { signer } = useWallet();
  const { positionsData, error: positionsError } = usePositions(chainId, p);
  const {
    positionsConstants: { minCollateralUsd },
    error: positionsConstantsError,
  } = usePositionsConstantsRequest(chainId);
  const { uiFeeFactor, error: uiFeeFactorError } = useUiFeeFactorRequest(chainId);
  const userReferralInfo = useUserReferralInfoRequest(signer, chainId, account, skipLocalReferralCode);

  const error = positionsError || positionsConstantsError || uiFeeFactorError || userReferralInfo?.error;

  return useMemo(() => {
    if (error) {
      return {
        isLoading: false,
        error,
      };
    }

    if (!marketsInfoData || !tokensData || !positionsData || minCollateralUsd === undefined) {
      return {
        isLoading: true,
      };
    }

    const positionsInfoData = Object.keys(positionsData).reduce((acc: PositionsInfoData, positionKey: string) => {
      const position = getByKey(positionsData, positionKey)!;

      const marketInfo = getByKey(marketsInfoData, position.marketAddress);
      const indexToken = marketInfo?.indexToken;
      const pnlToken = position.isLong ? marketInfo?.longToken : marketInfo?.shortToken;
      const collateralToken = getByKey(tokensData, position.collateralTokenAddress);

      if (!marketInfo || !indexToken || !pnlToken || !collateralToken) {
        return acc;
      }

      const markPrice = getMarkPrice({ prices: indexToken.prices, isLong: position.isLong, isIncrease: false });
      const collateralMinPrice = collateralToken.prices.minPrice;

      const entryPrice = getEntryPrice({
        sizeInTokens: position.sizeInTokens,
        sizeInUsd: position.sizeInUsd,
        indexToken,
      });

      const pendingFundingFeesUsd = convertToUsd(
        position.fundingFeeAmount,
        collateralToken.decimals,
        collateralToken.prices.minPrice
      )!;

      const pendingClaimableFundingFeesLongUsd = convertToUsd(
        position.claimableLongTokenAmount,
        marketInfo.longToken.decimals,
        marketInfo.longToken.prices.minPrice
      )!;
      const pendingClaimableFundingFeesShortUsd = convertToUsd(
        position.claimableShortTokenAmount,
        marketInfo.shortToken.decimals,
        marketInfo.shortToken.prices.minPrice
      )!;

      const pendingClaimableFundingFeesUsd = pendingClaimableFundingFeesLongUsd + pendingClaimableFundingFeesShortUsd;

      const totalPendingFeesUsd = getPositionPendingFeesUsd({
        pendingBorrowingFeesUsd: position.pendingBorrowingFeesUsd,
        pendingFundingFeesUsd,
      });

      const closingPriceImpactDeltaUsd = getPriceImpactForPosition(
        marketInfo,
        position.sizeInUsd * -1n,
        position.isLong,
        { fallbackToZero: true }
      );

      const positionFeeInfo = getPositionFee(
        marketInfo,
        position.sizeInUsd,
        closingPriceImpactDeltaUsd > 0,
        userReferralInfo,
        uiFeeFactor
      );

      const closingFeeUsd = positionFeeInfo.positionFeeUsd;
      const uiFeeUsd = positionFeeInfo.uiFeeUsd ?? 0n;

      const collateralUsd = convertToUsd(position.collateralAmount, collateralToken.decimals, collateralMinPrice)!;

      const remainingCollateralUsd = collateralUsd - totalPendingFeesUsd;

      const remainingCollateralAmount = convertToTokenAmount(
        remainingCollateralUsd,
        collateralToken.decimals,
        collateralMinPrice
      )!;

      const pnl = getPositionPnlUsd({
        marketInfo: marketInfo,
        sizeInUsd: position.sizeInUsd,
        sizeInTokens: position.sizeInTokens,
        markPrice,
        isLong: position.isLong,
      });

      const pnlPercentage =
        collateralUsd !== undefined && collateralUsd != 0n ? getBasisPoints(pnl, collateralUsd) : 0n;

      const netValue = getPositionNetValue({
        collateralUsd: collateralUsd,
        pnl,
        pendingBorrowingFeesUsd: position.pendingBorrowingFeesUsd,
        pendingFundingFeesUsd: pendingFundingFeesUsd,
        closingFeeUsd,
        uiFeeUsd,
      });

      const pnlAfterFees = pnl - totalPendingFeesUsd - closingFeeUsd - uiFeeUsd;
      const pnlAfterFeesPercentage =
        collateralUsd != 0n ? getBasisPoints(pnlAfterFees, collateralUsd + closingFeeUsd) : 0n;

      const leverage = getLeverage({
        sizeInUsd: position.sizeInUsd,
        collateralUsd: collateralUsd,
        pnl: showPnlInLeverage ? pnl : undefined,
        pendingBorrowingFeesUsd: position.pendingBorrowingFeesUsd,
        pendingFundingFeesUsd: pendingFundingFeesUsd,
      });

      const leverageWithPnl = getLeverage({
        sizeInUsd: position.sizeInUsd,
        collateralUsd: collateralUsd,
        pnl,
        pendingBorrowingFeesUsd: position.pendingBorrowingFeesUsd,
        pendingFundingFeesUsd: pendingFundingFeesUsd,
      });

      const maxAllowedLeverage = getMaxAllowedLeverageByMinCollateralFactor(marketInfo.minCollateralFactor);

      const hasLowCollateral = (leverage !== undefined && leverage > maxAllowedLeverage) || false;

      const liquidationPrice = getLiquidationPrice({
        marketInfo,
        collateralToken,
        sizeInUsd: position.sizeInUsd,
        sizeInTokens: position.sizeInTokens,
        collateralUsd,
        collateralAmount: position.collateralAmount,
        userReferralInfo,
        minCollateralUsd,
        pendingBorrowingFeesUsd: position.pendingBorrowingFeesUsd,
        pendingFundingFeesUsd,
        isLong: position.isLong,
      });

      acc[positionKey] = {
        ...position,
        marketInfo,
        indexToken,
        collateralToken,
        pnlToken,
        markPrice,
        entryPrice,
        liquidationPrice,
        collateralUsd,
        remainingCollateralUsd,
        remainingCollateralAmount,
        hasLowCollateral,
        leverage,
        leverageWithPnl,
        pnl,
        pnlPercentage,
        pnlAfterFees,
        pnlAfterFeesPercentage,
        netValue,
        closingFeeUsd,
        uiFeeUsd,
        pendingFundingFeesUsd,
        pendingClaimableFundingFeesUsd,
      };

      return acc;
    }, {} as PositionsInfoData);

    return {
      positionsInfoData,
      isLoading: false,
    };
  }, [
    error,
    marketsInfoData,
    tokensData,
    positionsData,
    minCollateralUsd,
    userReferralInfo,
    uiFeeFactor,
    showPnlInLeverage,
  ]);
}<|MERGE_RESOLUTION|>--- conflicted
+++ resolved
@@ -4,7 +4,7 @@
 import useWallet from "lib/wallets/useWallet";
 import { useMemo } from "react";
 import { getPositionFee, getPriceImpactForPosition } from "../fees";
-import useUiFeeFactor from "../fees/utils/useUiFeeFactor";
+import useUiFeeFactorRequest from "../fees/utils/useUiFeeFactor";
 import { MarketsInfoData, getMaxAllowedLeverageByMinCollateralFactor } from "../markets";
 import { TokensData, convertToTokenAmount, convertToUsd } from "../tokens";
 import { getMarkPrice } from "../trade";
@@ -19,12 +19,6 @@
   getPositionPendingFeesUsd,
   getPositionPnlUsd,
 } from "./utils";
-<<<<<<< HEAD
-import { usePositions } from "./usePositions";
-import useWallet from "lib/wallets/useWallet";
-import useUiFeeFactorRequest from "../fees/utils/useUiFeeFactor";
-=======
->>>>>>> ef78067b
 
 export type PositionsInfoResult = {
   positionsInfoData?: PositionsInfoData;
