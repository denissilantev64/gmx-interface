import { useUserReferralInfoRequest } from "domain/referrals";
<<<<<<< HEAD
import { MAX_ALLOWED_LEVERAGE } from "config/factors";
=======
import { BigNumber } from "ethers";
>>>>>>> ddf3b05b
import { getBasisPoints } from "lib/numbers";
import { getByKey } from "lib/objects";
import { useMemo } from "react";
import { getPositionFee, getPriceImpactForPosition } from "../fees";
import { MarketsInfoData, getMaxAllowedLeverageByMinCollateralFactor } from "../markets";
import { TokensData, convertToTokenAmount, convertToUsd } from "../tokens";
import { getMarkPrice } from "../trade";
import { PositionsInfoData } from "./types";
import { usePositionsConstantsRequest } from "./usePositionsConstants";
import {
  getEntryPrice,
  getLeverage,
  getLiquidationPrice,
  getPositionNetValue,
  getPositionPendingFeesUsd,
  getPositionPnlUsd,
} from "./utils";
import { usePositions } from "./usePositions";
import useWallet from "lib/wallets/useWallet";
import useUiFeeFactor from "../fees/utils/useUiFeeFactor";

export type PositionsInfoResult = {
  positionsInfoData?: PositionsInfoData;
  isLoading: boolean;
};

export function usePositionsInfoRequest(
  chainId: number,
  p: {
    account: string | null | undefined;
    marketsInfoData?: MarketsInfoData;
    tokensData?: TokensData;
    pricesUpdatedAt?: number;
    showPnlInLeverage: boolean;
    skipLocalReferralCode?: boolean;
  }
): PositionsInfoResult {
  const { showPnlInLeverage, marketsInfoData, tokensData, account, skipLocalReferralCode = false } = p;

  const { signer } = useWallet();
  const { positionsData } = usePositions(chainId, p);
  const { minCollateralUsd } = usePositionsConstantsRequest(chainId);
  const uiFeeFactor = useUiFeeFactor(chainId);
  const userReferralInfo = useUserReferralInfoRequest(signer, chainId, account, skipLocalReferralCode);

  return useMemo(() => {
    if (!marketsInfoData || !tokensData || !positionsData || !minCollateralUsd) {
      return {
        isLoading: true,
      };
    }

    const positionsInfoData = Object.keys(positionsData).reduce((acc: PositionsInfoData, positionKey: string) => {
      const position = getByKey(positionsData, positionKey)!;

      const marketInfo = getByKey(marketsInfoData, position.marketAddress);
      const indexToken = marketInfo?.indexToken;
      const pnlToken = position.isLong ? marketInfo?.longToken : marketInfo?.shortToken;
      const collateralToken = getByKey(tokensData, position.collateralTokenAddress);

      if (!marketInfo || !indexToken || !pnlToken || !collateralToken) {
        return acc;
      }

      const markPrice = getMarkPrice({ prices: indexToken.prices, isLong: position.isLong, isIncrease: false });
      const collateralMinPrice = collateralToken.prices.minPrice;

      const entryPrice = getEntryPrice({
        sizeInTokens: position.sizeInTokens,
        sizeInUsd: position.sizeInUsd,
        indexToken,
      });

      const pendingFundingFeesUsd = convertToUsd(
        position.fundingFeeAmount,
        collateralToken.decimals,
        collateralToken.prices.minPrice
      )!;

      const pendingClaimableFundingFeesLongUsd = convertToUsd(
        position.claimableLongTokenAmount,
        marketInfo.longToken.decimals,
        marketInfo.longToken.prices.minPrice
      )!;
      const pendingClaimableFundingFeesShortUsd = convertToUsd(
        position.claimableShortTokenAmount,
        marketInfo.shortToken.decimals,
        marketInfo.shortToken.prices.minPrice
      )!;

      const pendingClaimableFundingFeesUsd = pendingClaimableFundingFeesLongUsd + pendingClaimableFundingFeesShortUsd;

      const totalPendingFeesUsd = getPositionPendingFeesUsd({
        pendingBorrowingFeesUsd: position.pendingBorrowingFeesUsd,
        pendingFundingFeesUsd,
      });

      const closingPriceImpactDeltaUsd = getPriceImpactForPosition(
        marketInfo,
        position.sizeInUsd * -1n,
        position.isLong,
        { fallbackToZero: true }
      );

      const positionFeeInfo = getPositionFee(
        marketInfo,
        position.sizeInUsd,
        closingPriceImpactDeltaUsd > 0,
        userReferralInfo,
        uiFeeFactor
      );

      const closingFeeUsd = positionFeeInfo.positionFeeUsd;
      const uiFeeUsd = positionFeeInfo.uiFeeUsd || 0n;

      const collateralUsd = convertToUsd(position.collateralAmount, collateralToken.decimals, collateralMinPrice)!;

      const remainingCollateralUsd = collateralUsd - totalPendingFeesUsd;

      const remainingCollateralAmount = convertToTokenAmount(
        remainingCollateralUsd,
        collateralToken.decimals,
        collateralMinPrice
      )!;

      const pnl = getPositionPnlUsd({
        marketInfo: marketInfo,
        sizeInUsd: position.sizeInUsd,
        sizeInTokens: position.sizeInTokens,
        markPrice,
        isLong: position.isLong,
      });

      const pnlPercentage = collateralUsd && collateralUsd != 0n ? getBasisPoints(pnl, collateralUsd) : 0n;

      const netValue = getPositionNetValue({
        collateralUsd: collateralUsd,
        pnl,
        pendingBorrowingFeesUsd: position.pendingBorrowingFeesUsd,
        pendingFundingFeesUsd: pendingFundingFeesUsd,
        closingFeeUsd,
        uiFeeUsd,
      });

      const pnlAfterFees = pnl - totalPendingFeesUsd - closingFeeUsd - uiFeeUsd;
      const pnlAfterFeesPercentage =
        collateralUsd != 0n ? getBasisPoints(pnlAfterFees, collateralUsd + closingFeeUsd) : 0n;

      const leverage = getLeverage({
        sizeInUsd: position.sizeInUsd,
        collateralUsd: collateralUsd,
        pnl: showPnlInLeverage ? pnl : undefined,
        pendingBorrowingFeesUsd: position.pendingBorrowingFeesUsd,
        pendingFundingFeesUsd: pendingFundingFeesUsd,
      });

      const leverageWithPnl = getLeverage({
        sizeInUsd: position.sizeInUsd,
        collateralUsd: collateralUsd,
        pnl,
        pendingBorrowingFeesUsd: position.pendingBorrowingFeesUsd,
        pendingFundingFeesUsd: pendingFundingFeesUsd,
      });

<<<<<<< HEAD
      const hasLowCollateral = (leverage && leverage > MAX_ALLOWED_LEVERAGE) || false;
=======
      const maxAllowedLeverage = getMaxAllowedLeverageByMinCollateralFactor(marketInfo.minCollateralFactor);

      const hasLowCollateral = leverage?.gt(maxAllowedLeverage) || false;
>>>>>>> ddf3b05b

      const liquidationPrice = getLiquidationPrice({
        marketInfo,
        collateralToken,
        sizeInUsd: position.sizeInUsd,
        sizeInTokens: position.sizeInTokens,
        collateralUsd,
        collateralAmount: position.collateralAmount,
        userReferralInfo,
        minCollateralUsd,
        pendingBorrowingFeesUsd: position.pendingBorrowingFeesUsd,
        pendingFundingFeesUsd,
        isLong: position.isLong,
      });

      acc[positionKey] = {
        ...position,
        marketInfo,
        indexToken,
        collateralToken,
        pnlToken,
        markPrice,
        entryPrice,
        liquidationPrice,
        collateralUsd,
        remainingCollateralUsd,
        remainingCollateralAmount,
        hasLowCollateral,
        leverage,
        leverageWithPnl,
        pnl,
        pnlPercentage,
        pnlAfterFees,
        pnlAfterFeesPercentage,
        netValue,
        closingFeeUsd,
        uiFeeUsd,
        pendingFundingFeesUsd,
        pendingClaimableFundingFeesUsd,
      };

      return acc;
    }, {} as PositionsInfoData);

    return {
      positionsInfoData,
      isLoading: false,
    };
  }, [marketsInfoData, minCollateralUsd, positionsData, showPnlInLeverage, tokensData, userReferralInfo, uiFeeFactor]);
}<|MERGE_RESOLUTION|>--- conflicted
+++ resolved
@@ -1,9 +1,4 @@
 import { useUserReferralInfoRequest } from "domain/referrals";
-<<<<<<< HEAD
-import { MAX_ALLOWED_LEVERAGE } from "config/factors";
-=======
-import { BigNumber } from "ethers";
->>>>>>> ddf3b05b
 import { getBasisPoints } from "lib/numbers";
 import { getByKey } from "lib/objects";
 import { useMemo } from "react";
@@ -168,13 +163,9 @@
         pendingFundingFeesUsd: pendingFundingFeesUsd,
       });
 
-<<<<<<< HEAD
-      const hasLowCollateral = (leverage && leverage > MAX_ALLOWED_LEVERAGE) || false;
-=======
       const maxAllowedLeverage = getMaxAllowedLeverageByMinCollateralFactor(marketInfo.minCollateralFactor);
 
-      const hasLowCollateral = leverage?.gt(maxAllowedLeverage) || false;
->>>>>>> ddf3b05b
+      const hasLowCollateral = (leverage && leverage > maxAllowedLeverage) || false;
 
       const liquidationPrice = getLiquidationPrice({
         marketInfo,
