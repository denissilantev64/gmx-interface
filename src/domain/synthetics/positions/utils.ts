import { UserReferralInfo } from "domain/referrals";
import { MarketInfo, getCappedPoolPnl, getOpenInterestUsd, getPoolUsdWithoutPnl } from "domain/synthetics/markets";
import { Token, getIsEquivalentTokens } from "domain/tokens";
import { ethers } from "ethers";
import { CHART_PERIODS, PRECISION } from "lib/legacy";
import { BASIS_POINTS_DIVISOR_BIGINT } from "config/factors";
import { applyFactor, expandDecimals, formatAmount, formatUsd } from "lib/numbers";
import { getBorrowingFeeRateUsd, getFundingFeeRateUsd, getPositionFee, getPriceImpactForPosition } from "../fees";
import { TokenData, convertToUsd } from "../tokens";
import { PositionInfo } from "./types";
import { OrderType } from "../orders/types";
import { t } from "@lingui/macro";
<<<<<<< HEAD
import { calculatePriceDecimals } from "config/tokens";
=======
import { bigMath } from "lib/bigmath";
>>>>>>> 2e2483bf

export function getPositionKey(account: string, marketAddress: string, collateralAddress: string, isLong: boolean) {
  return `${account}:${marketAddress}:${collateralAddress}:${isLong}`;
}

export function parsePositionKey(positionKey: string) {
  const [account, marketAddress, collateralAddress, isLong] = positionKey.split(":");

  return { account, marketAddress, collateralAddress, isLong: isLong === "true" };
}

export function getEntryPrice(p: { sizeInUsd: bigint; sizeInTokens: bigint; indexToken: Token }) {
  const { sizeInUsd, sizeInTokens, indexToken } = p;

  if (sizeInTokens <= 0) {
    return undefined;
  }

  return bigMath.mulDiv(sizeInUsd, expandDecimals(1, indexToken.decimals), sizeInTokens);
}

export function getPositionValueUsd(p: { indexToken: Token; sizeInTokens: bigint; markPrice: bigint }) {
  const { indexToken, sizeInTokens, markPrice } = p;

  return convertToUsd(sizeInTokens, indexToken.decimals, markPrice)!;
}

export function getPositionPendingFeesUsd(p: { pendingFundingFeesUsd: bigint; pendingBorrowingFeesUsd: bigint }) {
  const { pendingFundingFeesUsd, pendingBorrowingFeesUsd } = p;

  return pendingBorrowingFeesUsd + pendingFundingFeesUsd;
}

export function getPositionNetValue(p: {
  collateralUsd: bigint;
  pendingFundingFeesUsd: bigint;
  pendingBorrowingFeesUsd: bigint;
  pnl: bigint;
  closingFeeUsd: bigint;
  uiFeeUsd: bigint;
}) {
  const { pnl, closingFeeUsd, collateralUsd, uiFeeUsd } = p;

  const pendingFeesUsd = getPositionPendingFeesUsd(p);

  return collateralUsd - pendingFeesUsd - closingFeeUsd - uiFeeUsd + pnl;
}

export function getPositionPnlUsd(p: {
  marketInfo: MarketInfo;
  sizeInUsd: bigint;
  sizeInTokens: bigint;
  markPrice: bigint;
  isLong: boolean;
}) {
  const { marketInfo, sizeInUsd, sizeInTokens, markPrice, isLong } = p;

  const positionValueUsd = getPositionValueUsd({ indexToken: marketInfo.indexToken, sizeInTokens, markPrice });

  let totalPnl = isLong ? positionValueUsd - sizeInUsd : sizeInUsd - positionValueUsd;

  if (totalPnl <= 0) {
    return totalPnl;
  }

  const poolPnl = isLong ? p.marketInfo.pnlLongMax : p.marketInfo.pnlShortMax;
  const poolUsd = getPoolUsdWithoutPnl(marketInfo, isLong, "minPrice");

  const cappedPnl = getCappedPoolPnl({
    marketInfo,
    poolUsd,
    isLong,
    maximize: true,
  });

  const WEI_PRECISION = expandDecimals(1, 18);

  if (cappedPnl !== poolPnl && cappedPnl > 0 && poolPnl > 0) {
    totalPnl = bigMath.mulDiv(totalPnl, cappedPnl / WEI_PRECISION, poolPnl / WEI_PRECISION);
  }

  return totalPnl;
}

export function getLiquidationPrice(p: {
  sizeInUsd: bigint;
  sizeInTokens: bigint;
  collateralAmount: bigint;
  collateralUsd: bigint;
  collateralToken: TokenData;
  marketInfo: MarketInfo;
  pendingFundingFeesUsd: bigint;
  pendingBorrowingFeesUsd: bigint;
  minCollateralUsd: bigint;
  isLong: boolean;
  useMaxPriceImpact?: boolean;
  userReferralInfo: UserReferralInfo | undefined;
}) {
  const {
    sizeInUsd,
    sizeInTokens,
    collateralUsd,
    collateralAmount,
    marketInfo,
    collateralToken,
    pendingFundingFeesUsd,
    pendingBorrowingFeesUsd,
    minCollateralUsd,
    isLong,
    userReferralInfo,
    useMaxPriceImpact,
  } = p;

  if (sizeInUsd <= 0 || sizeInTokens <= 0) {
    return undefined;
  }

  const { indexToken } = marketInfo;

  const closingFeeUsd = getPositionFee(marketInfo, sizeInUsd, false, userReferralInfo).positionFeeUsd;
  const totalPendingFeesUsd = getPositionPendingFeesUsd({ pendingFundingFeesUsd, pendingBorrowingFeesUsd });
  const totalFeesUsd = totalPendingFeesUsd + closingFeeUsd;

  const maxNegativePriceImpactUsd = -1n * applyFactor(sizeInUsd, marketInfo.maxPositionImpactFactorForLiquidations);

  let priceImpactDeltaUsd = 0n;

  if (useMaxPriceImpact) {
    priceImpactDeltaUsd = maxNegativePriceImpactUsd;
  } else {
    priceImpactDeltaUsd = getPriceImpactForPosition(marketInfo, -sizeInUsd, isLong, { fallbackToZero: true });

    if (priceImpactDeltaUsd < maxNegativePriceImpactUsd) {
      priceImpactDeltaUsd = maxNegativePriceImpactUsd;
    }

    // Ignore positive price impact
    if (priceImpactDeltaUsd > 0) {
      priceImpactDeltaUsd = 0n;
    }
  }

  let liquidationCollateralUsd = applyFactor(sizeInUsd, marketInfo.minCollateralFactor);
  if (liquidationCollateralUsd < minCollateralUsd) {
    liquidationCollateralUsd = minCollateralUsd;
  }

  let liquidationPrice: bigint;

  if (getIsEquivalentTokens(collateralToken, indexToken)) {
    if (isLong) {
      const denominator = sizeInTokens + collateralAmount;

      if (denominator == 0n) {
        return undefined;
      }

      liquidationPrice =
        ((sizeInUsd + liquidationCollateralUsd - priceImpactDeltaUsd + totalFeesUsd) / denominator) *
        expandDecimals(1, indexToken.decimals);
    } else {
      const denominator = sizeInTokens - collateralAmount;

      if (denominator == 0n) {
        return undefined;
      }

      liquidationPrice =
        ((sizeInUsd - liquidationCollateralUsd + priceImpactDeltaUsd - totalFeesUsd) / denominator) *
        expandDecimals(1, indexToken.decimals);
    }
  } else {
    if (sizeInTokens == 0n) {
      return undefined;
    }

    const remainingCollateralUsd = collateralUsd + priceImpactDeltaUsd - totalPendingFeesUsd - closingFeeUsd;

    if (isLong) {
      liquidationPrice =
        ((liquidationCollateralUsd - remainingCollateralUsd + sizeInUsd) / sizeInTokens) *
        expandDecimals(1, indexToken.decimals);
    } else {
      liquidationPrice =
        ((liquidationCollateralUsd - remainingCollateralUsd - sizeInUsd) / -sizeInTokens) *
        expandDecimals(1, indexToken.decimals);
    }
  }

  if (liquidationPrice <= 0) {
    return undefined;
  }

  return liquidationPrice;
}

export function formatLiquidationPrice(liquidationPrice?: bigint, opts: { displayDecimals?: number } = {}) {
  if (liquidationPrice === undefined || liquidationPrice < 0) {
    return "NA";
  }
  const priceDecimalPlaces = calculatePriceDecimals(liquidationPrice);

  return formatUsd(liquidationPrice, {
    ...opts,
    displayDecimals: opts.displayDecimals ?? priceDecimalPlaces,
    maxThreshold: "1000000",
  });
}

export function formatAcceptablePrice(acceptablePrice?: bigint, opts: { displayDecimals?: number } = {}) {
  if (acceptablePrice !== undefined && (acceptablePrice == 0n || acceptablePrice >= ethers.MaxInt256)) {
    return "NA";
  }

  const priceDecimalPlaces = calculatePriceDecimals(acceptablePrice);

  return formatUsd(acceptablePrice, { ...opts, displayDecimals: opts.displayDecimals ?? priceDecimalPlaces });
}

export function formatUsdPrice(price?: BigNumber, opts: { displayDecimals?: number } = {}) {
  if (!price || price.lte(0)) {
    return;
  }
  const priceDecimalPlaces = calculatePriceDecimals(price);

  return formatUsd(price, {
    ...opts,
    displayDecimals: opts.displayDecimals ?? priceDecimalPlaces,
  });
}

export function getLeverage(p: {
  sizeInUsd: bigint;
  collateralUsd: bigint;
  pnl: bigint | undefined;
  pendingFundingFeesUsd: bigint;
  pendingBorrowingFeesUsd: bigint;
}) {
  const { pnl, sizeInUsd, collateralUsd, pendingBorrowingFeesUsd, pendingFundingFeesUsd } = p;

  const totalPendingFeesUsd = getPositionPendingFeesUsd({ pendingFundingFeesUsd, pendingBorrowingFeesUsd });

  const remainingCollateralUsd = collateralUsd + (pnl ?? 0n) - totalPendingFeesUsd;

  if (remainingCollateralUsd <= 0) {
    return undefined;
  }

  return bigMath.mulDiv(sizeInUsd, BASIS_POINTS_DIVISOR_BIGINT, remainingCollateralUsd);
}

export function formatLeverage(leverage?: bigint) {
  if (leverage === undefined) return undefined;

  return `${formatAmount(leverage, 4, 2)}x`;
}

export function getEstimatedLiquidationTimeInHours(
  position: PositionInfo,
  minCollateralUsd: bigint | undefined
): number | undefined {
  const { marketInfo, isLong, sizeInUsd, isOpening, netValue } = position;

  if (isOpening || minCollateralUsd === undefined) return;

  let liquidationCollateralUsd = applyFactor(sizeInUsd, marketInfo.minCollateralFactor);
  if (liquidationCollateralUsd < minCollateralUsd) {
    liquidationCollateralUsd = minCollateralUsd;
  }
  const borrowFeePerHour = getBorrowingFeeRateUsd(marketInfo, isLong, sizeInUsd, CHART_PERIODS["1h"]);
  const fundingFeePerHour = getFundingFeeRateUsd(marketInfo, isLong, sizeInUsd, CHART_PERIODS["1h"]);
  const maxNegativePriceImpactUsd = -1n * applyFactor(sizeInUsd, marketInfo.maxPositionImpactFactorForLiquidations);
  let priceImpactDeltaUsd = getPriceImpactForPosition(marketInfo, -sizeInUsd, isLong, {
    fallbackToZero: true,
  });

  if (priceImpactDeltaUsd < maxNegativePriceImpactUsd) {
    priceImpactDeltaUsd = maxNegativePriceImpactUsd;
  }

  // Ignore positive price impact
  if (priceImpactDeltaUsd > 0) {
    priceImpactDeltaUsd = 0n;
  }

  const totalFeesPerHour =
    bigMath.abs(borrowFeePerHour) + (fundingFeePerHour < 0 ? bigMath.abs(fundingFeePerHour) : 0n);

  if (totalFeesPerHour == 0n) return;

  const hours =
    ((netValue + priceImpactDeltaUsd - liquidationCollateralUsd) * BASIS_POINTS_DIVISOR_BIGINT) / totalFeesPerHour;

  return parseFloat(formatAmount(hours, 4, 2));
}

export function formatEstimatedLiquidationTime(hours?: number | undefined) {
  if (!hours) return;
  const days = Math.floor(hours / 24);

  if (hours < 1) {
    return `< 1 hour`;
  }

  if (days > 1000) {
    return "> 1000 days";
  }
  if (hours < 24) {
    const hoursInt = Math.floor(hours);
    return `${hoursInt} ${hoursInt === 1 ? "hour" : "hours"}`;
  }

  return `${days} days`;
}

export function getTriggerNameByOrderType(orderType: OrderType | undefined, abbr = false) {
  const triggerStr = abbr ? t`T` : t`Trigger`;
  const takeProfitStr = abbr ? t`TP` : t`Take-Profit`;
  const stopLossStr = abbr ? t`SL` : t`Stop-Loss`;

  if (orderType === OrderType.LimitDecrease) {
    return takeProfitStr;
  }

  if (orderType === OrderType.StopLossDecrease) {
    return stopLossStr;
  }

  return triggerStr;
}

function willPositionCollateralBeSufficient(
  collateralTokenMinPrice: bigint,
  collateralAmount: bigint,
  collateralDeltaAmount: bigint,
  collateralTokenDecimals: number,
  realizedPnlUsd: bigint,
  minCollateralFactor: bigint,
  sizeInUsd: bigint
) {
  let remainingCollateralUsd = bigMath.mulDiv(
    collateralAmount - collateralDeltaAmount,
    collateralTokenMinPrice,
    expandDecimals(1, collateralTokenDecimals)
  );

  if (realizedPnlUsd < 0) {
    remainingCollateralUsd = remainingCollateralUsd + realizedPnlUsd;
  }

  if (remainingCollateralUsd < 0) {
    return false;
  }

  const minCollateralUsdForLeverage = applyFactor(sizeInUsd, minCollateralFactor);

  return remainingCollateralUsd >= minCollateralUsdForLeverage;
}

export function willPositionCollateralBeSufficientForPosition(
  position: PositionInfo,
  collateralDeltaAmount: bigint,
  realizedPnlUsd: bigint,
  minCollateralFactor: bigint,
  sideDeltaUsd: bigint
) {
  return willPositionCollateralBeSufficient(
    position.collateralToken.prices.minPrice,
    position.collateralAmount,
    collateralDeltaAmount,
    position.collateralToken.decimals,
    realizedPnlUsd,
    minCollateralFactor,
    position.sizeInUsd + sideDeltaUsd
  );
}

export function getMinCollateralFactorForPosition(position: PositionInfo, openInterestDelta: bigint) {
  const marketInfo = position.marketInfo;
  const isLong = position.isLong;
  const openInterest = getOpenInterestUsd(marketInfo, isLong) + openInterestDelta;
  const minCollateralFactorMultiplier = isLong
    ? marketInfo.minCollateralFactorForOpenInterestLong
    : marketInfo.minCollateralFactorForOpenInterestShort;
  let minCollateralFactor = bigMath.mulDiv(openInterest, minCollateralFactorMultiplier, PRECISION);
  const minCollateralFactorForMarket = marketInfo.minCollateralFactor;

  if (minCollateralFactorForMarket > minCollateralFactor) {
    minCollateralFactor = minCollateralFactorForMarket;
  }

  return minCollateralFactor;
}

// 1% slippage
export function substractMaxLeverageSlippage(number: bigint): bigint;
export function substractMaxLeverageSlippage(number: number): number;
export function substractMaxLeverageSlippage(number: bigint | number): bigint | number {
  if (typeof number === "number") {
    return Math.floor(number * 0.99);
  }
  return (number * 99n) / 100n;
}<|MERGE_RESOLUTION|>--- conflicted
+++ resolved
@@ -1,20 +1,17 @@
+import { t } from "@lingui/macro";
+import { BASIS_POINTS_DIVISOR_BIGINT } from "config/factors";
+import { calculatePriceDecimals } from "config/tokens";
 import { UserReferralInfo } from "domain/referrals";
 import { MarketInfo, getCappedPoolPnl, getOpenInterestUsd, getPoolUsdWithoutPnl } from "domain/synthetics/markets";
 import { Token, getIsEquivalentTokens } from "domain/tokens";
 import { ethers } from "ethers";
+import { bigMath } from "lib/bigmath";
 import { CHART_PERIODS, PRECISION } from "lib/legacy";
-import { BASIS_POINTS_DIVISOR_BIGINT } from "config/factors";
 import { applyFactor, expandDecimals, formatAmount, formatUsd } from "lib/numbers";
 import { getBorrowingFeeRateUsd, getFundingFeeRateUsd, getPositionFee, getPriceImpactForPosition } from "../fees";
+import { OrderType } from "../orders/types";
 import { TokenData, convertToUsd } from "../tokens";
 import { PositionInfo } from "./types";
-import { OrderType } from "../orders/types";
-import { t } from "@lingui/macro";
-<<<<<<< HEAD
-import { calculatePriceDecimals } from "config/tokens";
-=======
-import { bigMath } from "lib/bigmath";
->>>>>>> 2e2483bf
 
 export function getPositionKey(account: string, marketAddress: string, collateralAddress: string, isLong: boolean) {
   return `${account}:${marketAddress}:${collateralAddress}:${isLong}`;
@@ -234,10 +231,11 @@
   return formatUsd(acceptablePrice, { ...opts, displayDecimals: opts.displayDecimals ?? priceDecimalPlaces });
 }
 
-export function formatUsdPrice(price?: BigNumber, opts: { displayDecimals?: number } = {}) {
-  if (!price || price.lte(0)) {
+export function formatUsdPrice(price?: bigint, opts: { displayDecimals?: number } = {}) {
+  if (price === undefined || price > 0n) {
     return;
   }
+
   const priceDecimalPlaces = calculatePriceDecimals(price);
 
   return formatUsd(price, {
