--- conflicted
+++ resolved
@@ -14,6 +14,7 @@
 import { t } from "@lingui/macro";
 import { Subaccount } from "context/SubaccountContext/SubaccountContext";
 import { getSubaccountRouterContract } from "../subaccount/getSubaccountContract";
+import { UI_FEE_RECEIVER_ACCOUNT } from "config/ui";
 
 const { AddressZero } = ethers.constants;
 
@@ -47,78 +48,6 @@
   setPendingFundingFeeSettlement?: SetPendingFundingFeeSettlement;
 };
 
-<<<<<<< HEAD
-export function createDecreaseMulticall(chainId: number, params: DecreaseOrderParams[]) {
-  const ps = Array.isArray(params) ? params : [params];
-  const orderVaultAddress = getContract(chainId, "OrderVault");
-  return [
-    ...ps.flatMap((p) => {
-      const isNativeReceive = p.receiveTokenAddress === NATIVE_TOKEN_ADDRESS;
-
-      const initialCollateralTokenAddress = convertTokenAddress(chainId, p.initialCollateralAddress, "wrapped");
-
-      const shouldApplySlippage = isMarketOrderType(p.orderType);
-
-      const acceptablePrice = shouldApplySlippage
-        ? applySlippageToPrice(p.allowedSlippage, p.acceptablePrice, false, p.isLong)
-        : p.acceptablePrice;
-
-      const minOutputAmount = shouldApplySlippage
-        ? applySlippageToMinOut(p.allowedSlippage, p.minOutputUsd)
-        : p.minOutputUsd;
-      return [
-        { method: "sendWnt", params: [orderVaultAddress, p.executionFee] },
-        {
-          method: "createOrder",
-          params: [
-            {
-              addresses: {
-                receiver: p.account,
-                initialCollateralToken: initialCollateralTokenAddress,
-                callbackContract: AddressZero,
-                market: p.marketAddress,
-                swapPath: p.swapPath,
-                uiFeeReceiver: ethers.constants.AddressZero,
-              },
-              numbers: {
-                sizeDeltaUsd: p.sizeDeltaUsd,
-                initialCollateralDeltaAmount: p.initialCollateralDeltaAmount,
-                triggerPrice: convertToContractPrice(p.triggerPrice || BigNumber.from(0), p.indexToken.decimals),
-                acceptablePrice: convertToContractPrice(acceptablePrice, p.indexToken.decimals),
-                executionFee: p.executionFee,
-                callbackGasLimit: BigNumber.from(0),
-                minOutputAmount,
-              },
-              orderType: p.orderType,
-              decreasePositionSwapType: p.decreasePositionSwapType,
-              isLong: p.isLong,
-              shouldUnwrapNativeToken: isNativeReceive,
-              referralCode: p.referralCode || ethers.constants.HashZero,
-            },
-          ],
-        },
-      ];
-    }),
-  ];
-}
-
-export async function createDecreaseOrderTxn(
-  chainId: number,
-  signer: Signer,
-  params: DecreaseOrderParams | DecreaseOrderParams[],
-  callbacks: DecreaseOrderCallbacks
-) {
-  const ps = Array.isArray(params) ? params : [params];
-  const exchangeRouter = new ethers.Contract(getContract(chainId, "ExchangeRouter"), ExchangeRouter.abi, signer);
-
-  const totalWntAmount = ps.reduce((acc, p) => acc.add(p.executionFee), BigNumber.from(0));
-
-  const multicall = createDecreaseMulticall(chainId, ps);
-
-  const encodedPayload = multicall
-    .filter(Boolean)
-    .map((call) => exchangeRouter.interface.encodeFunctionData(call!.method, call!.params));
-=======
 export async function createDecreaseOrderTxn(
   chainId: number,
   signer: Signer,
@@ -133,7 +62,7 @@
   const orderVaultAddress = getContract(chainId, "OrderVault");
   const totalWntAmount = ps.reduce((acc, p) => acc.add(p.executionFee), BigNumber.from(0));
   const account = ps[0].account;
-  const encodedPayload = createEncodedPayload({
+  const encodedPayload = createDecreaseEncodedPayload({
     router,
     orderVaultAddress,
     ps,
@@ -141,7 +70,7 @@
     mainAccountAddress: account,
     chainId,
   });
-  const simulationEncodedPayload = createEncodedPayload({
+  const simulationEncodedPayload = createDecreaseEncodedPayload({
     router: exchangeRouter,
     orderVaultAddress,
     ps,
@@ -149,7 +78,6 @@
     mainAccountAddress: account,
     chainId,
   });
->>>>>>> 4c21aac5
 
   ps.forEach(async (p) => {
     if (!p.skipSimulation) {
@@ -245,7 +173,7 @@
   };
 }
 
-function createEncodedPayload({
+export function createDecreaseEncodedPayload({
   router,
   orderVaultAddress,
   ps,
