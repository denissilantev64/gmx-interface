--- conflicted
+++ resolved
@@ -1,18 +1,15 @@
 import { t } from "@lingui/macro";
 import { getContract } from "config/contracts";
-<<<<<<< HEAD
-import { NATIVE_TOKEN_ADDRESS, convertTokenAddress } from "config/tokens";
 import { UI_FEE_RECEIVER_ACCOUNT } from "config/ui";
 import { Subaccount } from "context/SubaccountContext/SubaccountContext";
-=======
 import { NATIVE_TOKEN_ADDRESS, convertTokenAddress } from "sdk/configs/tokens";
->>>>>>> d131ea80
 import { SetPendingFundingFeeSettlement, SetPendingOrder, SetPendingPosition } from "context/SyntheticsEvents";
 import { TokensData, convertToContractPrice } from "domain/synthetics/tokens";
 import { Token } from "domain/tokens";
 import { Signer, ethers } from "ethers";
 import { callContract } from "lib/contracts";
 import { OrderMetricId } from "lib/metrics";
+import { BlockTimestampData } from "lib/useBlockTimestampRequest";
 import ExchangeRouter from "sdk/abis/ExchangeRouter.json";
 import { getPositionKey } from "../positions";
 import { getSubaccountRouterContract } from "../subaccount/getSubaccountContract";
@@ -20,18 +17,7 @@
 import { prepareOrderTxn } from "./prepareOrderTxn";
 import { PriceOverrides, simulateExecuteTxn } from "./simulateExecuteTxn";
 import { DecreasePositionSwapType, OrderType } from "./types";
-<<<<<<< HEAD
 import { getPendingOrderFromParams, isMarketOrderType } from "./utils";
-=======
-import { isMarketOrderType, getPendingOrderFromParams } from "./utils";
-import { t } from "@lingui/macro";
-import { Subaccount } from "context/SubaccountContext/SubaccountContext";
-import { getSubaccountRouterContract } from "../subaccount/getSubaccountContract";
-import { UI_FEE_RECEIVER_ACCOUNT } from "config/ui";
-import { OrderMetricId } from "lib/metrics";
-import { prepareOrderTxn } from "./prepareOrderTxn";
-import { BlockTimestampData } from "lib/useBlockTimestampRequest";
->>>>>>> d131ea80
 
 const { ZeroAddress } = ethers;
 
