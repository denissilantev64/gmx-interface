--- conflicted
+++ resolved
@@ -139,38 +139,7 @@
   }
 }
 
-<<<<<<< HEAD
-export function getPendingOrderFromParams(chainId: number, p: DecreaseOrderParams) {
-  const isNativeReceive = p.receiveTokenAddress === NATIVE_TOKEN_ADDRESS;
-
-  const shouldApplySlippage = isMarketOrderType(p.orderType);
-  const minOutputAmount = shouldApplySlippage
-    ? applySlippageToMinOut(p.allowedSlippage, p.minOutputUsd)
-    : p.minOutputUsd;
-  const initialCollateralTokenAddress = convertTokenAddress(chainId, p.initialCollateralAddress, "wrapped");
-
-  return {
-    account: p.account,
-    marketAddress: p.marketAddress,
-    initialCollateralTokenAddress,
-    initialCollateralDeltaAmount: p.initialCollateralDeltaAmount,
-    swapPath: p.swapPath,
-    sizeDeltaUsd: p.sizeDeltaUsd,
-    minOutputAmount: minOutputAmount,
-    isLong: p.isLong,
-    orderType: p.orderType,
-    shouldUnwrapNativeToken: isNativeReceive,
-  };
-}
-
 function getPendingPositionFromParams(txnCreatedAt: number, txnCreatedAtBlock: number, p: DecreaseOrderParams) {
-=======
-function getPendingPositionFromParams(
-  txnCreatedAt: number,
-  txnCreatedAtBlock: number | undefined,
-  p: DecreaseOrderParams
-) {
->>>>>>> ddf3b05b
   const positionKey = getPositionKey(p.account, p.marketAddress, p.initialCollateralAddress, p.isLong);
   return {
     isIncrease: false,
