import { Trans, t } from "@lingui/macro";
import { BaseContract, ethers } from "ethers";
import { ReactNode } from "react";
import { withRetry } from "viem";

import {
  getContract,
  getExchangeRouterContract,
  getGlvRouterContract,
  getMulticallContract,
  getZeroAddressContract,
} from "config/contracts";
import { SwapPricingType } from "domain/synthetics/orders";
import { TokenPrices, TokensData, convertToContractPrice, getTokenData } from "domain/synthetics/tokens";
import { ParsedError } from "lib/errors";
import { helperToast } from "lib/helperToast";
import { OrderMetricId } from "lib/metrics/types";
import { sendOrderSimulatedMetric, sendTxnErrorMetric } from "lib/metrics/utils";
import { getProvider } from "lib/rpc";
import { getTenderlyConfig, simulateTxWithTenderly } from "lib/tenderly";
import { BlockTimestampData, adjustBlockTimestamp } from "lib/useBlockTimestampRequest";
import { abis } from "sdk/abis";
import { convertTokenAddress } from "sdk/configs/tokens";
import { CustomErrorName, extractDataFromError, extractTxnError, isContractError } from "sdk/utils/errors";
import { OracleUtils } from "typechain-types/ExchangeRouter";

<<<<<<< HEAD
import { getTxnErrorToastContent } from "components/Errors/txnErrorsToasts";
=======
import { CustomErrorName } from "components/Synthetics/TradeHistory/TradeHistoryRow/utils/CustomErrorName";
>>>>>>> 489cd210
import { ToastifyDebug } from "components/ToastifyDebug/ToastifyDebug";

import { isGlvEnabled } from "../markets/glv";

export type PriceOverrides = {
  [address: string]: TokenPrices | undefined;
};

export type SimulateExecuteParams = {
  account: string;
  createMulticallPayload: string[];
  primaryPriceOverrides: PriceOverrides;
  tokensData: TokensData;
  value: bigint;
  method?:
    | "simulateExecuteLatestDeposit"
    | "simulateExecuteLatestWithdrawal"
    | "simulateExecuteLatestOrder"
    | "simulateExecuteLatestShift"
    | "simulateExecuteLatestGlvDeposit"
    | "simulateExecuteLatestGlvWithdrawal";
  errorTitle?: string;
  swapPricingType?: SwapPricingType;
  metricId?: OrderMetricId;
  blockTimestampData: BlockTimestampData | undefined;
<<<<<<< HEAD
  additionalErrorContent?: React.ReactNode;
=======
  additionalErrorParams?: {
    content?: React.ReactNode;
    slippageInputId?: string;
  };
  externalSwapQuote?: ExternalSwapQuote;
>>>>>>> 489cd210
};

export function isSimulationPassed(errorData: ParsedError) {
  return isContractError(errorData, CustomErrorName.EndOfOracleSimulation);
}

export async function simulateExecuteTxn(chainId: number, p: SimulateExecuteParams) {
  const provider = getProvider(undefined, chainId);

  const multicallAddress = getContract(chainId, "Multicall");

  const multicall = getMulticallContract(chainId, provider);
  const exchangeRouter = getExchangeRouterContract(chainId, provider);
  const glvRouter = isGlvEnabled(chainId) ? getGlvRouterContract(chainId, provider) : getZeroAddressContract(provider);

  let blockTimestamp: bigint;
  let blockTag: string | number;

  if (p.blockTimestampData) {
    blockTimestamp = adjustBlockTimestamp(p.blockTimestampData);
    blockTag = "latest";
  } else {
    const result = await multicall.blockAndAggregate.staticCall([
      { target: multicallAddress, callData: multicall.interface.encodeFunctionData("getCurrentBlockTimestamp") },
    ]);
    const returnValues = multicall.interface.decodeFunctionResult(
      "getCurrentBlockTimestamp",
      result.returnData[0].returnData
    );
    blockTimestamp = returnValues[0];
    blockTag = Number(result.blockNumber);
  }

  const { primaryTokens, primaryPrices } = getSimulationPrices(chainId, p.tokensData, p.primaryPriceOverrides);
  const priceTimestamp = blockTimestamp + 10n;
  const method = p.method || "simulateExecuteLatestOrder";

  const isGlv = method === "simulateExecuteLatestGlvDeposit" || method === "simulateExecuteLatestGlvWithdrawal";

  const simulationPriceParams = {
    primaryTokens: primaryTokens,
    primaryPrices: primaryPrices,
    minTimestamp: priceTimestamp,
    maxTimestamp: priceTimestamp,
  } as OracleUtils.SimulatePricesParamsStruct;

  let simulationPayloadData = [...p.createMulticallPayload];

  if (method === "simulateExecuteLatestWithdrawal") {
    if (p.swapPricingType === undefined) {
      throw new Error("swapPricingType is required for simulateExecuteLatestWithdrawal");
    }

    simulationPayloadData.push(
      exchangeRouter.interface.encodeFunctionData("simulateExecuteLatestWithdrawal", [
        simulationPriceParams,
        p.swapPricingType,
      ])
    );
  } else if (method === "simulateExecuteLatestDeposit") {
    simulationPayloadData.push(
      exchangeRouter.interface.encodeFunctionData("simulateExecuteLatestDeposit", [simulationPriceParams])
    );
  } else if (method === "simulateExecuteLatestOrder") {
    simulationPayloadData.push(
      exchangeRouter.interface.encodeFunctionData("simulateExecuteLatestOrder", [simulationPriceParams])
    );
  } else if (method === "simulateExecuteLatestShift") {
    simulationPayloadData.push(
      exchangeRouter.interface.encodeFunctionData("simulateExecuteLatestShift", [simulationPriceParams])
    );
  } else if (method === "simulateExecuteLatestGlvDeposit") {
    simulationPayloadData.push(
      glvRouter.interface.encodeFunctionData("simulateExecuteLatestGlvDeposit", [simulationPriceParams])
    );
  } else if (method === "simulateExecuteLatestGlvWithdrawal") {
    simulationPayloadData.push(
      glvRouter.interface.encodeFunctionData("simulateExecuteLatestGlvWithdrawal", [simulationPriceParams])
    );
  } else {
    throw new Error(`Unknown method: ${method}`);
  }

  let errorTitle = p.errorTitle || t`Execute order simulation failed.`;

  const tenderlyConfig = getTenderlyConfig();
  const router = isGlv ? glvRouter : exchangeRouter;

  if (tenderlyConfig) {
    await simulateTxWithTenderly(chainId, router as BaseContract, p.account, "multicall", [simulationPayloadData], {
      value: p.value,
      comment: `calling ${method}`,
    });
  }

  try {
    await withRetry(
      () => {
        return router.multicall.staticCall(simulationPayloadData, {
          value: p.value,
          blockTag,
          from: p.account,
        });
      },
      {
        retryCount: 2,
        delay: 200,
        shouldRetry: ({ error }) => {
          const [message] = extractTxnError(error);
          return message?.includes("unsupported block number") ?? false;
        },
      }
    );
  } catch (txnError) {
    const customErrors = new ethers.Contract(ethers.ZeroAddress, abis.CustomErrors);
    let msg: React.ReactNode = undefined;

    try {
      const errorData = extractDataFromError(txnError?.info?.error?.message) ?? extractDataFromError(txnError?.message);

      const error = new Error("No data found in error.");
      error.cause = txnError;
      if (!errorData) throw error;

      const parsedError = customErrors.interface.parseError(errorData);
      const isSimulationPassed = parsedError?.name === "EndOfOracleSimulation";

      if (isSimulationPassed) {
        if (p.metricId) {
          sendOrderSimulatedMetric(p.metricId);
        }
        return;
      }

      if (p.metricId) {
        sendTxnErrorMetric(p.metricId, txnError, "simulation");
      }

      const parsedArgs = Object.keys(parsedError?.args ?? []).reduce((acc, k) => {
        if (!Number.isNaN(Number(k))) {
          return acc;
        }
        acc[k] = parsedError?.args[k].toString();
        return acc;
      }, {});

      let errorContent: ReactNode = errorTitle;
      if (
        parsedError?.name === CustomErrorName.OrderNotFulfillableAtAcceptablePrice ||
        parsedError?.name === CustomErrorName.InsufficientSwapOutputAmount
      ) {
        errorContent = (
          <Trans>
            Order error. Prices are currently volatile for this market, try again by{" "}
            <span
              onClick={() => {
                if (p.additionalErrorParams?.slippageInputId) {
                  document.getElementById(p.additionalErrorParams?.slippageInputId)?.focus();
                }
              }}
              className={p.additionalErrorParams?.slippageInputId ? "cursor-pointer underline" : undefined}
            >
              <Trans>increasing the allowed slippage</Trans>
            </span>{" "}
            under the advanced display section.
          </Trans>
        );
      }

      msg = (
        <div>
          {errorContent}
          {p.additionalErrorParams?.content}
          <br />
          <br />
          <ToastifyDebug
            error={`${txnError?.info?.error?.message ?? parsedError?.name ?? txnError?.message} ${JSON.stringify(parsedArgs, null, 2)}`}
          />
        </div>
      );
    } catch (parsingError) {
      // eslint-disable-next-line no-console
      console.error(parsingError);

<<<<<<< HEAD
      const commonError = getTxnErrorToastContent(chainId, txnError, errorTitle, p.additionalErrorContent);
=======
      const commonError = getErrorMessage(chainId, txnError, errorTitle, p.additionalErrorParams?.content);
>>>>>>> 489cd210
      msg = commonError.failMsg;
    }

    if (!msg) {
      msg = (
        <div>
          <Trans>Execute order simulation failed.</Trans>
          <br />
          <br />
          <ToastifyDebug error={t`Unknown Error`} />
        </div>
      );
    }

    helperToast.error(msg);

    throw txnError;
  }
}

export function getSimulationPrices(chainId: number, tokensData: TokensData, primaryPricesMap: PriceOverrides) {
  const tokenAddresses = Object.keys(tokensData);

  const primaryTokens: string[] = [];
  const primaryPrices: { min: bigint; max: bigint }[] = [];

  for (const address of tokenAddresses) {
    const token = getTokenData(tokensData, address);
    const convertedAddress = convertTokenAddress(chainId, address, "wrapped");

    if (!token?.prices || primaryTokens.includes(convertedAddress)) {
      continue;
    }

    primaryTokens.push(convertedAddress);

    const currentPrice = {
      min: convertToContractPrice(token.prices.minPrice, token.decimals),
      max: convertToContractPrice(token.prices.maxPrice, token.decimals),
    };

    const primaryOverriddenPrice = primaryPricesMap[address];

    if (primaryOverriddenPrice) {
      primaryPrices.push({
        min: convertToContractPrice(primaryOverriddenPrice.minPrice, token.decimals),
        max: convertToContractPrice(primaryOverriddenPrice.maxPrice, token.decimals),
      });
    } else {
      primaryPrices.push(currentPrice);
    }
  }

  return {
    primaryTokens,
    primaryPrices,
  };
}<|MERGE_RESOLUTION|>--- conflicted
+++ resolved
@@ -12,7 +12,6 @@
 } from "config/contracts";
 import { SwapPricingType } from "domain/synthetics/orders";
 import { TokenPrices, TokensData, convertToContractPrice, getTokenData } from "domain/synthetics/tokens";
-import { ParsedError } from "lib/errors";
 import { helperToast } from "lib/helperToast";
 import { OrderMetricId } from "lib/metrics/types";
 import { sendOrderSimulatedMetric, sendTxnErrorMetric } from "lib/metrics/utils";
@@ -24,11 +23,6 @@
 import { CustomErrorName, extractDataFromError, extractTxnError, isContractError } from "sdk/utils/errors";
 import { OracleUtils } from "typechain-types/ExchangeRouter";
 
-<<<<<<< HEAD
-import { getTxnErrorToastContent } from "components/Errors/txnErrorsToasts";
-=======
-import { CustomErrorName } from "components/Synthetics/TradeHistory/TradeHistoryRow/utils/CustomErrorName";
->>>>>>> 489cd210
 import { ToastifyDebug } from "components/ToastifyDebug/ToastifyDebug";
 
 import { isGlvEnabled } from "../markets/glv";
@@ -54,15 +48,11 @@
   swapPricingType?: SwapPricingType;
   metricId?: OrderMetricId;
   blockTimestampData: BlockTimestampData | undefined;
-<<<<<<< HEAD
-  additionalErrorContent?: React.ReactNode;
-=======
   additionalErrorParams?: {
     content?: React.ReactNode;
     slippageInputId?: string;
   };
   externalSwapQuote?: ExternalSwapQuote;
->>>>>>> 489cd210
 };
 
 export function isSimulationPassed(errorData: ParsedError) {
@@ -247,11 +237,7 @@
       // eslint-disable-next-line no-console
       console.error(parsingError);
 
-<<<<<<< HEAD
-      const commonError = getTxnErrorToastContent(chainId, txnError, errorTitle, p.additionalErrorContent);
-=======
       const commonError = getErrorMessage(chainId, txnError, errorTitle, p.additionalErrorParams?.content);
->>>>>>> 489cd210
       msg = commonError.failMsg;
     }
 
