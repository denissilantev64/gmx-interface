import { Trans, t } from "@lingui/macro";
import { ToastifyDebug } from "components/ToastifyDebug/ToastifyDebug";
import {
  getContract,
  getExchangeRouterContract,
  getGlvRouterContract,
  getMulticallContract,
  getZeroAddressContract,
} from "config/contracts";
import { SwapPricingType } from "domain/synthetics/orders";
import { TokenPrices, TokensData, convertToContractPrice, getTokenData } from "domain/synthetics/tokens";
import { BaseContract, ethers } from "ethers";
import { extractDataFromError, getErrorMessage } from "lib/contracts/transactionErrors";
import { helperToast } from "lib/helperToast";
import { OrderMetricId } from "lib/metrics/types";
import { sendOrderSimulatedMetric, sendTxnErrorMetric } from "lib/metrics/utils";
import { getProvider } from "lib/rpc";
import { getTenderlyConfig, simulateTxWithTenderly } from "lib/tenderly";
import { BlockTimestampData, adjustBlockTimestamp } from "lib/useBlockTimestampRequest";
import CustomErrors from "sdk/abis/CustomErrors.json";
import { convertTokenAddress } from "sdk/configs/tokens";
import { ExternalSwapQuote } from "sdk/types/trade";
import { extractError } from "sdk/utils/contracts";
import { OracleUtils } from "typechain-types/ExchangeRouter";
import { withRetry } from "viem";
import { isGlvEnabled } from "../markets/glv";
<<<<<<< HEAD
import { adjustBlockTimestamp } from "lib/useBlockTimestampRequest";
import { BlockTimestampData } from "lib/useBlockTimestampRequest";
import { extractError } from "sdk/utils/contracts";
import { abis } from "sdk/abis";
=======
>>>>>>> 7fbfeb04

export type PriceOverrides = {
  [address: string]: TokenPrices | undefined;
};

type SimulateExecuteParams = {
  account: string;
  createMulticallPayload: string[];
  primaryPriceOverrides: PriceOverrides;
  tokensData: TokensData;
  value: bigint;
  method?:
    | "simulateExecuteLatestDeposit"
    | "simulateExecuteLatestWithdrawal"
    | "simulateExecuteLatestOrder"
    | "simulateExecuteLatestShift"
    | "simulateExecuteLatestGlvDeposit"
    | "simulateExecuteLatestGlvWithdrawal";
  errorTitle?: string;
  swapPricingType?: SwapPricingType;
  metricId?: OrderMetricId;
  blockTimestampData: BlockTimestampData | undefined;
  additionalErrorContent?: React.ReactNode;
  externalSwapQuote?: ExternalSwapQuote;
};

export async function simulateExecuteTxn(chainId: number, p: SimulateExecuteParams) {
  const provider = getProvider(undefined, chainId);

  const multicallAddress = getContract(chainId, "Multicall");

  const multicall = getMulticallContract(chainId, provider);
  const exchangeRouter = getExchangeRouterContract(chainId, provider);
  const glvRouter = isGlvEnabled(chainId) ? getGlvRouterContract(chainId, provider) : getZeroAddressContract(provider);

  let blockTimestamp: bigint;
  let blockTag: string | number;

  if (p.blockTimestampData) {
    blockTimestamp = adjustBlockTimestamp(p.blockTimestampData);
    blockTag = "latest";
  } else {
    const result = await multicall.blockAndAggregate.staticCall([
      { target: multicallAddress, callData: multicall.interface.encodeFunctionData("getCurrentBlockTimestamp") },
    ]);
    const returnValues = multicall.interface.decodeFunctionResult(
      "getCurrentBlockTimestamp",
      result.returnData[0].returnData
    );
    blockTimestamp = returnValues[0];
    blockTag = Number(result.blockNumber);
  }

  const { primaryTokens, primaryPrices } = getSimulationPrices(chainId, p.tokensData, p.primaryPriceOverrides);
  const priceTimestamp = blockTimestamp + 10n;
  const method = p.method || "simulateExecuteLatestOrder";

  const isGlv = method === "simulateExecuteLatestGlvDeposit" || method === "simulateExecuteLatestGlvWithdrawal";

  const simulationPriceParams = {
    primaryTokens: primaryTokens,
    primaryPrices: primaryPrices,
    minTimestamp: priceTimestamp,
    maxTimestamp: priceTimestamp,
  } as OracleUtils.SimulatePricesParamsStruct;

  let simulationPayloadData = [...p.createMulticallPayload];

  if (method === "simulateExecuteLatestWithdrawal") {
    if (p.swapPricingType === undefined) {
      throw new Error("swapPricingType is required for simulateExecuteLatestWithdrawal");
    }

    simulationPayloadData.push(
      exchangeRouter.interface.encodeFunctionData("simulateExecuteLatestWithdrawal", [
        simulationPriceParams,
        p.swapPricingType,
      ])
    );
  } else if (method === "simulateExecuteLatestDeposit") {
    simulationPayloadData.push(
      exchangeRouter.interface.encodeFunctionData("simulateExecuteLatestDeposit", [simulationPriceParams])
    );
  } else if (method === "simulateExecuteLatestOrder") {
    simulationPayloadData.push(
      exchangeRouter.interface.encodeFunctionData("simulateExecuteLatestOrder", [simulationPriceParams])
    );
  } else if (method === "simulateExecuteLatestShift") {
    simulationPayloadData.push(
      exchangeRouter.interface.encodeFunctionData("simulateExecuteLatestShift", [simulationPriceParams])
    );
  } else if (method === "simulateExecuteLatestGlvDeposit") {
    simulationPayloadData.push(
      glvRouter.interface.encodeFunctionData("simulateExecuteLatestGlvDeposit", [simulationPriceParams])
    );
  } else if (method === "simulateExecuteLatestGlvWithdrawal") {
    simulationPayloadData.push(
      glvRouter.interface.encodeFunctionData("simulateExecuteLatestGlvWithdrawal", [simulationPriceParams])
    );
  } else {
    throw new Error(`Unknown method: ${method}`);
  }

  let errorTitle = p.errorTitle || t`Execute order simulation failed.`;

  const tenderlyConfig = getTenderlyConfig();
  const router = isGlv ? glvRouter : exchangeRouter;

  if (tenderlyConfig) {
    await simulateTxWithTenderly(chainId, router as BaseContract, p.account, "multicall", [simulationPayloadData], {
      value: p.value,
      comment: `calling ${method}`,
    });
  }

  try {
    await withRetry(
      () => {
        return router.multicall.staticCall(simulationPayloadData, {
          value: p.value,
          blockTag,
          from: p.account,
        });
      },
      {
        retryCount: 2,
        delay: 200,
        shouldRetry: ({ error }) => {
          const [message] = extractError(error);
          return message?.includes("unsupported block number") ?? false;
        },
      }
    );
  } catch (txnError) {
    const customErrors = new ethers.Contract(ethers.ZeroAddress, abis.CustomErrors);
    let msg: React.ReactNode = undefined;

    try {
      const errorData = extractDataFromError(txnError?.info?.error?.message) ?? extractDataFromError(txnError?.message);

      const error = new Error("No data found in error.");
      error.cause = txnError;
      if (!errorData) throw error;

      const parsedError = customErrors.interface.parseError(errorData);
      const isSimulationPassed = parsedError?.name === "EndOfOracleSimulation";

      if (isSimulationPassed) {
        if (p.metricId) {
          sendOrderSimulatedMetric(p.metricId);
        }
        return;
      }

      if (p.metricId) {
        sendTxnErrorMetric(p.metricId, txnError, "simulation");
      }

      const parsedArgs = Object.keys(parsedError?.args ?? []).reduce((acc, k) => {
        if (!Number.isNaN(Number(k))) {
          return acc;
        }
        acc[k] = parsedError?.args[k].toString();
        return acc;
      }, {});

      if (parsedError?.name === "OrderNotFulfillableAtAcceptablePrice") {
        errorTitle = t`Prices are now volatile for this market, try again with increased Allowed Slippage value in Execution Details section.`;
      }

      msg = (
        <div>
          {errorTitle}
          {p.additionalErrorContent}
          <br />
          <br />
          <ToastifyDebug
            error={`${txnError?.info?.error?.message ?? parsedError?.name ?? txnError?.message} ${JSON.stringify(parsedArgs, null, 2)}`}
          />
        </div>
      );
    } catch (parsingError) {
      // eslint-disable-next-line no-console
      console.error(parsingError);

      const commonError = getErrorMessage(chainId, txnError, errorTitle, p.additionalErrorContent);
      msg = commonError.failMsg;
    }

    if (!msg) {
      msg = (
        <div>
          <Trans>Execute order simulation failed.</Trans>
          <br />
          <br />
          <ToastifyDebug error={t`Unknown Error`} />
        </div>
      );
    }

    helperToast.error(msg);

    throw txnError;
  }
}

function getSimulationPrices(chainId: number, tokensData: TokensData, primaryPricesMap: PriceOverrides) {
  const tokenAddresses = Object.keys(tokensData);

  const primaryTokens: string[] = [];
  const primaryPrices: { min: bigint; max: bigint }[] = [];

  for (const address of tokenAddresses) {
    const token = getTokenData(tokensData, address);
    const convertedAddress = convertTokenAddress(chainId, address, "wrapped");

    if (!token?.prices || primaryTokens.includes(convertedAddress)) {
      continue;
    }

    primaryTokens.push(convertedAddress);

    const currentPrice = {
      min: convertToContractPrice(token.prices.minPrice, token.decimals),
      max: convertToContractPrice(token.prices.maxPrice, token.decimals),
    };

    const primaryOverriddenPrice = primaryPricesMap[address];

    if (primaryOverriddenPrice) {
      primaryPrices.push({
        min: convertToContractPrice(primaryOverriddenPrice.minPrice, token.decimals),
        max: convertToContractPrice(primaryOverriddenPrice.maxPrice, token.decimals),
      });
    } else {
      primaryPrices.push(currentPrice);
    }
  }

  return {
    primaryTokens,
    primaryPrices,
  };
}<|MERGE_RESOLUTION|>--- conflicted
+++ resolved
@@ -17,20 +17,13 @@
 import { getProvider } from "lib/rpc";
 import { getTenderlyConfig, simulateTxWithTenderly } from "lib/tenderly";
 import { BlockTimestampData, adjustBlockTimestamp } from "lib/useBlockTimestampRequest";
-import CustomErrors from "sdk/abis/CustomErrors.json";
+import { abis } from "sdk/abis";
 import { convertTokenAddress } from "sdk/configs/tokens";
 import { ExternalSwapQuote } from "sdk/types/trade";
 import { extractError } from "sdk/utils/contracts";
 import { OracleUtils } from "typechain-types/ExchangeRouter";
 import { withRetry } from "viem";
 import { isGlvEnabled } from "../markets/glv";
-<<<<<<< HEAD
-import { adjustBlockTimestamp } from "lib/useBlockTimestampRequest";
-import { BlockTimestampData } from "lib/useBlockTimestampRequest";
-import { extractError } from "sdk/utils/contracts";
-import { abis } from "sdk/abis";
-=======
->>>>>>> 7fbfeb04
 
 export type PriceOverrides = {
   [address: string]: TokenPrices | undefined;
