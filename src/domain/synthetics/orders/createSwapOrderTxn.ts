--- conflicted
+++ resolved
@@ -9,12 +9,8 @@
 import { callContract } from "lib/contracts";
 import { getSubaccountRouterContract } from "../subaccount/getSubaccountContract";
 import { TokensData } from "../tokens";
-<<<<<<< HEAD
 import { applySlippageToMinOut } from "../trade";
-import { simulateExecuteOrderTxn } from "./simulateExecuteOrderTxn";
-=======
 import { simulateExecuteTxn } from "./simulateExecuteTxn";
->>>>>>> be085cc5
 import { DecreasePositionSwapType, OrderType } from "./types";
 import { isMarketOrderType } from "./utils";
 
