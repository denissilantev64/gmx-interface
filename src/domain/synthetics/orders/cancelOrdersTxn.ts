--- conflicted
+++ resolved
@@ -1,21 +1,10 @@
 import { plural, t } from "@lingui/macro";
-<<<<<<< HEAD
-import { getContract } from "config/contracts";
-import { Signer, ethers } from "ethers";
-import { callContract } from "lib/contracts";
-import { ReactNode } from "react";
-import ExchangeRouter from "sdk/abis/ExchangeRouter.json";
-=======
 import { Signer, ethers } from "ethers";
 import { ReactNode } from "react";
 
 import { getContract } from "config/contracts";
-import { Subaccount } from "context/SubaccountContext/SubaccountContext";
 import { callContract } from "lib/contracts";
-import { abis } from "sdk/abis";
-
-import { getSubaccountRouterContract } from "../subaccount/getSubaccountContract";
->>>>>>> 2954c600
+import ExchangeRouter from "sdk/abis/ExchangeRouter.json";
 
 export type CancelOrderParams = {
   orderKeys: string[];
@@ -23,15 +12,8 @@
   detailsMsg?: ReactNode;
 };
 
-<<<<<<< HEAD
 export async function cancelOrdersTxn(chainId: number, signer: Signer, p: CancelOrderParams) {
   const router = new ethers.Contract(getContract(chainId, "ExchangeRouter"), ExchangeRouter.abi, signer);
-=======
-export async function cancelOrdersTxn(chainId: number, signer: Signer, subaccount: Subaccount, p: CancelOrderParams) {
-  const router = subaccount
-    ? getSubaccountRouterContract(chainId, subaccount.signer)
-    : new ethers.Contract(getContract(chainId, "ExchangeRouter"), abis.ExchangeRouter, signer);
->>>>>>> 2954c600
 
   const multicall = createCancelEncodedPayload({ router, orderKeys: p.orderKeys });
 
