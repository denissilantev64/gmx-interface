import ExchangeRouter from "abis/ExchangeRouter.json";
import { getContract } from "config/contracts";
import { NATIVE_TOKEN_ADDRESS, convertTokenAddress } from "config/tokens";
import { SetPendingOrder, SetPendingPosition } from "context/SyntheticsEvents";
import { TokenData, TokensData, convertToContractPrice } from "domain/synthetics/tokens";
import { BigNumber, Signer, ethers } from "ethers";
import { callContract } from "lib/contracts";
import { PriceOverrides, simulateExecuteOrderTxn } from "./simulateExecuteOrderTxn";
import { DecreasePositionSwapType, OrderType } from "./types";
import { isMarketOrderType } from "./utils";
import { getPositionKey } from "../positions";
import { applySlippageToPrice } from "../trade";
import { t } from "@lingui/macro";

const { AddressZero } = ethers.constants;

type IncreaseOrderParams = {
  account: string;
  marketAddress: string;
  initialCollateralAddress: string;
  targetCollateralAddress: string;
  initialCollateralAmount: BigNumber;
  collateralDeltaAmount: BigNumber;
  swapPath: string[];
  sizeDeltaUsd: BigNumber;
  sizeDeltaInTokens: BigNumber;
  acceptablePrice: BigNumber;
  triggerPrice: BigNumber | undefined;
  isLong: boolean;
  orderType: OrderType.MarketIncrease | OrderType.LimitIncrease;
  executionFee: BigNumber;
  allowedSlippage: number;
  skipSimulation?: boolean;
  referralCode: string | undefined;
  indexToken: TokenData;
  tokensData: TokensData;
  setPendingTxns: (txns: any) => void;
  setPendingOrder: SetPendingOrder;
  setPendingPosition: SetPendingPosition;
};

export async function createIncreaseOrderTxn(chainId: number, signer: Signer, p: IncreaseOrderParams) {
  const exchangeRouter = new ethers.Contract(getContract(chainId, "ExchangeRouter"), ExchangeRouter.abi, signer);

  const orderVaultAddress = getContract(chainId, "OrderVault");

  const isNativePayment = p.initialCollateralAddress === NATIVE_TOKEN_ADDRESS;

  const wntCollateralAmount = isNativePayment ? p.initialCollateralAmount : BigNumber.from(0);
  const totalWntAmount = wntCollateralAmount.add(p.executionFee);

  const initialCollateralTokenAddress = convertTokenAddress(chainId, p.initialCollateralAddress, "wrapped");

  const shouldApplySlippage = isMarketOrderType(p.orderType);

  const acceptablePrice = shouldApplySlippage
    ? applySlippageToPrice(p.allowedSlippage, p.acceptablePrice, true, p.isLong)
    : p.acceptablePrice;

  const multicall = [
    { method: "sendWnt", params: [orderVaultAddress, totalWntAmount] },

    !isNativePayment
      ? { method: "sendTokens", params: [p.initialCollateralAddress, orderVaultAddress, p.initialCollateralAmount] }
      : undefined,

    {
      method: "createOrder",
      params: [
        {
          addresses: {
            receiver: p.account,
            initialCollateralToken: initialCollateralTokenAddress,
            callbackContract: AddressZero,
            market: p.marketAddress,
            swapPath: p.swapPath,
            uiFeeReceiver: ethers.constants.AddressZero,
          },
          numbers: {
            sizeDeltaUsd: p.sizeDeltaUsd,
            initialCollateralDeltaAmount: BigNumber.from(0),
            triggerPrice: convertToContractPrice(p.triggerPrice || BigNumber.from(0), p.indexToken.decimals),
            acceptablePrice: convertToContractPrice(acceptablePrice, p.indexToken.decimals),
            executionFee: p.executionFee,
            callbackGasLimit: BigNumber.from(0),
            minOutputAmount: BigNumber.from(0),
          },
          orderType: p.orderType,
          decreasePositionSwapType: DecreasePositionSwapType.NoSwap,
          isLong: p.isLong,
          shouldUnwrapNativeToken: isNativePayment,
          referralCode: p.referralCode || ethers.constants.HashZero,
        },
      ],
    },
  ];

  const encodedPayload = multicall
    .filter(Boolean)
    .map((call) => exchangeRouter.interface.encodeFunctionData(call!.method, call!.params));

  const secondaryPriceOverrides: PriceOverrides = {};
  const primaryPriceOverrides: PriceOverrides = {};

  if (p.triggerPrice) {
    primaryPriceOverrides[p.indexToken.address] = {
      minPrice: p.triggerPrice,
      maxPrice: p.triggerPrice,
    };
  }

  if (!p.skipSimulation) {
<<<<<<< HEAD
    await simulateExecuteOrderTxn(chainId, {
      account: p.account,
=======
    await simulateExecuteOrderTxn(chainId, signer, {
>>>>>>> af0273c8
      tokensData: p.tokensData,
      primaryPriceOverrides,
      secondaryPriceOverrides,
      createOrderMulticallPayload: encodedPayload,
      value: totalWntAmount,
      errorTitle: t`Order error.`,
    });
  }
  const txnCreatedAt = Date.now();
  const txnCreatedAtBlock = await signer.provider?.getBlockNumber();

  const txn = await callContract(chainId, exchangeRouter, "multicall", [encodedPayload], {
    value: totalWntAmount,
    hideSentMsg: true,
    hideSuccessMsg: true,
    setPendingTxns: p.setPendingTxns,
  }).then(() => {
    if (isMarketOrderType(p.orderType)) {
      const positionKey = getPositionKey(p.account, p.marketAddress, p.targetCollateralAddress, p.isLong);

      p.setPendingPosition({
        isIncrease: true,
        positionKey,
        collateralDeltaAmount: p.collateralDeltaAmount,
        sizeDeltaUsd: p.sizeDeltaUsd,
        sizeDeltaInTokens: p.sizeDeltaInTokens,
        updatedAt: txnCreatedAt,
        updatedAtBlock: BigNumber.from(txnCreatedAtBlock),
      });
    }

    p.setPendingOrder({
      account: p.account,
      marketAddress: p.marketAddress,
      initialCollateralTokenAddress,
      initialCollateralDeltaAmount: p.initialCollateralAmount,
      swapPath: p.swapPath,
      sizeDeltaUsd: p.sizeDeltaUsd,
      minOutputAmount: BigNumber.from(0),
      isLong: p.isLong,
      orderType: p.orderType,
      shouldUnwrapNativeToken: isNativePayment,
    });
  });

  return txn;
}<|MERGE_RESOLUTION|>--- conflicted
+++ resolved
@@ -110,12 +110,8 @@
   }
 
   if (!p.skipSimulation) {
-<<<<<<< HEAD
     await simulateExecuteOrderTxn(chainId, {
       account: p.account,
-=======
-    await simulateExecuteOrderTxn(chainId, signer, {
->>>>>>> af0273c8
       tokensData: p.tokensData,
       primaryPriceOverrides,
       secondaryPriceOverrides,
