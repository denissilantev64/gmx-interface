import ExchangeRouter from "abis/ExchangeRouter.json";
import { getContract } from "config/contracts";
import { NATIVE_TOKEN_ADDRESS, convertTokenAddress } from "config/tokens";
import { SetPendingOrder, SetPendingPosition } from "context/SyntheticsEvents";
import { TokenData, TokensData, convertToContractPrice } from "domain/synthetics/tokens";
import { BigNumber, Signer, ethers } from "ethers";
import { callContract } from "lib/contracts";
import { PriceOverrides, simulateExecuteOrderTxn } from "./simulateExecuteOrderTxn";
import { DecreasePositionSwapType, OrderType } from "./types";
import { isMarketOrderType } from "./utils";
import { getPositionKey } from "../positions";
import { applySlippageToPrice } from "../trade";
import { t } from "@lingui/macro";
<<<<<<< HEAD
import { DecreaseOrderParams, createDecreaseMulticall, getPendingOrderFromParams } from "./createDecreaseOrderTxn";
=======
import { getSubaccountRouterContract } from "../subaccount/getSubaccountContract";
import { Subaccount } from "context/SubaccountContext/SubaccountContext";
>>>>>>> 4c21aac5

const { AddressZero } = ethers.constants;

type IncreaseOrderParams = {
  account: string;
  marketAddress: string;
  initialCollateralAddress: string;
  targetCollateralAddress: string;
  initialCollateralAmount: BigNumber;
  collateralDeltaAmount: BigNumber;
  swapPath: string[];
  sizeDeltaUsd: BigNumber;
  sizeDeltaInTokens: BigNumber;
  acceptablePrice: BigNumber;
  triggerPrice: BigNumber | undefined;
  isLong: boolean;
  orderType: OrderType.MarketIncrease | OrderType.LimitIncrease;
  executionFee: BigNumber;
  allowedSlippage: number;
  skipSimulation?: boolean;
  referralCode: string | undefined;
  indexToken: TokenData;
  tokensData: TokensData;
  setPendingTxns: (txns: any) => void;
  setPendingOrder: SetPendingOrder;
  setPendingPosition: SetPendingPosition;
};

export async function createIncreaseOrderTxn(
  chainId: number,
  signer: Signer,
<<<<<<< HEAD
  p: IncreaseOrderParams,
  decreaseOrderParams?: DecreaseOrderParams[]
) {
  const exchangeRouter = new ethers.Contract(getContract(chainId, "ExchangeRouter"), ExchangeRouter.abi, signer);

  const orderVaultAddress = getContract(chainId, "OrderVault");

=======
  subaccount: Subaccount,
  p: IncreaseOrderParams
) {
>>>>>>> 4c21aac5
  const isNativePayment = p.initialCollateralAddress === NATIVE_TOKEN_ADDRESS;
  subaccount = isNativePayment ? null : subaccount;

  const exchangeRouter = new ethers.Contract(getContract(chainId, "ExchangeRouter"), ExchangeRouter.abi, signer);
  const router = subaccount ? getSubaccountRouterContract(chainId, subaccount.signer) : exchangeRouter;
  const orderVaultAddress = getContract(chainId, "OrderVault");
  const wntCollateralAmount = isNativePayment ? p.initialCollateralAmount : BigNumber.from(0);
<<<<<<< HEAD
  const totalWntAmountToIncrease = wntCollateralAmount.add(p.executionFee);
  let totalWntAmount = totalWntAmountToIncrease;

  let decreaseMulticallParams: any[] = [];

  if (decreaseOrderParams && decreaseOrderParams.length > 0) {
    totalWntAmount = decreaseOrderParams.reduce((acc, p) => acc.add(p.executionFee), totalWntAmount);
    decreaseMulticallParams = createDecreaseMulticall(chainId, decreaseOrderParams);
  }

=======
  const totalWntAmount = wntCollateralAmount.add(p.executionFee);
>>>>>>> 4c21aac5
  const initialCollateralTokenAddress = convertTokenAddress(chainId, p.initialCollateralAddress, "wrapped");
  const shouldApplySlippage = isMarketOrderType(p.orderType);
  const acceptablePrice = shouldApplySlippage
    ? applySlippageToPrice(p.allowedSlippage, p.acceptablePrice, true, p.isLong)
    : p.acceptablePrice;

<<<<<<< HEAD
  const multicall = [
    { method: "sendWnt", params: [orderVaultAddress, totalWntAmountToIncrease] },

    !isNativePayment
      ? { method: "sendTokens", params: [p.initialCollateralAddress, orderVaultAddress, p.initialCollateralAmount] }
      : undefined,

    {
      method: "createOrder",
      params: [
        {
          addresses: {
            receiver: p.account,
            initialCollateralToken: initialCollateralTokenAddress,
            callbackContract: AddressZero,
            market: p.marketAddress,
            swapPath: p.swapPath,
            uiFeeReceiver: ethers.constants.AddressZero,
          },
          numbers: {
            sizeDeltaUsd: p.sizeDeltaUsd,
            initialCollateralDeltaAmount: BigNumber.from(0),
            triggerPrice: convertToContractPrice(p.triggerPrice || BigNumber.from(0), p.indexToken.decimals),
            acceptablePrice: convertToContractPrice(acceptablePrice, p.indexToken.decimals),
            executionFee: p.executionFee,
            callbackGasLimit: BigNumber.from(0),
            minOutputAmount: BigNumber.from(0),
          },
          orderType: p.orderType,
          decreasePositionSwapType: DecreasePositionSwapType.NoSwap,
          isLong: p.isLong,
          shouldUnwrapNativeToken: isNativePayment,
          referralCode: p.referralCode || ethers.constants.HashZero,
        },
      ],
    },
    ...decreaseMulticallParams,
  ];

  const encodedPayload = multicall
    .filter(Boolean)
    .map((call) => exchangeRouter.interface.encodeFunctionData(call!.method, call!.params));

=======
  const encodedPayload = await createEncodedPayload({
    router,
    orderVaultAddress,
    totalWntAmount,
    p,
    acceptablePrice,
    subaccount,
    isNativePayment,
    initialCollateralTokenAddress,
    signer,
  });
  const simulationEncodedPayload = await createEncodedPayload({
    router: exchangeRouter,
    orderVaultAddress,
    totalWntAmount,
    p,
    acceptablePrice,
    subaccount: null,
    isNativePayment,
    initialCollateralTokenAddress,
    signer,
  });
>>>>>>> 4c21aac5
  const secondaryPriceOverrides: PriceOverrides = {};
  const primaryPriceOverrides: PriceOverrides = {};

  if (p.triggerPrice) {
    primaryPriceOverrides[p.indexToken.address] = {
      minPrice: p.triggerPrice,
      maxPrice: p.triggerPrice,
    };
  }

  if (!p.skipSimulation) {
    await simulateExecuteOrderTxn(chainId, {
      account: p.account,
      tokensData: p.tokensData,
      primaryPriceOverrides,
      secondaryPriceOverrides,
      createOrderMulticallPayload: simulationEncodedPayload,
      value: totalWntAmount,
      errorTitle: t`Order error.`,
    });
  }

  const txnCreatedAt = Date.now();
  const txnCreatedAtBlock = await signer.provider?.getBlockNumber();
  const txn = await callContract(chainId, router, "multicall", [encodedPayload], {
    value: totalWntAmount,
    hideSentMsg: true,
    hideSuccessMsg: true,
    setPendingTxns: p.setPendingTxns,
  }).then(() => {
    if (isMarketOrderType(p.orderType)) {
      const positionKey = getPositionKey(p.account, p.marketAddress, p.targetCollateralAddress, p.isLong);

      p.setPendingPosition({
        isIncrease: true,
        positionKey,
        collateralDeltaAmount: p.collateralDeltaAmount,
        sizeDeltaUsd: p.sizeDeltaUsd,
        sizeDeltaInTokens: p.sizeDeltaInTokens,
        updatedAt: txnCreatedAt,
        updatedAtBlock: BigNumber.from(txnCreatedAtBlock),
      });
    }

    const increaseOrder = {
      account: p.account,
      marketAddress: p.marketAddress,
      initialCollateralTokenAddress,
      initialCollateralDeltaAmount: p.initialCollateralAmount,
      swapPath: p.swapPath,
      sizeDeltaUsd: p.sizeDeltaUsd,
      minOutputAmount: BigNumber.from(0),
      isLong: p.isLong,
      orderType: p.orderType,
      shouldUnwrapNativeToken: isNativePayment,
    };
    const orders = decreaseOrderParams?.map((p) => getPendingOrderFromParams(chainId, p)) || [];

    p.setPendingOrder([increaseOrder, ...orders]);
  });

  return txn;
}

async function createEncodedPayload({
  router,
  orderVaultAddress,
  totalWntAmount,
  p,
  acceptablePrice,
  subaccount,
  isNativePayment,
  initialCollateralTokenAddress,
  signer,
}: {
  router: ethers.Contract;
  orderVaultAddress: string;
  totalWntAmount: BigNumber;
  p: IncreaseOrderParams;
  acceptablePrice: BigNumber;
  subaccount: Subaccount;
  isNativePayment: boolean;
  initialCollateralTokenAddress: string;
  signer: Signer;
}) {
  const orderParams = createOrderParams({
    p,
    acceptablePrice,
    initialCollateralTokenAddress,
    subaccount,
    isNativePayment,
  });
  const multicall = [
    { method: "sendWnt", params: [orderVaultAddress, totalWntAmount] },

    !isNativePayment && !subaccount
      ? { method: "sendTokens", params: [p.initialCollateralAddress, orderVaultAddress, p.initialCollateralAmount] }
      : undefined,

    {
      method: "createOrder",
      params: subaccount ? [await signer.getAddress(), orderParams] : [orderParams],
    },
  ];
  return multicall.filter(Boolean).map((call) => router.interface.encodeFunctionData(call!.method, call!.params));
}

function createOrderParams({
  p,
  acceptablePrice,
  initialCollateralTokenAddress,
  subaccount,
  isNativePayment,
}: {
  p: IncreaseOrderParams;
  acceptablePrice: BigNumber;
  initialCollateralTokenAddress: string;
  subaccount: Subaccount | null;
  isNativePayment: boolean;
}) {
  return {
    addresses: {
      receiver: p.account,
      initialCollateralToken: initialCollateralTokenAddress,
      callbackContract: AddressZero,
      market: p.marketAddress,
      swapPath: p.swapPath,
      uiFeeReceiver: UI_FEE_RECEIVER_ACCOUNT ?? ethers.constants.AddressZero,
    },
    numbers: {
      sizeDeltaUsd: p.sizeDeltaUsd,
      initialCollateralDeltaAmount: subaccount ? p.initialCollateralAmount : BigNumber.from(0),
      triggerPrice: convertToContractPrice(p.triggerPrice || BigNumber.from(0), p.indexToken.decimals),
      acceptablePrice: convertToContractPrice(acceptablePrice, p.indexToken.decimals),
      executionFee: p.executionFee,
      callbackGasLimit: BigNumber.from(0),
      minOutputAmount: BigNumber.from(0),
    },
    orderType: p.orderType,
    decreasePositionSwapType: DecreasePositionSwapType.NoSwap,
    isLong: p.isLong,
    shouldUnwrapNativeToken: isNativePayment,
    referralCode: p.referralCode || ethers.constants.HashZero,
  };
}<|MERGE_RESOLUTION|>--- conflicted
+++ resolved
@@ -10,13 +10,11 @@
 import { isMarketOrderType } from "./utils";
 import { getPositionKey } from "../positions";
 import { applySlippageToPrice } from "../trade";
+import { UI_FEE_RECEIVER_ACCOUNT } from "config/ui";
 import { t } from "@lingui/macro";
-<<<<<<< HEAD
-import { DecreaseOrderParams, createDecreaseMulticall, getPendingOrderFromParams } from "./createDecreaseOrderTxn";
-=======
 import { getSubaccountRouterContract } from "../subaccount/getSubaccountContract";
 import { Subaccount } from "context/SubaccountContext/SubaccountContext";
->>>>>>> 4c21aac5
+import { DecreaseOrderParams, createDecreaseEncodedPayload, getPendingOrderFromParams } from "./createDecreaseOrderTxn";
 
 const { AddressZero } = ethers.constants;
 
@@ -48,19 +46,10 @@
 export async function createIncreaseOrderTxn(
   chainId: number,
   signer: Signer,
-<<<<<<< HEAD
+  subaccount: Subaccount,
   p: IncreaseOrderParams,
   decreaseOrderParams?: DecreaseOrderParams[]
 ) {
-  const exchangeRouter = new ethers.Contract(getContract(chainId, "ExchangeRouter"), ExchangeRouter.abi, signer);
-
-  const orderVaultAddress = getContract(chainId, "OrderVault");
-
-=======
-  subaccount: Subaccount,
-  p: IncreaseOrderParams
-) {
->>>>>>> 4c21aac5
   const isNativePayment = p.initialCollateralAddress === NATIVE_TOKEN_ADDRESS;
   subaccount = isNativePayment ? null : subaccount;
 
@@ -68,75 +57,19 @@
   const router = subaccount ? getSubaccountRouterContract(chainId, subaccount.signer) : exchangeRouter;
   const orderVaultAddress = getContract(chainId, "OrderVault");
   const wntCollateralAmount = isNativePayment ? p.initialCollateralAmount : BigNumber.from(0);
-<<<<<<< HEAD
-  const totalWntAmountToIncrease = wntCollateralAmount.add(p.executionFee);
-  let totalWntAmount = totalWntAmountToIncrease;
-
-  let decreaseMulticallParams: any[] = [];
-
-  if (decreaseOrderParams && decreaseOrderParams.length > 0) {
-    totalWntAmount = decreaseOrderParams.reduce((acc, p) => acc.add(p.executionFee), totalWntAmount);
-    decreaseMulticallParams = createDecreaseMulticall(chainId, decreaseOrderParams);
-  }
-
-=======
-  const totalWntAmount = wntCollateralAmount.add(p.executionFee);
->>>>>>> 4c21aac5
   const initialCollateralTokenAddress = convertTokenAddress(chainId, p.initialCollateralAddress, "wrapped");
   const shouldApplySlippage = isMarketOrderType(p.orderType);
   const acceptablePrice = shouldApplySlippage
     ? applySlippageToPrice(p.allowedSlippage, p.acceptablePrice, true, p.isLong)
     : p.acceptablePrice;
 
-<<<<<<< HEAD
-  const multicall = [
-    { method: "sendWnt", params: [orderVaultAddress, totalWntAmountToIncrease] },
-
-    !isNativePayment
-      ? { method: "sendTokens", params: [p.initialCollateralAddress, orderVaultAddress, p.initialCollateralAmount] }
-      : undefined,
-
-    {
-      method: "createOrder",
-      params: [
-        {
-          addresses: {
-            receiver: p.account,
-            initialCollateralToken: initialCollateralTokenAddress,
-            callbackContract: AddressZero,
-            market: p.marketAddress,
-            swapPath: p.swapPath,
-            uiFeeReceiver: ethers.constants.AddressZero,
-          },
-          numbers: {
-            sizeDeltaUsd: p.sizeDeltaUsd,
-            initialCollateralDeltaAmount: BigNumber.from(0),
-            triggerPrice: convertToContractPrice(p.triggerPrice || BigNumber.from(0), p.indexToken.decimals),
-            acceptablePrice: convertToContractPrice(acceptablePrice, p.indexToken.decimals),
-            executionFee: p.executionFee,
-            callbackGasLimit: BigNumber.from(0),
-            minOutputAmount: BigNumber.from(0),
-          },
-          orderType: p.orderType,
-          decreasePositionSwapType: DecreasePositionSwapType.NoSwap,
-          isLong: p.isLong,
-          shouldUnwrapNativeToken: isNativePayment,
-          referralCode: p.referralCode || ethers.constants.HashZero,
-        },
-      ],
-    },
-    ...decreaseMulticallParams,
-  ];
-
-  const encodedPayload = multicall
-    .filter(Boolean)
-    .map((call) => exchangeRouter.interface.encodeFunctionData(call!.method, call!.params));
-
-=======
+  const wntAmountToIncrease = wntCollateralAmount.add(p.executionFee);
+  const totalWntAmount = (decreaseOrderParams || []).reduce((acc, p) => acc.add(p.executionFee), wntAmountToIncrease);
+
   const encodedPayload = await createEncodedPayload({
     router,
     orderVaultAddress,
-    totalWntAmount,
+    totalWntAmount: wntAmountToIncrease,
     p,
     acceptablePrice,
     subaccount,
@@ -147,7 +80,7 @@
   const simulationEncodedPayload = await createEncodedPayload({
     router: exchangeRouter,
     orderVaultAddress,
-    totalWntAmount,
+    totalWntAmount: wntAmountToIncrease,
     p,
     acceptablePrice,
     subaccount: null,
@@ -155,7 +88,16 @@
     initialCollateralTokenAddress,
     signer,
   });
->>>>>>> 4c21aac5
+
+  const decreaseEncodedPayloads = createDecreaseEncodedPayload({
+    router,
+    orderVaultAddress,
+    ps: decreaseOrderParams || [],
+    subaccount,
+    mainAccountAddress: p.account,
+    chainId,
+  });
+
   const secondaryPriceOverrides: PriceOverrides = {};
   const primaryPriceOverrides: PriceOverrides = {};
 
@@ -178,9 +120,10 @@
     });
   }
 
+  const finalPayload = [...encodedPayload, ...decreaseEncodedPayloads];
   const txnCreatedAt = Date.now();
   const txnCreatedAtBlock = await signer.provider?.getBlockNumber();
-  const txn = await callContract(chainId, router, "multicall", [encodedPayload], {
+  const txn = await callContract(chainId, router, "multicall", [finalPayload], {
     value: totalWntAmount,
     hideSentMsg: true,
     hideSuccessMsg: true,
