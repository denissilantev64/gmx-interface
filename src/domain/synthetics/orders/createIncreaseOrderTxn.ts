import ExchangeRouter from "abis/ExchangeRouter.json";
import { getContract } from "config/contracts";
import { NATIVE_TOKEN_ADDRESS, convertTokenAddress } from "config/tokens";
import { SetPendingOrder, SetPendingPosition } from "context/SyntheticsEvents";
import { TokenData, TokensData, convertToContractPrice } from "domain/synthetics/tokens";
import { BigNumber, Signer, ethers } from "ethers";
import { callContract } from "lib/contracts";
import { PriceOverrides, simulateExecuteOrderTxn } from "./simulateExecuteOrderTxn";
import { DecreasePositionSwapType, OrderType } from "./types";
import { isMarketOrderType } from "./utils";
import { getPositionKey } from "../positions";
import { applySlippageToPrice } from "../trade";
<<<<<<< HEAD
import { UI_FEE_RECEIVER_ACCOUNT } from "config/ui";
=======
import { t } from "@lingui/macro";
>>>>>>> f4ffae05

const { AddressZero } = ethers.constants;

type IncreaseOrderParams = {
  account: string;
  marketAddress: string;
  initialCollateralAddress: string;
  targetCollateralAddress: string;
  initialCollateralAmount: BigNumber;
  collateralDeltaAmount: BigNumber;
  swapPath: string[];
  sizeDeltaUsd: BigNumber;
  sizeDeltaInTokens: BigNumber;
  acceptablePrice: BigNumber;
  triggerPrice: BigNumber | undefined;
  isLong: boolean;
  orderType: OrderType.MarketIncrease | OrderType.LimitIncrease;
  executionFee: BigNumber;
  allowedSlippage: number;
  skipSimulation?: boolean;
  referralCode: string | undefined;
  indexToken: TokenData;
  tokensData: TokensData;
  setPendingTxns: (txns: any) => void;
  setPendingOrder: SetPendingOrder;
  setPendingPosition: SetPendingPosition;
};

export async function createIncreaseOrderTxn(chainId: number, signer: Signer, p: IncreaseOrderParams) {
  const exchangeRouter = new ethers.Contract(getContract(chainId, "ExchangeRouter"), ExchangeRouter.abi, signer);

  const orderVaultAddress = getContract(chainId, "OrderVault");

  const isNativePayment = p.initialCollateralAddress === NATIVE_TOKEN_ADDRESS;

  const wntCollateralAmount = isNativePayment ? p.initialCollateralAmount : BigNumber.from(0);
  const totalWntAmount = wntCollateralAmount.add(p.executionFee);

  const initialCollateralTokenAddress = convertTokenAddress(chainId, p.initialCollateralAddress, "wrapped");

  const shouldApplySlippage = isMarketOrderType(p.orderType);

  const acceptablePrice = shouldApplySlippage
    ? applySlippageToPrice(p.allowedSlippage, p.acceptablePrice, true, p.isLong)
    : p.acceptablePrice;

  const multicall = [
    { method: "sendWnt", params: [orderVaultAddress, totalWntAmount] },

    !isNativePayment
      ? { method: "sendTokens", params: [p.initialCollateralAddress, orderVaultAddress, p.initialCollateralAmount] }
      : undefined,

    {
      method: "createOrder",
      params: [
        {
          addresses: {
            receiver: p.account,
            initialCollateralToken: initialCollateralTokenAddress,
            callbackContract: AddressZero,
            market: p.marketAddress,
            swapPath: p.swapPath,
            uiFeeReceiver: UI_FEE_RECEIVER_ACCOUNT ?? ethers.constants.AddressZero,
          },
          numbers: {
            sizeDeltaUsd: p.sizeDeltaUsd,
            initialCollateralDeltaAmount: BigNumber.from(0),
            triggerPrice: convertToContractPrice(p.triggerPrice || BigNumber.from(0), p.indexToken.decimals),
            acceptablePrice: convertToContractPrice(acceptablePrice, p.indexToken.decimals),
            executionFee: p.executionFee,
            callbackGasLimit: BigNumber.from(0),
            minOutputAmount: BigNumber.from(0),
          },
          orderType: p.orderType,
          decreasePositionSwapType: DecreasePositionSwapType.NoSwap,
          isLong: p.isLong,
          shouldUnwrapNativeToken: isNativePayment,
          referralCode: p.referralCode || ethers.constants.HashZero,
        },
      ],
    },
  ];

  const encodedPayload = multicall
    .filter(Boolean)
    .map((call) => exchangeRouter.interface.encodeFunctionData(call!.method, call!.params));

  const secondaryPriceOverrides: PriceOverrides = {};
  const primaryPriceOverrides: PriceOverrides = {};

  if (p.triggerPrice) {
    primaryPriceOverrides[p.indexToken.address] = {
      minPrice: p.triggerPrice,
      maxPrice: p.triggerPrice,
    };
  }

  if (!p.skipSimulation) {
    await simulateExecuteOrderTxn(chainId, {
      account: p.account,
      tokensData: p.tokensData,
      primaryPriceOverrides,
      secondaryPriceOverrides,
      createOrderMulticallPayload: encodedPayload,
      value: totalWntAmount,
      errorTitle: t`Order error.`,
    });
  }
  const txnCreatedAt = Date.now();
  const txnCreatedAtBlock = await signer.provider?.getBlockNumber();

  const txn = await callContract(chainId, exchangeRouter, "multicall", [encodedPayload], {
    value: totalWntAmount,
    hideSentMsg: true,
    hideSuccessMsg: true,
    setPendingTxns: p.setPendingTxns,
  }).then(() => {
    if (isMarketOrderType(p.orderType)) {
      const positionKey = getPositionKey(p.account, p.marketAddress, p.targetCollateralAddress, p.isLong);

      p.setPendingPosition({
        isIncrease: true,
        positionKey,
        collateralDeltaAmount: p.collateralDeltaAmount,
        sizeDeltaUsd: p.sizeDeltaUsd,
        sizeDeltaInTokens: p.sizeDeltaInTokens,
        updatedAt: txnCreatedAt,
        updatedAtBlock: BigNumber.from(txnCreatedAtBlock),
      });
    }

    p.setPendingOrder({
      account: p.account,
      marketAddress: p.marketAddress,
      initialCollateralTokenAddress,
      initialCollateralDeltaAmount: p.initialCollateralAmount,
      swapPath: p.swapPath,
      sizeDeltaUsd: p.sizeDeltaUsd,
      minOutputAmount: BigNumber.from(0),
      isLong: p.isLong,
      orderType: p.orderType,
      shouldUnwrapNativeToken: isNativePayment,
    });
  });

  return txn;
}<|MERGE_RESOLUTION|>--- conflicted
+++ resolved
@@ -10,11 +10,8 @@
 import { isMarketOrderType } from "./utils";
 import { getPositionKey } from "../positions";
 import { applySlippageToPrice } from "../trade";
-<<<<<<< HEAD
 import { UI_FEE_RECEIVER_ACCOUNT } from "config/ui";
-=======
 import { t } from "@lingui/macro";
->>>>>>> f4ffae05
 
 const { AddressZero } = ethers.constants;
 
