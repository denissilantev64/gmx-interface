--- conflicted
+++ resolved
@@ -2,17 +2,14 @@
 import { Signer, ethers } from "ethers";
 
 import { getContract } from "config/contracts";
+import { SetPendingTransactions } from "context/PendingTxnsContext/PendingTxnsContext";
 import type { SetPendingOrderUpdate } from "context/SyntheticsEvents";
 import { convertToContractPrice } from "domain/synthetics/tokens";
 import { Token } from "domain/tokens";
 import { callContract } from "lib/contracts";
-<<<<<<< HEAD
 import ExchangeRouter from "sdk/abis/ExchangeRouter.json";
+
 import { Subaccount } from "../gassless/txns/subaccountUtils";
-import { SetPendingTransactions } from "context/PendingTxnsContext/PendingTxnsContext";
-=======
-import { abis } from "sdk/abis";
->>>>>>> 2954c600
 
 export type UpdateOrderParams = {
   orderKey: string;
@@ -34,7 +31,7 @@
 export async function updateOrderTxn(
   chainId: number,
   signer: Signer,
-  subaccount: Subaccount,
+  subaccount: Subaccount | undefined,
   p: UpdateOrderParams,
   callbacks: UpdateOrderCallbacks
 ): Promise<void> {
@@ -49,13 +46,7 @@
     autoCancel,
   } = p;
 
-<<<<<<< HEAD
   const router = new ethers.Contract(getContract(chainId, "ExchangeRouter"), ExchangeRouter.abi, signer);
-=======
-  const router = subaccount
-    ? getSubaccountRouterContract(chainId, subaccount.signer)
-    : new ethers.Contract(getContract(chainId, "ExchangeRouter"), abis.ExchangeRouter, signer);
->>>>>>> 2954c600
 
   const encodedPayload = createUpdateEncodedPayload({
     chainId,
