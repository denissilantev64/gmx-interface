import { Trans, t } from "@lingui/macro";
import ExternalLink from "components/ExternalLink/ExternalLink";
import { Token } from "domain/tokens";
import { formatPercentage, formatTokenAmount, formatUsd } from "lib/numbers";
import { getByKey } from "lib/objects";
import { getFeeItem, getIsHighPriceImpact, getPriceImpactByAcceptablePrice } from "../fees";
import { MarketsInfoData, getAvailableUsdLiquidityForPosition } from "../markets";
import { PositionInfo, PositionsInfoData, getLeverage, parsePositionKey } from "../positions";
import { DecreaseOrderParams } from "./createDecreaseOrderTxn";
import { SecondaryUpdateOrderParams, SecondaryCancelOrderParams } from "./createIncreaseOrderTxn";
import { NATIVE_TOKEN_ADDRESS, convertTokenAddress } from "config/tokens";
import { TokensData, convertToTokenAmount, convertToUsd, getTokensRatioByAmounts, parseContractPrice } from "../tokens";
import {
  FindSwapPath,
  getAcceptablePriceInfo,
  getMaxSwapPathLiquidity,
  getSwapAmountsByFromValue,
  getSwapPathOutputAddresses,
  getSwapPathStats,
  getTriggerThresholdType,
  applySlippageToMinOut,
} from "../trade";
import { getIsMaxLeverageExceeded } from "../trade/utils/validation";
<<<<<<< HEAD
import { Order, OrderError, OrderInfo, OrderType, PositionOrderInfo, SwapOrderInfo } from "./types";
import { bigMath } from "lib/bigmath";
=======
import { Order, OrderError, OrderInfo, OrderType, PositionOrderInfo, SwapOrderInfo, OrderTxnType } from "./types";
>>>>>>> ddf3b05b

export function isVisibleOrder(orderType: OrderType) {
  return isLimitOrderType(orderType) || isTriggerDecreaseOrderType(orderType) || isLimitSwapOrderType(orderType);
}

export function isOrderForPosition(order: OrderInfo, positionKey: string): order is PositionOrderInfo {
  const { account, marketAddress, collateralAddress, isLong } = parsePositionKey(positionKey);

  let isMatch =
    !isSwapOrderType(order.orderType) &&
    order.account === account &&
    order.marketAddress === marketAddress &&
    order.isLong === isLong;

  // For limit orders, we need to check the target collateral token
  if (isLimitOrderType(order.orderType)) {
    const targetCollateralTokenAddress = order.targetCollateralToken.isNative
      ? order.targetCollateralToken.wrappedAddress
      : order.targetCollateralToken.address;
    isMatch = isMatch && targetCollateralTokenAddress === collateralAddress;
  } else if (isTriggerDecreaseOrderType(order.orderType)) {
    isMatch = isMatch && order.initialCollateralTokenAddress === collateralAddress;
  }

  return isMatch;
}

export function isMarketOrderType(orderType: OrderType) {
  return [OrderType.MarketDecrease, OrderType.MarketIncrease, OrderType.MarketSwap].includes(orderType);
}

export function isLimitOrderType(orderType: OrderType) {
  return [OrderType.LimitIncrease, OrderType.LimitSwap].includes(orderType);
}

export function isTriggerDecreaseOrderType(orderType: OrderType) {
  return [OrderType.LimitDecrease, OrderType.StopLossDecrease].includes(orderType);
}

export function isDecreaseOrderType(orderType: OrderType) {
  return [OrderType.MarketDecrease, OrderType.LimitDecrease, OrderType.StopLossDecrease].includes(orderType);
}

export function isIncreaseOrderType(orderType: OrderType) {
  return [OrderType.MarketIncrease, OrderType.LimitIncrease].includes(orderType);
}

export function isSwapOrderType(orderType: OrderType) {
  return [OrderType.MarketSwap, OrderType.LimitSwap].includes(orderType);
}

export function isLimitSwapOrderType(orderType: OrderType) {
  return orderType === OrderType.LimitSwap;
}

export function isLiquidationOrderType(orderType: OrderType) {
  return orderType === OrderType.Liquidation;
}

export function isStopLossOrderType(orderType: OrderType) {
  return orderType === OrderType.StopLossDecrease;
}

export function isLimitDecreaseOrderType(orderType: OrderType) {
  return orderType === OrderType.LimitDecrease;
}

export function isLimitIncreaseOrderType(orderType: OrderType) {
  return orderType === OrderType.LimitIncrease;
}

export function getSwapOrderTitle(p: {
  initialCollateralToken: Token;
  targetCollateralToken: Token;
  initialCollateralAmount: bigint;
  minOutputAmount: bigint;
}) {
  const { initialCollateralToken, initialCollateralAmount, targetCollateralToken, minOutputAmount } = p;

  const fromTokenText = formatTokenAmount(
    initialCollateralAmount,
    initialCollateralToken.decimals,
    initialCollateralToken.symbol
  );

  const toTokenText = formatTokenAmount(minOutputAmount, targetCollateralToken.decimals, targetCollateralToken.symbol);

  return t`Swap ${fromTokenText} for ${toTokenText}`;
}

export function getPositionOrderTitle(p: {
  orderType: OrderType;
  isLong: boolean;
  indexToken: Token;
  sizeDeltaUsd: bigint;
}) {
  const { orderType, isLong, indexToken, sizeDeltaUsd } = p;

  const longShortText = isLong ? t`Long` : t`Short`;
  const tokenText = `${indexToken.symbol} ${longShortText}`;
  const sizeText = formatUsd(sizeDeltaUsd);
  const increaseOrDecreaseText = isIncreaseOrderType(orderType) ? t`Increase` : t`Decrease`;

  return t`${increaseOrDecreaseText} ${tokenText} by ${sizeText}`;
}

export function getOrderTypeLabel(orderType: OrderType) {
  const orderTypeLabels = {
    [OrderType.MarketSwap]: t`Market Swap`,
    [OrderType.LimitSwap]: t`Limit Swap`,
    [OrderType.MarketIncrease]: t`Market Increase`,
    [OrderType.LimitIncrease]: t`Limit Increase`,
    [OrderType.MarketDecrease]: t`Market Decrease`,
    [OrderType.LimitDecrease]: t`Limit Decrease`,
    [OrderType.StopLossDecrease]: t`Stop Loss Decrease`,
  };

  return orderTypeLabels[orderType];
}

export function getOrderInfo(p: {
  marketsInfoData: MarketsInfoData;
  tokensData: TokensData;
  wrappedNativeToken: Token;
  order: Order;
}) {
  const { marketsInfoData, tokensData, wrappedNativeToken, order } = p;

  if (isSwapOrderType(order.orderType)) {
    const initialCollateralToken = getByKey(tokensData, order.initialCollateralTokenAddress);
    const { outTokenAddress } = getSwapPathOutputAddresses({
      marketsInfoData,
      swapPath: order.swapPath,
      initialCollateralAddress: order.initialCollateralTokenAddress,
      wrappedNativeTokenAddress: wrappedNativeToken.address,
      shouldUnwrapNativeToken: order.shouldUnwrapNativeToken,
      isIncrease: false,
    });

    const targetCollateralToken = getByKey(tokensData, outTokenAddress);

    if (!initialCollateralToken || !targetCollateralToken) {
      return undefined;
    }

    const swapPathStats = getSwapPathStats({
      marketsInfoData,
      swapPath: order.swapPath,
      initialCollateralAddress: order.initialCollateralTokenAddress,
      wrappedNativeTokenAddress: wrappedNativeToken.address,
      usdIn: convertToUsd(
        order.initialCollateralDeltaAmount,
        initialCollateralToken.decimals,
        initialCollateralToken.prices.minPrice
      )!,
      shouldUnwrapNativeToken: order.shouldUnwrapNativeToken,
      shouldApplyPriceImpact: true,
    });

    const priceImpactAmount = convertToTokenAmount(
      swapPathStats?.totalSwapPriceImpactDeltaUsd,
      targetCollateralToken.decimals,
      targetCollateralToken.prices.minPrice
    );

    const swapFeeAmount = convertToTokenAmount(
      swapPathStats?.totalSwapFeeUsd,
      targetCollateralToken.decimals,
      targetCollateralToken.prices.minPrice
    );

    const toAmount = order.minOutputAmount - (priceImpactAmount ?? 0n) + (swapFeeAmount ?? 0n);

    const triggerRatio = getTokensRatioByAmounts({
      fromToken: initialCollateralToken,
      toToken: targetCollateralToken,
      fromTokenAmount: order.initialCollateralDeltaAmount,
      toTokenAmount: toAmount,
    });

    const title = getSwapOrderTitle({
      initialCollateralToken,
      targetCollateralToken,
      minOutputAmount: order.minOutputAmount,
      initialCollateralAmount: order.initialCollateralDeltaAmount,
    });

    const orderInfo: SwapOrderInfo = {
      ...order,
      swapPathStats,
      triggerRatio,
      title,
      initialCollateralToken,
      targetCollateralToken,
    };

    return orderInfo;
  } else {
    const marketInfo = getByKey(marketsInfoData, order.marketAddress);
    const indexToken = marketInfo?.indexToken;

    const initialCollateralToken = getByKey(tokensData, order.initialCollateralTokenAddress);
    const { outTokenAddress } = getSwapPathOutputAddresses({
      marketsInfoData,
      swapPath: order.swapPath,
      initialCollateralAddress: order.initialCollateralTokenAddress,
      wrappedNativeTokenAddress: wrappedNativeToken.address,
      shouldUnwrapNativeToken: order.shouldUnwrapNativeToken,
      isIncrease: isIncreaseOrderType(order.orderType),
    });

    const targetCollateralToken = getByKey(tokensData, outTokenAddress);

    if (!marketInfo || !indexToken || !initialCollateralToken || !targetCollateralToken) {
      return undefined;
    }

    const title = getPositionOrderTitle({
      orderType: order.orderType,
      isLong: order.isLong,
      indexToken,
      sizeDeltaUsd: order.sizeDeltaUsd,
    });

    const acceptablePrice = parseContractPrice(order.contractAcceptablePrice, indexToken.decimals);
    const triggerPrice = parseContractPrice(order.contractTriggerPrice, indexToken.decimals);

    const swapPathStats = getSwapPathStats({
      marketsInfoData,
      swapPath: order.swapPath,
      initialCollateralAddress: order.initialCollateralTokenAddress,
      wrappedNativeTokenAddress: wrappedNativeToken.address,
      usdIn: convertToUsd(
        order.initialCollateralDeltaAmount,
        initialCollateralToken.decimals,
        initialCollateralToken.prices.minPrice
      )!,
      shouldUnwrapNativeToken: order.shouldUnwrapNativeToken,
      shouldApplyPriceImpact: true,
    });

    const triggerThresholdType = getTriggerThresholdType(order.orderType, order.isLong);

    const orderInfo: PositionOrderInfo = {
      ...order,
      title,
      swapPathStats,
      marketInfo,
      indexToken,
      initialCollateralToken,
      targetCollateralToken,
      acceptablePrice,
      triggerPrice,
      triggerThresholdType,
    };

    return orderInfo;
  }
}

export function getOrderErrors(p: {
  order: OrderInfo;
  marketsInfoData: MarketsInfoData;
  positionsInfoData: PositionsInfoData | undefined;
  findSwapPath: FindSwapPath;
  uiFeeFactor: bigint;
}): { errors: OrderError[]; level: "error" | "warning" | undefined } {
  const { order, positionsInfoData, marketsInfoData } = p;

  const errors: OrderError[] = [];

  if (isSwapOrderType(order.orderType)) {
    const swapPathLiquidity = getMaxSwapPathLiquidity({
      marketsInfoData,
      swapPath: order.swapPath,
      initialCollateralAddress: order.initialCollateralTokenAddress,
    });

    const minOutputUsd = convertToUsd(
      order.minOutputAmount,
      order.targetCollateralToken.decimals,
      order.targetCollateralToken.prices.maxPrice
    )!;

    if (swapPathLiquidity < minOutputUsd) {
      errors.push({
        msg: t`There may not be sufficient liquidity to execute the Swap when the Min. Receive conditions are met.`,
        level: "error",
        key: "liquidity0",
      });
    }

    const swapImpactFeeItem = getFeeItem(
      order.swapPathStats?.totalSwapPriceImpactDeltaUsd,
      convertToUsd(
        order.initialCollateralDeltaAmount,
        order.initialCollateralToken.decimals,
        order.initialCollateralToken.prices.maxPrice
      )
    );

    if (getIsHighPriceImpact(undefined, swapImpactFeeItem)) {
      errors.push({
        msg: t`Currently, There is a high Swap Price Impact for the Order Swap path.`,
        level: "warning",
        key: "highPriceImpact",
      });
    }
  }

  const positionOrder = order as PositionOrderInfo;

  const position = Object.values(positionsInfoData || {}).find((pos) => isOrderForPosition(positionOrder, pos.key));

  if ([OrderType.LimitDecrease, OrderType.LimitIncrease].includes(positionOrder.orderType)) {
    const { acceptablePriceDeltaBps: currentAcceptablePriceDeltaBps } = getAcceptablePriceInfo({
      marketInfo: positionOrder.marketInfo,
      isIncrease: isIncreaseOrderType(positionOrder.orderType),
      isLong: positionOrder.isLong,
      indexPrice: positionOrder.triggerPrice,
      sizeDeltaUsd: positionOrder.sizeDeltaUsd,
    });

    const { acceptablePriceDeltaBps: orderAcceptablePriceDeltaBps } = getPriceImpactByAcceptablePrice({
      sizeDeltaUsd: positionOrder.sizeDeltaUsd,
      isIncrease: isIncreaseOrderType(positionOrder.orderType),
      isLong: positionOrder.isLong,
      indexPrice: positionOrder.triggerPrice,
      acceptablePrice: positionOrder.acceptablePrice,
    });

    if (currentAcceptablePriceDeltaBps < 0 && currentAcceptablePriceDeltaBps < orderAcceptablePriceDeltaBps) {
      const priceText = positionOrder.orderType === OrderType.LimitIncrease ? t`limit price` : t`trigger price`;
      const formattedCurrentAcceptablePriceImpact = formatPercentage(currentAcceptablePriceDeltaBps, { signed: true });
      const formattedOrderAcceptablePriceImpact = formatPercentage(orderAcceptablePriceDeltaBps, {
        signed: true,
      });

      errors.push({
        msg: t`The order may not execute at the desired ${priceText} as its acceptable price impact is set to ${formattedOrderAcceptablePriceImpact}, which is lower than the current market price impact of ${formattedCurrentAcceptablePriceImpact}. It can be edited using the "Edit" button.`,
        level: "warning",
        key: "acceptablePrice",
      });
    }
  }

  if (positionOrder.orderType === OrderType.LimitIncrease) {
    const currentLiquidity = getAvailableUsdLiquidityForPosition(positionOrder.marketInfo, positionOrder.isLong);

    if (currentLiquidity < positionOrder.sizeDeltaUsd) {
      errors.push({
        msg: t`There may not be sufficient liquidity to execute your Order when the Price conditions are met.`,
        level: "error",
        key: "liquidity1",
      });
    }

    if (positionOrder.swapPathStats?.swapPath.length) {
      const swapPathLiquidity = getMaxSwapPathLiquidity({
        marketsInfoData,
        swapPath: positionOrder.swapPath,
        initialCollateralAddress: positionOrder.initialCollateralTokenAddress,
      });

      const collateralSwapUsd = convertToUsd(
        order.initialCollateralDeltaAmount,
        order.initialCollateralToken.decimals,
        order.initialCollateralToken.prices.maxPrice
      )!;

      if (swapPathLiquidity < collateralSwapUsd) {
        errors.push({
          msg: t`There may not be sufficient liquidity to execute the Pay Token to Collateral Token swap when the Price conditions are met.`,
          level: "error",
          key: "liquidity2",
        });
      }
    }
  }

  if (!position) {
    const collateralSymbol = order.targetCollateralToken.symbol;
    const sameMarketPosition = Object.values(positionsInfoData || {}).find(
      (pos) => pos.marketAddress === order.marketAddress && pos.isLong === order.isLong
    );

    const symbol = sameMarketPosition?.collateralToken.symbol;
    const longText = sameMarketPosition?.isLong ? t`long` : t`short`;

    if (sameMarketPosition) {
      errors.push({
        msg: t`This order using ${collateralSymbol} as collateral will not be valid for the existing ${longText} position using ${symbol} as collateral.`,
        level: "warning",
        key: "collateralToken",
      });
    }
  }

  if (isDecreaseOrderType(order.orderType) && position) {
    const triggerPrice = (order as PositionOrderInfo).triggerPrice;

    const isInvalidTriggerPrice = position.isLong
      ? position.liquidationPrice === undefined
        ? undefined
        : position.liquidationPrice > triggerPrice
      : position.liquidationPrice === undefined
      ? undefined
      : position.liquidationPrice < triggerPrice;

    if (isInvalidTriggerPrice) {
      errors.push({
        msg: t`The order will not be executed as its trigger price is beyond the position's liquidation price.`,
        level: "error",
        key: "triggerPrice",
      });
    }

    if (order.swapPath.length) {
      const swapPathLiquidity = getMaxSwapPathLiquidity({
        marketsInfoData,
        swapPath: positionOrder.swapPath,
        initialCollateralAddress: positionOrder.initialCollateralTokenAddress,
      });

      const minOutputUsd = convertToUsd(
        order.minOutputAmount,
        order.targetCollateralToken.decimals,
        order.targetCollateralToken.prices.maxPrice
      )!;

      if (swapPathLiquidity < minOutputUsd) {
        errors.push({
          msg: t`There may not be sufficient liquidity to execute swap to Receive Token when the Price conditions are met.`,
          level: "error",
          key: "swapPath",
        });
      }
    }
  }

  if (isIncreaseOrderType(order.orderType)) {
    const isMaxLeverageError = getIsMaxLeverageError(positionOrder, position, p.findSwapPath, p.uiFeeFactor);

    if (isMaxLeverageError) {
      errors.push({
        msg: (
          <Trans>
            The order may not execute as the max.&nbsp;allowed&nbsp;leverage is exceeded. Consider decreasing the
            order's leverage by editing and decreasing its size.{" "}
            <ExternalLink href="https://docs.gmx.io/docs/trading/v2/#max-leverage">Read more</ExternalLink>.
          </Trans>
        ),
        key: "maxLeverage",
        level: "error",
      });
    }
  }

  const errorsLevelPriority = {
    error: 1,
    warning: 2,
  };

  let level: "error" | "warning" | undefined = undefined;
  if (errors.some((err) => err.level === "error")) {
    level = "error";
  } else if (errors.some((err) => err.level === "warning")) {
    level = "warning";
  }

  return {
    errors: errors.sort((a, b) => {
      return errorsLevelPriority[a.level] - errorsLevelPriority[b.level];
    }),
    level,
  };
}

function getTokenIndex(token: Token, referenceArray: string[]): number {
  return referenceArray.indexOf(
    token.wrappedAddress && referenceArray.includes(token.wrappedAddress) ? token.wrappedAddress : token.address
  );
}

export function sortPositionOrders(orders: PositionOrderInfo[], tokenSortOrder?: string[]): PositionOrderInfo[] {
  return orders.sort((a, b) => {
    if (tokenSortOrder) {
      const indexA = getTokenIndex(a.marketInfo.indexToken, tokenSortOrder);
      const indexB = getTokenIndex(b.marketInfo.indexToken, tokenSortOrder);
      if (indexA !== indexB) return indexA - indexB;
    } else {
      const nameComparison = a.marketInfo.name.localeCompare(b.marketInfo.name);
      if (nameComparison) return nameComparison;
    }

    // Compare by trigger price
    const triggerPriceComparison = a.triggerPrice - b.triggerPrice;
    if (triggerPriceComparison !== 0n) return bigMath.sign(triggerPriceComparison);

    // Compare by order type
    const orderTypeComparison = a.orderType - b.orderType;
    if (orderTypeComparison) return orderTypeComparison;

    // Finally, sort by size delta USD
    return bigMath.sign(b.sizeDeltaUsd - a.sizeDeltaUsd);
  });
}

export function sortSwapOrders(orders: SwapOrderInfo[], tokenSortOrder?: string[]): SwapOrderInfo[] {
  return orders.sort((a, b) => {
    if (tokenSortOrder) {
      const indexA = getTokenIndex(a.targetCollateralToken, tokenSortOrder);
      const indexB = getTokenIndex(b.targetCollateralToken, tokenSortOrder);
      if (indexA !== indexB) return indexA - indexB;
    } else {
      const collateralComparison = a.targetCollateralToken.symbol.localeCompare(b.targetCollateralToken.symbol);
      if (collateralComparison) return collateralComparison;
    }

    return bigMath.sign(a.minOutputAmount - b.minOutputAmount);
  });
}

function getIsMaxLeverageError(
  order: PositionOrderInfo,
  position: PositionInfo | undefined,
  findSwapPath: FindSwapPath,
  uiFeeFactor: bigint
) {
  const swapAmounts = getSwapAmountsByFromValue({
    tokenIn: order.initialCollateralToken,
    tokenOut: order.targetCollateralToken,
    amountIn: order.initialCollateralDeltaAmount,
    isLimit: false,
    findSwapPath,
    uiFeeFactor,
  });
  const markPrice = order.marketInfo.indexToken.prices.minPrice;
  const sizeDeltaUsd = order.sizeDeltaUsd;
  const sizeDeltaInTokens = convertToTokenAmount(sizeDeltaUsd, order.marketInfo.indexToken.decimals, markPrice);

  if (!sizeDeltaInTokens) return false;

  const isLong = order.isLong;
  const marketInfo = order.marketInfo;

  const collateralDeltaAmount = swapAmounts.amountOut;
  const collateralDeltaUsd = convertToUsd(
    collateralDeltaAmount,
    order.targetCollateralToken.decimals,
    order.targetCollateralToken.prices.minPrice
  );

  if (!collateralDeltaUsd) return false;

  const leverage = getLeverage({
    sizeInUsd: order.sizeDeltaUsd + (position?.sizeInUsd ?? 0n),
    collateralUsd: collateralDeltaUsd + (position?.collateralUsd ?? 0n),
    pnl: undefined,
    pendingBorrowingFeesUsd: 0n,
    pendingFundingFeesUsd: 0n,
  });

  if (!leverage) return false;

  return getIsMaxLeverageExceeded(leverage, marketInfo, isLong, sizeDeltaUsd);
}

export function getPendingOrderFromParams(
  chainId: number,
  txnType: OrderTxnType,
  p: DecreaseOrderParams | SecondaryUpdateOrderParams | SecondaryCancelOrderParams
) {
  const isNativeReceive = p.receiveTokenAddress === NATIVE_TOKEN_ADDRESS;

  const shouldApplySlippage = isMarketOrderType(p.orderType);
  let minOutputAmount = BigNumber.from(0);
  if ("minOutputUsd" in p) {
    shouldApplySlippage ? applySlippageToMinOut(p.allowedSlippage, p.minOutputUsd) : p.minOutputUsd;
  }
  if ("minOutputAmount" in p) {
    minOutputAmount = p.minOutputAmount;
  }
  const initialCollateralTokenAddress = convertTokenAddress(chainId, p.initialCollateralAddress, "wrapped");

  const orderKey = "orderKey" in p && p.orderKey ? p.orderKey : undefined;

  return {
    txnType,
    account: p.account,
    marketAddress: p.marketAddress,
    initialCollateralTokenAddress,
    initialCollateralDeltaAmount: p.initialCollateralDeltaAmount,
    swapPath: p.swapPath,
    sizeDeltaUsd: p.sizeDeltaUsd,
    minOutputAmount: minOutputAmount,
    isLong: p.isLong,
    orderType: p.orderType,
    shouldUnwrapNativeToken: isNativeReceive,
    orderKey,
  };
}<|MERGE_RESOLUTION|>--- conflicted
+++ resolved
@@ -21,12 +21,8 @@
   applySlippageToMinOut,
 } from "../trade";
 import { getIsMaxLeverageExceeded } from "../trade/utils/validation";
-<<<<<<< HEAD
-import { Order, OrderError, OrderInfo, OrderType, PositionOrderInfo, SwapOrderInfo } from "./types";
+import { Order, OrderError, OrderInfo, OrderType, PositionOrderInfo, SwapOrderInfo, OrderTxnType } from "./types";
 import { bigMath } from "lib/bigmath";
-=======
-import { Order, OrderError, OrderInfo, OrderType, PositionOrderInfo, SwapOrderInfo, OrderTxnType } from "./types";
->>>>>>> ddf3b05b
 
 export function isVisibleOrder(orderType: OrderType) {
   return isLimitOrderType(orderType) || isTriggerDecreaseOrderType(orderType) || isLimitSwapOrderType(orderType);
@@ -603,7 +599,7 @@
   const isNativeReceive = p.receiveTokenAddress === NATIVE_TOKEN_ADDRESS;
 
   const shouldApplySlippage = isMarketOrderType(p.orderType);
-  let minOutputAmount = BigNumber.from(0);
+  let minOutputAmount = 0n;
   if ("minOutputUsd" in p) {
     shouldApplySlippage ? applySlippageToMinOut(p.allowedSlippage, p.minOutputUsd) : p.minOutputUsd;
   }
