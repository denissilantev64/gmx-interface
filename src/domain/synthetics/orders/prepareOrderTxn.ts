--- conflicted
+++ resolved
@@ -1,12 +1,7 @@
 import { t } from "@lingui/macro";
-<<<<<<< HEAD
 import { ethers } from "ethers";
+
 import { getGasLimit, getGasPrice } from "lib/contracts";
-=======
-import { ethers, Wallet } from "ethers";
-
-import { getBestNonce, getGasLimit, getGasPrice } from "lib/contracts";
->>>>>>> 2954c600
 import { getErrorMessage } from "lib/contracts/transactionErrors";
 import { helperToast } from "lib/helperToast";
 import { OrderErrorContext, OrderMetricId, sendTxnErrorMetric } from "lib/metrics";
