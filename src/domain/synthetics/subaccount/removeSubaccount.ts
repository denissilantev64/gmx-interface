--- conflicted
+++ resolved
@@ -1,15 +1,8 @@
-<<<<<<< HEAD
 import { ethers, Signer } from "ethers";
+
 import { callContract } from "lib/contracts";
 import SubaccountRouter from "sdk/abis/SubaccountRouter.json";
-import { getContract } from "config/contracts";
-=======
-import { Signer } from "ethers";
-
-import { callContract } from "lib/contracts";
-
-import { getSubaccountRouterContract } from "./getSubaccountContract";
->>>>>>> 2954c600
+import { getContract } from "sdk/configs/contracts";
 
 export async function removeSubaccountTxn(chainId: number, signer: Signer, subaccountAddress: string) {
   const subaccountRouter = new ethers.Contract(getContract(chainId, "SubaccountRouter"), SubaccountRouter.abi, signer);
