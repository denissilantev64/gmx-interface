import { useMemo } from "react";
import useSWR from "swr";

import { getIsFlagEnabled } from "config/ab";
import { BOTANIX } from "config/chains";
import { convertToUsd, TokensData } from "domain/tokens";
import { metrics } from "lib/metrics";
import { getByKey } from "lib/objects";
import { FREQUENT_UPDATE_INTERVAL } from "lib/timeConstants";
import { MIN_GELATO_USD_BALANCE_FOR_SPONSORED_CALL } from "sdk/configs/express";
import { getTokenBySymbol } from "sdk/configs/tokens";

export type SponsoredCallBalanceData = {
  isSponsoredCallAllowed: boolean;
};

export function useIsSponsoredCallBalanceAvailable(
  chainId: number,
  { tokensData }: { tokensData: TokensData | undefined }
): SponsoredCallBalanceData {
  const { data: isSponsoredCallAllowed } = useSWR<boolean>(tokensData ? [chainId, "isSponsoredCallAllowed"] : null, {
    refreshInterval: FREQUENT_UPDATE_INTERVAL,
    fetcher: async () => {
      try {
        if (!getIsFlagEnabled("testSponsoredCall")) {
          return false;
        }

        const gelatoBalance = await fetch(
          "https://api.gelato.digital/1balance/networks/mainnets/sponsors/0x88FcCAC36031949001Df4bB0b68CBbd07f033161"
        );

        const gelatoBalanceData = await gelatoBalance.json();

        const mainBalance = gelatoBalanceData.sponsor.mainBalance;
        const mainBalanceToken = mainBalance.token;
        const remainingBalance = BigInt(mainBalance.remainingBalance);
        const amountInExecution = BigInt(mainBalance.amountInExecution);
<<<<<<< HEAD
        const balanceLeft = remainingBalance - amountInExecution;
=======
>>>>>>> 7b1e3ed7

        const balanceLeft = remainingBalance - amountInExecution;
        const mainTokenSymbol = chainId === BOTANIX ? "USDC.E" : mainBalanceToken.symbol;


        const mainBalanceTokenData = getByKey(tokensData, getTokenBySymbol(chainId, mainTokenSymbol).address);

        const usdBalance = convertToUsd(balanceLeft, mainBalanceToken.decimals, mainBalanceTokenData?.prices.minPrice);
<<<<<<< HEAD
=======

>>>>>>> 7b1e3ed7

        return usdBalance !== undefined && usdBalance > MIN_GELATO_USD_BALANCE_FOR_SPONSORED_CALL;
      } catch (error) {
        metrics.pushError(error, "expressOrders.useIsSponsoredCallBalanceAvailable");
        return false;
      }
    },
  });

  return useMemo(() => {
    return {
      isSponsoredCallAllowed: Boolean(isSponsoredCallAllowed),
    };
  }, [isSponsoredCallAllowed]);
}<|MERGE_RESOLUTION|>--- conflicted
+++ resolved
@@ -36,10 +36,6 @@
         const mainBalanceToken = mainBalance.token;
         const remainingBalance = BigInt(mainBalance.remainingBalance);
         const amountInExecution = BigInt(mainBalance.amountInExecution);
-<<<<<<< HEAD
-        const balanceLeft = remainingBalance - amountInExecution;
-=======
->>>>>>> 7b1e3ed7
 
         const balanceLeft = remainingBalance - amountInExecution;
         const mainTokenSymbol = chainId === BOTANIX ? "USDC.E" : mainBalanceToken.symbol;
@@ -48,10 +44,6 @@
         const mainBalanceTokenData = getByKey(tokensData, getTokenBySymbol(chainId, mainTokenSymbol).address);
 
         const usdBalance = convertToUsd(balanceLeft, mainBalanceToken.decimals, mainBalanceTokenData?.prices.minPrice);
-<<<<<<< HEAD
-=======
-
->>>>>>> 7b1e3ed7
 
         return usdBalance !== undefined && usdBalance > MIN_GELATO_USD_BALANCE_FOR_SPONSORED_CALL;
       } catch (error) {
