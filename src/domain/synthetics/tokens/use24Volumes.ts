import { gql } from "@apollo/client";
import useSWR from "swr";
import type { Address } from "viem";

import { selectChainId, selectMarketsInfoData } from "context/SyntheticsStateContext/selectors/globalSelectors";
import { useSelector } from "context/SyntheticsStateContext/utils";
import { getByKey } from "sdk/utils/objects";

import { NATIVE_TOKEN_ADDRESS, convertTokenAddress } from "sdk/configs/tokens";
import { TIMEZONE_OFFSET_SEC } from "domain/prices/constants";
import { getSubsquidGraphClient } from "lib/subgraph/clients";

type PositionVolumeInfosResponse = Record<Address, bigint>;

const MARKET_VOLUMES_QUERY = gql`
  query MarketVolumesInfoResolver($timestamp: Float!) {
    positionsVolume(where: { timestamp: $timestamp }) {
      volume
      market
    }
  }
`;

export function use24hVolumes() {
  const chainId = useSelector(selectChainId);
  const marketsInfoData = useSelector(selectMarketsInfoData);

  const LAST_DAY_UNIX_TIMESTAMP = Math.floor(Date.now() / 1000) - 24 * 60 * 60;
  const timestamp = LAST_DAY_UNIX_TIMESTAMP + TIMEZONE_OFFSET_SEC;

  const variables = {
    timestamp: timestamp,
  };

  const { data } = useSWR<
    | {
        byIndexToken: PositionVolumeInfosResponse;
        byMarketToken: PositionVolumeInfosResponse;
      }
    | undefined
  >(
    [chainId, "24hVolume"],
    async () => {
      const client = getSubsquidGraphClient(chainId);

      if (!client) {
        return;
      }

      const response = await client.query<{ positionsVolume: { volume: string; market: Address }[] }>({
        query: MARKET_VOLUMES_QUERY,
        variables,
      });

      const byIndexToken: PositionVolumeInfosResponse = {};
      const byMarketToken: PositionVolumeInfosResponse = {};

      response.data?.positionsVolume.forEach(
        (entry) => {
          const marketInfo = getByKey(marketsInfoData, entry.market);

          if (!marketInfo) {
            return;
          }

          byMarketToken[entry.market] = BigInt(entry.volume);

          const indexTokenAddress = marketInfo?.indexTokenAddress;

          if (!indexTokenAddress) {
            return;
          }

<<<<<<< HEAD
          byIndexToken[indexTokenAddress] = (byIndexToken[indexTokenAddress] || 0n) + BigInt(entry.volume);
=======
          acc[indexTokenAddress] =
            (acc[indexTokenAddress] === undefined ? 0n : acc[indexTokenAddress]) + BigInt(cur.volume);
>>>>>>> 17da711c
          if (indexTokenAddress === convertTokenAddress(chainId, NATIVE_TOKEN_ADDRESS, "wrapped")) {
            byIndexToken[NATIVE_TOKEN_ADDRESS] = byIndexToken[indexTokenAddress];
          }
        },
        {} as Record<Address, bigint>
      );

      return {
        byIndexToken,
        byMarketToken,
      };
    },
    {
      refreshInterval: 60_000,
    }
  );

  return data;
}<|MERGE_RESOLUTION|>--- conflicted
+++ resolved
@@ -71,12 +71,10 @@
             return;
           }
 
-<<<<<<< HEAD
-          byIndexToken[indexTokenAddress] = (byIndexToken[indexTokenAddress] || 0n) + BigInt(entry.volume);
-=======
-          acc[indexTokenAddress] =
-            (acc[indexTokenAddress] === undefined ? 0n : acc[indexTokenAddress]) + BigInt(cur.volume);
->>>>>>> 17da711c
+          byIndexToken[indexTokenAddress] =
+            (byIndexToken[indexTokenAddress] === undefined ? 0n : byIndexToken[indexTokenAddress]) +
+            BigInt(entry.volume);
+
           if (indexTokenAddress === convertTokenAddress(chainId, NATIVE_TOKEN_ADDRESS, "wrapped")) {
             byIndexToken[NATIVE_TOKEN_ADDRESS] = byIndexToken[indexTokenAddress];
           }
