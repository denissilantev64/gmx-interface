--- conflicted
+++ resolved
@@ -23,7 +23,7 @@
 import { getServerBaseUrl, getServerUrl } from "config/backend";
 import { UI_VERSION, isDevelopment } from "config/env";
 import { REQUIRED_UI_VERSION_KEY } from "config/localStorage";
-import { bigMath } from "lib/bigmath";
+import { bigMath } from "sdk/utils/bigmath";
 import { getTokenBySymbol } from "sdk/configs/tokens";
 import { callContract, contractFetcher } from "lib/contracts";
 import { BN_ZERO, bigNumberify, expandDecimals, parseValue } from "lib/numbers";
@@ -34,13 +34,6 @@
 import useSWRInfinite from "swr/infinite";
 import { replaceNativeTokenAddress } from "./tokens";
 import { getUsd } from "./tokens/utils";
-<<<<<<< HEAD
-import useWallet from "lib/wallets/useWallet";
-import useSWRInfinite from "swr/infinite";
-import { bigMath } from "sdk/utils/bigmath";
-import { OrderMetricId } from "lib/metrics";
-=======
->>>>>>> 9a8a8397
 
 export * from "./prices";
 
