--- conflicted
+++ resolved
@@ -19,7 +19,6 @@
 import { DECREASE, INCREASE, SWAP, USD_DECIMALS, getOrderKey } from "lib/legacy";
 
 import { t } from "@lingui/macro";
-import { useWeb3React } from "@web3-react/core";
 import { getServerBaseUrl, getServerUrl } from "config/backend";
 import { UI_VERSION, isDevelopment } from "config/env";
 import { REQUIRED_UI_VERSION_KEY } from "config/localStorage";
@@ -31,15 +30,7 @@
 import { groupBy } from "lodash";
 import { replaceNativeTokenAddress } from "./tokens";
 import { getUsd } from "./tokens/utils";
-<<<<<<< HEAD
-import { getProvider } from "lib/rpc";
-import { bigNumberify, expandDecimals, parseValue } from "lib/numbers";
-import { getTokenBySymbol } from "config/tokens";
-import { t } from "@lingui/macro";
-import { REQUIRED_UI_VERSION_KEY } from "config/localStorage";
 import useWallet from "lib/wallets/useWallet";
-=======
->>>>>>> a5a3f2ae
 
 export * from "./prices";
 
@@ -368,22 +359,13 @@
   const nativeTokenAddress = getContract(chainId, "NATIVE_TOKEN");
 
   const { data: minExecutionFee } = useSWR<BigNumber>([active, chainId, positionRouterAddress, "minExecutionFee"], {
-<<<<<<< HEAD
-    fetcher: contractFetcher(signer, PositionRouter),
-=======
-    fetcher: contractFetcher(library, PositionRouter) as any,
->>>>>>> a5a3f2ae
+    fetcher: contractFetcher(signer, PositionRouter) as any,
   });
 
   const { data: gasPrice } = useSWR<BigNumber | undefined>(["gasPrice", chainId], {
     fetcher: () => {
-<<<<<<< HEAD
-      return new Promise(async (resolve, reject) => {
+      return new Promise<BigNumber | undefined>(async (resolve, reject) => {
         const provider = getProvider(signer, chainId);
-=======
-      return new Promise<BigNumber | undefined>(async (resolve, reject) => {
-        const provider = getProvider(library, chainId);
->>>>>>> a5a3f2ae
         if (!provider) {
           resolve(undefined);
           return;
@@ -650,11 +632,7 @@
   const { data: ethPrice, mutate: updateEthPrice } = useSWR<BigNumber>(
     [`StakeV2:ethPrice:${active}`, ARBITRUM, vaultAddress, "getMinPrice", ethAddress],
     {
-<<<<<<< HEAD
-      fetcher: contractFetcher(signer, Vault),
-=======
-      fetcher: contractFetcher(library, Vault) as any,
->>>>>>> a5a3f2ae
+      fetcher: contractFetcher(signer, Vault) as any,
     }
   );
 
