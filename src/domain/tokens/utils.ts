import { getExplorerUrl } from "config/chains";
import { getVisibleTokens, getWhitelistedTokens } from "config/tokens";
import { BigNumber, ethers } from "ethers";
import {
  DUST_BNB,
  MARKET,
  MINT_BURN_FEE_BASIS_POINTS,
  PRECISION,
  TAX_BASIS_POINTS,
  USDG_ADDRESS,
  USDG_DECIMALS,
  USD_DECIMALS,
  adjustForDecimals,
  getFeeBasisPoints,
} from "lib/legacy";
import { bigNumberify, expandDecimals } from "lib/numbers";
import { InfoTokens, Token, TokenInfo } from "./types";
import { HIGH_SPREAD_THRESHOLD } from "config/factors";

const { AddressZero } = ethers.constants;

export function getTokenUrl(chainId: number, address: string) {
  if (!address) {
    return getExplorerUrl(chainId);
  }
  return getExplorerUrl(chainId) + "token/" + address;
}

export function getUsd(
  amount: BigNumber | undefined,
  tokenAddress: string,
  max: boolean,
  infoTokens: InfoTokens,
  orderOption?: string,
  triggerPriceUsd?: BigNumber
) {
  if (!amount) {
    return;
  }
  if (tokenAddress === USDG_ADDRESS) {
    return amount.mul(PRECISION).div(expandDecimals(1, 18));
  }
  const info = getTokenInfo(infoTokens, tokenAddress);
  const price = getTriggerPrice(tokenAddress, max, info, orderOption, triggerPriceUsd);
  if (!price) {
    return;
  }

  return amount.mul(price).div(expandDecimals(1, info.decimals));
}

export function getTokenAmountFromUsd(
  infoTokens: InfoTokens,
  tokenAddress: string,
  usdAmount?: BigNumber,
  opts: {
    max?: boolean;
    overridePrice?: BigNumber;
  } = {}
) {
  if (!usdAmount) {
    return;
  }

  if (tokenAddress === USDG_ADDRESS) {
    return usdAmount.mul(expandDecimals(1, 18)).div(PRECISION);
  }

  const info: TokenInfo | undefined = getTokenInfo(infoTokens, tokenAddress);

  if (!info) {
    return;
  }

  const price = opts.overridePrice || (opts.max ? info.maxPrice : info.minPrice);

  if (!BigNumber.isBigNumber(price) || price.lte(0)) {
    return;
  }

  return usdAmount.mul(expandDecimals(1, info.decimals)).div(price);
}

export function getTriggerPrice(
  tokenAddress: string,
  max: boolean,
  info: TokenInfo,
  orderOption?: string,
  triggerPriceUsd?: BigNumber
) {
  // Limit/stop orders are executed with price specified by user
  if (orderOption && orderOption !== MARKET && triggerPriceUsd) {
    return triggerPriceUsd;
  }

  // Market orders are executed with current market price
  if (!info) {
    return;
  }
  if (max && !info.maxPrice) {
    return;
  }
  if (!max && !info.minPrice) {
    return;
  }
  return max ? info.maxPrice : info.minPrice;
}

export function getTokenInfo(
  infoTokens: InfoTokens,
  tokenAddress: string,
  replaceNative?: boolean,
  nativeTokenAddress?: string
) {
  if (replaceNative && tokenAddress === nativeTokenAddress) {
    return infoTokens[AddressZero];
  }

  return infoTokens[tokenAddress];
}

export function getLowestFeeTokenForBuyGlp(
  chainId: number,
  toAmount: BigNumber,
  glpPrice: BigNumber,
  usdgSupply: BigNumber,
  totalTokenWeights: BigNumber,
  infoTokens: InfoTokens,
  fromTokenAddress: string,
  swapUsdMin: BigNumber
): { token: Token; fees: number; amountLeftToDeposit: BigNumber } | undefined {
  if (!chainId || !toAmount || !infoTokens || !glpPrice || !usdgSupply || !totalTokenWeights || !swapUsdMin) {
    return;
  }

  const tokens = getVisibleTokens(chainId);

  const usdgAmount = toAmount.mul(glpPrice).div(PRECISION);

  const tokensData = tokens.map((token) => {
    const fromToken = getTokenInfo(infoTokens, token.address);

    const fees = getFeeBasisPoints(
      fromToken,
      fromToken.usdgAmount,
      usdgAmount,
      MINT_BURN_FEE_BASIS_POINTS,
      TAX_BASIS_POINTS,
      true,
      usdgSupply,
      totalTokenWeights
    );

    let amountLeftToDeposit = bigNumberify(0)!;

    if (
      fromToken.maxUsdgAmount &&
      fromToken.maxUsdgAmount.gt(0) &&
      fromToken.usdgAmount &&
      fromToken.usdgAmount.gt(0)
    ) {
      amountLeftToDeposit = fromToken.maxUsdgAmount
        .sub(fromToken.usdgAmount)
        .mul(expandDecimals(1, USD_DECIMALS))
        .div(expandDecimals(1, USDG_DECIMALS));
    }
    return { token, fees, amountLeftToDeposit };
  });

  const tokensWithLiquidity = tokensData
    .filter(
      (asset) =>
        asset.token.address !== fromTokenAddress &&
        asset.hasOwnProperty("fees") &&
        swapUsdMin.lt(asset.amountLeftToDeposit)
    )
    .sort((a, b) => a.fees - b.fees);

  return tokensWithLiquidity.length > 0
    ? tokensWithLiquidity[0]
    : tokensData.sort((a, b) => Number(b.amountLeftToDeposit.sub(a.amountLeftToDeposit)))[0];
}

export function getMostAbundantStableToken(chainId: number, infoTokens: InfoTokens) {
  const whitelistedTokens = getWhitelistedTokens(chainId);
  let availableAmount;
  let stableToken = whitelistedTokens.find((t) => t.isStable);

  for (let i = 0; i < whitelistedTokens.length; i++) {
    const info = getTokenInfo(infoTokens, whitelistedTokens[i].address);
    if (!info.isStable || !info.availableAmount) {
      continue;
    }

    const adjustedAvailableAmount = adjustForDecimals(info.availableAmount, info.decimals, USD_DECIMALS);
    if (!availableAmount || adjustedAvailableAmount.gt(availableAmount)) {
      availableAmount = adjustedAvailableAmount;
      stableToken = info;
    }
  }

  return stableToken as TokenInfo;
}

export function shouldRaiseGasError(token: TokenInfo, amount?: BigNumber) {
  if (!amount) {
    return false;
  }
  if (token.address !== AddressZero) {
    return false;
  }
  if (!token.balance) {
    return false;
  }
  if (amount.gte(token.balance)) {
    return true;
  }
  if (token.balance.sub(amount).lt(DUST_BNB)) {
    return true;
  }
  return false;
}

export const replaceNativeTokenAddress = (path: string[], nativeTokenAddress: string) => {
  if (!path) {
    return;
  }

  let updatedPath: string[] = [];

  for (let i = 0; i < path.length; i++) {
    let address = path[i];
    if (address === AddressZero) {
      address = nativeTokenAddress;
    }
    updatedPath.push(address);
  }

  return updatedPath;
};

<<<<<<< HEAD
export function getSpread(fromTokenInfo, toTokenInfo, isLong, nativeTokenAddress) {
  if (fromTokenInfo && fromTokenInfo.maxPrice && toTokenInfo && toTokenInfo.minPrice) {
    const fromDiff = fromTokenInfo.maxPrice.sub(fromTokenInfo.minPrice).div(2);
    const fromSpread = fromDiff.mul(PRECISION).div(fromTokenInfo.maxPrice.add(fromTokenInfo.minPrice).div(2));
    const toDiff = toTokenInfo.maxPrice.sub(toTokenInfo.minPrice).div(2);
    const toSpread = toDiff.mul(PRECISION).div(toTokenInfo.maxPrice.add(toTokenInfo.minPrice).div(2));

    let value = fromSpread.add(toSpread);

    const fromTokenAddress = fromTokenInfo.isNative ? nativeTokenAddress : fromTokenInfo.address;
    const toTokenAddress = toTokenInfo.isNative ? nativeTokenAddress : toTokenInfo.address;

    if (isLong && fromTokenAddress === toTokenAddress) {
      value = fromSpread;
    }

    return {
      value,
      isHigh: value.gt(HIGH_SPREAD_THRESHOLD),
    };
  }
=======
export function getSpread(p: { minPrice: BigNumber; maxPrice: BigNumber }): BigNumber {
  const diff = p.maxPrice.sub(p.minPrice);
  return diff.mul(PRECISION).div(p.maxPrice.add(p.minPrice).div(2));
>>>>>>> 2921cb89
}<|MERGE_RESOLUTION|>--- conflicted
+++ resolved
@@ -15,7 +15,6 @@
 } from "lib/legacy";
 import { bigNumberify, expandDecimals } from "lib/numbers";
 import { InfoTokens, Token, TokenInfo } from "./types";
-import { HIGH_SPREAD_THRESHOLD } from "config/factors";
 
 const { AddressZero } = ethers.constants;
 
@@ -239,31 +238,7 @@
   return updatedPath;
 };
 
-<<<<<<< HEAD
-export function getSpread(fromTokenInfo, toTokenInfo, isLong, nativeTokenAddress) {
-  if (fromTokenInfo && fromTokenInfo.maxPrice && toTokenInfo && toTokenInfo.minPrice) {
-    const fromDiff = fromTokenInfo.maxPrice.sub(fromTokenInfo.minPrice).div(2);
-    const fromSpread = fromDiff.mul(PRECISION).div(fromTokenInfo.maxPrice.add(fromTokenInfo.minPrice).div(2));
-    const toDiff = toTokenInfo.maxPrice.sub(toTokenInfo.minPrice).div(2);
-    const toSpread = toDiff.mul(PRECISION).div(toTokenInfo.maxPrice.add(toTokenInfo.minPrice).div(2));
-
-    let value = fromSpread.add(toSpread);
-
-    const fromTokenAddress = fromTokenInfo.isNative ? nativeTokenAddress : fromTokenInfo.address;
-    const toTokenAddress = toTokenInfo.isNative ? nativeTokenAddress : toTokenInfo.address;
-
-    if (isLong && fromTokenAddress === toTokenAddress) {
-      value = fromSpread;
-    }
-
-    return {
-      value,
-      isHigh: value.gt(HIGH_SPREAD_THRESHOLD),
-    };
-  }
-=======
 export function getSpread(p: { minPrice: BigNumber; maxPrice: BigNumber }): BigNumber {
   const diff = p.maxPrice.sub(p.minPrice);
   return diff.mul(PRECISION).div(p.maxPrice.add(p.minPrice).div(2));
->>>>>>> 2921cb89
 }