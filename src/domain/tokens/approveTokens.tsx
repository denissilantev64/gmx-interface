--- conflicted
+++ resolved
@@ -1,4 +1,4 @@
-import { BigNumber, Signer, ethers } from "ethers";
+import { Signer, ethers } from "ethers";
 import Token from "abis/Token.json";
 import { getChainName, getExplorerUrl } from "config/chains";
 import { helperToast } from "lib/helperToast";
@@ -20,7 +20,7 @@
   pendingTxns?: any[];
   setPendingTxns?: (txns: any[]) => void;
   includeMessage?: boolean;
-  approveAmount?: BigNumber;
+  approveAmount?: bigint;
 };
 
 export function approveTokens({
@@ -42,11 +42,7 @@
   const nativeToken = getNativeToken(chainId);
   const networkName = getChainName(chainId);
   contract
-<<<<<<< HEAD
-    .approve(spender, ethers.MaxUint256)
-=======
-    .approve(spender, approveAmount ?? ethers.constants.MaxUint256)
->>>>>>> ddf3b05b
+    .approve(spender, approveAmount ?? ethers.MaxUint256)
     .then(async (res) => {
       const txUrl = getExplorerUrl(chainId) + "tx/" + res.hash;
       helperToast.success(
