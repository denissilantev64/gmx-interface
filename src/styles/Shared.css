html,
body,
#root {
  height: 100%;
  width: 100%;
  margin: 0;
  padding: 0;
  color: white;
  font-size: 10px;
  background-color: var(--main-bg-color);
}

body {
  margin: 0;
  font-family: -apple-system, BlinkMacSystemFont, "Segoe UI", "Roboto", "Oxygen", "Ubuntu", "Cantarell", "Fira Sans",
    "Droid Sans", "Helvetica Neue", sans-serif;
  -webkit-font-smoothing: subpixel-antialiased;
  -webkit-font-smoothing: antialiased;
  -moz-osx-font-smoothing: grayscale;
}

code {
  font-family: source-code-pro, Menlo, Monaco, Consolas, "Courier New", monospace;
}

* {
  box-sizing: border-box;
  font-family: "Relative", sans-serif;
  letter-spacing: 0.05rem;
}

input {
  font-family: "RelativeNumber";
}

::-webkit-scrollbar {
  width: 0.6rem;
  height: 0.6rem;
}

/* Track */
::-webkit-scrollbar-track {
  background: #17182e;
}

/* Handle */
::-webkit-scrollbar-thumb {
  background: #a0a3c4;
  border-radius: 1.5rem;
}

/* Handle on hover */
::-webkit-scrollbar-thumb:hover {
  background: #b3b4c2;
}

:root {
  --main-bg-color: #101124;
  --dark-blue: #17182c;
  --dark-blue-bg: #16182e;
  --dark-blue-accent: #a0a3c4;
  --primary-btn-bg: #2d42fc;
  --primary-btn-hover: #4d5ffa;
  --primary-btn-active: #5264fc;
  --dark-blue-hover: #808aff14;
  --dark-blue-border: #ffffff29;
  --dark-blue-active: #818cef33;
  --text-gray: rgba(255, 255, 255, 0.7);
  --avax-red: #e84143;
  --arbitrum-blue: #28a0f0;
  --border-radius-sm: 0.4rem;
  --error-red: #fa3c58;
  --font-sm: 1.4rem;
  --font-base: 1.5rem;
  --font-md: 1.6rem;
  --font-lg: 2.4rem;
  --font-xl: 3.4rem;
}

a {
  color: white;
}

.Card-title {
  font-size: 3.1rem;
}

input::-webkit-outer-spin-button,
input::-webkit-inner-spin-button {
  -webkit-appearance: none;
  margin: 0;
}

/* Firefox */
input[type="number"] {
  -moz-appearance: textfield;
}

input {
  font-size: 2rem;
  color: white;
  outline: none;
  background: none;
  border: none;
  padding: 1.25rem;
  text-overflow: ellipsis;
  white-space: nowrap;
  overflow: hidden;
}

button {
  outline: none;
  cursor: pointer;
}

button:disabled,
button.App-cta:disabled {
  cursor: not-allowed;
  opacity: 0.9;
  box-shadow: none;
}

table {
  margin: 0;
  padding: 0;
}

tr {
  margin: 0;
  padding: 0;
}

td {
  margin: 0;
  padding: 0;
  padding-right: 0.465rem;
}

.border {
  border: 1px solid rgba(163, 165, 196, 0.2);
}

.align-right {
  text-align: right;
  display: flex;
  justify-content: flex-end;
}

.muted {
  opacity: 0.7;
}

.strong {
  font-weight: bold;
}

.text-center {
  text-align: center;
}

.clickable {
  cursor: pointer;
}

.underline {
  text-decoration: underline;
}

.text-none {
  text-transform: none;
}

.relative {
  position: relative;
}

.margin-bottom {
  margin-bottom: 0.465rem;
}

.transition-arrow {
  vertical-align: middle;
  margin-top: -0.31rem;
}

.inline-block {
  display: inline-block;
}

.display-inline {
  display: inline;
}

.text-white {
  color: white;
}

.label,
.label a {
  color: rgba(255, 255, 255, 0.7);
}

ul {
  padding-left: 2.325rem;
  margin-bottom: 0;
}

ul li {
  padding-bottom: 1.5rem;
}

a.plain {
  text-decoration: none;
}

.checkbox:checked:before {
  background-color: green;
}

.default-btn {
  background: #2d42fc;
  border-radius: 4px;
  font-size: var(--font-sm);
  line-height: 2rem;
  font-weight: normal;
  letter-spacing: 0px;
  color: #ffffff !important;
  padding-left: 1.6rem;
  padding-right: 1.6rem;
  /* padding: 9px 16px!important; */
  text-decoration: none;
  box-sizing: border-box;
  position: relative;
  min-height: 3.6rem;
  display: inline-flex !important;
  align-items: center;
  text-align: center;
  cursor: pointer;
  border: none;
  appearance: none;
}

.default-btn:hover {
  background: var(--primary-btn-hover);
}

/* .default-btn:focus {
  background: #515ed8;
  border: 1px solid #3D4FFE;
  box-sizing: border-box;
  padding-left: 15px;
  padding-right: 15px;
} */

.default-btn:active {
  background: var(--primary-btn-active);
  border: none;
  overflow: hidden;
}

/* .default-btn:active::after {
  opacity: 0.239;
  content: " ";
  width: 5.2rem;
  height: 5.2rem;
  position: absolute;
  left: calc(50% - 2.6rem);
  top: -0.8rem;
  background: white;
  border-radius: 50%;
  transform: scale(0);
  animation: ripple 600ms linear;
} */

.default-btn:disabled {
  background: #2d2e3f 0% 0% no-repeat padding-box;
  color: #ffffff61;
}

.default-container {
  max-width: 126.4rem;
  padding-left: 3.2rem;
  padding-right: 3.2rem;
  margin: 0 auto;
}

.secondary-btn {
  background: #03d1cf;
  border-radius: 4px;
  font-size: var(--font-sm);
  line-height: 2rem;
  font-weight: normal;
  letter-spacing: 0px;
  color: black;
  padding-left: 1.6rem;
  padding-right: 1.6rem;
  /* padding: 9px 16px!important; */
  text-decoration: none;
  box-sizing: border-box;
  position: relative;
  min-height: 3.6rem;
  border: none;
  display: inline-flex !important;
  align-items: center;
  text-align: center;
}

.secondary-btn:hover {
  background: #3fdad9;
}

.secondary-btn:focus {
  background: #54dedd;
  border: 1px solid #1cb5b4fc;
  box-sizing: border-box;
  padding-left: 1.5rem;
  padding-right: 1.5rem;
}

.secondary-btn:active {
  background: #54dedd;
  border: none;
  box-sizing: border-box;
  overflow: hidden;
  padding-left: 1.6rem;
  padding-right: 1.6rem;
  /* padding: 9px 16px; */
}

.secondary-btn:active::after {
  opacity: 0.239;
  content: " ";
  width: 5.2rem;
  height: 5.2rem;
  position: absolute;
  left: calc(50% - 2.6rem);
  top: -0.8rem;
  background: white;
  border-radius: 50%;
  transform: scale(0);
  animation: ripple 500ms linear;
}

.secondary-btn:disabled {
  background: #2d2e3f 0% 0% no-repeat padding-box;
  color: #ffffff61;
}

@keyframes ripple {
  to {
    transform: scale(2);
    opacity: 0.4;
  }
}

button.btn-link {
  margin-top: 1.5rem;
  background: none;
  color: white;
  border: none;
  padding: 0;
  font-size: var(--font-base);
  display: block;
  text-align: left;
}

.logout-icon {
  vertical-align: middle;
  font-size: 1.7rem;
  margin-top: -0.31rem;
  margin-right: 0.5rem;
  margin-left: -0.465rem;
  opacity: 0.8;
}

button.btn-link:hover {
  text-decoration: underline;
}

button.btn-link:hover .logout-icon {
  opacity: 1;
}

.page-container {
  padding-top: 6.2rem;
}

.default-sm-container {
  max-width: 108.8rem;
}

.mt-0 {
  margin-top: 0 !important;
}

.m-0 {
  margin: 0 !important;
}

.mt-sm {
  margin-top: 1rem;
}
.mt-md {
  margin-top: 1.5rem;
}

.page-layout {
  min-height: calc(100vh - 62px);
  display: flex;
  flex-direction: column;
  padding-bottom: calc(4.65rem + 20rem);
  padding-top: 4.65rem;
}

.d-flex {
  display: flex;
}

.justify-space-between {
  justify-content: space-between;
}

.flex-wrap {
  flex-wrap: wrap;
}

.flex-column {
  flex-direction: column;
}

.items-center {
  display: flex;
  align-items: center;
}

.w-full {
  width: 100%;
}

.font-sm {
  font-size: var(--font-sm);
}
.font-base {
  font-size: var(--font-base);
}
.mr-base {
  margin-right: 1.5rem;
}
.default-cursor.App-cta {
  cursor: default;
}
.nowrap {
  white-space: nowrap;
}
.gap-right > *:not(:last-child) {
  margin-right: 1rem;
}

.debug-key {
  overflow-wrap: break-word;
  max-width: 30rem;
}

.cursor-pointer {
  cursor: pointer;
}

.text-gray {
  color: var(--text-gray);
}

<<<<<<< HEAD
.inline-flex {
  display: inline-flex;
}

.items-center {
  display: inline-flex;
  align-items: center;
}

.mr-xxs {
  margin-right: 0.25rem;
}
.mr-xs {
  margin-right: 0.5rem;
}

.ml-xxs {
  margin-left: 0.25rem;
}
.ml-xs {
  margin-left: 0.5rem;
}

.mx-xs {
  margin: 0 0.5rem;
}

.mx-xxs {
  margin: 0 0.25rem;
}

.m-sm {
  margin-right: 1rem;
}
.m-md {
  margin: 1.5rem;
=======
.text-warning {
  color: rgb(243, 181, 12);
}

.ml-xs {
  margin-left: 0.5rem;
>>>>>>> a6a30aaa
}<|MERGE_RESOLUTION|>--- conflicted
+++ resolved
@@ -469,7 +469,6 @@
   color: var(--text-gray);
 }
 
-<<<<<<< HEAD
 .inline-flex {
   display: inline-flex;
 }
@@ -506,12 +505,11 @@
 }
 .m-md {
   margin: 1.5rem;
-=======
+}
 .text-warning {
   color: rgb(243, 181, 12);
 }
 
 .ml-xs {
   margin-left: 0.5rem;
->>>>>>> a6a30aaa
 }