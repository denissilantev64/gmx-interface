html,
body,
#root {
  height: 100%;
  width: 100%;
  margin: 0;
  padding: 0;
  color: white;
  font-size: 10px;
  background-color: var(--main-bg-color);
}

body {
  margin: 0;
  font-family: -apple-system, BlinkMacSystemFont, "Segoe UI", "Roboto", "Oxygen", "Ubuntu", "Cantarell", "Fira Sans",
    "Droid Sans", "Helvetica Neue", sans-serif;
  -webkit-font-smoothing: subpixel-antialiased;
  -webkit-font-smoothing: antialiased;
  -moz-osx-font-smoothing: grayscale;
}

code {
  font-family: source-code-pro, Menlo, Monaco, Consolas, "Courier New", monospace;
}

* {
  box-sizing: border-box;
  font-family: "Relative", sans-serif;
  letter-spacing: 0.05rem;
}

input {
  font-family: "RelativeNumber";
}

::-webkit-scrollbar {
  width: 0.6rem;
  height: 0.6rem;
}

/* Track */
::-webkit-scrollbar-track {
  background: #17182e;
}

/* Handle */
::-webkit-scrollbar-thumb {
  background: #a0a3c4;
  border-radius: 1.5rem;
}

/* Handle on hover */
::-webkit-scrollbar-thumb:hover {
  background: #b3b4c2;
}

:root {
  --main-bg-color: #101124;
  --dark-blue: #17182c;
  --dark-blue-bg: #16182e;
  --dark-blue-accent: #a0a3c4;
  --primary-btn-bg: #2d42fc;
  --primary-btn-hover: #4d5ffa;
  --primary-btn-active: #5264fc;
  --dark-blue-hover: #808aff14;
  --dark-blue-border: #ffffff29;
  --dark-blue-active: #818cef33;
  --text-gray: rgba(255, 255, 255, 0.7);
  --warning-yellow: rgb(243, 181, 12);
  --avax-red: #e84143;
  --arbitrum-blue: #28a0f0;
  --border-radius-sm: 0.4rem;
  --error-red: #fa3c58;
  --font-sm: 1.4rem;
  --font-base: 1.5rem;
  --font-md: 1.6rem;
  --font-lg: 2.4rem;
  --font-xl: 3.4rem;
}

a {
  color: white;
}

.Card-title {
  font-size: 3.1rem;
}

input::-webkit-outer-spin-button,
input::-webkit-inner-spin-button {
  -webkit-appearance: none;
  margin: 0;
}

/* Firefox */
input[type="number"] {
  -moz-appearance: textfield;
}

input {
  font-size: 2rem;
  color: white;
  outline: none;
  background: none;
  border: none;
  padding: 1.25rem;
  text-overflow: ellipsis;
  white-space: nowrap;
  overflow: hidden;
}

button {
  outline: none;
  cursor: pointer;
}

button:disabled,
button.App-cta:disabled {
  cursor: not-allowed;
  opacity: 0.9;
  box-shadow: none;
}

table {
  margin: 0;
  padding: 0;
}

tr {
  margin: 0;
  padding: 0;
}

td {
  margin: 0;
  padding: 0;
  padding-right: 0.465rem;
}

.border {
  border: 1px solid rgba(163, 165, 196, 0.2);
}

.align-right {
  text-align: right;
  display: flex;
  justify-content: flex-end;
}

.muted {
  opacity: 0.7;
}

.strong {
  font-weight: bold;
}

.text-center {
  text-align: center;
}

.clickable {
  cursor: pointer;
}

.underline {
  text-decoration: underline;
}

.text-none {
  text-transform: none;
}

.relative {
  position: relative;
}

.margin-bottom {
  margin-bottom: 0.465rem;
}

.transition-arrow {
  vertical-align: middle;
  margin-top: -0.31rem;
}

.inline-block {
  display: inline-block;
}

.display-inline {
  display: inline;
}

.text-white {
  color: white;
}

.label,
.label a {
  color: rgba(255, 255, 255, 0.7);
}

ul {
  padding-left: 2.325rem;
  margin-bottom: 0;
}

ul li {
  padding-bottom: 1.5rem;
}

a.plain {
  text-decoration: none;
}

.checkbox:checked:before {
  background-color: green;
}

.default-btn {
  background: #2d42fc;
  border-radius: 4px;
  font-size: var(--font-sm);
  line-height: 2rem;
  font-weight: normal;
  letter-spacing: 0px;
  color: #ffffff !important;
  padding-left: 1.6rem;
  padding-right: 1.6rem;
  /* padding: 9px 16px!important; */
  text-decoration: none;
  box-sizing: border-box;
  position: relative;
  min-height: 3.6rem;
  display: inline-flex !important;
  align-items: center;
  text-align: center;
  cursor: pointer;
  border: none;
  appearance: none;
}

.default-btn:hover {
  background: var(--primary-btn-hover);
}

/* .default-btn:focus {
  background: #515ed8;
  border: 1px solid #3D4FFE;
  box-sizing: border-box;
  padding-left: 15px;
  padding-right: 15px;
} */

.default-btn:active {
  background: var(--primary-btn-active);
  border: none;
  overflow: hidden;
}

/* .default-btn:active::after {
  opacity: 0.239;
  content: " ";
  width: 5.2rem;
  height: 5.2rem;
  position: absolute;
  left: calc(50% - 2.6rem);
  top: -0.8rem;
  background: white;
  border-radius: 50%;
  transform: scale(0);
  animation: ripple 600ms linear;
} */

.default-btn:disabled {
  background: #2d2e3f 0% 0% no-repeat padding-box;
  color: #ffffff61;
}

.default-container {
  max-width: 126.4rem;
  padding-left: 3.2rem;
  padding-right: 3.2rem;
  margin: 0 auto;
}

.secondary-btn {
  background: #03d1cf;
  border-radius: 4px;
  font-size: var(--font-sm);
  line-height: 2rem;
  font-weight: normal;
  letter-spacing: 0px;
  color: black;
  padding-left: 1.6rem;
  padding-right: 1.6rem;
  /* padding: 9px 16px!important; */
  text-decoration: none;
  box-sizing: border-box;
  position: relative;
  min-height: 3.6rem;
  border: none;
  display: inline-flex !important;
  align-items: center;
  text-align: center;
}

.secondary-btn:hover {
  background: #3fdad9;
}

.secondary-btn:focus {
  background: #54dedd;
  border: 1px solid #1cb5b4fc;
  box-sizing: border-box;
  padding-left: 1.5rem;
  padding-right: 1.5rem;
}

.secondary-btn:active {
  background: #54dedd;
  border: none;
  box-sizing: border-box;
  overflow: hidden;
  padding-left: 1.6rem;
  padding-right: 1.6rem;
  /* padding: 9px 16px; */
}

.secondary-btn:active::after {
  opacity: 0.239;
  content: " ";
  width: 5.2rem;
  height: 5.2rem;
  position: absolute;
  left: calc(50% - 2.6rem);
  top: -0.8rem;
  background: white;
  border-radius: 50%;
  transform: scale(0);
  animation: ripple 500ms linear;
}

.secondary-btn:disabled {
  background: #2d2e3f 0% 0% no-repeat padding-box;
  color: #ffffff61;
}

@keyframes ripple {
  to {
    transform: scale(2);
    opacity: 0.4;
  }
}

button.btn-link {
  margin-top: 1.5rem;
  background: none;
  color: white;
  border: none;
  padding: 0;
  font-size: var(--font-base);
  display: block;
  text-align: left;
}

.logout-icon {
  vertical-align: middle;
  font-size: 1.7rem;
  margin-top: -0.31rem;
  margin-right: 0.5rem;
  margin-left: -0.465rem;
  opacity: 0.8;
}

button.btn-link:hover {
  text-decoration: underline;
}

button.btn-link:hover .logout-icon {
  opacity: 1;
}

.page-container {
  padding-top: 6.2rem;
}

.default-sm-container {
  max-width: 108.8rem;
}

.mt-0 {
  margin-top: 0 !important;
}

.m-0 {
  margin: 0 !important;
}

.mt-sm {
  margin-top: 1rem;
}
.mt-md {
  margin-top: 1.5rem;
}
.page-layout {
  min-height: calc(100vh - 62px);
  display: flex;
  flex-direction: column;
  padding-bottom: calc(4.65rem + 20rem);
  padding-top: 4.65rem;
}

.d-flex {
  display: flex;
}

.justify-space-between {
  justify-content: space-between;
}

.flex-wrap {
  flex-wrap: wrap;
}

.flex-column {
  flex-direction: column;
}

.items-center {
  display: inline-flex;
  align-items: center;
}

.items-top {
  display: inline-flex;
  align-items: flex-start;
}

.inline-flex {
  display: inline-flex;
}

.w-full {
  width: 100%;
}

.font-sm {
  font-size: var(--font-sm);
}
.font-base {
  font-size: var(--font-base);
}

.mr-md {
  margin-right: 1.5rem;
}
.default-cursor.App-cta {
  cursor: default;
}
.nowrap {
  white-space: nowrap;
}
.gap-right > *:not(:last-child) {
  margin-right: 1rem;
}

.debug-key {
  overflow-wrap: break-word;
  max-width: 30rem;
}

.cursor-pointer {
  cursor: pointer;
}

.text-gray {
  color: var(--text-gray);
}

.inline-flex {
  display: inline-flex;
}

.inline-items-center {
  display: inline-flex;
  align-items: center;
}

.mr-xxs {
  margin-right: 0.25rem;
}
.mr-xs {
  margin-right: 0.5rem;
}

.ml-xxs {
  margin-left: 0.25rem;
}
.ml-xs {
  margin-left: 0.5rem;
}

.mx-xs {
  margin: 0 0.5rem;
}

.mx-xxs {
  margin: 0 0.25rem;
}

.m-sm {
  margin-right: 1rem;
}
.m-md {
  margin: 1.5rem;
}
.text-warning {
  color: var(--warning-yellow);
}

.ml-xs {
  margin-left: 0.5rem;
}

<<<<<<< HEAD
.subtext {
  font-size: 1.2rem;
  color: var(--text-gray);
  margin-left: 0.25rem;
}

.lh-1 {
  line-height: 1;
=======
.nobr {
  white-space: nowrap;
>>>>>>> f771d8e3
}<|MERGE_RESOLUTION|>--- conflicted
+++ resolved
@@ -524,7 +524,6 @@
   margin-left: 0.5rem;
 }
 
-<<<<<<< HEAD
 .subtext {
   font-size: 1.2rem;
   color: var(--text-gray);
@@ -533,8 +532,8 @@
 
 .lh-1 {
   line-height: 1;
-=======
+}
+
 .nobr {
   white-space: nowrap;
->>>>>>> f771d8e3
 }