html,
body,
#root {
  height: 100%;
  width: 100%;
  margin: 0;
  padding: 0;
  color: white;
  font-size: 10px;
  background-color: var(--main-bg-color);
}

body {
  margin: 0;
  font-family: -apple-system, BlinkMacSystemFont, "Segoe UI", "Roboto", "Oxygen", "Ubuntu", "Cantarell", "Fira Sans",
    "Droid Sans", "Helvetica Neue", sans-serif;
  -webkit-font-smoothing: subpixel-antialiased;
  -webkit-font-smoothing: antialiased;
  -moz-osx-font-smoothing: grayscale;
}

code {
  font-family: source-code-pro, Menlo, Monaco, Consolas, "Courier New", monospace;
}

* {
  box-sizing: border-box;
  font-family: "Relative", sans-serif;
  letter-spacing: 0.05rem;
}

input {
  font-family: "RelativeNumber";
}

::-webkit-scrollbar {
  width: 0.6rem;
  height: 0.6rem;
}

/* Track */
::-webkit-scrollbar-track {
  background: #17182e;
}

/* Handle */
::-webkit-scrollbar-thumb {
  background: #a0a3c4;
  border-radius: 1.5rem;
}

/* Handle on hover */
::-webkit-scrollbar-thumb:hover {
  background: #b3b4c2;
}
:root {
  --main-bg-color: #101124;
  --dark-blue: #17182c;
  --dark-blue-bg: #16182e;
  --dark-blue-accent: #a0a3c4;
  --primary-btn-bg: #2d42fc;
  --primary-btn-hover: #4d5ffa;
  --primary-btn-active: #5264fc;
  --dark-blue-hover: #808aff14;
  --dark-blue-border: #ffffff29;
  --dark-blue-active: #818cef33;
  --text-gray: rgba(255, 255, 255, 0.7);
  --warning-yellow: rgb(243, 181, 12);
  --avax-red: #e84143;
  --arbitrum-blue: #28a0f0;
  --border-radius-sm: 0.4rem;
  --error-red: #fa3c58;
  --error-red-hover: #ff687e;
  --green: #0ecc83;
  --font-sm: 1.4rem;
  --font-base: 1.5rem;
  --font-md: 1.6rem;
  --font-lg: 2.4rem;
  --font-xl: 3.4rem;
}

a {
  color: white;
}

.Card-title {
  font-size: 3.1rem;
}

input::-webkit-outer-spin-button,
input::-webkit-inner-spin-button {
  -webkit-appearance: none;
  margin: 0;
}

/* Firefox */
input[type="number"] {
  -moz-appearance: textfield;
}

input {
  font-size: 2rem;
  color: white;
  outline: none;
  background: none;
  border: none;
  padding: 1.25rem;
  text-overflow: ellipsis;
  white-space: nowrap;
  overflow: hidden;
}

button {
  outline: none;
  cursor: pointer;
}

button:disabled,
button.App-cta:disabled {
  cursor: not-allowed;
  opacity: 0.9;
  box-shadow: none;
}

table {
  margin: 0;
  padding: 0;
}

tr {
  margin: 0;
  padding: 0;
}

td {
  margin: 0;
  padding: 0;
  padding-right: 0.465rem;
}

.border {
  border: 1px solid rgba(163, 165, 196, 0.2);
}

.align-right {
  text-align: right;
  display: flex;
  justify-content: flex-end;
}

.muted {
  opacity: 0.7;
}

.strong {
  font-weight: bold;
}

.text-center {
  text-align: center;
}

.clickable {
  cursor: pointer;
}

.underline {
  text-decoration: underline;
}

.text-none {
  text-transform: none;
}

.relative {
  position: relative;
}

.margin-bottom {
  margin-bottom: 0.465rem;
}

.transition-arrow {
  vertical-align: middle;
  margin-top: -0.31rem;
}

.inline-block {
  display: inline-block;
}

.display-inline {
  display: inline;
}

.text-white {
  color: white;
}

.label,
.label a {
  color: rgba(255, 255, 255, 0.7);
}

ul {
  padding-left: 2.325rem;
  margin-bottom: 0;
}

ul li {
  padding-bottom: 1.5rem;
}

a.plain {
  text-decoration: none;
}

.checkbox:checked:before {
  background-color: green;
}

.default-btn {
  background: #2d42fc;
  border-radius: 4px;
  font-size: var(--font-sm);
  line-height: 2rem;
  font-weight: normal;
  letter-spacing: 0px;
  color: #ffffff !important;
  padding-left: 1.6rem;
  padding-right: 1.6rem;
  /* padding: 9px 16px!important; */
  text-decoration: none;
  box-sizing: border-box;
  position: relative;
  min-height: 3.6rem;
  display: inline-flex !important;
  align-items: center;
  text-align: center;
  cursor: pointer;
  border: none;
  appearance: none;
}

.default-btn:hover {
  background: var(--primary-btn-hover);
}

/* .default-btn:focus {
  background: #515ed8;
  border: 1px solid #3D4FFE;
  box-sizing: border-box;
  padding-left: 15px;
  padding-right: 15px;
} */

.default-btn:active {
  background: var(--primary-btn-active);
  border: none;
  overflow: hidden;
}

/* .default-btn:active::after {
  opacity: 0.239;
  content: " ";
  width: 5.2rem;
  height: 5.2rem;
  position: absolute;
  left: calc(50% - 2.6rem);
  top: -0.8rem;
  background: white;
  border-radius: 50%;
  transform: scale(0);
  animation: ripple 600ms linear;
} */

.default-btn:disabled {
  background: #2d2e3f 0% 0% no-repeat padding-box;
  color: #ffffff61;
}

.default-container {
  max-width: 126.4rem;
  padding-left: 3.2rem;
  padding-right: 3.2rem;
  margin: 0 auto;
}

.secondary-btn {
  background: #03d1cf;
  border-radius: 4px;
  font-size: var(--font-sm);
  line-height: 2rem;
  font-weight: normal;
  letter-spacing: 0px;
  color: black;
  padding-left: 1.6rem;
  padding-right: 1.6rem;
  /* padding: 9px 16px!important; */
  text-decoration: none;
  box-sizing: border-box;
  position: relative;
  min-height: 3.6rem;
  border: none;
  display: inline-flex !important;
  align-items: center;
  text-align: center;
}

.secondary-btn:hover {
  background: #3fdad9;
}

.secondary-btn:focus {
  background: #54dedd;
  border: 1px solid #1cb5b4fc;
  box-sizing: border-box;
  padding-left: 1.5rem;
  padding-right: 1.5rem;
}

.secondary-btn:active {
  background: #54dedd;
  border: none;
  box-sizing: border-box;
  overflow: hidden;
  padding-left: 1.6rem;
  padding-right: 1.6rem;
  /* padding: 9px 16px; */
}

.secondary-btn:active::after {
  opacity: 0.239;
  content: " ";
  width: 5.2rem;
  height: 5.2rem;
  position: absolute;
  left: calc(50% - 2.6rem);
  top: -0.8rem;
  background: white;
  border-radius: 50%;
  transform: scale(0);
  animation: ripple 500ms linear;
}

.secondary-btn:disabled {
  background: #2d2e3f 0% 0% no-repeat padding-box;
  color: #ffffff61;
}

@keyframes ripple {
  to {
    transform: scale(2);
    opacity: 0.4;
  }
}

button.btn-link {
  margin-top: 1.5rem;
  background: none;
  color: white;
  border: none;
  padding: 0;
  font-size: var(--font-base);
  display: block;
  text-align: left;
}

.logout-icon {
  vertical-align: middle;
  font-size: 1.7rem;
  margin-top: -0.31rem;
  margin-right: 0.5rem;
  margin-left: -0.465rem;
  opacity: 0.8;
}

button.btn-link:hover {
  text-decoration: underline;
}

button.btn-link:hover .logout-icon {
  opacity: 1;
}

.page-container {
  padding-top: 6.2rem;
}

.default-sm-container {
  max-width: 108.8rem;
}

.mt-0 {
  margin-top: 0 !important;
}

.m-0 {
  margin: 0 !important;
}

.mt-sm {
  margin-top: 1rem;
}
.mt-md {
  margin-top: 1.5rem;
}
.page-layout {
  min-height: calc(100vh - 62px);
  display: flex;
  flex-direction: column;
  padding-bottom: calc(4.65rem + 20rem);
  padding-top: 4.65rem;
}

.flex,
.d-flex {
  display: flex;
}

.justify-space-between {
  justify-content: space-between;
}

.flex-wrap {
  flex-wrap: wrap;
}

.flex-column {
  flex-direction: column;
}

.items-center {
  display: inline-flex;
  align-items: center;
}

.items-top {
  display: inline-flex;
  align-items: flex-start;
}

.inline-flex {
  display: inline-flex;
}

.w-full {
  width: 100%;
}

.font-sm {
  font-size: var(--font-sm);
}
.font-base {
  font-size: var(--font-base);
}

.mr-md {
  margin-right: 1.5rem;
}
.default-cursor.App-cta {
  cursor: default;
}
.nowrap {
  white-space: nowrap;
}
.gap-right > *:not(:last-child) {
  margin-right: 1rem;
}

.debug-key {
  overflow-wrap: break-word;
  max-width: 30rem;
}

.cursor-pointer {
  cursor: pointer;
}

.text-gray {
  color: var(--text-gray);
}

.inline-flex {
  display: inline-flex;
}

.inline-items-center {
  display: inline-flex;
  align-items: center;
}

.mr-xxs {
  margin-right: 0.25rem;
}
.mr-xs {
  margin-right: 0.5rem;
}

.ml-xxs {
  margin-left: 0.25rem;
}
.ml-xs {
  margin-left: 0.5rem;
}

.mx-xs {
  margin: 0 0.5rem;
}

.mx-xxs {
  margin: 0 0.25rem;
}

.m-sm {
  margin-right: 1rem;
}
.m-md {
  margin: 1.5rem;
}
.text-warning {
  color: var(--warning-yellow);
}

.ml-xs {
  margin-left: 0.5rem;
}

.mb-xs {
  margin-bottom: 0.5rem;
}

.mb-sm {
  margin-bottom: 1rem;
}

.mb-base {
  margin-bottom: 1.5rem;
}

.subtext {
  font-size: 1.2rem;
  color: var(--text-gray);
  margin-left: 0.25rem;
}

.lh-1 {
  line-height: 1;
}

.nobr {
  white-space: nowrap;
}

.text-red {
  color: var(--error-red);
}

a:hover .text-red {
  color: var(--error-red-hover)
}

.text-green {
  color: var(--green);
}

<<<<<<< HEAD
.rotate-90 {
  transform: rotate(90deg);
}

.self-center {
  align-self: center;
}

.Toastify__toast-container {
  width: 37rem;
}

@media screen and (max-width: 480px) {
  .Toastify__toast-container {
    width: 100vw;
  }
=======
.gap-right-xs > *:not(:last-child) {
  margin-right: 0.5rem;
>>>>>>> 6d5ba85c
}<|MERGE_RESOLUTION|>--- conflicted
+++ resolved
@@ -564,7 +564,6 @@
   color: var(--green);
 }
 
-<<<<<<< HEAD
 .rotate-90 {
   transform: rotate(90deg);
 }
@@ -581,8 +580,8 @@
   .Toastify__toast-container {
     width: 100vw;
   }
-=======
+}
+
 .gap-right-xs > *:not(:last-child) {
   margin-right: 0.5rem;
->>>>>>> 6d5ba85c
 }