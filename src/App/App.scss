.App {
  position: relative;
  overflow: hidden;
  min-height: 100%;
  font-size: var(--font-base);
}

.App-header-backdrop {
  position: fixed;
  z-index: 10;
  top: 0;
  bottom: 0;
  left: 0;
  right: 0;
}

.App-content header {
  position: relative;
  z-index: 800;
}

.App-header.large {
  height: 6.2rem;
  backdrop-filter: blur(4px);
  display: flex;
  justify-content: space-between;
  position: relative;
  padding-left: 3.2rem;
  padding-right: 3.2rem;
  background: transparent 0% 0% no-repeat padding-box;
  border-bottom: 1px solid #ffffff10;
}

.App-header.large::after {
  height: 1.3rem;
  width: 100%;
  content: " ";
  background: transparent linear-gradient(180deg, #00000030 0%, #00000000 100%) 0% 0% no-repeat padding-box;
  position: absolute;
  bottom: -1.3rem;
  left: 0;
}

.App-header.large .App-header-links {
  display: flex;
}

.App-header.small {
  display: none;
}

.App-header-link-home {
  display: none;
}

.App-header-drawer {
  background: #17182c88 0% 0% no-repeat padding-box;
  box-shadow: 0.8rem 0.3rem 0.6rem #00000029;
  opacity: 1;
  backdrop-filter: blur(2.7rem);
  position: fixed;
  z-index: 801;
  left: 0;
  right: 0;
  top: 0;
  height: 100vh;
  width: 30.4rem;
  overflow-y: auto;
  -ms-overflow-style: none; /* Internet Explorer 10+ */
  scrollbar-width: none; /* Firefox */
  max-width: 100%;
}
.App-header-drawer::-webkit-scrollbar {
  display: none; /* Safari and Chrome */
}

.App-header-drawer .App-header-link-container .a,
.App-header-drawer .App-header-link-container a {
  font-size: var(--font-sm);
  line-height: 1.8rem;
  font-weight: normal;
  letter-spacing: 0.1px;
  color: #a0a3c4;
  padding: 1.5rem 1.6rem;
  text-decoration: none;
  display: block;
}

.App-header-drawer .App-header-link-container .a:hover,
.App-header-drawer .App-header-link-container .a:focus,
.App-header-drawer .App-header-link-container .a:active,
.App-header-drawer .App-header-link-container a:hover,
.App-header-drawer .App-header-link-container a:focus,
.App-header-drawer .App-header-link-container a.active {
  background: #303fd024;
  color: white;
}

.App-header-links-header {
  height: 6.2rem;
  display: flex;
  align-items: center;
  z-index: 3;
  margin-left: 1.6rem;
  justify-content: space-between;
}

.App-header-container-left {
  display: flex;
  align-items: center;
}

.App-header-top {
  width: 100%;
  position: relative;
  display: flex;
  justify-content: space-between;
  /* z-index: 2; */
}

.App-header-menu-icon-block {
  margin-right: 1.2rem;
  margin-left: 0px;
  display: flex;
  align-items: center;
}

.App-header-menu-icon {
  color: white;
  font-size: 2rem;
  cursor: pointer;
  opacity: 0.7;
  margin: 0.9rem 1rem;
}

.App-header-menu-icon:hover {
  opacity: 0.9;
}

.App-highlight-box {
  background: linear-gradient(
    45deg,
    rgba(80, 10, 245, 1) 0%,
    rgba(43, 118, 224, 1) 35%,
    rgba(7, 157, 250, 1) 77%,
    rgba(2, 207, 207, 1) 100%
  );
  border-radius: 0.3rem;
  box-shadow: 0 0 0.4rem 0.6rem rgba(45, 66, 252, 0.15);
}

.App-box,
.App-card,
.App-card-primary,
.App-box-highlight,
.App-box-solid {
  position: relative;
  border: 1px solid #1e2136;
  border-radius: 0.4rem;
  background: #16182e;
  font-size: var(--font-base);
}

.App-card-bottom-placeholder {
  visibility: hidden;
}

.App-card-bottom {
  position: absolute;
  bottom: 0;
  left: 0;
  right: 0;
  padding: 1.5rem;
  padding-bottom: 1.8rem;
}

.App-card-bottom .App-card-divider,
.App-card-bottom-placeholder .App-card-divider {
  margin-bottom: 1.8rem;
}

.App-card-long {
  background: #16182e;
  margin-bottom: 2.4rem;
}

.App-card-long-content {
  display: flex;
  padding: 1.6rem 0;
}

.App-card-long_sub {
  width: 20%;
  padding: 0 1.6rem;
}

.App-card-long_sub__info {
  display: flex;
  flex-direction: column;
  justify-content: center;
  margin-left: 0.8rem;
}

.App-card-long_sub__info___title {
  font-size: var(--font-md);
  line-height: 2.1rem;
  font-weight: normal;
  letter-spacing: 0px;
  color: #ffffff;
}

.App-card-long_sub__info___subtitle {
  font-size: 1.2rem;
  line-height: 1.5rem;
  font-weight: normal;
  letter-spacing: 0px;
  color: #a0a3c4;
}

.App-card-long-sub-left {
  display: flex;
}

.App-card-long_sub-icon {
  display: flex;
}

.App-card-long_sub__iconlist .App-card-long_sub__iconlist___icon {
  margin-left: 0.8rem;
}

.App-card-long_sub__iconlist .App-card-long_sub__iconlist___icon img {
  filter: grayscale(1);
}

.App-card-long_sub__iconlist .App-card-long_sub__iconlist___icon img:hover {
  filter: unset;
}

.App-card-long_sub__iconlist {
  display: flex;
  align-items: center;
  margin-left: auto;
}

.App-card-divider-vertical {
  width: 1px;
  height: 8.8rem;
  background: #a0a3c4;
}

.App-card-long_sub:first-child {
  display: flex;
  align-items: center;
}

.App-card-long_sub__title {
  color: #a0a3c4;
  font-size: var(--font-sm);
  line-height: 1.8rem;
  font-weight: normal;
  letter-spacing: 0.25px;
  margin-bottom: 0.8rem;
}

.App-card-long_sub__subtitle {
  letter-spacing: 0.36px;
  color: white;
  font-size: 2rem;
  line-height: 2.6rem;
  font-weight: normal;
}

.App-card-title-block {
  display: flex;
  justify-content: space-between;
  padding: 1.6rem;
}

.App-card-title-info-icon {
  display: flex;
  margin-right: 0.8rem;
}

.App-card-title-info {
  display: flex;
}

.App-card-info-title {
  font-size: var(--font-md);
  line-height: 2.1rem;
  font-weight: normal;
  letter-spacing: 0px;
  color: #ffffff;
}

.App-card-info-subtitle {
  font-size: 1.2rem;
  line-height: 1.5rem;
  font-weight: normal;
  letter-spacing: 0px;
  color: #a9a9b0;
}

.App-card-title-iconlist {
  display: grid;
  grid-template-columns: 1fr 1fr 1fr;
  grid-column-gap: 0.8rem;
  grid-row-gap: 0.8rem;
}

.App-card-title-iconlist___icon img {
  filter: grayscale(1);
}

.App-card-title-iconlist___icon img:hover {
  filter: unset;
}

.Wallet-btn {
  display: block;
  box-shadow: inset 0px 0px 1rem 0.5rem rgba(27, 30, 46, 0.2);
  background: var(--dark-blue);
  height: 5.1rem;
  width: 26.35rem;
  border: 1px solid var(--dark-blue-border);
  border-radius: 0.3rem;
  position: relative;
  color: white;
  font-size: 2rem;
  display: grid;
  grid-template-columns: auto 1fr;
  text-align: left;
  padding-left: 1.85rem;
  padding-top: 1.05rem;
}
.Wallet-btn:hover {
  background: var(--dark-blue-hover);
  border-color: var(--dark-blue-border);
}
.Wallet-btn:active {
  background: var(--dark-blue-active);
}

.Wallet-btn:not(:last-child) {
  margin-bottom: 1.05rem;
}

.MetaMask-btn img {
  display: inline-block;
  height: 2.325rem;
  margin-right: 1.7rem;
  margin-left: 0.15rem;
}

.CoinbaseWallet-btn img {
  display: inline-block;
  height: 2.8rem;
  margin-right: 1.7rem;
}

.WalletConnect-btn img {
  display: inline-block;
  height: 2.8rem;
  margin-right: 1.8rem;
}

button.App-connect-wallet {
  cursor: pointer;
  display: inline-block;
  border: none;
  font-size: var(--font-sm);
  line-height: 2rem;
  font-weight: 500;
  padding: 0.9rem 2.4rem;
  height: 3.6rem;
  color: #17182c;
  background: #03cfcd 0% 0% no-repeat padding-box;
  border-radius: 0.4rem;
}

button.App-connect-wallet:hover {
  opacity: 1;
}

.App-header-trade-link {
  margin-right: 2.4rem;
}

.App-header-user-address {
  border: 1px solid #ffffff29;
  height: 3.6rem;
  border-radius: 0.4rem;
  display: inline-flex;
  align-items: center;
  color: white;
  position: relative;
}

.mobile-menu-divider {
  height: 1px;
  background: #4e516a;
}

.App-card-divider {
  height: 1px;
  background: #23263b;
  margin: 1.05rem -1.5rem;
}

.App-box-solid {
  background: linear-gradient(90deg, rgba(20, 21, 38, 1) 0%, rgba(25, 27, 47, 1) 100%);
}

.Page {
  max-width: 108.5rem;
  margin: auto;
  padding-top: 4.65rem;
}

.Page-content {
  padding: 4.65rem;
  padding-top: 1.5rem;
}

.section-title-block {
  display: flex;
  margin-bottom: 2.325rem;
  max-width: 58.4rem;
  width: 100%;
}

.page-main-content .section-title-block {
  margin-top: 6.2rem;
}

.section-title-icon {
  /* margin-right: 1.2rem; */
  display: flex;
  align-items: center;
}

.section-title-icon img {
  /* display: flex; */
  display: none;
}

.section-title-content {
  display: flex;
  flex-direction: column;
  justify-content: flex-end;
}

.section-title-content .section-title-content__title {
  font-size: var(--font-lg);
  line-height: 3.1rem;
  color: white;
  letter-spacing: 0px;
}

.section-title-content .section-title-content__description {
  font-size: 1.8rem;
  line-height: 2.3rem;
  letter-spacing: 0px;
  color: #a0a3c4;
  margin-top: 0.4rem;
  max-width: 62rem;
}

.section-title-content .section-title-content__description span {
  cursor: pointer;
  color: white;
}

.Page-title-section {
  padding-left: 4.65rem;
  padding-right: 1.5rem;
  margin-top: 1.5rem;
  position: relative;
}

.Page-title-section:first-child {
  margin-top: 0rem;
}

.Page-title {
  font-size: var(--font-xl);
  font-weight: 500;
  margin-bottom: 0.8rem;
  font-weight: bold;
}

.Page-description {
  color: #b7b7bd;
  line-height: 2.15rem;
  font-size: var(--font-base);
}

.Page-description span,
.Page-description a {
  text-decoration: underline;
  cursor: pointer;
  display: inline-flex;
  color: inherit;
}

.Page-description span:hover {
  color: #fff;
  opacity: 0.9;
}

.Page-description span img,
.Page-description a img {
  margin-left: 0.4rem;
}

.App-hero {
  position: relative;
  text-align: center;
  padding-top: 6.2rem;
  margin-bottom: 3.1rem;
}

.App-hero-primary {
  font-size: 4.65rem;
  font-weight: bold;
  margin-bottom: 1rem;
}

.App-note {
  text-align: center;
  font-weight: bold;
  font-size: var(--font-sm);
  padding: 0 3.1rem;
}

.App-card {
  padding: 1.5rem 1.5rem 1.86rem;
  border: 1px solid #1e2136;
  border-radius: 0.4rem;
  font-size: var(--font-base);
}

.App-card-title {
  font-size: var(--font-md);
  line-height: 2.1rem;
  font-weight: normal;
  letter-spacing: 0px;
  color: #ffffff;
  margin-bottom: 1.5rem;
  display: flex;
  align-items: center;
  justify-content: space-between;
}

.App-card-title-small {
  font-size: var(--font-md);
  margin-bottom: 1.5rem;
}

.App-card-content {
  display: grid;
  grid-row-gap: 0.8rem;
}

.App-card-row {
  display: grid;
  grid-template-columns: 1fr auto;
  grid-column-gap: 1.5rem;
  padding: unset;
}

.App-card-row.inner {
  padding-left: 1.5rem;
}
.App-card-row .icon {
  vertical-align: baseline;
  margin-left: 0.31rem;
  position: relative;
  top: 2px;
}

.App-card-row > div:last-child {
  text-align: right;
}

.App-card-options {
  padding: unset;
  margin: -0.62rem;
}

.App-card-option {
  margin: 0.62rem;
}

.App-header a.App-header-link-main,
.App-header .App-header-link-main {
  font-size: 1.7rem;
  padding: 1.5rem;
  margin-left: -1.5rem;
  display: flex;
  margin-right: 1.2rem;
}

.App-header-link-main img {
  display: inline-block;
  height: 2.15rem;
  vertical-align: middle;
}

.App-header-link-main img.small {
  display: none;
}

.App-header .a,
.App-header a {
  text-decoration: none;
  vertical-align: middle;
  display: inline-block;
  cursor: pointer;
}

.App-header .a.active,
.App-header a.active {
  pointer-events: none;
  opacity: 1;
  color: #eee;
}

.App-header .a:hover,
.App-header a:hover {
  opacity: 1;
  color: #eee;
}

.App-header-container-left .a,
.App-header-container-left a {
  padding: 1.8rem 1.7rem;
  display: block;
  color: #a0a3c4;
  font-size: var(--font-base);
  line-height: 1.8rem;
  font-weight: normal;
}

.App-header-container-left .a.active,
.App-header-container-left a.active {
  color: white;
}

.Toastify {
  font-size: var(--font-sm);
}

.Toastify__toast {
  min-height: 4.65rem;
  cursor: default;
}

.Toastify__toast-body {
  padding: 0 0.465rem;
}

.Toastify-debug {
  margin-top: 0.465rem;
  font-size: 1.24rem;
  opacity: 0.7;
}

.Toastify-debug-button {
  display: inline-block;
  border-bottom: 1px dashed;
  cursor: pointer;
}

.Toastify-debug-content {
  margin-top: 4px;
  padding-bottom: 8px;
  max-width: 300px;
  overflow-x: auto;
}

.App-icon {
  vertical-align: middle;
  margin-bottom: 0.465rem;
}

.App-background-side-1 {
  z-index: 1;
  position: absolute;
  left: 0;
  right: 0;
  top: 0;
  bottom: 0;
  pointer-events: none;
  background: linear-gradient(90deg, rgba(45, 66, 252, 0.05) 0%, rgba(8, 8, 10, 0) 100%);
}

.App-background-side-2 {
  z-index: 2;
  position: absolute;
  left: 0;
  right: 0;
  top: 0;
  bottom: 0;
  pointer-events: none;
  background: linear-gradient(90deg, rgba(0, 0, 0, 0) 0%, rgba(0, 216, 240, 0.01) 51%, rgba(0, 216, 240, 0.03) 100%);
}

.App-background {
  z-index: 4;
  position: absolute;
  left: -100%;
  right: 0%;
  top: -20%;
  bottom: -200%;
  pointer-events: none;
  background: radial-gradient(circle, rgba(80, 10, 245, 0.05) 0%, rgba(80, 10, 245, 0.02) 36%, rgba(8, 8, 10, 0) 100%);
}

.App-background-ball-1 {
  z-index: 3;
  position: absolute;
  left: 0%;
  right: 0%;
  top: -50%;
  bottom: -200%;
  pointer-events: none;
  background: radial-gradient(circle, rgba(102, 56, 217, 0.05) 0%, rgba(56, 33, 105, 0.02) 36%, rgba(8, 8, 10, 0) 100%);
}

.App-background-ball-2 {
  z-index: 2;
  position: absolute;
  left: -50%;
  right: -150%;
  top: -30%;
  bottom: -200%;
  pointer-events: none;
  background: radial-gradient(circle, rgba(7, 149, 250, 0.05) 0%, rgba(7, 149, 250, 0.02) 36%, rgba(8, 8, 10, 0) 100%);
}

.App-highlight {
  z-index: 0;
  position: absolute;
  left: 0%;
  right: -100%;
  top: -100%;
  bottom: 0%;
  pointer-events: none;
}

.App-title {
  text-align: center;
  font-size: 4.65rem;
  margin-top: 17vh;
  margin-bottom: 1.5rem;
  font-weight: bold;
}

.App-subtitle {
  text-align: center;
  font-size: 1.7rem;
  margin-bottom: 7.75rem;
  opacity: 0.9;
  padding: 0 1.5rem;
}

.App-info-row {
  display: grid;
  grid-template-columns: auto auto;
  font-size: var(--font-sm);
  margin-bottom: 0.465rem;
}

.App-info-label {
  opacity: 0.7;
}

.App-cta {
  text-align: center;
  cursor: pointer;
  display: inline-block;
  padding: 1.5rem;
  border-radius: 0.3rem;
  border: none;
  font-size: var(--font-sm);
}

a.App-cta,
button.App-cta {
  color: white;
  text-decoration: none;
  background: linear-gradient(90deg, rgba(45, 66, 252, 1) 0%, rgba(46, 61, 205, 1) 100%);
<<<<<<< HEAD
}

a.App-cta:hover,
button.App-cta:hover:enabled {
  background: linear-gradient(90deg, rgba(58, 78, 252, 1) 0%, rgba(51, 68, 222, 1) 100%);
  box-shadow: 0 0 0.4rem 0.6rem rgba(45, 66, 252, 0.2);
=======
  &:hover:enabled {
    background: var(--primary-btn-hover);
  }
  &:active:enabled {
    background: var(--primary-btn-active);
  }
>>>>>>> 9f4217d4
}

.App-cta.small {
  padding: 0.9rem 1.1rem;
}

a.App-cta.transparent,
button.App-cta.transparent {
  box-shadow: none;
  background: none;
  color: rgba(255, 255, 255, 0.7);
  opacity: 1;
}

a.App-cta.transparent:hover,
button.App-cta.transparent:hover:enabled {
  color: white;
  box-shadow: none;
  background: none;
}

button.App-cta.option,
a.App-cta.option {
  padding: 0.8rem 1.5rem;
  font-size: var(--font-sm);
}

a.App-button-option,
button.App-button-option {
  cursor: pointer;
  border-radius: 4px;
  font-size: var(--font-sm);
  line-height: 2rem;
  font-weight: normal;
  letter-spacing: 0px;
  color: white;
  padding-left: 16px;
  padding-right: 16px;
  text-decoration: none;
  box-sizing: border-box;
  position: relative;
  min-height: 36px;
  display: inline-flex !important;
  align-items: center;
  border: none;
  background: rgba(43, 55, 94, 1);
}

a.App-button-option:hover,
button.App-button-option:hover:enabled {
  background: rgb(54, 69, 117);
}

a.App-button-option:active,
button.App-button-option:active:enabled {
  background: rgb(64, 82, 141);
}

button.App-button-option:disabled {
  cursor: not-allowed;
}

.App-header-container-right {
  display: flex;
  align-items: center;
}

.App-header-user {
  display: flex;
  align-items: center;
}

.App-header-user-settings {
  display: inline-flex;
  cursor: pointer;
  border: none;
  border-radius: 1.5rem;
  font-size: var(--font-base);
  background: none;
  color: white;
  padding: 0;
  width: 2.4rem;
  height: 2.4rem;
  align-items: center;
  border-radius: 0.4rem;
  display: inline-flex;
  justify-content: center;
  align-items: center;
}

.App-settings-row {
  margin-bottom: 0.8rem;
  font-size: var(--font-base);
}

.App-settings .App-cta {
  margin-top: 1.5rem;
}

.App-slippage-tolerance-input-container {
  position: relative;
}

.App-slippage-tolerance-input {
  border: 1px solid rgba(255, 255, 255, 0.1);
  margin-top: 0.8rem;
  margin-bottom: 0.8rem;
  width: 100%;
}

.App-slippage-tolerance-input-percent {
  position: absolute;
  right: 1.1rem;
  width: 3.1rem;
  top: 2.325rem;
  bottom: 0;
  text-align: right;
}

.Network-icon {
  vertical-align: middle;
  width: 1.85rem;
  height: 1.85rem;
}

.App-header-user-netowork {
  margin-right: 2.4rem;
}

.App-content {
  position: static !important;
}

.App-footer {
  left: 0;
  right: 0;
  position: fixed;
  bottom: 5vh;
  text-align: center;
}

a.App-social-link {
  margin-left: 1.1rem;
  margin-right: 1.1rem;
  font-size: 2.635rem;
  color: white;
  opacity: 0.8;
}

a.App-social-link:hover {
  opacity: 0.9;
}

.App-input {
  text-align: center;
  display: inline-block;
  width: 90%;
  max-width: 46.5rem;
}

.App-input input {
  width: 100%;
}

.App-input-top {
  display: grid;
  grid-template-columns: auto auto;
  margin-bottom: 0.8rem;
  padding-left: 0.155rem;
  padding-right: 0.465rem;
}

.App-input-label {
  text-align: left;
  opacity: 0.9;
}

.App-input-max {
  text-align: right;
  opacity: 0.9;
  cursor: pointer;
}

.App-input-max:hover {
  opacity: 1;
}

.App-input-container {
  border: 2px solid rgba(48, 31, 130, 0.8);
  background: rgba(0, 0, 0, 0.1);
  display: grid;
  grid-template-columns: 1fr auto;
}

.App-input-unit {
  text-align: right;
  padding: 1.25rem;
  font-size: 2rem;
}

button.App-button {
  text-align: center;
  display: inline-block;
  font-size: 1.7rem;
  width: 90%;
  max-width: 46.5rem;
}

.Toastify__toast--error {
  background: #333957;
  color: white;
  border-radius: 0.6rem;
}

.Toastify__toast--success {
  background: transparent linear-gradient(90deg, #19836c 0%, #177c66 100%) 0% 0% no-repeat padding-box;
  color: white;
  box-shadow: 0px 0.3rem 0.6rem #0000005c;
  border-radius: 0.4rem;
}

.Toastify__close-button {
  align-self: flex-start;
  border-radius: 0.4rem;
  width: 2.1rem;
  min-width: 2.1rem;
  height: 2rem;
  display: inline-flex;
  justify-content: center;
  align-items: center;
  transition: none;
}
.Toastify__close-button:hover {
  background: #ffffff47 0% 0% no-repeat padding-box;
}
.Toastify__toast-body {
  font: normal normal normal 1.4rem/1.6rem Relative;
  line-height: 2rem;
}

.dropdown-backdrop {
  position: fixed;
  z-index: 10;
  top: 0;
  bottom: 0;
  left: 0;
  right: 0;
  backdrop-filter: blur(2rem);
}

@keyframes zoomIn {
  from {
    opacity: 0;
    transform: scale3d(0.3, 0.3, 0.3);
  }

  50% {
    opacity: 1;
  }
}

.zoomIn {
  animation-name: zoomIn;
}

@keyframes zoomOut {
  from {
    opacity: 1;
  }

  50% {
    opacity: 0;
    transform: scale3d(0.3, 0.3, 0.3);
  }

  to {
    opacity: 0;
  }
}

.zoomOut {
  animation-name: zoomOut;
}

.positive {
  color: #0ecc83;
}

.positive-background {
  background: linear-gradient(45deg, rgba(10, 115, 75, 1) 0%, rgba(12, 154, 100, 1) 100%);
}

.negative {
  color: #fa3c58;
}

.negative-background {
  background: linear-gradient(45deg, rgba(115, 30, 43, 1) 0%, rgba(174, 43, 63, 1) 100%);
}

.App-warning,
.App-warning a {
  color: #f037b5;
}

.App-warning {
  padding: 0 3.1rem;
}

.App-slider .rc-slider-rail {
  background: linear-gradient(90deg, rgba(30, 34, 61, 1) 0%, rgba(40, 45, 74, 1) 100%);
}

.App-slider .rc-slider-track {
  background: linear-gradient(90deg, rgba(46, 61, 205, 1) 0%, rgba(45, 66, 252, 1) 100%);
}

.App-slider .rc-slider-dot {
  border: none;
  border-radius: 1px;
  width: 2px;
  margin-left: -1px;
  background: rgba(40, 45, 74, 1);
}

.App-slider .rc-slider-dot-active {
  background: #3d51ff;
}

.App-slider .rc-slider-handle {
  background: #303652;
  border: solid 2px rgba(45, 66, 252, 1);
}

.App-slider .rc-slider-handle:active {
  box-shadow: 0 0 0.4rem 0.6rem rgba(45, 66, 252, 0.2);
}

.App-slider .rc-slider-mark-text,
.App-slider .rc-slider-mark-text-active {
  color: white;
  opacity: 0.5;
}

.App-slider .rc-slider-mark-text:hover,
.App-slider .rc-slider-mark-text-active:hover {
  opacity: 1;
}

.rc-slider-tooltip {
  z-index: 5;
}

.rc-slider-tooltip-inner {
  box-shadow: none;
  padding: 0.465rem 0.8rem;
  background: #303652;
}

.rc-slider-tooltip-placement-top .rc-slider-tooltip-arrow {
  border-top-color: #303652;
}

.header-connect-btn {
  background: #3b43e3;
}

.header-connect-btn:hover {
  background: #6a70ea;
}

.header-connect-btn:focus {
  background: #7a7fec;
  border: 1px solid #3b43e3;
  box-sizing: border-box;
  padding-left: 1.5rem;
  padding-right: 1.5rem;
}

.header-connect-btn:active {
  background: #7a7fec;
}

.short-connect-btn {
  display: none !important;
}

.selector-backdrop {
  opacity: 1;
  height: 100vh;
  z-index: 2;
  backdrop-filter: blur(1.7rem);
  position: fixed;
  top: 0;
  width: 100%;
}

.Tab-title-section {
  padding: 3.1rem 0 0;
  margin-bottom: 2.4rem;
}

.Home-language-menu {
  display: flex;
  align-items: center;
}

@media (max-width: 1033px) {
  .long-connect-btn {
    display: none !important;
  }
  .App-header-user-address {
    padding: 0 0px;
  }

  .short-connect-btn {
    display: flex !important;
  }

  .App-header-trade-link {
    margin-right: 1.6rem;
  }

  .App-header-user-netowork {
    margin-right: 1.6rem;
  }

  button.App-connect-wallet {
    margin-top: 0.465rem;
    margin-bottom: 0.465rem;
  }
  .App-header-link-home {
    display: block;
  }
  .App-cta.small {
    padding: 0.9rem 0.8rem;
  }
  .App-subtitle {
    margin-bottom: 4.65rem;
  }

  .App-header-user {
    padding-bottom: 0;
  }

  .App-header-container-right {
    display: flex;
    align-items: center;
  }

  .App-header-link-desktop {
    display: none;
  }

  .App-header {
    grid-template-columns: 1fr auto auto auto auto;
  }

  .App-header-link-main img {
    height: 2.1rem;
  }

  .App-header.large {
    display: none;
  }

  .App-header.small {
    height: 6.2rem;
    backdrop-filter: blur(4px);
    display: flex;
    justify-content: space-between;
    position: relative;
    padding-left: 1.6rem;
    padding-right: 1.6rem;
    background: transparent 0% 0% no-repeat padding-box;
    border-bottom: 1px solid #ffffff10;
  }

  .App-header.small::after {
    height: 1.3rem;
    width: 100%;
    content: " ";
    background: transparent linear-gradient(180deg, #00000030 0%, #00000000 100%) 0% 0% no-repeat padding-box;
    position: absolute;
    bottom: -1.3rem;
    left: 0;
  }

  .Page-title-section {
    margin-top: 3.1rem;
  }

  a.App-header-user-account {
    margin-right: 0;
  }

  .App-card-long-content.card-list {
    grid-template-columns: 1fr 1fr;
  }
}

@media (max-width: 1000px) {
  .App-card-long-content {
    display: grid;
    grid-template-columns: 1fr 1fr 1fr;
    grid-row-gap: 1.5rem;
  }

  .App-card-divider-vertical {
    display: none;
  }

  .App-card-long_sub {
    width: 100%;
  }
}

@media (max-width: 700px) {
  .App-card-long-content {
    grid-template-columns: 1fr 1fr;
  }
}

@media (max-width: 600px) {
  .App-card-long-content.card-list {
    grid-template-columns: 1fr;
  }

  .App-card-long-content {
    grid-template-columns: 1fr;
  }
  .default-container {
    padding-left: 2.2rem;
    padding-right: 2.2rem;
  }
}

@media (max-width: 600px) {
  .App-header-link-main img.big {
    display: none;
  }

  .App-header-link-main img.small {
    display: inline-block;
  }
}

@media (max-width: 500px) {
  .header-connect-btn {
    margin-right: 0.4rem;
  }
}

@media (max-width: 450px) {
  .App-header-trade-link {
    margin-right: 0.6rem;
  }
  .App-header-trade-link a {
    padding: 0 0.8rem;
  }

  .App-header-user-netowork {
    margin-right: 0.6rem;
  }

  .App-header-menu-icon-block {
    margin-left: 0;
    margin-right: 0.4rem;
  }

  .mobile-cross-menu {
    margin-right: 1.2rem;
  }

  .App-header-menu-icon {
    margin: 0.4rem 0.5rem;
  }

  .App-header.small {
    padding-left: 0.6rem;
    padding-right: 0.6rem;
  }

  .Home-faqs-content {
    padding-left: 1.5rem;
  }

  .header-connect-btn,
  .header-connect-btn:active {
    padding-left: 0.5rem;
    padding-right: 0.5rem;
  }

  .header-connect-btn:focus {
    padding-left: 0.4rem;
    padding-right: 0.4rem;
  }

  .App-header .App-header-link-main {
    padding: 0.155rem !important;
    margin-left: 0rem !important;
  }
  .App-header-trade-link.homepage-header {
    margin-right: 1.6rem;
  }
}

.walletconnect-modal__mobile__toggle a {
  color: #000;
}
.walletconnect-modal__base {
  max-height: 100%;
}
.walletconnect-qrcode__image {
  max-height: 50vh;
}

* {
  -webkit-tap-highlight-color: rgba(0, 0, 0, 0);
}

@supports not ((-webkit-backdrop-filter: none) or (backdrop-filter: none)) {
  .App-header-drawer {
    background: #0e0f1f;
  }
}

.spin {
  animation: spin-animation infinite 1.2s linear;
}

@keyframes spin-animation {
  from {
    transform: rotate(0deg);
  }
  to {
    transform: rotate(360deg);
  }
}<|MERGE_RESOLUTION|>--- conflicted
+++ resolved
@@ -792,21 +792,12 @@
   color: white;
   text-decoration: none;
   background: linear-gradient(90deg, rgba(45, 66, 252, 1) 0%, rgba(46, 61, 205, 1) 100%);
-<<<<<<< HEAD
-}
-
-a.App-cta:hover,
-button.App-cta:hover:enabled {
-  background: linear-gradient(90deg, rgba(58, 78, 252, 1) 0%, rgba(51, 68, 222, 1) 100%);
-  box-shadow: 0 0 0.4rem 0.6rem rgba(45, 66, 252, 0.2);
-=======
   &:hover:enabled {
     background: var(--primary-btn-hover);
   }
   &:active:enabled {
     background: var(--primary-btn-active);
   }
->>>>>>> 9f4217d4
 }
 
 .App-cta.small {
