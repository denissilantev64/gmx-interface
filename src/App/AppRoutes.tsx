--- conflicted
+++ resolved
@@ -1,4 +1,5 @@
 import { ethers } from "ethers";
+import { Hash } from "viem";
 import { useCallback, useEffect, useState } from "react";
 import { useHistory, useLocation } from "react-router-dom";
 import { ToastContainer, cssTransition } from "react-toastify";
@@ -31,11 +32,7 @@
 import { useWalletConnectedUserAnalyticsEvent } from "lib/userAnalytics/useWalletConnectedEvent";
 import { userAnalytics } from "lib/userAnalytics/UserAnalytics";
 import { LandingPageAgreementConfirmationEvent } from "lib/userAnalytics/types";
-<<<<<<< HEAD
-import { Hash } from "viem";
-=======
 import { useSettings } from "context/SettingsContext/SettingsContextProvider";
->>>>>>> 9a8a8397
 
 const Zoom = cssTransition({
   enter: "zoomIn",
