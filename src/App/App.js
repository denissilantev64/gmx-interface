--- conflicted
+++ resolved
@@ -68,11 +68,6 @@
 import { i18n } from "@lingui/core";
 import { I18nProvider } from "@lingui/react";
 import { Trans, t } from "@lingui/macro";
-<<<<<<< HEAD
-import { defaultLocale, dynamicActivate } from "../lib/i18n";
-import { Header } from "../components/Header/Header";
-import ExternalLink from "../components/Common/ExternalLink";
-=======
 import { defaultLocale, dynamicActivate } from "lib/i18n";
 import { Header } from "components/Header/Header";
 import { ARBITRUM, AVALANCHE, getAlchemyWsUrl, getExplorerUrl } from "config/chains";
@@ -101,7 +96,7 @@
   useInactiveListener,
 } from "lib/wallets";
 import { useChainId } from "lib/chains";
->>>>>>> 5f481259
+import ExternalLink from "components/Common/ExternalLink";
 
 if ("ethereum" in window) {
   window.ethereum.autoRefreshOnNetworkChange = false;
