import { ethers } from "ethers";
import useScrollToTop from "lib/useScrollToTop";
import { useEffect, useRef, useState } from "react";
import { SWRConfig } from "swr";

import { Redirect, Route, HashRouter as Router, Switch, useHistory, useLocation } from "react-router-dom";

import { BASIS_POINTS_DIVISOR } from "config/factors";
import { getAppBaseUrl, isHomeSite, REFERRAL_CODE_QUERY_PARAM } from "lib/legacy";

import { decodeReferralCode, encodeReferralCode } from "domain/referrals";
import Actions from "pages/Actions/Actions";
import BeginAccountTransfer from "pages/BeginAccountTransfer/BeginAccountTransfer";
import Buy from "pages/Buy/Buy";
import BuyGlp from "pages/BuyGlp/BuyGlp";
import BuyGMX from "pages/BuyGMX/BuyGMX";
import ClaimEsGmx from "pages/ClaimEsGmx/ClaimEsGmx";
import CompleteAccountTransfer from "pages/CompleteAccountTransfer/CompleteAccountTransfer";
import Dashboard from "pages/Dashboard/Dashboard";
import Ecosystem from "pages/Ecosystem/Ecosystem";
import { Exchange } from "pages/Exchange/Exchange";
import Home from "pages/Home/Home";
import NftWallet from "pages/NftWallet/NftWallet";
import OrdersOverview from "pages/OrdersOverview/OrdersOverview";
import PositionsOverview from "pages/PositionsOverview/PositionsOverview";
import Referrals from "pages/Referrals/Referrals";
import ReferralsTier from "pages/ReferralsTier/ReferralsTier";
import Stake from "pages/Stake/Stake";
import Stats from "pages/Stats/Stats";

import Checkbox from "components/Checkbox/Checkbox";
import Modal from "components/Modal/Modal";
import { cssTransition, ToastContainer } from "react-toastify";
import "react-toastify/dist/ReactToastify.css";

import "styles/Font.css";
import "styles/Input.css";
import "styles/Shared.css";
import "./App.scss";

import SEO from "components/Common/SEO";
import EventToastContainer from "components/EventToast/EventToastContainer";
import useEventToast from "components/EventToast/useEventToast";
import Tooltip from "components/Tooltip/Tooltip";
import useRouteQuery from "lib/useRouteQuery";

import PositionRouter from "abis/PositionRouter.json";
import VaultV2 from "abis/VaultV2.json";
import VaultV2b from "abis/VaultV2b.json";
import { RedirectPopupModal } from "components/ModalViews/RedirectModal";
import { getContract } from "config/contracts";
import { REDIRECT_POPUP_TIMESTAMP_KEY, TRADE_LINK_KEY } from "config/localStorage";
import Jobs from "pages/Jobs/Jobs";
import PageNotFound from "pages/PageNotFound/PageNotFound";
import ReferralTerms from "pages/ReferralTerms/ReferralTerms";
import TermsAndConditions from "pages/TermsAndConditions/TermsAndConditions";
import { useLocalStorage } from "react-use";

import { i18n } from "@lingui/core";
import { t, Trans } from "@lingui/macro";
import { I18nProvider } from "@lingui/react";
import Button from "components/Button/Button";
import ExternalLink from "components/ExternalLink/ExternalLink";
import { Header } from "components/Header/Header";
import { ARBITRUM, EXECUTION_FEE_CONFIG_V2, getExplorerUrl } from "config/chains";
import { isDevelopment } from "config/env";
import { getIsSyntheticsSupported } from "config/features";
import {
  CURRENT_PROVIDER_LOCALSTORAGE_KEY,
  DISABLE_ORDER_VALIDATION_KEY,
  IS_PNL_IN_LEVERAGE_KEY,
  LANGUAGE_LOCALSTORAGE_KEY,
  REFERRAL_CODE_KEY,
  SHOULD_EAGER_CONNECT_LOCALSTORAGE_KEY,
  SHOULD_SHOW_POSITION_LINES_KEY,
  SHOW_PNL_AFTER_FEES_KEY,
} from "config/localStorage";
import { TOAST_AUTO_CLOSE_TIME, WS_LOST_FOCUS_TIMEOUT } from "config/ui";
import { SettingsContextProvider, useSettings } from "context/SettingsContext/SettingsContextProvider";
import { SyntheticsEventsProvider } from "context/SyntheticsEvents";
import { useWebsocketProvider, WebsocketContextProvider } from "context/WebsocketContext/WebsocketContextProvider";
import { useChainId } from "lib/chains";
import { helperToast } from "lib/helperToast";
import { defaultLocale, dynamicActivate } from "lib/i18n";
import { useLocalStorageSerializeKey } from "lib/localStorage";
import { roundToTwoDecimals } from "lib/numbers";
import { useHasLostFocus } from "lib/useHasPageLostFocus";
import { MarketPoolsPage } from "pages/MarketPoolsPage/MarketPoolsPage";
import SyntheticsActions from "pages/SyntheticsActions/SyntheticsActions";
import { SyntheticsFallbackPage } from "pages/SyntheticsFallbackPage/SyntheticsFallbackPage";
import { SyntheticsPage } from "pages/SyntheticsPage/SyntheticsPage";
import { SyntheticsStats } from "pages/SyntheticsStats/SyntheticsStats";
import NumberInput from "components/NumberInput/NumberInput";
import { watchNetwork } from "@wagmi/core";
import { useDisconnect } from "wagmi";
import useWallet from "lib/wallets/useWallet";
import { swrGCMiddleware } from "lib/swrMiddlewares";
import useTradeRedirect from "lib/useTradeRedirect";

if (window?.ethereum?.autoRefreshOnNetworkChange) {
  window.ethereum.autoRefreshOnNetworkChange = false;
}

const Zoom = cssTransition({
  enter: "zoomIn",
  exit: "zoomOut",
  appendPosition: false,
  collapse: true,
  collapseDuration: 200,
  duration: 200,
});

function FullApp() {
  const { signer } = useWallet();
  const { disconnect } = useDisconnect();
  const isHome = isHomeSite();
  const exchangeRef = useRef();
  const { chainId } = useChainId();
  const location = useLocation();
  const history = useHistory();

  const hasV1LostFocus = useHasLostFocus({
    timeout: WS_LOST_FOCUS_TIMEOUT,
    whiteListedPages: ["/trade", "/v2"],
    debugId: "V1 Events",
  });

  useEventToast();
  const query = useRouteQuery();

  useEffect(() => {
    let referralCode = query.get(REFERRAL_CODE_QUERY_PARAM);
    if (!referralCode || referralCode.length === 0) {
      const params = new URLSearchParams(window.location.search);
      referralCode = params.get(REFERRAL_CODE_QUERY_PARAM);
    }

    if (referralCode && referralCode.length <= 20) {
      const encodedReferralCode = encodeReferralCode(referralCode);
      if (encodedReferralCode !== ethers.constants.HashZero) {
        localStorage.setItem(REFERRAL_CODE_KEY, encodedReferralCode);
        const queryParams = new URLSearchParams(location.search);
        if (queryParams.has(REFERRAL_CODE_QUERY_PARAM)) {
          queryParams.delete(REFERRAL_CODE_QUERY_PARAM);
          history.replace({
            search: queryParams.toString(),
          });
        }
      }
    }
  }, [query, history, location]);

  const disconnectAccountAndCloseSettings = () => {
    disconnect();
    localStorage.removeItem(SHOULD_EAGER_CONNECT_LOCALSTORAGE_KEY);
    localStorage.removeItem(CURRENT_PROVIDER_LOCALSTORAGE_KEY);
    setIsSettingsVisible(false);
  };

  const [tradePageVersion, setTradePageVersion] = useLocalStorageSerializeKey(
    [chainId, TRADE_LINK_KEY],
    getIsSyntheticsSupported(chainId) ? 2 : 1
  );
  const [redirectModalVisible, setRedirectModalVisible] = useState(false);
  const [shouldHideRedirectModal, setShouldHideRedirectModal] = useState(false);
  const [redirectPopupTimestamp, setRedirectPopupTimestamp] = useLocalStorage(REDIRECT_POPUP_TIMESTAMP_KEY);
  const [selectedToPage, setSelectedToPage] = useState("");

  const settings = useSettings();
  const [isSettingsVisible, setIsSettingsVisible] = useState(false);

  const [slippageAmount, setSlippageAmount] = useState(0);
  const [executionFeeBufferBps, setExecutionFeeBufferBps] = useState(0);
  const [isPnlInLeverage, setIsPnlInLeverage] = useState(false);
  const [shouldDisableValidationForTesting, setShouldDisableValidationForTesting] = useState(false);

  const [showPnlAfterFees, setShowPnlAfterFees] = useState(true);
  const [showDebugValues, setShowDebugValues] = useState(false);

  const [savedIsPnlInLeverage, setSavedIsPnlInLeverage] = useLocalStorageSerializeKey(
    [chainId, IS_PNL_IN_LEVERAGE_KEY],
    false
  );

  const [savedShowPnlAfterFees, setSavedShowPnlAfterFees] = useLocalStorageSerializeKey(
    [chainId, SHOW_PNL_AFTER_FEES_KEY],
    true
  );

  let [savedShouldDisableValidationForTesting, setSavedShouldDisableValidationForTesting] = useLocalStorageSerializeKey(
    [chainId, DISABLE_ORDER_VALIDATION_KEY],
    false
  );
  if (!isDevelopment()) {
    savedShouldDisableValidationForTesting = false;
  }

  const [savedShouldShowPositionLines, setSavedShouldShowPositionLines] = useLocalStorageSerializeKey(
    [chainId, SHOULD_SHOW_POSITION_LINES_KEY],
    false
  );

  const openSettings = () => {
    const slippage = parseInt(settings.savedAllowedSlippage);
    setSlippageAmount(roundToTwoDecimals((slippage / BASIS_POINTS_DIVISOR) * 100));
    if (settings.executionFeeBufferBps !== undefined) {
      const bps = settings.executionFeeBufferBps;
      setExecutionFeeBufferBps(roundToTwoDecimals((bps / BASIS_POINTS_DIVISOR) * 100));
    }
    setIsPnlInLeverage(savedIsPnlInLeverage);
    setShowPnlAfterFees(savedShowPnlAfterFees);
    setShowDebugValues(settings.showDebugValues);
    setShouldDisableValidationForTesting(savedShouldDisableValidationForTesting);
    setIsSettingsVisible(true);
  };

  const saveAndCloseSettings = () => {
    const slippage = parseFloat(slippageAmount);
    if (isNaN(slippage)) {
      helperToast.error(t`Invalid slippage value`);
      return;
    }
    if (slippage > 5) {
      helperToast.error(t`Slippage should be less than 5%`);
      return;
    }
    const basisPoints = roundToTwoDecimals((slippage * BASIS_POINTS_DIVISOR) / 100);
    if (parseInt(basisPoints) !== parseFloat(basisPoints)) {
      helperToast.error(t`Max slippage precision is 0.01%`);
      return;
    }

    settings.setSavedAllowedSlippage(basisPoints);

    if (settings.shouldUseExecutionFeeBuffer) {
      const executionFeeBuffer = parseFloat(executionFeeBufferBps);
      if (isNaN(executionFeeBuffer) || executionFeeBuffer < 0) {
        helperToast.error(t`Invalid execution fee buffer value`);
        return;
      }
      const nextExecutionBufferFeeBps = roundToTwoDecimals((executionFeeBuffer * BASIS_POINTS_DIVISOR) / 100);

      if (parseInt(nextExecutionBufferFeeBps) !== parseFloat(nextExecutionBufferFeeBps)) {
        helperToast.error(t`Max execution fee buffer precision is 0.01%`);
        return;
      }

      settings.setExecutionFeeBufferBps(nextExecutionBufferFeeBps);
    }

    setSavedIsPnlInLeverage(isPnlInLeverage);
    setSavedShowPnlAfterFees(showPnlAfterFees);
    setSavedShouldDisableValidationForTesting(shouldDisableValidationForTesting);
    setIsSettingsVisible(false);
    settings.setShowDebugValues(showDebugValues);
  };

  const localStorageCode = window.localStorage.getItem(REFERRAL_CODE_KEY);
  const baseUrl = getAppBaseUrl();
  let appRedirectUrl = baseUrl + selectedToPage;
  if (localStorageCode && localStorageCode.length > 0 && localStorageCode !== ethers.constants.HashZero) {
    const decodedRefCode = decodeReferralCode(localStorageCode);
    if (decodedRefCode) {
      appRedirectUrl = `${appRedirectUrl}?ref=${decodedRefCode}`;
    }
  }

  const [pendingTxns, setPendingTxns] = useState([]);

  const showRedirectModal = (to) => {
    setRedirectModalVisible(true);
    setSelectedToPage(to);
  };

<<<<<<< HEAD
  const isActiveOnTradePage = useMemo(() => {
    return !!matchPath(location.pathname, { path: ["/v1/:tradeType?", "/trade/:tradeType?"] });
  }, [location.pathname]);

  useEffect(
    function redirectTradePage() {
      const isV1Matched = matchPath(location.pathname, { path: "/v1/:tradeType?" });
      const isV2Matched = matchPath(location.pathname, { path: "/trade/:tradeType?" });

      if (isV1Matched && getIsV1Supported(chainId)) {
        setTradePageVersion(1);
      }

      if (isV2Matched && getIsSyntheticsSupported(chainId)) {
        setTradePageVersion(2);
      }
    },
    [chainId, history, location, query, setTradePageVersion]
  );

  useEffect(() => {
    if (!isActiveOnTradePage) return;
    if (tradePageVersion === 1) {
      history.replace("/v1");
    } else if (tradePageVersion === 2) {
      history.replace("/trade");
    }
  }, [history, tradePageVersion, isActiveOnTradePage]);
=======
  useTradeRedirect({ chainId, tradePageVersion, setTradePageVersion });
>>>>>>> c9ada749

  useEffect(() => {
    const checkPendingTxns = async () => {
      const updatedPendingTxns = [];
      for (let i = 0; i < pendingTxns.length; i++) {
        const pendingTxn = pendingTxns[i];
        const receipt = await signer.provider.getTransactionReceipt(pendingTxn.hash);
        if (receipt) {
          if (receipt.status === 0) {
            const txUrl = getExplorerUrl(chainId) + "tx/" + pendingTxn.hash;
            helperToast.error(
              <div>
                <Trans>
                  Txn failed. <ExternalLink href={txUrl}>View</ExternalLink>
                </Trans>
                <br />
              </div>
            );
          }
          if (receipt.status === 1 && pendingTxn.message) {
            const txUrl = getExplorerUrl(chainId) + "tx/" + pendingTxn.hash;
            helperToast.success(
              <div>
                {pendingTxn.message}{" "}
                <ExternalLink href={txUrl}>
                  <Trans>View</Trans>
                </ExternalLink>
                <br />
              </div>
            );
          }
          continue;
        }
        updatedPendingTxns.push(pendingTxn);
      }

      if (updatedPendingTxns.length !== pendingTxns.length) {
        setPendingTxns(updatedPendingTxns);
      }
    };

    const interval = setInterval(() => {
      checkPendingTxns();
    }, 2 * 1000);
    return () => clearInterval(interval);
  }, [signer, pendingTxns, chainId]);

  const { wsProvider } = useWebsocketProvider();

  const vaultAddress = getContract(chainId, "Vault");
  const positionRouterAddress = getContract(chainId, "PositionRouter");

  useEffect(() => {
    const wsVaultAbi = chainId === ARBITRUM ? VaultV2.abi : VaultV2b.abi;
    if (hasV1LostFocus || !wsProvider) {
      return;
    }

    const wsVault = new ethers.Contract(vaultAddress, wsVaultAbi, wsProvider);
    const wsPositionRouter = new ethers.Contract(positionRouterAddress, PositionRouter.abi, wsProvider);

    const callExchangeRef = (method, ...args) => {
      if (!exchangeRef || !exchangeRef.current) {
        return;
      }

      exchangeRef.current[method](...args);
    };

    // handle the subscriptions here instead of within the Exchange component to avoid unsubscribing and re-subscribing
    // each time the Exchange components re-renders, which happens on every data update
    const onUpdatePosition = (...args) => callExchangeRef("onUpdatePosition", ...args);
    const onClosePosition = (...args) => callExchangeRef("onClosePosition", ...args);
    const onIncreasePosition = (...args) => callExchangeRef("onIncreasePosition", ...args);
    const onDecreasePosition = (...args) => callExchangeRef("onDecreasePosition", ...args);
    const onCancelIncreasePosition = (...args) => callExchangeRef("onCancelIncreasePosition", ...args);
    const onCancelDecreasePosition = (...args) => callExchangeRef("onCancelDecreasePosition", ...args);

    wsVault.on("UpdatePosition", onUpdatePosition);
    wsVault.on("ClosePosition", onClosePosition);
    wsVault.on("IncreasePosition", onIncreasePosition);
    wsVault.on("DecreasePosition", onDecreasePosition);
    wsPositionRouter.on("CancelIncreasePosition", onCancelIncreasePosition);
    wsPositionRouter.on("CancelDecreasePosition", onCancelDecreasePosition);

    return function cleanup() {
      wsVault.off("UpdatePosition", onUpdatePosition);
      wsVault.off("ClosePosition", onClosePosition);
      wsVault.off("IncreasePosition", onIncreasePosition);
      wsVault.off("DecreasePosition", onDecreasePosition);
      wsPositionRouter.off("CancelIncreasePosition", onCancelIncreasePosition);
      wsPositionRouter.off("CancelDecreasePosition", onCancelDecreasePosition);
    };
  }, [chainId, vaultAddress, positionRouterAddress, wsProvider, hasV1LostFocus]);

  return (
    <>
      <div className="App">
        <div className="App-content">
          <Header
            disconnectAccountAndCloseSettings={disconnectAccountAndCloseSettings}
            openSettings={openSettings}
            redirectPopupTimestamp={redirectPopupTimestamp}
            showRedirectModal={showRedirectModal}
            tradePageVersion={tradePageVersion}
          />
          {isHome && (
            <Switch>
              <Route exact path="/">
                <Home showRedirectModal={showRedirectModal} redirectPopupTimestamp={redirectPopupTimestamp} />
              </Route>
              <Route exact path="/referral-terms">
                <ReferralTerms />
              </Route>
              <Route exact path="/terms-and-conditions">
                <TermsAndConditions />
              </Route>
              <Route path="*">
                <PageNotFound />
              </Route>
            </Switch>
          )}
          {!isHome && (
            <Switch>
              <Route exact path="/">
                <Redirect to="/dashboard" />
              </Route>
              <Route exact path="/v1/:tradeType?">
                <Exchange
                  ref={exchangeRef}
                  savedShowPnlAfterFees={savedShowPnlAfterFees}
                  savedIsPnlInLeverage={savedIsPnlInLeverage}
                  setSavedIsPnlInLeverage={setSavedIsPnlInLeverage}
                  savedSlippageAmount={settings.savedAllowedSlippage}
                  setPendingTxns={setPendingTxns}
                  pendingTxns={pendingTxns}
                  savedShouldShowPositionLines={savedShouldShowPositionLines}
                  setSavedShouldShowPositionLines={setSavedShouldShowPositionLines}
                  savedShouldDisableValidationForTesting={savedShouldDisableValidationForTesting}
                  tradePageVersion={tradePageVersion}
                  setTradePageVersion={setTradePageVersion}
                  openSettings={openSettings}
                />
              </Route>
              <Route exact path="/dashboard">
                <Dashboard />
              </Route>
              <Route exact path="/stats/v1">
                <Stats />
              </Route>
              <Redirect exact from="/stats/v2" to="/stats" />
              <Route exact path="/stats">
                {getIsSyntheticsSupported(chainId) ? <SyntheticsStats /> : <SyntheticsFallbackPage />}
              </Route>
              <Route exact path="/earn">
                <Stake setPendingTxns={setPendingTxns} />
              </Route>
              <Route exact path="/buy">
                <Buy savedSlippageAmount={settings.savedAllowedSlippage} setPendingTxns={setPendingTxns} />
              </Route>
              <Route exact path="/pools">
                {getIsSyntheticsSupported(chainId) ? (
                  <MarketPoolsPage
                    shouldDisableValidation={savedShouldDisableValidationForTesting}
                    setPendingTxns={setPendingTxns}
                  />
                ) : (
                  <SyntheticsFallbackPage />
                )}
              </Route>

              <Route exact path="/trade/:tradeType?">
                {getIsSyntheticsSupported(chainId) ? (
                  <SyntheticsPage
                    savedIsPnlInLeverage={savedIsPnlInLeverage}
                    shouldDisableValidation={savedShouldDisableValidationForTesting}
                    savedShouldShowPositionLines={savedShouldShowPositionLines}
                    setSavedShouldShowPositionLines={setSavedShouldShowPositionLines}
                    setPendingTxns={setPendingTxns}
                    showPnlAfterFees={showPnlAfterFees}
                    savedShowPnlAfterFees={savedShowPnlAfterFees}
                    tradePageVersion={tradePageVersion}
                    setTradePageVersion={setTradePageVersion}
                    savedSlippageAmount={settings.savedAllowedSlippage}
                    openSettings={openSettings}
                  />
                ) : (
                  <SyntheticsFallbackPage />
                )}
              </Route>
              <Redirect from="/v2" to="/trade" />
              <Route exact path="/buy_glp">
                <BuyGlp
                  savedSlippageAmount={settings.savedAllowedSlippage}
                  setPendingTxns={setPendingTxns}
                  savedShouldDisableValidationForTesting={savedShouldDisableValidationForTesting}
                />
              </Route>
              <Route exact path="/jobs">
                <Jobs />
              </Route>
              <Route exact path="/buy_gmx">
                <BuyGMX />
              </Route>
              <Route exact path="/ecosystem">
                <Ecosystem />
              </Route>
              <Route exact path="/referrals">
                <Referrals pendingTxns={pendingTxns} setPendingTxns={setPendingTxns} />
              </Route>
              <Route exact path="/referrals/:account">
                <Referrals pendingTxns={pendingTxns} setPendingTxns={setPendingTxns} />
              </Route>
              <Route exact path="/nft_wallet">
                <NftWallet />
              </Route>
              <Route exact path="/claim_es_gmx">
                <ClaimEsGmx setPendingTxns={setPendingTxns} />
              </Route>

              <Route exact path="/actions/v1">
                <Actions />
              </Route>
              <Route exact path="/actions/v1/:account">
                <Actions savedIsPnlInLeverage={savedIsPnlInLeverage} savedShowPnlAfterFees={savedShowPnlAfterFees} />
              </Route>
              <Route exact path="/actions">
                <SyntheticsActions
                  savedIsPnlInLeverage={savedIsPnlInLeverage}
                  savedShowPnlAfterFees={savedShowPnlAfterFees}
                />
              </Route>
              <Redirect exact from="/actions/v2" to="/actions" />
              <Route exact path="/actions/:account">
                <SyntheticsActions
                  savedIsPnlInLeverage={savedIsPnlInLeverage}
                  savedShowPnlAfterFees={savedShowPnlAfterFees}
                />
              </Route>
              <Route path="/actions/v2/:account">
                {({ match }) => <Redirect to={`/actions/${match.params.account}`} />}
              </Route>
              <Route exact path="/referrals-tier">
                <ReferralsTier />
              </Route>
              <Route exact path="/stats">
                <Stats />
              </Route>
              <Route exact path="/orders_overview">
                <OrdersOverview />
              </Route>
              <Route exact path="/positions_overview">
                <PositionsOverview />
              </Route>
              <Route exact path="/begin_account_transfer">
                <BeginAccountTransfer setPendingTxns={setPendingTxns} />
              </Route>
              <Route exact path="/complete_account_transfer/:sender/:receiver">
                <CompleteAccountTransfer setPendingTxns={setPendingTxns} />
              </Route>

              <Route path="*">
                <PageNotFound />
              </Route>
            </Switch>
          )}
        </div>
      </div>
      <ToastContainer
        limit={1}
        transition={Zoom}
        position="bottom-right"
        autoClose={TOAST_AUTO_CLOSE_TIME}
        hideProgressBar={true}
        newestOnTop={false}
        closeOnClick={false}
        draggable={false}
        pauseOnHover
      />
      <EventToastContainer />
      <RedirectPopupModal
        redirectModalVisible={redirectModalVisible}
        setRedirectModalVisible={setRedirectModalVisible}
        appRedirectUrl={appRedirectUrl}
        setRedirectPopupTimestamp={setRedirectPopupTimestamp}
        setShouldHideRedirectModal={setShouldHideRedirectModal}
        shouldHideRedirectModal={shouldHideRedirectModal}
      />
      <Modal
        className="App-settings"
        isVisible={isSettingsVisible}
        setIsVisible={setIsSettingsVisible}
        label={t`Settings`}
      >
        <div className="App-settings-row">
          <div>
            <Trans>Allowed Slippage</Trans>
          </div>
          <div className="App-slippage-tolerance-input-container">
            <NumberInput
              className="App-slippage-tolerance-input"
              value={slippageAmount}
              onValueChange={(e) => setSlippageAmount(e.target.value)}
              placeholder="0.3"
            />
            <div className="App-slippage-tolerance-input-percent">%</div>
          </div>
        </div>
        {settings.shouldUseExecutionFeeBuffer && (
          <div className="App-settings-row">
            <div>
              <Tooltip
                handle={<Trans>Max Execution Fee Buffer</Trans>}
                renderContent={() => (
                  <div>
                    <Trans>
                      The Max Execution Fee is set to a higher value to handle potential increases in gas price during
                      order execution. Any excess execution fee will be refunded to your account when the order is
                      executed. Only applicable to GMX V2.
                    </Trans>
                    <br />
                    <br />
                    <ExternalLink href="https://docs.gmx.io/docs/trading/v2#execution-fee">Read more</ExternalLink>
                  </div>
                )}
              />
            </div>
            <div className="App-slippage-tolerance-input-container">
              <NumberInput
                className="App-slippage-tolerance-input"
                value={executionFeeBufferBps}
                onValueChange={(e) => setExecutionFeeBufferBps(e.target.value)}
                placeholder="10"
              />
              <div className="App-slippage-tolerance-input-percent">%</div>
            </div>
            {parseFloat(executionFeeBufferBps) <
              (EXECUTION_FEE_CONFIG_V2[chainId].defaultBufferBps / BASIS_POINTS_DIVISOR) * 100 && (
              <div className="warning">
                <Trans>
                  Max Execution Fee buffer below{" "}
                  {(EXECUTION_FEE_CONFIG_V2[chainId].defaultBufferBps / BASIS_POINTS_DIVISOR) * 100}% may result in
                  failed orders.
                </Trans>
              </div>
            )}
          </div>
        )}
        <div className="Exchange-settings-row">
          <Checkbox isChecked={showPnlAfterFees} setIsChecked={setShowPnlAfterFees}>
            <Trans>Display PnL after fees</Trans>
          </Checkbox>
        </div>
        <div className="Exchange-settings-row">
          <Checkbox isChecked={isPnlInLeverage} setIsChecked={setIsPnlInLeverage}>
            <Trans>Include PnL in leverage display</Trans>
          </Checkbox>
        </div>
        <div className="Exchange-settings-row chart-positions-settings">
          <Checkbox isChecked={savedShouldShowPositionLines} setIsChecked={setSavedShouldShowPositionLines}>
            <span>
              <Trans>Chart positions</Trans>
            </span>
          </Checkbox>
        </div>
        {isDevelopment() && (
          <div className="Exchange-settings-row">
            <Checkbox isChecked={shouldDisableValidationForTesting} setIsChecked={setShouldDisableValidationForTesting}>
              <Trans>Disable order validations</Trans>
            </Checkbox>
          </div>
        )}

        {isDevelopment() && (
          <div className="Exchange-settings-row">
            <Checkbox isChecked={showDebugValues} setIsChecked={setShowDebugValues}>
              <Trans>Show debug values</Trans>
            </Checkbox>
          </div>
        )}

        <Button variant="primary-action" className="w-full mt-md" onClick={saveAndCloseSettings}>
          <Trans>Save</Trans>
        </Button>
      </Modal>
    </>
  );
}

function App() {
  const { disconnect } = useDisconnect();

  useScrollToTop();

  useEffect(() => {
    const defaultLanguage = localStorage.getItem(LANGUAGE_LOCALSTORAGE_KEY) || defaultLocale;
    dynamicActivate(defaultLanguage);
  }, []);

  useEffect(() => {
    const unwatch = watchNetwork(({ chain, chains }) => {
      if (!chain || !chains) return;
      const isValidChain = chains.some((c) => c.id === chain.id);
      if (!isValidChain) {
        disconnect();
      }
    });
    return () => unwatch();
  }, [disconnect]);

  return (
    <SWRConfig
      value={{ refreshInterval: 5000, refreshWhenHidden: false, refreshWhenOffline: false, use: [swrGCMiddleware] }}
    >
      <SettingsContextProvider>
        <SEO>
          <Router>
            <WebsocketContextProvider>
              <SyntheticsEventsProvider>
                <I18nProvider i18n={i18n}>
                  <FullApp />
                </I18nProvider>
              </SyntheticsEventsProvider>
            </WebsocketContextProvider>
          </Router>
        </SEO>
      </SettingsContextProvider>
    </SWRConfig>
  );
}

export default App;<|MERGE_RESOLUTION|>--- conflicted
+++ resolved
@@ -272,38 +272,7 @@
     setSelectedToPage(to);
   };
 
-<<<<<<< HEAD
-  const isActiveOnTradePage = useMemo(() => {
-    return !!matchPath(location.pathname, { path: ["/v1/:tradeType?", "/trade/:tradeType?"] });
-  }, [location.pathname]);
-
-  useEffect(
-    function redirectTradePage() {
-      const isV1Matched = matchPath(location.pathname, { path: "/v1/:tradeType?" });
-      const isV2Matched = matchPath(location.pathname, { path: "/trade/:tradeType?" });
-
-      if (isV1Matched && getIsV1Supported(chainId)) {
-        setTradePageVersion(1);
-      }
-
-      if (isV2Matched && getIsSyntheticsSupported(chainId)) {
-        setTradePageVersion(2);
-      }
-    },
-    [chainId, history, location, query, setTradePageVersion]
-  );
-
-  useEffect(() => {
-    if (!isActiveOnTradePage) return;
-    if (tradePageVersion === 1) {
-      history.replace("/v1");
-    } else if (tradePageVersion === 2) {
-      history.replace("/trade");
-    }
-  }, [history, tradePageVersion, isActiveOnTradePage]);
-=======
   useTradeRedirect({ chainId, tradePageVersion, setTradePageVersion });
->>>>>>> c9ada749
 
   useEffect(() => {
     const checkPendingTxns = async () => {
