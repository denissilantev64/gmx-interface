--- conflicted
+++ resolved
@@ -30,11 +30,7 @@
   getPageTitle,
 } from "../../Helpers";
 import { getConstant } from "../../Constants";
-<<<<<<< HEAD
-import { approvePlugin, useInfoTokens, useMinExecutionFee } from "../../Api";
-=======
-import { approvePlugin, cancelMultipleOrders, useInfoTokens } from "../../Api";
->>>>>>> 2e1635c0
+import { approvePlugin, useInfoTokens, useMinExecutionFee, cancelMultipleOrders } from "../../Api";
 
 import { getContract } from "../../Addresses";
 import { getTokens, getToken, getWhitelistedTokens, getTokenBySymbol } from "../../data/Tokens";
