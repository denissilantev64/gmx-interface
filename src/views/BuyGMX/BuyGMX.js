import React, { useEffect, useCallback } from 'react'
import Footer from '../../Footer'
import './BuyGMX.css'

import { ARBITRUM, AVALANCHE, switchNetwork, useChainId } from '../../Helpers'

import { useWeb3React } from '@web3-react/core'

import Synapse from '../../img/ic_synapse.svg'
import Multiswap from '../../img/ic_multiswap.svg'
import Hop from '../../img/ic_hop.svg'
import Banxa from '../../img/ic_banxa.svg'
import Binance from '../../img/ic_binance_logo.svg'
import avax30Icon from '../../img/ic_avax_30.svg'
import gmxArbitrum from '../../img/ic_gmx_arbitrum.svg'
import gmxAvax from '../../img/ic_gmx_avax.svg'
import ohmArbitrum from '../../img/ic_olympus_arbitrum.svg'
import arbitrum16Icon from '../../img/ic_arbitrum_16.svg'
import avalanche16Icon from '../../img/ic_avalanche_16.svg'
import Button from '../../components/Common/Button'

export default function BuyGMX() {
  const { chainId } = useChainId()
  const { active } = useWeb3React()

  const onNetworkSelect = useCallback(
    (value) => {
      if (value === chainId) {
        return
      }
      return switchNetwork(value, active)
    },
    [chainId, active]
  )

  useEffect(() => {
    window.scrollTo(0, 0)
  }, [])

  return (
    <div className="BuyGMXGLP page-layout">
      <div className="BuyGMXGLP-container default-container">
        {chainId === ARBITRUM && (
          <div className="section-title-block">
            <div className="section-title-content">
              <div className="Page-title">Buy / Transfer ETH</div>
              <div className="Page-description">
                ETH is needed on Arbitrum to purchase GMX.
                <br />
                To purchase GMX on{' '}
                <span onClick={() => onNetworkSelect(AVALANCHE)}>
                  Avalanche <img src={avalanche16Icon} alt="avalanche16Icon" />
                </span>
                , please change your network.
              </div>
            </div>
          </div>
        )}
        {chainId === ARBITRUM && (
          <div className="BuyGMXGLP-panel">
            <div className="App-card no-height">
              <div className="App-card-title">Buy ETH</div>
              <div className="App-card-divider"></div>
              <div className="App-card-content">
                <div className="BuyGMXGLP-description">
<<<<<<< HEAD
                  You can buy ETH directly on{' '}
=======
                  You can buy ETH directly on{" "}
>>>>>>> bdbab970
                  <a href="https://arbitrum.io/" target="_blank" rel="noopener noreferrer">
                    Arbitrum
                  </a>{' '}
                  using Banxa:
                </div>
                <div className="direct-purchase-options">
                  <Button
                    href="https://gmx.banxa.com?coinType=ETH&fiatType=USD&fiatAmount=500&blockchain=arbitrum"
                    imgSrc={Banxa}
                  >
                    Banxa
                  </Button>
                </div>
              </div>
            </div>
            <div className="App-card no-height">
              <div className="App-card-title">Transfer ETH</div>
              <div className="App-card-divider"></div>
              <div className="App-card-content">
                <div className="BuyGMXGLP-description">
                  You can transfer ETH from other networks to Arbitrum using any of the below options:
                </div>
                <div className="bridge-options">
                  <Button
                    href="https://synapseprotocol.com/?inputCurrency=ETH&outputCurrency=ETH&outputChain=42161"
                    align="left"
                    imgSrc={Synapse}
                  >
                    Synapse
                  </Button>
                  <Button href="https://app.multichain.org/#/router" align="left" imgSrc={Multiswap}>
                    Multiswap
                  </Button>
                  <Button
                    href="https://app.hop.exchange/send?token=ETH&sourceNetwork=ethereum&destNetwork=arbitrum"
                    align="left"
                    imgSrc={Hop}
                  >
                    Hop
                  </Button>
                  <Button href="https://binance.com/" align="left" imgSrc={Binance}>
                    Binance
                  </Button>
                </div>
              </div>
            </div>
          </div>
        )}
        {chainId === AVALANCHE && (
          <div className="section-title-block">
            <div className="section-title-content">
              <div className="Page-title">Buy / Transfer AVAX</div>
              <div className="Page-description">
                Avax is needed on Avalanche to purchase GMX.
                <br />
                To purchase GMX on{' '}
                <span onClick={() => onNetworkSelect(ARBITRUM)}>
                  Arbitrum <img src={arbitrum16Icon} alt="arbitrum16Icon" />
                </span>
                , please change your network.
              </div>
            </div>
          </div>
        )}
        {chainId === AVALANCHE && (
          <div className="BuyGMXGLP-panel">
            <div className="App-card no-height">
              <div className="App-card-title">Buy AVAX</div>
              <div className="App-card-divider"></div>
              <div className="App-card-content">
                <div className="BuyGMXGLP-description">
<<<<<<< HEAD
                  You can buy AVAX directly on{' '}
=======
                  You can buy AVAX directly on{" "}
>>>>>>> bdbab970
                  <a href="https://www.avax.network/" target="_blank" rel="noopener noreferrer">
                    Avalanche
                  </a>{' '}
                  using Banxa:
                </div>
                <div className="direct-purchase-options">
                  <Button
                    href="https://gmx.banxa.com?coinType=AVAX&fiatType=USD&fiatAmount=500&blockchain=avalanche"
                    imgSrc={Banxa}
                  >
                    Banxa
                  </Button>
                </div>
              </div>
            </div>
            <div className="App-card no-height">
              <div className="App-card-title">Transfer AVAX</div>
              <div className="App-card-divider"></div>
              <div className="App-card-content">
                <div className="BuyGMXGLP-description">
                  You can transfer AVAX to Avalanche using any of the below options. <br />
                  <br />
                  Using the Avalanche or Synapse bridges, you can also transfer any other supported cryptocurrency, and
                  receive free AVAX to pay for the network's fees.
                </div>
                <div className="bridge-options">
                  <Button align="left" href="https://bridge.avax.network/" imgSrc={avax30Icon}>
                    Avalanche
                  </Button>
                  <Button align="left" href="https://synapseprotocol.com/" imgSrc={Synapse}>
                    Synapse
                  </Button>
                  <Button align="left" href="https://app.multichain.org/" imgSrc={Multiswap}>
                    Multiswap
                  </Button>
                  <Button align="left" href="https://binance.com" imgSrc={Binance}>
                    Binance
                  </Button>
                </div>
              </div>
            </div>
          </div>
        )}
        {chainId === AVALANCHE && (
          <div className="BuyGMXGLP-panel">
            <div className="buy-card">
              <div className="section-title-content">
                <div className="card-title">Buy GMX</div>
              </div>
              <div className="App-card no-height">
                <div className="App-card-content no-title">
                  <div className="BuyGMXGLP-description better-rates-description">
<<<<<<< HEAD
                    After you have AVAX, set your network to{' '}
                    <a href="https://bridge.avax.network/login" target="_blank" rel="noopener noreferrer">
                      Avalanche
                    </a>{' '}
=======
                    After you have ETH, set your network to{" "}
                    <a href="https://arbitrum.io/bridge-tutorial/" target="_blank" rel="noopener noreferrer">
                      Arbitrum
                    </a>{" "}
>>>>>>> bdbab970
                    then click the button below:
                  </div>
                  <div className="direct-purchase-options">
                    <Button
                      size="xl"
                      imgSrc={gmxAvax}
                      href="https://traderjoexyz.com/#/trade?outputCurrency=0x62edc0692BD897D2295872a9FFCac5425011c661"
                    >
                      Purchase GMX
                    </Button>
                  </div>
                </div>
              </div>
            </div>
          </div>
        )}

        {chainId === ARBITRUM && (
          <div className="BuyGMXGLP-panel">
            <div className="buy-card">
              <div className="section-title-content">
                <div className="card-title">Buy GMX</div>
              </div>
              <div className="App-card no-height">
                <div className="App-card-content no-title">
                  <div className="BuyGMXGLP-description better-rates-description">
<<<<<<< HEAD
                    After you have ETH, set your network to{' '}
=======
                    After you have ETH, set your network to{" "}
>>>>>>> bdbab970
                    <a href="https://arbitrum.io/bridge-tutorial/" target="_blank" rel="noopener noreferrer">
                      Arbitrum
                    </a>{' '}
                    then click the button below:
                  </div>
                  <div className="buy-gmx">
                    <Button
                      size="xl"
                      imgSrc={gmxArbitrum}
                      href="https://app.uniswap.org/#/swap?inputCurrency=ETH&outputCurrency=0xfc5A1A6EB076a2C7aD06eD22C90d7E710E35ad0a"
                    >
                      Purchase GMX
                    </Button>
                  </div>
                </div>
              </div>
            </div>
            <div className="buy-card">
              <div className="section-title-content">
                <div className="card-title">Buy GMX Bonds</div>
              </div>
              <div className="App-card no-height">
                <div className="App-card-content no-title">
                  <div className="BuyGMXGLP-description">
                    GMX bonds can be bought on Olympus Pro with a discount and a small vesting period:
                  </div>
                  <div className="buy-gmx">
                    <Button size="xl" imgSrc={ohmArbitrum} href="https://pro.olympusdao.finance/#/partners/GMX">
                      Olympus Pro
                    </Button>
                  </div>
                </div>
              </div>
            </div>
          </div>
        )}
      </div>
      <Footer />
    </div>
  )
}<|MERGE_RESOLUTION|>--- conflicted
+++ resolved
@@ -1,41 +1,41 @@
-import React, { useEffect, useCallback } from 'react'
-import Footer from '../../Footer'
-import './BuyGMX.css'
-
-import { ARBITRUM, AVALANCHE, switchNetwork, useChainId } from '../../Helpers'
-
-import { useWeb3React } from '@web3-react/core'
-
-import Synapse from '../../img/ic_synapse.svg'
-import Multiswap from '../../img/ic_multiswap.svg'
-import Hop from '../../img/ic_hop.svg'
-import Banxa from '../../img/ic_banxa.svg'
-import Binance from '../../img/ic_binance_logo.svg'
-import avax30Icon from '../../img/ic_avax_30.svg'
-import gmxArbitrum from '../../img/ic_gmx_arbitrum.svg'
-import gmxAvax from '../../img/ic_gmx_avax.svg'
-import ohmArbitrum from '../../img/ic_olympus_arbitrum.svg'
-import arbitrum16Icon from '../../img/ic_arbitrum_16.svg'
-import avalanche16Icon from '../../img/ic_avalanche_16.svg'
-import Button from '../../components/Common/Button'
+import React, { useEffect, useCallback } from "react";
+import Footer from "../../Footer";
+import "./BuyGMX.css";
+
+import { ARBITRUM, AVALANCHE, switchNetwork, useChainId } from "../../Helpers";
+
+import { useWeb3React } from "@web3-react/core";
+
+import Synapse from "../../img/ic_synapse.svg";
+import Multiswap from "../../img/ic_multiswap.svg";
+import Hop from "../../img/ic_hop.svg";
+import Banxa from "../../img/ic_banxa.svg";
+import Binance from "../../img/ic_binance_logo.svg";
+import avax30Icon from "../../img/ic_avax_30.svg";
+import gmxArbitrum from "../../img/ic_gmx_arbitrum.svg";
+import gmxAvax from "../../img/ic_gmx_avax.svg";
+import ohmArbitrum from "../../img/ic_olympus_arbitrum.svg";
+import arbitrum16Icon from "../../img/ic_arbitrum_16.svg";
+import avalanche16Icon from "../../img/ic_avalanche_16.svg";
+import Button from "../../components/Common/Button";
 
 export default function BuyGMX() {
-  const { chainId } = useChainId()
-  const { active } = useWeb3React()
+  const { chainId } = useChainId();
+  const { active } = useWeb3React();
 
   const onNetworkSelect = useCallback(
     (value) => {
       if (value === chainId) {
-        return
+        return;
       }
-      return switchNetwork(value, active)
+      return switchNetwork(value, active);
     },
     [chainId, active]
-  )
+  );
 
   useEffect(() => {
-    window.scrollTo(0, 0)
-  }, [])
+    window.scrollTo(0, 0);
+  }, []);
 
   return (
     <div className="BuyGMXGLP page-layout">
@@ -47,7 +47,7 @@
               <div className="Page-description">
                 ETH is needed on Arbitrum to purchase GMX.
                 <br />
-                To purchase GMX on{' '}
+                To purchase GMX on{" "}
                 <span onClick={() => onNetworkSelect(AVALANCHE)}>
                   Avalanche <img src={avalanche16Icon} alt="avalanche16Icon" />
                 </span>
@@ -63,14 +63,10 @@
               <div className="App-card-divider"></div>
               <div className="App-card-content">
                 <div className="BuyGMXGLP-description">
-<<<<<<< HEAD
-                  You can buy ETH directly on{' '}
-=======
                   You can buy ETH directly on{" "}
->>>>>>> bdbab970
                   <a href="https://arbitrum.io/" target="_blank" rel="noopener noreferrer">
                     Arbitrum
-                  </a>{' '}
+                  </a>{" "}
                   using Banxa:
                 </div>
                 <div className="direct-purchase-options">
@@ -123,7 +119,7 @@
               <div className="Page-description">
                 Avax is needed on Avalanche to purchase GMX.
                 <br />
-                To purchase GMX on{' '}
+                To purchase GMX on{" "}
                 <span onClick={() => onNetworkSelect(ARBITRUM)}>
                   Arbitrum <img src={arbitrum16Icon} alt="arbitrum16Icon" />
                 </span>
@@ -139,14 +135,10 @@
               <div className="App-card-divider"></div>
               <div className="App-card-content">
                 <div className="BuyGMXGLP-description">
-<<<<<<< HEAD
-                  You can buy AVAX directly on{' '}
-=======
                   You can buy AVAX directly on{" "}
->>>>>>> bdbab970
                   <a href="https://www.avax.network/" target="_blank" rel="noopener noreferrer">
                     Avalanche
-                  </a>{' '}
+                  </a>{" "}
                   using Banxa:
                 </div>
                 <div className="direct-purchase-options">
@@ -196,17 +188,10 @@
               <div className="App-card no-height">
                 <div className="App-card-content no-title">
                   <div className="BuyGMXGLP-description better-rates-description">
-<<<<<<< HEAD
-                    After you have AVAX, set your network to{' '}
-                    <a href="https://bridge.avax.network/login" target="_blank" rel="noopener noreferrer">
-                      Avalanche
-                    </a>{' '}
-=======
                     After you have ETH, set your network to{" "}
                     <a href="https://arbitrum.io/bridge-tutorial/" target="_blank" rel="noopener noreferrer">
                       Arbitrum
                     </a>{" "}
->>>>>>> bdbab970
                     then click the button below:
                   </div>
                   <div className="direct-purchase-options">
@@ -233,14 +218,10 @@
               <div className="App-card no-height">
                 <div className="App-card-content no-title">
                   <div className="BuyGMXGLP-description better-rates-description">
-<<<<<<< HEAD
-                    After you have ETH, set your network to{' '}
-=======
                     After you have ETH, set your network to{" "}
->>>>>>> bdbab970
                     <a href="https://arbitrum.io/bridge-tutorial/" target="_blank" rel="noopener noreferrer">
                       Arbitrum
-                    </a>{' '}
+                    </a>{" "}
                     then click the button below:
                   </div>
                   <div className="buy-gmx">
@@ -277,5 +258,5 @@
       </div>
       <Footer />
     </div>
-  )
+  );
 }