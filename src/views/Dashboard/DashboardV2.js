<<<<<<< HEAD
import React, { useEffect, useState } from 'react'
import { Link } from 'react-router-dom'
import { useWeb3React } from '@web3-react/core'
import useSWR from 'swr'
import { PieChart, Pie, Cell, Tooltip } from 'recharts'
import TooltipComponent from '../../components/Tooltip/Tooltip'
=======
import React, { useEffect } from "react";
import { Link } from "react-router-dom";
import { useWeb3React } from "@web3-react/core";
import useSWR from "swr";
import Tooltip from "../../components/Tooltip/Tooltip";
>>>>>>> 772dfe4e

import { ethers } from "ethers";

import { getTokens, getWhitelistedTokens, getTokenBySymbol } from "../../data/Tokens";
import { getFeeHistory } from "../../data/Fees";

import {
  fetcher,
  formatAmount,
  formatKeyAmount,
  getInfoTokens,
  expandDecimals,
  bigNumberify,
  numberWithCommas,
  formatDate,
  getServerUrl,
  getChainName,
  useChainId,
  USD_DECIMALS,
  GMX_DECIMALS,
  GLP_DECIMALS,
  BASIS_POINTS_DIVISOR,
  DEFAULT_MAX_USDG_AMOUNT,
  ARBITRUM,
  AVALANCHE,
  getTotalVolumeSum,
<<<<<<< HEAD
  GLPPOOLCOLORS,
} from '../../Helpers'
import { useGmxPrice, useStakedGmxSupply } from '../../Api'
=======
} from "../../Helpers";
import { useGmxPrice, useStakedGmxSupply } from "../../Api";
>>>>>>> 772dfe4e

import { getContract } from "../../Addresses";

<<<<<<< HEAD
import VaultV2 from '../../abis/VaultV2.json'
import ReaderV2 from '../../abis/ReaderV2.json'
import GlpManager from '../../abis/GlpManager.json'
import Token from '../../abis/Token.json'
=======
import VaultV2 from "../../abis/VaultV2.json";
import ReaderV2 from "../../abis/ReaderV2.json";
import GlpManager from "../../abis/GlpManager.json";
>>>>>>> 772dfe4e

import Footer from "../../Footer";

import "./DashboardV2.css";

<<<<<<< HEAD
import gmx40Icon from '../../img/ic_gmx_40.svg'
import glp40Icon from '../../img/ic_glp_40.svg'
import avalanche16Icon from '../../img/ic_avalanche_16.svg'
import arbitrum16Icon from '../../img/ic_arbitrum_16.svg'
import arbitrum24Icon from '../../img/ic_arbitrum_24.svg'
import avalanche24Icon from '../../img/ic_avalanche_24.svg'

import AssetDropdown from './AssetDropdown'

const { AddressZero } = ethers.constants
=======
const { AddressZero } = ethers.constants;
>>>>>>> 772dfe4e

function getVolumeInfo(hourlyVolume) {
  if (!hourlyVolume || hourlyVolume.length === 0) {
    return {};
  }

  const secondsPerHour = 60 * 60;
  const minTime = parseInt(Date.now() / 1000 / secondsPerHour) * secondsPerHour - 24 * secondsPerHour;

  const info = {};
  let totalVolume = bigNumberify(0);
  for (let i = 0; i < hourlyVolume.length; i++) {
    const item = hourlyVolume[i].data;
    if (parseInt(item.timestamp) < minTime) {
      break;
    }

    if (!info[item.token]) {
      info[item.token] = bigNumberify(0);
    }

    info[item.token] = info[item.token].add(item.volume);
    totalVolume = totalVolume.add(item.volume);
  }

  info.totalVolume = totalVolume;

  return info;
}

function getCurrentFeesUsd(tokenAddresses, fees, infoTokens) {
  if (!fees || !infoTokens) {
    return bigNumberify(0);
  }

  let currentFeesUsd = bigNumberify(0);
  for (let i = 0; i < tokenAddresses.length; i++) {
    const tokenAddress = tokenAddresses[i];
    const tokenInfo = infoTokens[tokenAddress];
    if (!tokenInfo || !tokenInfo.minPrice) {
      continue;
    }

    const feeUsd = fees[i].mul(tokenInfo.minPrice).div(expandDecimals(1, tokenInfo.decimals));
    currentFeesUsd = currentFeesUsd.add(feeUsd);
  }

  return currentFeesUsd;
}

export default function DashboardV2() {
  const { active, library } = useWeb3React();
  const { chainId } = useChainId();

  const chainName = getChainName(chainId);

  const positionStatsUrl = getServerUrl(chainId, "/position_stats");
  const { data: positionStats, mutate: updatePositionStats } = useSWR([positionStatsUrl], {
    fetcher: (...args) => fetch(...args).then((res) => res.json()),
  });

  const hourlyVolumeUrl = getServerUrl(chainId, "/hourly_volume");
  const { data: hourlyVolume, mutate: updateHourlyVolume } = useSWR([hourlyVolumeUrl], {
    fetcher: (...args) => fetch(...args).then((res) => res.json()),
  });

  const totalVolumeUrl = getServerUrl(chainId, "/total_volume");
  const { data: totalVolume, mutate: updateTotalVolume } = useSWR([totalVolumeUrl], {
    fetcher: (...args) => fetch(...args).then((res) => res.json()),
  });

  const gmxSupplyUrl = getServerUrl(ARBITRUM, "/gmx_supply");
  const { data: gmxSupply, mutate: updateGmxSupply } = useSWR([gmxSupplyUrl], {
    fetcher: (...args) => fetch(...args).then((res) => res.text()),
  });

  let totalLongPositionSizes;
  let totalShortPositionSizes;
  if (positionStats && positionStats.totalLongPositionSizes && positionStats.totalShortPositionSizes) {
    totalLongPositionSizes = bigNumberify(positionStats.totalLongPositionSizes);
    totalShortPositionSizes = bigNumberify(positionStats.totalShortPositionSizes);
  }

  const volumeInfo = getVolumeInfo(hourlyVolume);

  const totalVolumeSum = getTotalVolumeSum(totalVolume);

  const tokens = getTokens(chainId);
  const whitelistedTokens = getWhitelistedTokens(chainId);
  const whitelistedTokenAddresses = whitelistedTokens.map((token) => token.address);
  const tokenList = whitelistedTokens.filter((t) => !t.isWrapped);

  const readerAddress = getContract(chainId, "Reader");
  const vaultAddress = getContract(chainId, "Vault");
  const nativeTokenAddress = getContract(chainId, "NATIVE_TOKEN");
  const glpManagerAddress = getContract(chainId, "GlpManager");

  const gmxAddress = getContract(chainId, "GMX");
  const glpAddress = getContract(chainId, "GLP");
  const usdgAddress = getContract(chainId, "USDG");

  const tokensForSupplyQuery = [gmxAddress, glpAddress, usdgAddress];

  const { data: aums, mutate: updateAums } = useSWR(
    [`Dashboard:getAums:${active}`, chainId, glpManagerAddress, "getAums"],
    {
      fetcher: fetcher(library, GlpManager),
    }
  );

  const { data: vaultTokenInfo, mutate: updateVaultTokenInfo } = useSWR(
    [`Dashboard:vaultTokenInfo:${active}`, chainId, readerAddress, "getVaultTokenInfoV2"],
    {
      fetcher: fetcher(library, ReaderV2, [
        vaultAddress,
        nativeTokenAddress,
        expandDecimals(1, 18),
        whitelistedTokenAddresses,
      ]),
    }
  );

  const { data: fees, mutate: updateFees } = useSWR(
    [`Dashboard:fees:${active}`, chainId, readerAddress, "getFees", vaultAddress],
    {
      fetcher: fetcher(library, ReaderV2, [whitelistedTokenAddresses]),
    }
  );

  const { data: totalSupplies, mutate: updateTotalSupplies } = useSWR(
    [`Dashboard:totalSupplies:${active}`, chainId, readerAddress, "getTokenBalancesWithSupplies", AddressZero],
    {
      fetcher: fetcher(library, ReaderV2, [tokensForSupplyQuery]),
    }
  );

  const { data: totalTokenWeights, mutate: updateTotalTokenWeights } = useSWR(
    [`GlpSwap:totalTokenWeights:${active}`, chainId, vaultAddress, "totalTokenWeights"],
    {
      fetcher: fetcher(library, VaultV2),
    }
  );

  const { data: stakedGmxSupply, mutate: updateStakedGmxSupply } = useStakedGmxSupply(
    chainId === ARBITRUM ? library : undefined,
    active
  );

  const infoTokens = getInfoTokens(tokens, undefined, whitelistedTokens, vaultTokenInfo, undefined);

  const eth = infoTokens[getTokenBySymbol(chainId, "ETH").address];
  const currentFeesUsd = getCurrentFeesUsd(whitelistedTokenAddresses, fees, infoTokens);

  const feeHistory = getFeeHistory(chainId);
  const shouldIncludeCurrrentFees = feeHistory.length && parseInt(Date.now() / 1000) - feeHistory[0].to > 60 * 60;
  let totalFeesDistributed = shouldIncludeCurrrentFees
    ? parseFloat(bigNumberify(formatAmount(currentFeesUsd, USD_DECIMALS - 2, 0, false)).toNumber()) / 100
    : 0;
  for (let i = 0; i < feeHistory.length; i++) {
    totalFeesDistributed += parseFloat(feeHistory[i].feeUsd);
  }

  const {
    gmxPrice,
    gmxPriceFromArbitrum,
    gmxPriceFromAvalanche,
    mutate: updateGmxPrice,
  } = useGmxPrice(chainId, { arbitrum: chainId === ARBITRUM ? library : undefined }, active);

  let gmxMarketCap;
  if (gmxPrice && gmxSupply) {
    gmxMarketCap = gmxPrice.mul(gmxSupply).div(expandDecimals(1, GMX_DECIMALS));
  }

  let stakedGmxSupplyUsd;
  if (gmxPrice && stakedGmxSupply) {
    stakedGmxSupplyUsd = stakedGmxSupply.mul(gmxPrice).div(expandDecimals(1, GMX_DECIMALS));
  }

  let aum;
  if (aums && aums.length > 0) {
    aum = aums[0].add(aums[1]).div(2);
  }

  let tvl;
  if (aum && gmxPrice && stakedGmxSupply) {
    tvl = aum.add(gmxPrice.mul(stakedGmxSupply).div(expandDecimals(1, GMX_DECIMALS)));
  }

  let glpPrice;
  let glpSupply;
  let glpMarketCap;
  if (aum && totalSupplies && totalSupplies[3]) {
    glpSupply = totalSupplies[3];
    glpPrice =
      aum && aum.gt(0) && glpSupply.gt(0)
        ? aum.mul(expandDecimals(1, GLP_DECIMALS)).div(glpSupply)
        : expandDecimals(1, USD_DECIMALS);
    glpMarketCap = glpPrice.mul(glpSupply).div(expandDecimals(1, GLP_DECIMALS));
  }

  const ethFloorPriceFund = expandDecimals(350 + 148 + 384, 18);
  const glpFloorPriceFund = expandDecimals(660001, 18);
  const usdcFloorPriceFund = expandDecimals(784598 + 200000, 30);

  let totalFloorPriceFundUsd;

  if (eth && eth.minPrice && glpPrice) {
    const ethFloorPriceFundUsd = ethFloorPriceFund.mul(eth.minPrice).div(expandDecimals(1, eth.decimals));
    const glpFloorPriceFundUsd = glpFloorPriceFund.mul(glpPrice).div(expandDecimals(1, 18));

    totalFloorPriceFundUsd = ethFloorPriceFundUsd.add(glpFloorPriceFundUsd).add(usdcFloorPriceFund);
  }

  let adjustedUsdgSupply = bigNumberify(0);

  for (let i = 0; i < tokenList.length; i++) {
    const token = tokenList[i];
    const tokenInfo = infoTokens[token.address];
    if (tokenInfo && tokenInfo.usdgAmount) {
      adjustedUsdgSupply = adjustedUsdgSupply.add(tokenInfo.usdgAmount);
    }
  }

  const getWeightText = (tokenInfo) => {
    if (
      !tokenInfo.weight ||
      !tokenInfo.usdgAmount ||
      !adjustedUsdgSupply ||
      adjustedUsdgSupply.eq(0) ||
      !totalTokenWeights
    ) {
      return "...";
    }

    const currentWeightBps = tokenInfo.usdgAmount.mul(BASIS_POINTS_DIVISOR).div(adjustedUsdgSupply);
    const targetWeightBps = tokenInfo.weight.mul(BASIS_POINTS_DIVISOR).div(totalTokenWeights);

    const weightText = `${formatAmount(currentWeightBps, 2, 2, false)}% / ${formatAmount(
      targetWeightBps,
      2,
      2,
      false
    )}%`;

    return (
<<<<<<< HEAD
      <TooltipComponent handle={weightText} position="right-bottom" renderContent={() => {
        return <>
          Current Weight: {formatAmount(currentWeightBps, 2, 2, false)}%<br />
          Target Weight: {formatAmount(targetWeightBps, 2, 2, false)}%<br />
          <br />
          {currentWeightBps.lt(targetWeightBps) && <div>
            {tokenInfo.symbol} is below its target weight.<br />
            <br />
            Get lower fees to <Link to="/buy_glp" target="_blank" rel="noopener noreferrer">buy GLP</Link> with {tokenInfo.symbol},&nbsp;
            and to <Link to="/trade" target="_blank" rel="noopener noreferrer">swap</Link> {tokenInfo.symbol} for other tokens.
          </div>}
          {currentWeightBps.gt(targetWeightBps) && <div>
            {tokenInfo.symbol} is above its target weight.<br />
            <br />
            Get lower fees to <Link to="/trade" target="_blank" rel="noopener noreferrer">swap</Link> tokens for {tokenInfo.symbol}.
          </div>}
          <br />
          <div>
            <a href="https://gmxio.gitbook.io/gmx/glp" target="_blank" rel="noopener noreferrer">More Info</a>
          </div>
        </>
      }} />
    )
  }
=======
      <Tooltip
        handle={weightText}
        position="right-bottom"
        renderContent={() => {
          return (
            <>
              Current Weight: {formatAmount(currentWeightBps, 2, 2, false)}%<br />
              Target Weight: {formatAmount(targetWeightBps, 2, 2, false)}%<br />
              <br />
              {currentWeightBps.lt(targetWeightBps) && (
                <div>
                  {tokenInfo.symbol} is below its target weight.
                  <br />
                  <br />
                  Get lower fees to{" "}
                  <Link to="/buy_glp" target="_blank" rel="noopener noreferrer">
                    buy GLP
                  </Link>{" "}
                  with {tokenInfo.symbol},&nbsp; and to{" "}
                  <Link to="/trade" target="_blank" rel="noopener noreferrer">
                    swap
                  </Link>{" "}
                  {tokenInfo.symbol} for other tokens.
                </div>
              )}
              {currentWeightBps.gt(targetWeightBps) && (
                <div>
                  {tokenInfo.symbol} is above its target weight.
                  <br />
                  <br />
                  Get lower fees to{" "}
                  <Link to="/trade" target="_blank" rel="noopener noreferrer">
                    swap
                  </Link>{" "}
                  tokens for {tokenInfo.symbol}.
                </div>
              )}
              <br />
              <div>
                <a href="https://gmxio.gitbook.io/gmx/glp" target="_blank" rel="noopener noreferrer">
                  More Info
                </a>
              </div>
            </>
          );
        }}
      />
    );
  };
>>>>>>> 772dfe4e

  /* GMX Distribution */

  // ARBITRUM
  const arbitrumGmxAddress = getContract(ARBITRUM, "GMX")
  const arbitrumStakedGmxTrackerAddress = getContract(ARBITRUM, "StakedGmxTracker")

  const { data: arbitrumStakedGmxSupply } = useSWR([`StakeV2:stakedGmxSupply:${active}`, ARBITRUM, arbitrumGmxAddress, "balanceOf", arbitrumStakedGmxTrackerAddress], {
    fetcher: fetcher(undefined, Token),
  })

  const arbitrumGmxSupplyUrl = getServerUrl(ARBITRUM, "/gmx_supply")
  const { data: arbitrumGmxSupply } = useSWR([arbitrumGmxSupplyUrl], {
    fetcher: (...args) => fetch(...args).then(res => res.text())
  })
  // GMX in Arbitrum Liquidity
  let UniswapGmxEthPool = getContract(ARBITRUM, "UniswapGmxEthPool")
  const { data: gmxInArbitrumLiquidity } = useSWR([`StakeV2:gmxInArbitrumLiquidity:${active}`, ARBITRUM, arbitrumGmxAddress, "balanceOf", UniswapGmxEthPool], {
    fetcher: fetcher(undefined, Token),
  })

  // AVALANCHE
  const avalancheGmxAddress = getContract(AVALANCHE, "GMX")
  const avalancheStakedGmxTrackerAddress = getContract(AVALANCHE, "StakedGmxTracker")

  const { data: avalancheStakedGmxSupply } = useSWR([`StakeV2:stakedGmxSupply:${active}`, AVALANCHE, avalancheGmxAddress, "balanceOf", avalancheStakedGmxTrackerAddress], {
    fetcher: fetcher(undefined, Token),
  })
  // GMX in AVAX Liquidity
  let TraderJoeGmxAvaxPool = getContract(AVALANCHE, "TraderJoeGmxAvaxPool")
  const { data: gmxInAvaxLiquidity } = useSWR([`StakeV2:gmxInAvaxLiquidity:${active}`, AVALANCHE, avalancheGmxAddress, "balanceOf", TraderJoeGmxAvaxPool], {
    fetcher: fetcher(undefined, Token),
  })
  // Total GMX in Liquidity
  let totalGmxInLiquidity = bigNumberify(0)
  if (gmxInAvaxLiquidity) {
    totalGmxInLiquidity = totalGmxInLiquidity.add(gmxInAvaxLiquidity)
  }

  if (gmxInArbitrumLiquidity) {
    totalGmxInLiquidity = totalGmxInLiquidity.add(gmxInArbitrumLiquidity)
  }

  const avalancheGmxSupplyUrl = getServerUrl(AVALANCHE, "/gmx_supply")
  const { data: avalancheGmxSupply } = useSWR([avalancheGmxSupplyUrl], {
    fetcher: (...args) => fetch(...args).then(res => res.text())
  })

  let totalGmxSupply = bigNumberify(0)
  if (arbitrumGmxSupply) {
    totalGmxSupply = totalGmxSupply.add(bigNumberify(arbitrumGmxSupply))
  }

  if (avalancheGmxSupply) {
    totalGmxSupply = totalGmxSupply.add(bigNumberify(avalancheGmxSupply))
  }

  let totalStakedGmxSupply = bigNumberify(0)
  if (arbitrumStakedGmxSupply) {
    totalStakedGmxSupply = totalStakedGmxSupply.add(bigNumberify(arbitrumStakedGmxSupply))
  }

  if (avalancheStakedGmxSupply) {
    totalStakedGmxSupply = totalStakedGmxSupply.add(bigNumberify(avalancheStakedGmxSupply))
  }

  let stakedPercent = 0

  if (!totalGmxSupply.isZero()) {
    stakedPercent = totalStakedGmxSupply.mul(100).div(totalGmxSupply).toNumber()
  }

  let liquidityPercent = 0

  if (!totalGmxSupply.isZero()) {
    liquidityPercent = totalGmxInLiquidity.mul(100).div(totalGmxSupply).toNumber()
  }

  let notStakedPercent = 100 - stakedPercent - liquidityPercent

  let gmxDistributionData = [{
    name: "staked",
    value: stakedPercent,
    color: "#2D42FC"
  }, {
    name: "in liquidity",
    value: liquidityPercent,
    color: "#02CECD"
  }, {
    name: "not staked",
    value: notStakedPercent,
    color: "#FB4AFD"
  }]

  useEffect(() => {
    if (active) {
      library.on("block", () => {
        updatePositionStats(undefined, true);
        updateHourlyVolume(undefined, true);
        updateTotalVolume(undefined, true);

        updateTotalSupplies(undefined, true);
        updateAums(undefined, true);
        updateVaultTokenInfo(undefined, true);

        updateFees(undefined, true);
        updateGmxPrice(undefined, true);
        updateStakedGmxSupply(undefined, true);
        updateGmxSupply(undefined, true);

        updateTotalTokenWeights(undefined, true);
      });
      return () => {
        library.removeAllListeners("block");
      };
    }
<<<<<<< HEAD
  }, [active, library, chainId,
    updatePositionStats, updateHourlyVolume, updateTotalVolume,
    updateTotalSupplies, updateAums, updateVaultTokenInfo,
    updateFees, updateGmxPrice, updateStakedGmxSupply,
    updateTotalTokenWeights, updateGmxSupply
  ])

  const totalStatsStartDate = chainId === AVALANCHE ? "06 Jan 2022" : "01 Sep 2021"
=======
  }, [
    active,
    library,
    chainId,
    updatePositionStats,
    updateHourlyVolume,
    updateTotalVolume,
    updateTotalSupplies,
    updateAums,
    updateVaultTokenInfo,
    updateFees,
    updateGmxPrice,
    updateStakedGmxSupply,
    updateTotalTokenWeights,
    updateGmxSupply,
  ]);

  const statsUrl = `https://stats.gmx.io/${chainId === AVALANCHE ? "avalanche" : ""}`;
  const totalStatsStartDate = chainId === AVALANCHE ? "06 Jan 2022" : "01 Sep 2021";
>>>>>>> 772dfe4e

  let glpPool = tokenList.map((token) => {
    const tokenInfo = infoTokens[token.address]
    if (tokenInfo.usdgAmount && adjustedUsdgSupply) {
      const currentWeightBps = tokenInfo.usdgAmount.mul(BASIS_POINTS_DIVISOR).div(adjustedUsdgSupply)
      return {
        fullname: token.name,
        name: token.symbol,
        value: parseFloat(`${formatAmount(currentWeightBps, 2, 2, false)}`)
      }
    }
    return null
  })

  glpPool = glpPool.filter(function (element) {
    return element !== null;
  });

  glpPool = glpPool.sort(function (a, b) {
    if (a.value < b.value) return 1;
    else return -1;
  })

  gmxDistributionData = gmxDistributionData.sort(function (a, b) {
    if (a.value < b.value) return 1;
    else return -1;
  })

  const [gmxActiveIndex, setGMXActiveIndex] = useState(null)

  const onGMXDistributionChartEnter = (_, index) => {
    setGMXActiveIndex(index);
  };

  const onGMXDistributionChartLeave = (_, index) => {
    setGMXActiveIndex(null);
  };

  const [glpActiveIndex, setGLPActiveIndex] = useState(null)

  const onGLPPoolChartEnter = (_, index) => {
    setGLPActiveIndex(index);
  };

  const onGLPPoolChartLeave = (_, index) => {
    setGLPActiveIndex(null);
  };

  tokenList.sort(function(x, y) {
    const xTokenInfo = infoTokens[x.address]
    const yTokenInfo = infoTokens[y.address]
    if (xTokenInfo.usdgAmount && yTokenInfo.usdgAmount && adjustedUsdgSupply) {
      const xCurrentWeightBps = xTokenInfo.usdgAmount.mul(BASIS_POINTS_DIVISOR).div(adjustedUsdgSupply)
      const yCurrentWeightBps = yTokenInfo.usdgAmount.mul(BASIS_POINTS_DIVISOR).div(adjustedUsdgSupply)
      if (xCurrentWeightBps.lt(yCurrentWeightBps)) {
        return 1;
      }
      if (xCurrentWeightBps.gt(yCurrentWeightBps)) {
        return -1;
      }
    }
    return 0;
  });

  const CustomTooltip = ({ active, payload }) => {
    if (active && payload && payload.length) {
      return (
        <div className="stats-label">
          <div className="stats-label-color" style={{ backgroundColor: payload[0].color }}></div>
          {payload[0].value}% {payload[0].name}
        </div>
      );
    }
  
    return null;
  };

  return (
<<<<<<< HEAD
    <div className="default-container DashboardV2 page-layout">
      <div className="section-title-block">
        <div className="section-title-icon">
        </div>
        <div className="section-title-content">
          <div className="Page-title">
            Stats {chainId === AVALANCHE && <img src={avalanche24Icon} alt="avalanche24Icon" />}{chainId === ARBITRUM && <img src={arbitrum24Icon} alt="arbitrum24Icon" />}
          </div>
          <div className="Page-description">
            {chainName} Total Stats start from {totalStatsStartDate}.<br/> For detailed stats: { chainId === ARBITRUM && <a href="https://stats.gmx.io" target="_blank" rel="noopener noreferrer">https://stats.gmx.io</a> }{ chainId === AVALANCHE && <a href="https://stats.gmx.io/avalanche" target="_blank" rel="noopener noreferrer">https://stats.gmx.io/avalanche</a> }.
          </div>
=======
    <div className="DashboardV2 Page page-layout">
      <div className="Page-title-section">
        <div className="Page-title">Stats</div>
        <div className="Page-description">
          {chainName} Total Stats start from {totalStatsStartDate}.<br />
          For detailed stats:{" "}
          <a href={statsUrl} target="_blank" rel="noopener noreferrer">
            {statsUrl}
          </a>
          .
>>>>>>> 772dfe4e
        </div>
      </div>
      <div className="DashboardV2-content">
        <div className="DashboardV2-cards">
          <div className="App-card">
            <div className="App-card-title">Overview</div>
            <div className="App-card-divider"></div>
            <div className="App-card-content">
              <div className="App-card-row">
                <div className="label">AUM</div>
                <div>
                  <TooltipComponent
                    handle={`$${formatAmount(tvl, USD_DECIMALS, 0, true)}`}
                    position="right-bottom"
                    renderContent={() => `Assets Under Management: GMX staked (All chains) + GLP pool (${chainName})`}
                  />
                </div>
              </div>
              <div className="App-card-row">
                <div className="label">GLP Pool</div>
                <div>
                  <TooltipComponent
                    handle={`$${formatAmount(aum, USD_DECIMALS, 0, true)}`}
                    position="right-bottom"
                    renderContent={() => `Total value of tokens in GLP pool (${chainName})`}
                  />
                </div>
              </div>
              <div className="App-card-row">
                <div className="label">24h Volume</div>
                <div>${formatAmount(volumeInfo.totalVolume, USD_DECIMALS, 0, true)}</div>
              </div>
              <div className="App-card-row">
                <div className="label">Long Positions</div>
                <div>${formatAmount(totalLongPositionSizes, USD_DECIMALS, 0, true)}</div>
              </div>
              <div className="App-card-row">
                <div className="label">Short Positions</div>
                <div>${formatAmount(totalShortPositionSizes, USD_DECIMALS, 0, true)}</div>
              </div>
              {feeHistory.length ? (
                <div className="App-card-row">
                  <div className="label">Fees since {formatDate(feeHistory[0].to)}</div>
                  <div>${formatAmount(currentFeesUsd, USD_DECIMALS, 2, true)}</div>
                </div>
              ) : null}
            </div>
          </div>
          <div className="App-card">
            <div className="App-card-title">Total Stats</div>
            <div className="App-card-divider"></div>
            <div className="App-card-content">
              <div className="App-card-row">
                <div className="label">Total Fees</div>
                <div>${numberWithCommas(totalFeesDistributed.toFixed(0))}</div>
              </div>
              <div className="App-card-row">
                <div className="label">Total Volume</div>
                <div>${formatAmount(totalVolumeSum, USD_DECIMALS, 0, true)}</div>
              </div>
              <div className="App-card-row">
                <div className="label">Floor Price Fund</div>
                <div>${formatAmount(totalFloorPriceFundUsd, 30, 0, true)}</div>
              </div>
            </div>
          </div>
        </div>
<<<<<<< HEAD
        <div className="Tab-title-section">
          <div className="Page-title">
            Tokens {chainId === AVALANCHE && <img src={avalanche24Icon} alt="avalanche24Icon" />}{chainId === ARBITRUM && <img src={arbitrum24Icon} alt="arbitrum24Icon" />}
          </div>
          <div className="Page-description">
            Platform and GLP index tokens.
          </div>
        </div>
        <div className="DashboardV2-token-cards">
          <div className="stats-wrapper stats-wrapper--gmx">
            <div className="App-card">
              <div className="stats-block">
                <div className="App-card-title">
                  <div className="App-card-title-mark">
                    <div className="App-card-title-mark-icon">
                      <img src={gmx40Icon} alt="gmx40Icon" />
                      {chainId === ARBITRUM ? <img src={arbitrum16Icon} alt="arbitrum16Icon" className="selected-network-symbol" /> : <img src={avalanche16Icon} alt="avalanche16Icon" className="selected-network-symbol" />}
                    </div>
                    <div className="App-card-title-mark-info">
                      <div className="App-card-title-mark-title">GMX</div>
                      <div className="App-card-title-mark-subtitle">GMX</div>
                    </div>
                    <div>
                      <AssetDropdown assetSymbol="GMX" />
                    </div>
                  </div>
                </div>
                <div className="App-card-divider"></div>
                <div className="App-card-content">
                  <div className="App-card-row">
                    <div className="label">Price</div>
                    <div>
                      {!gmxPrice && '...'}
                      {gmxPrice &&
                        <TooltipComponent
                          position="right-bottom"
                          className="nowrap"
                          handle={'$' + formatAmount(gmxPrice, USD_DECIMALS, 2, true)}
                          renderContent={() => <>
                            Price on Arbitrum: ${formatAmount(gmxPriceFromArbitrum, USD_DECIMALS, 2, true)}<br />
                            Price on Avalanche: ${formatAmount(gmxPriceFromAvalanche, USD_DECIMALS, 2, true)}
                          </>}
                        />
                      }
                    </div>
                  </div>
                  <div className="App-card-row">
                    <div className="label">Supply</div>
                    <div>
                      {formatAmount(gmxSupply, GMX_DECIMALS, 0, true)} GMX
                    </div>
                  </div>
                  <div className="App-card-row">
                    <div className="label">Total Staked</div>
                    <div>
                      ${formatAmount(stakedGmxSupplyUsd, USD_DECIMALS, 0, true)}
                    </div>
                  </div>
                  <div className="App-card-row">
                    <div className="label">Market Cap</div>
                    <div>
                      ${formatAmount(gmxMarketCap, USD_DECIMALS, 0, true)}
                    </div>
                  </div>
                </div>
              </div>
              <div className="stats-piechart" onMouseLeave={onGMXDistributionChartLeave}>
                {
                  gmxDistributionData.length > 0 &&
                  <PieChart width={210} height={210}>
                    <Pie
                      data={gmxDistributionData}
                      cx={100}
                      cy={100}
                      innerRadius={75}
                      outerRadius={90}
                      fill="#8884d8"
                      dataKey="value"
                      startAngle={90}
                      endAngle={-270}
                      paddingAngle={2}
                      onMouseEnter={onGMXDistributionChartEnter}
                      onMouseOut={onGMXDistributionChartLeave}
                      onMouseLeave={onGMXDistributionChartLeave}
                    >
                      {gmxDistributionData.map((entry, index) => (
                        <Cell
                          key={`cell-${index}`}
                          fill={entry.color}
                          style={{
                            filter: gmxActiveIndex === index ? `drop-shadow(0px 0px 6px ${entry.color})` : 'none',
                            cursor: 'pointer'
                          }}
                          stroke={entry.color}
                          strokeWidth={ gmxActiveIndex === index ? 4 : 1}
                        />
                      ))}
                    </Pie>
                    <text x={'50%'} y={'50%'} fill="white" textAnchor="middle" dominantBaseline="middle">
                      GMX Distribution
                    </text>
                    <Tooltip content={<CustomTooltip />} />
                  </PieChart>
                }
              </div>
            </div>
            <div className="App-card">
              <div className="stats-block">
                <div className="App-card-title">
                  <div className="App-card-title-mark">
                    <div className="App-card-title-mark-icon">
                      <img src={glp40Icon} alt="glp40Icon" />
                      {chainId === ARBITRUM ? <img src={arbitrum16Icon} alt="arbitrum16Icon" className="selected-network-symbol" /> : <img src={avalanche16Icon} alt="avalanche16Icon" className="selected-network-symbol" />}
                    </div>
                    <div className="App-card-title-mark-info">
                      <div className="App-card-title-mark-title">GLP</div>
                      <div className="App-card-title-mark-subtitle">GLP</div>
                    </div>
                    <div>
                      <AssetDropdown assetSymbol="GLP" />
                    </div>
                  </div>
                </div>
=======
        <div className="Page-title-section">
          <div className="Page-title">Tokens</div>
          <div className="Page-description">Platform and GLP index tokens.</div>
        </div>
        <div className="DashboardV2-token-cards">
          <div className="App-card">
            <div className="App-card-title">GMX</div>
            <div className="App-card-divider"></div>
            <div className="App-card-content">
              <div className="App-card-row">
                <div className="label">Price</div>
                <div>
                  {!gmxPrice && "..."}
                  {gmxPrice && (
                    <Tooltip
                      position="right-bottom"
                      className="nowrap"
                      handle={"$" + formatAmount(gmxPrice, USD_DECIMALS, 2, true)}
                      renderContent={() => (
                        <>
                          Price on Arbitrum: ${formatAmount(gmxPriceFromArbitrum, USD_DECIMALS, 2, true)}
                          <br />
                          Price on Avalanche: ${formatAmount(gmxPriceFromAvalanche, USD_DECIMALS, 2, true)}
                        </>
                      )}
                    />
                  )}
                </div>
              </div>
              <div className="App-card-row">
                <div className="label">Supply</div>
                <div>{formatAmount(gmxSupply, GMX_DECIMALS, 0, true)} GMX</div>
              </div>
              <div className="App-card-row">
                <div className="label">Total Staked</div>
                <div>${formatAmount(stakedGmxSupplyUsd, USD_DECIMALS, 0, true)}</div>
              </div>
              <div className="App-card-row">
                <div className="label">Market Cap</div>
                <div>${formatAmount(gmxMarketCap, USD_DECIMALS, 0, true)}</div>
              </div>
            </div>
          </div>
          <div className="App-card">
            <div className="App-card-title">GLP ({chainName})</div>
            <div className="App-card-divider"></div>
            <div className="App-card-content">
              <div className="App-card-row">
                <div className="label">Price</div>
                <div>${formatAmount(glpPrice, USD_DECIMALS, 2, true)}</div>
              </div>
              <div className="App-card-row">
                <div className="label">Supply</div>
                <div>{formatAmount(glpSupply, GLP_DECIMALS, 0, true)} GLP</div>
              </div>
              <div className="App-card-row">
                <div className="label">Total Staked</div>
                <div>${formatAmount(glpMarketCap, USD_DECIMALS, 0, true)}</div>
              </div>
              <div className="App-card-row">
                <div className="label">Market Cap</div>
                <div>${formatAmount(glpMarketCap, USD_DECIMALS, 0, true)}</div>
              </div>
            </div>
          </div>
          {tokenList.map((token) => {
            const tokenInfo = infoTokens[token.address];
            let utilization = bigNumberify(0);
            if (tokenInfo && tokenInfo.reservedAmount && tokenInfo.poolAmount && tokenInfo.poolAmount.gt(0)) {
              utilization = tokenInfo.reservedAmount.mul(BASIS_POINTS_DIVISOR).div(tokenInfo.poolAmount);
            }
            let maxUsdgAmount = DEFAULT_MAX_USDG_AMOUNT;
            if (tokenInfo.maxUsdgAmount && tokenInfo.maxUsdgAmount.gt(0)) {
              maxUsdgAmount = tokenInfo.maxUsdgAmount;
            }

            return (
              <div className="App-card" key={token.symbol}>
                <div className="App-card-title">{token.symbol}</div>
>>>>>>> 772dfe4e
                <div className="App-card-divider"></div>
                <div className="App-card-content">
                  <div className="App-card-row">
                    <div className="label">Price</div>
<<<<<<< HEAD
                    <div>
                      ${formatAmount(glpPrice, USD_DECIMALS, 2, true)}
                    </div>
=======
                    <div>${formatKeyAmount(tokenInfo, "minPrice", USD_DECIMALS, 2, true)}</div>
>>>>>>> 772dfe4e
                  </div>
                  <div className="App-card-row">
                    <div className="label">Supply</div>
                    <div>
<<<<<<< HEAD
                      {formatAmount(glpSupply, GLP_DECIMALS, 0, true)} GLP
                    </div>
                  </div>
                  <div className="App-card-row">
                    <div className="label">Total Staked</div>
                    <div>
                      ${formatAmount(glpMarketCap, USD_DECIMALS, 0, true)}
                    </div>
                  </div>
                  <div className="App-card-row">
                    <div className="label">Market Cap</div>
                    <div>
                      ${formatAmount(glpMarketCap, USD_DECIMALS, 0, true)}
                    </div>
                  </div>
                </div>
              </div>
              <div className="stats-piechart" onMouseOut={onGLPPoolChartLeave}>
                {
                  glpPool.length > 0 &&
                  <PieChart width={210} height={210}>
                    <Pie
                      data={glpPool}
                      cx={100}
                      cy={100}
                      innerRadius={75}
                      outerRadius={90}
                      fill="#8884d8"
                      dataKey="value"
                      startAngle={90}
                      endAngle={-270}
                      onMouseEnter={onGLPPoolChartEnter}
                      onMouseOut={onGLPPoolChartLeave}
                      onMouseLeave={onGLPPoolChartLeave}
                      paddingAngle={2}
                    >
                      {glpPool.map((entry, index) => (
                        <Cell
                          key={`cell-${index}`}
                          fill={GLPPOOLCOLORS[entry.name]}
                          style={{
                            filter: glpActiveIndex === index ? `drop-shadow(0px 0px 6px ${GLPPOOLCOLORS[entry.name]})` : 'none',
                            cursor: 'pointer'
                          }}
                          stroke={GLPPOOLCOLORS[entry.name]}
                          strokeWidth={ glpActiveIndex === index ? 4 : 1}
                        />
                      ))}
                    </Pie>
                    <text x={'50%'} y={'50%'} fill="white" textAnchor="middle" dominantBaseline="middle">
                      GLP Pool
                    </text>
                    <Tooltip content={<CustomTooltip />} />
                  </PieChart>
                }
              </div>
            </div>
          </div>
          <div className="token-table-wrapper App-card">
            <div className="App-card-title">
              GLP Index Composition {chainId === AVALANCHE && <img src={avalanche16Icon} alt="avalanche16Icon" />}{chainId === ARBITRUM && <img src={arbitrum16Icon} alt="arbitrum16Icon" />}
            </div>
            <div className="App-card-divider"></div>
            <table className="token-table">
              <thead>
                <tr>
                  <th>TOKEN</th>
                  <th>PRICE</th>
                  <th>POOL</th>
                  <th>WEIGHT</th>
                  <th>UTILIZATION</th>
                </tr>
              </thead>
              <tbody>
                {tokenList.map((token) => {
                  const tokenInfo = infoTokens[token.address]
                  let utilization = bigNumberify(0)
                  if (tokenInfo && tokenInfo.reservedAmount && tokenInfo.poolAmount && tokenInfo.poolAmount.gt(0)) {
                    utilization = tokenInfo.reservedAmount.mul(BASIS_POINTS_DIVISOR).div(tokenInfo.poolAmount)
                  }
                  let maxUsdgAmount = DEFAULT_MAX_USDG_AMOUNT
                  if (tokenInfo.maxUsdgAmount && tokenInfo.maxUsdgAmount.gt(0)) {
                    maxUsdgAmount = tokenInfo.maxUsdgAmount
                  }

                  var tokenImage = null;

                  try {
                    tokenImage = require('../../img/ic_' + token.symbol.toLowerCase() + '_40.svg')
                  } catch (error) {
                    // console.log(error)
                  }

                  return (
                    <tr key={token.symbol}>
                      <td>
                        <div className="token-symbol-wrapper">
                          <div className="App-card-title-info">
                            <div className="App-card-title-info-icon">
                              <img src={tokenImage && tokenImage.default} alt={token.symbol} width="40px" />
                            </div>
                            <div className="App-card-title-info-text">
                              <div className="App-card-info-title">{token.name}</div>
                              <div className="App-card-info-subtitle">{token.symbol}</div>
                            </div>
                            <div>
                              <AssetDropdown assetSymbol={token.symbol} assetInfo={token} />
                            </div>
                          </div>
                        </div>
                      </td>
                      <td>
                        ${formatKeyAmount(tokenInfo, "minPrice", USD_DECIMALS, 2, true)}
                      </td>
                      <td>
                        <TooltipComponent
                          handle={`$${formatKeyAmount(tokenInfo, "managedUsd", USD_DECIMALS, 0, true)}`}
                          position="right-bottom"
                          renderContent={() => {
                            return <>
                              Pool Amount: {formatKeyAmount(tokenInfo, "managedAmount", token.decimals, 2, true)} {token.symbol}<br />
                              <br />
                              Max {tokenInfo.symbol} Capacity: ${formatAmount(maxUsdgAmount, 18, 0, true)}
                            </>
                          }}
                        />
                      </td>
                      <td>
                        {getWeightText(tokenInfo)}
                      </td>
                      <td>
                        {formatAmount(utilization, 2, 2, false)}%
                      </td>
                    </tr>
                  )
                })}
              </tbody>
            </table>
          </div>
          <div className="token-grid">
            {tokenList.map((token) => {
              const tokenInfo = infoTokens[token.address]
              let utilization = bigNumberify(0)
              if (tokenInfo && tokenInfo.reservedAmount && tokenInfo.poolAmount && tokenInfo.poolAmount.gt(0)) {
                utilization = tokenInfo.reservedAmount.mul(BASIS_POINTS_DIVISOR).div(tokenInfo.poolAmount)
              }
              let maxUsdgAmount = DEFAULT_MAX_USDG_AMOUNT
              if (tokenInfo.maxUsdgAmount && tokenInfo.maxUsdgAmount.gt(0)) {
                maxUsdgAmount = tokenInfo.maxUsdgAmount
              }

              return (
                <div className="App-card" key={token.symbol}>
                  <div className="App-card-title">
                    <div style={{display: 'flex'}}>
                      {token.symbol}
                      <div>
                        <AssetDropdown assetSymbol={token.symbol} assetInfo={token} />
                      </div>
                    </div>
                  </div>
                  <div className="App-card-divider"></div>
                  <div className="App-card-content">
                    <div className="App-card-row">
                      <div className="label">Price</div>
                      <div>
                        ${formatKeyAmount(tokenInfo, "minPrice", USD_DECIMALS, 2, true)}
                      </div>
                    </div>
                    <div className="App-card-row">
                      <div className="label">Pool</div>
                      <div>
                        <TooltipComponent
                          handle={`$${formatKeyAmount(tokenInfo, "managedUsd", USD_DECIMALS, 0, true)}`}
                          position="right-bottom"
                          renderContent={() => {
                            return <>
                              Pool Amount: {formatKeyAmount(tokenInfo, "managedAmount", token.decimals, 2, true)} {token.symbol}<br />
                              <br />
                              Max {tokenInfo.symbol} Capacity: ${formatAmount(maxUsdgAmount, 18, 0, true)}
                            </>
                          }}
                        />
                      </div>
                    </div>
                    <div className="App-card-row">
                      <div className="label">Weight</div>
                      <div>
                        {getWeightText(tokenInfo)}
                      </div>
                    </div>
                    <div className="App-card-row">
                      <div className="label">Utilization</div>
                      <div>
                        {formatAmount(utilization, 2, 2, false)}%
                      </div>
                    </div>
                  </div>
                </div>
              )
            })}
          </div>
=======
                      <Tooltip
                        handle={`$${formatKeyAmount(tokenInfo, "managedUsd", USD_DECIMALS, 0, true)}`}
                        position="right-bottom"
                        renderContent={() => {
                          return (
                            <>
                              Pool Amount: {formatKeyAmount(tokenInfo, "managedAmount", token.decimals, 2, true)}{" "}
                              {token.symbol}
                              <br />
                              <br />
                              Max {tokenInfo.symbol} Capacity: ${formatAmount(maxUsdgAmount, 18, 0, true)}
                            </>
                          );
                        }}
                      />
                    </div>
                  </div>
                  <div className="App-card-row">
                    <div className="label">Weight</div>
                    <div>{getWeightText(tokenInfo)}</div>
                  </div>
                  <div className="App-card-row">
                    <div className="label">Utilization</div>
                    <div>{formatAmount(utilization, 2, 2, false)}%</div>
                  </div>
                </div>
              </div>
            );
          })}
>>>>>>> 772dfe4e
        </div>
      </div>
      <Footer />
    </div>
  );
}<|MERGE_RESOLUTION|>--- conflicted
+++ resolved
@@ -1,17 +1,9 @@
-<<<<<<< HEAD
 import React, { useEffect, useState } from 'react'
 import { Link } from 'react-router-dom'
 import { useWeb3React } from '@web3-react/core'
 import useSWR from 'swr'
 import { PieChart, Pie, Cell, Tooltip } from 'recharts'
 import TooltipComponent from '../../components/Tooltip/Tooltip'
-=======
-import React, { useEffect } from "react";
-import { Link } from "react-router-dom";
-import { useWeb3React } from "@web3-react/core";
-import useSWR from "swr";
-import Tooltip from "../../components/Tooltip/Tooltip";
->>>>>>> 772dfe4e
 
 import { ethers } from "ethers";
 
@@ -38,33 +30,21 @@
   ARBITRUM,
   AVALANCHE,
   getTotalVolumeSum,
-<<<<<<< HEAD
   GLPPOOLCOLORS,
 } from '../../Helpers'
 import { useGmxPrice, useStakedGmxSupply } from '../../Api'
-=======
-} from "../../Helpers";
-import { useGmxPrice, useStakedGmxSupply } from "../../Api";
->>>>>>> 772dfe4e
 
 import { getContract } from "../../Addresses";
 
-<<<<<<< HEAD
 import VaultV2 from '../../abis/VaultV2.json'
 import ReaderV2 from '../../abis/ReaderV2.json'
 import GlpManager from '../../abis/GlpManager.json'
 import Token from '../../abis/Token.json'
-=======
-import VaultV2 from "../../abis/VaultV2.json";
-import ReaderV2 from "../../abis/ReaderV2.json";
-import GlpManager from "../../abis/GlpManager.json";
->>>>>>> 772dfe4e
 
 import Footer from "../../Footer";
 
 import "./DashboardV2.css";
 
-<<<<<<< HEAD
 import gmx40Icon from '../../img/ic_gmx_40.svg'
 import glp40Icon from '../../img/ic_glp_40.svg'
 import avalanche16Icon from '../../img/ic_avalanche_16.svg'
@@ -75,9 +55,6 @@
 import AssetDropdown from './AssetDropdown'
 
 const { AddressZero } = ethers.constants
-=======
-const { AddressZero } = ethers.constants;
->>>>>>> 772dfe4e
 
 function getVolumeInfo(hourlyVolume) {
   if (!hourlyVolume || hourlyVolume.length === 0) {
@@ -324,7 +301,6 @@
     )}%`;
 
     return (
-<<<<<<< HEAD
       <TooltipComponent handle={weightText} position="right-bottom" renderContent={() => {
         return <>
           Current Weight: {formatAmount(currentWeightBps, 2, 2, false)}%<br />
@@ -349,57 +325,6 @@
       }} />
     )
   }
-=======
-      <Tooltip
-        handle={weightText}
-        position="right-bottom"
-        renderContent={() => {
-          return (
-            <>
-              Current Weight: {formatAmount(currentWeightBps, 2, 2, false)}%<br />
-              Target Weight: {formatAmount(targetWeightBps, 2, 2, false)}%<br />
-              <br />
-              {currentWeightBps.lt(targetWeightBps) && (
-                <div>
-                  {tokenInfo.symbol} is below its target weight.
-                  <br />
-                  <br />
-                  Get lower fees to{" "}
-                  <Link to="/buy_glp" target="_blank" rel="noopener noreferrer">
-                    buy GLP
-                  </Link>{" "}
-                  with {tokenInfo.symbol},&nbsp; and to{" "}
-                  <Link to="/trade" target="_blank" rel="noopener noreferrer">
-                    swap
-                  </Link>{" "}
-                  {tokenInfo.symbol} for other tokens.
-                </div>
-              )}
-              {currentWeightBps.gt(targetWeightBps) && (
-                <div>
-                  {tokenInfo.symbol} is above its target weight.
-                  <br />
-                  <br />
-                  Get lower fees to{" "}
-                  <Link to="/trade" target="_blank" rel="noopener noreferrer">
-                    swap
-                  </Link>{" "}
-                  tokens for {tokenInfo.symbol}.
-                </div>
-              )}
-              <br />
-              <div>
-                <a href="https://gmxio.gitbook.io/gmx/glp" target="_blank" rel="noopener noreferrer">
-                  More Info
-                </a>
-              </div>
-            </>
-          );
-        }}
-      />
-    );
-  };
->>>>>>> 772dfe4e
 
   /* GMX Distribution */
 
@@ -516,7 +441,6 @@
         library.removeAllListeners("block");
       };
     }
-<<<<<<< HEAD
   }, [active, library, chainId,
     updatePositionStats, updateHourlyVolume, updateTotalVolume,
     updateTotalSupplies, updateAums, updateVaultTokenInfo,
@@ -525,27 +449,6 @@
   ])
 
   const totalStatsStartDate = chainId === AVALANCHE ? "06 Jan 2022" : "01 Sep 2021"
-=======
-  }, [
-    active,
-    library,
-    chainId,
-    updatePositionStats,
-    updateHourlyVolume,
-    updateTotalVolume,
-    updateTotalSupplies,
-    updateAums,
-    updateVaultTokenInfo,
-    updateFees,
-    updateGmxPrice,
-    updateStakedGmxSupply,
-    updateTotalTokenWeights,
-    updateGmxSupply,
-  ]);
-
-  const statsUrl = `https://stats.gmx.io/${chainId === AVALANCHE ? "avalanche" : ""}`;
-  const totalStatsStartDate = chainId === AVALANCHE ? "06 Jan 2022" : "01 Sep 2021";
->>>>>>> 772dfe4e
 
   let glpPool = tokenList.map((token) => {
     const tokenInfo = infoTokens[token.address]
@@ -594,22 +497,6 @@
     setGLPActiveIndex(null);
   };
 
-  tokenList.sort(function(x, y) {
-    const xTokenInfo = infoTokens[x.address]
-    const yTokenInfo = infoTokens[y.address]
-    if (xTokenInfo.usdgAmount && yTokenInfo.usdgAmount && adjustedUsdgSupply) {
-      const xCurrentWeightBps = xTokenInfo.usdgAmount.mul(BASIS_POINTS_DIVISOR).div(adjustedUsdgSupply)
-      const yCurrentWeightBps = yTokenInfo.usdgAmount.mul(BASIS_POINTS_DIVISOR).div(adjustedUsdgSupply)
-      if (xCurrentWeightBps.lt(yCurrentWeightBps)) {
-        return 1;
-      }
-      if (xCurrentWeightBps.gt(yCurrentWeightBps)) {
-        return -1;
-      }
-    }
-    return 0;
-  });
-
   const CustomTooltip = ({ active, payload }) => {
     if (active && payload && payload.length) {
       return (
@@ -624,7 +511,6 @@
   };
 
   return (
-<<<<<<< HEAD
     <div className="default-container DashboardV2 page-layout">
       <div className="section-title-block">
         <div className="section-title-icon">
@@ -636,18 +522,6 @@
           <div className="Page-description">
             {chainName} Total Stats start from {totalStatsStartDate}.<br/> For detailed stats: { chainId === ARBITRUM && <a href="https://stats.gmx.io" target="_blank" rel="noopener noreferrer">https://stats.gmx.io</a> }{ chainId === AVALANCHE && <a href="https://stats.gmx.io/avalanche" target="_blank" rel="noopener noreferrer">https://stats.gmx.io/avalanche</a> }.
           </div>
-=======
-    <div className="DashboardV2 Page page-layout">
-      <div className="Page-title-section">
-        <div className="Page-title">Stats</div>
-        <div className="Page-description">
-          {chainName} Total Stats start from {totalStatsStartDate}.<br />
-          For detailed stats:{" "}
-          <a href={statsUrl} target="_blank" rel="noopener noreferrer">
-            {statsUrl}
-          </a>
-          .
->>>>>>> 772dfe4e
         </div>
       </div>
       <div className="DashboardV2-content">
@@ -715,7 +589,6 @@
             </div>
           </div>
         </div>
-<<<<<<< HEAD
         <div className="Tab-title-section">
           <div className="Page-title">
             Tokens {chainId === AVALANCHE && <img src={avalanche24Icon} alt="avalanche24Icon" />}{chainId === ARBITRUM && <img src={arbitrum24Icon} alt="arbitrum24Icon" />}
@@ -839,103 +712,17 @@
                     </div>
                   </div>
                 </div>
-=======
-        <div className="Page-title-section">
-          <div className="Page-title">Tokens</div>
-          <div className="Page-description">Platform and GLP index tokens.</div>
-        </div>
-        <div className="DashboardV2-token-cards">
-          <div className="App-card">
-            <div className="App-card-title">GMX</div>
-            <div className="App-card-divider"></div>
-            <div className="App-card-content">
-              <div className="App-card-row">
-                <div className="label">Price</div>
-                <div>
-                  {!gmxPrice && "..."}
-                  {gmxPrice && (
-                    <Tooltip
-                      position="right-bottom"
-                      className="nowrap"
-                      handle={"$" + formatAmount(gmxPrice, USD_DECIMALS, 2, true)}
-                      renderContent={() => (
-                        <>
-                          Price on Arbitrum: ${formatAmount(gmxPriceFromArbitrum, USD_DECIMALS, 2, true)}
-                          <br />
-                          Price on Avalanche: ${formatAmount(gmxPriceFromAvalanche, USD_DECIMALS, 2, true)}
-                        </>
-                      )}
-                    />
-                  )}
-                </div>
-              </div>
-              <div className="App-card-row">
-                <div className="label">Supply</div>
-                <div>{formatAmount(gmxSupply, GMX_DECIMALS, 0, true)} GMX</div>
-              </div>
-              <div className="App-card-row">
-                <div className="label">Total Staked</div>
-                <div>${formatAmount(stakedGmxSupplyUsd, USD_DECIMALS, 0, true)}</div>
-              </div>
-              <div className="App-card-row">
-                <div className="label">Market Cap</div>
-                <div>${formatAmount(gmxMarketCap, USD_DECIMALS, 0, true)}</div>
-              </div>
-            </div>
-          </div>
-          <div className="App-card">
-            <div className="App-card-title">GLP ({chainName})</div>
-            <div className="App-card-divider"></div>
-            <div className="App-card-content">
-              <div className="App-card-row">
-                <div className="label">Price</div>
-                <div>${formatAmount(glpPrice, USD_DECIMALS, 2, true)}</div>
-              </div>
-              <div className="App-card-row">
-                <div className="label">Supply</div>
-                <div>{formatAmount(glpSupply, GLP_DECIMALS, 0, true)} GLP</div>
-              </div>
-              <div className="App-card-row">
-                <div className="label">Total Staked</div>
-                <div>${formatAmount(glpMarketCap, USD_DECIMALS, 0, true)}</div>
-              </div>
-              <div className="App-card-row">
-                <div className="label">Market Cap</div>
-                <div>${formatAmount(glpMarketCap, USD_DECIMALS, 0, true)}</div>
-              </div>
-            </div>
-          </div>
-          {tokenList.map((token) => {
-            const tokenInfo = infoTokens[token.address];
-            let utilization = bigNumberify(0);
-            if (tokenInfo && tokenInfo.reservedAmount && tokenInfo.poolAmount && tokenInfo.poolAmount.gt(0)) {
-              utilization = tokenInfo.reservedAmount.mul(BASIS_POINTS_DIVISOR).div(tokenInfo.poolAmount);
-            }
-            let maxUsdgAmount = DEFAULT_MAX_USDG_AMOUNT;
-            if (tokenInfo.maxUsdgAmount && tokenInfo.maxUsdgAmount.gt(0)) {
-              maxUsdgAmount = tokenInfo.maxUsdgAmount;
-            }
-
-            return (
-              <div className="App-card" key={token.symbol}>
-                <div className="App-card-title">{token.symbol}</div>
->>>>>>> 772dfe4e
                 <div className="App-card-divider"></div>
                 <div className="App-card-content">
                   <div className="App-card-row">
                     <div className="label">Price</div>
-<<<<<<< HEAD
                     <div>
                       ${formatAmount(glpPrice, USD_DECIMALS, 2, true)}
                     </div>
-=======
-                    <div>${formatKeyAmount(tokenInfo, "minPrice", USD_DECIMALS, 2, true)}</div>
->>>>>>> 772dfe4e
                   </div>
                   <div className="App-card-row">
                     <div className="label">Supply</div>
                     <div>
-<<<<<<< HEAD
                       {formatAmount(glpSupply, GLP_DECIMALS, 0, true)} GLP
                     </div>
                   </div>
@@ -1138,37 +925,6 @@
               )
             })}
           </div>
-=======
-                      <Tooltip
-                        handle={`$${formatKeyAmount(tokenInfo, "managedUsd", USD_DECIMALS, 0, true)}`}
-                        position="right-bottom"
-                        renderContent={() => {
-                          return (
-                            <>
-                              Pool Amount: {formatKeyAmount(tokenInfo, "managedAmount", token.decimals, 2, true)}{" "}
-                              {token.symbol}
-                              <br />
-                              <br />
-                              Max {tokenInfo.symbol} Capacity: ${formatAmount(maxUsdgAmount, 18, 0, true)}
-                            </>
-                          );
-                        }}
-                      />
-                    </div>
-                  </div>
-                  <div className="App-card-row">
-                    <div className="label">Weight</div>
-                    <div>{getWeightText(tokenInfo)}</div>
-                  </div>
-                  <div className="App-card-row">
-                    <div className="label">Utilization</div>
-                    <div>{formatAmount(utilization, 2, 2, false)}%</div>
-                  </div>
-                </div>
-              </div>
-            );
-          })}
->>>>>>> 772dfe4e
         </div>
       </div>
       <Footer />
