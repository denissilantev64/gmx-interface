--- conflicted
+++ resolved
@@ -514,16 +514,12 @@
   let glpPool = tokenList.map((token) => {
     const tokenInfo = infoTokens[token.address];
     if (tokenInfo.usdgAmount && adjustedUsdgSupply) {
-<<<<<<< HEAD
       const currentWeightBps = tokenInfo.usdgAmount.mul(BASIS_POINTS_DIVISOR).div(adjustedUsdgSupply)
 
       if (tokenInfo.isStable) {
         stableGlp += parseFloat(`${formatAmount(currentWeightBps, 2, 2, false)}`)
       }
       totalGlp += parseFloat(`${formatAmount(currentWeightBps, 2, 2, false)}`)
-=======
-      const currentWeightBps = tokenInfo.usdgAmount.mul(BASIS_POINTS_DIVISOR).div(adjustedUsdgSupply);
->>>>>>> 39d96a64
       return {
         fullname: token.name,
         name: token.symbol,
