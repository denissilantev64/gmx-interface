--- conflicted
+++ resolved
@@ -32,7 +32,6 @@
   getTotalVolumeSum,
   GLPPOOLCOLORS,
   DEFAULT_MAX_USDG_AMOUNT,
-  getPageTitle,
 } from "../../Helpers";
 import { useTotalGmxInLiquidity, useGmxPrice, useTotalGmxStaked, useTotalGmxSupply } from "../../Api";
 
@@ -54,7 +53,6 @@
 import avalanche24Icon from "../../img/ic_avalanche_24.svg";
 
 import AssetDropdown from "./AssetDropdown";
-import SEO from "../../components/Common/SEO";
 
 const { AddressZero } = ethers.constants;
 
@@ -449,57 +447,105 @@
   };
 
   return (
-    <SEO title={getPageTitle("Dashboard")}>
-      <div className="default-container DashboardV2 page-layout">
-        <div className="section-title-block">
-          <div className="section-title-icon"></div>
-          <div className="section-title-content">
-            <div className="Page-title">
-              Stats {chainId === AVALANCHE && <img src={avalanche24Icon} alt="avalanche24Icon" />}
-              {chainId === ARBITRUM && <img src={arbitrum24Icon} alt="arbitrum24Icon" />}
+    <div className="default-container DashboardV2 page-layout">
+      <div className="section-title-block">
+        <div className="section-title-icon"></div>
+        <div className="section-title-content">
+          <div className="Page-title">
+            Stats {chainId === AVALANCHE && <img src={avalanche24Icon} alt="avalanche24Icon" />}
+            {chainId === ARBITRUM && <img src={arbitrum24Icon} alt="arbitrum24Icon" />}
+          </div>
+          <div className="Page-description">
+            {chainName} Total Stats start from {totalStatsStartDate}.<br /> For detailed stats:{" "}
+            {chainId === ARBITRUM && (
+              <a href="https://stats.gmx.io" target="_blank" rel="noopener noreferrer">
+                https://stats.gmx.io
+              </a>
+            )}
+            {chainId === AVALANCHE && (
+              <a href="https://stats.gmx.io/avalanche" target="_blank" rel="noopener noreferrer">
+                https://stats.gmx.io/avalanche
+              </a>
+            )}
+            .
+          </div>
+        </div>
+      </div>
+      <div className="DashboardV2-content">
+        <div className="DashboardV2-cards">
+          <div className="App-card">
+            <div className="App-card-title">Overview</div>
+            <div className="App-card-divider"></div>
+            <div className="App-card-content">
+              <div className="App-card-row">
+                <div className="label">AUM</div>
+                <div>
+                  <TooltipComponent
+                    handle={`$${formatAmount(tvl, USD_DECIMALS, 0, true)}`}
+                    position="right-bottom"
+                    renderContent={() => `Assets Under Management: GMX staked (All chains) + GLP pool (${chainName})`}
+                  />
+                </div>
+              </div>
+              <div className="App-card-row">
+                <div className="label">GLP Pool</div>
+                <div>
+                  <TooltipComponent
+                    handle={`$${formatAmount(aum, USD_DECIMALS, 0, true)}`}
+                    position="right-bottom"
+                    renderContent={() => `Total value of tokens in GLP pool (${chainName})`}
+                  />
+                </div>
+              </div>
+              <div className="App-card-row">
+                <div className="label">24h Volume</div>
+                <div>${formatAmount(volumeInfo.totalVolume, USD_DECIMALS, 0, true)}</div>
+              </div>
+              <div className="App-card-row">
+                <div className="label">Long Positions</div>
+                <div>${formatAmount(totalLongPositionSizes, USD_DECIMALS, 0, true)}</div>
+              </div>
+              <div className="App-card-row">
+                <div className="label">Short Positions</div>
+                <div>${formatAmount(totalShortPositionSizes, USD_DECIMALS, 0, true)}</div>
+              </div>
+              {feeHistory.length ? (
+                <div className="App-card-row">
+                  <div className="label">Fees since {formatDate(feeHistory[0].to)}</div>
+                  <div>${formatAmount(currentFeesUsd, USD_DECIMALS, 2, true)}</div>
+                </div>
+              ) : null}
             </div>
-            <div className="Page-description">
-              {chainName} Total Stats start from {totalStatsStartDate}.<br /> For detailed stats:{" "}
-              {chainId === ARBITRUM && (
-                <a href="https://stats.gmx.io" target="_blank" rel="noopener noreferrer">
-                  https://stats.gmx.io
-                </a>
-              )}
-              {chainId === AVALANCHE && (
-                <a href="https://stats.gmx.io/avalanche" target="_blank" rel="noopener noreferrer">
-                  https://stats.gmx.io/avalanche
-                </a>
-              )}
-              .
+          </div>
+          <div className="App-card">
+            <div className="App-card-title">Total Stats</div>
+            <div className="App-card-divider"></div>
+            <div className="App-card-content">
+              <div className="App-card-row">
+                <div className="label">Total Fees</div>
+                <div>${numberWithCommas(totalFeesDistributed.toFixed(0))}</div>
+              </div>
+              <div className="App-card-row">
+                <div className="label">Total Volume</div>
+                <div>${formatAmount(totalVolumeSum, USD_DECIMALS, 0, true)}</div>
+              </div>
+              <div className="App-card-row">
+                <div className="label">Floor Price Fund</div>
+                <div>${formatAmount(totalFloorPriceFundUsd, 30, 0, true)}</div>
+              </div>
             </div>
           </div>
         </div>
-        <div className="DashboardV2-content">
-          <div className="DashboardV2-cards">
+        <div className="Tab-title-section">
+          <div className="Page-title">
+            Tokens {chainId === AVALANCHE && <img src={avalanche24Icon} alt="avalanche24Icon" />}
+            {chainId === ARBITRUM && <img src={arbitrum24Icon} alt="arbitrum24Icon" />}
+          </div>
+          <div className="Page-description">Platform and GLP index tokens.</div>
+        </div>
+        <div className="DashboardV2-token-cards">
+          <div className="stats-wrapper stats-wrapper--gmx">
             <div className="App-card">
-<<<<<<< HEAD
-              <div className="App-card-title">Overview</div>
-              <div className="App-card-divider"></div>
-              <div className="App-card-content">
-                <div className="App-card-row">
-                  <div className="label">AUM</div>
-                  <div>
-                    <TooltipComponent
-                      handle={`$${formatAmount(tvl, USD_DECIMALS, 0, true)}`}
-                      position="right-bottom"
-                      renderContent={() => `Assets Under Management: GMX staked (All chains) + GLP pool (${chainName})`}
-                    />
-                  </div>
-                </div>
-                <div className="App-card-row">
-                  <div className="label">GLP Pool</div>
-                  <div>
-                    <TooltipComponent
-                      handle={`$${formatAmount(aum, USD_DECIMALS, 0, true)}`}
-                      position="right-bottom"
-                      renderContent={() => `Total value of tokens in GLP pool (${chainName})`}
-                    />
-=======
               <div className="stats-block">
                 <div className="App-card-title">
                   <div className="App-card-title-mark">
@@ -574,75 +620,242 @@
                         />
                       }
                     </div>
->>>>>>> c73afd8e
+                  </div>
+                  <div className="App-card-row">
+                    <div className="label">Market Cap</div>
+                    <div>${formatAmount(gmxMarketCap, USD_DECIMALS, 0, true)}</div>
                   </div>
                 </div>
-                <div className="App-card-row">
-                  <div className="label">24h Volume</div>
-                  <div>${formatAmount(volumeInfo.totalVolume, USD_DECIMALS, 0, true)}</div>
-                </div>
-                <div className="App-card-row">
-                  <div className="label">Long Positions</div>
-                  <div>${formatAmount(totalLongPositionSizes, USD_DECIMALS, 0, true)}</div>
-                </div>
-                <div className="App-card-row">
-                  <div className="label">Short Positions</div>
-                  <div>${formatAmount(totalShortPositionSizes, USD_DECIMALS, 0, true)}</div>
-                </div>
-                {feeHistory.length ? (
-                  <div className="App-card-row">
-                    <div className="label">Fees since {formatDate(feeHistory[0].to)}</div>
-                    <div>${formatAmount(currentFeesUsd, USD_DECIMALS, 2, true)}</div>
-                  </div>
-                ) : null}
+              </div>
+              <div className="stats-piechart" onMouseLeave={onGMXDistributionChartLeave}>
+                {gmxDistributionData.length > 0 && (
+                  <PieChart width={210} height={210}>
+                    <Pie
+                      data={gmxDistributionData}
+                      cx={100}
+                      cy={100}
+                      innerRadius={73}
+                      outerRadius={80}
+                      fill="#8884d8"
+                      dataKey="value"
+                      startAngle={90}
+                      endAngle={-270}
+                      paddingAngle={2}
+                      onMouseEnter={onGMXDistributionChartEnter}
+                      onMouseOut={onGMXDistributionChartLeave}
+                      onMouseLeave={onGMXDistributionChartLeave}
+                    >
+                      {gmxDistributionData.map((entry, index) => (
+                        <Cell
+                          key={`cell-${index}`}
+                          fill={entry.color}
+                          style={{
+                            filter:
+                              gmxActiveIndex === index
+                                ? `drop-shadow(0px 0px 6px ${hexToRgba(entry.color, 0.7)})`
+                                : "none",
+                            cursor: "pointer",
+                          }}
+                          stroke={entry.color}
+                          strokeWidth={gmxActiveIndex === index ? 1 : 1}
+                        />
+                      ))}
+                    </Pie>
+                    <text x={"50%"} y={"50%"} fill="white" textAnchor="middle" dominantBaseline="middle">
+                      Distribution
+                    </text>
+                    <Tooltip content={<CustomTooltip />} />
+                  </PieChart>
+                )}
               </div>
             </div>
             <div className="App-card">
-              <div className="App-card-title">Total Stats</div>
-              <div className="App-card-divider"></div>
-              <div className="App-card-content">
-                <div className="App-card-row">
-                  <div className="label">Total Fees</div>
-                  <div>${numberWithCommas(totalFeesDistributed.toFixed(0))}</div>
+              <div className="stats-block">
+                <div className="App-card-title">
+                  <div className="App-card-title-mark">
+                    <div className="App-card-title-mark-icon">
+                      <img src={glp40Icon} alt="glp40Icon" />
+                      {chainId === ARBITRUM ? (
+                        <img src={arbitrum16Icon} alt="arbitrum16Icon" className="selected-network-symbol" />
+                      ) : (
+                        <img src={avalanche16Icon} alt="avalanche16Icon" className="selected-network-symbol" />
+                      )}
+                    </div>
+                    <div className="App-card-title-mark-info">
+                      <div className="App-card-title-mark-title">GLP</div>
+                      <div className="App-card-title-mark-subtitle">GLP</div>
+                    </div>
+                    <div>
+                      <AssetDropdown assetSymbol="GLP" />
+                    </div>
+                  </div>
                 </div>
-                <div className="App-card-row">
-                  <div className="label">Total Volume</div>
-                  <div>${formatAmount(totalVolumeSum, USD_DECIMALS, 0, true)}</div>
+                <div className="App-card-divider"></div>
+                <div className="App-card-content">
+                  <div className="App-card-row">
+                    <div className="label">Price</div>
+                    <div>${formatAmount(glpPrice, USD_DECIMALS, 2, true)}</div>
+                  </div>
+                  <div className="App-card-row">
+                    <div className="label">Supply</div>
+                    <div>{formatAmount(glpSupply, GLP_DECIMALS, 0, true)} GLP</div>
+                  </div>
+                  <div className="App-card-row">
+                    <div className="label">Total Staked</div>
+                    <div>${formatAmount(glpMarketCap, USD_DECIMALS, 0, true)}</div>
+                  </div>
+                  <div className="App-card-row">
+                    <div className="label">Market Cap</div>
+                    <div>${formatAmount(glpMarketCap, USD_DECIMALS, 0, true)}</div>
+                  </div>
+                  <div className="App-card-row">
+                    <div className="label">Stablecoin Percentage</div>
+                    <div>{stablePercentage}%</div>
+                  </div>
                 </div>
-                <div className="App-card-row">
-                  <div className="label">Floor Price Fund</div>
-                  <div>${formatAmount(totalFloorPriceFundUsd, 30, 0, true)}</div>
-                </div>
+              </div>
+              <div className="stats-piechart" onMouseOut={onGLPPoolChartLeave}>
+                {glpPool.length > 0 && (
+                  <PieChart width={210} height={210}>
+                    <Pie
+                      data={glpPool}
+                      cx={100}
+                      cy={100}
+                      innerRadius={73}
+                      outerRadius={80}
+                      fill="#8884d8"
+                      dataKey="value"
+                      startAngle={90}
+                      endAngle={-270}
+                      onMouseEnter={onGLPPoolChartEnter}
+                      onMouseOut={onGLPPoolChartLeave}
+                      onMouseLeave={onGLPPoolChartLeave}
+                      paddingAngle={2}
+                    >
+                      {glpPool.map((entry, index) => (
+                        <Cell
+                          key={`cell-${index}`}
+                          fill={GLPPOOLCOLORS[entry.name]}
+                          style={{
+                            filter:
+                              glpActiveIndex === index
+                                ? `drop-shadow(0px 0px 6px ${hexToRgba(GLPPOOLCOLORS[entry.name], 0.7)})`
+                                : "none",
+                            cursor: "pointer",
+                          }}
+                          stroke={GLPPOOLCOLORS[entry.name]}
+                          strokeWidth={glpActiveIndex === index ? 1 : 1}
+                        />
+                      ))}
+                    </Pie>
+                    <text x={"50%"} y={"50%"} fill="white" textAnchor="middle" dominantBaseline="middle">
+                      GLP Pool
+                    </text>
+                    <Tooltip content={<CustomTooltip />} />
+                  </PieChart>
+                )}
               </div>
             </div>
           </div>
-          <div className="Tab-title-section">
-            <div className="Page-title">
-              Tokens {chainId === AVALANCHE && <img src={avalanche24Icon} alt="avalanche24Icon" />}
-              {chainId === ARBITRUM && <img src={arbitrum24Icon} alt="arbitrum24Icon" />}
+          <div className="token-table-wrapper App-card">
+            <div className="App-card-title">
+              GLP Index Composition {chainId === AVALANCHE && <img src={avalanche16Icon} alt="avalanche16Icon" />}
+              {chainId === ARBITRUM && <img src={arbitrum16Icon} alt="arbitrum16Icon" />}
             </div>
-            <div className="Page-description">Platform and GLP index tokens.</div>
+            <div className="App-card-divider"></div>
+            <table className="token-table">
+              <thead>
+                <tr>
+                  <th>TOKEN</th>
+                  <th>PRICE</th>
+                  <th>POOL</th>
+                  <th>WEIGHT</th>
+                  <th>UTILIZATION</th>
+                </tr>
+              </thead>
+              <tbody>
+                {tokenList.map((token) => {
+                  const tokenInfo = infoTokens[token.address];
+                  let utilization = bigNumberify(0);
+                  if (tokenInfo && tokenInfo.reservedAmount && tokenInfo.poolAmount && tokenInfo.poolAmount.gt(0)) {
+                    utilization = tokenInfo.reservedAmount.mul(BASIS_POINTS_DIVISOR).div(tokenInfo.poolAmount);
+                  }
+                  let maxUsdgAmount = DEFAULT_MAX_USDG_AMOUNT;
+                  if (tokenInfo.maxUsdgAmount && tokenInfo.maxUsdgAmount.gt(0)) {
+                    maxUsdgAmount = tokenInfo.maxUsdgAmount;
+                  }
+
+                  var tokenImage = null;
+
+                  try {
+                    tokenImage = require("../../img/ic_" + token.symbol.toLowerCase() + "_40.svg");
+                  } catch (error) {
+                    console.error(error);
+                  }
+
+                  return (
+                    <tr key={token.symbol}>
+                      <td>
+                        <div className="token-symbol-wrapper">
+                          <div className="App-card-title-info">
+                            <div className="App-card-title-info-icon">
+                              <img src={tokenImage && tokenImage.default} alt={token.symbol} width="40px" />
+                            </div>
+                            <div className="App-card-title-info-text">
+                              <div className="App-card-info-title">{token.name}</div>
+                              <div className="App-card-info-subtitle">{token.symbol}</div>
+                            </div>
+                            <div>
+                              <AssetDropdown assetSymbol={token.symbol} assetInfo={token} />
+                            </div>
+                          </div>
+                        </div>
+                      </td>
+                      <td>${formatKeyAmount(tokenInfo, "minPrice", USD_DECIMALS, 2, true)}</td>
+                      <td>
+                        <TooltipComponent
+                          handle={`$${formatKeyAmount(tokenInfo, "managedUsd", USD_DECIMALS, 0, true)}`}
+                          position="right-bottom"
+                          renderContent={() => {
+                            return (
+                              <>
+                                Pool Amount: {formatKeyAmount(tokenInfo, "managedAmount", token.decimals, 2, true)}{" "}
+                                {token.symbol}
+                                <br />
+                                <br />
+                                Max {tokenInfo.symbol} Capacity: ${formatAmount(maxUsdgAmount, 18, 0, true)}
+                              </>
+                            );
+                          }}
+                        />
+                      </td>
+                      <td>{getWeightText(tokenInfo)}</td>
+                      <td>{formatAmount(utilization, 2, 2, false)}%</td>
+                    </tr>
+                  );
+                })}
+              </tbody>
+            </table>
           </div>
-          <div className="DashboardV2-token-cards">
-            <div className="stats-wrapper stats-wrapper--gmx">
-              <div className="App-card">
-                <div className="stats-block">
+          <div className="token-grid">
+            {tokenList.map((token) => {
+              const tokenInfo = infoTokens[token.address];
+              let utilization = bigNumberify(0);
+              if (tokenInfo && tokenInfo.reservedAmount && tokenInfo.poolAmount && tokenInfo.poolAmount.gt(0)) {
+                utilization = tokenInfo.reservedAmount.mul(BASIS_POINTS_DIVISOR).div(tokenInfo.poolAmount);
+              }
+              let maxUsdgAmount = DEFAULT_MAX_USDG_AMOUNT;
+              if (tokenInfo.maxUsdgAmount && tokenInfo.maxUsdgAmount.gt(0)) {
+                maxUsdgAmount = tokenInfo.maxUsdgAmount;
+              }
+
+              return (
+                <div className="App-card" key={token.symbol}>
                   <div className="App-card-title">
-                    <div className="App-card-title-mark">
-                      <div className="App-card-title-mark-icon">
-                        <img src={gmx40Icon} alt="gmx40Icon" />
-                        {chainId === ARBITRUM ? (
-                          <img src={arbitrum16Icon} alt="arbitrum16Icon" className="selected-network-symbol" />
-                        ) : (
-                          <img src={avalanche16Icon} alt="avalanche16Icon" className="selected-network-symbol" />
-                        )}
-                      </div>
-                      <div className="App-card-title-mark-info">
-                        <div className="App-card-title-mark-title">GMX</div>
-                        <div className="App-card-title-mark-subtitle">GMX</div>
-                      </div>
+                    <div style={{ display: "flex" }}>
+                      {token.symbol}
                       <div>
-                        <AssetDropdown assetSymbol="GMX" />
+                        <AssetDropdown assetSymbol={token.symbol} assetInfo={token} />
                       </div>
                     </div>
                   </div>
@@ -650,313 +863,44 @@
                   <div className="App-card-content">
                     <div className="App-card-row">
                       <div className="label">Price</div>
+                      <div>${formatKeyAmount(tokenInfo, "minPrice", USD_DECIMALS, 2, true)}</div>
+                    </div>
+                    <div className="App-card-row">
+                      <div className="label">Pool</div>
                       <div>
-                        {!gmxPrice && "..."}
-                        {gmxPrice && (
-                          <TooltipComponent
-                            position="right-bottom"
-                            className="nowrap"
-                            handle={"$" + formatAmount(gmxPrice, USD_DECIMALS, 2, true)}
-                            renderContent={() => (
+                        <TooltipComponent
+                          handle={`$${formatKeyAmount(tokenInfo, "managedUsd", USD_DECIMALS, 0, true)}`}
+                          position="right-bottom"
+                          renderContent={() => {
+                            return (
                               <>
-                                Price on Arbitrum: ${formatAmount(gmxPriceFromArbitrum, USD_DECIMALS, 2, true)}
+                                Pool Amount: {formatKeyAmount(tokenInfo, "managedAmount", token.decimals, 2, true)}{" "}
+                                {token.symbol}
                                 <br />
-                                Price on Avalanche: ${formatAmount(gmxPriceFromAvalanche, USD_DECIMALS, 2, true)}
+                                <br />
+                                Max {tokenInfo.symbol} Capacity: ${formatAmount(maxUsdgAmount, 18, 0, true)}
                               </>
-                            )}
-                          />
-                        )}
+                            );
+                          }}
+                        />
                       </div>
                     </div>
                     <div className="App-card-row">
-                      <div className="label">Supply</div>
-                      <div>{formatAmount(gmxSupply, GMX_DECIMALS, 0, true)} GMX</div>
+                      <div className="label">Weight</div>
+                      <div>{getWeightText(tokenInfo)}</div>
                     </div>
                     <div className="App-card-row">
-                      <div className="label">Total Staked</div>
-                      <div>${formatAmount(stakedGmxSupplyUsd, USD_DECIMALS, 0, true)}</div>
-                    </div>
-                    <div className="App-card-row">
-                      <div className="label">Market Cap</div>
-                      <div>${formatAmount(gmxMarketCap, USD_DECIMALS, 0, true)}</div>
+                      <div className="label">Utilization</div>
+                      <div>{formatAmount(utilization, 2, 2, false)}%</div>
                     </div>
                   </div>
                 </div>
-                <div className="stats-piechart" onMouseLeave={onGMXDistributionChartLeave}>
-                  {gmxDistributionData.length > 0 && (
-                    <PieChart width={210} height={210}>
-                      <Pie
-                        data={gmxDistributionData}
-                        cx={100}
-                        cy={100}
-                        innerRadius={73}
-                        outerRadius={80}
-                        fill="#8884d8"
-                        dataKey="value"
-                        startAngle={90}
-                        endAngle={-270}
-                        paddingAngle={2}
-                        onMouseEnter={onGMXDistributionChartEnter}
-                        onMouseOut={onGMXDistributionChartLeave}
-                        onMouseLeave={onGMXDistributionChartLeave}
-                      >
-                        {gmxDistributionData.map((entry, index) => (
-                          <Cell
-                            key={`cell-${index}`}
-                            fill={entry.color}
-                            style={{
-                              filter:
-                                gmxActiveIndex === index
-                                  ? `drop-shadow(0px 0px 6px ${hexToRgba(entry.color, 0.7)})`
-                                  : "none",
-                              cursor: "pointer",
-                            }}
-                            stroke={entry.color}
-                            strokeWidth={gmxActiveIndex === index ? 1 : 1}
-                          />
-                        ))}
-                      </Pie>
-                      <text x={"50%"} y={"50%"} fill="white" textAnchor="middle" dominantBaseline="middle">
-                        Distribution
-                      </text>
-                      <Tooltip content={<CustomTooltip />} />
-                    </PieChart>
-                  )}
-                </div>
-              </div>
-              <div className="App-card">
-                <div className="stats-block">
-                  <div className="App-card-title">
-                    <div className="App-card-title-mark">
-                      <div className="App-card-title-mark-icon">
-                        <img src={glp40Icon} alt="glp40Icon" />
-                        {chainId === ARBITRUM ? (
-                          <img src={arbitrum16Icon} alt="arbitrum16Icon" className="selected-network-symbol" />
-                        ) : (
-                          <img src={avalanche16Icon} alt="avalanche16Icon" className="selected-network-symbol" />
-                        )}
-                      </div>
-                      <div className="App-card-title-mark-info">
-                        <div className="App-card-title-mark-title">GLP</div>
-                        <div className="App-card-title-mark-subtitle">GLP</div>
-                      </div>
-                      <div>
-                        <AssetDropdown assetSymbol="GLP" />
-                      </div>
-                    </div>
-                  </div>
-                  <div className="App-card-divider"></div>
-                  <div className="App-card-content">
-                    <div className="App-card-row">
-                      <div className="label">Price</div>
-                      <div>${formatAmount(glpPrice, USD_DECIMALS, 2, true)}</div>
-                    </div>
-                    <div className="App-card-row">
-                      <div className="label">Supply</div>
-                      <div>{formatAmount(glpSupply, GLP_DECIMALS, 0, true)} GLP</div>
-                    </div>
-                    <div className="App-card-row">
-                      <div className="label">Total Staked</div>
-                      <div>${formatAmount(glpMarketCap, USD_DECIMALS, 0, true)}</div>
-                    </div>
-                    <div className="App-card-row">
-                      <div className="label">Market Cap</div>
-                      <div>${formatAmount(glpMarketCap, USD_DECIMALS, 0, true)}</div>
-                    </div>
-                    <div className="App-card-row">
-                      <div className="label">Stablecoin Percentage</div>
-                      <div>{stablePercentage}%</div>
-                    </div>
-                  </div>
-                </div>
-                <div className="stats-piechart" onMouseOut={onGLPPoolChartLeave}>
-                  {glpPool.length > 0 && (
-                    <PieChart width={210} height={210}>
-                      <Pie
-                        data={glpPool}
-                        cx={100}
-                        cy={100}
-                        innerRadius={73}
-                        outerRadius={80}
-                        fill="#8884d8"
-                        dataKey="value"
-                        startAngle={90}
-                        endAngle={-270}
-                        onMouseEnter={onGLPPoolChartEnter}
-                        onMouseOut={onGLPPoolChartLeave}
-                        onMouseLeave={onGLPPoolChartLeave}
-                        paddingAngle={2}
-                      >
-                        {glpPool.map((entry, index) => (
-                          <Cell
-                            key={`cell-${index}`}
-                            fill={GLPPOOLCOLORS[entry.name]}
-                            style={{
-                              filter:
-                                glpActiveIndex === index
-                                  ? `drop-shadow(0px 0px 6px ${hexToRgba(GLPPOOLCOLORS[entry.name], 0.7)})`
-                                  : "none",
-                              cursor: "pointer",
-                            }}
-                            stroke={GLPPOOLCOLORS[entry.name]}
-                            strokeWidth={glpActiveIndex === index ? 1 : 1}
-                          />
-                        ))}
-                      </Pie>
-                      <text x={"50%"} y={"50%"} fill="white" textAnchor="middle" dominantBaseline="middle">
-                        GLP Pool
-                      </text>
-                      <Tooltip content={<CustomTooltip />} />
-                    </PieChart>
-                  )}
-                </div>
-              </div>
-            </div>
-            <div className="token-table-wrapper App-card">
-              <div className="App-card-title">
-                GLP Index Composition {chainId === AVALANCHE && <img src={avalanche16Icon} alt="avalanche16Icon" />}
-                {chainId === ARBITRUM && <img src={arbitrum16Icon} alt="arbitrum16Icon" />}
-              </div>
-              <div className="App-card-divider"></div>
-              <table className="token-table">
-                <thead>
-                  <tr>
-                    <th>TOKEN</th>
-                    <th>PRICE</th>
-                    <th>POOL</th>
-                    <th>WEIGHT</th>
-                    <th>UTILIZATION</th>
-                  </tr>
-                </thead>
-                <tbody>
-                  {tokenList.map((token) => {
-                    const tokenInfo = infoTokens[token.address];
-                    let utilization = bigNumberify(0);
-                    if (tokenInfo && tokenInfo.reservedAmount && tokenInfo.poolAmount && tokenInfo.poolAmount.gt(0)) {
-                      utilization = tokenInfo.reservedAmount.mul(BASIS_POINTS_DIVISOR).div(tokenInfo.poolAmount);
-                    }
-                    let maxUsdgAmount = DEFAULT_MAX_USDG_AMOUNT;
-                    if (tokenInfo.maxUsdgAmount && tokenInfo.maxUsdgAmount.gt(0)) {
-                      maxUsdgAmount = tokenInfo.maxUsdgAmount;
-                    }
-
-                    var tokenImage = null;
-
-                    try {
-                      tokenImage = require("../../img/ic_" + token.symbol.toLowerCase() + "_40.svg");
-                    } catch (error) {
-                      console.error(error);
-                    }
-
-                    return (
-                      <tr key={token.symbol}>
-                        <td>
-                          <div className="token-symbol-wrapper">
-                            <div className="App-card-title-info">
-                              <div className="App-card-title-info-icon">
-                                <img src={tokenImage && tokenImage.default} alt={token.symbol} width="40px" />
-                              </div>
-                              <div className="App-card-title-info-text">
-                                <div className="App-card-info-title">{token.name}</div>
-                                <div className="App-card-info-subtitle">{token.symbol}</div>
-                              </div>
-                              <div>
-                                <AssetDropdown assetSymbol={token.symbol} assetInfo={token} />
-                              </div>
-                            </div>
-                          </div>
-                        </td>
-                        <td>${formatKeyAmount(tokenInfo, "minPrice", USD_DECIMALS, 2, true)}</td>
-                        <td>
-                          <TooltipComponent
-                            handle={`$${formatKeyAmount(tokenInfo, "managedUsd", USD_DECIMALS, 0, true)}`}
-                            position="right-bottom"
-                            renderContent={() => {
-                              return (
-                                <>
-                                  Pool Amount: {formatKeyAmount(tokenInfo, "managedAmount", token.decimals, 2, true)}{" "}
-                                  {token.symbol}
-                                  <br />
-                                  <br />
-                                  Max {tokenInfo.symbol} Capacity: ${formatAmount(maxUsdgAmount, 18, 0, true)}
-                                </>
-                              );
-                            }}
-                          />
-                        </td>
-                        <td>{getWeightText(tokenInfo)}</td>
-                        <td>{formatAmount(utilization, 2, 2, false)}%</td>
-                      </tr>
-                    );
-                  })}
-                </tbody>
-              </table>
-            </div>
-            <div className="token-grid">
-              {tokenList.map((token) => {
-                const tokenInfo = infoTokens[token.address];
-                let utilization = bigNumberify(0);
-                if (tokenInfo && tokenInfo.reservedAmount && tokenInfo.poolAmount && tokenInfo.poolAmount.gt(0)) {
-                  utilization = tokenInfo.reservedAmount.mul(BASIS_POINTS_DIVISOR).div(tokenInfo.poolAmount);
-                }
-                let maxUsdgAmount = DEFAULT_MAX_USDG_AMOUNT;
-                if (tokenInfo.maxUsdgAmount && tokenInfo.maxUsdgAmount.gt(0)) {
-                  maxUsdgAmount = tokenInfo.maxUsdgAmount;
-                }
-
-                return (
-                  <div className="App-card" key={token.symbol}>
-                    <div className="App-card-title">
-                      <div style={{ display: "flex" }}>
-                        {token.symbol}
-                        <div>
-                          <AssetDropdown assetSymbol={token.symbol} assetInfo={token} />
-                        </div>
-                      </div>
-                    </div>
-                    <div className="App-card-divider"></div>
-                    <div className="App-card-content">
-                      <div className="App-card-row">
-                        <div className="label">Price</div>
-                        <div>${formatKeyAmount(tokenInfo, "minPrice", USD_DECIMALS, 2, true)}</div>
-                      </div>
-                      <div className="App-card-row">
-                        <div className="label">Pool</div>
-                        <div>
-                          <TooltipComponent
-                            handle={`$${formatKeyAmount(tokenInfo, "managedUsd", USD_DECIMALS, 0, true)}`}
-                            position="right-bottom"
-                            renderContent={() => {
-                              return (
-                                <>
-                                  Pool Amount: {formatKeyAmount(tokenInfo, "managedAmount", token.decimals, 2, true)}{" "}
-                                  {token.symbol}
-                                  <br />
-                                  <br />
-                                  Max {tokenInfo.symbol} Capacity: ${formatAmount(maxUsdgAmount, 18, 0, true)}
-                                </>
-                              );
-                            }}
-                          />
-                        </div>
-                      </div>
-                      <div className="App-card-row">
-                        <div className="label">Weight</div>
-                        <div>{getWeightText(tokenInfo)}</div>
-                      </div>
-                      <div className="App-card-row">
-                        <div className="label">Utilization</div>
-                        <div>{formatAmount(utilization, 2, 2, false)}%</div>
-                      </div>
-                    </div>
-                  </div>
-                );
-              })}
-            </div>
+              );
+            })}
           </div>
         </div>
-        <Footer />
       </div>
-    </SEO>
+      <Footer />
+    </div>
   );
 }