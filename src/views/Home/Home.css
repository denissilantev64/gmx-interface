.Home {
  min-height: 100vh;
<<<<<<< HEAD
  padding-bottom: calc(4.65rem + 16.8rem);
=======
  padding-bottom: calc(3rem + 200px);
>>>>>>> 86961f9f
}

.Home-top {
  display: flex;
  flex-direction: column;
  align-items: center;
  justify-content: flex-end;
  padding-top: 6.2rem;
  position: relative;
  /* height: 52.581rem; */
<<<<<<< HEAD
  padding-bottom: 6.4rem;
  background: url('../../img/Artwork_gmx.svg');
=======
  padding-bottom: 4.129rem;
  background: url("../../img/Artwork_gmx.svg");
>>>>>>> 86961f9f
  background-repeat: no-repeat;
  background-size: cover;
  background-position: right;
  margin-top: -6.2rem;
}

.Home-title {
  font-size: 5.7rem;
  line-height: 6.8rem;
  font-weight: bold;
  margin-bottom: 1.55rem;
  letter-spacing: 0;
}

.Home-title-section-container {
  position: relative;
  /* z-index: 2; */
  width: 100%;
  /* padding-top: 7.548rem; */
  padding-top: 6.2rem;
}

.Home-title-section {
  max-width: 53rem;
  display: flex;
  flex-direction: column;
  align-items: flex-start;
}

.Home-description {
<<<<<<< HEAD
  font-size: 2rem;
  line-height: 2.5rem;
  max-width: 44.4rem;
  color: #A0A3C4;
  margin-bottom: 2.8rem;
=======
  font-size: 1.29rem;
  line-height: 1.613rem;
  max-width: 28.645rem;
  color: #a0a3c4;
  margin-bottom: 1.807rem;
>>>>>>> 86961f9f
}

.Home-benefits-section {
  background: #17182c;
}

.Home-benefits {
  display: flex;
  justify-content: space-between;
  flex-wrap: wrap;
  align-items: center;
  padding-top: 5.6rem;
  padding-bottom: 5.6rem;
}

.Home-benefit {
  padding: 2.4rem 0;
}

.Home-benefit-title {
  font-size: 2.2rem;
  line-height: 2.8rem;
  font-weight: normal;
  margin-left: 1.55rem;
}

.Home-benefit-description {
<<<<<<< HEAD
  font-size: 1.8rem;
  line-height: 2.3rem;
  max-width: 29rem;
  color: #A0A3C4;
=======
  font-size: 1.161rem;
  line-height: 1.484rem;
  max-width: 18.839rem;
  color: #a0a3c4;
>>>>>>> 86961f9f
  letter-spacing: 0;
}

.Home-benefit-icon {
  display: flex;
  align-items: center;
  padding: 0 0 1.55rem;
  font-size: 1.85rem;
}

.Home-cta-section {
  background: #101124;
}

.Home-cta-container {
  display: flex;
  justify-content: space-between;
  flex-wrap: wrap;
  padding-top: 8rem;
  padding-bottom: 8rem;
}

.Home-cta-info {
  max-width: 43.4rem;
}

.Home-cta-info__title {
  font-size: 3.8rem;
  line-height: 4.8rem;
  font-weight: bold;
  margin-bottom: 3.2rem;
  letter-spacing: 0;
}

.Home-cta-info__description {
  font-size: 1.8rem;
  line-height: 2.3rem;
  letter-spacing: 0;
<<<<<<< HEAD
  color: #A0A3C4;
  margin-bottom: 5rem;
=======
  color: #a0a3c4;
  margin-bottom: 3.226rem;
>>>>>>> 86961f9f
}

.Home-cta-options {
  max-width: 58.9rem;
  width: 100%;
}

.Home-cta-option-title {
  font-size: 2.4rem;
  line-height: 3.2rem;
  font-weight: bold;
  letter-spacing: 0px;
  margin-top: 0.465rem;
  margin-bottom: 1.085rem;
}

.Home-cta-option-subtitle {
  font-size: 1.8rem;
  line-height: 2.3rem;
  letter-spacing: 0px;
<<<<<<< HEAD
  color: #A0A3C4;
  margin-bottom: 0.3rem;
=======
  color: #a0a3c4;
  margin-bottom: 3px;
>>>>>>> 86961f9f
}

.Home-cta-option-action {
  display: flex;
  justify-content: flex-end;
}

.Home-cta-button {
  display: block;
  padding: 1.55rem;
  text-decoration: none;
  background: rgba(0, 0, 0, 0.3);
  border-radius: 0.3rem;
  margin-top: 3.1rem;
}

.Home-cta-option-icon {
  display: flex;
  align-items: center;
  width: 9.6rem;
  height: 9.6rem;
  justify-content: center;
}

.Home-cta-option {
  max-width: 58.9rem;
  width: 100%;
<<<<<<< HEAD
  box-shadow: 0px 0.7rem 1.2rem #0000004D;
  border: 1px solid #1E2136;
  padding: 1.6rem;
=======
  box-shadow: 0px 7px 12px #0000004d;
  border: 1px solid #1e2136;
  padding: 1.032rem;
>>>>>>> 86961f9f
  background-position: center;
  background-repeat: no-repeat;
  background-size: cover;
  border-radius: 0.6rem;
  display: flex;
  justify-content: space-between;
}

.Home-cta-option-info {
  text-align: right;
}

.Home-cta-option + .Home-cta-option {
  margin-top: 4.1rem;
}

.Home-cta-option-arbitrum {
  background-image: url("../../img/btn_big_arbitrum.png");
}

.Home-cta-option-bsc {
  background-image: url("../../img/btn_big_bsc.png");
}

.Home-cta-option-ava {
  background-image: url("../../img/btn_big_avalanche.png");
}

.Home-token-card-section {
<<<<<<< HEAD
  padding-top: 7.75rem;
  padding-bottom: 7.75rem;
  background: #17182C;
  margin-bottom: -4.65rem;
=======
  padding-top: 5rem;
  padding-bottom: 5rem;
  background: #17182c;
  margin-bottom: -3rem;
>>>>>>> 86961f9f
}

.Home-token-card-info {
  max-width: 38.75rem;
}

.Home-token-card-info__title {
  font-size: 3.8rem;
  line-height: 4.8rem;
  font-weight: bold;
  margin-bottom: 3.1rem;
  letter-spacing: 0;
}

.Home-token-card-options {
  display: grid;
  grid-template-columns: 1fr 1fr;
  grid-column-gap: 1.55rem;
}

.Home-token-card-option {
  position: relative;
  padding: 2.325rem;
  border-radius: 1.3rem;
  max-width: 59.2rem;
  background: #16182e;
<<<<<<< HEAD
  box-shadow: 0px 0.5rem 1.3rem #00000085;
  border: 1px solid #2A2B3D;
=======
  box-shadow: 0px 5px 13px #00000085;
  border: 1px solid #2a2b3d;
>>>>>>> 86961f9f
  border-radius: 4px;
}

.Home-token-card-option-icon {
  display: flex;
  align-items: center;
  font-weight: 500;
  font-size: 2.325rem;
  line-height: 3.1rem;
  letter-spacing: 0px;
<<<<<<< HEAD
  color: #FFFFFF;
  height: 3.1rem;
=======
  color: #ffffff;
  height: 2rem;
>>>>>>> 86961f9f
}

.Home-token-card-option-icon img {
  margin-right: 0.8rem;
}

.Home-token-card-option-title {
  font-size: 1.8rem;
  line-height: 2.3rem;
  letter-spacing: 0px;
  color: #fff;
  margin-top: 2.325rem;
}

.Home-token-card-option-apr {
  font-size: 1.55rem;
  line-height: 2.3rem;
  letter-spacing: 0px;
<<<<<<< HEAD
  color: #A0A3C4;
  margin-top: 1.9375rem;
=======
  color: #a0a3c4;
  margin-top: 1.25rem;
>>>>>>> 86961f9f
}

.Home-token-card-option-action {
  margin-top: 1.9375rem;
  display: flex;
  justify-content: space-between;
}

.Home-token-card-option-action > .buy a:first-child {
  margin-right: 1.55rem;
}

/* .Home-token-card-option-action .read-more {
  float: right;
} */

.Home-latest-info-container {
  display: flex;
  justify-content: space-between;
  flex-wrap: wrap;
  padding-top: 6.2rem;
  padding-bottom: 1.55rem;
  width: 100%;
}

.Home-latest-info-block {
  /* background: #17182C 0% 0% no-repeat padding-box; */
<<<<<<< HEAD
  box-shadow: 0px 0.5rem 2.2rem #0000001F;
  box-shadow: 0px 1.2rem 1.7rem #00000024;
  box-shadow: 0px 0.7rem 0.8rem #00000033;
=======
  box-shadow: 0px 5px 22px #0000001f;
  box-shadow: 0px 12px 17px #00000024;
  box-shadow: 0px 7px 8px #00000033;
>>>>>>> 86961f9f
  /* mix-blend-mode: multiply; */
  border: 1px solid #ffffff14;
  border-radius: 4px;
  max-width: 38rem;
  width: 100%;
  display: flex;
  align-items: center;
  padding-top: 2.8rem;
  padding-bottom: 2.8rem;
  margin: 1.6rem 0;
  backdrop-filter: blur(4px);
}

.Home-latest-info__icon {
  margin-left: 2.55rem;
  margin-right: 3.95rem;
}

.Home-latest-info__title {
<<<<<<< HEAD
  color: #A0A3C4;
  font-size: 1.6rem;
  line-height: 2.5rem;
=======
  color: #a0a3c4;
  font-size: 1.032rem;
  line-height: 1.613rem;
>>>>>>> 86961f9f
  letter-spacing: 0px;
}

.Home-latest-info__value {
  color: white;
  font-size: 3rem;
  line-height: 3.9rem;
  letter-spacing: 0px;
}

.Home-latest-info__description {
  letter-spacing: 0px;
<<<<<<< HEAD
  color: #A0A3C4;
  font-size: 1.4rem;
  line-height: 2.5rem;
=======
  color: #a0a3c4;
  font-size: 0.903rem;
  line-height: 1.613rem;
>>>>>>> 86961f9f
}

.Home-video-section {
  background: #101124;
  padding: 8rem 0;
}

.Home-video-block {
<<<<<<< HEAD
  background: #0B131C 0% 0% no-repeat padding-box;
  box-shadow: 0px 0.8rem 2rem #0000003D;
  border-radius: 0.7rem;
  max-width: 89.4rem;
  max-height: 50.6rem;
=======
  background: #0b131c 0% 0% no-repeat padding-box;
  box-shadow: 0px 8px 20px #0000003d;
  border-radius: 7px;
  max-width: 57.677rem;
  max-height: 32.645rem;
>>>>>>> 86961f9f
  width: 100%;
  height: 100%;
  margin: 0 auto;
}

.Home-faqs-section {
  background: #101124;
  padding: 8rem 0;
}

.Home-faqs-container {
  display: flex;
  justify-content: space-between;
  flex-wrap: wrap;
}

.Home-faqs-documentation {
  margin-bottom: 4.9rem;
}

.Home-faqs-introduction__title {
  letter-spacing: 0px;
<<<<<<< HEAD
  color: #FFFFFF;
  font-size: 3.8rem;
  line-height: 4.8rem;
=======
  color: #ffffff;
  font-size: 2.452rem;
  line-height: 3.097rem;
>>>>>>> 86961f9f
}

.Home-faqs-introduction__description {
  letter-spacing: 0px;
<<<<<<< HEAD
  color: #A0A3C4;
  font-size: 1.8rem;
  line-height: 2.3rem;
  margin-bottom: 3.7rem;
  margin-top: 1.55rem;
  max-width: 29.8rem;
=======
  color: #a0a3c4;
  font-size: 1.161rem;
  line-height: 1.484rem;
  margin-bottom: 2.387rem;
  margin-top: 1rem;
  max-width: 19.226rem;
>>>>>>> 86961f9f
}

.Home-faqs-content-block {
  max-width: 80.6rem;
  width: 100%;
}

.Home-faqs-content {
  background: #17182c;
  border: 1px solid #1e2136;
  border-radius: 4px;
  cursor: pointer;
  padding: 3.7rem 7.75rem;
  width: 100%;
  max-width: 80.6rem;
}

.Home-faqs-content:hover {
  background: #17182c55;
}

.Home-faqs-content + .Home-faqs-content {
  margin-top: 1.55rem;
}

.Home-faqs-content-header {
  display: flex;
}

.Home-faqs-content-header__icon {
  display: flex;
  align-items: center;
<<<<<<< HEAD
  margin-right: 1.765rem;
  font-size: 1.3795rem;
  color: #3041DA;
=======
  margin-right: 1.139rem;
  font-size: 0.89rem;
  color: #3041da;
>>>>>>> 86961f9f
}

.Home-faqs-content-header__text {
  font-size: 1.7rem;
  line-height: 2.2rem;
  letter-spacing: 0px;
  color: #ffffff;
}

.Home-faqs-content-main {
  overflow: hidden;
  height: 0px;
  visibility: hidden;
  padding: 0 0rem 0 3.1rem;
  letter-spacing: 0px;
  color: #a0a3c4;
  transition: all 0.3s ease-in-out 0s;
}

.Home-faqs-content-main.opened {
  height: fit-content;
  visibility: visible;
  padding: 1.55rem 0rem 0 3.1rem;
  transition: all 0.3s ease-in-out 0s;
}

@media (max-width: 1000px) {
  .Home-token-card-option-action {
    display: grid;
    grid-template-columns: 1fr;
    grid-row-gap: 1.55rem;
  }
  .Home-token-card-option-action a {
    justify-content: center;
    display: inline-block;
  }
  .Home-token-card-option-action a {
    text-align: center;
  }
  .Home-token-card-option-action > .buy {
    display: grid;
    grid-template-columns: 1fr;
    grid-row-gap: 1.55rem;
  }
  .Home-token-card-option-action > .read-more {
    display: inline-block;
  }
  .Home-token-card-option-action > .buy a:first-child {
    margin-right: 0;
  }
}

@media (max-width: 750px) {
  .Home-token-card-options {
    display: grid;
    grid-template-columns: 1fr;
    grid-row-gap: 1.55rem;
  }
}

@media (max-width: 500px) {
  .Home-title-section-container {
    padding-top: 7.4rem;
  }

  .Home-title {
    font-size: 4.34rem;
    line-height: 5.58rem;
    font-weight: bold;
    margin-bottom: 1.55rem;
    letter-spacing: 0;
  }

  .Home-cta-options {
    width: calc(100% + 3.2rem);
    margin-left: -1.6rem;
    margin-right: -1.6rem;
  }

  .Home-cta-option-info {
    width: 50%;
  }

  .Home-cta-option-subtitle {
    margin-bottom: .4rem;
  }

  .Home-cta-option-title {
    line-height: 2.4rem;
  }

  .Home-cta-option-action {
    margin-top: 0.8rem;
  }

  .Home-latest-info-container {
<<<<<<< HEAD
    padding-left: 1.6rem!important;
    padding-right: 1.6rem!important;
    padding-top: 7.4rem;
=======
    padding-left: 16px !important;
    padding-right: 16px !important;
    padding-top: 4.774rem;
>>>>>>> 86961f9f
  }

  .Home-latest-info__icon {
    margin-right: 2.95rem;
  }

  .Home-latest-info-block + .Home-latest-info-block {
    margin-top: 1.6rem;
  }

  .Home-faqs-content {
    padding-right: 1.55rem;
  }
}

@media (max-width: 400px) {
  .Home-description {
<<<<<<< HEAD
    font-size: 1.55rem;
    line-height: 2.17rem;
    max-width: 44.4rem;
    color: #A0A3C4;
    margin-bottom: 2.6rem;
=======
    font-size: 1rem;
    line-height: 1.4rem;
    max-width: 28.645rem;
    color: #a0a3c4;
    margin-bottom: 1.677rem;
>>>>>>> 86961f9f
  }
  /*
  .Home-token-card-option-action {
    display: flex;
    flex-wrap: wrap;
    margin-left: -0.5rem;
    margin-right: -0.5rem;
  }

  .Home-token-card-option-action .default-btn {
    margin: 0.5rem;
  } */
}

@media (max-width: 350px) {
  .Home-title {
    font-size: 3.875rem;
    line-height: 4.65rem;
    font-weight: bold;
    margin-bottom: 1.55rem;
    letter-spacing: 0;
  }

  .Home-latest-info__icon {
    margin: 0 1.55rem;
  }
}<|MERGE_RESOLUTION|>--- conflicted
+++ resolved
@@ -1,10 +1,6 @@
 .Home {
   min-height: 100vh;
-<<<<<<< HEAD
   padding-bottom: calc(4.65rem + 16.8rem);
-=======
-  padding-bottom: calc(3rem + 200px);
->>>>>>> 86961f9f
 }
 
 .Home-top {
@@ -15,13 +11,8 @@
   padding-top: 6.2rem;
   position: relative;
   /* height: 52.581rem; */
-<<<<<<< HEAD
   padding-bottom: 6.4rem;
   background: url('../../img/Artwork_gmx.svg');
-=======
-  padding-bottom: 4.129rem;
-  background: url("../../img/Artwork_gmx.svg");
->>>>>>> 86961f9f
   background-repeat: no-repeat;
   background-size: cover;
   background-position: right;
@@ -52,19 +43,11 @@
 }
 
 .Home-description {
-<<<<<<< HEAD
   font-size: 2rem;
   line-height: 2.5rem;
   max-width: 44.4rem;
   color: #A0A3C4;
   margin-bottom: 2.8rem;
-=======
-  font-size: 1.29rem;
-  line-height: 1.613rem;
-  max-width: 28.645rem;
-  color: #a0a3c4;
-  margin-bottom: 1.807rem;
->>>>>>> 86961f9f
 }
 
 .Home-benefits-section {
@@ -92,17 +75,10 @@
 }
 
 .Home-benefit-description {
-<<<<<<< HEAD
   font-size: 1.8rem;
   line-height: 2.3rem;
   max-width: 29rem;
   color: #A0A3C4;
-=======
-  font-size: 1.161rem;
-  line-height: 1.484rem;
-  max-width: 18.839rem;
-  color: #a0a3c4;
->>>>>>> 86961f9f
   letter-spacing: 0;
 }
 
@@ -141,13 +117,8 @@
   font-size: 1.8rem;
   line-height: 2.3rem;
   letter-spacing: 0;
-<<<<<<< HEAD
   color: #A0A3C4;
   margin-bottom: 5rem;
-=======
-  color: #a0a3c4;
-  margin-bottom: 3.226rem;
->>>>>>> 86961f9f
 }
 
 .Home-cta-options {
@@ -168,13 +139,8 @@
   font-size: 1.8rem;
   line-height: 2.3rem;
   letter-spacing: 0px;
-<<<<<<< HEAD
   color: #A0A3C4;
   margin-bottom: 0.3rem;
-=======
-  color: #a0a3c4;
-  margin-bottom: 3px;
->>>>>>> 86961f9f
 }
 
 .Home-cta-option-action {
@@ -202,15 +168,9 @@
 .Home-cta-option {
   max-width: 58.9rem;
   width: 100%;
-<<<<<<< HEAD
   box-shadow: 0px 0.7rem 1.2rem #0000004D;
   border: 1px solid #1E2136;
   padding: 1.6rem;
-=======
-  box-shadow: 0px 7px 12px #0000004d;
-  border: 1px solid #1e2136;
-  padding: 1.032rem;
->>>>>>> 86961f9f
   background-position: center;
   background-repeat: no-repeat;
   background-size: cover;
@@ -240,17 +200,10 @@
 }
 
 .Home-token-card-section {
-<<<<<<< HEAD
   padding-top: 7.75rem;
   padding-bottom: 7.75rem;
   background: #17182C;
   margin-bottom: -4.65rem;
-=======
-  padding-top: 5rem;
-  padding-bottom: 5rem;
-  background: #17182c;
-  margin-bottom: -3rem;
->>>>>>> 86961f9f
 }
 
 .Home-token-card-info {
@@ -277,13 +230,8 @@
   border-radius: 1.3rem;
   max-width: 59.2rem;
   background: #16182e;
-<<<<<<< HEAD
   box-shadow: 0px 0.5rem 1.3rem #00000085;
   border: 1px solid #2A2B3D;
-=======
-  box-shadow: 0px 5px 13px #00000085;
-  border: 1px solid #2a2b3d;
->>>>>>> 86961f9f
   border-radius: 4px;
 }
 
@@ -294,13 +242,8 @@
   font-size: 2.325rem;
   line-height: 3.1rem;
   letter-spacing: 0px;
-<<<<<<< HEAD
   color: #FFFFFF;
   height: 3.1rem;
-=======
-  color: #ffffff;
-  height: 2rem;
->>>>>>> 86961f9f
 }
 
 .Home-token-card-option-icon img {
@@ -319,13 +262,8 @@
   font-size: 1.55rem;
   line-height: 2.3rem;
   letter-spacing: 0px;
-<<<<<<< HEAD
   color: #A0A3C4;
   margin-top: 1.9375rem;
-=======
-  color: #a0a3c4;
-  margin-top: 1.25rem;
->>>>>>> 86961f9f
 }
 
 .Home-token-card-option-action {
@@ -353,15 +291,9 @@
 
 .Home-latest-info-block {
   /* background: #17182C 0% 0% no-repeat padding-box; */
-<<<<<<< HEAD
   box-shadow: 0px 0.5rem 2.2rem #0000001F;
   box-shadow: 0px 1.2rem 1.7rem #00000024;
   box-shadow: 0px 0.7rem 0.8rem #00000033;
-=======
-  box-shadow: 0px 5px 22px #0000001f;
-  box-shadow: 0px 12px 17px #00000024;
-  box-shadow: 0px 7px 8px #00000033;
->>>>>>> 86961f9f
   /* mix-blend-mode: multiply; */
   border: 1px solid #ffffff14;
   border-radius: 4px;
@@ -381,15 +313,9 @@
 }
 
 .Home-latest-info__title {
-<<<<<<< HEAD
   color: #A0A3C4;
   font-size: 1.6rem;
   line-height: 2.5rem;
-=======
-  color: #a0a3c4;
-  font-size: 1.032rem;
-  line-height: 1.613rem;
->>>>>>> 86961f9f
   letter-spacing: 0px;
 }
 
@@ -402,15 +328,9 @@
 
 .Home-latest-info__description {
   letter-spacing: 0px;
-<<<<<<< HEAD
   color: #A0A3C4;
   font-size: 1.4rem;
   line-height: 2.5rem;
-=======
-  color: #a0a3c4;
-  font-size: 0.903rem;
-  line-height: 1.613rem;
->>>>>>> 86961f9f
 }
 
 .Home-video-section {
@@ -419,19 +339,11 @@
 }
 
 .Home-video-block {
-<<<<<<< HEAD
   background: #0B131C 0% 0% no-repeat padding-box;
   box-shadow: 0px 0.8rem 2rem #0000003D;
   border-radius: 0.7rem;
   max-width: 89.4rem;
   max-height: 50.6rem;
-=======
-  background: #0b131c 0% 0% no-repeat padding-box;
-  box-shadow: 0px 8px 20px #0000003d;
-  border-radius: 7px;
-  max-width: 57.677rem;
-  max-height: 32.645rem;
->>>>>>> 86961f9f
   width: 100%;
   height: 100%;
   margin: 0 auto;
@@ -454,34 +366,19 @@
 
 .Home-faqs-introduction__title {
   letter-spacing: 0px;
-<<<<<<< HEAD
   color: #FFFFFF;
   font-size: 3.8rem;
   line-height: 4.8rem;
-=======
-  color: #ffffff;
-  font-size: 2.452rem;
-  line-height: 3.097rem;
->>>>>>> 86961f9f
 }
 
 .Home-faqs-introduction__description {
   letter-spacing: 0px;
-<<<<<<< HEAD
   color: #A0A3C4;
   font-size: 1.8rem;
   line-height: 2.3rem;
   margin-bottom: 3.7rem;
   margin-top: 1.55rem;
   max-width: 29.8rem;
-=======
-  color: #a0a3c4;
-  font-size: 1.161rem;
-  line-height: 1.484rem;
-  margin-bottom: 2.387rem;
-  margin-top: 1rem;
-  max-width: 19.226rem;
->>>>>>> 86961f9f
 }
 
 .Home-faqs-content-block {
@@ -514,15 +411,9 @@
 .Home-faqs-content-header__icon {
   display: flex;
   align-items: center;
-<<<<<<< HEAD
   margin-right: 1.765rem;
   font-size: 1.3795rem;
   color: #3041DA;
-=======
-  margin-right: 1.139rem;
-  font-size: 0.89rem;
-  color: #3041da;
->>>>>>> 86961f9f
 }
 
 .Home-faqs-content-header__text {
@@ -619,15 +510,9 @@
   }
 
   .Home-latest-info-container {
-<<<<<<< HEAD
     padding-left: 1.6rem!important;
     padding-right: 1.6rem!important;
     padding-top: 7.4rem;
-=======
-    padding-left: 16px !important;
-    padding-right: 16px !important;
-    padding-top: 4.774rem;
->>>>>>> 86961f9f
   }
 
   .Home-latest-info__icon {
@@ -645,19 +530,11 @@
 
 @media (max-width: 400px) {
   .Home-description {
-<<<<<<< HEAD
     font-size: 1.55rem;
     line-height: 2.17rem;
     max-width: 44.4rem;
     color: #A0A3C4;
     margin-bottom: 2.6rem;
-=======
-    font-size: 1rem;
-    line-height: 1.4rem;
-    max-width: 28.645rem;
-    color: #a0a3c4;
-    margin-bottom: 1.677rem;
->>>>>>> 86961f9f
   }
   /*
   .Home-token-card-option-action {
