--- conflicted
+++ resolved
@@ -1041,19 +1041,9 @@
     active
   );
 
-  let {
-    total: totalGmxSupply,
-    avax: avaxTotalGmx,
-    arbitrum: arbitrumTotalGmx,
-    mutate: updateTotalGmxSupply,
-  } = useTotalGmxSupply();
-
-  let {
-    avax: avaxGmxStaked,
-    arbitrum: arbitrumGmxStaked,
-    total: totalGmxStaked,
-    mutate: updateGmxStaked,
-  } = useTotalGmxStaked();
+  let { total: totalGmxSupply, avax: avaxTotalGmx, arbitrum: arbitrumTotalGmx } = useTotalGmxSupply();
+
+  let { avax: avaxGmxStaked, arbitrum: arbitrumGmxStaked, total: totalGmxStaked } = useTotalGmxStaked();
 
   const gmxSupplyUrl = getServerUrl(chainId, "/gmx_supply");
   const { data: gmxSupply } = useSWR([gmxSupplyUrl], {
@@ -1147,45 +1137,6 @@
   }
 
   useEffect(() => {
-<<<<<<< HEAD
-=======
-    if (active) {
-      library.on("block", () => {
-        updateWalletBalances(undefined, true);
-        updateDepositBalances(undefined, true);
-        updateStakingInfo(undefined, true);
-        updateAums(undefined, true);
-        updateNativeTokenPrice(undefined, true);
-        updateGmxStaked(undefined, true);
-        updateEsGmxSupply(undefined, true);
-        updateGmxPrice(undefined, true);
-        updateVestingInfo(undefined, true);
-        updateGmxSupply(undefined, true);
-        updateTotalGmxSupply(undefined, true);
-      });
-      return () => {
-        library.removeAllListeners("block");
-      };
-    }
-  }, [
-    library,
-    active,
-    updateWalletBalances,
-    updateDepositBalances,
-    updateStakingInfo,
-    updateAums,
-    updateNativeTokenPrice,
-    updateStakedGmxSupply,
-    updateEsGmxSupply,
-    updateGmxPrice,
-    updateVestingInfo,
-    updateGmxSupply,
-    updateTotalGmxSupply,
-    updateGmxStaked,
-  ]);
-
-  useEffect(() => {
->>>>>>> c8690316
     window.scrollTo(0, 0);
   }, []);
 
