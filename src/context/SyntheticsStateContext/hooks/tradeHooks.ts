--- conflicted
+++ resolved
@@ -9,11 +9,8 @@
   makeSelectTradeRatios,
 } from "../selectors/tradeSelectors";
 import { useSelector } from "../utils";
-<<<<<<< HEAD
 import { selectMarketsInfoData, selectTokensData } from "../selectors/globalSelectors";
-=======
 import { useSavedIsPnlInLeverage } from "./globalsHooks";
->>>>>>> 166a5b1e
 
 export const useNextPositionValuesForIncrease = ({
   collateralTokenAddress,
