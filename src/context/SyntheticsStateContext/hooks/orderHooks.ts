import uniq from "lodash/uniq";
import { useCallback, useMemo } from "react";

import { usePendingTxns } from "context/PendingTxnsContext/PendingTxnsContext";
<<<<<<< HEAD
import { useSubaccountCancelOrdersDetailsMessage } from "context/SubaccountContext/useSubaccountCancelOrdersDetailsMessage";
=======
import { useSubaccount, useSubaccountCancelOrdersDetailsMessage } from "context/SubaccountContext/SubaccountContext";
>>>>>>> 2954c600
import { cancelOrdersTxn } from "domain/synthetics/orders/cancelOrdersTxn";
import { useEthersSigner } from "lib/wallets/useEthersSigner";

import { selectChainId } from "../selectors/globalSelectors";
import {
  makeSelectOrderErrorByOrderKey,
  makeSelectOrdersWithErrorsByPositionKey,
  selectOrderErrorsByOrderKeyMap,
  selectOrderErrorsCount,
} from "../selectors/orderSelectors";
import { makeSelectSubaccountForActions } from "../selectors/globalSelectors";
import { useSelector } from "../utils";
import { useCancellingOrdersKeysState } from "./orderEditorHooks";

export const useOrderErrors = (orderKey: string) => {
  const selector = useMemo(() => makeSelectOrderErrorByOrderKey(orderKey), [orderKey]);
  return useSelector(selector);
};

export const usePositionOrdersWithErrors = (positionKey: string | undefined) => {
  const selector = useMemo(() => makeSelectOrdersWithErrorsByPositionKey(positionKey), [positionKey]);
  return useSelector(selector);
};

export const useOrderErrorsByOrderKeyMap = () => useSelector(selectOrderErrorsByOrderKeyMap);

export const useOrderErrorsCount = () => useSelector(selectOrderErrorsCount);

export function useCancelOrder(orderKey: string) {
  const chainId = useSelector(selectChainId);
  const signer = useEthersSigner();
  const [cancellingOrdersKeys, setCancellingOrdersKeys] = useCancellingOrdersKeysState();
  const { setPendingTxns } = usePendingTxns();
  const cancelOrdersDetailsMessage = useSubaccountCancelOrdersDetailsMessage(1);
  const subaccount = useSelector(makeSelectSubaccountForActions(1));

  const isCancelOrderProcessing = cancellingOrdersKeys.includes(orderKey);

  const onCancelOrder = useCallback(
    function cancelOrder() {
      if (!signer) return;

      setCancellingOrdersKeys((p) => uniq(p.concat(orderKey)));

      cancelOrdersTxn(chainId, signer, subaccount, {
        orderKeys: [orderKey],
        setPendingTxns: setPendingTxns,
        detailsMsg: cancelOrdersDetailsMessage,
      }).finally(() => {
        setCancellingOrdersKeys((prev) => prev.filter((k) => k !== orderKey));
      });
    },
    [cancelOrdersDetailsMessage, chainId, orderKey, setCancellingOrdersKeys, setPendingTxns, signer, subaccount]
  );

  return [isCancelOrderProcessing, onCancelOrder] as const;
}<|MERGE_RESOLUTION|>--- conflicted
+++ resolved
@@ -2,11 +2,7 @@
 import { useCallback, useMemo } from "react";
 
 import { usePendingTxns } from "context/PendingTxnsContext/PendingTxnsContext";
-<<<<<<< HEAD
 import { useSubaccountCancelOrdersDetailsMessage } from "context/SubaccountContext/useSubaccountCancelOrdersDetailsMessage";
-=======
-import { useSubaccount, useSubaccountCancelOrdersDetailsMessage } from "context/SubaccountContext/SubaccountContext";
->>>>>>> 2954c600
 import { cancelOrdersTxn } from "domain/synthetics/orders/cancelOrdersTxn";
 import { useEthersSigner } from "lib/wallets/useEthersSigner";
 
@@ -17,7 +13,6 @@
   selectOrderErrorsByOrderKeyMap,
   selectOrderErrorsCount,
 } from "../selectors/orderSelectors";
-import { makeSelectSubaccountForActions } from "../selectors/globalSelectors";
 import { useSelector } from "../utils";
 import { useCancellingOrdersKeysState } from "./orderEditorHooks";
 
@@ -41,7 +36,7 @@
   const [cancellingOrdersKeys, setCancellingOrdersKeys] = useCancellingOrdersKeysState();
   const { setPendingTxns } = usePendingTxns();
   const cancelOrdersDetailsMessage = useSubaccountCancelOrdersDetailsMessage(1);
-  const subaccount = useSelector(makeSelectSubaccountForActions(1));
+  // const subaccount = useSelector(makeSelectSubaccountForActions(1));
 
   const isCancelOrderProcessing = cancellingOrdersKeys.includes(orderKey);
 
@@ -51,7 +46,7 @@
 
       setCancellingOrdersKeys((p) => uniq(p.concat(orderKey)));
 
-      cancelOrdersTxn(chainId, signer, subaccount, {
+      cancelOrdersTxn(chainId, signer, {
         orderKeys: [orderKey],
         setPendingTxns: setPendingTxns,
         detailsMsg: cancelOrdersDetailsMessage,
@@ -59,7 +54,7 @@
         setCancellingOrdersKeys((prev) => prev.filter((k) => k !== orderKey));
       });
     },
-    [cancelOrdersDetailsMessage, chainId, orderKey, setCancellingOrdersKeys, setPendingTxns, signer, subaccount]
+    [cancelOrdersDetailsMessage, chainId, orderKey, setCancellingOrdersKeys, setPendingTxns, signer]
   );
 
   return [isCancelOrderProcessing, onCancelOrder] as const;
