--- conflicted
+++ resolved
@@ -1,5 +1,5 @@
-import { NATIVE_TOKEN_ADDRESS, convertTokenAddress, getWrappedToken } from "sdk/configs/tokens";
 import { OrderType } from "domain/synthetics/orders";
+import { getIsPositionInfoLoaded } from "domain/synthetics/positions";
 import {
   FindSwapPath,
   TradeMode,
@@ -18,7 +18,11 @@
   getTriggerDecreaseOrderType,
 } from "domain/synthetics/trade";
 import { getByKey } from "lib/objects";
+import { NATIVE_TOKEN_ADDRESS, convertTokenAddress, getWrappedToken } from "sdk/configs/tokens";
+import { ExternalSwapQuote } from "sdk/types/trade";
+import { createTradeFlags } from "sdk/utils/trade";
 import { createSelector, createSelectorDeprecated, createSelectorFactory } from "../utils";
+import { selectExternalSwapQuote } from "./externalSwapSelectors";
 import {
   selectChainId,
   selectMarketsInfoData,
@@ -29,10 +33,6 @@
   selectUserReferralInfo,
 } from "./globalSelectors";
 import { selectSavedAcceptablePriceImpactBuffer } from "./settingsSelectors";
-import { getIsPositionInfoLoaded } from "domain/synthetics/positions";
-import { ExternalSwapQuote } from "sdk/types/trade";
-import { createTradeFlags } from "sdk/utils/trade";
-import { selectExternalSwapQuote } from "./externalSwapSelectors";
 
 export type TokenTypeForSwapRoute = "collateralToken" | "indexToken";
 
@@ -206,42 +206,17 @@
       const collateralToken = q((state) => getByKey(selectTokensData(state), collateralTokenAddress));
       const marketInfo = q((state) => getByKey(selectMarketsInfoData(state), marketAddress));
       const position = q((state) => getByKey(selectPositionsInfoData(state), positionKey));
+      const externalSwapQuote = q(selectExternalSwapQuote);
 
       const acceptablePriceImpactBuffer = q(selectSavedAcceptablePriceImpactBuffer);
       const findSwapPath = q(
         makeSelectFindSwapPath(
           initialCollateralTokenAddress,
           tokenTypeForSwapRoute === "indexToken" ? indexTokenAddress : collateralTokenAddress
-<<<<<<< HEAD
-        ),
-        selectUserReferralInfo,
-        selectUiFeeFactor,
-        selectExternalSwapQuote,
-      ],
-      (
-        tokensData,
-        marketsInfoData,
-        positionsInfoData,
-        acceptablePriceImpactBuffer,
-        findSwapPath,
-        userReferralInfo,
-        uiFeeFactor,
-        externalSwapQuote
-      ) => {
-        const position = positionKey ? getByKey(positionsInfoData, positionKey) : undefined;
-        const tradeFlags = createTradeFlags(tradeType, tradeMode);
-        const indexToken = indexTokenAddress ? getByKey(tokensData, indexTokenAddress) : undefined;
-        const initialCollateralToken = initialCollateralTokenAddress
-          ? getByKey(tokensData, initialCollateralTokenAddress)
-          : undefined;
-        const collateralToken = collateralTokenAddress ? getByKey(tokensData, collateralTokenAddress) : undefined;
-        const marketInfo = marketAddress ? getByKey(marketsInfoData, marketAddress) : undefined;
-=======
         )
       );
       const userReferralInfo = q(selectUserReferralInfo);
       const uiFeeFactor = q(selectUiFeeFactor);
->>>>>>> c5e5b372
 
       const tradeFlags = createTradeFlags(tradeType, tradeMode);
 
@@ -254,27 +229,6 @@
         }
       }
 
-<<<<<<< HEAD
-        return getIncreasePositionAmounts({
-          marketInfo,
-          indexToken,
-          initialCollateralToken,
-          collateralToken,
-          isLong: tradeFlags.isLong,
-          initialCollateralAmount,
-          indexTokenAmount,
-          leverage,
-          triggerPrice: tradeFlags.isLimit ? triggerPrice : undefined,
-          position,
-          fixedAcceptablePriceImpactBps,
-          acceptablePriceImpactBuffer,
-          findSwapPath,
-          userReferralInfo,
-          uiFeeFactor,
-          strategy,
-          externalSwapQuote,
-        });
-=======
       if (
         indexTokenAmount === undefined ||
         !tradeFlags.isIncrease ||
@@ -284,7 +238,6 @@
         !marketInfo
       ) {
         return undefined;
->>>>>>> c5e5b372
       }
 
       return getIncreasePositionAmounts({
@@ -301,6 +254,7 @@
         limitOrderType,
         fixedAcceptablePriceImpactBps,
         acceptablePriceImpactBuffer,
+        externalSwapQuote,
         findSwapPath,
         userReferralInfo,
         uiFeeFactor,
@@ -309,33 +263,6 @@
     })
 );
 
-<<<<<<< HEAD
-=======
-export const createTradeFlags = (tradeType: TradeType, tradeMode: TradeMode): TradeFlags => {
-  const isLong = tradeType === TradeType.Long;
-  const isShort = tradeType === TradeType.Short;
-  const isSwap = tradeType === TradeType.Swap;
-  const isPosition = isLong || isShort;
-  const isMarket = tradeMode === TradeMode.Market;
-  const isLimit = tradeMode === TradeMode.Limit || tradeMode === TradeMode.StopMarket;
-  const isTrigger = tradeMode === TradeMode.Trigger;
-  const isIncrease = isPosition && (isMarket || isLimit);
-
-  const tradeFlags: TradeFlags = {
-    isLong,
-    isShort,
-    isSwap,
-    isPosition,
-    isIncrease,
-    isMarket,
-    isLimit,
-    isTrigger,
-  };
-
-  return tradeFlags;
-};
-
->>>>>>> c5e5b372
 export const makeSelectDecreasePositionAmounts = createSelectorFactory(
   ({
     collateralTokenAddress,
