--- conflicted
+++ resolved
@@ -1,9 +1,4 @@
-<<<<<<< HEAD
-import { OrderType } from "../../domain/synthetics/orders";
-=======
-import { BigNumber } from "ethers";
 import { OrderType, OrderTxnType } from "../../domain/synthetics/orders";
->>>>>>> ddf3b05b
 
 export type SyntheticsEventsContextType = {
   orderStatuses: OrderStatuses;
