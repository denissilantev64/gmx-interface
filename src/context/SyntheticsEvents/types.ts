--- conflicted
+++ resolved
@@ -1,7 +1,3 @@
-<<<<<<< HEAD
-import { ExternalSwapQuote } from "domain/synthetics/externalSwaps/useExternalSwapsQuote";
-import { OrderTxnType, OrderType } from "../../domain/synthetics/orders";
-=======
 import { OrderTxnType, OrderType } from "domain/synthetics/orders";
 
 export type MultiTransactionStatus<TEventData> = {
@@ -100,7 +96,6 @@
   transactionHash: string;
   blockNumber: number;
 };
->>>>>>> cf566c89
 
 export type SyntheticsEventsContextType = {
   orderStatuses: OrderStatuses;
