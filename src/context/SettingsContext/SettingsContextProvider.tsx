--- conflicted
+++ resolved
@@ -31,7 +31,6 @@
 import { tenderlyLsKeys } from "lib/tenderly";
 import { getDefaultGasPaymentToken } from "sdk/configs/express";
 import { getOracleKeeperRandomIndex } from "sdk/configs/oracleKeeper";
-import { DEFAULT_TWAP_NUMBER_OF_PARTS } from "sdk/configs/twap";
 
 export type SettingsContextType = {
   showDebugValues: boolean;
@@ -281,15 +280,12 @@
       debugSwapMarketsConfig: debugSwapMarketsConfig!,
       setDebugSwapMarketsConfig,
 
-<<<<<<< HEAD
       settingsWarningDotVisible: settingsWarningDotVisible!,
       setSettingsWarningDotVisible,
 
       expressTradingGasTokenSwitched: expressTradingGasTokenSwitched!,
       setExpressTradingGasTokenSwitched,
 
-=======
->>>>>>> 5d3be8ff
       savedTwapNumberOfParts: savedTwapNumberOfParts!,
       setSavedTWAPNumberOfParts,
     };
@@ -334,13 +330,10 @@
     setExternalSwapsEnabled,
     debugSwapMarketsConfig,
     setDebugSwapMarketsConfig,
-<<<<<<< HEAD
     settingsWarningDotVisible,
     setSettingsWarningDotVisible,
     expressTradingGasTokenSwitched,
     setExpressTradingGasTokenSwitched,
-=======
->>>>>>> 5d3be8ff
     savedTwapNumberOfParts,
     setSavedTWAPNumberOfParts,
   ]);
