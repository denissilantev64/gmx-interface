.App {
  position: relative;
  overflow: hidden;
  min-height: 100%;
}

.App-header-backdrop {
  position: fixed;
  z-index: 10;
  top: 0;
  bottom: 0;
  left: 0;
  right: 0;
}

.App-content header {
  position: relative;
  z-index: 3;
}

.App-header.large {
  height: 62px;
  backdrop-filter: blur(4px);
  display: flex;
  justify-content: space-between;
  position: relative;
  padding-left: 32px;
  padding-right: 32px;
  background: transparent 0% 0% no-repeat padding-box;
  border-bottom: 1px solid #ffffff10;
}

.App-header.large::after {
  height: 13px;
  width: 100%;
  content: " ";
  background: transparent linear-gradient(180deg, #00000030 0%, #00000000 100%)
    0% 0% no-repeat padding-box;
  position: absolute;
  bottom: -13px;
  left: 0;
}

.App-header.large .App-header-links {
  display: flex;
}

.App-header.small {
  display: none;
}

.App-header-link-home {
  display: none;
}

.App-header-drawer {
  background: #17182c88 0% 0% no-repeat padding-box;
  box-shadow: 8px 3px 6px #00000029;
  opacity: 1;
  backdrop-filter: blur(27px);
  position: fixed;
  z-index: 11;
  left: 0;
  right: 0;
  top: 0;
  height: 100vh;
  width: 304px;
  overflow-y: auto;
  -ms-overflow-style: none; /* Internet Explorer 10+ */
  scrollbar-width: none; /* Firefox */
}
.App-header-drawer::-webkit-scrollbar {
  display: none; /* Safari and Chrome */
}

.App-header-drawer .App-header-link-container a {
  font-size: 14px;
  line-height: 18px;
  font-weight: normal;
  letter-spacing: 0.1px;
  color: #a0a3c4;
  padding: 15px 16px;
  text-decoration: none;
  display: block;
}

.App-header-drawer .App-header-link-container a:hover,
.App-header-drawer .App-header-link-container a:focus,
.App-header-drawer .App-header-link-container a.active {
  background: #303fd024;
  color: white;
}

.App-header-links-header {
  height: 62px;
  display: flex;
  align-items: center;
  z-index: 3;
}

.App-header-container-left {
  display: flex;
  align-items: center;
}

.App-header-top {
  width: 100%;
  position: relative;
  display: flex;
  justify-content: space-between;
  /* z-index: 2; */
}

.App-header-menu-icon-block {
  margin-right: 12px;
  margin-left: 0px;
  display: flex;
  align-items: center;
}

.App-header-menu-icon {
  color: white;
  font-size: 1.3rem;
  cursor: pointer;
  opacity: 0.7;
  margin: 9px 10px;
}

.App-header-menu-icon:hover {
  opacity: 0.9;
}

.App-highlight-box {
  background: linear-gradient(
    45deg,
    rgba(80, 10, 245, 1) 0%,
    rgba(43, 118, 224, 1) 35%,
    rgba(7, 157, 250, 1) 77%,
    rgba(2, 207, 207, 1) 100%
  );
  border-radius: 3px;
  box-shadow: 0 0 4px 6px rgba(45, 66, 252, 0.15);
}

.App-box,
.App-card,
.App-card-primary,
.App-box-highlight,
.App-box-solid {
  position: relative;
  border: 1px solid #1e2136;
  border-radius: 4px;
  background: #17182c;
}

.App-card-bottom-placeholder {
  visibility: hidden;
}

.App-card-bottom {
  position: absolute;
  bottom: 0;
  left: 0;
  right: 0;
  padding: 1rem;
  padding-bottom: 1.2rem;
}

.App-card-bottom .App-card-divider,
.App-card-bottom-placeholder .App-card-divider {
  margin-bottom: 1.2rem;
}

.App-card-long {
  background: #16182E;
  margin-bottom: 1.5484rem;
}

.App-card-long-content {
  display: flex;
  padding: 1.032rem 0;
}

.App-card-long_sub {
  width: 20%;
  padding: 0 1.032rem;
}

.App-card-long_sub__info {
  display: flex;
  flex-direction: column;
  justify-content: center;
  margin-left: 0.5rem;
}

.App-card-long_sub__info___title {
  font-size: 1.032rem;
  line-height: 1.3548rem;
  font-weight: normal;
  letter-spacing: 0px;
  color: #FFFFFF;
}

.App-card-long_sub__info___subtitle {
  font-size: 0.774rem;
  line-height: 0.9677rem;
  font-weight: normal;
  letter-spacing: 0px;
  color: #A0A3C4;
}

.App-card-long-sub-left {
  display: flex;
}

.App-card-long_sub-icon {
  display: flex;
}

.App-card-long_sub__iconlist .App-card-long_sub__iconlist___icon {
  margin-left: 8px;
}

.App-card-long_sub__iconlist .App-card-long_sub__iconlist___icon img {
  filter: grayscale(1);
}

.App-card-long_sub__iconlist .App-card-long_sub__iconlist___icon img:hover {
  filter: unset;
}

.App-card-long_sub__iconlist {
  display: flex;
  align-items: center;
  margin-left: auto;
}

.App-card-divider-vertical {
  width: 1px;
  height: 5.6774rem;
  background: #A0A3C4;
}

.App-card-long_sub:first-child {
  display: flex;
  align-items: center;
}

.App-card-long_sub__title {
  color: #A0A3C4;
  font-size: 0.903rem;
  line-height: 1.1613rem;
  font-weight: normal;
  letter-spacing: 0.25px;
  margin-bottom: 0.516rem;
}

.App-card-long_sub__subtitle {
  letter-spacing: 0.36px;
  color: white;
  font-size: 1.2903rem;
  line-height: 1.6774rem;
  font-weight: normal;
}

.App-card-title-block {
  display: flex;
  justify-content: space-between;
  padding: 1.032rem;
}

.App-card-title-info-icon {
  display: flex;
  margin-right: 8px;
}

.App-card-title-info {
  display: flex;
}

.App-card-info-title {
  font-size: 1.032rem;
  line-height: 1.3548rem;
  font-weight: normal;
  letter-spacing: 0px;
  color: #FFFFFF;
}

.App-card-info-subtitle {
  font-size: 0.774rem;
  line-height: 0.9677rem;
  font-weight: normal;
  letter-spacing: 0px;
  color: #a9a9b0;
}

.App-card-title-iconlist {
  display: grid;
  grid-template-columns: 1fr 1fr 1fr;
  grid-column-gap: 8px;
  grid-row-gap: 8px;
}

.App-card-title-iconlist___icon img {
  filter: grayscale(1);
}

.App-card-title-iconlist___icon img:hover {
  filter: unset;
}

.WalletConnect-btn,
.MetaMask-btn {
  display: block;
  box-shadow: inset 0px 0px 10px 5px rgba(27, 30, 46, 0.2);
  background: linear-gradient(
    90deg,
    rgba(20, 23, 38, 0.9) 0%,
    rgba(25, 30, 47, 0.9) 100%
  );
  height: 3.3rem;
  width: 17rem;
  border: 1px solid #23263b;
  border-radius: 3px;
  position: relative;
  color: white;
  font-size: 1.3rem;
  display: grid;
  grid-template-columns: auto 1fr;
  text-align: left;
  padding-left: 1.2rem;
  padding-top: 0.7rem;
}
.WalletConnect-btn:hover,
.MetaMask-btn:hover {
  background: linear-gradient(
    90deg,
    rgba(20, 23, 38, 1) 0%,
    rgba(25, 30, 47, 1) 100%
  );
  border-color: rgba(45, 66, 252, 1);
}

.MetaMask-btn {
  margin-bottom: 0.7rem;
}

.MetaMask-btn img {
  display: inline-block;
  height: 1.5rem;
  margin-right: 1.2rem;
}

.WalletConnect-btn img {
  display: inline-block;
  height: 1.8rem;
  margin-right: 1.2rem;
}

button.App-connect-wallet {
  cursor: pointer;
  display: inline-block;
  border: none;
  font-size: 14px;
  line-height: 20px;
  font-weight: 500;
  padding: 9px 24px;
  height: 36px;
  color: #17182c;
  background: #03cfcd 0% 0% no-repeat padding-box;
  border-radius: 4px;
}

button.App-connect-wallet:hover {
  opacity: 1;
}

.App-header-user-link {
  margin-right: 24px;
}

.App-header-user-address {
  border: 1px solid #ffffff17;
  height: 36px;
  border-radius: 4px;
  display: inline-flex;
  align-items: center;
  color: white;
  position: relative;
}

.App-card-divider {
  height: 1px;
  background: #23263b;
  margin: 0.7rem -1rem;
}

.App-box-solid {
  background: linear-gradient(
    90deg,
    rgba(20, 21, 38, 1) 0%,
    rgba(25, 27, 47, 1) 100%
  );
}

.Page {
  max-width: 70rem;
  margin: auto;
  padding-top: 3rem;
}

.Page-content {
  padding: 3rem;
  padding-top: 1rem;
}

.section-title-block {
  display: flex;
  margin-bottom: 1.5rem;
  max-width: 37.677rem;
  width: 100%;
}

.page-main-content .section-title-block {
  margin-top: 4rem;
}

.section-title-icon {
  margin-right: 0.774rem;
  display: flex;
  align-items: center;
}

.section-title-icon img {
  /* display: flex; */
  display: none;
}

.section-title-content {
  display: flex;
  flex-direction: column;
  justify-content: flex-end;
}

.section-title-content .section-title-content__title {
  font-size: 1.5rem;
  line-height: 2rem;
  color: white;
  letter-spacing: 0px;
}

.section-title-content .section-title-content__description {
  font-size: 1.161rem;
  line-height: 1.484rem;
  letter-spacing: 0px;
  color: #a0a3c4;
  margin-top: 4px;
  max-width: 40rem;
}

.section-title-content .section-title-content__description span {
  cursor: pointer;
  color: white;
}

.Page-title-section {
  padding-left: 3rem;
  padding-right: 1rem;
  margin-top: 1rem;
  position: relative;
}

.Page-title-section:first-child {
  margin-top: 0rem;
}

.Page-title {
  font-size: 2.2rem;
  font-weight: 500;
  margin-bottom: 0.5rem;
  font-family: "Relative Bold";
}

.Page-description {
  /* opacity: 0.7; */
  color: #b7b7bd;
  line-height: 1.4rem;
}

.Page-description span, .Page-description a {
  text-decoration: underline;
  cursor: pointer;
  display: inline-flex;
  color: inherit;
}

.Page-description span img, .Page-description a img {
  margin-left: 4px;
}

.App-hero {
  position: relative;
  text-align: center;
  padding-top: 4rem;
  margin-bottom: 2rem;
}

.App-hero-primary {
  font-size: 3rem;
  font-weight: bold;
  margin-bottom: 1rem;
}

.App-note {
  text-align: center;
  font-weight: bold;
  font-size: 0.9rem;
  padding: 0 2rem;
}

.App-card {
<<<<<<< HEAD
  padding: 1rem;
  padding-bottom: 1.2rem;
=======
  padding: 1rem 1rem 1.2rem;
>>>>>>> 7d0a071d
  border: 1px solid #1e2136;
  border-radius: 4px;
}

.App-card-title {
  font-size: 1.032rem;
  line-height: 1.355rem;
  font-weight: normal;
  letter-spacing: 0px;
  color: #ffffff;
  margin-bottom: 1rem;
  display: flex;
  align-items: center;
}

.App-card-title-small {
  font-size: 1.1rem;
  margin-bottom: 1rem;
}

.App-card-content {
  display: grid;
  grid-row-gap: 0.5rem;
}

.App-card-row {
  display: grid;
  grid-template-columns: 1fr auto;
  grid-column-gap: 1rem;
  padding: unset;
}

.App-card-row.inner {
  padding-left: 1rem;
}
.App-card-row .icon {
  vertical-align: baseline;
  margin-left: 0.2rem;
  position: relative;
  top: 2px;
}

.Tooltip-row {
  display: flex;
  justify-content: space-between;
}

.App-card-row > div:last-child {
  text-align: right;
}

.App-card-options {
  padding: unset;
  margin: -0.4rem;
}

.App-card-option {
  margin: 0.4rem;
}

.App-header a.App-header-link-main,
.App-header .App-header-link-main {
  font-size: 1.1rem;
  padding: 1rem;
  margin-left: -1rem;
  display: flex;
  margin-right: 0.7742rem;
}

.App-header-link-main img {
  display: inline-block;
  height: 1.4rem;
  vertical-align: middle;
}

.App-header-link-main img.small {
  display: none;
}

.App-header a {
  text-decoration: none;
  vertical-align: middle;
  display: inline-block;
}

.App-header a.active {
  pointer-events: none;
  opacity: 1;
  color: #eee;
}

.App-header a:hover {
  opacity: 1;
  color: #eee;
}

.App-header-container-left a {
  padding: 18px 17px;
  display: block;
  color: #a0a3c4;
  font-size: 15px;
  line-height: 1.2rem;
  font-weight: normal;
}

.App-header-container-left a.active {
  color: white;
}

.App-header-container-left a.disabled {
  cursor: not-allowed;
  color: #ffffff61;
}

.Toastify {
  font-size: 0.9rem;
}

.Toastify__toast {
  min-height: 3rem;
  cursor: default;
}

.Toastify__toast-body {
  padding: 0 0.3rem;
}

.Toastify-debug {
  margin-top: 0.3rem;
  font-size: 0.8rem;
  opacity: 0.7;
}
.Toastify-debug-button {
  border-bottom: 1px dashed;
  cursor: pointer;
}

.App-icon {
  vertical-align: middle;
  margin-bottom: 0.3rem;
}

.App-background-side-1 {
  z-index: 1;
  position: absolute;
  left: 0;
  right: 0;
  top: 0;
  bottom: 0;
  pointer-events: none;
  background: linear-gradient(
    90deg,
    rgba(45, 66, 252, 0.05) 0%,
    rgba(8, 8, 10, 0) 100%
  );
}

.App-background-side-2 {
  z-index: 2;
  position: absolute;
  left: 0;
  right: 0;
  top: 0;
  bottom: 0;
  pointer-events: none;
  background: linear-gradient(
    90deg,
    rgba(0, 0, 0, 0) 0%,
    rgba(0, 216, 240, 0.01) 51%,
    rgba(0, 216, 240, 0.03) 100%
  );
}

.App-background {
  z-index: 4;
  position: absolute;
  left: -100%;
  right: 0%;
  top: -20%;
  bottom: -200%;
  pointer-events: none;
  background: radial-gradient(
    circle,
    rgba(80, 10, 245, 0.05) 0%,
    rgba(80, 10, 245, 0.02) 36%,
    rgba(8, 8, 10, 0) 100%
  );
}

.App-background-ball-1 {
  z-index: 3;
  position: absolute;
  left: 0%;
  right: 0%;
  top: -50%;
  bottom: -200%;
  pointer-events: none;
  background: radial-gradient(
    circle,
    rgba(102, 56, 217, 0.05) 0%,
    rgba(56, 33, 105, 0.02) 36%,
    rgba(8, 8, 10, 0) 100%
  );
}

.App-background-ball-2 {
  z-index: 2;
  position: absolute;
  left: -50%;
  right: -150%;
  top: -30%;
  bottom: -200%;
  pointer-events: none;
  background: radial-gradient(
    circle,
    rgba(7, 149, 250, 0.05) 0%,
    rgba(7, 149, 250, 0.02) 36%,
    rgba(8, 8, 10, 0) 100%
  );
}

.App-highlight {
  z-index: 0;
  position: absolute;
  left: 0%;
  right: -100%;
  top: -100%;
  bottom: 0%;
  pointer-events: none;
}

.App-title {
  text-align: center;
  font-size: 3rem;
  margin-top: 17vh;
  margin-bottom: 1rem;
  font-weight: bold;
}

.App-subtitle {
  text-align: center;
  font-size: 1.1rem;
  margin-bottom: 5rem;
  opacity: 0.9;
  padding: 0 1rem;
}

.App-info-row {
  display: grid;
  grid-template-columns: auto auto;
  font-size: 0.9rem;
  margin-bottom: 0.3rem;
}

.App-info-label {
  opacity: 0.7;
}

.App-cta {
  cursor: pointer;
  display: inline-block;
  padding: 1rem;
  border-radius: 3px;
  border: none;
  font-size: 14px;
}

a.App-cta,
button.App-cta {
  color: white;
  text-decoration: none;
  background: linear-gradient(
    90deg,
    rgba(45, 66, 252, 1) 0%,
    rgba(46, 61, 205, 1) 100%
  );
  /* box-shadow: 0 0 4px 6px rgba(45,66,252,0.15); */
}

a.App-cta:hover,
button.App-cta:hover:enabled {
  background: linear-gradient(
    90deg,
    rgba(58, 78, 252, 1) 0%,
    rgba(51, 68, 222, 1) 100%
  );
  box-shadow: 0 0 4px 6px rgba(45, 66, 252, 0.2);
}

.App-cta.small {
  padding: 0.6rem 0.7rem;
}

a.App-cta.transparent,
button.App-cta.transparent {
  box-shadow: none;
  background: none;
  color: rgba(255, 255, 255, 0.7);
  opacity: 1;
}

a.App-cta.transparent:hover,
button.App-cta.transparent:hover:enabled {
  color: white;
  box-shadow: none;
  background: none;
}

button.App-cta.option,
a.App-cta.option {
  padding: 0.5rem 1rem;
  font-size: 0.9rem;
}

a.App-button-option,
button.App-button-option {
  cursor: pointer;
  display: inline-block;
  padding: 0.4rem 0.7rem;
  border-radius: 3px;
  color: white;
  text-decoration: none;
  border: none;
  font-size: 1rem;
  background: rgba(43, 55, 94, 1);
}

a.App-button-option:hover,
button.App-button-option:hover:enabled {
  background: linear-gradient(
    90deg,
    rgba(58, 78, 252, 1) 0%,
    rgba(51, 68, 222, 1) 100%
  );
  box-shadow: 0 0 4px 6px rgba(45, 66, 252, 0.2);
}

button.App-button-option:disabled {
  cursor: not-allowed;
}

.App-header-container-right {
  display: flex;
  align-items: center;
}

.App-header-user {
  display: flex;
  align-items: center;
}

.App-header-user-settings {
  display: inline-flex;
  cursor: pointer;
  border: none;
  border-radius: 1rem;
  font-size: 1rem;
  background: none;
  color: white;
  padding: 0;
  width: 24px;
  height: 24px;
  align-items: center;
  border-radius: 4px;
  display: inline-flex;
  justify-content: center;
  align-items: center;
}

.App-settings-row {
  margin-bottom: 0.5rem;
}

.App-settings .App-cta {
  margin-top: 1rem;
}

.App-slippage-tolerance-input-container {
  position: relative;
}

.App-slippage-tolerance-input {
  border: 1px solid rgba(255, 255, 255, 0.1);
  margin-top: 0.5rem;
  margin-bottom: 0.5rem;
  width: 100%;
}

.App-slippage-tolerance-input-percent {
  position: absolute;
  right: 0.7rem;
  width: 2rem;
  top: 1.5rem;
  bottom: 0;
  text-align: right;
}

.Network-icon {
  vertical-align: middle;
  width: 1.2rem;
  height: 1.2rem;
}

.App-header-user-netowork {
  margin-right: 24px;
}

.App-content {
  position: relative;
  z-index: 2;
}

.App-footer {
  left: 0;
  right: 0;
  position: fixed;
  bottom: 5vh;
  text-align: center;
}

a.App-social-link {
  margin-left: 0.7rem;
  margin-right: 0.7rem;
  font-size: 1.7rem;
  color: white;
  opacity: 0.8;
}

a.App-social-link:hover {
  opacity: 0.9;
}

.App-input {
  text-align: center;
  display: inline-block;
  width: 90%;
  max-width: 30rem;
}

.App-input input {
  width: 100%;
}

.App-input-top {
  display: grid;
  grid-template-columns: auto auto;
  margin-bottom: 0.5rem;
  padding-left: 0.1rem;
  padding-right: 0.3rem;
}

.App-input-label {
  text-align: left;
  opacity: 0.9;
}

.App-input-max {
  text-align: right;
  opacity: 0.9;
  cursor: pointer;
}

.App-input-max:hover {
  opacity: 1;
}

.App-input-container {
  border: 2px solid rgba(48, 31, 130, 0.8);
  background: rgba(0, 0, 0, 0.1);
  display: grid;
  grid-template-columns: 1fr auto;
}

.App-input-unit {
  text-align: right;
  padding: 0.8rem;
  font-size: 1.3rem;
}

button.App-button {
  text-align: center;
  display: inline-block;
  font-size: 1.1rem;
  width: 90%;
  max-width: 30rem;
}

.Toastify__toast--error {
  background: #333957;
  color: white;
  border-radius: 6px;
}

.Toastify__toast--success {
  background: transparent linear-gradient(90deg, #18846c 0%, #26aa89 100%) 0% 0%
    no-repeat padding-box;
  border: 1px solid #268270;
  color: white;
  box-shadow: 0px 3px 6px #0000005c;
  border-radius: 4px;
}

.Toastify__close-button {
  align-self: center;
  border-radius: 4px;
  width: 20px;
  height: 20px;
  display: inline-flex;
  justify-content: center;
  align-items: center;
  transition: none;
}
.Toastify__close-button:hover {
  background: #ffffff47 0% 0% no-repeat padding-box;
}
.Toastify__toast-body {
  font: normal normal normal 14px/16px Relative;
}

@keyframes zoomIn {
  from {
    opacity: 0;
    transform: scale3d(0.3, 0.3, 0.3);
  }

  50% {
    opacity: 1;
  }
}

.zoomIn {
  animation-name: zoomIn;
}

@keyframes zoomOut {
  from {
    opacity: 1;
  }

  50% {
    opacity: 0;
    transform: scale3d(0.3, 0.3, 0.3);
  }

  to {
    opacity: 0;
  }
}

.zoomOut {
  animation-name: zoomOut;
}

.positive {
  color: #0ecc83;
}

.positive-background {
  background: linear-gradient(
    45deg,
    rgba(10, 115, 75, 1) 0%,
    rgba(12, 154, 100, 1) 100%
  );
}

.negative {
  color: #fa3c58;
}

.negative-background {
  background: linear-gradient(
    45deg,
    rgba(115, 30, 43, 1) 0%,
    rgba(174, 43, 63, 1) 100%
  );
}

.App-warning,
.App-warning a {
  color: #f037b5;
}

.App-warning {
  padding: 0 2rem;
}

.App-slider .rc-slider-rail {
  background: linear-gradient(
    90deg,
    rgba(30, 34, 61, 1) 0%,
    rgba(40, 45, 74, 1) 100%
  );
}

.App-slider .rc-slider-track {
  background: linear-gradient(
    90deg,
    rgba(46, 61, 205, 1) 0%,
    rgba(45, 66, 252, 1) 100%
  );
}

.App-slider .rc-slider-dot {
  border: none;
  border-radius: 1px;
  width: 2px;
  margin-left: -1px;
  background: rgba(40, 45, 74, 1);
}

.App-slider .rc-slider-dot-active {
  background: #3d51ff;
}

.App-slider .rc-slider-handle {
  background: #303652;
  border: solid 2px rgba(45, 66, 252, 1);
}

.App-slider .rc-slider-handle:active {
  box-shadow: 0 0 4px 6px rgba(45, 66, 252, 0.2);
}

.App-slider .rc-slider-mark-text,
.App-slider .rc-slider-mark-text-active {
  color: white;
  opacity: 0.5;
}

.App-slider .rc-slider-mark-text:hover,
.App-slider .rc-slider-mark-text-active:hover {
  opacity: 1;
}

.rc-slider-tooltip {
  z-index: 5;
}

.rc-slider-tooltip-inner {
  box-shadow: none;
  padding: 0.3rem 0.5rem;
  background: #303652;
}

.rc-slider-tooltip-placement-top .rc-slider-tooltip-arrow {
  border-top-color: #303652;
}

.header-connect-btn {
  background: #3b43e3;
}

.header-connect-btn:hover {
  background: #6a70ea;
}

.header-connect-btn:focus {
  background: #7a7fec;
  border: 1px solid #3b43e3;
  box-sizing: border-box;
  padding-left: 15px;
  padding-right: 15px;
}

.header-connect-btn:active {
  background: #7a7fec;
}

.header-connect-btn.short-label {
  display: none !important;
}

.selector-backdrop {
  opacity: 1;
  height: 100vh;
  z-index: 2;
  backdrop-filter: blur(17px);
  position: fixed;
  top: 0;
  width: 100%;
}

@media (max-width: 1033px) {
  .header-connect-btn.long-label {
    display: none !important;
  }
  .App-header-user-address {
    padding: 0 0px;
  }

  .header-connect-btn.short-label {
    display: flex !important;
  }

  .App-header-user-link {
    margin-right: 16px;
  }

  .App-header-user-netowork {
    margin-right: 16px;
  }

  button.App-connect-wallet {
    margin-top: 0.3rem;
    margin-bottom: 0.3rem;
  }
  .App-header-link-home {
    display: block;
  }
  .App-cta.small {
    padding: 0.6rem 0.5rem;
  }
  .App-subtitle {
    margin-bottom: 3rem;
  }

  .App-header-user {
    padding-bottom: 0;
  }

  .App-header-container-right {
    display: flex;
    align-items: center;
  }

  .App-header-link-desktop {
    display: none;
  }

  .App-header {
    grid-template-columns: 1fr auto auto auto auto;
  }

  .App-header-link-main img {
    height: 1.355rem;
  }

  .App-header.large {
    display: none;
  }

  .App-header.small {
    height: 62px;
    backdrop-filter: blur(4px);
    display: flex;
    justify-content: space-between;
    position: relative;
    padding-left: 16px;
    padding-right: 16px;
    background: transparent 0% 0% no-repeat padding-box;
    border-bottom: 1px solid #ffffff10;
  }

  .App-header.small::after {
    height: 13px;
    width: 100%;
    content: " ";
    background: transparent
      linear-gradient(180deg, #00000030 0%, #00000000 100%) 0% 0% no-repeat
      padding-box;
    position: absolute;
    bottom: -13px;
    left: 0;
  }

  .Page-title-section {
    margin-top: 2rem;
  }
<<<<<<< HEAD
=======

  a.App-header-user-account {
    margin-right: 0;
  }

  .App-card-long-content.card-list {
    grid-template-columns: 1fr 1fr;
  }
}

@media (max-width: 1000px) {
  .App-card-long-content {
    display: grid;
    grid-template-columns: 1fr 1fr 1fr;
    grid-row-gap: 1rem;
  }

  .App-card-divider-vertical {
    display: none;
  }

  .App-card-long_sub {
    width: 100%;
  }
}

@media (max-width: 700px) {
  .App-card-long-content {
    grid-template-columns: 1fr 1fr;
  }
}

@media (max-width: 600px) {
  .App-card-long-content.card-list {
    grid-template-columns: 1fr;
  }

  .App-card-long-content {
    grid-template-columns: 1fr;
  }
>>>>>>> 7d0a071d
}

@media (max-width: 600px) {
  .App-header-link-main img.big {
    display: none;
  }

  .App-header-link-main img.small {
    display: inline-block;
  }
}

@media (max-width: 500px) {
  .header-connect-btn {
    margin-right: 4px;
  }
}

@media (max-width: 410px) {
  .App-header-user-link {
    margin-right: 6px;
  }

  .App-header-user-netowork {
    margin-right: 6px;
  }

  .App-header-menu-icon-block {
    margin-left: 0;
    margin-right: 4px;
  }

  .App-header-menu-icon {
    margin: 4px 5px;
  }

  .App-header.small {
    padding-left: 6px;
    padding-right: 6px;
  }

  .Home-faqs-content {
    padding-left: 1rem;
  }

  .header-connect-btn,
  .header-connect-btn:active {
    padding-left: 5px;
    padding-right: 5px;
  }

  .header-connect-btn:focus {
    padding-left: 4px;
    padding-right: 4px;
  }

  .App-header .App-header-link-main {
    padding: 0.1rem !important;
    margin-left: 0rem !important;
  }
}

.walletconnect-modal__mobile__toggle a {
  color: #000;
}
.walletconnect-modal__base {
  max-height: 100%;
}
.walletconnect-qrcode__image {
  max-height: 50vh;
}

* {
  -webkit-tap-highlight-color: rgba(0, 0, 0, 0);
}

@supports not ((-webkit-backdrop-filter: none) or (backdrop-filter: none)) {
  .App-header-drawer {
    background: #0e0f1f;
  }
}<|MERGE_RESOLUTION|>--- conflicted
+++ resolved
@@ -519,12 +519,7 @@
 }
 
 .App-card {
-<<<<<<< HEAD
-  padding: 1rem;
-  padding-bottom: 1.2rem;
-=======
   padding: 1rem 1rem 1.2rem;
->>>>>>> 7d0a071d
   border: 1px solid #1e2136;
   border-radius: 4px;
 }
@@ -1293,8 +1288,6 @@
   .Page-title-section {
     margin-top: 2rem;
   }
-<<<<<<< HEAD
-=======
 
   a.App-header-user-account {
     margin-right: 0;
@@ -1335,7 +1328,6 @@
   .App-card-long-content {
     grid-template-columns: 1fr;
   }
->>>>>>> 7d0a071d
 }
 
 @media (max-width: 600px) {
