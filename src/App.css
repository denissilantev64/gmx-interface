.App {
  position: relative;
  overflow: hidden;
  min-height: 100%;
}

.App-header-backdrop {
  position: fixed;
  z-index: 10;
  top: 0;
  bottom: 0;
  left: 0;
  right: 0;
}

.App-content header {
  position: relative;
  z-index: 800;
}

.App-header.large {
  height: 6.2rem;
  backdrop-filter: blur(4px);
  display: flex;
  justify-content: space-between;
  position: relative;
  padding-left: 3.2rem;
  padding-right: 3.2rem;
  background: transparent 0% 0% no-repeat padding-box;
  border-bottom: 1px solid #ffffff10;
}

.App-header.large::after {
  height: 1.3rem;
  width: 100%;
  content: " ";
  background: transparent linear-gradient(180deg, #00000030 0%, #00000000 100%) 0% 0% no-repeat padding-box;
  position: absolute;
  bottom: -1.3rem;
  left: 0;
}

.App-header.large .App-header-links {
  display: flex;
}

.App-header.small {
  display: none;
}

.App-header-link-home {
  display: none;
}

.App-header-drawer {
  background: #17182c88 0% 0% no-repeat padding-box;
  box-shadow: 0.8rem 0.3rem 0.6rem #00000029;
  opacity: 1;
  backdrop-filter: blur(2.7rem);
  position: fixed;
  z-index: 801;
  left: 0;
  right: 0;
  top: 0;
  height: 100vh;
  width: 30.4rem;
  overflow-y: auto;
  -ms-overflow-style: none; /* Internet Explorer 10+ */
  scrollbar-width: none; /* Firefox */
}
.App-header-drawer::-webkit-scrollbar {
  display: none; /* Safari and Chrome */
}

.App-header-drawer .App-header-link-container a {
  font-size: 1.4rem;
  line-height: 1.8rem;
  font-weight: normal;
  letter-spacing: 0.1px;
  color: #a0a3c4;
  padding: 1.5rem 1.6rem;
  text-decoration: none;
  display: block;
}

.App-header-drawer .App-header-link-container a:hover,
.App-header-drawer .App-header-link-container a:focus,
.App-header-drawer .App-header-link-container a.active {
  background: #303fd024;
  color: white;
}

.App-header-links-header {
  height: 6.2rem;
  display: flex;
  align-items: center;
  z-index: 3;
}

.App-header-container-left {
  display: flex;
  align-items: center;
}

.App-header-top {
  width: 100%;
  position: relative;
  display: flex;
  justify-content: space-between;
  /* z-index: 2; */
}

.App-header-menu-icon-block {
  margin-right: 1.2rem;
  margin-left: 0px;
  display: flex;
  align-items: center;
}

.App-header-menu-icon {
  color: white;
  font-size: 2rem;
  cursor: pointer;
  opacity: 0.7;
  margin: 0.9rem 1rem;
}

.App-header-menu-icon:hover {
  opacity: 0.9;
}

.App-highlight-box {
  background: linear-gradient(
    45deg,
    rgba(80, 10, 245, 1) 0%,
    rgba(43, 118, 224, 1) 35%,
    rgba(7, 157, 250, 1) 77%,
    rgba(2, 207, 207, 1) 100%
  );
  border-radius: 0.3rem;
  box-shadow: 0 0 0.4rem 0.6rem rgba(45, 66, 252, 0.15);
}

.App-box,
.App-card,
.App-card-primary,
.App-box-highlight,
.App-box-solid {
  position: relative;
  border: 1px solid #1e2136;
  border-radius: 0.4rem;
  background: #16182e;
  font-size: 1.55rem;
}

.App-card-bottom-placeholder {
  visibility: hidden;
}

.App-card-bottom {
  position: absolute;
  bottom: 0;
  left: 0;
  right: 0;
  padding: 1.5rem;
  padding-bottom: 1.8rem;
}

.App-card-bottom .App-card-divider,
.App-card-bottom-placeholder .App-card-divider {
  margin-bottom: 1.8rem;
}

.App-card-long {
  background: #16182e;
  margin-bottom: 2.4rem;
}

.App-card-long-content {
  display: flex;
  padding: 1.6rem 0;
}

.App-card-long_sub {
  width: 20%;
  padding: 0 1.6rem;
}

.App-card-long_sub__info {
  display: flex;
  flex-direction: column;
  justify-content: center;
  margin-left: 0.8rem;
}

.App-card-long_sub__info___title {
  font-size: 1.6rem;
  line-height: 2.1rem;
  font-weight: normal;
  letter-spacing: 0px;
  color: #ffffff;
}

.App-card-long_sub__info___subtitle {
  font-size: 1.2rem;
  line-height: 1.5rem;
  font-weight: normal;
  letter-spacing: 0px;
  color: #a0a3c4;
}

.App-card-long-sub-left {
  display: flex;
}

.App-card-long_sub-icon {
  display: flex;
}

.App-card-long_sub__iconlist .App-card-long_sub__iconlist___icon {
  margin-left: 0.8rem;
}

.App-card-long_sub__iconlist .App-card-long_sub__iconlist___icon img {
  filter: grayscale(1);
}

.App-card-long_sub__iconlist .App-card-long_sub__iconlist___icon img:hover {
  filter: unset;
}

.App-card-long_sub__iconlist {
  display: flex;
  align-items: center;
  margin-left: auto;
}

.App-card-divider-vertical {
  width: 1px;
  height: 8.8rem;
  background: #a0a3c4;
}

.App-card-long_sub:first-child {
  display: flex;
  align-items: center;
}

.App-card-long_sub__title {
  color: #a0a3c4;
  font-size: 1.4rem;
  line-height: 1.8rem;
  font-weight: normal;
  letter-spacing: 0.25px;
  margin-bottom: 0.8rem;
}

.App-card-long_sub__subtitle {
  letter-spacing: 0.36px;
  color: white;
  font-size: 2rem;
  line-height: 2.6rem;
  font-weight: normal;
}

.App-card-title-block {
  display: flex;
  justify-content: space-between;
  padding: 1.6rem;
}

.App-card-title-info-icon {
  display: flex;
  margin-right: 0.8rem;
}

.App-card-title-info {
  display: flex;
}

.App-card-info-title {
  font-size: 1.6rem;
  line-height: 2.1rem;
  font-weight: normal;
  letter-spacing: 0px;
  color: #ffffff;
}

.App-card-info-subtitle {
  font-size: 1.2rem;
  line-height: 1.5rem;
  font-weight: normal;
  letter-spacing: 0px;
  color: #a9a9b0;
}

.App-card-title-iconlist {
  display: grid;
  grid-template-columns: 1fr 1fr 1fr;
  grid-column-gap: 0.8rem;
  grid-row-gap: 0.8rem;
}

.App-card-title-iconlist___icon img {
  filter: grayscale(1);
}

.App-card-title-iconlist___icon img:hover {
  filter: unset;
}

.Wallet-btn {
  display: block;
  box-shadow: inset 0px 0px 1rem 0.5rem rgba(27, 30, 46, 0.2);
  background: var(--dark-blue);
  height: 5.1rem;
  width: 26.35rem;
  border: 1px solid var(--dark-blue-border);
  border-radius: 0.3rem;
  position: relative;
  color: white;
  font-size: 2rem;
  display: grid;
  grid-template-columns: auto 1fr;
  text-align: left;
  padding-left: 1.85rem;
  padding-top: 1.05rem;
}
.Wallet-btn:hover {
  background: var(--dark-blue-hover);
  border-color: var(--dark-blue-border);
}
.Wallet-btn:active {
  background: var(--dark-blue-active);
}

.Wallet-btn:not(:last-child) {
  margin-bottom: 1.05rem;
}

.MetaMask-btn img {
  display: inline-block;
  height: 2.325rem;
  margin-right: 1.7rem;
  margin-left: 0.15rem;
}

.CoinbaseWallet-btn img {
  display: inline-block;
  height: 2.8rem;
  margin-right: 1.7rem;
}

.WalletConnect-btn img {
  display: inline-block;
  height: 2.8rem;
  margin-right: 1.8rem;
}

button.App-connect-wallet {
  cursor: pointer;
  display: inline-block;
  border: none;
  font-size: 1.4rem;
  line-height: 2rem;
  font-weight: 500;
  padding: 0.9rem 2.4rem;
  height: 3.6rem;
  color: #17182c;
  background: #03cfcd 0% 0% no-repeat padding-box;
  border-radius: 0.4rem;
}

button.App-connect-wallet:hover {
  opacity: 1;
}

.App-header-user-link {
  margin-right: 2.4rem;
}

.App-header-user-address {
  border: 1px solid #ffffff29;
  height: 3.6rem;
  border-radius: 0.4rem;
  display: inline-flex;
  align-items: center;
  color: white;
  position: relative;
}

.App-card-divider {
  height: 1px;
  background: #23263b;
  margin: 1.05rem -1.55rem;
}

.App-box-solid {
  background: linear-gradient(90deg, rgba(20, 21, 38, 1) 0%, rgba(25, 27, 47, 1) 100%);
}

.Page {
  max-width: 108.5rem;
  margin: auto;
  padding-top: 4.65rem;
}

.Page-content {
  padding: 4.65rem;
  padding-top: 1.55rem;
}

.section-title-block {
  display: flex;
  margin-bottom: 2.325rem;
  max-width: 58.4rem;
  width: 100%;
}

.page-main-content .section-title-block {
  margin-top: 6.2rem;
}

.section-title-icon {
  /* margin-right: 1.2rem; */
  display: flex;
  align-items: center;
}

.section-title-icon img {
  /* display: flex; */
  display: none;
}

.section-title-content {
  display: flex;
  flex-direction: column;
  justify-content: flex-end;
}

.section-title-content .section-title-content__title {
  font-size: 2.325rem;
  line-height: 3.1rem;
  color: white;
  letter-spacing: 0px;
}

.section-title-content .section-title-content__description {
  font-size: 1.8rem;
  line-height: 2.3rem;
  letter-spacing: 0px;
  color: #a0a3c4;
  margin-top: 0.4rem;
  max-width: 62rem;
}

.section-title-content .section-title-content__description span {
  cursor: pointer;
  color: white;
}

.Page-title-section {
  padding-left: 4.65rem;
  padding-right: 1.55rem;
  margin-top: 1.55rem;
  position: relative;
}

.Page-title-section:first-child {
  margin-top: 0rem;
}

.Page-title {
  font-size: 3.4rem;
  font-weight: 500;
  margin-bottom: 0.8rem;
  font-family: "Relative Bold";
}

.Page-description {
  /* opacity: 0.7; */
  color: #b7b7bd;
  line-height: 2.15rem;
  font-size: 1.55rem;
}

.Page-description span,
.Page-description a {
  text-decoration: underline;
  cursor: pointer;
  display: inline-flex;
  color: inherit;
}

.Page-description span img,
.Page-description a img {
  margin-left: 0.4rem;
}

.App-hero {
  position: relative;
  text-align: center;
  padding-top: 6.2rem;
  margin-bottom: 3.1rem;
}

.App-hero-primary {
  font-size: 4.65rem;
  font-weight: bold;
  margin-bottom: 1rem;
}

.App-note {
  text-align: center;
  font-weight: bold;
  font-size: 1.4rem;
  padding: 0 3.1rem;
}

.App-card {
  padding: 1.55rem 1.55rem 1.86rem;
  border: 1px solid #1e2136;
  border-radius: 0.4rem;
  font-size: 1.55rem;
}

.App-card-title {
  font-size: 1.6rem;
  line-height: 2.1rem;
  font-weight: normal;
  letter-spacing: 0px;
  color: #ffffff;
  margin-bottom: 1.55rem;
  display: flex;
  align-items: center;
  justify-content: space-between;
}

.App-card-title-small {
  font-size: 1.7rem;
  margin-bottom: 1.55rem;
}

.App-card-content {
  display: grid;
  grid-row-gap: 0.8rem;
}

.App-card-row {
  display: grid;
  grid-template-columns: 1fr auto;
  grid-column-gap: 1.55rem;
  padding: unset;
}

.App-card-row.inner {
  padding-left: 1.55rem;
}
.App-card-row .icon {
  vertical-align: baseline;
  margin-left: 0.31rem;
  position: relative;
  top: 2px;
}

.Tooltip-row {
  display: flex;
  justify-content: space-between;
}

.App-card-row > div:last-child {
  text-align: right;
}

.App-card-options {
  padding: unset;
  margin: -0.62rem;
}

.App-card-option {
  margin: 0.62rem;
}

.App-header a.App-header-link-main,
.App-header .App-header-link-main {
  font-size: 1.7rem;
  padding: 1.55rem;
  margin-left: -1.55rem;
  display: flex;
  margin-right: 1.2rem;
}

.App-header-link-main img {
  display: inline-block;
  height: 2.15rem;
  vertical-align: middle;
}

.App-header-link-main img.small {
  display: none;
}

.App-header a {
  text-decoration: none;
  vertical-align: middle;
  display: inline-block;
}

.App-header a.active {
  pointer-events: none;
  opacity: 1;
  color: #eee;
}

.App-header a:hover {
  opacity: 1;
  color: #eee;
}

.App-header-container-left a {
  padding: 1.8rem 1.7rem;
  display: block;
  color: #a0a3c4;
  font-size: 1.5rem;
  line-height: 1.8rem;
  font-weight: normal;
}

.App-header-container-left a.active {
  color: white;
}

.App-header-container-left a.disabled {
  cursor: not-allowed;
  color: #ffffff61;
}

.Toastify {
  font-size: 1.4rem;
}

.Toastify__toast {
  min-height: 4.65rem;
  cursor: default;
}

.Toastify__toast-body {
  padding: 0 0.465rem;
}

.Toastify-debug {
  margin-top: 0.465rem;
  font-size: 1.24rem;
  opacity: 0.7;
}
.Toastify-debug-button {
  border-bottom: 1px dashed;
  cursor: pointer;
}

.App-icon {
  vertical-align: middle;
  margin-bottom: 0.465rem;
}

.App-background-side-1 {
  z-index: 1;
  position: absolute;
  left: 0;
  right: 0;
  top: 0;
  bottom: 0;
  pointer-events: none;
  background: linear-gradient(90deg, rgba(45, 66, 252, 0.05) 0%, rgba(8, 8, 10, 0) 100%);
}

.App-background-side-2 {
  z-index: 2;
  position: absolute;
  left: 0;
  right: 0;
  top: 0;
  bottom: 0;
  pointer-events: none;
  background: linear-gradient(90deg, rgba(0, 0, 0, 0) 0%, rgba(0, 216, 240, 0.01) 51%, rgba(0, 216, 240, 0.03) 100%);
}

.App-background {
  z-index: 4;
  position: absolute;
  left: -100%;
  right: 0%;
  top: -20%;
  bottom: -200%;
  pointer-events: none;
  background: radial-gradient(circle, rgba(80, 10, 245, 0.05) 0%, rgba(80, 10, 245, 0.02) 36%, rgba(8, 8, 10, 0) 100%);
}

.App-background-ball-1 {
  z-index: 3;
  position: absolute;
  left: 0%;
  right: 0%;
  top: -50%;
  bottom: -200%;
  pointer-events: none;
  background: radial-gradient(circle, rgba(102, 56, 217, 0.05) 0%, rgba(56, 33, 105, 0.02) 36%, rgba(8, 8, 10, 0) 100%);
}

.App-background-ball-2 {
  z-index: 2;
  position: absolute;
  left: -50%;
  right: -150%;
  top: -30%;
  bottom: -200%;
  pointer-events: none;
  background: radial-gradient(circle, rgba(7, 149, 250, 0.05) 0%, rgba(7, 149, 250, 0.02) 36%, rgba(8, 8, 10, 0) 100%);
}

.App-highlight {
  z-index: 0;
  position: absolute;
  left: 0%;
  right: -100%;
  top: -100%;
  bottom: 0%;
  pointer-events: none;
}

.App-title {
  text-align: center;
  font-size: 4.65rem;
  margin-top: 17vh;
  margin-bottom: 1.55rem;
  font-weight: bold;
}

.App-subtitle {
  text-align: center;
  font-size: 1.7rem;
  margin-bottom: 7.75rem;
  opacity: 0.9;
  padding: 0 1.55rem;
}

.App-info-row {
  display: grid;
  grid-template-columns: auto auto;
  font-size: 1.4rem;
  margin-bottom: 0.465rem;
}

.App-info-label {
  opacity: 0.7;
}

.App-cta {
  cursor: pointer;
  display: inline-block;
  padding: 1.55rem;
  border-radius: 0.3rem;
  border: none;
  font-size: 1.4rem;
}

a.App-cta,
button.App-cta {
  color: white;
  text-decoration: none;
  background: linear-gradient(90deg, rgba(45, 66, 252, 1) 0%, rgba(46, 61, 205, 1) 100%);
  /* box-shadow: 0 0 0.4rem 0.6rem rgba(45,66,252,0.15); */
}

a.App-cta:hover,
button.App-cta:hover:enabled {
  background: linear-gradient(90deg, rgba(58, 78, 252, 1) 0%, rgba(51, 68, 222, 1) 100%);
  box-shadow: 0 0 0.4rem 0.6rem rgba(45, 66, 252, 0.2);
}

.App-cta.small {
  padding: 0.9rem 1.1rem;
}

a.App-cta.transparent,
button.App-cta.transparent {
  box-shadow: none;
  background: none;
  color: rgba(255, 255, 255, 0.7);
  opacity: 1;
}

a.App-cta.transparent:hover,
button.App-cta.transparent:hover:enabled {
  color: white;
  box-shadow: none;
  background: none;
}

button.App-cta.option,
a.App-cta.option {
  padding: 0.8rem 1.55rem;
  font-size: 1.4rem;
}

a.App-button-option,
button.App-button-option {
  cursor: pointer;
  display: inline-block;
  padding: 0.6rem 1.1rem;
  border-radius: 0.3rem;
  color: white;
  text-decoration: none;
  border: none;
  font-size: 1.55rem;
  background: rgba(43, 55, 94, 1);
}

a.App-button-option:hover,
button.App-button-option:hover:enabled {
  background: linear-gradient(90deg, rgba(58, 78, 252, 1) 0%, rgba(51, 68, 222, 1) 100%);
  box-shadow: 0 0 0.4rem 0.6rem rgba(45, 66, 252, 0.2);
}

button.App-button-option:disabled {
  cursor: not-allowed;
}

.App-header-container-right {
  display: flex;
  align-items: center;
}

.App-header-user {
  display: flex;
  align-items: center;
}

.App-header-user-settings {
  display: inline-flex;
  cursor: pointer;
  border: none;
  border-radius: 1.55rem;
  font-size: 1.55rem;
  background: none;
  color: white;
  padding: 0;
  width: 2.4rem;
  height: 2.4rem;
  align-items: center;
  border-radius: 0.4rem;
  display: inline-flex;
  justify-content: center;
  align-items: center;
}

.App-settings-row {
  margin-bottom: 0.8rem;
}

.App-settings .App-cta {
  margin-top: 1.55rem;
}

.App-slippage-tolerance-input-container {
  position: relative;
}

.App-slippage-tolerance-input {
  border: 1px solid rgba(255, 255, 255, 0.1);
  margin-top: 0.8rem;
  margin-bottom: 0.8rem;
  width: 100%;
}

.App-slippage-tolerance-input-percent {
  position: absolute;
  right: 1.1rem;
  width: 3.1rem;
  top: 2.325rem;
  bottom: 0;
  text-align: right;
}

.Network-icon {
  vertical-align: middle;
  width: 1.85rem;
  height: 1.85rem;
}

.App-header-user-netowork {
  margin-right: 2.4rem;
}

.App-content {
  position: static !important;
}

.App-footer {
  left: 0;
  right: 0;
  position: fixed;
  bottom: 5vh;
  text-align: center;
}

a.App-social-link {
  margin-left: 1.1rem;
  margin-right: 1.1rem;
  font-size: 2.635rem;
  color: white;
  opacity: 0.8;
}

a.App-social-link:hover {
  opacity: 0.9;
}

.App-input {
  text-align: center;
  display: inline-block;
  width: 90%;
  max-width: 46.5rem;
}

.App-input input {
  width: 100%;
}

.App-input-top {
  display: grid;
  grid-template-columns: auto auto;
  margin-bottom: 0.8rem;
  padding-left: 0.155rem;
  padding-right: 0.465rem;
}

.App-input-label {
  text-align: left;
  opacity: 0.9;
}

.App-input-max {
  text-align: right;
  opacity: 0.9;
  cursor: pointer;
}

.App-input-max:hover {
  opacity: 1;
}

.App-input-container {
  border: 2px solid rgba(48, 31, 130, 0.8);
  background: rgba(0, 0, 0, 0.1);
  display: grid;
  grid-template-columns: 1fr auto;
}

.App-input-unit {
  text-align: right;
  padding: 1.25rem;
  font-size: 2rem;
}

button.App-button {
  text-align: center;
  display: inline-block;
  font-size: 1.7rem;
  width: 90%;
  max-width: 46.5rem;
}

.Toastify__toast--error {
  background: #333957;
  color: white;
  border-radius: 0.6rem;
}

.Toastify__toast--success {
  background: transparent linear-gradient(90deg, #19836c 0%, #177c66 100%) 0% 0% no-repeat padding-box;
  color: white;
  box-shadow: 0px 0.3rem 0.6rem #0000005c;
  border-radius: 0.4rem;
}

.Toastify__close-button {
  align-self: flex-start;
  border-radius: 0.4rem;
  width: 2rem;
  height: 2rem;
  display: inline-flex;
  justify-content: center;
  align-items: center;
  transition: none;
}
.Toastify__close-button:hover {
  background: #ffffff47 0% 0% no-repeat padding-box;
}
.Toastify__toast-body {
<<<<<<< HEAD
  font: normal normal normal 1.4rem/1.6rem Relative;
=======
  font: normal normal normal 14px/16px Relative;
  line-height: 1.3rem;
>>>>>>> b9b9ccfd
}

.dropdown-backdrop {
  position: fixed;
  z-index: 10;
  top: 0;
  bottom: 0;
  left: 0;
  right: 0;
  backdrop-filter: blur(2rem);
}

@keyframes zoomIn {
  from {
    opacity: 0;
    transform: scale3d(0.3, 0.3, 0.3);
  }

  50% {
    opacity: 1;
  }
}

.zoomIn {
  animation-name: zoomIn;
}

@keyframes zoomOut {
  from {
    opacity: 1;
  }

  50% {
    opacity: 0;
    transform: scale3d(0.3, 0.3, 0.3);
  }

  to {
    opacity: 0;
  }
}

.zoomOut {
  animation-name: zoomOut;
}

.positive {
  color: #0ecc83;
}

.positive-background {
  background: linear-gradient(45deg, rgba(10, 115, 75, 1) 0%, rgba(12, 154, 100, 1) 100%);
}

.negative {
  color: #fa3c58;
}

.negative-background {
  background: linear-gradient(45deg, rgba(115, 30, 43, 1) 0%, rgba(174, 43, 63, 1) 100%);
}

.App-warning,
.App-warning a {
  color: #f037b5;
}

.App-warning {
  padding: 0 3.1rem;
}

.App-slider .rc-slider-rail {
  background: linear-gradient(90deg, rgba(30, 34, 61, 1) 0%, rgba(40, 45, 74, 1) 100%);
}

.App-slider .rc-slider-track {
  background: linear-gradient(90deg, rgba(46, 61, 205, 1) 0%, rgba(45, 66, 252, 1) 100%);
}

.App-slider .rc-slider-dot {
  border: none;
  border-radius: 1px;
  width: 2px;
  margin-left: -1px;
  background: rgba(40, 45, 74, 1);
}

.App-slider .rc-slider-dot-active {
  background: #3d51ff;
}

.App-slider .rc-slider-handle {
  background: #303652;
  border: solid 2px rgba(45, 66, 252, 1);
}

.App-slider .rc-slider-handle:active {
  box-shadow: 0 0 0.4rem 0.6rem rgba(45, 66, 252, 0.2);
}

.App-slider .rc-slider-mark-text,
.App-slider .rc-slider-mark-text-active {
  color: white;
  opacity: 0.5;
}

.App-slider .rc-slider-mark-text:hover,
.App-slider .rc-slider-mark-text-active:hover {
  opacity: 1;
}

.rc-slider-tooltip {
  z-index: 5;
}

.rc-slider-tooltip-inner {
  box-shadow: none;
  padding: 0.465rem 0.8rem;
  background: #303652;
}

.rc-slider-tooltip-placement-top .rc-slider-tooltip-arrow {
  border-top-color: #303652;
}

.header-connect-btn {
  background: #3b43e3;
}

.header-connect-btn:hover {
  background: #6a70ea;
}

.header-connect-btn:focus {
  background: #7a7fec;
  border: 1px solid #3b43e3;
  box-sizing: border-box;
  padding-left: 1.5rem;
  padding-right: 1.5rem;
}

.header-connect-btn:active {
  background: #7a7fec;
}

.short-connect-btn {
  display: none !important;
}

.selector-backdrop {
  opacity: 1;
  height: 100vh;
  z-index: 2;
  backdrop-filter: blur(1.7rem);
  position: fixed;
  top: 0;
  width: 100%;
}

.Tab-title-section {
  padding: 3.1rem 0 0;
  margin-bottom: 2.4rem;
}

@media (max-width: 1033px) {
  .long-connect-btn {
    display: none !important;
  }
  .App-header-user-address {
    padding: 0 0px;
  }

  .short-connect-btn {
    display: flex !important;
  }

  .App-header-user-link {
    margin-right: 1.6rem;
  }

  .App-header-user-netowork {
    margin-right: 1.6rem;
  }

  button.App-connect-wallet {
    margin-top: 0.465rem;
    margin-bottom: 0.465rem;
  }
  .App-header-link-home {
    display: block;
  }
  .App-cta.small {
    padding: 0.9rem 0.8rem;
  }
  .App-subtitle {
    margin-bottom: 4.65rem;
  }

  .App-header-user {
    padding-bottom: 0;
  }

  .App-header-container-right {
    display: flex;
    align-items: center;
  }

  .App-header-link-desktop {
    display: none;
  }

  .App-header {
    grid-template-columns: 1fr auto auto auto auto;
  }

  .App-header-link-main img {
    height: 2.1rem;
  }

  .App-header.large {
    display: none;
  }

  .App-header.small {
    height: 6.2rem;
    backdrop-filter: blur(4px);
    display: flex;
    justify-content: space-between;
    position: relative;
    padding-left: 1.6rem;
    padding-right: 1.6rem;
    background: transparent 0% 0% no-repeat padding-box;
    border-bottom: 1px solid #ffffff10;
  }

  .App-header.small::after {
    height: 1.3rem;
    width: 100%;
    content: " ";
    background: transparent linear-gradient(180deg, #00000030 0%, #00000000 100%) 0% 0% no-repeat padding-box;
    position: absolute;
    bottom: -1.3rem;
    left: 0;
  }

  .Page-title-section {
    margin-top: 3.1rem;
  }

  a.App-header-user-account {
    margin-right: 0;
  }

  .App-card-long-content.card-list {
    grid-template-columns: 1fr 1fr;
  }
}

@media (max-width: 1000px) {
  .App-card-long-content {
    display: grid;
    grid-template-columns: 1fr 1fr 1fr;
    grid-row-gap: 1.55rem;
  }

  .App-card-divider-vertical {
    display: none;
  }

  .App-card-long_sub {
    width: 100%;
  }
}

@media (max-width: 700px) {
  .App-card-long-content {
    grid-template-columns: 1fr 1fr;
  }
}

@media (max-width: 600px) {
  .App-card-long-content.card-list {
    grid-template-columns: 1fr;
  }

  .App-card-long-content {
    grid-template-columns: 1fr;
  }
}

@media (max-width: 600px) {
  .App-header-link-main img.big {
    display: none;
  }

  .App-header-link-main img.small {
    display: inline-block;
  }
}

@media (max-width: 500px) {
  .header-connect-btn {
    margin-right: 0.4rem;
  }
}

@media (max-width: 450px) {
  .App-header-user-link {
    margin-right: 0.6rem;
  }

  .App-header-user-netowork {
    margin-right: 0.6rem;
  }

  .App-header-menu-icon-block {
    margin-left: 0;
    margin-right: 0.4rem;
  }

  .App-header-menu-icon {
    margin: 0.4rem 0.5rem;
  }

  .App-header.small {
    padding-left: 0.6rem;
    padding-right: 0.6rem;
  }

  .Home-faqs-content {
    padding-left: 1.55rem;
  }

  .header-connect-btn,
  .header-connect-btn:active {
    padding-left: 0.5rem;
    padding-right: 0.5rem;
  }

  .header-connect-btn:focus {
    padding-left: 0.4rem;
    padding-right: 0.4rem;
  }

  .App-header .App-header-link-main {
    padding: 0.155rem !important;
    margin-left: 0rem !important;
  }
}

.walletconnect-modal__mobile__toggle a {
  color: #000;
}
.walletconnect-modal__base {
  max-height: 100%;
}
.walletconnect-qrcode__image {
  max-height: 50vh;
}

* {
  -webkit-tap-highlight-color: rgba(0, 0, 0, 0);
}

@supports not ((-webkit-backdrop-filter: none) or (backdrop-filter: none)) {
  .App-header-drawer {
    background: #0e0f1f;
  }
}

.spin {
  animation: spin-animation infinite 1.2s linear;
}

@keyframes spin-animation {
  from {
    transform: rotate(0deg);
  }
  to {
    transform: rotate(360deg);
  }
}<|MERGE_RESOLUTION|>--- conflicted
+++ resolved
@@ -998,12 +998,8 @@
   background: #ffffff47 0% 0% no-repeat padding-box;
 }
 .Toastify__toast-body {
-<<<<<<< HEAD
   font: normal normal normal 1.4rem/1.6rem Relative;
-=======
-  font: normal normal normal 14px/16px Relative;
-  line-height: 1.3rem;
->>>>>>> b9b9ccfd
+  line-height: 2rem;
 }
 
 .dropdown-backdrop {
