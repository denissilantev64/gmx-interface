--- conflicted
+++ resolved
@@ -806,18 +806,12 @@
 a.App-button-option,
 button.App-button-option {
   cursor: pointer;
-<<<<<<< HEAD
-  display: inline-block;
-  padding: 0.6rem 1.1rem;
-  border-radius: 0.3rem;
-=======
   border-radius: 4px;
-  font-size: 14px;
-  line-height: 20px;
+  font-size: 1.4rem;
+  line-height: 2rem;
   font-family: Relative;
   font-weight: normal;
   letter-spacing: 0px;
->>>>>>> 6bac0574
   color: white;
   padding-left: 16px;
   padding-right: 16px;
@@ -828,10 +822,6 @@
   display: inline-flex !important;
   align-items: center;
   border: none;
-<<<<<<< HEAD
-  font-size: 1.55rem;
-=======
->>>>>>> 6bac0574
   background: rgba(43, 55, 94, 1);
 }
 
