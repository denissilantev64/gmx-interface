--- conflicted
+++ resolved
@@ -504,13 +504,10 @@
   font-weight: normal;
   letter-spacing: 0px;
   color: #FFFFFF;
-<<<<<<< HEAD
   padding: 1.0323rem;
-=======
   margin-bottom: 1rem;
   display: flex;
   align-items: center;
->>>>>>> 6c496609
 }
 
 .App-card-title-small {
@@ -564,11 +561,8 @@
 }
 
 .App-card-options {
-<<<<<<< HEAD
   padding: 0.452rem 1.032rem;
-=======
   margin: -0.4rem;
->>>>>>> 6c496609
 }
 
 .App-card-option {
