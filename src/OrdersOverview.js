import { useWeb3React } from "@web3-react/core"
import useSWR from "swr"
import cx from "classnames";

import {
  NavLink
} from "react-router-dom"

import { getContract } from "./Addresses"
import { useAllOrders, useAllOrdersStats, usePositionsForOrders } from "./Api"
import { getTokens, getWhitelistedTokens } from "./data/Tokens"
import {
  USD_DECIMALS,
  DECREASE,
  SWAP,
  useChainId,
  getInfoTokens,
  formatAmount,
  shortenAddress,
  fetcher,
  expandDecimals,
  getTokenInfo,
  getExchangeRateDisplay,
  getExchangeRate,
  shouldInvertTriggerRatio,
  formatDateTime,
  getOrderKey
} from "./Helpers"
import ReaderV2 from "./abis/ReaderV2.json"
import * as Api from "./Api"

import "./OrdersOverview.css"

export default function OrdersOverview() {
  const { chainId } = useChainId()
  const { library, account } = useWeb3React()

  const readerAddress = getContract(chainId, "Reader")
  const vaultAddress = getContract(chainId, "Vault")
  const nativeTokenAddress = getContract(chainId, "NATIVE_TOKEN")

  const tokens = getTokens(chainId)
  const whitelistedTokens = getWhitelistedTokens(chainId)
  const whitelistedTokenAddresses = whitelistedTokens.map(token => token.address)

  const { data: vaultTokenInfo } = useSWR([true, chainId, readerAddress, "getFullVaultTokenInfo"], {
    fetcher: fetcher(library, ReaderV2, [vaultAddress, nativeTokenAddress, expandDecimals(1, 18), whitelistedTokenAddresses]),
  })

  const infoTokens = getInfoTokens(tokens, null, whitelistedTokens, vaultTokenInfo)

  const orders = useAllOrders(chainId, library)
  const stats = useAllOrdersStats()

  const positionsForOrders = usePositionsForOrders(chainId, library, orders.filter(order => order.type === DECREASE))

  let openTotal
  let executedTotal
  let cancelledTotal

  if (stats) {
    openTotal = stats.openDecrease + stats.openIncrease + stats.openSwap
    executedTotal = stats.executedDecrease + stats.executedIncrease + stats.executedSwap
    cancelledTotal = stats.cancelledDecrease + stats.cancelledIncrease + stats.cancelledSwap
  }

  const NEAR_TRESHOLD = 98

  const executeOrder = (evt, order) => {
    evt.preventDefault()

    const params = [chainId, library, order.account, order.index, account]
    let method
    if (order.type === 'swap') {
      method = 'executeSwapOrder'
    } else if (order.type === 'increase') {
      method = 'executeIncreaseOrder'
    } else {
      method = 'executeDecreaseOrder'
    }
    return Api[method](...params)
  }

  return <div className="Orders-overview">
    {stats &&
      <p className="Orders-overview-stats">
        Total active: {openTotal}, executed: {executedTotal}, cancelled: {cancelledTotal}<br/>
        Increase active: {stats.openIncrease}, executed: {stats.executedIncrease}, cancelled: {stats.cancelledIncrease}<br/>
        Decrease active: {stats.openDecrease}, executed: {stats.executedDecrease}, cancelled: {stats.cancelledDecrease}<br/>
        Swap active: {stats.openSwap}, executed: {stats.executedSwap}, cancelled: {stats.cancelledSwap}<br/>
      </p>
    }
    <p>
      <span className="positive">Price conditions are met</span><br />
      <span style={{color: "orange"}}>Close to execution price</span><br />
      <span className="negative">Can't execute because of an error</span>
    </p>
    <table className="Orders-overview-table">
      <thead>
        <tr>
          <th>Type</th>
          <th colSpan="2">Order</th>
          <th>Price</th>
          <th>Mark Price</th>
          <th>Diff</th>
          <th>Account</th>
          <th>Created At</th>
          <th>Index</th>
          <th></th>
        </tr>
      </thead>
      <tbody>
        {orders.map(order => {
          const { type } = order
          const key = getOrderKey(order)
<<<<<<< HEAD
          if (type === SWAP) {
            const fromToken = getTokenInfo(infoTokens, order.path[0], true, nativeTokenAddress)
            const toToken = getTokenInfo(infoTokens, order.path[order.path.length - 1], order.shoudUnwrap, nativeTokenAddress)
=======
          if (type === "swap") {
            const fromToken = getTokenInfo(infoTokens, order.path0, true, nativeTokenAddress)
            const toTokenAddress = order.path2 === AddressZero ? order.path1 : order.path2
            const toToken = getTokenInfo(infoTokens, toTokenAddress, order.shoudUnwrap, nativeTokenAddress)
>>>>>>> e979ee59

            let markExchangeRate
            let prefix
            let shouldExecute
            let nearExecute
            let diffPercent
            let invalidToken = false
            let error
            if (fromToken && toToken) {
              const invert = shouldInvertTriggerRatio(fromToken, toToken)
              markExchangeRate = getExchangeRate(fromToken, toToken)
              prefix = (order.triggerAboveThreshold && !invert) || (!order.triggerAboveThreshold && invert) ? "> " : "< "
              shouldExecute = markExchangeRate && markExchangeRate.lt(order.triggerRatio)
              nearExecute = markExchangeRate && markExchangeRate.lt(order.triggerRatio.mul(100).div(NEAR_TRESHOLD))

              if (markExchangeRate) {
                const diff = order.triggerRatio.gt(markExchangeRate) ? order.triggerRatio.sub(markExchangeRate) : markExchangeRate.sub(order.triggerRatio)
                diffPercent = diff.mul(10000).div(markExchangeRate)
              }
            } else {
              invalidToken = true
              error = `Invalid token fromToken: "${order.path0}" toToken: "${toTokenAddress}"`
            }

            return <tr key={key}>
              <td>Swap</td>
              <td colSpan="2">
                {!invalidToken &&
                  <>
                    {formatAmount(order.amountIn, fromToken.decimals, 4, true)} {fromToken.symbol}
                    &nbsp;for&nbsp;
                    {formatAmount(order.minOut, toToken.decimals, 4, true)} {toToken.symbol}
                  </>
                }
              </td>
              <td className={cx({positive: shouldExecute, near: !shouldExecute && nearExecute})}>
                {!invalidToken && prefix}{getExchangeRateDisplay(order.triggerRatio, fromToken, toToken)}
              </td>
              <td className={cx({positive: shouldExecute, near: !shouldExecute && nearExecute})}>
                {getExchangeRateDisplay(markExchangeRate, fromToken, toToken)}
              </td>
              <td className={cx({positive: shouldExecute, near: !shouldExecute && nearExecute})}>
                {formatAmount(diffPercent, 2, 2)}%
              </td>
              <td>
                <NavLink to={`/actions/${order.account}`}>{shortenAddress(order.account)}</NavLink>
              </td>
              <td>{formatDateTime(order.createdTimestamp)}</td>
              <td>{order.index}</td>
              <td className="negative">
                {error}
              </td>
              <td>
                <button className="Orders-overview-action" onClick={evt => executeOrder(evt, order)}>Execute</button>
              </td>
            </tr>
          } else {
            const indexToken = getTokenInfo(infoTokens, order.indexToken, true, nativeTokenAddress)
            const collateralToken = getTokenInfo(infoTokens, order.collateralToken, true, nativeTokenAddress)
            const purchaseToken = getTokenInfo(infoTokens, order.purchaseToken)

            let markPrice
            let error
            if (indexToken && collateralToken && (order.type === 'decrease' || purchaseToken)) {
              markPrice = order.triggerAboveThreshold ? indexToken.minPrice : indexToken.maxPrice
            } else {
              error = `Invalid token indexToken: "${order.indexToken}" collateralToken: "${order.collateralToken}"`
              if (order.type === 'increase') {
                error += ` purchaseToken: ${order.purchaseToken}`
              }
            }

            let shouldExecute
            let nearExecute
            let diffPercent
            if (markPrice) {
              shouldExecute = order.triggerAboveThreshold
                ? markPrice.gt(order.triggerPrice)
                : markPrice.lt(order.triggerPrice)

              nearExecute = order.triggerAboveThreshold
                ? markPrice.gt(order.triggerPrice.mul(NEAR_TRESHOLD).div(100))
                : markPrice.lt(order.triggerPrice.mul(100).div(NEAR_TRESHOLD))

              const diff = markPrice.gt(order.triggerPrice) ? markPrice.sub(order.triggerPrice) : order.triggerPrice.sub(markPrice)
              diffPercent = diff.mul(10000).div(markPrice)
            }

<<<<<<< HEAD
            let error
            if (type === DECREASE) {
=======
            if (!error && type === "decrease") {
>>>>>>> e979ee59
              if (positionsForOrders && key in positionsForOrders) {
                const position = positionsForOrders[key]
                if (!position) {
                  error = "No position"
                } else if (order.sizeDelta.gt(position[0])) {
                  error = `Order size exceeds position`
                }
              }
            }

            return <tr key={key}>
<<<<<<< HEAD
              <td>{order.type}</td>
              <td>{order.isLong ? "Long" : "Short"} {indexToken.symbol}</td>
              <td>{type === DECREASE ? "+" : "-"}${formatAmount(order.sizeDelta, USD_DECIMALS, 2, true)}</td>
              <td className={cx({negative: shouldExecute, near: nearExecute})}>
=======
              <td>{type.charAt(0).toUpperCase() + type.substring(1)}</td>
              <td>{order.isLong ? "Long" : "Short"} {indexToken && indexToken.symbol}</td>
              <td>{type === "increase" ? "+" : "-"}${formatAmount(order.sizeDelta, USD_DECIMALS, 2, true)}</td>
              <td className={cx({positive: shouldExecute, near: !shouldExecute && nearExecute})}>
>>>>>>> e979ee59
                {order.triggerAboveThreshold ? "> " : "< "}
                {formatAmount(order.triggerPrice, USD_DECIMALS, 2, true)}
              </td>
              <td className={cx({positive: shouldExecute, near: !shouldExecute && nearExecute})}>
                ${formatAmount(markPrice, USD_DECIMALS, 2, true)}
              </td>
              <td className={cx({positive: shouldExecute, near: !shouldExecute && nearExecute})}>
                {formatAmount(diffPercent, 2, 2)}%
              </td>
              <td>
                <NavLink to={`/actions/${order.account}`}>{shortenAddress(order.account)}</NavLink>
              </td>
              <td>{formatDateTime(order.createdTimestamp)}</td>
              <td>{order.index}</td>
              <td className="negative">
                {error}
              </td>
              <td>
                <button className="Orders-overview-action" onClick={evt => executeOrder(evt, order)}>Execute</button>
              </td>
            </tr>
          }
        })}
      </tbody>
    </table>
  </div>
}<|MERGE_RESOLUTION|>--- conflicted
+++ resolved
@@ -12,6 +12,7 @@
 import {
   USD_DECIMALS,
   DECREASE,
+  INCREASE,
   SWAP,
   useChainId,
   getInfoTokens,
@@ -113,16 +114,10 @@
         {orders.map(order => {
           const { type } = order
           const key = getOrderKey(order)
-<<<<<<< HEAD
           if (type === SWAP) {
             const fromToken = getTokenInfo(infoTokens, order.path[0], true, nativeTokenAddress)
-            const toToken = getTokenInfo(infoTokens, order.path[order.path.length - 1], order.shoudUnwrap, nativeTokenAddress)
-=======
-          if (type === "swap") {
-            const fromToken = getTokenInfo(infoTokens, order.path0, true, nativeTokenAddress)
-            const toTokenAddress = order.path2 === AddressZero ? order.path1 : order.path2
+            const toTokenAddress = order.path[order.path.length - 1]
             const toToken = getTokenInfo(infoTokens, toTokenAddress, order.shoudUnwrap, nativeTokenAddress)
->>>>>>> e979ee59
 
             let markExchangeRate
             let prefix
@@ -186,7 +181,7 @@
 
             let markPrice
             let error
-            if (indexToken && collateralToken && (order.type === 'decrease' || purchaseToken)) {
+            if (indexToken && collateralToken && (order.type === DECREASE || purchaseToken)) {
               markPrice = order.triggerAboveThreshold ? indexToken.minPrice : indexToken.maxPrice
             } else {
               error = `Invalid token indexToken: "${order.indexToken}" collateralToken: "${order.collateralToken}"`
@@ -211,12 +206,7 @@
               diffPercent = diff.mul(10000).div(markPrice)
             }
 
-<<<<<<< HEAD
-            let error
-            if (type === DECREASE) {
-=======
-            if (!error && type === "decrease") {
->>>>>>> e979ee59
+            if (!error && type === DECREASE) {
               if (positionsForOrders && key in positionsForOrders) {
                 const position = positionsForOrders[key]
                 if (!position) {
@@ -228,17 +218,10 @@
             }
 
             return <tr key={key}>
-<<<<<<< HEAD
               <td>{order.type}</td>
-              <td>{order.isLong ? "Long" : "Short"} {indexToken.symbol}</td>
-              <td>{type === DECREASE ? "+" : "-"}${formatAmount(order.sizeDelta, USD_DECIMALS, 2, true)}</td>
-              <td className={cx({negative: shouldExecute, near: nearExecute})}>
-=======
-              <td>{type.charAt(0).toUpperCase() + type.substring(1)}</td>
               <td>{order.isLong ? "Long" : "Short"} {indexToken && indexToken.symbol}</td>
-              <td>{type === "increase" ? "+" : "-"}${formatAmount(order.sizeDelta, USD_DECIMALS, 2, true)}</td>
-              <td className={cx({positive: shouldExecute, near: !shouldExecute && nearExecute})}>
->>>>>>> e979ee59
+              <td>{type === INCREASE ? "+" : "-"}${formatAmount(order.sizeDelta, USD_DECIMALS, 2, true)}</td>
+              <td className={cx({positive: shouldExecute, near: !shouldExecute && nearExecute})}>
                 {order.triggerAboveThreshold ? "> " : "< "}
                 {formatAmount(order.triggerPrice, USD_DECIMALS, 2, true)}
               </td>
