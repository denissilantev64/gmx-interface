import { Web3Provider } from "@ethersproject/providers";
import { CHAIN_NAMES_MAP, getRpcUrl } from "config/chains";
import { ContractCallContext, Multicall } from "ethereum-multicall";
import { CallContext, ContractCallResults } from "ethereum-multicall/dist/esm/models";
import { ethers } from "ethers";
import { bigNumberify } from "lib/numbers";
import { getFallbackProvider } from "lib/rpc";
import { sleep } from "lib/sleep";
import { MulticallRequestConfig, MulticallResult } from "./types";

export const MAX_TIMEOUT = 2000;

export async function executeMulticall(
  chainId: number,
  library: Web3Provider | undefined,
  request: MulticallRequestConfig<any>
) {
  // Try to use rpc provider of the connected wallet
  let provider = library ? library.getSigner().provider : undefined;

  // Wait for initialization to chech the network
  await provider?.ready;

  // If the wallet is not connected or the network does not match the chainId of the request, create a new rpc provider
  if (!provider || provider.network?.chainId !== chainId) {
    const rpcUrl = getRpcUrl(chainId);

    provider = new ethers.providers.StaticJsonRpcProvider(rpcUrl, { chainId, name: CHAIN_NAMES_MAP[chainId] });
  }

  const multicall = getMulticallLib(provider);

  const formattedReq = formatMulticallRequest(request);

  const requestPromise = Promise.race([
    multicall.call(formattedReq),
    sleep(MAX_TIMEOUT).then(() => Promise.reject("rpc timeout")),
  ]).catch((e) => {
    const fallbackProvider = getFallbackProvider(chainId);

    if (!fallbackProvider) {
      throw e;
    }

    // eslint-disable-next-line no-console
    console.log(`using multicall fallback for chain ${chainId}`);

    const multicall = getMulticallLib(fallbackProvider);

    return multicall.call(formattedReq);
  });

  return requestPromise
    .then((res) => formatMulticallResult(res.results))
    .catch((e) => {
      // eslint-disable-next-line no-console
      console.error("multicall error", e);

      throw e;
    });
<<<<<<< HEAD
  });

  return requestPromise.then((res) => {
    return formatMulticallResult(res.results);
  });
=======
>>>>>>> 55fc48cd
}

function getMulticallLib(provider: ethers.providers.Provider) {
  return new Multicall({
    // @ts-ignore inconsistent provider types
    ethersProvider: provider,
    tryAggregate: true,
  });
}

function formatMulticallRequest(requestConfig: MulticallRequestConfig<any>): ContractCallContext[] {
  const result = Object.keys(requestConfig).reduce((contracts, contractField) => {
    const contractConfig = requestConfig[contractField];

    // ignore empty contract configs
    if (!contractConfig || Object.keys(contractConfig.calls).length === 0) return contracts;

    contracts.push({
      reference: contractField,
      ...contractConfig,
      calls: Object.keys(contractConfig.calls).reduce((calls, callField) => {
        const callConfig = contractConfig.calls[callField];

        // ignore empty calls
        if (!callConfig) return calls;

        calls.push({
          reference: callField,
          methodName: callConfig.methodName,
          methodParameters: callConfig.params,
        });

        return calls;
      }, [] as CallContext[]),
    });

    return contracts;
  }, [] as ContractCallContext[]);

  return result;
}

function formatMulticallResult(response: ContractCallResults["results"]): MulticallResult<any> {
  const result = Object.keys(response).reduce((acc, contractReference) => {
    const contractResponse = response[contractReference].callsReturnContext;

    const callsResults = contractResponse.reduce((callsObj, call) => {
      callsObj[call.reference] = call;

      callsObj[call.reference].returnValues = call.returnValues?.map(formatReturnValue);

      return callsObj;
    }, {});

    acc[contractReference] = callsResults;

    return acc;
  }, {} as MulticallResult<any>);

  return result;
}

function formatReturnValue(val: any) {
  // etherium-multicall doesn't parse BigNumbers automatically
  if (val?.type === "BigNumber") {
    return bigNumberify(val);
  }

  return val;
}<|MERGE_RESOLUTION|>--- conflicted
+++ resolved
@@ -58,14 +58,6 @@
 
       throw e;
     });
-<<<<<<< HEAD
-  });
-
-  return requestPromise.then((res) => {
-    return formatMulticallResult(res.results);
-  });
-=======
->>>>>>> 55fc48cd
 }
 
 function getMulticallLib(provider: ethers.providers.Provider) {
