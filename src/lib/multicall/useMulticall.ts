--- conflicted
+++ resolved
@@ -1,15 +1,8 @@
-<<<<<<< HEAD
-import useSWR from "swr";
-import { CacheKey, MulticallRequestConfig, MulticallResult, SkipKey } from "./types";
-import { executeMulticall } from "./utils";
-import useWallet from "lib/wallets/useWallet";
-=======
-import { useWeb3React } from "@web3-react/core";
 import useSWR, { SWRConfiguration } from "swr";
 import { CacheKey, MulticallRequestConfig, MulticallResult, SkipKey } from "./types";
 import { executeMulticall } from "./utils";
 import { SWRGCMiddlewareConfig } from "lib/swrMiddlewares";
->>>>>>> a5a3f2ae
+import useWallet from "lib/wallets/useWallet";
 
 /**
  * A hook to fetch data from contracts via multicall.
