--- conflicted
+++ resolved
@@ -7,11 +7,6 @@
 export * from "sdk/utils/numbers";
 export * from "./formatting";
 
-<<<<<<< HEAD
-=======
-export const PRECISION_DECIMALS = 30;
-export const PRECISION = expandDecimals(1, PRECISION_DECIMALS);
->>>>>>> 6238e67d
 export const PERCENT_PRECISION_DECIMALS = PRECISION_DECIMALS - 2;
 
 const MAX_EXCEEDING_THRESHOLD = "1000000000";
