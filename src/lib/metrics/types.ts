import { DecreasePositionSwapType, OrderType } from "domain/synthetics/orders";
import { TwapDuration } from "domain/synthetics/trade/twap/types";
import { MissedCoinsPlace } from "domain/synthetics/userFeedback";
<<<<<<< HEAD
import { ErrorData } from "lib/errors";
import { TradeMode } from "sdk/types/trade";
import { TwapDuration } from "sdk/types/twap";
=======
import { ErrorData } from "lib/parseError";
import { TradeMode } from "sdk/types/trade";
>>>>>>> 5d3be8ff

export type GlobalMetricData = {
  isMobileMetamask: boolean;
  isWindowVisible: boolean;
  isAuthorised: boolean;
  isLargeAccount: boolean;
  abFlags: Record<string, boolean>;
  isMobile: boolean;
  isHomeSite: boolean;
  browserName?: string;
  browserVersion?: string;
  platform?: string;
  isInited?: boolean;
};

export enum OrderStage {
  Submitted = "submitted",
  Simulated = "simulated",
  TxnSubmitted = "txnSubmitted",
  Sent = "sent",
  Created = "created",
  Executed = "executed",
  Rejected = "rejected",
  Failed = "failed",
}

export enum LoadingStage {
  Started = "started",
  Success = "success",
  Timeout = "timeout",
  Failed = "failed",
}

export type MeasureMetricType =
  | "positionsListLoad"
  | "marketsInfoLoad"
  | "multicall"
  | "candlesLoad"
  | "candlesDisplay"
  | "tradingDataLoad"
  | "accountInfo"
  | "syntheticsPage";

export type OrderMetricType =
  | SwapMetricData["metricType"]
  | IncreaseOrderMetricData["metricType"]
  | DecreaseOrderMetricData["metricType"]
  | EditCollateralMetricData["metricType"]
  | SwapGmMetricData["metricType"]
  | SwapGLVMetricData["metricType"]
  | ShiftGmMetricData["metricType"];

export type OrderEventName = `${OrderMetricType}.${OrderStage}`;
export type MeasureEventName = `${MeasureMetricType}.${LoadingStage}`;

export type OrderMetricId = OrderMetricData["metricId"];

export type OrderMetricData =
  | SwapMetricData
  | IncreaseOrderMetricData
  | DecreaseOrderMetricData
  | EditCollateralMetricData
  | SwapGmMetricData
  | SwapGLVMetricData
  | ShiftGmMetricData;

// General metrics
export type OpenAppEvent = {
  event: "openApp";
  isError: false;
  data: {
    isRefreshed: boolean;
  };
};

export type AccountInitedEvent = {
  event: "accountInited";
  isError: false;
  data: {};
};

// Websockets
export type WsProviderConnected = {
  event: "wsProvider.connected";
  isError: false;
  data: {};
};

export type WsProviderDisconnected = {
  event: "wsProvider.disconnected";
  isError: false;
  data: {};
};

export type WsProviderHealthCheckFailed = {
  event: "wsProvider.healthCheckFailed";
  isError: false;
  data: {
    requiredListenerCount: number;
    listenerCount: number;
  };
};

// Loading measurements
export type LoadingStartEvent = {
  event: `${MeasureMetricType}.${LoadingStage.Started}`;
  isError: false;
  time?: number;
  data: {
    requestId: string;
    isFirstTimeLoad?: boolean;
  };
};

export type LoadingSuccessEvent = {
  event: `${MeasureMetricType}.${LoadingStage.Success}`;
  isError: false;
  time: number | undefined;
  data: {
    requestId: string;
    isFirstTimeLoad?: boolean;
  };
};

export type LoadingTimeoutEvent = {
  event: `${MeasureMetricType}.${LoadingStage.Timeout}`;
  isError: true;
  time: number | undefined;
  data: {
    requestId: string;
    isFirstTimeLoad?: boolean;
  };
};

export type LoadingFailedEvent = {
  event: `${MeasureMetricType}.${LoadingStage.Failed}`;
  isError: true;
  time: number | undefined;
  data: {
    requestId: string;
    isFirstTimeLoad?: boolean;
  } & ErrorData;
};

// Transactions tracking
export type SubmittedOrderEvent = {
  event: `${OrderMetricType}.${OrderStage.Submitted}`;
  isError: false;
  data: OrderMetricData;
};

export type ValidationErrorEvent = {
  event: `${OrderMetricType}.${OrderStage.Failed}`;
  isError: true;
  data: OrderMetricData & ErrorData;
};

export type OrderSentEvent = {
  event: `${OrderMetricType}.${OrderStage.Sent}`;
  isError: false;
  time: number | undefined;
  data: OrderMetricData;
};

export type OrderSimulatedEvent = {
  event: `${OrderMetricType}.${OrderStage.Simulated}`;
  isError: false;
  time: number;
  data: OrderMetricData;
};

export type OrderTxnSubmittedEvent = {
  event: `${OrderMetricType}.${OrderStage.TxnSubmitted}`;
  isError: false;
  time: number;
  data: OrderMetricData;
};

export type OrderCreatedEvent = {
  event: `${OrderMetricType}.${OrderStage.Created}`;
  isError: false;
  time: number | undefined;
  data: OrderMetricData;
};

export type OrderTxnFailedEvent = {
  event: `${OrderMetricType}.${OrderStage.Failed | OrderStage.Rejected}`;
  isError: true;
  data: OrderMetricData & ErrorData;
};

export type PendingTxnErrorEvent = {
  event: `${OrderMetricType}.${OrderStage.Failed}`;
  isError: true;
  time: number | undefined;
  data: OrderMetricData & ErrorData;
};

export type OrderExecutedEvent = {
  event: `${OrderMetricType}.${OrderStage.Executed}`;
  isError: false;
  time: number | undefined;
  data: OrderMetricData;
};

export type OrderCancelledEvent = {
  event: `${OrderMetricType}.${OrderStage.Failed}`;
  isError: true;
  time: number | undefined;
  data: OrderMetricData & ErrorData;
};

// Multicall tracking
export type MulticallTimeoutEvent = {
  event: "multicall.timeout";
  isError: true;
  data: {
    metricType: "rpcTimeout" | "multicallTimeout" | "workerTimeout";
    isInMainThread: boolean;
    requestType?: "initial" | "retry";
    rpcProvider?: string;
    isLargeAccount?: boolean;
    errorMessage: string;
  };
};

export type MulticallErrorEvent = {
  event: "multicall.error";
  isError: true;
  data: {
    isInMainThread: boolean;
    rpcProvider?: string;
    requestType?: "initial" | "retry";
    isLargeAccount?: boolean;
    errorMessage: string;
  };
};

// Error tracking
export type ErrorEvent = {
  event: "error";
  isError: true;
  data: ErrorData;
};

// Entities metric data
export type SwapMetricData = {
  metricId: `swap:${string}`;
  metricType: "swap" | "limitSwap" | "twapSwap";
  requestId: string;
  isExpress: boolean;
  isExpress1CT: boolean;
  hasReferralCode: boolean | undefined;
  initialCollateralTokenAddress: string | undefined;
  initialCollateralSymbol: string | undefined;
  initialCollateralAllowance: string | undefined;
  initialCollateralBalance: string | undefined;
  toTokenAddress: string | undefined;
  toTokenSymbol: string | undefined;
  initialCollateralDeltaAmount: number | undefined;
  minOutputAmount: number | undefined;
  swapPath: string[] | undefined;
  executionFee: number | undefined;
  allowedSlippage: number | undefined;
  orderType: OrderType | undefined;
  isFirstOrder: boolean | undefined;
  amountUsd: number | undefined;
  duration: TwapDuration | undefined;
  partsCount: number | undefined;
  tradeMode: TradeMode | undefined;
};

export type IncreaseOrderMetricData = PositionOrderMetricParams & {
  metricId: `position:${string}`;
  metricType: "increasePosition" | "limitOrder" | "twapIncreaseOrder";
  leverage: string | undefined;
  isFirstOrder: boolean | undefined;
  isLeverageEnabled: boolean | undefined;
  initialCollateralAllowance: string | undefined;
  initialCollateralBalance: string | undefined;
  isTPSLCreated: boolean | undefined;
  slCount: number | undefined;
  tpCount: number | undefined;
  internalSwapTotalFeesBps: number | undefined;
  internalSwapTotalFeesDeltaUsd: number | undefined;
  externalSwapInTokenAddress: string | undefined;
  externalSwapOutTokenAddress: string | undefined;
  externalSwapUsdIn: number | undefined;
  externalSwapUsdOut: number | undefined;
  externalSwapFeesUsd: number | undefined;
};

export type DecreaseOrderMetricData = PositionOrderMetricParams & {
  metricId: `position:${string}`;
  metricType: "decreasePosition" | "takeProfitOrder" | "stopLossOrder" | "twapDecreaseOrder";
  place: "tradeBox" | "positionSeller";
  isFullClose: boolean | undefined;
  decreaseSwapType: DecreasePositionSwapType | undefined;
  isStandalone: boolean | undefined;
};

export type PositionOrderMetricParams = {
  hasExistingPosition: boolean | undefined;
  hasReferralCode: boolean | undefined;
  marketAddress: string | undefined;
  marketName: string | undefined;
  marketIndexName: string | undefined;
  marketPoolName: string | undefined;
  initialCollateralTokenAddress: string | undefined;
  initialCollateralSymbol: string | undefined;
  initialCollateralDeltaAmount: number | undefined;
  swapPath: string[] | undefined;
  sizeDeltaUsd: number | undefined;
  sizeDeltaInTokens: number | undefined;
  triggerPrice: number | undefined;
  acceptablePrice: number | undefined;
  isLong: boolean | undefined;
  orderType: OrderType | undefined;
  executionFee: number | undefined;
  isExpress: boolean;
  isExpress1CT: boolean;
  requestId: string;
  priceImpactDeltaUsd: number | undefined;
  priceImpactPercentage: number | undefined;
  netRate1h: number | undefined;
  interactionId: string | undefined;
  duration: TwapDuration | undefined;
  partsCount: number | undefined;
  tradeMode: TradeMode | undefined;
};

export type EditCollateralMetricData = {
  metricId: `position:${string}`;
  metricType: "depositCollateral" | "withdrawCollateral";
  isExpress: boolean;
  isExpress1CT: boolean;
  requestId: string;
  marketAddress: string | undefined;
  isStandalone: boolean | undefined;
  marketName: string | undefined;
  initialCollateralTokenAddress: string | undefined;
  initialCollateralSymbol: string | undefined;
  initialCollateralDeltaAmount: number | undefined;
  swapPath: [];
  isLong: boolean | undefined;
  orderType: OrderType | undefined;
  executionFee: number | undefined;
};

export type SwapGmMetricData = {
  metricId: `gm:${string}`;
  metricType: "buyGM" | "sellGM";
  requestId: string;
  initialLongTokenAddress: string | undefined;
  initialShortTokenAddress: string | undefined;
  marketAddress: string | undefined;
  marketName: string | undefined;
  executionFee: number | undefined;
  longTokenAmount: number | undefined;
  shortTokenAmount: number | undefined;
  marketTokenAmount: number | undefined;
  marketTokenUsd: number | undefined;
  isFirstBuy: boolean | undefined;
};

export type ShiftGmMetricData = {
  metricId: `shift:${string}`;
  metricType: "shiftGM";
  requestId: string;
  fromMarketAddress: string | undefined;
  toMarketAddress: string | undefined;
  minToMarketTokenAmount: number | undefined;
  executionFee: number | undefined;
};

export type SwapGLVMetricData = {
  metricId: `glv:${string}`;
  metricType: "buyGLV" | "sellGLV";
  requestId: string;
  initialLongTokenAddress: string | undefined;
  initialShortTokenAddress: string | undefined;
  glvAddress: string | undefined;
  selectedMarketForGlv: string | undefined;
  marketName: string | undefined;
  executionFee: number | undefined;
  longTokenAmount: number | undefined;
  shortTokenAmount: number | undefined;
  glvTokenAmount: number | undefined;
  glvTokenUsd: number | undefined;
  isFirstBuy: boolean | undefined;
};

// Missed coins
export type MissedCoinEvent = {
  event: "missedCoin.search" | "missedCoin.popup";
  isError: false;
  data: {
    coin: string;
    totalVolume: number | undefined;
    monthVolume: number | undefined;
    place: MissedCoinsPlace;
    account?: string;
  };
};

// Timings
export type LongTaskTiming = { event: "longtasks.self.timing"; data: { isInitialLoad: boolean } };

export type MulticallBatchedTiming = {
  event: "multicall.batched.timing";
  data: {
    priority: string;
  };
};

export type MulticallRequestTiming = {
  event: "multicall.request.timing";
  data: {
    requestType: string;
    rpcProvider: string;
    isLargeAccount: boolean;
  };
};

// Counters
export type MulticallBatchedCallCounter = {
  event: "multicall.batched.call";
  data: {
    priority: string;
  };
};

export type MulticallBatchedErrorCounter = {
  event: "multicall.batched.error";
  data: {
    priority: string;
  };
};

export type OpenOceanQuoteTiming = {
  event: "openOcean.quote.timing";
};

export type MulticallRequestCounter = {
  event: `multicall.request.${"call" | "timeout" | "error"}`;
  data: {
    isInMainThread: boolean;
    requestType: string;
    rpcProvider: string;
    isLargeAccount: boolean;
  };
};

export type MulticallFallbackRpcModeCounter = {
  event: `multicall.fallbackRpcMode.${"on" | "off"}`;
  data: {
    isInMainThread: boolean;
  };
};

export type RpcTrackerRankingCounter = {
  event: "rpcTracker.ranking.setBestRpc";
  data: {
    rpcProvider: string;
    bestBlockGap: number | "unknown";
    isLargeAccount: boolean;
  };
};

export type GetFeeDataBlockError = {
  event: "error.getFeeData.value.hash";
};

export type SetAutoCloseOrdersAction = {
  event: "announcement.autoCloseOrders.updateExistingOrders";
};<|MERGE_RESOLUTION|>--- conflicted
+++ resolved
@@ -1,14 +1,8 @@
 import { DecreasePositionSwapType, OrderType } from "domain/synthetics/orders";
 import { TwapDuration } from "domain/synthetics/trade/twap/types";
 import { MissedCoinsPlace } from "domain/synthetics/userFeedback";
-<<<<<<< HEAD
 import { ErrorData } from "lib/errors";
 import { TradeMode } from "sdk/types/trade";
-import { TwapDuration } from "sdk/types/twap";
-=======
-import { ErrorData } from "lib/parseError";
-import { TradeMode } from "sdk/types/trade";
->>>>>>> 5d3be8ff
 
 export type GlobalMetricData = {
   isMobileMetamask: boolean;
