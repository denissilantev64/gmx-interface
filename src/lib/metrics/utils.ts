--- conflicted
+++ resolved
@@ -6,14 +6,10 @@
 import { Subaccount } from "domain/synthetics/subaccount";
 import { TokenData } from "domain/synthetics/tokens";
 import { DecreasePositionAmounts, IncreasePositionAmounts, SwapAmounts, TradeMode } from "domain/synthetics/trade";
-<<<<<<< HEAD
+import { TwapDuration } from "domain/synthetics/trade/twap/types";
 import { ErrorLike, OrderErrorContext, parseError } from "lib/errors";
-=======
-import { TwapDuration } from "domain/synthetics/trade/twap/types";
->>>>>>> 5d3be8ff
 import { bigintToNumber, formatPercentage, formatRatePercentage, getBasisPoints, roundToOrder } from "lib/numbers";
 import { NATIVE_TOKEN_ADDRESS } from "sdk/configs/tokens";
-import { TwapDuration } from "sdk/types/twap";
 import { CreateOrderPayload } from "sdk/utils/orderTransactions";
 
 import { metrics, SubmittedOrderEvent } from ".";
@@ -90,10 +86,7 @@
   subaccount,
   allowedSlippage,
   isFirstOrder,
-<<<<<<< HEAD
   isExpress,
-=======
->>>>>>> 5d3be8ff
   duration,
   partsCount,
   tradeMode,
@@ -175,10 +168,7 @@
   priceImpactPercentage,
   netRate1h,
   interactionId,
-<<<<<<< HEAD
   isExpress,
-=======
->>>>>>> 5d3be8ff
   duration,
   partsCount,
   tradeMode,
@@ -211,13 +201,6 @@
   partsCount: number | undefined;
   tradeMode: TradeMode | undefined;
 }) {
-  let metricType: IncreaseOrderMetricData["metricType"] = "increasePosition";
-  if (tradeMode === TradeMode.Twap) {
-    metricType = "twapIncreaseOrder";
-  } else if (orderType === OrderType.LimitIncrease) {
-    metricType = "limitOrder";
-  }
-
   let metricType: IncreaseOrderMetricData["metricType"] = "increasePosition";
   if (tradeMode === TradeMode.Twap) {
     metricType = "twapIncreaseOrder";
@@ -302,10 +285,7 @@
   priceImpactPercentage,
   netRate1h,
   interactionId,
-<<<<<<< HEAD
   isExpress,
-=======
->>>>>>> 5d3be8ff
   duration,
   partsCount,
   tradeMode,
@@ -327,10 +307,7 @@
   priceImpactPercentage: bigint | undefined;
   netRate1h: bigint | undefined;
   interactionId: string | undefined;
-<<<<<<< HEAD
   isExpress: boolean;
-=======
->>>>>>> 5d3be8ff
   duration: TwapDuration | undefined;
   partsCount: number | undefined;
   tradeMode: TradeMode | undefined;
