--- conflicted
+++ resolved
@@ -6,13 +6,8 @@
 import { OrderType } from "domain/synthetics/orders";
 import { TokenData } from "domain/synthetics/tokens";
 import { DecreasePositionAmounts, IncreasePositionAmounts, SwapAmounts } from "domain/synthetics/trade";
-<<<<<<< HEAD
-import { TxError } from "lib/contracts/transactionErrors";
+import { ErrorLike } from "lib/parseError";
 import { bigintToNumber, formatPercentage, formatRatePercentage, roundToOrder } from "lib/numbers";
-=======
-import { TxError } from "sdk/utils/contracts";
-import { bigintToNumber, formatPercentage, roundToOrder } from "lib/numbers";
->>>>>>> 167f22e5
 import { NATIVE_TOKEN_ADDRESS } from "sdk/configs/tokens";
 import { metrics, OrderErrorContext, SubmittedOrderEvent } from ".";
 import { parseError } from "../parseError";
@@ -629,7 +624,7 @@
 
 export function sendTxnErrorMetric(
   metricId: OrderMetricId,
-  error: Error | TxError | undefined,
+  error: ErrorLike | undefined,
   errorContext: OrderErrorContext
 ) {
   const metricData = metrics.getCachedMetricData<OrderMetricData>(metricId);
@@ -653,7 +648,7 @@
 }
 
 export function makeTxnErrorMetricsHandler(metricId: OrderMetricId) {
-  return (error: Error | TxError) => {
+  return (error: ErrorLike) => {
     sendTxnErrorMetric(metricId, error, "sending");
     throw error;
   };
