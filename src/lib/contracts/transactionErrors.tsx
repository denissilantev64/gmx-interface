--- conflicted
+++ resolved
@@ -3,11 +3,8 @@
 import { ToastifyDebug } from "components/ToastifyDebug/ToastifyDebug";
 import { getChainName } from "config/chains";
 import { getNativeToken } from "sdk/configs/tokens";
-<<<<<<< HEAD
-=======
 import { Signer } from "ethers";
 import { helperToast } from "lib/helperToast";
->>>>>>> 6651639f
 import { switchNetwork } from "lib/wallets";
 import { Link } from "react-router-dom";
 
