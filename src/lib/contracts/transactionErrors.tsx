--- conflicted
+++ resolved
@@ -10,64 +10,8 @@
 import { mustNeverExist } from "lib/types";
 import { switchNetwork } from "lib/wallets";
 import { Link } from "react-router-dom";
-<<<<<<< HEAD
-import { extractError, TxError, TxErrorType } from "sdk/utils/contracts";
-=======
 import { getNativeToken } from "sdk/configs/tokens";
-
-export enum TxErrorType {
-  NotEnoughFunds = "NOT_ENOUGH_FUNDS",
-  UserDenied = "USER_DENIED",
-  Slippage = "SLIPPAGE",
-  RpcError = "RPC_ERROR",
-  NetworkChanged = "NETWORK_CHANGED",
-  Expired = "EXPIRED",
-}
-
-type ErrorPattern = { msg?: string; code?: number };
-
-const TX_ERROR_PATTERNS: { [key in TxErrorType]: ErrorPattern[] } = {
-  [TxErrorType.NotEnoughFunds]: [
-    { msg: "insufficient funds for gas" },
-    { msg: "not enough funds for gas" },
-    { msg: "failed to execute call with revert code InsufficientGasFunds" },
-  ],
-  [TxErrorType.UserDenied]: [
-    { msg: "User denied transaction signature" },
-    { msg: "User rejected" },
-    { msg: "user rejected action" },
-    { msg: "ethers-user-denied" },
-    { msg: "User canceled" },
-    { msg: "Signing aborted by user" },
-  ],
-  [TxErrorType.Slippage]: [
-    { msg: "Router: mark price lower than limit" },
-    { msg: "Router: mark price higher than limit" },
-  ],
-  [TxErrorType.NetworkChanged]: [{ msg: "network changed" }, { msg: "Invalid network" }],
-  [TxErrorType.Expired]: [{ msg: "Request expired" }],
-  [TxErrorType.RpcError]: [
-    // @see https://eips.ethereum.org/EIPS/eip-1474#error-codes
-    { code: -32700 }, // Parse error: Invalid JSON
-    { code: -32600 }, // Invalid request: JSON is not a valid request object
-    { code: -32601 }, // Method not found: Method does not exist
-    { code: -32602 }, // Invalid params: Invalid method parameters
-    { code: -32603 }, // Internal error: Internal JSON-RPC error
-    { code: -32000 }, // Invalid input: Missing or invalid parameters	non-standard
-    { code: -32001 }, // Resource not found: Requested resource not found
-    { code: -32002 }, // Resource unavailable: Requested resource not available
-    { code: -32003 }, // Transaction rejected: Transaction creation failed
-    { code: -32004 }, // Method not supported: Method is not implemented
-    { code: -32005 }, // Limit exceeded: Request exceeds defined limit
-    { code: -32006 }, // JSON-RPC version not supported: Version of JSON-RPC protocol is not supported
-    { msg: "Non-200 status code" },
-    { msg: "Request limit exceeded" },
-    { msg: "Internal JSON-RPC error" },
-    { msg: "Response has no error or result" },
-    { msg: "we can't execute this request" },
-    { msg: "couldn't connect to the network" },
-  ],
-};
+import { extractError, TxError, TxErrorType, ErrorPattern } from "sdk/utils/contracts";
 
 const UNRECOGNIZED_ERROR_PATTERNS: ErrorPattern[] = [
   { msg: "header not found" },
@@ -75,58 +19,6 @@
   { msg: "could not coalesce error" },
   { msg: "Internal JSON RPC error" },
 ];
-
-export type TxError = {
-  message?: string;
-  code?: number;
-  data?: any;
-  error?: any;
-};
-
-export function extractError(ex: TxError): [string, TxErrorType | null, any] | [] {
-  if (!ex) {
-    return [];
-  }
-
-  // ethers v6 moved error to `.info` field 🤷‍♂️,
-  // we also fallback to `ex` cos we might catch errors from ethers v5
-  // from some outdated dependency like @davatar/react
-  ex = (ex as any)?.info ?? ex;
-  let message = ex.error?.message || ex.data?.message || ex.message;
-  let code = ex.error?.code || ex.code;
-
-  if (ex.error?.body) {
-    try {
-      const parsed = JSON.parse(ex.error?.body);
-      if (parsed?.error?.message) {
-        message = parsed.error.message;
-      }
-      if (parsed?.error?.code) {
-        code = parsed.error.code;
-      }
-    } catch (e) {
-      // do nothing
-    }
-  }
-
-  if (!message && !code) {
-    return [];
-  }
-
-  for (const [type, patterns] of Object.entries(TX_ERROR_PATTERNS)) {
-    for (const pattern of patterns) {
-      const matchCode = pattern.code && code === pattern.code;
-      const matchMessage = pattern.msg && message && message.includes(pattern.msg);
-
-      if (matchCode || matchMessage) {
-        return [message, type as TxErrorType, ex.data];
-      }
-    }
-  }
-
-  return [message, null, ex.data];
-}
->>>>>>> 9a8a8397
 
 export function getErrorMessage(chainId: number, ex: TxError, txnMessage?: string) {
   const [message, type, errorData] = extractError(ex);
