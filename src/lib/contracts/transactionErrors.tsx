--- conflicted
+++ resolved
@@ -2,13 +2,9 @@
 import ExternalLink from "components/ExternalLink/ExternalLink";
 import { ToastifyDebug } from "components/ToastifyDebug/ToastifyDebug";
 import { getChainName } from "config/chains";
-<<<<<<< HEAD
-import { getNativeToken } from "config/tokens";
+import { getNativeToken } from "sdk/configs/tokens";
 import { Signer } from "ethers";
 import { helperToast } from "lib/helperToast";
-=======
-import { getNativeToken } from "sdk/configs/tokens";
->>>>>>> 6f553691
 import { switchNetwork } from "lib/wallets";
 import { Link } from "react-router-dom";
 
