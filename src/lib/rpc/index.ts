import { useEffect, useState } from "react";
<<<<<<< HEAD
import { FALLBACK_PROVIDERS, getRpcUrl } from "config/chains";
import { sample } from "lodash";
=======
import { FALLBACK_PROVIDERS, getFallbackRpcUrl, getRpcUrl } from "config/chains";
>>>>>>> 9f4217d4
import { ethers } from "ethers";
import { JsonRpcProvider, Web3Provider } from "@ethersproject/providers";

export function getProvider(library: Web3Provider | undefined, chainId: number) {
  let provider;

  if (library) {
    return library.getSigner();
  }

  provider = getRpcUrl(chainId);

  return new ethers.providers.StaticJsonRpcProvider(
    provider,
    // @ts-ignore incorrect Network param types
    { chainId }
  );
}

export function getFallbackProvider(chainId: number) {
  if (!FALLBACK_PROVIDERS[chainId]) {
    return;
  }

<<<<<<< HEAD
  const provider = sample(FALLBACK_PROVIDERS[chainId]);
=======
  const provider = getFallbackRpcUrl(chainId);
>>>>>>> 9f4217d4

  return new ethers.providers.StaticJsonRpcProvider(
    provider,
    // @ts-ignore incorrect Network param types
    { chainId }
  );
}

export function useJsonRpcProvider(chainId: number) {
  const [provider, setProvider] = useState<JsonRpcProvider>();

  useEffect(() => {
    async function initializeProvider() {
      const rpcUrl = getRpcUrl(chainId);

      if (!rpcUrl) return;

      const provider = new ethers.providers.JsonRpcProvider(rpcUrl);

      await provider.ready;

      setProvider(provider);
    }

    initializeProvider();
  }, [chainId]);

  return { provider };
}<|MERGE_RESOLUTION|>--- conflicted
+++ resolved
@@ -1,10 +1,5 @@
 import { useEffect, useState } from "react";
-<<<<<<< HEAD
-import { FALLBACK_PROVIDERS, getRpcUrl } from "config/chains";
-import { sample } from "lodash";
-=======
 import { FALLBACK_PROVIDERS, getFallbackRpcUrl, getRpcUrl } from "config/chains";
->>>>>>> 9f4217d4
 import { ethers } from "ethers";
 import { JsonRpcProvider, Web3Provider } from "@ethersproject/providers";
 
@@ -29,11 +24,7 @@
     return;
   }
 
-<<<<<<< HEAD
-  const provider = sample(FALLBACK_PROVIDERS[chainId]);
-=======
   const provider = getFallbackRpcUrl(chainId);
->>>>>>> 9f4217d4
 
   return new ethers.providers.StaticJsonRpcProvider(
     provider,
