--- conflicted
+++ resolved
@@ -331,7 +331,6 @@
   return Math.round(n * 100) / 100;
 }
 
-<<<<<<< HEAD
 export function addTwoBigNumbers(a, b) {
   if (!a) {
     a = bigNumberify(0);
@@ -342,10 +341,10 @@
   }
 
   return BigNumber.from(a).add(b);
-=======
+}
+
 export function removeTrailingZeros(amount: string | number) {
   const amountWithoutZeros = Number(amount);
   if (!amountWithoutZeros) return amount;
   return amountWithoutZeros;
->>>>>>> f771d8e3
 }