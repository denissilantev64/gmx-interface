--- conflicted
+++ resolved
@@ -14,12 +14,8 @@
   isTwapOrder,
 } from "domain/synthetics/orders";
 import { TradeMode, TradeType } from "domain/synthetics/trade";
-<<<<<<< HEAD
-import { ErrorLike, parseError } from "lib/errors";
-import { formatAmountForMetrics, formatPercentageForMetrics, metrics } from "lib/metrics";
-import { PositionOrderMetricParams, SwapMetricData } from "lib/metrics";
-=======
 import { getTwapDurationInSeconds } from "domain/synthetics/trade/twap/utils";
+import { parseError } from "lib/errors";
 import {
   PositionOrderMetricParams,
   SwapMetricData,
@@ -27,7 +23,6 @@
   formatPercentageForMetrics,
   metrics,
 } from "lib/metrics";
->>>>>>> 5d3be8ff
 import { OrderMetricData, OrderMetricId } from "lib/metrics/types";
 import { bigintToNumber, formatRatePercentage, roundToOrder } from "lib/numbers";
 import { userAnalytics } from "lib/userAnalytics";
@@ -42,7 +37,6 @@
   TradeBoxResultEvent,
   TradePageEditOrderEvent,
 } from "lib/userAnalytics/types";
-import { getTwapDurationInSeconds } from "sdk/utils/twap";
 
 export function getTradeInteractionKey(pair: string) {
   return `trade-${pair}`;
@@ -146,17 +140,8 @@
           priceImpactDeltaUsd: metricData.priceImpactDeltaUsd,
           priceImpactPercentage: metricData.priceImpactPercentage,
           netRate1h: metricData.netRate1h,
-<<<<<<< HEAD
-          duration:
-            metricData.tradeMode === TradeMode.Twap && metricData.duration
-              ? getTwapDurationInSeconds(metricData.duration)
-              : undefined,
-          partsCount:
-            metricData.tradeMode === TradeMode.Twap && metricData.partsCount ? metricData.partsCount : undefined,
-=======
           duration: metricData.tradeMode === TradeMode.Twap ? getTwapDurationInSeconds(metricData.duration) : undefined,
           partsCount: metricData.tradeMode === TradeMode.Twap ? metricData.partsCount : undefined,
->>>>>>> 5d3be8ff
         },
       });
       break;
@@ -182,17 +167,8 @@
           priceImpactDeltaUsd: metricData.priceImpactDeltaUsd,
           priceImpactPercentage: metricData.priceImpactPercentage,
           netRate1h: metricData.netRate1h,
-<<<<<<< HEAD
-          duration:
-            metricData.tradeMode === TradeMode.Twap && metricData.duration
-              ? getTwapDurationInSeconds(metricData.duration)
-              : undefined,
-          partsCount:
-            metricData.tradeMode === TradeMode.Twap && metricData.partsCount ? metricData.partsCount : undefined,
-=======
           duration: metricData.tradeMode === TradeMode.Twap ? getTwapDurationInSeconds(metricData.duration) : undefined,
           partsCount: metricData.tradeMode === TradeMode.Twap ? metricData.partsCount : undefined,
->>>>>>> 5d3be8ff
         },
       });
       break;
@@ -216,17 +192,8 @@
           priceImpactDeltaUsd: undefined,
           priceImpactPercentage: undefined,
           netRate1h: undefined,
-<<<<<<< HEAD
-          duration:
-            metricData.tradeMode === TradeMode.Twap && metricData.duration
-              ? getTwapDurationInSeconds(metricData.duration)
-              : undefined,
-          partsCount:
-            metricData.tradeMode === TradeMode.Twap && metricData.partsCount ? metricData.partsCount : undefined,
-=======
           duration: metricData.tradeMode === TradeMode.Twap ? getTwapDurationInSeconds(metricData.duration) : undefined,
           partsCount: metricData.tradeMode === TradeMode.Twap ? metricData.partsCount : undefined,
->>>>>>> 5d3be8ff
         },
       });
       break;
@@ -265,11 +232,7 @@
   chainId: number,
   metricId: OrderMetricId,
   isSuccess: boolean,
-<<<<<<< HEAD
-  error?: ErrorLike,
-=======
   error?: Error,
->>>>>>> 5d3be8ff
   dedupKey?: string
 ) {
   let metricData = metrics.getCachedMetricData<OrderMetricData>(metricId);
@@ -292,20 +255,12 @@
             pair: metricData.marketName || "",
             pool: metricData.marketPoolName || "",
             type: metricData.isLong ? "Long" : "Short",
-<<<<<<< HEAD
-            orderType: metricData.orderType === OrderType.MarketIncrease ? "Market" : "Limit",
+            orderType: getAnalyticsOrderTypeByTradeMode(metricData.tradeMode),
             tradeType: metricData.hasExistingPosition ? "IncreaseSize" : "InitialTrade",
             sizeDeltaUsd: metricData.sizeDeltaUsd || 0,
             leverage: metricData.leverage || "",
             IsExpress: metricData.isExpress,
             isExpress1CT: metricData.isExpress1CT,
-=======
-            orderType: getAnalyticsOrderTypeByTradeMode(metricData.tradeMode),
-            tradeType: metricData.hasExistingPosition ? "IncreaseSize" : "InitialTrade",
-            sizeDeltaUsd: metricData.sizeDeltaUsd || 0,
-            leverage: metricData.leverage || "",
-            is1CT: metricData.is1ct,
->>>>>>> 5d3be8ff
             isTPSLCreated: metricData.isTPSLCreated ?? false,
             slCount: metricData.slCount,
             tpCount: metricData.tpCount,
@@ -335,20 +290,12 @@
             pair: metricData.marketName || "",
             pool: metricData.marketPoolName || "",
             type: metricData.isLong ? "Long" : "Short",
-<<<<<<< HEAD
-            orderType: metricData.orderType === OrderType.MarketDecrease ? "Market" : "TPSL",
+            orderType: getAnalyticsOrderTypeByTradeMode(metricData.tradeMode),
             tradeType: metricData.isFullClose ? "ClosePosition" : "DecreaseSize",
             sizeDeltaUsd: metricData.sizeDeltaUsd || 0,
             leverage: "",
             IsExpress: metricData.isExpress,
             isExpress1CT: metricData.isExpress1CT,
-=======
-            orderType: getAnalyticsOrderTypeByTradeMode(metricData.tradeMode),
-            tradeType: metricData.isFullClose ? "ClosePosition" : "DecreaseSize",
-            sizeDeltaUsd: metricData.sizeDeltaUsd || 0,
-            leverage: "",
-            is1CT: metricData.is1ct,
->>>>>>> 5d3be8ff
             chain: getChainName(chainId),
             isFirstOrder: false,
             isUserError,
@@ -363,10 +310,7 @@
       );
       break;
     case "swap":
-<<<<<<< HEAD
-=======
     case "twapSwap":
->>>>>>> 5d3be8ff
       userAnalytics.pushEvent<TradeBoxResultEvent>(
         {
           event: "TradeBoxAction",
@@ -375,20 +319,12 @@
             pair: `${metricData.initialCollateralSymbol}/${metricData.toTokenSymbol}`,
             pool: "",
             type: "Swap",
-<<<<<<< HEAD
-            orderType: metricData.orderType === OrderType.MarketSwap ? "Market" : "Limit",
+            orderType: getAnalyticsOrderTypeByTradeMode(metricData.tradeMode),
             tradeType: "InitialTrade",
             amountUsd: metricData.amountUsd,
             leverage: "",
             IsExpress: metricData.isExpress,
             isExpress1CT: metricData.isExpress1CT,
-=======
-            orderType: getAnalyticsOrderTypeByTradeMode(metricData.tradeMode),
-            tradeType: "InitialTrade",
-            amountUsd: metricData.amountUsd,
-            leverage: "",
-            is1CT: metricData.is1ct,
->>>>>>> 5d3be8ff
             chain: getChainName(chainId),
             isFirstOrder: metricData.isFirstOrder ?? false,
             isUserError,
@@ -463,16 +399,8 @@
 
 const getAnalyticsTwapProps = (metricData: PositionOrderMetricParams | SwapMetricData) => {
   return {
-<<<<<<< HEAD
-    duration:
-      metricData.tradeMode === TradeMode.Twap && metricData.duration
-        ? getTwapDurationInSeconds(metricData.duration)
-        : undefined,
-    partsCount: metricData.tradeMode === TradeMode.Twap && metricData.partsCount ? metricData.partsCount : undefined,
-=======
     duration: metricData.tradeMode === TradeMode.Twap ? getTwapDurationInSeconds(metricData.duration) : undefined,
     partsCount: metricData.tradeMode === TradeMode.Twap ? metricData.partsCount : undefined,
->>>>>>> 5d3be8ff
   };
 };
 
