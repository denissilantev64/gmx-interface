import { useLingui } from "@lingui/react";
import { useEffect, useMemo } from "react";
import { useHistory } from "react-router-dom";

import { AbFlag, getAbFlags, setAbFlagEnabled } from "config/ab";
import { isDevelopment } from "config/env";
import { USD_DECIMALS } from "config/factors";
import { SHOW_DEBUG_VALUES_KEY } from "config/localStorage";
import { useSettings } from "context/SettingsContext/SettingsContextProvider";
import { useReferralCodeFromUrl } from "domain/referrals";
import { useAccountStats, usePeriodAccountStats } from "domain/synthetics/accountStats";
import { useUtmParams } from "domain/utm";
import { useChainId } from "lib/chains";
import { getTimePeriodsInSeconds } from "lib/dates";
import { useLocalStorageSerializeKey } from "lib/localStorage";
import { formatAmountForMetrics } from "lib/metrics";
import { useBowser } from "lib/useBowser";
import useRouteQuery from "lib/useRouteQuery";
import useWallet from "lib/wallets/useWallet";

import { SESSION_ID_KEY, userAnalytics } from "./UserAnalytics";
import { useSubmitButtonState } from "components/Synthetics/GmSwap/GmSwapBox/GmDepositWithdrawalBox/useSubmitButtonState";
import { useSubaccountContext } from "context/SubaccountContext/SubaccountContextProvider";

export function useConfigureUserAnalyticsProfile() {
  const history = useHistory();
  const query = useRouteQuery();
  const currentLanguage = useLingui().i18n.locale;
  const referralCode = useReferralCodeFromUrl();
  const utmParams = useUtmParams();
  const [showDebugValues] = useLocalStorageSerializeKey(SHOW_DEBUG_VALUES_KEY, false);
  const { chainId } = useChainId();
  const { account, active } = useWallet();
  const { data: bowser } = useBowser();
<<<<<<< HEAD
  const { shouldShowPositionLines, expressOrdersEnabled } = useSettings();
  const { subaccount } = useSubaccountContext();
=======
  const {
    shouldShowPositionLines,
    isLeverageSliderEnabled,
    showPnlAfterFees,
    isPnlInLeverage,
    isAutoCancelTPSL,
    externalSwapsEnabled,
  } = useSettings();
>>>>>>> 89a93d46

  const timePeriods = useMemo(() => getTimePeriodsInSeconds(), []);

  const { data: lastMonthAccountStats } = usePeriodAccountStats(chainId, {
    account,
    from: timePeriods.month[0],
    to: timePeriods.month[1],
    enabled: true,
  });

  const { data: accountStats } = useAccountStats(chainId, {
    account,
    enabled: true,
  });

  const last30DVolume = lastMonthAccountStats?.volume;
  const totalVolume = accountStats?.volume;
  const ordersCount = accountStats?.closedCount;

  useEffect(
    function handleUrlParamsEff() {
      let isUrlParamsChanged = false;

      const sessionIdParam = query.get(SESSION_ID_KEY);

      if (sessionIdParam) {
        userAnalytics.setSessionId(sessionIdParam);
        query.delete(SESSION_ID_KEY);
        isUrlParamsChanged = true;
      }

      const abFlags = getAbFlags();

      Object.keys(abFlags).forEach((flag) => {
        const urlFlagValue = query.get(flag);
        if (urlFlagValue) {
          setAbFlagEnabled(flag as AbFlag, urlFlagValue === "1");
          query.delete(flag);
          isUrlParamsChanged = true;
        }
      });

      if (isUrlParamsChanged) {
        history.replace({
          search: query.toString(),
        });
      }
    },
    [query, history]
  );

  useEffect(() => {
    userAnalytics.setCommonEventParams({
      platform: bowser?.platform.type,
      browserName: bowser?.browser.name,
      ordersCount,
      isWalletConnected: active,
      isTest: isDevelopment(),
      isInited: Boolean(bowser),
      ...getAbFlags(),
    });
  }, [active, ordersCount, bowser]);

  useEffect(() => {
    if (last30DVolume === undefined || totalVolume === undefined) {
      return;
    }

    userAnalytics.pushProfileProps({
      last30DVolume: formatAmountForMetrics(last30DVolume, USD_DECIMALS, "toSecondOrderInt"),
      totalVolume: formatAmountForMetrics(totalVolume, USD_DECIMALS, "toSecondOrderInt"),
      languageCode: currentLanguage,
      isChartPositionsEnabled: shouldShowPositionLines,
      ref: referralCode,
      utm: utmParams?.utmString,
<<<<<<< HEAD
      ExpressEnabled: expressOrdersEnabled,
      Express1CTEnabled: Boolean(subaccount),
=======
      showLeverageSlider: isLeverageSliderEnabled,
      displayPnLAfterFees: showPnlAfterFees,
      includePnlInLeverageDisplay: isPnlInLeverage,
      autoCancelTPSL: isAutoCancelTPSL,
      enableExternalSwaps: externalSwapsEnabled,
>>>>>>> 89a93d46
    });
  }, [
    currentLanguage,
    last30DVolume,
    totalVolume,
    referralCode,
    utmParams?.utmString,
    shouldShowPositionLines,
<<<<<<< HEAD
    expressOrdersEnabled,
    subaccount,
=======
    isLeverageSliderEnabled,
    showPnlAfterFees,
    isPnlInLeverage,
    isAutoCancelTPSL,
    externalSwapsEnabled,
>>>>>>> 89a93d46
  ]);

  useEffect(() => {
    userAnalytics.setDebug(showDebugValues || false);
  }, [showDebugValues]);
}<|MERGE_RESOLUTION|>--- conflicted
+++ resolved
@@ -18,9 +18,8 @@
 import useRouteQuery from "lib/useRouteQuery";
 import useWallet from "lib/wallets/useWallet";
 
+import { useSubaccountContext } from "context/SubaccountContext/SubaccountContextProvider";
 import { SESSION_ID_KEY, userAnalytics } from "./UserAnalytics";
-import { useSubmitButtonState } from "components/Synthetics/GmSwap/GmSwapBox/GmDepositWithdrawalBox/useSubmitButtonState";
-import { useSubaccountContext } from "context/SubaccountContext/SubaccountContextProvider";
 
 export function useConfigureUserAnalyticsProfile() {
   const history = useHistory();
@@ -32,19 +31,16 @@
   const { chainId } = useChainId();
   const { account, active } = useWallet();
   const { data: bowser } = useBowser();
-<<<<<<< HEAD
-  const { shouldShowPositionLines, expressOrdersEnabled } = useSettings();
   const { subaccount } = useSubaccountContext();
-=======
   const {
     shouldShowPositionLines,
+    expressOrdersEnabled,
     isLeverageSliderEnabled,
     showPnlAfterFees,
     isPnlInLeverage,
     isAutoCancelTPSL,
     externalSwapsEnabled,
   } = useSettings();
->>>>>>> 89a93d46
 
   const timePeriods = useMemo(() => getTimePeriodsInSeconds(), []);
 
@@ -120,16 +116,13 @@
       isChartPositionsEnabled: shouldShowPositionLines,
       ref: referralCode,
       utm: utmParams?.utmString,
-<<<<<<< HEAD
       ExpressEnabled: expressOrdersEnabled,
       Express1CTEnabled: Boolean(subaccount),
-=======
       showLeverageSlider: isLeverageSliderEnabled,
       displayPnLAfterFees: showPnlAfterFees,
       includePnlInLeverageDisplay: isPnlInLeverage,
       autoCancelTPSL: isAutoCancelTPSL,
       enableExternalSwaps: externalSwapsEnabled,
->>>>>>> 89a93d46
     });
   }, [
     currentLanguage,
@@ -138,16 +131,13 @@
     referralCode,
     utmParams?.utmString,
     shouldShowPositionLines,
-<<<<<<< HEAD
     expressOrdersEnabled,
     subaccount,
-=======
     isLeverageSliderEnabled,
     showPnlAfterFees,
     isPnlInLeverage,
     isAutoCancelTPSL,
     externalSwapsEnabled,
->>>>>>> 89a93d46
   ]);
 
   useEffect(() => {
