<<<<<<< HEAD
import { AbFlag, getAbFlagUrlParams } from "config/ab";
import { BatchReportItem } from "lib/oracleKeeperFetcher";
=======
import { UserAnalyticsEventItem } from "lib/oracleKeeperFetcher";
import { sleep } from "lib/sleep";
>>>>>>> 680f9aa3
import { metrics } from "../metrics/Metrics";

type CommonEventParams = {
  platform?: string;
  browserName?: string;
  ordersCount?: number;
  isWalletConnected?: boolean;
  isTest: boolean;
<<<<<<< HEAD
} & {
  [key in AbFlag]: boolean;
=======
  isInited?: boolean;
>>>>>>> 680f9aa3
};

type ProfileProps = {
  last30DVolume?: number;
  totalVolume?: number;
  languageCode: string;
  ref?: string;
  utm?: string;
};

type DedupEventsStorage = {
  // key:event -> timestamp
  [keyAndEvent: string]: number;
};

type AnalyticsEventParams = {
  event: string;
  data: object;
};

export const SESSION_ID_KEY = "sessionId";
const MAX_SESSION_ID_AGE = 1000 * 60 * 60 * 24 * 4; // 4 days
const USER_ANALYTICS_LAST_EVENT_TIME_KEY = "USER_ANALYTICS_LAST_EVENT_TIME";

const MAX_DEDUP_INTERVAL = 1000 * 60 * 60 * 24; // 1 day
const USER_ANALYTICS_DEDUP_EVENTS_STORAGE = "USER_ANALYTICS_DEDUP_EVENTS_STORAGE";

const PROCESS_QUEUE_INTERVAL_MS = 1000;

export class UserAnalytics {
  commonEventParams: CommonEventParams = {} as CommonEventParams;
  debug = false;
  earlyEventsQueue: UserAnalyticsEventItem[] = [];
  initCommonParamsRetries = 3;

  setCommonEventParams = (params: CommonEventParams) => {
    this.commonEventParams = { ...this.commonEventParams, ...params };
  };

  getIsCommonParamsInited = () => {
    return this.commonEventParams.isInited;
  };

  getLastEventTime() {
    const lastEventTime = localStorage.getItem(USER_ANALYTICS_LAST_EVENT_TIME_KEY);
    return parseInt(lastEventTime as string) || 0;
  }

  getDedupEventsStorage() {
    const dedupEventsStorageStr = localStorage.getItem(USER_ANALYTICS_DEDUP_EVENTS_STORAGE);
    const dedupEventsStorage = dedupEventsStorageStr ? (JSON.parse(dedupEventsStorageStr) as DedupEventsStorage) : {};

    return dedupEventsStorage;
  }

  setDebug = (val: boolean) => {
    this.debug = val;
  };

  setLastEventTime = (time: number) => {
    localStorage.setItem(USER_ANALYTICS_LAST_EVENT_TIME_KEY, time.toString());
  };

  shouldSkipEvent(key: string, event: string, dedupInterval: number = MAX_DEDUP_INTERVAL) {
    const dedupEventsStorage = this.getDedupEventsStorage();

    const keyAndEvent = `${key}:${event}`;
    const lastSentTimestamp = dedupEventsStorage[keyAndEvent];

    if (lastSentTimestamp && Date.now() - lastSentTimestamp < dedupInterval) {
      return true;
    }

    return false;
  }

  saveDedupEventData(key: string, event: string) {
    const dedupEventsStorage = this.getDedupEventsStorage();

    // Clear old events
    Object.keys(dedupEventsStorage).forEach((key) => {
      if (Date.now() - dedupEventsStorage[key] > MAX_DEDUP_INTERVAL) {
        delete dedupEventsStorage[key];
      }
    });

    const keyAndEvent = `${key}:${event}`;
    dedupEventsStorage[keyAndEvent] = Date.now();

    localStorage.setItem(USER_ANALYTICS_DEDUP_EVENTS_STORAGE, JSON.stringify(dedupEventsStorage));
  }

  setSessionId(sessionId: string) {
    localStorage.setItem(SESSION_ID_KEY, sessionId);
    this.setLastEventTime(Date.now());
  }

  getSessionIdUrlParams() {
    const sessionIdParam = `${SESSION_ID_KEY}=${this.getOrSetSessionId()}`;
    const abFlagsParams = getAbFlagUrlParams();

    return [sessionIdParam, abFlagsParams].filter(Boolean).join("&");
  }

  getOrSetSessionId() {
    let sessionId = localStorage.getItem(SESSION_ID_KEY);

    if (!sessionId || Date.now() - this.getLastEventTime() > MAX_SESSION_ID_AGE) {
      sessionId = Math.random().toString(36).substring(2, 15);
      this.setSessionId(sessionId);
    }

    return sessionId;
  }

  pushEvent = async <T extends AnalyticsEventParams = never>(
    params: T,
    options: { onlyOncePerSession?: boolean; dedupKey?: string; dedupInterval?: number; instantSend?: boolean } = {}
  ) => {
    const sessionId = this.getOrSetSessionId();

    const dedupKey = options.dedupKey ? options.dedupKey : options.onlyOncePerSession ? sessionId : undefined;

    if (dedupKey && this.shouldSkipEvent(dedupKey, params.event, options.dedupInterval)) {
      return;
    }

    if (dedupKey) {
      this.saveDedupEventData(dedupKey, params.event);
    }

    this.setLastEventTime(Date.now());

    const item: UserAnalyticsEventItem = {
      type: "userAnalyticsEvent",
      payload: {
        event: params.event,
        distinctId: sessionId,
        customFields: {
          ...this.commonEventParams,
          ...params.data,
          time: Date.now(),
        },
      },
    };

    if (!this.getIsCommonParamsInited()) {
      this.earlyEventsQueue.push(item);
      this.processQueue();
      return;
    }

    if (options.instantSend) {
      await metrics.sendBatchItems([item], true);
    } else {
      metrics.pushBatchItem(item);
    }
  };

  pushProfileProps = (data: ProfileProps) => {
    this.setLastEventTime(Date.now());

    const sessionId = this.getOrSetSessionId();

    metrics.pushBatchItem({
      type: "userAnalyticsProfile",
      payload: {
        distinctId: sessionId,
        customFields: {
          ...data,
        },
      },
    });
  };

  processQueue = async () => {
    if (this.earlyEventsQueue.length === 0) {
      return;
    }

    if (!this.getIsCommonParamsInited() && this.initCommonParamsRetries > 0) {
      if (this.debug) {
        // eslint-disable-next-line no-console
        console.log("UserAnalytics: processQueue waiting for common params");
      }

      this.initCommonParamsRetries--;

      return sleep(PROCESS_QUEUE_INTERVAL_MS).then(this.processQueue);
    }

    const items = this.earlyEventsQueue.map(this.fillCommonParams);

    await metrics.sendBatchItems(items, true);
  };

  fillCommonParams = (item: UserAnalyticsEventItem): UserAnalyticsEventItem => {
    return {
      ...item,
      payload: {
        ...item.payload,
        customFields: {
          ...item.payload.customFields,
          ...this.commonEventParams,
        },
      },
    };
  };
}

export const userAnalytics = new UserAnalytics();<|MERGE_RESOLUTION|>--- conflicted
+++ resolved
@@ -1,10 +1,6 @@
-<<<<<<< HEAD
 import { AbFlag, getAbFlagUrlParams } from "config/ab";
-import { BatchReportItem } from "lib/oracleKeeperFetcher";
-=======
 import { UserAnalyticsEventItem } from "lib/oracleKeeperFetcher";
 import { sleep } from "lib/sleep";
->>>>>>> 680f9aa3
 import { metrics } from "../metrics/Metrics";
 
 type CommonEventParams = {
@@ -13,12 +9,9 @@
   ordersCount?: number;
   isWalletConnected?: boolean;
   isTest: boolean;
-<<<<<<< HEAD
+  isInited?: boolean;
 } & {
   [key in AbFlag]: boolean;
-=======
-  isInited?: boolean;
->>>>>>> 680f9aa3
 };
 
 type ProfileProps = {
