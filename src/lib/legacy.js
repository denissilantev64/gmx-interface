import { useEffect, useState } from "react";
import { useWeb3React } from "@web3-react/core";
import { ethers } from "ethers";
import { getContract } from "config/contracts";
import useSWR from "swr";

import OrderBookReader from "abis/OrderBookReader.json";
import OrderBook from "abis/OrderBook.json";

<<<<<<< HEAD
import { getWhitelistedTokens, isValidToken } from "../config/Tokens";
import { t } from "@lingui/macro";
=======
import { CHAIN_ID, getExplorerUrl } from "config/chains";
import { getServerBaseUrl } from "config/backend";
import { getMostAbundantStableToken } from "domain/tokens";
import { getTokenInfo } from "domain/tokens/utils";
import { getProvider } from "./rpc";
import { bigNumberify, expandDecimals, formatAmount } from "./numbers";
import { isValidToken } from "config/tokens";
import { useChainId } from "./chains";
import { isValidTimestamp } from "./dates";
>>>>>>> 5f481259

const { AddressZero } = ethers.constants;

// use a random placeholder account instead of the zero address as the zero address might have tokens
export const PLACEHOLDER_ACCOUNT = ethers.Wallet.createRandom().address;

export const MIN_PROFIT_TIME = 0;

export const USDG_ADDRESS = getContract(CHAIN_ID, "USDG");
export const MAX_LEVERAGE = 100 * 10000;

export const MAX_PRICE_DEVIATION_BASIS_POINTS = 750;
export const DEFAULT_GAS_LIMIT = 1 * 1000 * 1000;
export const SECONDS_PER_YEAR = 31536000;
export const USDG_DECIMALS = 18;
export const USD_DECIMALS = 30;
export const BASIS_POINTS_DIVISOR = 10000;
export const DEPOSIT_FEE = 30;
export const DUST_BNB = "2000000000000000";
export const DUST_USD = expandDecimals(1, USD_DECIMALS);
export const PRECISION = expandDecimals(1, 30);
export const GLP_DECIMALS = 18;
export const GMX_DECIMALS = 18;
export const DEFAULT_MAX_USDG_AMOUNT = expandDecimals(200 * 1000 * 1000, 18);

export const TAX_BASIS_POINTS = 50;
export const STABLE_TAX_BASIS_POINTS = 5;
export const MINT_BURN_FEE_BASIS_POINTS = 25;
export const SWAP_FEE_BASIS_POINTS = 30;
export const STABLE_SWAP_FEE_BASIS_POINTS = 1;
export const MARGIN_FEE_BASIS_POINTS = 10;

export const LIQUIDATION_FEE = expandDecimals(5, USD_DECIMALS);

export const TRADES_PAGE_SIZE = 100;

export const GLP_COOLDOWN_DURATION = 15 * 60;
export const THRESHOLD_REDEMPTION_VALUE = expandDecimals(993, 27); // 0.993
export const FUNDING_RATE_PRECISION = 1000000;

export const SWAP = "Swap";
export const INCREASE = "Increase";
export const DECREASE = "Decrease";
export const LONG = "Long";
export const SHORT = "Short";

export const MARKET = "Market";
export const LIMIT = "Limit";
export const STOP = "Stop";
export const LEVERAGE_ORDER_OPTIONS = [MARKET, LIMIT, STOP];
export const SWAP_ORDER_OPTIONS = [MARKET, LIMIT];
export const SWAP_OPTIONS = [LONG, SHORT, SWAP];
export const DEFAULT_SLIPPAGE_AMOUNT = 30;
export const DEFAULT_HIGHER_SLIPPAGE_AMOUNT = 100;

export const REFERRAL_CODE_QUERY_PARAM = "ref";
export const MAX_REFERRAL_CODE_LENGTH = 20;

export const MIN_PROFIT_BIPS = 0;

export function deserialize(data) {
  for (const [key, value] of Object.entries(data)) {
    if (value._type === "BigNumber") {
      data[key] = bigNumberify(value.value);
    }
  }
  return data;
}

export function isHomeSite() {
  return process.env.REACT_APP_IS_HOME_SITE === "true";
}

export function getLiquidationPriceFromDelta({ liquidationAmount, size, collateral, averagePrice, isLong }) {
  if (!size || size.eq(0)) {
    return;
  }

  if (liquidationAmount.gt(collateral)) {
    const liquidationDelta = liquidationAmount.sub(collateral);
    const priceDelta = liquidationDelta.mul(averagePrice).div(size);
    return isLong ? averagePrice.add(priceDelta) : averagePrice.sub(priceDelta);
  }

  const liquidationDelta = collateral.sub(liquidationAmount);
  const priceDelta = liquidationDelta.mul(averagePrice).div(size);

  return isLong ? averagePrice.sub(priceDelta) : averagePrice.add(priceDelta);
}

export function getMarginFee(sizeDelta) {
  if (!sizeDelta) {
    return bigNumberify(0);
  }
  const afterFeeUsd = sizeDelta.mul(BASIS_POINTS_DIVISOR - MARGIN_FEE_BASIS_POINTS).div(BASIS_POINTS_DIVISOR);
  return sizeDelta.sub(afterFeeUsd);
}

export function isTriggerRatioInverted(fromTokenInfo, toTokenInfo) {
  if (!toTokenInfo || !fromTokenInfo) return false;
  if (toTokenInfo.isStable || toTokenInfo.isUsdg) return true;
  if (toTokenInfo.maxPrice) return toTokenInfo.maxPrice.lt(fromTokenInfo.maxPrice);
  return false;
}

export function getExchangeRate(tokenAInfo, tokenBInfo, inverted) {
  if (!tokenAInfo || !tokenAInfo.minPrice || !tokenBInfo || !tokenBInfo.maxPrice) {
    return;
  }
  if (inverted) {
    return tokenAInfo.minPrice.mul(PRECISION).div(tokenBInfo.maxPrice);
  }
  return tokenBInfo.maxPrice.mul(PRECISION).div(tokenAInfo.minPrice);
}

export function shouldInvertTriggerRatio(tokenA, tokenB) {
  if (tokenB.isStable || tokenB.isUsdg) return true;
  if (tokenB.maxPrice && tokenA.maxPrice && tokenB.maxPrice.lt(tokenA.maxPrice)) return true;
  return false;
}

export function getExchangeRateDisplay(rate, tokenA, tokenB, opts = {}) {
  if (!rate || !tokenA || !tokenB) return "...";
  if (shouldInvertTriggerRatio(tokenA, tokenB)) {
    [tokenA, tokenB] = [tokenB, tokenA];
    rate = PRECISION.mul(PRECISION).div(rate);
  }
  const rateValue = formatAmount(rate, USD_DECIMALS, tokenA.isStable || tokenA.isUsdg ? 2 : 4, true);
  if (opts.omitSymbols) {
    return rateValue;
  }
  return `${rateValue} ${tokenA.symbol} / ${tokenB.symbol}`;
}

const adjustForDecimalsFactory = (n) => (number) => {
  if (n === 0) {
    return number;
  }
  if (n > 0) {
    return number.mul(expandDecimals(1, n));
  }
  return number.div(expandDecimals(1, -n));
};

export function adjustForDecimals(amount, divDecimals, mulDecimals) {
  return amount.mul(expandDecimals(1, mulDecimals)).div(expandDecimals(1, divDecimals));
}

export function getTargetUsdgAmount(token, usdgSupply, totalTokenWeights) {
  if (!token || !token.weight || !usdgSupply) {
    return;
  }

  if (usdgSupply.eq(0)) {
    return bigNumberify(0);
  }

  return token.weight.mul(usdgSupply).div(totalTokenWeights);
}

export function getFeeBasisPoints(
  token,
  usdgDelta,
  feeBasisPoints,
  taxBasisPoints,
  increment,
  usdgSupply,
  totalTokenWeights
) {
  if (!token || !token.usdgAmount || !usdgSupply || !totalTokenWeights) {
    return 0;
  }

  feeBasisPoints = bigNumberify(feeBasisPoints);
  taxBasisPoints = bigNumberify(taxBasisPoints);

  const initialAmount = token.usdgAmount;
  let nextAmount = initialAmount.add(usdgDelta);
  if (!increment) {
    nextAmount = usdgDelta.gt(initialAmount) ? bigNumberify(0) : initialAmount.sub(usdgDelta);
  }

  const targetAmount = getTargetUsdgAmount(token, usdgSupply, totalTokenWeights);
  if (!targetAmount || targetAmount.eq(0)) {
    return feeBasisPoints.toNumber();
  }

  const initialDiff = initialAmount.gt(targetAmount)
    ? initialAmount.sub(targetAmount)
    : targetAmount.sub(initialAmount);
  const nextDiff = nextAmount.gt(targetAmount) ? nextAmount.sub(targetAmount) : targetAmount.sub(nextAmount);

  if (nextDiff.lt(initialDiff)) {
    const rebateBps = taxBasisPoints.mul(initialDiff).div(targetAmount);
    return rebateBps.gt(feeBasisPoints) ? 0 : feeBasisPoints.sub(rebateBps).toNumber();
  }

  let averageDiff = initialDiff.add(nextDiff).div(2);
  if (averageDiff.gt(targetAmount)) {
    averageDiff = targetAmount;
  }
  const taxBps = taxBasisPoints.mul(averageDiff).div(targetAmount);
  return feeBasisPoints.add(taxBps).toNumber();
}

export function getBuyGlpToAmount(fromAmount, swapTokenAddress, infoTokens, glpPrice, usdgSupply, totalTokenWeights) {
  const defaultValue = { amount: bigNumberify(0), feeBasisPoints: 0 };
  if (!fromAmount || !swapTokenAddress || !infoTokens || !glpPrice || !usdgSupply || !totalTokenWeights) {
    return defaultValue;
  }

  const swapToken = getTokenInfo(infoTokens, swapTokenAddress);
  if (!swapToken || !swapToken.minPrice) {
    return defaultValue;
  }

  let glpAmount = fromAmount.mul(swapToken.minPrice).div(glpPrice);
  glpAmount = adjustForDecimals(glpAmount, swapToken.decimals, USDG_DECIMALS);

  let usdgAmount = fromAmount.mul(swapToken.minPrice).div(PRECISION);
  usdgAmount = adjustForDecimals(usdgAmount, swapToken.decimals, USDG_DECIMALS);
  const feeBasisPoints = getFeeBasisPoints(
    swapToken,
    usdgAmount,
    MINT_BURN_FEE_BASIS_POINTS,
    TAX_BASIS_POINTS,
    true,
    usdgSupply,
    totalTokenWeights
  );

  glpAmount = glpAmount.mul(BASIS_POINTS_DIVISOR - feeBasisPoints).div(BASIS_POINTS_DIVISOR);

  return { amount: glpAmount, feeBasisPoints };
}

export function getSellGlpFromAmount(toAmount, swapTokenAddress, infoTokens, glpPrice, usdgSupply, totalTokenWeights) {
  const defaultValue = { amount: bigNumberify(0), feeBasisPoints: 0 };
  if (!toAmount || !swapTokenAddress || !infoTokens || !glpPrice || !usdgSupply || !totalTokenWeights) {
    return defaultValue;
  }

  const swapToken = getTokenInfo(infoTokens, swapTokenAddress);
  if (!swapToken || !swapToken.maxPrice) {
    return defaultValue;
  }

  let glpAmount = toAmount.mul(swapToken.maxPrice).div(glpPrice);
  glpAmount = adjustForDecimals(glpAmount, swapToken.decimals, USDG_DECIMALS);

  let usdgAmount = toAmount.mul(swapToken.maxPrice).div(PRECISION);
  usdgAmount = adjustForDecimals(usdgAmount, swapToken.decimals, USDG_DECIMALS);
  const feeBasisPoints = getFeeBasisPoints(
    swapToken,
    usdgAmount,
    MINT_BURN_FEE_BASIS_POINTS,
    TAX_BASIS_POINTS,
    false,
    usdgSupply,
    totalTokenWeights
  );

  glpAmount = glpAmount.mul(BASIS_POINTS_DIVISOR).div(BASIS_POINTS_DIVISOR - feeBasisPoints);

  return { amount: glpAmount, feeBasisPoints };
}

export function getBuyGlpFromAmount(toAmount, fromTokenAddress, infoTokens, glpPrice, usdgSupply, totalTokenWeights) {
  const defaultValue = { amount: bigNumberify(0) };
  if (!toAmount || !fromTokenAddress || !infoTokens || !glpPrice || !usdgSupply || !totalTokenWeights) {
    return defaultValue;
  }

  const fromToken = getTokenInfo(infoTokens, fromTokenAddress);
  if (!fromToken || !fromToken.minPrice) {
    return defaultValue;
  }

  let fromAmount = toAmount.mul(glpPrice).div(fromToken.minPrice);
  fromAmount = adjustForDecimals(fromAmount, GLP_DECIMALS, fromToken.decimals);

  const usdgAmount = toAmount.mul(glpPrice).div(PRECISION);
  const feeBasisPoints = getFeeBasisPoints(
    fromToken,
    usdgAmount,
    MINT_BURN_FEE_BASIS_POINTS,
    TAX_BASIS_POINTS,
    true,
    usdgSupply,
    totalTokenWeights
  );

  fromAmount = fromAmount.mul(BASIS_POINTS_DIVISOR).div(BASIS_POINTS_DIVISOR - feeBasisPoints);

  return { amount: fromAmount, feeBasisPoints };
}

export function getSellGlpToAmount(toAmount, fromTokenAddress, infoTokens, glpPrice, usdgSupply, totalTokenWeights) {
  const defaultValue = { amount: bigNumberify(0) };
  if (!toAmount || !fromTokenAddress || !infoTokens || !glpPrice || !usdgSupply || !totalTokenWeights) {
    return defaultValue;
  }

  const fromToken = getTokenInfo(infoTokens, fromTokenAddress);
  if (!fromToken || !fromToken.maxPrice) {
    return defaultValue;
  }

  let fromAmount = toAmount.mul(glpPrice).div(fromToken.maxPrice);
  fromAmount = adjustForDecimals(fromAmount, GLP_DECIMALS, fromToken.decimals);

  const usdgAmount = toAmount.mul(glpPrice).div(PRECISION);
  const feeBasisPoints = getFeeBasisPoints(
    fromToken,
    usdgAmount,
    MINT_BURN_FEE_BASIS_POINTS,
    TAX_BASIS_POINTS,
    false,
    usdgSupply,
    totalTokenWeights
  );

  fromAmount = fromAmount.mul(BASIS_POINTS_DIVISOR - feeBasisPoints).div(BASIS_POINTS_DIVISOR);

  return { amount: fromAmount, feeBasisPoints };
}

export function getNextFromAmount(
  chainId,
  toAmount,
  fromTokenAddress,
  toTokenAddress,
  infoTokens,
  toTokenPriceUsd,
  ratio,
  usdgSupply,
  totalTokenWeights,
  forSwap
) {
  const defaultValue = { amount: bigNumberify(0) };

  if (!toAmount || !fromTokenAddress || !toTokenAddress || !infoTokens) {
    return defaultValue;
  }

  if (fromTokenAddress === toTokenAddress) {
    return { amount: toAmount };
  }

  const fromToken = getTokenInfo(infoTokens, fromTokenAddress);
  const toToken = getTokenInfo(infoTokens, toTokenAddress);

  if (fromToken.isNative && toToken.isWrapped) {
    return { amount: toAmount };
  }

  if (fromToken.isWrapped && toToken.isNative) {
    return { amount: toAmount };
  }

  // the realtime price should be used if it is for a transaction to open / close a position
  // or if the transaction involves doing a swap and opening / closing a position
  // otherwise use the contract price instead of realtime price for swaps

  let fromTokenMinPrice;
  if (fromToken) {
    fromTokenMinPrice = forSwap ? fromToken.contractMinPrice : fromToken.minPrice;
  }

  let toTokenMaxPrice;
  if (toToken) {
    toTokenMaxPrice = forSwap ? toToken.contractMaxPrice : toToken.maxPrice;
  }

  if (!fromToken || !fromTokenMinPrice || !toToken || !toTokenMaxPrice) {
    return defaultValue;
  }

  const adjustDecimals = adjustForDecimalsFactory(fromToken.decimals - toToken.decimals);

  let fromAmountBasedOnRatio;
  if (ratio && !ratio.isZero()) {
    fromAmountBasedOnRatio = toAmount.mul(ratio).div(PRECISION);
  }

  const fromAmount =
    ratio && !ratio.isZero() ? fromAmountBasedOnRatio : toAmount.mul(toTokenMaxPrice).div(fromTokenMinPrice);

  let usdgAmount = fromAmount.mul(fromTokenMinPrice).div(PRECISION);
  usdgAmount = adjustForDecimals(usdgAmount, toToken.decimals, USDG_DECIMALS);
  const swapFeeBasisPoints =
    fromToken.isStable && toToken.isStable ? STABLE_SWAP_FEE_BASIS_POINTS : SWAP_FEE_BASIS_POINTS;
  const taxBasisPoints = fromToken.isStable && toToken.isStable ? STABLE_TAX_BASIS_POINTS : TAX_BASIS_POINTS;
  const feeBasisPoints0 = getFeeBasisPoints(
    fromToken,
    usdgAmount,
    swapFeeBasisPoints,
    taxBasisPoints,
    true,
    usdgSupply,
    totalTokenWeights
  );
  const feeBasisPoints1 = getFeeBasisPoints(
    toToken,
    usdgAmount,
    swapFeeBasisPoints,
    taxBasisPoints,
    false,
    usdgSupply,
    totalTokenWeights
  );
  const feeBasisPoints = feeBasisPoints0 > feeBasisPoints1 ? feeBasisPoints0 : feeBasisPoints1;

  return {
    amount: adjustDecimals(fromAmount.mul(BASIS_POINTS_DIVISOR).div(BASIS_POINTS_DIVISOR - feeBasisPoints)),
    feeBasisPoints,
  };
}

export function getNextToAmount(
  chainId,
  fromAmount,
  fromTokenAddress,
  toTokenAddress,
  infoTokens,
  toTokenPriceUsd,
  ratio,
  usdgSupply,
  totalTokenWeights,
  forSwap
) {
  const defaultValue = { amount: bigNumberify(0) };
  if (!fromAmount || !fromTokenAddress || !toTokenAddress || !infoTokens) {
    return defaultValue;
  }

  if (fromTokenAddress === toTokenAddress) {
    return { amount: fromAmount };
  }

  const fromToken = getTokenInfo(infoTokens, fromTokenAddress);
  const toToken = getTokenInfo(infoTokens, toTokenAddress);

  if (fromToken.isNative && toToken.isWrapped) {
    return { amount: fromAmount };
  }

  if (fromToken.isWrapped && toToken.isNative) {
    return { amount: fromAmount };
  }

  // the realtime price should be used if it is for a transaction to open / close a position
  // or if the transaction involves doing a swap and opening / closing a position
  // otherwise use the contract price instead of realtime price for swaps

  let fromTokenMinPrice;
  if (fromToken) {
    fromTokenMinPrice = forSwap ? fromToken.contractMinPrice : fromToken.minPrice;
  }

  let toTokenMaxPrice;
  if (toToken) {
    toTokenMaxPrice = forSwap ? toToken.contractMaxPrice : toToken.maxPrice;
  }

  if (!fromTokenMinPrice || !toTokenMaxPrice) {
    return defaultValue;
  }

  const adjustDecimals = adjustForDecimalsFactory(toToken.decimals - fromToken.decimals);

  let toAmountBasedOnRatio = bigNumberify(0);
  if (ratio && !ratio.isZero()) {
    toAmountBasedOnRatio = fromAmount.mul(PRECISION).div(ratio);
  }

  if (toTokenAddress === USDG_ADDRESS) {
    const feeBasisPoints = getSwapFeeBasisPoints(fromToken.isStable);

    if (ratio && !ratio.isZero()) {
      const toAmount = toAmountBasedOnRatio;
      return {
        amount: adjustDecimals(toAmount.mul(BASIS_POINTS_DIVISOR - feeBasisPoints).div(BASIS_POINTS_DIVISOR)),
        feeBasisPoints,
      };
    }

    const toAmount = fromAmount.mul(fromTokenMinPrice).div(PRECISION);
    return {
      amount: adjustDecimals(toAmount.mul(BASIS_POINTS_DIVISOR - feeBasisPoints).div(BASIS_POINTS_DIVISOR)),
      feeBasisPoints,
    };
  }

  if (fromTokenAddress === USDG_ADDRESS) {
    const redemptionValue = toToken.redemptionAmount
      .mul(toTokenPriceUsd || toTokenMaxPrice)
      .div(expandDecimals(1, toToken.decimals));

    if (redemptionValue.gt(THRESHOLD_REDEMPTION_VALUE)) {
      const feeBasisPoints = getSwapFeeBasisPoints(toToken.isStable);

      const toAmount =
        ratio && !ratio.isZero()
          ? toAmountBasedOnRatio
          : fromAmount.mul(toToken.redemptionAmount).div(expandDecimals(1, toToken.decimals));

      return {
        amount: adjustDecimals(toAmount.mul(BASIS_POINTS_DIVISOR - feeBasisPoints).div(BASIS_POINTS_DIVISOR)),
        feeBasisPoints,
      };
    }

    const expectedAmount = fromAmount;

    const stableToken = getMostAbundantStableToken(chainId, infoTokens);
    if (!stableToken || stableToken.availableAmount.lt(expectedAmount)) {
      const toAmount =
        ratio && !ratio.isZero()
          ? toAmountBasedOnRatio
          : fromAmount.mul(toToken.redemptionAmount).div(expandDecimals(1, toToken.decimals));
      const feeBasisPoints = getSwapFeeBasisPoints(toToken.isStable);
      return {
        amount: adjustDecimals(toAmount.mul(BASIS_POINTS_DIVISOR - feeBasisPoints).div(BASIS_POINTS_DIVISOR)),
        feeBasisPoints,
      };
    }

    const feeBasisPoints0 = getSwapFeeBasisPoints(true);
    const feeBasisPoints1 = getSwapFeeBasisPoints(false);

    if (ratio && !ratio.isZero()) {
      const toAmount = toAmountBasedOnRatio
        .mul(BASIS_POINTS_DIVISOR - feeBasisPoints0 - feeBasisPoints1)
        .div(BASIS_POINTS_DIVISOR);
      return {
        amount: adjustDecimals(toAmount),
        path: [USDG_ADDRESS, stableToken.address, toToken.address],
        feeBasisPoints: feeBasisPoints0 + feeBasisPoints1,
      };
    }

    // get toAmount for USDG => stableToken
    let toAmount = fromAmount.mul(PRECISION).div(stableToken.maxPrice);
    // apply USDG => stableToken fees
    toAmount = toAmount.mul(BASIS_POINTS_DIVISOR - feeBasisPoints0).div(BASIS_POINTS_DIVISOR);

    // get toAmount for stableToken => toToken
    toAmount = toAmount.mul(stableToken.minPrice).div(toTokenPriceUsd || toTokenMaxPrice);
    // apply stableToken => toToken fees
    toAmount = toAmount.mul(BASIS_POINTS_DIVISOR - feeBasisPoints1).div(BASIS_POINTS_DIVISOR);

    return {
      amount: adjustDecimals(toAmount),
      path: [USDG_ADDRESS, stableToken.address, toToken.address],
      feeBasisPoints: feeBasisPoints0 + feeBasisPoints1,
    };
  }

  const toAmount =
    ratio && !ratio.isZero()
      ? toAmountBasedOnRatio
      : fromAmount.mul(fromTokenMinPrice).div(toTokenPriceUsd || toTokenMaxPrice);

  let usdgAmount = fromAmount.mul(fromTokenMinPrice).div(PRECISION);
  usdgAmount = adjustForDecimals(usdgAmount, fromToken.decimals, USDG_DECIMALS);
  const swapFeeBasisPoints =
    fromToken.isStable && toToken.isStable ? STABLE_SWAP_FEE_BASIS_POINTS : SWAP_FEE_BASIS_POINTS;
  const taxBasisPoints = fromToken.isStable && toToken.isStable ? STABLE_TAX_BASIS_POINTS : TAX_BASIS_POINTS;
  const feeBasisPoints0 = getFeeBasisPoints(
    fromToken,
    usdgAmount,
    swapFeeBasisPoints,
    taxBasisPoints,
    true,
    usdgSupply,
    totalTokenWeights
  );
  const feeBasisPoints1 = getFeeBasisPoints(
    toToken,
    usdgAmount,
    swapFeeBasisPoints,
    taxBasisPoints,
    false,
    usdgSupply,
    totalTokenWeights
  );
  const feeBasisPoints = feeBasisPoints0 > feeBasisPoints1 ? feeBasisPoints0 : feeBasisPoints1;

  return {
    amount: adjustDecimals(toAmount.mul(BASIS_POINTS_DIVISOR - feeBasisPoints).div(BASIS_POINTS_DIVISOR)),
    feeBasisPoints,
  };
}

export function getProfitPrice(closePrice, position) {
  let profitPrice;
  if (position && position.averagePrice && closePrice) {
    profitPrice = position.isLong
      ? position.averagePrice.mul(BASIS_POINTS_DIVISOR + MIN_PROFIT_BIPS).div(BASIS_POINTS_DIVISOR)
      : position.averagePrice.mul(BASIS_POINTS_DIVISOR - MIN_PROFIT_BIPS).div(BASIS_POINTS_DIVISOR);
  }
  return profitPrice;
}

export function calculatePositionDelta(
  price,
  { size, collateral, isLong, averagePrice, lastIncreasedTime },
  sizeDelta
) {
  if (!sizeDelta) {
    sizeDelta = size;
  }
  const priceDelta = averagePrice.gt(price) ? averagePrice.sub(price) : price.sub(averagePrice);
  let delta = sizeDelta.mul(priceDelta).div(averagePrice);
  const pendingDelta = delta;

  const minProfitExpired = lastIncreasedTime + MIN_PROFIT_TIME < Date.now() / 1000;
  const hasProfit = isLong ? price.gt(averagePrice) : price.lt(averagePrice);
  if (!minProfitExpired && hasProfit && delta.mul(BASIS_POINTS_DIVISOR).lte(size.mul(MIN_PROFIT_BIPS))) {
    delta = bigNumberify(0);
  }

  const deltaPercentage = delta.mul(BASIS_POINTS_DIVISOR).div(collateral);
  const pendingDeltaPercentage = pendingDelta.mul(BASIS_POINTS_DIVISOR).div(collateral);

  return {
    delta,
    pendingDelta,
    pendingDeltaPercentage,
    hasProfit,
    deltaPercentage,
  };
}

export function getDeltaStr({ delta, deltaPercentage, hasProfit }) {
  let deltaStr;
  let deltaPercentageStr;

  if (delta.gt(0)) {
    deltaStr = hasProfit ? "+" : "-";
    deltaPercentageStr = hasProfit ? "+" : "-";
  } else {
    deltaStr = "";
    deltaPercentageStr = "";
  }
  deltaStr += `$${formatAmount(delta, USD_DECIMALS, 2, true)}`;
  deltaPercentageStr += `${formatAmount(deltaPercentage, 2, 2)}%`;

  return { deltaStr, deltaPercentageStr };
}

export function getLeverage({
  size,
  sizeDelta,
  increaseSize,
  collateral,
  collateralDelta,
  increaseCollateral,
  entryFundingRate,
  cumulativeFundingRate,
  hasProfit,
  delta,
  includeDelta,
}) {
  if (!size && !sizeDelta) {
    return;
  }
  if (!collateral && !collateralDelta) {
    return;
  }

  let nextSize = size ? size : bigNumberify(0);
  if (sizeDelta) {
    if (increaseSize) {
      nextSize = size.add(sizeDelta);
    } else {
      if (sizeDelta.gte(size)) {
        return;
      }
      nextSize = size.sub(sizeDelta);
    }
  }

  let remainingCollateral = collateral ? collateral : bigNumberify(0);
  if (collateralDelta) {
    if (increaseCollateral) {
      remainingCollateral = collateral.add(collateralDelta);
    } else {
      if (collateralDelta.gte(collateral)) {
        return;
      }
      remainingCollateral = collateral.sub(collateralDelta);
    }
  }

  if (delta && includeDelta) {
    if (hasProfit) {
      remainingCollateral = remainingCollateral.add(delta);
    } else {
      if (delta.gt(remainingCollateral)) {
        return;
      }

      remainingCollateral = remainingCollateral.sub(delta);
    }
  }

  if (remainingCollateral.eq(0)) {
    return;
  }

  remainingCollateral = sizeDelta
    ? remainingCollateral.mul(BASIS_POINTS_DIVISOR - MARGIN_FEE_BASIS_POINTS).div(BASIS_POINTS_DIVISOR)
    : remainingCollateral;
  if (entryFundingRate && cumulativeFundingRate) {
    const fundingFee = size.mul(cumulativeFundingRate.sub(entryFundingRate)).div(FUNDING_RATE_PRECISION);
    remainingCollateral = remainingCollateral.sub(fundingFee);
  }

  return nextSize.mul(BASIS_POINTS_DIVISOR).div(remainingCollateral);
}

export function getLiquidationPrice(data) {
  let {
    isLong,
    size,
    collateral,
    averagePrice,
    entryFundingRate,
    cumulativeFundingRate,
    sizeDelta,
    collateralDelta,
    increaseCollateral,
    increaseSize,
    delta,
    hasProfit,
    includeDelta,
  } = data;
  if (!size || !collateral || !averagePrice) {
    return;
  }

  let nextSize = size ? size : bigNumberify(0);
  let remainingCollateral = collateral;

  if (sizeDelta) {
    if (increaseSize) {
      nextSize = size.add(sizeDelta);
    } else {
      if (sizeDelta.gte(size)) {
        return;
      }
      nextSize = size.sub(sizeDelta);
    }

    if (includeDelta && !hasProfit) {
      const adjustedDelta = sizeDelta.mul(delta).div(size);
      remainingCollateral = remainingCollateral.sub(adjustedDelta);
    }
  }

  if (collateralDelta) {
    if (increaseCollateral) {
      remainingCollateral = remainingCollateral.add(collateralDelta);
    } else {
      if (collateralDelta.gte(remainingCollateral)) {
        return;
      }
      remainingCollateral = remainingCollateral.sub(collateralDelta);
    }
  }

  let positionFee = getMarginFee(size).add(LIQUIDATION_FEE);
  if (entryFundingRate && cumulativeFundingRate) {
    const fundingFee = size.mul(cumulativeFundingRate.sub(entryFundingRate)).div(FUNDING_RATE_PRECISION);
    positionFee = positionFee.add(fundingFee);
  }

  const liquidationPriceForFees = getLiquidationPriceFromDelta({
    liquidationAmount: positionFee,
    size: nextSize,
    collateral: remainingCollateral,
    averagePrice,
    isLong,
  });

  const liquidationPriceForMaxLeverage = getLiquidationPriceFromDelta({
    liquidationAmount: nextSize.mul(BASIS_POINTS_DIVISOR).div(MAX_LEVERAGE),
    size: nextSize,
    collateral: remainingCollateral,
    averagePrice,
    isLong,
  });

  if (!liquidationPriceForFees) {
    return liquidationPriceForMaxLeverage;
  }
  if (!liquidationPriceForMaxLeverage) {
    return liquidationPriceForFees;
  }

  if (isLong) {
    // return the higher price
    return liquidationPriceForFees.gt(liquidationPriceForMaxLeverage)
      ? liquidationPriceForFees
      : liquidationPriceForMaxLeverage;
  }

  // return the lower price
  return liquidationPriceForFees.lt(liquidationPriceForMaxLeverage)
    ? liquidationPriceForFees
    : liquidationPriceForMaxLeverage;
}

export function getPositionKey(account, collateralTokenAddress, indexTokenAddress, isLong, nativeTokenAddress) {
  const tokenAddress0 = collateralTokenAddress === AddressZero ? nativeTokenAddress : collateralTokenAddress;
  const tokenAddress1 = indexTokenAddress === AddressZero ? nativeTokenAddress : indexTokenAddress;
  return account + ":" + tokenAddress0 + ":" + tokenAddress1 + ":" + isLong;
}

export function getPositionContractKey(account, collateralToken, indexToken, isLong) {
  return ethers.utils.solidityKeccak256(
    ["address", "address", "address", "bool"],
    [account, collateralToken, indexToken, isLong]
  );
}

export function getSwapFeeBasisPoints(isStable) {
  return isStable ? STABLE_SWAP_FEE_BASIS_POINTS : SWAP_FEE_BASIS_POINTS;
}

export function shortenAddress(address, length) {
  if (!length) {
    return "";
  }
  if (!address) {
    return address;
  }
  if (address.length < 10) {
    return address;
  }
  let left = Math.floor((length - 3) / 2) + 1;
  return address.substring(0, left) + "..." + address.substring(address.length - (length - (left + 3)), address.length);
}

export function useENS(address) {
  const [ensName, setENSName] = useState();

  useEffect(() => {
    async function resolveENS() {
      if (address) {
        const provider = new ethers.providers.JsonRpcProvider("https://rpc.ankr.com/eth");
        const name = await provider.lookupAddress(address.toLowerCase());
        if (name) setENSName(name);
      }
    }
    resolveENS();
  }, [address]);

  return { ensName };
}

function _parseOrdersData(ordersData, account, indexes, extractor, uintPropsLength, addressPropsLength) {
  if (!ordersData || ordersData.length === 0) {
    return [];
  }
  const [uintProps, addressProps] = ordersData;
  const count = uintProps.length / uintPropsLength;

  const orders = [];
  for (let i = 0; i < count; i++) {
    const sliced = addressProps
      .slice(addressPropsLength * i, addressPropsLength * (i + 1))
      .concat(uintProps.slice(uintPropsLength * i, uintPropsLength * (i + 1)));

    if (sliced[0] === AddressZero && sliced[1] === AddressZero) {
      continue;
    }

    const order = extractor(sliced);
    order.index = indexes[i];
    order.account = account;
    orders.push(order);
  }

  return orders;
}

function parseDecreaseOrdersData(chainId, decreaseOrdersData, account, indexes) {
  const extractor = (sliced) => {
    const isLong = sliced[4].toString() === "1";
    return {
      collateralToken: sliced[0],
      indexToken: sliced[1],
      collateralDelta: sliced[2],
      sizeDelta: sliced[3],
      isLong,
      triggerPrice: sliced[5],
      triggerAboveThreshold: sliced[6].toString() === "1",
      type: DECREASE,
    };
  };
  return _parseOrdersData(decreaseOrdersData, account, indexes, extractor, 5, 2).filter((order) => {
    return isValidToken(chainId, order.collateralToken) && isValidToken(chainId, order.indexToken);
  });
}

function parseIncreaseOrdersData(chainId, increaseOrdersData, account, indexes) {
  const extractor = (sliced) => {
    const isLong = sliced[5].toString() === "1";
    return {
      purchaseToken: sliced[0],
      collateralToken: sliced[1],
      indexToken: sliced[2],
      purchaseTokenAmount: sliced[3],
      sizeDelta: sliced[4],
      isLong,
      triggerPrice: sliced[6],
      triggerAboveThreshold: sliced[7].toString() === "1",
      type: INCREASE,
    };
  };
  return _parseOrdersData(increaseOrdersData, account, indexes, extractor, 5, 3).filter((order) => {
    return (
      isValidToken(chainId, order.purchaseToken) &&
      isValidToken(chainId, order.collateralToken) &&
      isValidToken(chainId, order.indexToken)
    );
  });
}

function parseSwapOrdersData(chainId, swapOrdersData, account, indexes) {
  if (!swapOrdersData || !swapOrdersData.length) {
    return [];
  }

  const extractor = (sliced) => {
    const triggerAboveThreshold = sliced[6].toString() === "1";
    const shouldUnwrap = sliced[7].toString() === "1";

    return {
      path: [sliced[0], sliced[1], sliced[2]].filter((address) => address !== AddressZero),
      amountIn: sliced[3],
      minOut: sliced[4],
      triggerRatio: sliced[5],
      triggerAboveThreshold,
      type: SWAP,
      shouldUnwrap,
    };
  };
  return _parseOrdersData(swapOrdersData, account, indexes, extractor, 5, 3).filter((order) => {
    return order.path.every((token) => isValidToken(chainId, token));
  });
}

export function getOrderKey(order) {
  return `${order.type}-${order.account}-${order.index}`;
}

export function useAccountOrders(flagOrdersEnabled, overrideAccount) {
  const { library, account: connectedAccount } = useWeb3React();
  const active = true; // this is used in Actions.js so set active to always be true
  const account = overrideAccount || connectedAccount;

  const { chainId } = useChainId();
  const shouldRequest = active && account && flagOrdersEnabled;

  const orderBookAddress = getContract(chainId, "OrderBook");
  const orderBookReaderAddress = getContract(chainId, "OrderBookReader");
  const key = shouldRequest ? [active, chainId, orderBookAddress, account] : false;
  const {
    data: orders = [],
    mutate: updateOrders,
    error: ordersError,
  } = useSWR(key, {
    dedupingInterval: 5000,
    fetcher: async (active, chainId, orderBookAddress, account) => {
      const provider = getProvider(library, chainId);
      const orderBookContract = new ethers.Contract(orderBookAddress, OrderBook.abi, provider);
      const orderBookReaderContract = new ethers.Contract(orderBookReaderAddress, OrderBookReader.abi, provider);

      const fetchIndexesFromServer = () => {
        const ordersIndexesUrl = `${getServerBaseUrl(chainId)}/orders_indices?account=${account}`;
        return fetch(ordersIndexesUrl)
          .then(async (res) => {
            const json = await res.json();
            const ret = {};
            for (const key of Object.keys(json)) {
              ret[key.toLowerCase()] = json[key].map((val) => parseInt(val.value)).sort((a, b) => a - b);
            }

            return ret;
          })
          .catch(() => ({ swap: [], increase: [], decrease: [] }));
      };

      const fetchLastIndex = async (type) => {
        const method = type.toLowerCase() + "OrdersIndex";
        return await orderBookContract[method](account).then((res) => bigNumberify(res._hex).toNumber());
      };

      const fetchLastIndexes = async () => {
        const [swap, increase, decrease] = await Promise.all([
          fetchLastIndex("swap"),
          fetchLastIndex("increase"),
          fetchLastIndex("decrease"),
        ]);

        return { swap, increase, decrease };
      };

      const getRange = (to, from) => {
        const LIMIT = 10;
        const _indexes = [];
        from = from || Math.max(to - LIMIT, 0);
        for (let i = to - 1; i >= from; i--) {
          _indexes.push(i);
        }
        return _indexes;
      };

      const getIndexes = (knownIndexes, lastIndex) => {
        if (knownIndexes.length === 0) {
          return getRange(lastIndex);
        }
        return [
          ...knownIndexes,
          ...getRange(lastIndex, knownIndexes[knownIndexes.length - 1] + 1).sort((a, b) => b - a),
        ];
      };

      const getOrders = async (method, knownIndexes, lastIndex, parseFunc) => {
        const indexes = getIndexes(knownIndexes, lastIndex);
        const ordersData = await orderBookReaderContract[method](orderBookAddress, account, indexes);
        const orders = parseFunc(chainId, ordersData, account, indexes);

        return orders;
      };

      try {
        const [serverIndexes, lastIndexes] = await Promise.all([fetchIndexesFromServer(), fetchLastIndexes()]);
        const [swapOrders = [], increaseOrders = [], decreaseOrders = []] = await Promise.all([
          getOrders("getSwapOrders", serverIndexes.swap, lastIndexes.swap, parseSwapOrdersData),
          getOrders("getIncreaseOrders", serverIndexes.increase, lastIndexes.increase, parseIncreaseOrdersData),
          getOrders("getDecreaseOrders", serverIndexes.decrease, lastIndexes.decrease, parseDecreaseOrdersData),
        ]);
        return [...swapOrders, ...increaseOrders, ...decreaseOrders];
      } catch (ex) {
        console.error(ex);
      }
    },
  });

  return [orders, updateOrders, ordersError];
}

export function getAccountUrl(chainId, account) {
  if (!account) {
    return getExplorerUrl(chainId);
  }
  return getExplorerUrl(chainId) + "address/" + account;
}

export function isMobileDevice(navigator) {
  return /Android|webOS|iPhone|iPad|iPod|BlackBerry|IEMobile|Opera Mini/i.test(navigator.userAgent);
}

export const CHART_PERIODS = {
  "5m": 60 * 5,
  "15m": 60 * 15,
  "1h": 60 * 60,
  "4h": 60 * 60 * 4,
  "1d": 60 * 60 * 24,
};

export function getTotalVolumeSum(volumes) {
  if (!volumes || volumes.length === 0) {
    return;
  }

  let volume = bigNumberify(0);

  for (let i = 0; i < volumes.length; i++) {
    volume = volume.add(volumes[i].data.volume);
  }

  return volume;
}

export function getBalanceAndSupplyData(balances) {
  if (!balances || balances.length === 0) {
    return {};
  }

  const keys = ["gmx", "esGmx", "glp", "stakedGmxTracker"];
  const balanceData = {};
  const supplyData = {};
  const propsLength = 2;

  for (let i = 0; i < keys.length; i++) {
    const key = keys[i];
    balanceData[key] = balances[i * propsLength];
    supplyData[key] = balances[i * propsLength + 1];
  }

  return { balanceData, supplyData };
}

export function getDepositBalanceData(depositBalances) {
  if (!depositBalances || depositBalances.length === 0) {
    return;
  }

  const keys = [
    "gmxInStakedGmx",
    "esGmxInStakedGmx",
    "stakedGmxInBonusGmx",
    "bonusGmxInFeeGmx",
    "bnGmxInFeeGmx",
    "glpInStakedGlp",
  ];
  const data = {};

  for (let i = 0; i < keys.length; i++) {
    const key = keys[i];
    data[key] = depositBalances[i];
  }

  return data;
}

export function getVestingData(vestingInfo) {
  if (!vestingInfo || vestingInfo.length === 0) {
    return;
  }

  const keys = ["gmxVester", "glpVester"];
  const data = {};
  const propsLength = 7;

  for (let i = 0; i < keys.length; i++) {
    const key = keys[i];
    data[key] = {
      pairAmount: vestingInfo[i * propsLength],
      vestedAmount: vestingInfo[i * propsLength + 1],
      escrowedBalance: vestingInfo[i * propsLength + 2],
      claimedAmounts: vestingInfo[i * propsLength + 3],
      claimable: vestingInfo[i * propsLength + 4],
      maxVestableAmount: vestingInfo[i * propsLength + 5],
      averageStakedAmount: vestingInfo[i * propsLength + 6],
    };

    data[key + "PairAmount"] = data[key].pairAmount;
    data[key + "VestedAmount"] = data[key].vestedAmount;
    data[key + "EscrowedBalance"] = data[key].escrowedBalance;
    data[key + "ClaimSum"] = data[key].claimedAmounts.add(data[key].claimable);
    data[key + "Claimable"] = data[key].claimable;
    data[key + "MaxVestableAmount"] = data[key].maxVestableAmount;
    data[key + "AverageStakedAmount"] = data[key].averageStakedAmount;
  }

  return data;
}

export function getStakingData(stakingInfo) {
  if (!stakingInfo || stakingInfo.length === 0) {
    return;
  }

  const keys = ["stakedGmxTracker", "bonusGmxTracker", "feeGmxTracker", "stakedGlpTracker", "feeGlpTracker"];
  const data = {};
  const propsLength = 5;

  for (let i = 0; i < keys.length; i++) {
    const key = keys[i];
    data[key] = {
      claimable: stakingInfo[i * propsLength],
      tokensPerInterval: stakingInfo[i * propsLength + 1],
      averageStakedAmounts: stakingInfo[i * propsLength + 2],
      cumulativeRewards: stakingInfo[i * propsLength + 3],
      totalSupply: stakingInfo[i * propsLength + 4],
    };
  }

  return data;
}

export function getProcessedData(
  balanceData,
  supplyData,
  depositBalanceData,
  stakingData,
  vestingData,
  aum,
  nativeTokenPrice,
  stakedGmxSupply,
  gmxPrice,
  gmxSupply
) {
  if (
    !balanceData ||
    !supplyData ||
    !depositBalanceData ||
    !stakingData ||
    !vestingData ||
    !aum ||
    !nativeTokenPrice ||
    !stakedGmxSupply ||
    !gmxPrice ||
    !gmxSupply
  ) {
    return {};
  }

  const data = {};

  data.gmxBalance = balanceData.gmx;
  data.gmxBalanceUsd = balanceData.gmx.mul(gmxPrice).div(expandDecimals(1, 18));

  data.gmxSupply = bigNumberify(gmxSupply);

  data.gmxSupplyUsd = data.gmxSupply.mul(gmxPrice).div(expandDecimals(1, 18));
  data.stakedGmxSupply = stakedGmxSupply;
  data.stakedGmxSupplyUsd = stakedGmxSupply.mul(gmxPrice).div(expandDecimals(1, 18));
  data.gmxInStakedGmx = depositBalanceData.gmxInStakedGmx;
  data.gmxInStakedGmxUsd = depositBalanceData.gmxInStakedGmx.mul(gmxPrice).div(expandDecimals(1, 18));

  data.esGmxBalance = balanceData.esGmx;
  data.esGmxBalanceUsd = balanceData.esGmx.mul(gmxPrice).div(expandDecimals(1, 18));

  data.stakedGmxTrackerSupply = supplyData.stakedGmxTracker;
  data.stakedGmxTrackerSupplyUsd = supplyData.stakedGmxTracker.mul(gmxPrice).div(expandDecimals(1, 18));
  data.stakedEsGmxSupply = data.stakedGmxTrackerSupply.sub(data.stakedGmxSupply);
  data.stakedEsGmxSupplyUsd = data.stakedEsGmxSupply.mul(gmxPrice).div(expandDecimals(1, 18));

  data.esGmxInStakedGmx = depositBalanceData.esGmxInStakedGmx;
  data.esGmxInStakedGmxUsd = depositBalanceData.esGmxInStakedGmx.mul(gmxPrice).div(expandDecimals(1, 18));

  data.bnGmxInFeeGmx = depositBalanceData.bnGmxInFeeGmx;
  data.bonusGmxInFeeGmx = depositBalanceData.bonusGmxInFeeGmx;
  data.feeGmxSupply = stakingData.feeGmxTracker.totalSupply;
  data.feeGmxSupplyUsd = data.feeGmxSupply.mul(gmxPrice).div(expandDecimals(1, 18));

  data.stakedGmxTrackerRewards = stakingData.stakedGmxTracker.claimable;
  data.stakedGmxTrackerRewardsUsd = stakingData.stakedGmxTracker.claimable.mul(gmxPrice).div(expandDecimals(1, 18));

  data.bonusGmxTrackerRewards = stakingData.bonusGmxTracker.claimable;

  data.feeGmxTrackerRewards = stakingData.feeGmxTracker.claimable;
  data.feeGmxTrackerRewardsUsd = stakingData.feeGmxTracker.claimable.mul(nativeTokenPrice).div(expandDecimals(1, 18));

  data.boostBasisPoints = bigNumberify(0);
  if (data && data.bnGmxInFeeGmx && data.bonusGmxInFeeGmx && data.bonusGmxInFeeGmx.gt(0)) {
    data.boostBasisPoints = data.bnGmxInFeeGmx.mul(BASIS_POINTS_DIVISOR).div(data.bonusGmxInFeeGmx);
  }

  data.stakedGmxTrackerAnnualRewardsUsd = stakingData.stakedGmxTracker.tokensPerInterval
    .mul(SECONDS_PER_YEAR)
    .mul(gmxPrice)
    .div(expandDecimals(1, 18));
  data.gmxAprForEsGmx =
    data.stakedGmxTrackerSupplyUsd && data.stakedGmxTrackerSupplyUsd.gt(0)
      ? data.stakedGmxTrackerAnnualRewardsUsd.mul(BASIS_POINTS_DIVISOR).div(data.stakedGmxTrackerSupplyUsd)
      : bigNumberify(0);
  data.feeGmxTrackerAnnualRewardsUsd = stakingData.feeGmxTracker.tokensPerInterval
    .mul(SECONDS_PER_YEAR)
    .mul(nativeTokenPrice)
    .div(expandDecimals(1, 18));
  data.gmxAprForNativeToken =
    data.feeGmxSupplyUsd && data.feeGmxSupplyUsd.gt(0)
      ? data.feeGmxTrackerAnnualRewardsUsd.mul(BASIS_POINTS_DIVISOR).div(data.feeGmxSupplyUsd)
      : bigNumberify(0);
  data.gmxBoostAprForNativeToken = data.gmxAprForNativeToken.mul(data.boostBasisPoints).div(BASIS_POINTS_DIVISOR);
  data.gmxAprTotal = data.gmxAprForNativeToken.add(data.gmxAprForEsGmx);
  data.gmxAprTotalWithBoost = data.gmxAprForNativeToken.add(data.gmxBoostAprForNativeToken).add(data.gmxAprForEsGmx);
  data.gmxAprForNativeTokenWithBoost = data.gmxAprForNativeToken.add(data.gmxBoostAprForNativeToken);

  data.totalGmxRewardsUsd = data.stakedGmxTrackerRewardsUsd.add(data.feeGmxTrackerRewardsUsd);

  data.glpSupply = supplyData.glp;
  data.glpPrice =
    data.glpSupply && data.glpSupply.gt(0)
      ? aum.mul(expandDecimals(1, GLP_DECIMALS)).div(data.glpSupply)
      : bigNumberify(0);

  data.glpSupplyUsd = supplyData.glp.mul(data.glpPrice).div(expandDecimals(1, 18));

  data.glpBalance = depositBalanceData.glpInStakedGlp;
  data.glpBalanceUsd = depositBalanceData.glpInStakedGlp.mul(data.glpPrice).div(expandDecimals(1, GLP_DECIMALS));

  data.stakedGlpTrackerRewards = stakingData.stakedGlpTracker.claimable;
  data.stakedGlpTrackerRewardsUsd = stakingData.stakedGlpTracker.claimable.mul(gmxPrice).div(expandDecimals(1, 18));

  data.feeGlpTrackerRewards = stakingData.feeGlpTracker.claimable;
  data.feeGlpTrackerRewardsUsd = stakingData.feeGlpTracker.claimable.mul(nativeTokenPrice).div(expandDecimals(1, 18));

  data.stakedGlpTrackerAnnualRewardsUsd = stakingData.stakedGlpTracker.tokensPerInterval
    .mul(SECONDS_PER_YEAR)
    .mul(gmxPrice)
    .div(expandDecimals(1, 18));
  data.glpAprForEsGmx =
    data.glpSupplyUsd && data.glpSupplyUsd.gt(0)
      ? data.stakedGlpTrackerAnnualRewardsUsd.mul(BASIS_POINTS_DIVISOR).div(data.glpSupplyUsd)
      : bigNumberify(0);
  data.feeGlpTrackerAnnualRewardsUsd = stakingData.feeGlpTracker.tokensPerInterval
    .mul(SECONDS_PER_YEAR)
    .mul(nativeTokenPrice)
    .div(expandDecimals(1, 18));
  data.glpAprForNativeToken =
    data.glpSupplyUsd && data.glpSupplyUsd.gt(0)
      ? data.feeGlpTrackerAnnualRewardsUsd.mul(BASIS_POINTS_DIVISOR).div(data.glpSupplyUsd)
      : bigNumberify(0);
  data.glpAprTotal = data.glpAprForNativeToken.add(data.glpAprForEsGmx);

  data.totalGlpRewardsUsd = data.stakedGlpTrackerRewardsUsd.add(data.feeGlpTrackerRewardsUsd);

  data.totalEsGmxRewards = data.stakedGmxTrackerRewards.add(data.stakedGlpTrackerRewards);
  data.totalEsGmxRewardsUsd = data.stakedGmxTrackerRewardsUsd.add(data.stakedGlpTrackerRewardsUsd);

  data.gmxVesterRewards = vestingData.gmxVester.claimable;
  data.glpVesterRewards = vestingData.glpVester.claimable;
  data.totalVesterRewards = data.gmxVesterRewards.add(data.glpVesterRewards);
  data.totalVesterRewardsUsd = data.totalVesterRewards.mul(gmxPrice).div(expandDecimals(1, 18));

  data.totalNativeTokenRewards = data.feeGmxTrackerRewards.add(data.feeGlpTrackerRewards);
  data.totalNativeTokenRewardsUsd = data.feeGmxTrackerRewardsUsd.add(data.feeGlpTrackerRewardsUsd);

  data.totalRewardsUsd = data.totalEsGmxRewardsUsd.add(data.totalNativeTokenRewardsUsd).add(data.totalVesterRewardsUsd);

  return data;
}

export function getPageTitle(data) {
  return `${data} | Decentralized
  Perpetual Exchange | GMX`;
}

export function isHashZero(value) {
  return value === ethers.constants.HashZero;
}
export function isAddressZero(value) {
  return value === ethers.constants.AddressZero;
}

export function isDevelopment() {
  return !window.location.host?.includes("gmx.io") && !window.location.host?.includes("ipfs.io");
}

export function isLocal() {
  return window.location.host?.includes("localhost");
}

export function getHomeUrl() {
  if (isLocal()) {
    return "http://localhost:3010";
  }

  return "https://gmx.io";
}

export function getAppBaseUrl() {
  if (isLocal()) {
    return "http://localhost:3011/#";
  }

  return "https://app.gmx.io/#";
}

export function getRootShareApiUrl() {
  if (isLocal()) {
    return "https://gmxs.vercel.app";
  }

  return "https://share.gmx.io";
}

export function getTradePageUrl() {
  if (isLocal()) {
    return "http://localhost:3011/#/trade";
  }

  return "https://app.gmx.io/#/trade";
}

export function importImage(name) {
  let tokenImage = null;
  try {
    tokenImage = require("img/" + name);
  } catch (error) {
    console.error(error);
  }
  return tokenImage;
}

export function getTwitterIntentURL(text, url = "", hashtag = "") {
  let finalURL = "https://twitter.com/intent/tweet?text=";
  if (text.length > 0) {
    finalURL += encodeURIComponent(text.replace(/[\r\n]+/g, " "))
      .replace(/\*%7C/g, "*|URL:")
      .replace(/%7C\*/g, "|*");

    if (hashtag.length > 0) {
      finalURL += "&hashtags=" + encodeURIComponent(hashtag.replace(/#/g, ""));
    }
    if (url.length > 0) {
      finalURL += "&url=" + encodeURIComponent(url);
    }
  }
  return finalURL;
}

export function getPositionForOrder(account, order, positionsMap) {
  const key = getPositionKey(account, order.collateralToken, order.indexToken, order.isLong);
  const position = positionsMap[key];
  return position && position.size && position.size.gt(0) ? position : null;
}

export function getOrderError(account, order, positionsMap, position) {
  if (order.type !== DECREASE) {
    return;
  }

  const positionForOrder = position ? position : getPositionForOrder(account, order, positionsMap);

  if (!positionForOrder) {
    return t`No open position, order cannot be executed unless a position is opened`;
  }
  if (positionForOrder.size.lt(order.sizeDelta)) {
    return t`Order size is bigger than position, will only be executable if position increases`;
  }

  if (positionForOrder.size.gt(order.sizeDelta)) {
    if (positionForOrder.size.sub(order.sizeDelta).lt(positionForOrder.collateral.sub(order.collateralDelta))) {
      return t`Order cannot be executed as it would reduce the position's leverage below 1`;
    }
    if (positionForOrder.size.sub(order.sizeDelta).lt(expandDecimals(5, USD_DECIMALS))) {
      return t`Order cannot be executed as the remaining position would be smaller than $5.00`;
    }
  }
}

export function arrayURLFetcher(...urlArr) {
  const fetcher = (url) => fetch(url).then((res) => res.json());
  return Promise.all(urlArr.map(fetcher));
}

export function shouldShowRedirectModal(timestamp) {
  const thirtyDays = 1000 * 60 * 60 * 24 * 30;
  const expiryTime = timestamp + thirtyDays;
  return !isValidTimestamp(timestamp) || Date.now() > expiryTime;
}<|MERGE_RESOLUTION|>--- conflicted
+++ resolved
@@ -7,10 +7,6 @@
 import OrderBookReader from "abis/OrderBookReader.json";
 import OrderBook from "abis/OrderBook.json";
 
-<<<<<<< HEAD
-import { getWhitelistedTokens, isValidToken } from "../config/Tokens";
-import { t } from "@lingui/macro";
-=======
 import { CHAIN_ID, getExplorerUrl } from "config/chains";
 import { getServerBaseUrl } from "config/backend";
 import { getMostAbundantStableToken } from "domain/tokens";
@@ -20,7 +16,7 @@
 import { isValidToken } from "config/tokens";
 import { useChainId } from "./chains";
 import { isValidTimestamp } from "./dates";
->>>>>>> 5f481259
+import { t } from "@lingui/macro";
 
 const { AddressZero } = ethers.constants;
 
