--- conflicted
+++ resolved
@@ -2,10 +2,7 @@
 export const TRIGGER_PREFIX_BELOW = "<";
 
 export const TOAST_AUTO_CLOSE_TIME = 7000;
-<<<<<<< HEAD
 export const WS_LOST_FOCUS_TIMEOUT = 1000 * 60;
-=======
 
 export const PERCENTAGE_SUGGESTIONS = [10, 25, 50, 75];
-export const MAX_METAMASK_MOBILE_DECIMALS = 5;
->>>>>>> c83ddbb4
+export const MAX_METAMASK_MOBILE_DECIMALS = 5;