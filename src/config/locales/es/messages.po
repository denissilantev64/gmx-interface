--- conflicted
+++ resolved
@@ -35,8 +35,8 @@
 msgstr ""
 
 #: src/App.js
-msgid "ABOUT"
-msgstr "SOBRE"
+#~ msgid "ABOUT"
+#~ msgstr "SOBRE"
 
 #: src/components/Glp/GlpSwap.js
 msgid "APR"
@@ -52,21 +52,12 @@
 msgid "AVAILABLE"
 msgstr "DISPONIBLE"
 
-<<<<<<< HEAD
 #: src/components/Header/AppHeaderLinks.tsx
 #: src/pages/Ecosystem/Ecosystem.js
 #: src/pages/Ecosystem/Ecosystem.js
 #: src/pages/Ecosystem/Ecosystem.js
 #: src/pages/Ecosystem/Ecosystem.js
 #: src/pages/Ecosystem/Ecosystem.js
-=======
-#: src/components/Header/AppHeaderLinks.tsx:94
-#: src/pages/Ecosystem/Ecosystem.js:421
-#: src/pages/Ecosystem/Ecosystem.js:465
-#: src/pages/Ecosystem/Ecosystem.js:520
-#: src/pages/Ecosystem/Ecosystem.js:574
-#: src/pages/Ecosystem/Ecosystem.js:621
->>>>>>> 63cbd65f
 msgid "About"
 msgstr "Sobre"
 
@@ -107,8 +98,8 @@
 msgstr "Además, las órdenes de activación son órdenes de mercado y no se garantiza que se ejecuten al precio de activación."
 
 #: src/components/AddressDropdown/AddressDropdown.js
-msgid "Address copied to your clipboard"
-msgstr "Dirección copiada al portapepeles"
+#~ msgid "Address copied to your clipboard"
+#~ msgstr "Dirección copiada al portapepeles"
 
 #: src/pages/Referrals/Referrals.js
 msgid "Affiliates"
@@ -187,16 +178,11 @@
 
 #: src/components/AddressDropdown/AddressDropdown.js
 #: src/components/SettingDropdown/SettingDropdown.js
-msgid "Arbitrum"
-msgstr "Arbitrum"
-
-<<<<<<< HEAD
+#~ msgid "Arbitrum"
+#~ msgstr "Arbitrum"
+
 #: src/components/TokenCard/TokenCard.js
 #: src/components/TokenCard/TokenCard.js
-=======
-#: src/components/TokenCard/TokenCard.js:68
-#: src/components/TokenCard/TokenCard.js:100
->>>>>>> 63cbd65f
 msgid "Arbitrum APR:"
 msgstr "Arbitrum APR:"
 
@@ -236,13 +222,8 @@
 msgid "Avalanche"
 msgstr "Avalanche"
 
-<<<<<<< HEAD
 #: src/components/TokenCard/TokenCard.js
 #: src/components/TokenCard/TokenCard.js
-=======
-#: src/components/TokenCard/TokenCard.js:69
-#: src/components/TokenCard/TokenCard.js:101
->>>>>>> 63cbd65f
 msgid "Avalanche APR:"
 msgstr "Avalanche APR"
 
@@ -294,11 +275,7 @@
 msgid "Borrow Fee: ${0}"
 msgstr "Tasa de Préstamo: ${0}"
 
-<<<<<<< HEAD
 #: src/components/Header/AppHeaderLinks.tsx
-=======
-#: src/components/Header/AppHeaderLinks.tsx:71
->>>>>>> 63cbd65f
 msgid "Buy"
 msgstr "Comprar"
 
@@ -346,7 +323,6 @@
 msgid "Buy failed."
 msgstr "Compra fallida."
 
-<<<<<<< HEAD
 #: src/components/TokenCard/TokenCard.js
 #: src/components/TokenCard/TokenCard.js
 msgid "Buy on Arbitrum"
@@ -354,15 +330,6 @@
 
 #: src/components/TokenCard/TokenCard.js
 #: src/components/TokenCard/TokenCard.js
-=======
-#: src/components/TokenCard/TokenCard.js:74
-#: src/components/TokenCard/TokenCard.js:106
-msgid "Buy on Arbitrum"
-msgstr "Comprar en Arbitrum"
-
-#: src/components/TokenCard/TokenCard.js:77
-#: src/components/TokenCard/TokenCard.js:109
->>>>>>> 63cbd65f
 msgid "Buy on Avalanche"
 msgstr "Comprar en Avalanche"
 
@@ -481,8 +448,8 @@
 msgstr "Cerrar sin profit"
 
 #: src/components/Exchange/PositionSeller.js
-msgid "Closing Fee"
-msgstr "Comisión de Cierre"
+#~ msgid "Closing Fee"
+#~ msgstr "Comisión de Cierre"
 
 #: src/components/Exchange/PositionSeller.js
 msgid "Closing..."
@@ -554,7 +521,6 @@
 msgid "Compounding..."
 msgstr "Componiendo"
 
-<<<<<<< HEAD
 #: src/components/Header/AppHeaderUser.tsx
 msgid "Connect"
 msgstr "Conectar"
@@ -568,21 +534,6 @@
 #: src/pages/Stake/StakeV2.js
 #: src/pages/Stake/StakeV2.js
 #: src/pages/Stake/StakeV2.js
-=======
-#: src/components/Header/AppHeaderUser.tsx:103
-msgid "Connect"
-msgstr "Conectar"
-
-#: src/components/Exchange/SwapBox.js:1146
-#: src/components/Glp/GlpSwap.js:496
-#: src/components/Header/AppHeaderUser.tsx:103
-#: src/components/Referrals/AddAffiliateCode.js:34
-#: src/components/Referrals/JoinReferralCode.js:22
-#: src/pages/Stake/StakeV2.js:1768
-#: src/pages/Stake/StakeV2.js:2009
-#: src/pages/Stake/StakeV2.js:2121
-#: src/pages/Stake/StakeV2.js:2205
->>>>>>> 63cbd65f
 msgid "Connect Wallet"
 msgstr "Conectar Monedero"
 
@@ -723,28 +674,19 @@
 msgstr "Descargar"
 
 #: src/App.js
-msgid "EARN"
-msgstr "GANAR"
+#~ msgid "EARN"
+#~ msgstr "GANAR"
 
 #: src/pages/BuyGMX/BuyGMX.js
 msgid "ETH is needed on Arbitrum to purchase GMX."
 msgstr "Se necesita ETH en Arbitrum para comprar GMX."
 
-<<<<<<< HEAD
 #: src/components/Header/AppHeaderLinks.tsx
 #: src/pages/Stake/StakeV2.js
 msgid "Earn"
 msgstr "Ganar"
 
 #: src/components/Header/AppHeaderLinks.tsx
-=======
-#: src/components/Header/AppHeaderLinks.tsx:66
-#: src/pages/Stake/StakeV2.js:1444
-msgid "Earn"
-msgstr "Ganar"
-
-#: src/components/Header/AppHeaderLinks.tsx:89
->>>>>>> 63cbd65f
 msgid "Ecosystem"
 msgstr "Ecosistema"
 
@@ -831,8 +773,8 @@
 msgstr "Activando Órdenes"
 
 #: src/components/SettingDropdown/SettingDropdown.js
-msgid "English"
-msgstr "English"
+#~ msgid "English"
+#~ msgstr "English"
 
 #: src/components/Exchange/PositionSeller.js
 msgid "Enter Price"
@@ -946,8 +888,8 @@
 msgstr "Renuncia de ganancias no marcada"
 
 #: src/components/SettingDropdown/SettingDropdown.js
-msgid "French"
-msgstr "French"
+#~ msgid "French"
+#~ msgstr "French"
 
 #: src/components/Glp/GlpSwap.js
 #: src/components/Glp/GlpSwap.js
@@ -962,17 +904,13 @@
 msgid "GLP buy disabled, pending {0} upgrade"
 msgstr ""
 
-<<<<<<< HEAD
 #: src/components/TokenCard/TokenCard.js
-=======
-#: src/components/TokenCard/TokenCard.js:97
->>>>>>> 63cbd65f
 msgid "GLP is the liquidity provider token. Accrues 70% of the platform's generated fees."
 msgstr "GLP es el token proveedor de liquidez. Acumula el 70% de las comisiones generadas por la plataforma."
 
 #: src/components/TokenCard/TokenCard.js
-msgid "GLP is the platform's liquidity provider token. Accrues 70% of its generated fees."
-msgstr "GLP es el token proveedor de liquidez de la plataforma. Acumula el 70% de las comisiones generadas."
+#~ msgid "GLP is the platform's liquidity provider token. Accrues 70% of its generated fees."
+#~ msgstr "GLP es el token proveedor de liquidez de la plataforma. Acumula el 70% de las comisiones generadas."
 
 #: src/components/Glp/GlpSwap.js
 msgid "GLP sell disabled, pending {0} upgrade"
@@ -999,14 +937,10 @@
 msgstr "GMX esta actualmente en vivo en Arbitrum y Avalanche."
 
 #: src/components/TokenCard/TokenCard.js
-msgid "GMX is the utility and governance token, and also accrues 30% of the platform's generated fees."
-msgstr "GMX es el token de utilidad y gobierno, y también acumula el 30% de las comisiones generadas por la plataforma."
-
-<<<<<<< HEAD
+#~ msgid "GMX is the utility and governance token, and also accrues 30% of the platform's generated fees."
+#~ msgstr "GMX es el token de utilidad y gobierno, y también acumula el 30% de las comisiones generadas por la plataforma."
+
 #: src/components/TokenCard/TokenCard.js
-=======
-#: src/components/TokenCard/TokenCard.js:65
->>>>>>> 63cbd65f
 msgid "GMX is the utility and governance token. Accrues 30% of the platform's generated fees."
 msgstr "GMX es el token de utilidad y gobierno, y también acumula el 30% de las comisiones generadas por la plataforma."
 
@@ -1033,8 +967,8 @@
 msgstr "Obtenga descuentos en las comisiones y gane reembolsos a través del programa de referidos de GMX.<0/>Para más información, por favor lea los <1>detalles del programa de referidos</1>."
 
 #: src/App.js
-msgid "HOME"
-msgstr "INICIO"
+#~ msgid "HOME"
+#~ msgstr "INICIO"
 
 #: src/components/Exchange/SwapBox.js
 msgid "High Slippage, Swap Anyway"
@@ -1094,8 +1028,8 @@
 msgstr "Insuficiente liquidez"
 
 #: src/components/Exchange/SwapBox.js
-msgid "Insufficient liquidity\", true, \"BUFFER\""
-msgstr "Insuficiente Liquidez\", true, \"BUFFER\""
+#~ msgid "Insufficient liquidity\", true, \"BUFFER\""
+#~ msgstr "Insuficiente Liquidez\", true, \"BUFFER\""
 
 #: src/components/Exchange/SwapBox.js
 #: src/components/Exchange/SwapBox.js
@@ -1136,12 +1070,12 @@
 
 #: src/Footer.js
 #: src/Footer.js
-msgid "Jobs"
-msgstr "Trabajos"
+#~ msgid "Jobs"
+#~ msgstr "Trabajos"
 
 #: src/components/SettingDropdown/SettingDropdown.js
-msgid "Language"
-msgstr "Idioma"
+#~ msgid "Language"
+#~ msgstr "Idioma"
 
 #: src/pages/Home/Home.js
 msgid "Launch Exchange"
@@ -1350,8 +1284,8 @@
 msgstr "Valor Neto"
 
 #: src/components/AddressDropdown/AddressDropdown.js
-msgid "Networks"
-msgstr "Redes"
+#~ msgid "Networks"
+#~ msgstr "Redes"
 
 #: src/components/NetworkDropdown/NetworkDropdown.js
 msgid "Networks and Settings"
@@ -1544,8 +1478,8 @@
 
 #: src/components/Exchange/SwapBox.js
 #: src/components/Exchange/SwapBox.js
-msgid "Profits In"
-msgstr "Ganancias En"
+#~ msgid "Profits In"
+#~ msgstr "Ganancias En"
 
 #: src/pages/Ecosystem/Ecosystem.js
 msgid "Projects developed by the GMX community."
@@ -1568,13 +1502,8 @@
 msgid "Purchase Insurance"
 msgstr "Comprar Seguro"
 
-<<<<<<< HEAD
 #: src/components/TokenCard/TokenCard.js
 #: src/components/TokenCard/TokenCard.js
-=======
-#: src/components/TokenCard/TokenCard.js:86
-#: src/components/TokenCard/TokenCard.js:118
->>>>>>> 63cbd65f
 msgid "Read more"
 msgstr "Leer más"
 
@@ -1651,13 +1580,8 @@
 msgid "Referral code updated!"
 msgstr "¡Código de referido actualizado!"
 
-<<<<<<< HEAD
 #: src/components/Header/AppHeaderLinks.tsx
 #: src/pages/Referrals/Referrals.js
-=======
-#: src/components/Header/AppHeaderLinks.tsx:80
-#: src/pages/Referrals/Referrals.js:121
->>>>>>> 63cbd65f
 msgid "Referrals"
 msgstr "Referidos"
 
@@ -1717,8 +1641,8 @@
 msgstr "Seleccionar Idioma"
 
 #: src/components/SettingDropdown/SettingDropdown.js
-msgid "Select Network"
-msgstr "Seleccionar Red"
+#~ msgid "Select Network"
+#~ msgstr "Seleccionar Red"
 
 #: src/pages/ClaimEsGmx/ClaimEsGmx.js
 msgid "Select an option"
@@ -1765,8 +1689,8 @@
 msgstr "Vendiendo..."
 
 #: src/views/BeginAccountTransfer/BeginAccountTransfer.js
-msgid "Sender has withdrawn all tokens from GLP"
-msgstr "El remitente ha retirado todos los tokens del Baúl de Adquisición GLP"
+#~ msgid "Sender has withdrawn all tokens from GLP"
+#~ msgstr "El remitente ha retirado todos los tokens del Baúl de Adquisición GLP"
 
 #: src/pages/BeginAccountTransfer/BeginAccountTransfer.js
 msgid "Sender has withdrawn all tokens from GLP Vesting Vault"
@@ -1776,11 +1700,7 @@
 msgid "Sender has withdrawn all tokens from GMX Vesting Vault"
 msgstr "El remitente ha retirado todos los tokens del Cajas de Adquisición GMX"
 
-<<<<<<< HEAD
 #: src/components/Header/AppHeaderLinks.tsx
-=======
-#: src/components/Header/AppHeaderLinks.tsx:101
->>>>>>> 63cbd65f
 msgid "Settings"
 msgstr "Ajustes"
 
@@ -1825,8 +1745,8 @@
 msgstr "El deslizamiento debe ser inferior al 5%\""
 
 #: src/components/SettingDropdown/SettingDropdown.js
-msgid "Spanish"
-msgstr "Español"
+#~ msgid "Spanish"
+#~ msgstr "Español"
 
 #: src/components/Exchange/SwapBox.js
 msgid "Speed up page loading"
@@ -1929,8 +1849,8 @@
 msgstr ""
 
 #: src/components/SettingDropdown/SettingDropdown.js
-msgid "Switch Network"
-msgstr "Cambiar Red"
+#~ msgid "Switch Network"
+#~ msgstr "Cambiar Red"
 
 #: src/pages/BuyGMX/BuyGMX.js
 #: src/pages/BuyGMX/BuyGMX.js
@@ -1951,8 +1871,8 @@
 msgstr "Términos y Condiciones"
 
 #: src/pages/Home/Home.js
-msgid "Test"
-msgstr ""
+#~ msgid "Test"
+#~ msgstr ""
 
 #: src/pages/Stake/StakeV2.js
 msgid "The Boosted APR is from your staked Multiplier Points."
@@ -1991,16 +1911,16 @@
 msgstr "Para completar la transferencia, debes cambiar tu cuenta conectada a {receiver}."
 
 #: src/views/BuyGMX/BuyGMX.js
-msgid "To purchase GMX on <0>Arbitrum <1/></0>, please change your network."
-msgstr "Para comprar GMX en <0>Arbitrum <1/></0>, por favor cambie su red."
+#~ msgid "To purchase GMX on <0>Arbitrum <1/></0>, please change your network."
+#~ msgstr "Para comprar GMX en <0>Arbitrum <1/></0>, por favor cambie su red."
 
 #: src/pages/BuyGMX/BuyGMX.js
 msgid "To purchase GMX on <0>Arbitrum</0>, please change your network."
 msgstr "Para comprar GMX en <0>Arbitrum</0>, por favor cambie su red."
 
 #: src/views/BuyGMX/BuyGMX.js
-msgid "To purchase GMX on <0>Avalanche <1/></0>, please change your network."
-msgstr "Para comprar GMX en <0>Avalanche <1/></0>, por favor cambie su red."
+#~ msgid "To purchase GMX on <0>Avalanche <1/></0>, please change your network."
+#~ msgstr "Para comprar GMX en <0>Avalanche <1/></0>, por favor cambie su red."
 
 #: src/pages/BuyGMX/BuyGMX.js
 msgid "To purchase GMX on <0>Avalanche</0>, please change your network."
@@ -2056,6 +1976,8 @@
 msgid "Total Traders Referred"
 msgstr "Total de Traders Referidos"
 
+#: src/components/Referrals/AffiliatesStats.js
+#: src/components/Referrals/TradersStats.js
 #: src/pages/Home/Home.js
 msgid "Total Trading Volume"
 msgstr "Volumen Total de Operaciones"
@@ -2074,13 +1996,8 @@
 msgid "Total value of tokens in GLP pool ({chainName})"
 msgstr "Valor total de los tokens en la reserva de GLP ({chainName})"
 
-<<<<<<< HEAD
 #: src/components/Header/AppHeaderUser.tsx
 #: src/components/Header/AppHeaderUser.tsx
-=======
-#: src/components/Header/AppHeaderUser.tsx:96
-#: src/components/Header/AppHeaderUser.tsx:131
->>>>>>> 63cbd65f
 msgid "Trade"
 msgstr "Comercio"
 
@@ -2089,12 +2006,12 @@
 msgstr "Opere BTC, ETH, AVAX y otras criptomonedas principales con un apalancamiento de hasta 30x directamente desde su cartera"
 
 #: src/components/SettingDropdown/SettingDropdown.js
-msgid "Trade Settings"
-msgstr "Ajustes de Operaciones"
+#~ msgid "Trade Settings"
+#~ msgstr "Ajustes de Operaciones"
 
 #: src/components/SettingDropdown/SettingDropdown.js
-msgid "Trade settings"
-msgstr "Ajustes de operaciones"
+#~ msgid "Trade settings"
+#~ msgstr "Ajustes de operaciones"
 
 #: src/components/Common/SEO.js
 msgid "Trade spot or perpetual BTC, ETH, AVAX and other top cryptocurrencies with up to 30x leverage directly from your wallet on Arbitrum and Avalanche."
@@ -2448,8 +2365,8 @@
 msgstr "Su transferencia ha sido iniciada."
 
 #: src/Footer.js
-msgid "lolipopi"
-msgstr "lolipopi"
+#~ msgid "lolipopi"
+#~ msgstr "lolipopi"
 
 #: src/pages/Exchange/Exchange.js
 msgid "order"
@@ -2465,8 +2382,8 @@
 msgstr "para empezar a usar GMX"
 
 #: src/components/SettingDropdown/SettingDropdown.js
-msgid "{0}"
-msgstr "{0}"
+#~ msgid "{0}"
+#~ msgstr "{0}"
 
 #: src/components/Glp/GlpSwap.js
 msgid "{0} GLP (${1})"
@@ -2510,5 +2427,5 @@
 #: src/Footer.js
 #: src/Footer.js
 #: src/Footer.js
-msgid "{text}"
-msgstr "{text}"+#~ msgid "{text}"
+#~ msgstr "{text}"