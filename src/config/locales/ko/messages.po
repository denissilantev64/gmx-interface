--- conflicted
+++ resolved
@@ -52,21 +52,12 @@
 msgid "AVAILABLE"
 msgstr "사용가능"
 
-<<<<<<< HEAD
-#: src/components/Header/AppHeaderLinks.tsx:102
+#: src/components/Header/AppHeaderLinks.tsx:80
 #: src/pages/Ecosystem/Ecosystem.js:430
 #: src/pages/Ecosystem/Ecosystem.js:474
 #: src/pages/Ecosystem/Ecosystem.js:529
 #: src/pages/Ecosystem/Ecosystem.js:583
 #: src/pages/Ecosystem/Ecosystem.js:630
-=======
-#: src/components/Header/AppHeaderLinks.tsx:94
-#: src/pages/Ecosystem/Ecosystem.js:421
-#: src/pages/Ecosystem/Ecosystem.js:465
-#: src/pages/Ecosystem/Ecosystem.js:520
-#: src/pages/Ecosystem/Ecosystem.js:574
-#: src/pages/Ecosystem/Ecosystem.js:621
->>>>>>> 8c1fcfd4
 msgid "About"
 msgstr "대하여"
 
@@ -203,7 +194,7 @@
 msgid "Assets Under Management: GMX staked (All chains) + GLP pool ({chainName})"
 msgstr "자산운용규모: 스테이킹된 GMX + GLP 풀 ({chainName})"
 
-#: src/components/Glp/GlpSwap.js:1306
+#: src/components/Glp/GlpSwap.js:1314
 msgid "Available"
 msgstr "사용가능"
 
@@ -214,7 +205,7 @@
 msgstr "사용가능 유동성"
 
 #: src/components/Glp/GlpSwap.js:1004
-#: src/components/Glp/GlpSwap.js:1288
+#: src/components/Glp/GlpSwap.js:1296
 msgid "Available amount to deposit into GLP."
 msgstr "GLP에 예치할 수 있는 양"
 
@@ -224,7 +215,7 @@
 #~ msgstr "GLP에서 인출할 수 있는 양"
 
 #: src/components/Glp/GlpSwap.js:1016
-#: src/components/Glp/GlpSwap.js:1311
+#: src/components/Glp/GlpSwap.js:1319
 msgid "Available amount to withdraw from GLP. Funds not utilized by current open positions."
 msgstr ""
 
@@ -300,7 +291,7 @@
 #~ msgid "Borrow Fee: ${0}"
 #~ msgstr "차용 수수료: ${0}"
 
-#: src/components/Header/AppHeaderLinks.tsx:71
+#: src/components/Header/AppHeaderLinks.tsx:57
 msgid "Buy"
 msgstr "구매"
 
@@ -362,8 +353,8 @@
 msgid "Buy submitted."
 msgstr "구매 제출 완료"
 
-#: src/components/Glp/GlpSwap.js:1187
-#: src/components/Glp/GlpSwap.js:1365
+#: src/components/Glp/GlpSwap.js:1191
+#: src/components/Glp/GlpSwap.js:1373
 msgid "Buy with {0}"
 msgstr "{0}로 구매"
 
@@ -550,15 +541,9 @@
 msgid "Connect"
 msgstr "연동"
 
-<<<<<<< HEAD
 #: src/components/Exchange/SwapBox.js:1162
 #: src/components/Glp/GlpSwap.js:512
-#: src/components/Header/AppHeaderUser.tsx:95
-=======
-#: src/components/Exchange/SwapBox.js:1146
-#: src/components/Glp/GlpSwap.js:496
 #: src/components/Header/AppHeaderUser.tsx:103
->>>>>>> 8c1fcfd4
 #: src/components/Referrals/AddAffiliateCode.js:34
 #: src/components/Referrals/JoinReferralCode.js:22
 #: src/pages/Stake/StakeV2.js:1812
@@ -634,7 +619,7 @@
 msgid "Current Weight"
 msgstr ""
 
-#: src/components/Header/AppHeaderLinks.tsx:61
+#: src/components/Header/AppHeaderLinks.tsx:47
 msgid "Dashboard"
 msgstr "대시보드"
 
@@ -719,17 +704,12 @@
 msgid "ETH is needed on Arbitrum to purchase GMX."
 msgstr "Arbitrum에서 GMX를 구매하기 위해서는 ETH가 필요합니다."
 
-<<<<<<< HEAD
-#: src/components/Header/AppHeaderLinks.tsx:70
+#: src/components/Header/AppHeaderLinks.tsx:52
 #: src/pages/Stake/StakeV2.js:1459
-=======
-#: src/components/Header/AppHeaderLinks.tsx:66
-#: src/pages/Stake/StakeV2.js:1444
->>>>>>> 8c1fcfd4
 msgid "Earn"
 msgstr "보상"
 
-#: src/components/Header/AppHeaderLinks.tsx:89
+#: src/components/Header/AppHeaderLinks.tsx:75
 msgid "Ecosystem"
 msgstr "이코시스템"
 
@@ -896,7 +876,7 @@
 
 #: src/components/Exchange/PositionSeller.js:1108
 #: src/components/Glp/GlpSwap.js:910
-#: src/components/Glp/GlpSwap.js:1347
+#: src/components/Glp/GlpSwap.js:1355
 #: src/pages/Dashboard/DashboardV2.js:665
 msgid "Fees"
 msgstr "수수료"
@@ -914,7 +894,7 @@
 msgstr "이후 수수료"
 
 #: src/components/Glp/GlpSwap.js:1036
-#: src/components/Glp/GlpSwap.js:1353
+#: src/components/Glp/GlpSwap.js:1361
 msgid "Fees will be shown once you have entered an amount in the order form."
 msgstr "입력란에 수량을 입력하면 수수료가 표시됩니다."
 
@@ -1010,8 +990,8 @@
 msgstr "높은 USDG 슬리피지 상관 없이 롱 포지션 체결"
 
 #: src/components/Header/AppHeaderLinks.tsx:52
-msgid "Home"
-msgstr "홈"
+#~ msgid "Home"
+#~ msgstr "홈"
 
 #: src/pages/BuyGMX/BuyGMX.js:108
 msgid "Hop"
@@ -1273,11 +1253,11 @@
 msgid "Max leverage: 30x"
 msgstr "최대 레버리지: 30x"
 
-#: src/components/Glp/GlpSwap.js:1106
+#: src/components/Glp/GlpSwap.js:1110
 msgid "Max pool capacity reached for {0}"
 msgstr "{0}의 최대 풀 수용량에 도달했습니다"
 
-#: src/components/Glp/GlpSwap.js:1251
+#: src/components/Glp/GlpSwap.js:1259
 msgid "Max pool capacity reached for {0}. Please mint GLP using another token"
 msgstr "{0}의 최대 풀 수용량에 도달했습니다"
 
@@ -1462,7 +1442,7 @@
 msgid "Please input a referral code to benefit from fee discounts."
 msgstr "수수료 할인의 혜택을 받으려면 추천 코드를 입력해주세요."
 
-#: src/components/Glp/GlpSwap.js:1110
+#: src/components/Glp/GlpSwap.js:1114
 msgid "Please mint GLP using another token"
 msgstr "다른 토큰을 사용하여 GLP를 발행해주세요."
 
@@ -1633,7 +1613,7 @@
 msgid "Referral code updated!"
 msgstr "추천 코드 업데이트 완료!"
 
-#: src/components/Header/AppHeaderLinks.tsx:80
+#: src/components/Header/AppHeaderLinks.tsx:66
 #: src/pages/Referrals/Referrals.js:121
 msgid "Referrals"
 msgstr "추천"
@@ -1728,8 +1708,8 @@
 msgid "Sell failed."
 msgstr "판매 실패"
 
-#: src/components/Glp/GlpSwap.js:1187
-#: src/components/Glp/GlpSwap.js:1370
+#: src/components/Glp/GlpSwap.js:1191
+#: src/components/Glp/GlpSwap.js:1378
 msgid "Sell for {0}"
 msgstr "{0}로 판매"
 
@@ -1749,7 +1729,7 @@
 msgid "Sender has withdrawn all tokens from GMX Vesting Vault"
 msgstr "GMX의 베스팅 볼트에서 모든 토큰을 인출했습니다."
 
-#: src/components/Header/AppHeaderLinks.tsx:101
+#: src/components/Header/AppHeaderLinks.tsx:87
 msgid "Settings"
 msgstr "설정"
 
@@ -1885,7 +1865,7 @@
 msgid "Swap failed."
 msgstr "스왑 실패."
 
-#: src/components/Glp/GlpSwap.js:1114
+#: src/components/Glp/GlpSwap.js:1118
 msgid "Swap on {0}"
 msgstr "{0}로 스왑"
 
@@ -2275,7 +2255,7 @@
 msgstr "승인 대기중"
 
 #: src/components/Glp/GlpSwap.js:724
-#: src/components/Glp/GlpSwap.js:1337
+#: src/components/Glp/GlpSwap.js:1345
 #: src/pages/Stake/StakeV2.js:1512
 #: src/pages/Stake/StakeV2.js:1831
 #: src/pages/Stake/StakeV2.js:1973
