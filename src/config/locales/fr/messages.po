msgid ""
msgstr ""
"POT-Creation-Date: 2022-08-06 13:30+0530\n"
"MIME-Version: 1.0\n"
"Content-Type: text/plain; charset=utf-8\n"̦\n"
"Content-Transfer-Encoding: 8bit\n"
"X-Generator: @lingui/cli\n"
"Language: fr\n"
"Project-Id-Version: \n"
"Report-Msgid-Bugs-To: \n"
"PO-Revision-Date: \n"
"Last-Translator: \n"
"Language-Team: \n"
"Plural-Forms: \n"

#: src/App/App.js
#: src/App/App.js
msgid ", and use GMX with its built-in browser"
msgstr ""

#: src/pages/Dashboard/DashboardV2.js
msgid "24h Volume"
msgstr ""

#: src/components/Exchange/OrdersToa.js
msgid "<0>Insufficient liquidity to execute the order</0><1>The mark price which is an aggregate of exchange prices did not reach the specified price</1><2>The specified price was reached but not long enough for it to be executed</2><3>No keeper picked up the order for execution</3>"
msgstr ""

#: src/pages/Stake/StakeV2.js
msgid "<0>This will withdraw and unreserve all tokens as well as pause vesting.<1/><2/>esGMX tokens that have been converted to GMX will remain as GMX tokens.<3/><4/>To claim GMX tokens without withdrawing, use the \"Claim\" button under the Total Rewards section.<5/><6/></0>"
msgstr ""

#: src/components/Exchange/SwapBox.js
msgid "A snapshot of the USD value of your {0} collateral is taken when the position is opened."
msgstr ""

#: src/components/Glp/GlpSwap.js
msgid "APR"
msgstr ""

#: src/pages/Stake/StakeV2.js
#: src/pages/Stake/StakeV2.js
msgid "APRs are updated weekly on Wednesday and will depend on the fees collected for the week."
msgstr ""

#: src/components/Glp/GlpSwap.js
#: src/components/Glp/GlpSwap.js
msgid "AVAILABLE"
msgstr ""

#: src/components/Header/AppHeaderLinks.tsx
#: src/pages/Ecosystem/Ecosystem.js
#: src/pages/Ecosystem/Ecosystem.js
#: src/pages/Ecosystem/Ecosystem.js
#: src/pages/Ecosystem/Ecosystem.js
#: src/pages/Ecosystem/Ecosystem.js
msgid "About"
msgstr "À propos de"

#: src/components/Exchange/OrdersToa.js
msgid "Accept terms to enable orders"
msgstr ""

#: src/components/Exchange/OrdersToa.js
msgid "Accept that orders are not guaranteed to execute and trigger orders may not settle at the trigger price"
msgstr ""

#: src/pages/Actions/Actions.js
msgid "Account"
msgstr ""

#: src/pages/Actions/Actions.js
msgid "Actions"
msgstr ""

#: src/components/Referrals/TradersStats.js
msgid "Active Referral Code"
msgstr ""

#: src/pages/Dashboard/AssetDropdown.js
msgid "Add to Metamask"
msgstr ""

#: src/components/Referrals/JoinReferralCode.js
msgid "Adding referral code failed."
msgstr ""

#: src/components/Referrals/JoinReferralCode.js
msgid "Adding..."
msgstr ""

#: src/pages/Stake/StakeV2.js
msgid "Additional reserve required"
msgstr ""

#: src/components/Exchange/OrdersToa.js
msgid "Additionally, trigger orders are market orders and are not guaranteed to settle at the trigger price."
msgstr ""

<<<<<<< HEAD
#: src/components/AddressDropdown/AddressDropdown.js
msgid "Address copied to your clipboard"
msgstr ""

=======
>>>>>>> 669ea928
#: src/pages/Referrals/Referrals.js
msgid "Affiliates"
msgstr ""

#: src/pages/ClaimEsGmx/ClaimEsGmx.js
msgid "After claiming you will be able to vest a maximum of {0} esGMX at a ratio of {1} {stakingToken} to 1 esGMX."
msgstr ""

#: src/pages/ClaimEsGmx/ClaimEsGmx.js
msgid "After claiming, the esGMX tokens will be airdropped to your account on the selected network within 7 days."
msgstr ""

#: src/pages/BuyGMX/BuyGMX.js
#: src/pages/BuyGMX/BuyGMX.js
msgid "After you have ETH, set your network to <0>Arbitrum</0> then click the button below:"
msgstr ""

#: src/App/App.js
msgid "Allowed Slippage"
msgstr ""

#: src/components/Referrals/AffiliatesStats.js
#: src/components/Referrals/TradersStats.js
msgid "Amount"
msgstr ""

#: src/components/Referrals/AffiliatesStats.js
msgid "Amount of traders you referred."
msgstr ""

#: src/pages/ClaimEsGmx/ClaimEsGmx.js
msgid "Amount to claim"
msgstr ""

#: src/pages/Home/Home.js
msgid "An aggregate of high-quality price feeds determine when liquidations occur. This keeps positions safe from temporary wicks."
msgstr ""

#: src/pages/Ecosystem/Ecosystem.js
msgid "Announcement"
msgstr ""

#: src/pages/BeginAccountTransfer/BeginAccountTransfer.js
msgid "Approve GMX"
msgstr ""

#: src/components/Exchange/PositionEditor.js
#: src/components/Exchange/SwapBox.js
#: src/components/Glp/GlpSwap.js
msgid "Approve {0}"
msgstr ""

#: src/pages/Stake/StakeV2.js
msgid "Approve {stakingTokenSymbol}"
msgstr ""

#: src/pages/Stake/StakeV2.js
msgid "Approving GMX..."
msgstr ""

#: src/components/Exchange/PositionEditor.js
#: src/components/Exchange/SwapBox.js
#: src/components/Glp/GlpSwap.js
msgid "Approving {0}..."
msgstr ""

#: src/pages/Stake/StakeV2.js
msgid "Approving {stakingTokenSymbol}..."
msgstr ""

#: src/pages/BeginAccountTransfer/BeginAccountTransfer.js
msgid "Approving..."
msgstr ""

<<<<<<< HEAD
#: src/components/AddressDropdown/AddressDropdown.js
#: src/components/SettingDropdown/SettingDropdown.js
msgid "Arbitrum"
msgstr ""

=======
>>>>>>> 669ea928
#: src/components/TokenCard/TokenCard.js
#: src/components/TokenCard/TokenCard.js
msgid "Arbitrum APR:"
msgstr ""

#: src/pages/Dashboard/DashboardV2.js
msgid "Assets Under Management: GMX staked (All chains) + GLP pool ({chainName})"
msgstr ""

#: src/components/Glp/GlpSwap.js
msgid "Available"
msgstr ""

#: src/components/Exchange/SwapBox.js
#: src/components/Exchange/SwapBox.js
#: src/components/Exchange/SwapBox.js
msgid "Available Liquidity"
msgstr ""

#: src/components/Glp/GlpSwap.js
#: src/components/Glp/GlpSwap.js
msgid "Available amount to deposit into GLP."
msgstr ""

#: src/components/Glp/GlpSwap.js
#: src/components/Glp/GlpSwap.js
msgid "Available amount to withdraw from GLP. Funds not utilized by current open positions."
msgstr ""

#: src/pages/Home/Home.js
msgid "Available on your preferred network"
msgstr ""

#: src/components/Glp/GlpSwap.js
msgid "Available:"
msgstr ""

#: src/pages/BuyGMX/BuyGMX.js
msgid "Avalanche"
msgstr ""

#: src/components/TokenCard/TokenCard.js
#: src/components/TokenCard/TokenCard.js
msgid "Avalanche APR:"
msgstr ""

#: src/pages/BuyGMX/BuyGMX.js
msgid "Avax is needed on Avalanche to purchase GMX."
msgstr ""

#: src/components/Exchange/SwapBox.js
msgid "Balance"
msgstr ""

#: src/components/Glp/GlpSwap.js
#: src/components/Glp/GlpSwap.js
#: src/components/Glp/GlpSwap.js
msgid "Balance:"
msgstr ""

#: src/pages/BuyGMX/BuyGMX.js
#: src/pages/BuyGMX/BuyGMX.js
msgid "Banxa"
msgstr ""

#: src/pages/BeginAccountTransfer/BeginAccountTransfer.js
msgid "Begin Transfer"
msgstr ""

#: src/pages/BuyGMX/BuyGMX.js
#: src/pages/BuyGMX/BuyGMX.js
msgid "Binance"
msgstr ""

#: src/pages/Stake/StakeV2.js
msgid "Boost Percentage"
msgstr ""

#: src/pages/Stake/StakeV2.js
msgid "Boost your rewards with Multiplier Points. <0>More info</0>."
msgstr ""

#: src/components/Exchange/PositionsList.js
#: src/components/Exchange/PositionsList.js
#: src/components/Exchange/SwapBox.js
msgid "Borrow Fee"
msgstr ""

#: src/components/Exchange/PositionsList.js
#: src/components/Exchange/PositionsList.js
msgid "Borrow Fee / Day"
msgstr ""

#: src/components/Header/AppHeaderLinks.tsx
msgid "Buy"
msgstr "Acheter"

#: src/pages/BuyGlp/BuyGlp.js
msgid "Buy / Sell GLP"
msgstr ""

#: src/pages/BuyGMX/BuyGMX.js
msgid "Buy / Transfer AVAX"
msgstr ""

#: src/pages/BuyGMX/BuyGMX.js
msgid "Buy / Transfer ETH"
msgstr ""

#: src/pages/BuyGMX/BuyGMX.js
msgid "Buy AVAX"
msgstr ""

#: src/pages/BuyGMX/BuyGMX.js
msgid "Buy ETH"
msgstr ""

#: src/components/Glp/GlpSwap.js
#: src/components/Glp/GlpSwap.js
#: src/components/Glp/GlpSwap.js
#: src/pages/Stake/StakeV2.js
msgid "Buy GLP"
msgstr ""

#: src/pages/BuyGMX/BuyGMX.js
#: src/pages/BuyGMX/BuyGMX.js
msgid "Buy GMX"
msgstr ""

#: src/pages/BuyGMX/BuyGMX.js
msgid "Buy GMX Bonds"
msgstr ""

#: src/pages/Buy/Buy.js
msgid "Buy GMX or GLP"
msgstr ""

#: src/components/Glp/GlpSwap.js
msgid "Buy failed."
msgstr ""

#: src/components/TokenCard/TokenCard.js
#: src/components/TokenCard/TokenCard.js
msgid "Buy on Arbitrum"
msgstr ""

#: src/components/TokenCard/TokenCard.js
#: src/components/TokenCard/TokenCard.js
msgid "Buy on Avalanche"
msgstr ""

#: src/components/Glp/GlpSwap.js
msgid "Buy submitted."
msgstr ""

#: src/components/Glp/GlpSwap.js
#: src/components/Glp/GlpSwap.js
msgid "Buy with {0}"
msgstr ""

#: src/components/Glp/GlpSwap.js
msgid "Buying..."
msgstr ""

#: src/components/Exchange/OrdersList.js
#: src/components/Exchange/OrdersList.js
#: src/components/Exchange/OrdersList.js
msgid "Cancel"
msgstr ""

#: src/pages/Exchange/Exchange.js
msgid "Cancel failed."
msgstr ""

#: src/pages/Exchange/Exchange.js
msgid "Cancel submitted."
msgstr ""

#: src/pages/Exchange/Exchange.js
msgid "Cancel {0} {orderText}"
msgstr ""

#: src/pages/Exchange/Exchange.js
msgid "Chart positions"
msgstr ""

#: src/components/Glp/GlpSwap.js
#: src/components/Glp/GlpSwap.js
msgid "Check the \"Save on Fees\" section below to get the lowest fee percentages."
msgstr ""

#: src/components/Referrals/AddAffiliateCode.js
#: src/components/Referrals/JoinReferralCode.js
msgid "Checking code..."
msgstr ""

#: src/pages/ClaimEsGmx/ClaimEsGmx.js
msgid "Claim"
msgstr ""

#: src/pages/Stake/StakeV2.js
#: src/pages/Stake/StakeV2.js
msgid "Claim GMX Rewards"
msgstr ""

#: src/pages/ClaimEsGmx/ClaimEsGmx.js
msgid "Claim completed!"
msgstr ""

#: src/pages/ClaimEsGmx/ClaimEsGmx.js
msgid "Claim esGMX"
msgstr ""

#: src/pages/Stake/StakeV2.js
#: src/pages/Stake/StakeV2.js
msgid "Claim esGMX Rewards"
msgstr ""

#: src/pages/ClaimEsGmx/ClaimEsGmx.js
msgid "Claim failed."
msgstr ""

#: src/pages/ClaimEsGmx/ClaimEsGmx.js
msgid "Claim submitted!"
msgstr ""

#: src/pages/Stake/StakeV2.js
msgid "Claim submitted."
msgstr ""

#: src/pages/Stake/StakeV2.js
#: src/pages/Stake/StakeV2.js
msgid "Claim {wrappedTokenSymbol} Rewards"
msgstr ""

#: src/pages/Stake/StakeV2.js
msgid "Claimable"
msgstr ""

#: src/pages/ClaimEsGmx/ClaimEsGmx.js
msgid "Claiming..."
msgstr ""

#: src/components/Exchange/PositionSeller.js
msgid "Close"
msgstr ""

#: src/components/Exchange/PositionSeller.js
msgid "Close failed."
msgstr ""

#: src/components/Exchange/PositionSeller.js
msgid "Close submitted!"
msgstr ""

#: src/components/Exchange/PositionSeller.js
msgid "Close without profit"
msgstr ""

#: src/components/Exchange/PositionSeller.js
<<<<<<< HEAD
msgid "Closing Fee"
msgstr ""

#: src/components/Exchange/PositionSeller.js
=======
>>>>>>> 669ea928
msgid "Closing..."
msgstr ""

#: src/components/Referrals/AddAffiliateCode.js
msgid "Code already taken"
msgstr ""

#: src/App/App.js
msgid "Coinbase Wallet"
msgstr ""

#: src/App/App.js
msgid "Coinbase Wallet not detected."
msgstr ""

#: src/components/Exchange/OrdersList.js
#: src/components/Exchange/PositionEditor.js
#: src/components/Exchange/PositionsList.js
#: src/components/Exchange/PositionsList.js
msgid "Collateral"
msgstr ""

#: src/components/Exchange/PositionSeller.js
msgid "Collateral ({0})"
msgstr ""

#: src/components/Exchange/SwapBox.js
#: src/components/Exchange/SwapBox.js
msgid "Collateral In"
msgstr ""

#: src/pages/Ecosystem/Ecosystem.js
msgid "Community Projects"
msgstr ""

#: src/pages/Ecosystem/Ecosystem.js
msgid "Community-led Telegram groups."
msgstr ""

#: src/pages/CompleteAccountTransfer/CompleteAccountTransfer.js
msgid "Complete Account Transfer"
msgstr ""

#: src/pages/CompleteAccountTransfer/CompleteAccountTransfer.js
msgid "Complete Transfer"
msgstr ""

#: src/pages/Stake/StakeV2.js
#: src/pages/Stake/StakeV2.js
#: src/pages/Stake/StakeV2.js
msgid "Compound"
msgstr ""

#: src/pages/Stake/StakeV2.js
msgid "Compound completed!"
msgstr ""

#: src/pages/Stake/StakeV2.js
msgid "Compound failed."
msgstr ""

#: src/pages/Stake/StakeV2.js
msgid "Compound submitted!"
msgstr ""

#: src/pages/Stake/StakeV2.js
msgid "Compounding..."
msgstr ""

#: src/components/Header/AppHeaderUser.tsx
msgid "Connect"
msgstr ""

#: src/components/Exchange/SwapBox.js
#: src/components/Glp/GlpSwap.js
#: src/components/Header/AppHeaderUser.tsx
#: src/components/Referrals/AddAffiliateCode.js
#: src/components/Referrals/JoinReferralCode.js
#: src/pages/Stake/StakeV2.js
#: src/pages/Stake/StakeV2.js
#: src/pages/Stake/StakeV2.js
#: src/pages/Stake/StakeV2.js
msgid "Connect Wallet"
msgstr ""

#: src/pages/BeginAccountTransfer/BeginAccountTransfer.js
#: src/pages/CompleteAccountTransfer/CompleteAccountTransfer.js
msgid "Continue"
msgstr ""

#: src/pages/Stake/StakeV2.js
msgid "Convert esGMX tokens to GMX tokens.<0/>Please read the <1>vesting details</1> before using the vaults."
msgstr ""

#: src/pages/Stake/StakeV2.js
msgid "Convert {wrappedTokenSymbol} to {nativeTokenSymbol}"
msgstr ""

#: src/components/Exchange/PositionShare.js
msgid "Copy"
msgstr ""

#: src/components/AddressDropdown/AddressDropdown.js
msgid "Copy Address"
msgstr ""

#: src/components/Referrals/AddAffiliateCode.js
msgid "Create"
msgstr ""

#: src/components/Exchange/PositionSeller.js
msgid "Create Order"
msgstr ""

#: src/components/Referrals/AffiliatesStats.js
msgid "Create Referral Code"
msgstr ""

#: src/components/Exchange/SwapBox.js
msgid "Created limit order for {0} {1}: {2} USD!"
msgstr ""

#: src/components/Exchange/PositionSeller.js
msgid "Creating Order..."
msgstr ""

#: src/components/Referrals/AddAffiliateCode.js
msgid "Creating..."
msgstr ""

#: src/pages/Ecosystem/Ecosystem.js
#: src/pages/Ecosystem/Ecosystem.js
msgid "Creator"
msgstr ""

#: src/components/Glp/GlpSwap.js
msgid "Current Pool Amount"
msgstr ""

#: src/pages/Stake/StakeV2.js
msgid "Current Reserved"
msgstr ""

#: src/pages/Dashboard/DashboardV2.js
msgid "Current Weight"
msgstr ""

#: src/components/Header/AppHeaderLinks.tsx
msgid "Dashboard"
msgstr "Tableau de bord"

#: src/pages/Ecosystem/Ecosystem.js
msgid "Dashboards"
msgstr ""

#: src/components/Referrals/AffiliatesStats.js
#: src/components/Referrals/TradersStats.js
msgid "Date"
msgstr ""

#: src/pages/Home/Home.js
msgid "Decentralized<0/>Perpetual Exchange"
msgstr "Échange<0/>perpétuel décentralisé"

#: src/components/Exchange/PositionEditor.js
#: src/components/Exchange/PositionEditor.js
#: src/components/Exchange/PositionEditor.js
#: src/components/Exchange/PositionEditor.js
#: src/pages/Stake/StakeV2.js
#: src/pages/Stake/StakeV2.js
#: src/pages/Stake/StakeV2.js
#: src/pages/Stake/StakeV2.js
msgid "Deposit"
msgstr ""

#: src/components/Exchange/PositionEditor.js
msgid "Deposit disabled, pending {0} upgrade"
msgstr ""

#: src/pages/Stake/StakeV2.js
msgid "Deposit failed!"
msgstr ""

#: src/components/Exchange/PositionEditor.js
msgid "Deposit failed."
msgstr ""

#: src/pages/Stake/StakeV2.js
msgid "Deposit submitted!"
msgstr ""

#: src/components/Exchange/PositionEditor.js
msgid "Deposit submitted."
msgstr ""

#: src/pages/Stake/StakeV2.js
msgid "Deposited"
msgstr ""

#: src/pages/Stake/StakeV2.js
msgid "Deposited!"
msgstr ""

#: src/components/Exchange/PositionEditor.js
#: src/pages/Stake/StakeV2.js
msgid "Depositing..."
msgstr ""

#: src/App/App.js
msgid "Disable order validations"
msgstr ""

#: src/components/AddressDropdown/AddressDropdown.js
msgid "Disconnect"
msgstr ""

#: src/App/App.js
msgid "Display PnL after fees"
msgstr ""

#: src/pages/Dashboard/DashboardV2.js
msgid "Distribution"
msgstr ""

#: src/components/Exchange/PositionShare.js
msgid "Download"
msgstr ""

#: src/pages/BuyGMX/BuyGMX.js
msgid "ETH is needed on Arbitrum to purchase GMX."
msgstr ""

#: src/components/Header/AppHeaderLinks.tsx
#: src/pages/Stake/StakeV2.js
msgid "Earn"
msgstr "Gagner"

#: src/components/Header/AppHeaderLinks.tsx
msgid "Ecosystem"
msgstr "Écosystème"

#: src/components/Exchange/OrdersList.js
#: src/components/Exchange/OrdersList.js
#: src/components/Exchange/OrdersList.js
#: src/components/Exchange/PositionsList.js
msgid "Edit"
msgstr ""

#: src/components/Exchange/PositionDropdown.js
msgid "Edit Collateral"
msgstr ""

#: src/components/Referrals/TradersStats.js
msgid "Edit Referral Code"
msgstr ""

#: src/components/Exchange/PositionEditor.js
#: src/components/Exchange/PositionSeller.js
#: src/components/Exchange/SwapBox.js
msgid "Enable Leverage"
msgstr ""

#: src/components/Exchange/OrdersToa.js
#: src/components/Exchange/OrdersToa.js
#: src/components/Exchange/PositionSeller.js
#: src/components/Exchange/SwapBox.js
msgid "Enable Orders"
msgstr ""

#: src/components/Exchange/PositionEditor.js
msgid "Enable deposit failed."
msgstr ""

#: src/components/Exchange/PositionEditor.js
msgid "Enable deposit sent."
msgstr ""

#: src/components/Exchange/PositionSeller.js
#: src/components/Exchange/SwapBox.js
msgid "Enable leverage failed."
msgstr ""

#: src/components/Exchange/PositionSeller.js
#: src/components/Exchange/SwapBox.js
msgid "Enable leverage sent."
msgstr ""

#: src/pages/Exchange/Exchange.js
msgid "Enable orders failed."
msgstr ""

#: src/pages/Exchange/Exchange.js
msgid "Enable orders sent."
msgstr ""

#: src/components/Exchange/PositionEditor.js
msgid "Enable withdraw failed."
msgstr ""

#: src/components/Exchange/PositionEditor.js
msgid "Enable withdraw sent."
msgstr ""

#: src/components/Exchange/PositionEditor.js
msgid "Enabling Leverage"
msgstr ""

#: src/components/Exchange/PositionEditor.js
#: src/components/Exchange/PositionSeller.js
#: src/components/Exchange/PositionSeller.js
#: src/components/Exchange/SwapBox.js
#: src/components/Exchange/SwapBox.js
msgid "Enabling Leverage..."
msgstr ""

#: src/components/Exchange/OrdersToa.js
#: src/components/Exchange/PositionSeller.js
#: src/components/Exchange/PositionSeller.js
#: src/components/Exchange/SwapBox.js
#: src/components/Exchange/SwapBox.js
msgid "Enabling Orders..."
msgstr ""

<<<<<<< HEAD
#: src/components/SettingDropdown/SettingDropdown.js
msgid "English"
msgstr ""

=======
>>>>>>> 669ea928
#: src/components/Exchange/PositionSeller.js
msgid "Enter Price"
msgstr ""

#: src/pages/BeginAccountTransfer/BeginAccountTransfer.js
msgid "Enter Receiver Address"
msgstr ""

#: src/components/Referrals/JoinReferralCode.js
#: src/components/Referrals/JoinReferralCode.js
msgid "Enter Referral Code"
msgstr ""

#: src/components/Referrals/AddAffiliateCode.js
msgid "Enter a code"
msgstr ""

#: src/components/Exchange/SwapBox.js
#: src/components/Exchange/SwapBox.js
msgid "Enter a price"
msgstr ""

#: src/pages/ClaimEsGmx/ClaimEsGmx.js
msgid "Enter an amount"
msgstr ""

#: src/pages/Home/Home.js
msgid "Enter and exit positions with minimal spread and zero price impact. Get the optimal price without incurring additional costs."
msgstr ""

#: src/components/Glp/GlpSwap.js
msgid "Enter the amount of GLP you want to purchase in the order form, then check here to compare fees."
msgstr ""

#: src/components/Glp/GlpSwap.js
msgid "Enter the amount of GLP you want to redeem in the order form, then check here to compare fees."
msgstr ""

#: src/components/Exchange/PositionSeller.js
#: src/components/Exchange/PositionsList.js
#: src/components/Exchange/PositionsList.js
#: src/components/Exchange/SwapBox.js
#: src/components/Exchange/SwapBox.js
msgid "Entry Price"
msgstr ""

#: src/components/Glp/GlpSwap.js
msgid "Escrowed GMX APR"
msgstr ""

#: src/components/Exchange/PositionEditor.js
msgid "Execution Fee"
msgstr ""

#: src/components/Exchange/SwapBox.js
msgid "Exit Price"
msgstr ""

#: src/components/Glp/GlpSwap.js
msgid "FEES"
msgstr ""

#: src/components/Exchange/PositionSeller.js
#: src/components/Glp/GlpSwap.js
#: src/components/Glp/GlpSwap.js
#: src/pages/Dashboard/DashboardV2.js
msgid "Fees"
msgstr ""

#: src/components/Glp/GlpSwap.js
msgid "Fees may vary depending on which asset you sell GLP for."
msgstr ""

#: src/components/Glp/GlpSwap.js
msgid "Fees may vary depending on which asset you use to buy GLP."
msgstr ""

#: src/pages/Dashboard/DashboardV2.js
msgid "Fees since"
msgstr ""

#: src/components/Glp/GlpSwap.js
#: src/components/Glp/GlpSwap.js
msgid "Fees will be shown once you have entered an amount in the order form."
msgstr ""

#: src/components/Exchange/SwapBox.js
msgid "Fetching token info..."
msgstr ""

#: src/pages/Dashboard/DashboardV2.js
msgid "Floor Price Fund"
msgstr ""

#: src/components/Exchange/PositionSeller.js
msgid "Forfeit profit not checked"
msgstr ""

<<<<<<< HEAD
#: src/components/SettingDropdown/SettingDropdown.js
msgid "French"
msgstr ""

#: src/components/Glp/GlpSwap.js
#: src/components/Glp/GlpSwap.js
msgid "Funds not utilized by current open positions."
msgstr ""

=======
>>>>>>> 669ea928
#: src/pages/Dashboard/DashboardV2.js
msgid "GLP Index Composition"
msgstr ""

#: src/components/Glp/GlpSwap.js
msgid "GLP buy disabled, pending {0} upgrade"
msgstr ""

#: src/components/TokenCard/TokenCard.js
msgid "GLP is the liquidity provider token. Accrues 70% of the platform's generated fees."
msgstr ""

#: src/components/Glp/GlpSwap.js
msgid "GLP sell disabled, pending {0} upgrade"
msgstr ""

#: src/pages/Ecosystem/Ecosystem.js
msgid "GMX Pages"
msgstr ""

#: src/pages/BuyGMX/BuyGMX.js
msgid "GMX bonds can be bought on Olympus Pro with a discount and a small vesting period:"
msgstr ""

#: src/pages/Ecosystem/Ecosystem.js
msgid "GMX dashboards and analytics."
msgstr ""

#: src/pages/Ecosystem/Ecosystem.js
msgid "GMX ecosystem pages."
msgstr ""

#: src/pages/Home/Home.js
msgid "GMX is currently live on Arbitrum and Avalanche."
msgstr ""

#: src/components/TokenCard/TokenCard.js
msgid "GMX is the utility and governance token. Accrues 30% of the platform's generated fees."
msgstr ""

#: src/pages/Stake/StakeV2.js
#: src/pages/Stake/StakeV2.js
msgid "GMX transfers not yet enabled"
msgstr ""

#: src/components/Common/SEO.js
msgid "GMX | Decentralized Perpetual Exchange"
msgstr ""

#: src/components/Referrals/AddAffiliateCode.js
msgid "Generate Referral Code"
msgstr ""

#: src/pages/Referrals/Referrals.js
msgid "Get fee discounts and earn rebates through the GMX referral program.<0/>For more information, please read the <1>referral program details</1>."
msgstr ""

#: src/components/Exchange/SwapBox.js
msgid "High Slippage, Swap Anyway"
msgstr ""

#: src/components/Exchange/SwapBox.js
msgid "High USDG Slippage, Long Anyway"
msgstr ""

#: src/pages/BuyGMX/BuyGMX.js
msgid "Hop"
msgstr ""

#: src/App/App.js
msgid "Include PnL in leverage display"
msgstr ""

#: src/pages/CompleteAccountTransfer/CompleteAccountTransfer.js
msgid "Incorrect Account"
msgstr ""

#: src/components/Exchange/SwapBox.js
msgid "Incorrect Network"
msgstr ""

#: src/components/Exchange/SwapBox.js
msgid "Incorrect network"
msgstr ""

#: src/components/Exchange/PositionsList.js
msgid "Initial Collateral"
msgstr ""

#: src/components/Exchange/PositionsList.js
msgid "Initial Collateral - Borrow Fee + PnL"
msgstr ""

#: src/components/Exchange/PositionsList.js
msgid "Initial Collateral - Fees + PnL"
msgstr ""

#: src/components/Exchange/PositionsList.js
msgid "Initial Collateralt"
msgstr ""

#: src/App/App.js
msgid "Install Coinbase Wallet"
msgstr ""

#: src/App/App.js
msgid "Install MetaMask"
msgstr ""

#: src/components/Glp/GlpSwap.js
msgid "Insufficient GLP balance"
msgstr ""

#: src/components/Exchange/SwapBox.js
#: src/components/Exchange/SwapBox.js
#: src/components/Exchange/SwapBox.js
#: src/components/Exchange/SwapBox.js
#: src/components/Exchange/SwapBox.js
#: src/components/Glp/GlpSwap.js
msgid "Insufficient liquidity"
msgstr ""

#: src/components/Exchange/SwapBox.js
<<<<<<< HEAD
msgid "Insufficient liquidity\", true, \"BUFFER\""
msgstr ""

#: src/components/Exchange/SwapBox.js
=======
>>>>>>> 669ea928
#: src/components/Exchange/SwapBox.js
#: src/components/Exchange/SwapBox.js
msgid "Insufficient liquidity, change \"Profits In\""
msgstr ""

#: src/pages/Stake/StakeV2.js
msgid "Insufficient staked tokens"
msgstr ""

#: src/components/Exchange/SwapBox.js
#: src/components/Exchange/SwapBox.js
#: src/components/Glp/GlpSwap.js
msgid "Insufficient {0} balance"
msgstr ""

#: src/pages/BeginAccountTransfer/BeginAccountTransfer.js
msgid "Invalid Receiver"
msgstr ""

#: src/pages/BeginAccountTransfer/BeginAccountTransfer.js
msgid "Invalid Receiver Address"
msgstr ""

#: src/components/Exchange/PositionEditor.js
#: src/components/Exchange/PositionEditor.js
msgid "Invalid liq. price"
msgstr ""

#: src/components/Exchange/PositionSeller.js
msgid "Invalid price, see warning"
msgstr ""

#: src/App/App.js
msgid "Invalid slippage value"
msgstr ""

<<<<<<< HEAD
#: src/Footer.js
#: src/Footer.js
msgid "Jobs"
msgstr ""

#: src/components/SettingDropdown/SettingDropdown.js
msgid "Language"
msgstr ""

=======
>>>>>>> 669ea928
#: src/pages/Home/Home.js
msgid "Launch Exchange"
msgstr ""

#: src/components/Exchange/SwapBox.js
msgid "Leaderboard"
msgstr ""

#: src/components/Exchange/SwapBox.js
msgid "Leave at least {0} {1} for gas"
msgstr ""

#: src/components/Exchange/PositionSeller.js
msgid "Leftover collateral below 5 USD"
msgstr ""

#: src/components/Exchange/PositionSeller.js
msgid "Leftover position below 10 USD"
msgstr ""

#: src/components/Exchange/PositionEditor.js
#: src/components/Exchange/PositionSeller.js
#: src/components/Exchange/PositionsList.js
#: src/components/Exchange/SwapBox.js
#: src/components/Exchange/SwapBox.js
msgid "Leverage"
msgstr ""

#: src/components/Exchange/SwapBox.js
msgid "Leverage disabled, pending {0} upgrade"
msgstr ""

#: src/components/Exchange/SwapBox.js
msgid "Limit order creation failed."
msgstr ""

#: src/components/Exchange/SwapBox.js
msgid "Limit order submitted!"
msgstr ""

#: src/pages/Ecosystem/Ecosystem.js
#: src/pages/Ecosystem/Ecosystem.js
#: src/pages/Ecosystem/Ecosystem.js
#: src/pages/Ecosystem/Ecosystem.js
#: src/pages/Ecosystem/Ecosystem.js
msgid "Link"
msgstr ""

#: src/components/Exchange/PositionEditor.js
#: src/components/Exchange/PositionSeller.js
#: src/components/Exchange/PositionsList.js
#: src/components/Exchange/PositionsList.js
#: src/components/Exchange/SwapBox.js
msgid "Liq. Price"
msgstr ""

#: src/components/Exchange/SwapBox.js
#: src/components/Exchange/SwapBox.js
msgid "Liquidity data not loaded"
msgstr ""

#: src/components/Exchange/PositionsList.js
msgid "Loading..."
msgstr ""

#: src/pages/Actions/Actions.js
#: src/pages/Actions/Actions.js
msgid "Long"
msgstr ""

#: src/pages/Dashboard/DashboardV2.js
#: src/pages/Dashboard/DashboardV2.js
msgid "Long Positions"
msgstr ""

#: src/components/Exchange/SwapBox.js
msgid "Long {0}"
msgstr ""

#: src/components/Referrals/AddAffiliateCode.js
msgid "Looks like you don't have a referral code to share. <0/> Create one now and start earning rebates!"
msgstr ""

#: src/pages/Actions/Actions.js
msgid "Loss"
msgstr ""

#: src/pages/ClaimEsGmx/ClaimEsGmx.js
msgid "MAX"
msgstr ""

#: src/components/Exchange/OrdersList.js
#: src/components/Exchange/OrdersList.js
#: src/components/Exchange/OrdersList.js
#: src/components/Exchange/PositionEditor.js
#: src/components/Exchange/PositionSeller.js
#: src/components/Exchange/PositionsList.js
#: src/components/Exchange/PositionsList.js
msgid "Mark Price"
msgstr ""

#: src/pages/Dashboard/DashboardV2.js
#: src/pages/Dashboard/DashboardV2.js
msgid "Market Cap"
msgstr ""

#: src/pages/Stake/StakeV2.js
#: src/pages/Stake/StakeV2.js
msgid "Max"
msgstr ""

#: src/pages/Stake/StakeV2.js
msgid "Max Capacity"
msgstr ""

#: src/components/Glp/GlpSwap.js
msgid "Max Capacity for {0} Reached"
msgstr ""

#: src/pages/Stake/StakeV2.js
#: src/pages/Stake/StakeV2.js
#: src/pages/Stake/StakeV2.js
msgid "Max amount exceeded"
msgstr ""

#: src/components/Exchange/PositionSeller.js
msgid "Max close amount exceeded"
msgstr ""

#: src/components/Exchange/SwapBox.js
msgid "Max leverage: 30.5x"
msgstr ""

#: src/components/Exchange/PositionSeller.js
msgid "Max leverage: 30.5xt"
msgstr ""

#: src/components/Exchange/PositionEditor.js
msgid "Max leverage: 30x"
msgstr ""

#: src/components/Glp/GlpSwap.js
msgid "Max pool capacity reached for {0}"
msgstr ""

#: src/components/Glp/GlpSwap.js
msgid "Max pool capacity reached for {0}. Please mint GLP using another token"
msgstr ""

#: src/App/App.js
msgid "Max slippage precision is 0.01%"
msgstr ""

#: src/components/Exchange/SwapBox.js
msgid "Max {0} long exceeded"
msgstr ""

#: src/components/Exchange/SwapBox.js
msgid "Max {0} short exceeded"
msgstr ""

#: src/components/Footer/Footer.js
#: src/components/Footer/Footer.js
msgid "Media Kit"
msgstr ""

#: src/App/App.js
msgid "MetaMask"
msgstr ""

#: src/App/App.js
msgid "MetaMask not detected."
msgstr ""

#: src/components/Exchange/PositionEditor.js
#: src/components/Exchange/PositionSeller.js
#: src/components/Exchange/SwapBox.js
msgid "Min leverage: 1.1x"
msgstr ""

#: src/components/Exchange/PositionEditor.js
#: src/components/Exchange/PositionEditor.js
#: src/components/Exchange/SwapBox.js
msgid "Min order: 10 USD"
msgstr ""

#: src/pages/Dashboard/DashboardV2.js
msgid "More Info"
msgstr ""

#: src/pages/Stake/StakeV2.js
msgid "Multiplier Points APR"
msgstr ""

#: src/pages/BuyGMX/BuyGMX.js
#: src/pages/BuyGMX/BuyGMX.js
msgid "Multiswap"
msgstr ""

#: src/components/Exchange/PositionsList.js
#: src/components/Exchange/PositionsList.js
msgid "Net Value"
msgstr ""

<<<<<<< HEAD
#: src/components/AddressDropdown/AddressDropdown.js
msgid "Networks"
msgstr ""

=======
>>>>>>> 669ea928
#: src/components/NetworkDropdown/NetworkDropdown.js
msgid "Networks and Settings"
msgstr ""

#: src/pages/Actions/Actions.js
msgid "No PnLs found"
msgstr ""

#: src/pages/ClaimEsGmx/ClaimEsGmx.js
msgid "No esGMX to claim"
msgstr ""

#: src/components/Exchange/OrdersList.js
msgid "No open orders"
msgstr ""

#: src/components/Exchange/PositionsList.js
msgid "No open positions"
msgstr ""

#: src/components/Referrals/AffiliatesStats.js
#: src/components/Referrals/TradersStats.js
msgid "No rebates distribution history yet."
msgstr ""

#: src/components/Exchange/OrdersToa.js
msgid "Note that orders are not guaranteed to be executed.<0/><1/>This can occur in a few situations including but not exclusive to:"
msgstr ""

#: src/pages/BuyGlp/BuyGlp.js
msgid "Note that there is a minimum holding time of 15 minutes after a purchase."
msgstr ""

#: src/pages/BuyGMX/BuyGMX.js
msgid "Olympus Pro"
msgstr ""

#: src/pages/Home/Home.js
msgid "Open Interest"
msgstr ""

#: src/components/Exchange/SwapBox.js
msgid "Open a position"
msgstr ""

#: src/pages/Dashboard/AssetDropdown.js
msgid "Open in Coingecko"
msgstr ""

#: src/pages/Dashboard/AssetDropdown.js
#: src/pages/Dashboard/AssetDropdown.js
msgid "Open in Explorer"
msgstr ""

#: src/pages/Home/Home.js
msgid "Open positions through a simple swap interface. Conveniently swap from any supported asset into the position of your choice."
msgstr ""

#: src/components/Exchange/OrdersList.js
msgid "Order"
msgstr ""

#: src/components/Exchange/PositionSeller.js
msgid "Order created!"
msgstr ""

#: src/components/Exchange/PositionSeller.js
msgid "Order creation failed."
msgstr ""

#: src/components/Exchange/PositionSeller.js
msgid "Order submitted!"
msgstr ""

#: src/pages/Actions/Actions.js
msgid "Orders"
msgstr ""

#: src/pages/Exchange/Exchange.js
msgid "Orders cancelled."
msgstr ""

#: src/pages/Dashboard/DashboardV2.js
msgid "Overview"
msgstr ""

#: src/pages/Dashboard/DashboardV2.js
msgid "POOL"
msgstr ""

#: src/components/Glp/GlpSwap.js
#: src/pages/Dashboard/DashboardV2.js
msgid "PRICE"
msgstr ""

#: src/components/Exchange/PositionSeller.js
#: src/components/Exchange/SwapBox.js
msgid "Page outdated, please refresh"
msgstr ""

#: src/pages/Ecosystem/Ecosystem.js
msgid "Partnerships and Integrations"
msgstr ""

#: src/components/Glp/GlpSwap.js
#: src/components/Glp/GlpSwap.js
msgid "Pay"
msgstr ""

#: src/pages/Dashboard/DashboardV2.js
msgid "Platform and GLP index tokens."
msgstr ""

#: src/components/Referrals/JoinReferralCode.js
msgid "Please input a referral code to benefit from fee discounts."
msgstr ""

#: src/components/Glp/GlpSwap.js
msgid "Please mint GLP using another token"
msgstr ""

#: src/pages/BeginAccountTransfer/BeginAccountTransfer.js
msgid "Please only use this for full account transfers."
msgstr ""

#: src/pages/ClaimEsGmx/ClaimEsGmx.js
msgid "Please switch your network to Arbitrum."
msgstr ""

#: src/pages/Actions/Actions.js
msgid "PnL"
msgstr ""

#: src/components/Exchange/PositionsList.js
msgid "Position"
msgstr ""

#: src/components/Exchange/PositionSeller.js
msgid "Position close disabled, pending {0} upgrade"
msgstr ""

#: src/pages/Actions/Actions.js
msgid "Positions"
msgstr ""

#: src/components/Exchange/OrdersList.js
#: src/components/Exchange/OrdersList.js
#: src/components/Exchange/PositionSeller.js
#: src/components/Exchange/SwapBox.js
#: src/components/Exchange/SwapBox.js
#: src/components/Glp/GlpSwap.js
#: src/pages/Dashboard/DashboardV2.js
#: src/pages/Stake/StakeV2.js
#: src/pages/Stake/StakeV2.js
#: src/pages/Stake/StakeV2.js
msgid "Price"
msgstr ""

#: src/components/Exchange/PositionSeller.js
msgid "Price above Liq. Price"
msgstr ""

#: src/components/Exchange/SwapBox.js
#: src/components/Exchange/SwapBox.js
msgid "Price above Mark Price"
msgstr ""

#: src/components/Exchange/PositionSeller.js
msgid "Price below Liq. Price"
msgstr ""

#: src/components/Exchange/SwapBox.js
#: src/components/Exchange/SwapBox.js
msgid "Price below Mark Price"
msgstr ""

#: src/pages/Actions/Actions.js
msgid "Profit"
msgstr ""

<<<<<<< HEAD
#: src/components/Exchange/SwapBox.js
#: src/components/Exchange/SwapBox.js
msgid "Profits In"
msgstr ""

=======
>>>>>>> 669ea928
#: src/pages/Ecosystem/Ecosystem.js
msgid "Projects developed by the GMX community."
msgstr ""

#: src/pages/Ecosystem/Ecosystem.js
msgid "Projects integrated with GMX."
msgstr ""

#: src/pages/BuyGlp/BuyGlp.js
msgid "Purchase <0>GLP tokens</0> to earn {nativeTokenSymbol} fees from swaps and leverages trading."
msgstr ""

#: src/pages/BuyGMX/BuyGMX.js
#: src/pages/BuyGMX/BuyGMX.js
msgid "Purchase GMX"
msgstr ""

#: src/pages/Stake/StakeV2.js
msgid "Purchase Insurance"
msgstr ""

#: src/components/TokenCard/TokenCard.js
#: src/components/TokenCard/TokenCard.js
msgid "Read more"
msgstr ""

#: src/components/Referrals/AffiliatesStats.js
#: src/components/Referrals/TradersStats.js
msgid "Rebates are airdropped weekly."
msgstr ""

#: src/components/Referrals/TradersStats.js
msgid "Rebates earned by this account as a trader."
msgstr ""

#: src/components/Referrals/AffiliatesStats.js
msgid "Rebates earned by this account as an affiliate."
msgstr ""

#: src/components/Exchange/PositionSeller.js
#: src/components/Exchange/SwapBox.js
#: src/components/Exchange/SwapBox.js
#: src/components/Glp/GlpSwap.js
#: src/components/Glp/GlpSwap.js
msgid "Receive"
msgstr ""

#: src/pages/BeginAccountTransfer/BeginAccountTransfer.js
msgid "Receiver Address"
msgstr ""

#: src/pages/BeginAccountTransfer/BeginAccountTransfer.js
msgid "Receiver has not staked GLP tokens before"
msgstr ""

#: src/pages/BeginAccountTransfer/BeginAccountTransfer.js
msgid "Receiver has not staked GMX tokens before"
msgstr ""

#: src/components/Glp/GlpSwap.js
msgid "Redemption time not yet reached"
msgstr ""

#: src/pages/Home/Home.js
msgid "Reduce Liquidation Risks"
msgstr ""

#: src/components/Referrals/AffiliatesStats.js
msgid "Referral Code"
msgstr ""

#: src/components/Referrals/JoinReferralCode.js
msgid "Referral Code does not exist"
msgstr ""

#: src/components/Footer/Footer.js
msgid "Referral Terms"
msgstr ""

#: src/components/Referrals/JoinReferralCode.js
msgid "Referral code added!"
msgstr ""

#: src/pages/Referrals/Referrals.js
msgid "Referral code creation failed."
msgstr ""

#: src/pages/Referrals/Referrals.js
msgid "Referral code submitted!"
msgstr ""

#: src/components/Referrals/JoinReferralCode.js
msgid "Referral code updated failed."
msgstr ""

#: src/components/Referrals/JoinReferralCode.js
msgid "Referral code updated!"
msgstr ""

#: src/components/Header/AppHeaderLinks.tsx
#: src/pages/Referrals/Referrals.js
msgid "Referrals"
msgstr "Parrainages"

#: src/components/Exchange/PositionSeller.js
msgid "Requested decrease of {0} {1} by {2} USD."
msgstr ""

#: src/components/Exchange/PositionEditor.js
msgid "Requested deposit of {0} {1} into {2} {3}."
msgstr ""

#: src/components/Exchange/SwapBox.js
msgid "Requested increase of {tokenSymbol} {0} by {1} USD."
msgstr ""

#: src/components/Exchange/PositionEditor.js
msgid "Requested withdrawal of {0} USD from {1} {2}."
msgstr ""

#: src/pages/Stake/StakeV2.js
msgid "Reserve Amount"
msgstr ""

#: src/components/Glp/GlpSwap.js
msgid "Reserved"
msgstr ""

#: src/pages/Stake/StakeV2.js
#: src/pages/Stake/StakeV2.js
msgid "Reserved for Vesting"
msgstr ""

#: src/pages/Stake/StakeV2.js
#: src/pages/Stake/StakeV2.js
msgid "Rewards"
msgstr ""

#: src/components/Referrals/JoinReferralCode.js
msgid "Same as current active code"
msgstr ""

#: src/App/App.js
msgid "Save"
msgstr ""

#: src/pages/Home/Home.js
msgid "Save on Costs"
msgstr ""

#: src/components/NetworkDropdown/LanguagePopupHome.js
#: src/components/NetworkDropdown/NetworkDropdown.js
msgid "Select Language"
msgstr ""

#: src/components/Exchange/PositionDropdown.js
msgid "Select Market"
msgstr ""

<<<<<<< HEAD
#: src/components/SettingDropdown/SettingDropdown.js
msgid "Select Network"
msgstr ""

=======
>>>>>>> 669ea928
#: src/pages/ClaimEsGmx/ClaimEsGmx.js
msgid "Select an option"
msgstr ""

#: src/components/Exchange/SwapBox.js
#: src/components/Exchange/SwapBox.js
#: src/components/Exchange/SwapBox.js
#: src/components/Exchange/SwapBox.js
msgid "Select different tokens"
msgstr ""

#: src/pages/ClaimEsGmx/ClaimEsGmx.js
msgid "Select your vesting option below then click \"Claim\"."
msgstr ""

#: src/pages/BeginAccountTransfer/BeginAccountTransfer.js
msgid "Self-transfer not supported"
msgstr ""

#: src/components/Glp/GlpSwap.js
#: src/components/Glp/GlpSwap.js
#: src/components/Glp/GlpSwap.js
#: src/components/Glp/GlpSwap.js
#: src/pages/Stake/StakeV2.js
msgid "Sell GLP"
msgstr ""

#: src/components/Glp/GlpSwap.js
msgid "Sell failed."
msgstr ""

#: src/components/Glp/GlpSwap.js
#: src/components/Glp/GlpSwap.js
msgid "Sell for {0}"
msgstr ""

#: src/components/Glp/GlpSwap.js
msgid "Sell submitted!"
msgstr ""

#: src/components/Glp/GlpSwap.js
msgid "Selling..."
msgstr ""

#: src/pages/BeginAccountTransfer/BeginAccountTransfer.js
msgid "Sender has withdrawn all tokens from GLP Vesting Vault"
msgstr ""

#: src/pages/BeginAccountTransfer/BeginAccountTransfer.js
msgid "Sender has withdrawn all tokens from GMX Vesting Vault"
msgstr ""

#: src/components/Header/AppHeaderLinks.tsx
msgid "Settings"
msgstr "Réglages"

#: src/components/Exchange/PositionsList.js
msgid "Share"
msgstr ""

#: src/components/Exchange/PositionDropdown.js
msgid "Share Position"
msgstr ""

#: src/pages/Actions/Actions.js
#: src/pages/Actions/Actions.js
msgid "Short"
msgstr ""

#: src/pages/Dashboard/DashboardV2.js
#: src/pages/Dashboard/DashboardV2.js
msgid "Short Positions"
msgstr ""

#: src/components/Exchange/SwapBox.js
msgid "Short {0}"
msgstr ""

#: src/pages/Home/Home.js
msgid "Simple Swaps"
msgstr ""

#: src/components/Exchange/PositionEditor.js
#: src/components/Exchange/PositionSeller.js
#: src/components/Exchange/PositionsList.js
#: src/components/Exchange/PositionsList.js
msgid "Size"
msgstr ""

#: src/App/App.js
msgid "Slippage should be less than 5%"
msgstr ""

<<<<<<< HEAD
#: src/components/SettingDropdown/SettingDropdown.js
msgid "Spanish"
msgstr ""

=======
>>>>>>> 669ea928
#: src/components/Exchange/SwapBox.js
msgid "Speed up page loading"
msgstr ""

#: src/pages/Dashboard/DashboardV2.js
msgid "Stablecoin Percentage"
msgstr ""

#: src/pages/Stake/StakeV2.js
#: src/pages/Stake/StakeV2.js
#: src/pages/Stake/StakeV2.js
msgid "Stake"
msgstr ""

#: src/pages/Stake/StakeV2.js
msgid "Stake <0>GMX</0> and <1>GLP</1> to earn rewards."
msgstr ""

#: src/pages/Stake/StakeV2.js
msgid "Stake GMX Rewards"
msgstr ""

#: src/pages/Stake/StakeV2.js
msgid "Stake Multiplier Points"
msgstr ""

#: src/pages/Stake/StakeV2.js
msgid "Stake esGMX Rewards"
msgstr ""

#: src/pages/Stake/StakeV2.js
msgid "Stake failed."
msgstr ""

#: src/pages/Stake/StakeV2.js
msgid "Stake submitted!"
msgstr ""

#: src/pages/Dashboard/DashboardV2.js
#: src/pages/Stake/StakeV2.js
#: src/pages/Stake/StakeV2.js
#: src/pages/Stake/StakeV2.js
msgid "Staked"
msgstr ""

#: src/pages/Stake/StakeV2.js
#: src/pages/Stake/StakeV2.js
msgid "Staked Tokens"
msgstr ""

#: src/pages/Stake/StakeV2.js
msgid "Staking..."
msgstr ""

#: src/pages/Dashboard/DashboardV2.js
msgid "Stats"
msgstr ""

#: src/components/Referrals/JoinReferralCode.js
msgid "Submit"
msgstr ""

#: src/pages/Dashboard/DashboardV2.js
#: src/pages/Dashboard/DashboardV2.js
msgid "Supply"
msgstr ""

#: src/components/Exchange/SwapBox.js
msgid "Swap"
msgstr ""

#: src/components/Exchange/SwapBox.js
msgid "Swap Order created!"
msgstr ""

#: src/components/Exchange/SwapBox.js
msgid "Swap Order creation failed."
msgstr ""

#: src/components/Exchange/SwapBox.js
msgid "Swap Order submitted!"
msgstr ""

#: src/components/Exchange/SwapBox.js
#: src/components/Exchange/SwapBox.js
msgid "Swap failed."
msgstr ""

#: src/components/Glp/GlpSwap.js
msgid "Swap on {0}"
msgstr ""

#: src/components/Exchange/SwapBox.js
msgid "Swap submitted!"
msgstr ""

#: src/components/Exchange/SwapBox.js
msgid "Swaps disabled, pending {0} upgrade"
msgstr ""

<<<<<<< HEAD
#: src/components/SettingDropdown/SettingDropdown.js
msgid "Switch Network"
msgstr ""

=======
>>>>>>> 669ea928
#: src/pages/BuyGMX/BuyGMX.js
#: src/pages/BuyGMX/BuyGMX.js
msgid "Synapse"
msgstr ""

#: src/components/Glp/GlpSwap.js
#: src/pages/Dashboard/DashboardV2.js
msgid "TOKEN"
msgstr ""

#: src/pages/Dashboard/DashboardV2.js
msgid "Target Weight"
msgstr ""

#: src/pages/Ecosystem/Ecosystem.js
msgid "Telegram Groups"
msgstr ""

#: src/components/Footer/Footer.js
msgid "Terms and Conditions"
msgstr ""

<<<<<<< HEAD
#: src/pages/Home/Home.js
msgid "Test"
msgstr ""

=======
>>>>>>> 669ea928
#: src/pages/Stake/StakeV2.js
msgid "The Boosted APR is from your staked Multiplier Points."
msgstr ""

#: src/pages/ClaimEsGmx/ClaimEsGmx.js
msgid "The address of the esGMX (IOU) token is {esGmxIouAddress}."
msgstr ""

#: src/pages/ClaimEsGmx/ClaimEsGmx.js
msgid "The esGMX (IOU) token is transferrable. You can add the token to your wallet and send it to another address to claim if you'd like."
msgstr ""

#: src/pages/ClaimEsGmx/ClaimEsGmx.js
msgid "The esGMX tokens can be staked or vested at any time."
msgstr ""

#: src/components/Exchange/OrdersList.js
msgid "The price that orders can be executed at may differ slightly from the chart price, as market orders update oracle prices, while limit/trigger orders do not."
msgstr ""

#: src/components/Exchange/OrdersList.js
msgid "The price that the order can be executed at may differ slightly from the chart price as market orders can change the price while limit / trigger orders cannot."
msgstr ""

#: src/pages/BeginAccountTransfer/BeginAccountTransfer.js
msgid "This will transfer all your GMX, esGMX, GLP and Multiplier Points to your new account."
msgstr ""

#: src/components/Referrals/TradersStats.js
msgid "Tier {0} ({1}% discount)"
msgstr ""

#: src/pages/CompleteAccountTransfer/CompleteAccountTransfer.js
msgid "To complete the transfer, you must switch your connected account to {receiver}."
msgstr ""

#: src/pages/BuyGMX/BuyGMX.js
msgid "To purchase GMX on <0>Arbitrum</0>, please change your network."
msgstr ""

#: src/pages/BuyGMX/BuyGMX.js
msgid "To purchase GMX on <0>Avalanche</0>, please change your network."
msgstr ""

#: src/components/Glp/GlpSwap.js
msgid "To reduce fees, select a different asset to pay with."
msgstr ""

#: src/components/Glp/GlpSwap.js
msgid "To reduce fees, select a different asset to receive."
msgstr ""

#: src/pages/Stake/StakeV2.js
msgid "Total"
msgstr ""

#: src/pages/Dashboard/DashboardV2.js
#: src/pages/Dashboard/DashboardV2.js
msgid "Total Fees"
msgstr ""

#: src/components/Referrals/AffiliatesStats.js
#: src/components/Referrals/AffiliatesStats.js
#: src/components/Referrals/TradersStats.js
msgid "Total Rebates"
msgstr ""

#: src/pages/Stake/StakeV2.js
msgid "Total Rewards"
msgstr ""

#: src/pages/Dashboard/DashboardV2.js
#: src/pages/Dashboard/DashboardV2.js
#: src/pages/Stake/StakeV2.js
#: src/pages/Stake/StakeV2.js
#: src/pages/Stake/StakeV2.js
msgid "Total Staked"
msgstr ""

#: src/pages/Dashboard/DashboardV2.js
msgid "Total Stats"
msgstr ""

#: src/components/Glp/GlpSwap.js
#: src/pages/Stake/StakeV2.js
#: src/pages/Stake/StakeV2.js
#: src/pages/Stake/StakeV2.js
msgid "Total Supply"
msgstr ""

#: src/components/Referrals/AffiliatesStats.js
msgid "Total Traders Referred"
msgstr ""

#: src/components/Referrals/AffiliatesStats.js
#: src/components/Referrals/TradersStats.js
#: src/pages/Home/Home.js
msgid "Total Trading Volume"
msgstr ""

#: src/pages/Home/Home.js
msgid "Total Users"
msgstr ""

#: src/components/Referrals/AffiliatesStats.js
#: src/pages/Dashboard/DashboardV2.js
#: src/pages/Dashboard/DashboardV2.js
msgid "Total Volume"
msgstr ""

#: src/pages/Dashboard/DashboardV2.js
msgid "Total value of tokens in GLP pool ({chainName})"
msgstr ""

#: src/components/Header/AppHeaderUser.tsx
#: src/components/Header/AppHeaderUser.tsx
msgid "Trade"
msgstr "Échanger"

#: src/pages/Home/Home.js
msgid "Trade BTC, ETH, AVAX and other top cryptocurrencies with up to 30x leverage directly from your wallet"
msgstr "Négociez BTC, ETH, AVAX et d'autres crypto-monnaies de premier plan avec un effet de levier jusqu'à 30x directement depuis votre portefeuille"

<<<<<<< HEAD
#: src/components/SettingDropdown/SettingDropdown.js
msgid "Trade Settings"
msgstr ""

#: src/components/SettingDropdown/SettingDropdown.js
msgid "Trade settings"
msgstr ""

=======
>>>>>>> 669ea928
#: src/components/Common/SEO.js
msgid "Trade spot or perpetual BTC, ETH, AVAX and other top cryptocurrencies with up to 30x leverage directly from your wallet on Arbitrum and Avalanche."
msgstr ""

#: src/pages/Referrals/Referrals.js
msgid "Traders"
msgstr ""

#: src/components/Referrals/AffiliatesStats.js
msgid "Traders Referred"
msgstr ""

#: src/components/Exchange/SwapBox.js
msgid "Trading guide"
msgstr ""

#: src/components/Referrals/AffiliatesStats.js
#: src/components/Referrals/TradersStats.js
msgid "Transaction"
msgstr ""

#: src/pages/BuyGMX/BuyGMX.js
msgid "Transfer AVAX"
msgstr ""

#: src/pages/BeginAccountTransfer/BeginAccountTransfer.js
msgid "Transfer Account"
msgstr ""

#: src/pages/BuyGMX/BuyGMX.js
msgid "Transfer ETH"
msgstr ""

#: src/pages/BeginAccountTransfer/BeginAccountTransfer.js
msgid "Transfer already initiated"
msgstr ""

#: src/pages/BeginAccountTransfer/BeginAccountTransfer.js
#: src/pages/CompleteAccountTransfer/CompleteAccountTransfer.js
msgid "Transfer failed."
msgstr ""

#: src/pages/BeginAccountTransfer/BeginAccountTransfer.js
#: src/pages/CompleteAccountTransfer/CompleteAccountTransfer.js
msgid "Transfer submitted!"
msgstr ""

#: src/pages/BeginAccountTransfer/BeginAccountTransfer.js
msgid "Transferring"
msgstr ""

#: src/pages/BeginAccountTransfer/BeginAccountTransfer.js
msgid "Transfers are one-way, you will not be able to transfer staked tokens back to the sending account."
msgstr ""

#: src/pages/BeginAccountTransfer/BeginAccountTransfer.js
msgid "Transfers are only supported if the receiving account has not staked GMX or GLP tokens before."
msgstr ""

#: src/components/Exchange/PositionSeller.js
msgid "Trigger Price"
msgstr ""

#: src/components/Exchange/PositionSeller.js
msgid "Trigger order disabled, pending {0} upgrade"
msgstr ""

#: src/components/Exchange/PositionShare.js
msgid "Tweet"
msgstr ""

#: src/pages/Home/Home.js
msgid "Two tokens create our ecosystem"
msgstr ""

#: src/App/App.js
msgid "Txn failed."
msgstr ""

#: src/components/Exchange/OrdersList.js
msgid "Type"
msgstr ""

#: src/pages/Dashboard/DashboardV2.js
msgid "UTILIZATION"
msgstr ""

#: src/pages/Stake/StakeV2.js
#: src/pages/Stake/StakeV2.js
#: src/pages/Stake/StakeV2.js
msgid "Unstake"
msgstr ""

#: src/pages/Stake/StakeV2.js
msgid "Unstake GMX"
msgstr ""

#: src/pages/Stake/StakeV2.js
msgid "Unstake completed!"
msgstr ""

#: src/pages/Stake/StakeV2.js
msgid "Unstake failed."
msgstr ""

#: src/pages/Stake/StakeV2.js
msgid "Unstake submitted!"
msgstr ""

#: src/pages/Stake/StakeV2.js
msgid "Unstaking..."
msgstr ""

#: src/components/Referrals/JoinReferralCode.js
msgid "Update"
msgstr ""

#: src/components/Referrals/JoinReferralCode.js
msgid "Updating..."
msgstr ""

#: src/components/Exchange/PositionsList.js
msgid "Use the \"Edit\" button to deposit or withdraw collateral."
msgstr ""

#: src/components/Exchange/SwapBox.js
msgid "Useful Links"
msgstr ""

#: src/pages/BuyGMX/BuyGMX.js
msgid "Using the Avalanche or Synapse bridges, you can also transfer any other supported cryptocurrency, and receive free AVAX to pay for the network's fees."
msgstr ""

#: src/pages/Stake/StakeV2.js
msgid "Vault Capacity"
msgstr ""

#: src/pages/Stake/StakeV2.js
msgid "Vault Capacity for your Account"
msgstr ""

#: src/pages/ClaimEsGmx/ClaimEsGmx.js
msgid "Vest with GLP on Arbitrum"
msgstr ""

#: src/pages/ClaimEsGmx/ClaimEsGmx.js
msgid "Vest with GLP on Avalanche"
msgstr ""

#: src/pages/ClaimEsGmx/ClaimEsGmx.js
msgid "Vest with GMX on Arbitrum"
msgstr ""

#: src/pages/ClaimEsGmx/ClaimEsGmx.js
msgid "Vest with GMX on Avalanche"
msgstr ""

#: src/pages/BeginAccountTransfer/BeginAccountTransfer.js
msgid "Vested GLP not withdrawn"
msgstr ""

#: src/pages/BeginAccountTransfer/BeginAccountTransfer.js
msgid "Vested GMX not withdrawn"
msgstr ""

#: src/pages/Stake/StakeV2.js
#: src/pages/Stake/StakeV2.js
msgid "Vesting Status"
msgstr ""

#: src/App/App.js
#: src/App/App.js
msgid "View"
msgstr ""

#: src/pages/BuyGlp/BuyGlp.js
msgid "View <0>staking</0> page."
msgstr ""

#: src/components/AddressDropdown/AddressDropdown.js
msgid "View in Explorer"
msgstr ""

#: src/pages/Dashboard/DashboardV2.js
msgid "Volume"
msgstr ""

#: src/components/Referrals/TradersStats.js
msgid "Volume traded by this account with an active referral code."
msgstr ""

#: src/components/Referrals/AffiliatesStats.js
msgid "Volume traded by your referred traders."
msgstr ""

#: src/components/Glp/GlpSwap.js
msgid "WALLET"
msgstr ""

#: src/components/Glp/GlpSwap.js
msgid "WARNING: High Fees"
msgstr ""

#: src/components/Exchange/PositionsList.js
msgid "WARNING: This position has a low amount of collateral after deducting borrowing fees, deposit more collateral to reduce the position's liquidation risk."
msgstr ""

#: src/pages/Dashboard/DashboardV2.js
msgid "WEIGHT"
msgstr ""

#: src/components/Exchange/SwapBox.js
#: src/components/Glp/GlpSwap.js
msgid "Waiting for Approval"
msgstr ""

#: src/components/Glp/GlpSwap.js
#: src/components/Glp/GlpSwap.js
#: src/pages/Stake/StakeV2.js
#: src/pages/Stake/StakeV2.js
#: src/pages/Stake/StakeV2.js
msgid "Wallet"
msgstr ""

#: src/pages/BeginAccountTransfer/BeginAccountTransfer.js
#: src/pages/CompleteAccountTransfer/CompleteAccountTransfer.js
msgid "Wallet is not connected"
msgstr ""

#: src/pages/ClaimEsGmx/ClaimEsGmx.js
msgid "Wallet not connected"
msgstr ""

#: src/App/App.js
msgid "WalletConnect"
msgstr ""

#: src/components/Exchange/SwapBox.js
msgid "When closing the position, you can select which token you would like to receive the profits in."
msgstr ""

#: src/components/Exchange/PositionEditor.js
#: src/components/Exchange/PositionEditor.js
#: src/components/Exchange/PositionEditor.js
#: src/components/Exchange/PositionEditor.js
#: src/pages/Stake/StakeV2.js
#: src/pages/Stake/StakeV2.js
msgid "Withdraw"
msgstr ""

#: src/components/Exchange/PositionEditor.js
msgid "Withdraw disabled, pending {0} upgrade"
msgstr ""

#: src/pages/Stake/StakeV2.js
msgid "Withdraw failed."
msgstr ""

#: src/pages/Stake/StakeV2.js
msgid "Withdraw from GLP Vault"
msgstr ""

#: src/pages/Stake/StakeV2.js
msgid "Withdraw from GMX Vault"
msgstr ""

#: src/pages/Stake/StakeV2.js
msgid "Withdraw submitted."
msgstr ""

#: src/components/Exchange/PositionEditor.js
msgid "Withdrawal failed."
msgstr ""

#: src/components/Exchange/PositionEditor.js
msgid "Withdrawal submitted."
msgstr ""

#: src/components/Exchange/PositionEditor.js
msgid "Withdrawing..."
msgstr ""

#: src/pages/Stake/StakeV2.js
msgid "Withdrawn!"
msgstr ""

#: src/pages/Stake/StakeV2.js
msgid "You are earning {nativeTokenSymbol} rewards with {0} tokens.<0/>Tokens: {amountStr}."
msgstr ""

#: src/pages/BuyGMX/BuyGMX.js
msgid "You can buy AVAX directly on <0>Avalanche</0> using Banxa:"
msgstr ""

#: src/pages/BuyGMX/BuyGMX.js
msgid "You can buy ETH directly on <0>Arbitrum</0> using Banxa:"
msgstr ""

#: src/pages/ClaimEsGmx/ClaimEsGmx.js
msgid "You can check your claim history <0>here</0>."
msgstr ""

#: src/pages/ClaimEsGmx/ClaimEsGmx.js
msgid "You can currently vest a maximum of {0} esGMX tokens at a ratio of {1} {stakingToken} to 1 esGMX."
msgstr ""

#: src/pages/BuyGMX/BuyGMX.js
msgid "You can transfer AVAX to Avalanche using any of the below options."
msgstr ""

#: src/pages/BuyGMX/BuyGMX.js
msgid "You can transfer ETH from other networks to Arbitrum using any of the below options:"
msgstr ""

#: src/pages/BeginAccountTransfer/BeginAccountTransfer.js
msgid "You have a <0>pending transfer</0> to {pendingReceiver}."
msgstr ""

#: src/pages/CompleteAccountTransfer/CompleteAccountTransfer.js
msgid "You have a pending transfer from {sender}."
msgstr ""

#: src/pages/Stake/StakeV2.js
#: src/pages/Stake/StakeV2.js
msgid "You have not deposited any tokens for vesting."
msgstr ""

#: src/pages/ClaimEsGmx/ClaimEsGmx.js
msgid "You have {0} esGMX (IOU) tokens."
msgstr ""

#: src/pages/Stake/StakeV2.js
msgid "You need a total of at least {0} {stakeTokenLabel} to vest {1} esGMX."
msgstr ""

#: src/pages/CompleteAccountTransfer/CompleteAccountTransfer.js
msgid "You will need to be on this page to accept the transfer, <0>click here</0> to copy the link to this page if needed."
msgstr ""

#: src/components/Referrals/TradersStats.js
msgid "You will receive a {0}% discount on your opening and closing fees, this discount will be airdropped to your account every Wednesday"
msgstr ""

#: src/pages/ClaimEsGmx/ClaimEsGmx.js
msgid "Your esGMX (IOU) balance will decrease by your claim amount after claiming, this is expected behaviour."
msgstr ""

#: src/pages/CompleteAccountTransfer/CompleteAccountTransfer.js
msgid "Your transfer has been completed."
msgstr ""

#: src/pages/BeginAccountTransfer/BeginAccountTransfer.js
msgid "Your transfer has been initiated."
msgstr ""

<<<<<<< HEAD
#: src/Footer.js
msgid "lolipopi"
msgstr ""

=======
>>>>>>> 669ea928
#: src/pages/Exchange/Exchange.js
msgid "order"
msgstr ""

#: src/pages/Exchange/Exchange.js
msgid "orders"
msgstr ""

#: src/App/App.js
#: src/App/App.js
msgid "to start using GMX"
msgstr ""

<<<<<<< HEAD
#: src/components/NetworkDropdown/NetworkDropdown.js
msgid "{0}"
msgstr ""

=======
>>>>>>> 669ea928
#: src/components/Glp/GlpSwap.js
msgid "{0} GLP (${1})"
msgstr ""

#: src/components/Glp/GlpSwap.js
msgid "{0} GLP bought with {1} {2}!"
msgstr ""

#: src/components/Glp/GlpSwap.js
msgid "{0} GLP have been reserved for vesting."
msgstr ""

#: src/components/Glp/GlpSwap.js
msgid "{0} GLP sold for {1} {2}!"
msgstr ""

#: src/pages/Stake/StakeV2.js
#: src/pages/Stake/StakeV2.js
msgid "{0} GMX tokens can be claimed, use the options under the Total Rewards section to claim them."
msgstr ""

#: src/pages/Dashboard/DashboardV2.js
msgid "{0} is above its target weight.<0/><1/>Get lower fees to <2>swap</2> tokens for {1}."
msgstr ""

#: src/pages/Dashboard/DashboardV2.js
msgid "{0} is below its target weight.<0/><1/>Get lower fees to <2>buy GLP</2> with {1},  and to <3>swap</3> {2} for other tokens."
msgstr ""

#: src/components/Exchange/SwapBox.js
#: src/components/Exchange/SwapBox.js
#: src/components/Glp/GlpSwap.js
msgid "{0} pool exceeded, try different token"
msgstr ""

#: src/components/Glp/GlpSwap.js
msgid "{0} selected in order form"
msgstr ""

#: src/components/Exchange/SwapBox.js
msgid "{0} {1} not supported"
msgstr ""

#: src/pages/Dashboard/DashboardV2.js
msgid "{chainName} Total Stats start from {totalStatsStartDate}.<0/> For detailed stats:"
msgstr ""

#: src/components/Glp/GlpSwap.js
msgid "{nativeTokenSymbol} ({wrappedTokenSymbol}) APR"
<<<<<<< HEAD
msgstr ""

#: src/Footer.js
#: src/Footer.js
#: src/Footer.js
#: src/Footer.js
msgid "{text}"
=======
>>>>>>> 669ea928
msgstr ""<|MERGE_RESOLUTION|>--- conflicted
+++ resolved
@@ -48,7 +48,6 @@
 msgid "AVAILABLE"
 msgstr ""
 
-#: src/components/Header/AppHeaderLinks.tsx
 #: src/pages/Ecosystem/Ecosystem.js
 #: src/pages/Ecosystem/Ecosystem.js
 #: src/pages/Ecosystem/Ecosystem.js
@@ -97,13 +96,6 @@
 msgid "Additionally, trigger orders are market orders and are not guaranteed to settle at the trigger price."
 msgstr ""
 
-<<<<<<< HEAD
-#: src/components/AddressDropdown/AddressDropdown.js
-msgid "Address copied to your clipboard"
-msgstr ""
-
-=======
->>>>>>> 669ea928
 #: src/pages/Referrals/Referrals.js
 msgid "Affiliates"
 msgstr ""
@@ -125,7 +117,6 @@
 msgid "Allowed Slippage"
 msgstr ""
 
-#: src/components/Referrals/AffiliatesStats.js
 #: src/components/Referrals/TradersStats.js
 msgid "Amount"
 msgstr ""
@@ -146,7 +137,7 @@
 msgid "Announcement"
 msgstr ""
 
-#: src/pages/BeginAccountTransfer/BeginAccountTransfer.js
+#: src/pages/Stake/StakeV2.js
 msgid "Approve GMX"
 msgstr ""
 
@@ -178,14 +169,6 @@
 msgid "Approving..."
 msgstr ""
 
-<<<<<<< HEAD
-#: src/components/AddressDropdown/AddressDropdown.js
-#: src/components/SettingDropdown/SettingDropdown.js
-msgid "Arbitrum"
-msgstr ""
-
-=======
->>>>>>> 669ea928
 #: src/components/TokenCard/TokenCard.js
 #: src/components/TokenCard/TokenCard.js
 msgid "Arbitrum APR:"
@@ -382,7 +365,9 @@
 msgid "Checking code..."
 msgstr ""
 
-#: src/pages/ClaimEsGmx/ClaimEsGmx.js
+#: src/pages/Stake/StakeV2.js
+#: src/pages/Stake/StakeV2.js
+#: src/pages/Stake/StakeV2.js
 msgid "Claim"
 msgstr ""
 
@@ -391,7 +376,7 @@
 msgid "Claim GMX Rewards"
 msgstr ""
 
-#: src/pages/ClaimEsGmx/ClaimEsGmx.js
+#: src/pages/Stake/StakeV2.js
 msgid "Claim completed!"
 msgstr ""
 
@@ -404,7 +389,7 @@
 msgid "Claim esGMX Rewards"
 msgstr ""
 
-#: src/pages/ClaimEsGmx/ClaimEsGmx.js
+#: src/pages/Stake/StakeV2.js
 msgid "Claim failed."
 msgstr ""
 
@@ -425,7 +410,7 @@
 msgid "Claimable"
 msgstr ""
 
-#: src/pages/ClaimEsGmx/ClaimEsGmx.js
+#: src/pages/Stake/StakeV2.js
 msgid "Claiming..."
 msgstr ""
 
@@ -446,13 +431,6 @@
 msgstr ""
 
 #: src/components/Exchange/PositionSeller.js
-<<<<<<< HEAD
-msgid "Closing Fee"
-msgstr ""
-
-#: src/components/Exchange/PositionSeller.js
-=======
->>>>>>> 669ea928
 msgid "Closing..."
 msgstr ""
 
@@ -528,9 +506,6 @@
 
 #: src/components/Exchange/SwapBox.js
 #: src/components/Glp/GlpSwap.js
-#: src/components/Header/AppHeaderUser.tsx
-#: src/components/Referrals/AddAffiliateCode.js
-#: src/components/Referrals/JoinReferralCode.js
 #: src/pages/Stake/StakeV2.js
 #: src/pages/Stake/StakeV2.js
 #: src/pages/Stake/StakeV2.js
@@ -608,7 +583,6 @@
 msgid "Dashboards"
 msgstr ""
 
-#: src/components/Referrals/AffiliatesStats.js
 #: src/components/Referrals/TradersStats.js
 msgid "Date"
 msgstr ""
@@ -685,7 +659,6 @@
 msgid "ETH is needed on Arbitrum to purchase GMX."
 msgstr ""
 
-#: src/components/Header/AppHeaderLinks.tsx
 #: src/pages/Stake/StakeV2.js
 msgid "Earn"
 msgstr "Gagner"
@@ -715,8 +688,6 @@
 msgid "Enable Leverage"
 msgstr ""
 
-#: src/components/Exchange/OrdersToa.js
-#: src/components/Exchange/OrdersToa.js
 #: src/components/Exchange/PositionSeller.js
 #: src/components/Exchange/SwapBox.js
 msgid "Enable Orders"
@@ -768,7 +739,6 @@
 msgid "Enabling Leverage..."
 msgstr ""
 
-#: src/components/Exchange/OrdersToa.js
 #: src/components/Exchange/PositionSeller.js
 #: src/components/Exchange/PositionSeller.js
 #: src/components/Exchange/SwapBox.js
@@ -776,13 +746,6 @@
 msgid "Enabling Orders..."
 msgstr ""
 
-<<<<<<< HEAD
-#: src/components/SettingDropdown/SettingDropdown.js
-msgid "English"
-msgstr ""
-
-=======
->>>>>>> 669ea928
 #: src/components/Exchange/PositionSeller.js
 msgid "Enter Price"
 msgstr ""
@@ -805,7 +768,19 @@
 msgid "Enter a price"
 msgstr ""
 
-#: src/pages/ClaimEsGmx/ClaimEsGmx.js
+#: src/components/Exchange/PositionEditor.js
+#: src/components/Exchange/PositionEditor.js
+#: src/components/Exchange/PositionSeller.js
+#: src/components/Exchange/PositionSeller.js
+#: src/components/Exchange/SwapBox.js
+#: src/components/Exchange/SwapBox.js
+#: src/components/Exchange/SwapBox.js
+#: src/components/Exchange/SwapBox.js
+#: src/components/Glp/GlpSwap.js
+#: src/components/Glp/GlpSwap.js
+#: src/pages/Stake/StakeV2.js
+#: src/pages/Stake/StakeV2.js
+#: src/pages/Stake/StakeV2.js
 msgid "Enter an amount"
 msgstr ""
 
@@ -881,18 +856,6 @@
 msgid "Forfeit profit not checked"
 msgstr ""
 
-<<<<<<< HEAD
-#: src/components/SettingDropdown/SettingDropdown.js
-msgid "French"
-msgstr ""
-
-#: src/components/Glp/GlpSwap.js
-#: src/components/Glp/GlpSwap.js
-msgid "Funds not utilized by current open positions."
-msgstr ""
-
-=======
->>>>>>> 669ea928
 #: src/pages/Dashboard/DashboardV2.js
 msgid "GLP Index Composition"
 msgstr ""
@@ -1016,13 +979,6 @@
 msgstr ""
 
 #: src/components/Exchange/SwapBox.js
-<<<<<<< HEAD
-msgid "Insufficient liquidity\", true, \"BUFFER\""
-msgstr ""
-
-#: src/components/Exchange/SwapBox.js
-=======
->>>>>>> 669ea928
 #: src/components/Exchange/SwapBox.js
 #: src/components/Exchange/SwapBox.js
 msgid "Insufficient liquidity, change \"Profits In\""
@@ -1059,18 +1015,6 @@
 msgid "Invalid slippage value"
 msgstr ""
 
-<<<<<<< HEAD
-#: src/Footer.js
-#: src/Footer.js
-msgid "Jobs"
-msgstr ""
-
-#: src/components/SettingDropdown/SettingDropdown.js
-msgid "Language"
-msgstr ""
-
-=======
->>>>>>> 669ea928
 #: src/pages/Home/Home.js
 msgid "Launch Exchange"
 msgstr ""
@@ -1136,8 +1080,9 @@
 msgid "Loading..."
 msgstr ""
 
-#: src/pages/Actions/Actions.js
-#: src/pages/Actions/Actions.js
+#: src/components/Exchange/PositionsList.js
+#: src/components/Exchange/SwapBox.js
+#: src/components/Exchange/SwapBox.js
 msgid "Long"
 msgstr ""
 
@@ -1158,7 +1103,8 @@
 msgid "Loss"
 msgstr ""
 
-#: src/pages/ClaimEsGmx/ClaimEsGmx.js
+#: src/components/BuyInputSection/BuyInputSection.js
+#: src/components/InputSection/InputSection.js
 msgid "MAX"
 msgstr ""
 
@@ -1275,13 +1221,6 @@
 msgid "Net Value"
 msgstr ""
 
-<<<<<<< HEAD
-#: src/components/AddressDropdown/AddressDropdown.js
-msgid "Networks"
-msgstr ""
-
-=======
->>>>>>> 669ea928
 #: src/components/NetworkDropdown/NetworkDropdown.js
 msgid "Networks and Settings"
 msgstr ""
@@ -1302,7 +1241,6 @@
 msgid "No open positions"
 msgstr ""
 
-#: src/components/Referrals/AffiliatesStats.js
 #: src/components/Referrals/TradersStats.js
 msgid "No rebates distribution history yet."
 msgstr ""
@@ -1356,7 +1294,7 @@
 msgid "Order submitted!"
 msgstr ""
 
-#: src/pages/Actions/Actions.js
+#: src/components/Exchange/PositionsList.js
 msgid "Orders"
 msgstr ""
 
@@ -1411,7 +1349,8 @@
 msgid "Please switch your network to Arbitrum."
 msgstr ""
 
-#: src/pages/Actions/Actions.js
+#: src/components/Exchange/PositionSeller.js
+#: src/components/Exchange/PositionsList.js
 msgid "PnL"
 msgstr ""
 
@@ -1462,14 +1401,6 @@
 msgid "Profit"
 msgstr ""
 
-<<<<<<< HEAD
-#: src/components/Exchange/SwapBox.js
-#: src/components/Exchange/SwapBox.js
-msgid "Profits In"
-msgstr ""
-
-=======
->>>>>>> 669ea928
 #: src/pages/Ecosystem/Ecosystem.js
 msgid "Projects developed by the GMX community."
 msgstr ""
@@ -1496,7 +1427,6 @@
 msgid "Read more"
 msgstr ""
 
-#: src/components/Referrals/AffiliatesStats.js
 #: src/components/Referrals/TradersStats.js
 msgid "Rebates are airdropped weekly."
 msgstr ""
@@ -1629,13 +1559,6 @@
 msgid "Select Market"
 msgstr ""
 
-<<<<<<< HEAD
-#: src/components/SettingDropdown/SettingDropdown.js
-msgid "Select Network"
-msgstr ""
-
-=======
->>>>>>> 669ea928
 #: src/pages/ClaimEsGmx/ClaimEsGmx.js
 msgid "Select an option"
 msgstr ""
@@ -1700,8 +1623,9 @@
 msgid "Share Position"
 msgstr ""
 
-#: src/pages/Actions/Actions.js
-#: src/pages/Actions/Actions.js
+#: src/components/Exchange/PositionsList.js
+#: src/components/Exchange/SwapBox.js
+#: src/components/Exchange/SwapBox.js
 msgid "Short"
 msgstr ""
 
@@ -1729,13 +1653,6 @@
 msgid "Slippage should be less than 5%"
 msgstr ""
 
-<<<<<<< HEAD
-#: src/components/SettingDropdown/SettingDropdown.js
-msgid "Spanish"
-msgstr ""
-
-=======
->>>>>>> 669ea928
 #: src/components/Exchange/SwapBox.js
 msgid "Speed up page loading"
 msgstr ""
@@ -1824,25 +1741,18 @@
 msgid "Swap failed."
 msgstr ""
 
-#: src/components/Glp/GlpSwap.js
-msgid "Swap on {0}"
-msgstr ""
-
 #: src/components/Exchange/SwapBox.js
 msgid "Swap submitted!"
 msgstr ""
 
+#: src/components/Glp/GlpSwap.js
+msgid "Swap {0} on 1inch"
+msgstr ""
+
 #: src/components/Exchange/SwapBox.js
 msgid "Swaps disabled, pending {0} upgrade"
 msgstr ""
 
-<<<<<<< HEAD
-#: src/components/SettingDropdown/SettingDropdown.js
-msgid "Switch Network"
-msgstr ""
-
-=======
->>>>>>> 669ea928
 #: src/pages/BuyGMX/BuyGMX.js
 #: src/pages/BuyGMX/BuyGMX.js
 msgid "Synapse"
@@ -1865,13 +1775,6 @@
 msgid "Terms and Conditions"
 msgstr ""
 
-<<<<<<< HEAD
-#: src/pages/Home/Home.js
-msgid "Test"
-msgstr ""
-
-=======
->>>>>>> 669ea928
 #: src/pages/Stake/StakeV2.js
 msgid "The Boosted APR is from your staked Multiplier Points."
 msgstr ""
@@ -1933,8 +1836,6 @@
 msgid "Total Fees"
 msgstr ""
 
-#: src/components/Referrals/AffiliatesStats.js
-#: src/components/Referrals/AffiliatesStats.js
 #: src/components/Referrals/TradersStats.js
 msgid "Total Rebates"
 msgstr ""
@@ -1966,7 +1867,6 @@
 msgid "Total Traders Referred"
 msgstr ""
 
-#: src/components/Referrals/AffiliatesStats.js
 #: src/components/Referrals/TradersStats.js
 #: src/pages/Home/Home.js
 msgid "Total Trading Volume"
@@ -1976,7 +1876,6 @@
 msgid "Total Users"
 msgstr ""
 
-#: src/components/Referrals/AffiliatesStats.js
 #: src/pages/Dashboard/DashboardV2.js
 #: src/pages/Dashboard/DashboardV2.js
 msgid "Total Volume"
@@ -1995,17 +1894,6 @@
 msgid "Trade BTC, ETH, AVAX and other top cryptocurrencies with up to 30x leverage directly from your wallet"
 msgstr "Négociez BTC, ETH, AVAX et d'autres crypto-monnaies de premier plan avec un effet de levier jusqu'à 30x directement depuis votre portefeuille"
 
-<<<<<<< HEAD
-#: src/components/SettingDropdown/SettingDropdown.js
-msgid "Trade Settings"
-msgstr ""
-
-#: src/components/SettingDropdown/SettingDropdown.js
-msgid "Trade settings"
-msgstr ""
-
-=======
->>>>>>> 669ea928
 #: src/components/Common/SEO.js
 msgid "Trade spot or perpetual BTC, ETH, AVAX and other top cryptocurrencies with up to 30x leverage directly from your wallet on Arbitrum and Avalanche."
 msgstr ""
@@ -2022,7 +1910,6 @@
 msgid "Trading guide"
 msgstr ""
 
-#: src/components/Referrals/AffiliatesStats.js
 #: src/components/Referrals/TradersStats.js
 msgid "Transaction"
 msgstr ""
@@ -2361,13 +2248,6 @@
 msgid "Your transfer has been initiated."
 msgstr ""
 
-<<<<<<< HEAD
-#: src/Footer.js
-msgid "lolipopi"
-msgstr ""
-
-=======
->>>>>>> 669ea928
 #: src/pages/Exchange/Exchange.js
 msgid "order"
 msgstr ""
@@ -2381,13 +2261,6 @@
 msgid "to start using GMX"
 msgstr ""
 
-<<<<<<< HEAD
-#: src/components/NetworkDropdown/NetworkDropdown.js
-msgid "{0}"
-msgstr ""
-
-=======
->>>>>>> 669ea928
 #: src/components/Glp/GlpSwap.js
 msgid "{0} GLP (${1})"
 msgstr ""
@@ -2437,14 +2310,4 @@
 
 #: src/components/Glp/GlpSwap.js
 msgid "{nativeTokenSymbol} ({wrappedTokenSymbol}) APR"
-<<<<<<< HEAD
-msgstr ""
-
-#: src/Footer.js
-#: src/Footer.js
-#: src/Footer.js
-#: src/Footer.js
-msgid "{text}"
-=======
->>>>>>> 669ea928
 msgstr ""