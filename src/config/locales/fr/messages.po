--- conflicted
+++ resolved
@@ -48,21 +48,12 @@
 msgid "AVAILABLE"
 msgstr ""
 
-<<<<<<< HEAD
 #: src/components/Header/AppHeaderLinks.tsx
 #: src/pages/Ecosystem/Ecosystem.js
 #: src/pages/Ecosystem/Ecosystem.js
 #: src/pages/Ecosystem/Ecosystem.js
 #: src/pages/Ecosystem/Ecosystem.js
 #: src/pages/Ecosystem/Ecosystem.js
-=======
-#: src/components/Header/AppHeaderLinks.tsx:94
-#: src/pages/Ecosystem/Ecosystem.js:421
-#: src/pages/Ecosystem/Ecosystem.js:465
-#: src/pages/Ecosystem/Ecosystem.js:520
-#: src/pages/Ecosystem/Ecosystem.js:574
-#: src/pages/Ecosystem/Ecosystem.js:621
->>>>>>> 63cbd65f
 msgid "About"
 msgstr "À propos de"
 
@@ -103,8 +94,8 @@
 msgstr ""
 
 #: src/components/AddressDropdown/AddressDropdown.js
-msgid "Address copied to your clipboard"
-msgstr ""
+#~ msgid "Address copied to your clipboard"
+#~ msgstr ""
 
 #: src/pages/Referrals/Referrals.js
 msgid "Affiliates"
@@ -183,16 +174,11 @@
 
 #: src/components/AddressDropdown/AddressDropdown.js
 #: src/components/SettingDropdown/SettingDropdown.js
-msgid "Arbitrum"
-msgstr ""
-
-<<<<<<< HEAD
+#~ msgid "Arbitrum"
+#~ msgstr ""
+
 #: src/components/TokenCard/TokenCard.js
 #: src/components/TokenCard/TokenCard.js
-=======
-#: src/components/TokenCard/TokenCard.js:68
-#: src/components/TokenCard/TokenCard.js:100
->>>>>>> 63cbd65f
 msgid "Arbitrum APR:"
 msgstr ""
 
@@ -232,13 +218,8 @@
 msgid "Avalanche"
 msgstr ""
 
-<<<<<<< HEAD
 #: src/components/TokenCard/TokenCard.js
 #: src/components/TokenCard/TokenCard.js
-=======
-#: src/components/TokenCard/TokenCard.js:69
-#: src/components/TokenCard/TokenCard.js:101
->>>>>>> 63cbd65f
 msgid "Avalanche APR:"
 msgstr ""
 
@@ -290,11 +271,7 @@
 msgid "Borrow Fee: ${0}"
 msgstr ""
 
-<<<<<<< HEAD
 #: src/components/Header/AppHeaderLinks.tsx
-=======
-#: src/components/Header/AppHeaderLinks.tsx:71
->>>>>>> 63cbd65f
 msgid "Buy"
 msgstr "Acheter"
 
@@ -342,7 +319,6 @@
 msgid "Buy failed."
 msgstr ""
 
-<<<<<<< HEAD
 #: src/components/TokenCard/TokenCard.js
 #: src/components/TokenCard/TokenCard.js
 msgid "Buy on Arbitrum"
@@ -350,15 +326,6 @@
 
 #: src/components/TokenCard/TokenCard.js
 #: src/components/TokenCard/TokenCard.js
-=======
-#: src/components/TokenCard/TokenCard.js:74
-#: src/components/TokenCard/TokenCard.js:106
-msgid "Buy on Arbitrum"
-msgstr ""
-
-#: src/components/TokenCard/TokenCard.js:77
-#: src/components/TokenCard/TokenCard.js:109
->>>>>>> 63cbd65f
 msgid "Buy on Avalanche"
 msgstr ""
 
@@ -477,8 +444,8 @@
 msgstr ""
 
 #: src/components/Exchange/PositionSeller.js
-msgid "Closing Fee"
-msgstr ""
+#~ msgid "Closing Fee"
+#~ msgstr ""
 
 #: src/components/Exchange/PositionSeller.js
 msgid "Closing..."
@@ -550,7 +517,6 @@
 msgid "Compounding..."
 msgstr ""
 
-<<<<<<< HEAD
 #: src/components/Header/AppHeaderUser.tsx
 msgid "Connect"
 msgstr ""
@@ -564,21 +530,6 @@
 #: src/pages/Stake/StakeV2.js
 #: src/pages/Stake/StakeV2.js
 #: src/pages/Stake/StakeV2.js
-=======
-#: src/components/Header/AppHeaderUser.tsx:103
-msgid "Connect"
-msgstr ""
-
-#: src/components/Exchange/SwapBox.js:1146
-#: src/components/Glp/GlpSwap.js:496
-#: src/components/Header/AppHeaderUser.tsx:103
-#: src/components/Referrals/AddAffiliateCode.js:34
-#: src/components/Referrals/JoinReferralCode.js:22
-#: src/pages/Stake/StakeV2.js:1768
-#: src/pages/Stake/StakeV2.js:2009
-#: src/pages/Stake/StakeV2.js:2121
-#: src/pages/Stake/StakeV2.js:2205
->>>>>>> 63cbd65f
 msgid "Connect Wallet"
 msgstr ""
 
@@ -722,21 +673,12 @@
 msgid "ETH is needed on Arbitrum to purchase GMX."
 msgstr ""
 
-<<<<<<< HEAD
 #: src/components/Header/AppHeaderLinks.tsx
 #: src/pages/Stake/StakeV2.js
 msgid "Earn"
 msgstr "Gagner"
 
 #: src/components/Header/AppHeaderLinks.tsx
-=======
-#: src/components/Header/AppHeaderLinks.tsx:66
-#: src/pages/Stake/StakeV2.js:1444
-msgid "Earn"
-msgstr "Gagner"
-
-#: src/components/Header/AppHeaderLinks.tsx:89
->>>>>>> 63cbd65f
 msgid "Ecosystem"
 msgstr "Écosystème"
 
@@ -823,8 +765,8 @@
 msgstr ""
 
 #: src/components/SettingDropdown/SettingDropdown.js
-msgid "English"
-msgstr ""
+#~ msgid "English"
+#~ msgstr ""
 
 #: src/components/Exchange/PositionSeller.js
 msgid "Enter Price"
@@ -938,8 +880,8 @@
 msgstr ""
 
 #: src/components/SettingDropdown/SettingDropdown.js
-msgid "French"
-msgstr ""
+#~ msgid "French"
+#~ msgstr ""
 
 #: src/components/Glp/GlpSwap.js
 #: src/components/Glp/GlpSwap.js
@@ -954,11 +896,7 @@
 msgid "GLP buy disabled, pending {0} upgrade"
 msgstr ""
 
-<<<<<<< HEAD
 #: src/components/TokenCard/TokenCard.js
-=======
-#: src/components/TokenCard/TokenCard.js:97
->>>>>>> 63cbd65f
 msgid "GLP is the liquidity provider token. Accrues 70% of the platform's generated fees."
 msgstr ""
 
@@ -986,11 +924,7 @@
 msgid "GMX is currently live on Arbitrum and Avalanche."
 msgstr ""
 
-<<<<<<< HEAD
 #: src/components/TokenCard/TokenCard.js
-=======
-#: src/components/TokenCard/TokenCard.js:65
->>>>>>> 63cbd65f
 msgid "GMX is the utility and governance token. Accrues 30% of the platform's generated fees."
 msgstr ""
 
@@ -1074,8 +1008,8 @@
 msgstr ""
 
 #: src/components/Exchange/SwapBox.js
-msgid "Insufficient liquidity\", true, \"BUFFER\""
-msgstr ""
+#~ msgid "Insufficient liquidity\", true, \"BUFFER\""
+#~ msgstr ""
 
 #: src/components/Exchange/SwapBox.js
 #: src/components/Exchange/SwapBox.js
@@ -1116,12 +1050,12 @@
 
 #: src/Footer.js
 #: src/Footer.js
-msgid "Jobs"
-msgstr ""
+#~ msgid "Jobs"
+#~ msgstr ""
 
 #: src/components/SettingDropdown/SettingDropdown.js
-msgid "Language"
-msgstr ""
+#~ msgid "Language"
+#~ msgstr ""
 
 #: src/pages/Home/Home.js
 msgid "Launch Exchange"
@@ -1330,8 +1264,8 @@
 msgstr ""
 
 #: src/components/AddressDropdown/AddressDropdown.js
-msgid "Networks"
-msgstr ""
+#~ msgid "Networks"
+#~ msgstr ""
 
 #: src/components/NetworkDropdown/NetworkDropdown.js
 msgid "Networks and Settings"
@@ -1524,8 +1458,8 @@
 
 #: src/components/Exchange/SwapBox.js
 #: src/components/Exchange/SwapBox.js
-msgid "Profits In"
-msgstr ""
+#~ msgid "Profits In"
+#~ msgstr ""
 
 #: src/pages/Ecosystem/Ecosystem.js
 msgid "Projects developed by the GMX community."
@@ -1548,13 +1482,8 @@
 msgid "Purchase Insurance"
 msgstr ""
 
-<<<<<<< HEAD
 #: src/components/TokenCard/TokenCard.js
 #: src/components/TokenCard/TokenCard.js
-=======
-#: src/components/TokenCard/TokenCard.js:86
-#: src/components/TokenCard/TokenCard.js:118
->>>>>>> 63cbd65f
 msgid "Read more"
 msgstr ""
 
@@ -1631,13 +1560,8 @@
 msgid "Referral code updated!"
 msgstr ""
 
-<<<<<<< HEAD
 #: src/components/Header/AppHeaderLinks.tsx
 #: src/pages/Referrals/Referrals.js
-=======
-#: src/components/Header/AppHeaderLinks.tsx:80
-#: src/pages/Referrals/Referrals.js:121
->>>>>>> 63cbd65f
 msgid "Referrals"
 msgstr "Parrainages"
 
@@ -1697,8 +1621,8 @@
 msgstr ""
 
 #: src/components/SettingDropdown/SettingDropdown.js
-msgid "Select Network"
-msgstr ""
+#~ msgid "Select Network"
+#~ msgstr ""
 
 #: src/pages/ClaimEsGmx/ClaimEsGmx.js
 msgid "Select an option"
@@ -1752,11 +1676,7 @@
 msgid "Sender has withdrawn all tokens from GMX Vesting Vault"
 msgstr ""
 
-<<<<<<< HEAD
 #: src/components/Header/AppHeaderLinks.tsx
-=======
-#: src/components/Header/AppHeaderLinks.tsx:101
->>>>>>> 63cbd65f
 msgid "Settings"
 msgstr "Réglages"
 
@@ -1801,8 +1721,8 @@
 msgstr ""
 
 #: src/components/SettingDropdown/SettingDropdown.js
-msgid "Spanish"
-msgstr ""
+#~ msgid "Spanish"
+#~ msgstr ""
 
 #: src/components/Exchange/SwapBox.js
 msgid "Speed up page loading"
@@ -1905,8 +1825,8 @@
 msgstr ""
 
 #: src/components/SettingDropdown/SettingDropdown.js
-msgid "Switch Network"
-msgstr ""
+#~ msgid "Switch Network"
+#~ msgstr ""
 
 #: src/pages/BuyGMX/BuyGMX.js
 #: src/pages/BuyGMX/BuyGMX.js
@@ -1927,8 +1847,8 @@
 msgstr ""
 
 #: src/pages/Home/Home.js
-msgid "Test"
-msgstr ""
+#~ msgid "Test"
+#~ msgstr ""
 
 #: src/pages/Stake/StakeV2.js
 msgid "The Boosted APR is from your staked Multiplier Points."
@@ -2024,6 +1944,8 @@
 msgid "Total Traders Referred"
 msgstr ""
 
+#: src/components/Referrals/AffiliatesStats.js
+#: src/components/Referrals/TradersStats.js
 #: src/pages/Home/Home.js
 msgid "Total Trading Volume"
 msgstr ""
@@ -2042,13 +1964,8 @@
 msgid "Total value of tokens in GLP pool ({chainName})"
 msgstr ""
 
-<<<<<<< HEAD
 #: src/components/Header/AppHeaderUser.tsx
 #: src/components/Header/AppHeaderUser.tsx
-=======
-#: src/components/Header/AppHeaderUser.tsx:96
-#: src/components/Header/AppHeaderUser.tsx:131
->>>>>>> 63cbd65f
 msgid "Trade"
 msgstr "Échanger"
 
@@ -2057,12 +1974,12 @@
 msgstr "Négociez BTC, ETH, AVAX et d'autres crypto-monnaies de premier plan avec un effet de levier jusqu'à 30x directement depuis votre portefeuille"
 
 #: src/components/SettingDropdown/SettingDropdown.js
-msgid "Trade Settings"
-msgstr ""
+#~ msgid "Trade Settings"
+#~ msgstr ""
 
 #: src/components/SettingDropdown/SettingDropdown.js
-msgid "Trade settings"
-msgstr ""
+#~ msgid "Trade settings"
+#~ msgstr ""
 
 #: src/components/Common/SEO.js
 msgid "Trade spot or perpetual BTC, ETH, AVAX and other top cryptocurrencies with up to 30x leverage directly from your wallet on Arbitrum and Avalanche."
@@ -2416,8 +2333,8 @@
 msgstr ""
 
 #: src/Footer.js
-msgid "lolipopi"
-msgstr ""
+#~ msgid "lolipopi"
+#~ msgstr ""
 
 #: src/pages/Exchange/Exchange.js
 msgid "order"
@@ -2433,8 +2350,8 @@
 msgstr ""
 
 #: src/components/NetworkDropdown/NetworkDropdown.js
-msgid "{0}"
-msgstr ""
+#~ msgid "{0}"
+#~ msgstr ""
 
 #: src/components/Glp/GlpSwap.js
 msgid "{0} GLP (${1})"
@@ -2478,5 +2395,5 @@
 #: src/Footer.js
 #: src/Footer.js
 #: src/Footer.js
-msgid "{text}"
-msgstr ""+#~ msgid "{text}"
+#~ msgstr ""