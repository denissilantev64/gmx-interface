--- conflicted
+++ resolved
@@ -99,7 +99,6 @@
     ],
   },
   {
-<<<<<<< HEAD
     id: "all-incentives-launch",
     title: "Incentives are live",
     isActive: true,
@@ -115,7 +114,10 @@
       {
         text: "More Info.",
         link: "https://gmxio.notion.site/GMX-S-T-I-P-Incentives-Distribution-1a5ab9ca432b4f1798ff8810ce51fec3",
-=======
+      },
+    ],
+  },
+  {
     id: "v2-adaptive-funding-all-markets-coming-soon",
     title: "Adaptive Funding",
     isActive: true,
@@ -126,7 +128,6 @@
       {
         text: "More Info.",
         link: "https://docs.gmx.io/docs/trading/v2/#adaptive-funding",
->>>>>>> 0ddbe88b
         newTab: true,
       },
     ],
