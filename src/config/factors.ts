<<<<<<< HEAD
import { USD_DECIMALS } from "lib/legacy";
=======
>>>>>>> 479530f8
import { expandDecimals } from "lib/numbers";

export const BASIS_POINTS_DIVISOR = 10000;
export const BASIS_POINTS_DIVISOR_BIGINT = 10000n;

/**
 * @deprecated for v2: calculate leverage based on marketInfo.minCollateralFactor
 */
export const MAX_LEVERAGE = 100 * BASIS_POINTS_DIVISOR;
/**
 * @deprecated for v2: calculate leverage based on marketInfo.minCollateralFactor
 */
export const MAX_ALLOWED_LEVERAGE = 50 * BASIS_POINTS_DIVISOR;

export const HIGH_SPREAD_THRESHOLD = expandDecimals(1, 28); // 1%
export const COLLATERAL_SPREAD_SHOW_AFTER_INITIAL_ZERO_THRESHOLD = 5; // 0.05%

export const DEFAULT_SLIPPAGE_AMOUNT = 30; // 0.3%
export const DEFAULT_HIGHER_SLIPPAGE_AMOUNT = 100; // 1%
export const EXCESSIVE_SLIPPAGE_AMOUNT = 2 * 100; // 2%

// V2
export const HIGH_PRICE_IMPACT_BPS = 80; // 0.8%
export const HIGH_POSITION_IMPACT_BPS = 50; // 0.5%
export const HIGH_COLLATERAL_IMPACT_BPS = 500; // 5%
export const HIGH_SWAP_IMPACT_BPS = 50; // 0.5%
export const DEFAULT_ACCEPABLE_PRICE_IMPACT_BUFFER = 30; // 0.3%

export const HIGH_TRADE_VOLUME_FOR_FEEDBACK = expandDecimals(1_000_000, 30); // 1m<|MERGE_RESOLUTION|>--- conflicted
+++ resolved
@@ -1,7 +1,3 @@
-<<<<<<< HEAD
-import { USD_DECIMALS } from "lib/legacy";
-=======
->>>>>>> 479530f8
 import { expandDecimals } from "lib/numbers";
 
 export const BASIS_POINTS_DIVISOR = 10000;
