import mapValues from "lodash/mapValues";
import { AB_FLAG_STORAGE_KEY } from "./localStorage";

type AbFlagValue = {
  enabled: boolean;
};

type AbStorage = {
  [key in AbFlag]: AbFlagValue;
};

const abFlagsConfig = {
  // testExampleAb: 0.5,
<<<<<<< HEAD
  testFastMarketsInfo: 0.5,
  testParallelSimulation: 0.5,
=======
  testWebsocketBalances: 0.3,
>>>>>>> fc3fc8a3
};

export type AbFlag = keyof typeof abFlagsConfig;

const flags: AbFlag[] = Object.keys(abFlagsConfig) as AbFlag[];

let abStorage: AbStorage;

function initAbStorage() {
  abStorage = {} as AbStorage;

  for (const flag of flags) {
    abStorage[flag] = {
      enabled: Math.random() < abFlagsConfig[flag],
    };
  }

  localStorage.setItem(AB_FLAG_STORAGE_KEY, JSON.stringify(abStorage));
}

function loadAbStorage(): void {
  const rawAbStorage = localStorage.getItem(AB_FLAG_STORAGE_KEY);

  if (rawAbStorage === null) {
    initAbStorage();
  } else {
    try {
      abStorage = JSON.parse(rawAbStorage);

      let changed = false;

      for (const flag of flags) {
        if (!abStorage[flag]) {
          abStorage[flag] = {
            enabled: Math.random() < abFlagsConfig[flag],
          };
          changed = true;
        }
      }

      for (const flag of Object.keys(abStorage)) {
        if (!flags.includes(flag as AbFlag)) {
          // @ts-ignore
          delete abStorage[flag];
          changed = true;
        }
      }

      if (changed) {
        localStorage.setItem(AB_FLAG_STORAGE_KEY, JSON.stringify(abStorage));
      }
    } catch {
      initAbStorage();
    }
  }
}

loadAbStorage();

export function getAbStorage() {
  return abStorage;
}

export function setAbFlagEnabled(flag: AbFlag, enabled: boolean) {
  abStorage[flag] = {
    enabled,
  };

  localStorage.setItem(AB_FLAG_STORAGE_KEY, JSON.stringify(abStorage));
}

export function getIsFlagEnabled(flag: AbFlag): boolean {
  return Boolean(abStorage[flag]?.enabled);
}

export function getAbFlags(): Record<AbFlag, boolean> {
  return mapValues(abStorage, ({ enabled }) => enabled);
}<|MERGE_RESOLUTION|>--- conflicted
+++ resolved
@@ -11,12 +11,8 @@
 
 const abFlagsConfig = {
   // testExampleAb: 0.5,
-<<<<<<< HEAD
-  testFastMarketsInfo: 0.5,
   testParallelSimulation: 0.5,
-=======
   testWebsocketBalances: 0.3,
->>>>>>> fc3fc8a3
 };
 
 export type AbFlag = keyof typeof abFlagsConfig;
