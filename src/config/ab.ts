import mapValues from "lodash/mapValues";
import { AB_FLAG_STORAGE_KEY } from "./localStorage";

type Flag = "testApprovalWebSocketsEvents";

type AbFlag = {
  enabled: boolean;
};

type AbStorage = {
  [key in Flag]: AbFlag;
};

const abFlagsConfig: Record<Flag, number> = {
<<<<<<< HEAD
  // testExampleAb: 0.5,
  testCandlesPreload: 0.5,
=======
  testApprovalWebSocketsEvents: 0.1,
>>>>>>> dfb92535
};

const flags: Flag[] = Object.keys(abFlagsConfig) as Flag[];

let abStorage: AbStorage;

function initAbStorage() {
  abStorage = {} as AbStorage;

  for (const flag of flags) {
    abStorage[flag] = {
      enabled: Math.random() < abFlagsConfig[flag],
    };
  }

  localStorage.setItem(AB_FLAG_STORAGE_KEY, JSON.stringify(abStorage));
}

function loadAbStorage(): void {
  const rawAbStorage = localStorage.getItem(AB_FLAG_STORAGE_KEY);

  if (rawAbStorage === null) {
    initAbStorage();
  } else {
    try {
      abStorage = JSON.parse(rawAbStorage);

      let changed = false;

      for (const flag of flags) {
        if (!abStorage[flag]) {
          abStorage[flag] = {
            enabled: Math.random() < abFlagsConfig[flag],
          };
          changed = true;
        }
      }

      for (const flag of Object.keys(abStorage)) {
        if (!flags.includes(flag as Flag)) {
          // @ts-ignore
          delete abStorage[flag];
          changed = true;
        }
      }

      if (changed) {
        localStorage.setItem(AB_FLAG_STORAGE_KEY, JSON.stringify(abStorage));
      }
    } catch {
      initAbStorage();
    }
  }
}

loadAbStorage();

export function getIsFlagEnabled(flag: Flag): boolean {
  return Boolean(abStorage[flag]?.enabled);
}

export function getAbFlags(): Record<Flag, boolean> {
  return mapValues(abStorage, ({ enabled }) => enabled);
}<|MERGE_RESOLUTION|>--- conflicted
+++ resolved
@@ -1,7 +1,7 @@
 import mapValues from "lodash/mapValues";
 import { AB_FLAG_STORAGE_KEY } from "./localStorage";
 
-type Flag = "testApprovalWebSocketsEvents";
+type Flag = "testApprovalWebSocketsEvents" | "testCandlesPreload";
 
 type AbFlag = {
   enabled: boolean;
@@ -12,12 +12,9 @@
 };
 
 const abFlagsConfig: Record<Flag, number> = {
-<<<<<<< HEAD
   // testExampleAb: 0.5,
   testCandlesPreload: 0.5,
-=======
   testApprovalWebSocketsEvents: 0.1,
->>>>>>> dfb92535
 };
 
 const flags: Flag[] = Object.keys(abFlagsConfig) as Flag[];
