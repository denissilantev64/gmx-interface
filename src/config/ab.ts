import mapValues from "lodash/mapValues";
import { AB_FLAG_STORAGE_KEY } from "./localStorage";

type AbFlagValue = {
  enabled: boolean;
};

type AbStorage = {
  [key in AbFlag]: AbFlagValue;
};

const abFlagsConfig = {
  // testExampleAb: 0.5,
<<<<<<< HEAD
  testRemoveGasRequests: 0.5,
  testBlockTimestampHook: 0.5,
=======
  testRemoveConfirmationModal: 0.25,
>>>>>>> 83254d3e
};

export type AbFlag = keyof typeof abFlagsConfig;

const flags: AbFlag[] = Object.keys(abFlagsConfig) as AbFlag[];

let abStorage: AbStorage;

function initAbStorage() {
  abStorage = {} as AbStorage;

  for (const flag of flags) {
    abStorage[flag] = {
      enabled: Math.random() < abFlagsConfig[flag],
    };
  }

  localStorage.setItem(AB_FLAG_STORAGE_KEY, JSON.stringify(abStorage));
}

function loadAbStorage(): void {
  const rawAbStorage = localStorage.getItem(AB_FLAG_STORAGE_KEY);

  if (rawAbStorage === null) {
    initAbStorage();
  } else {
    try {
      abStorage = JSON.parse(rawAbStorage);

      let changed = false;

      for (const flag of flags) {
        if (!abStorage[flag]) {
          abStorage[flag] = {
            enabled: Math.random() < abFlagsConfig[flag],
          };
          changed = true;
        }
      }

      for (const flag of Object.keys(abStorage)) {
        if (!flags.includes(flag as AbFlag)) {
          // @ts-ignore
          delete abStorage[flag];
          changed = true;
        }
      }

      if (changed) {
        localStorage.setItem(AB_FLAG_STORAGE_KEY, JSON.stringify(abStorage));
      }
    } catch (error) {
      initAbStorage();
    }
  }
}

loadAbStorage();

export function getAbStorage() {
  return abStorage;
}

export function setAbFlagEnabled(flag: AbFlag, enabled: boolean) {
  abStorage[flag] = {
    enabled,
  };

  localStorage.setItem(AB_FLAG_STORAGE_KEY, JSON.stringify(abStorage));
}

export function getIsFlagEnabled(flag: AbFlag): boolean {
  return Boolean(abStorage[flag]?.enabled);
}

export function getAbFlags(): Record<AbFlag, boolean> {
  return mapValues(abStorage, ({ enabled }) => enabled);
}

export function getAbFlagUrlParams(): string {
  return Object.entries(abStorage)
    .map(([flag, { enabled }]) => `${flag}=${enabled ? 1 : 0}`)
    .join("&");
}<|MERGE_RESOLUTION|>--- conflicted
+++ resolved
@@ -11,12 +11,9 @@
 
 const abFlagsConfig = {
   // testExampleAb: 0.5,
-<<<<<<< HEAD
   testRemoveGasRequests: 0.5,
   testBlockTimestampHook: 0.5,
-=======
   testRemoveConfirmationModal: 0.25,
->>>>>>> 83254d3e
 };
 
 export type AbFlag = keyof typeof abFlagsConfig;
