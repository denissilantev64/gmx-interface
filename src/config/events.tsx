--- conflicted
+++ resolved
@@ -34,8 +34,6 @@
 
 export const appEventsData: EventData[] = [
   {
-<<<<<<< HEAD
-=======
     id: "pump-listing",
     isActive: true,
     startDate: "14 Jul 2025, 12:00",
@@ -68,7 +66,6 @@
     endDate: "10 Aug 2025, 00:00",
   },
   {
->>>>>>> 009f7dcc
     id: "botanix-launch-event",
     title: "GMX is live on Botanix",
     isActive: true,
