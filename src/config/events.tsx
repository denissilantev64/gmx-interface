// date format: d MMM yyyy, H:mm, time should be specifed based on UTC time

import { Trans } from "@lingui/macro";
import { type JSX } from "react";
import { Link } from "react-router-dom";

import { getNormalizedTokenSymbol } from "sdk/configs/tokens";

import ExternalLink from "components/ExternalLink/ExternalLink";
import { TokenSymbolWithIcon } from "components/TokenSymbolWithIcon/TokenSymbolWithIcon";

import { ARBITRUM, AVALANCHE } from "./chains";
import { getIncentivesV2Url } from "./links";

export type EventData = {
  id: string;
  title: string;
  isActive?: boolean;
  startDate?: string;
  endDate: string;
  bodyText: string | string[] | JSX.Element;
  chains?: number[];
  link?: {
    text: string;
    href: string;
    /**
     * @default false
     */
    newTab?: boolean;
  };
};

export const homeEventsData: EventData[] = [];

export const appEventsData: EventData[] = [
  {
<<<<<<< HEAD
    id: "listing-xmr-crv-moodeng-pi",
    title: "CRV, MOODENG, PI and XMR markets added on Arbitrum",
    isActive: true,
    startDate: "03 Jun 2025, 10:00",
    endDate: "09 Jun 2025, 16:00",
    bodyText: (
      <>
        Trade{" "}
        <Link to="/trade/long/?mode=market&to=CRV">
          <TokenSymbolWithIcon symbol="CRV" />
          /USD
        </Link>
        ,{" "}
        <Link to="/trade/long/?mode=market&to=MOODENG">
          <TokenSymbolWithIcon symbol="MOODENG" />
          /USD
        </Link>
        ,{" "}
        <Link to="/trade/long/?mode=market&to=PI">
          <TokenSymbolWithIcon symbol="PI" />
          /USD
        </Link>
        , and{" "}
        <Link to="/trade/long/?mode=market&to=XMR">
          <TokenSymbolWithIcon symbol="XMR" />
          /USD
        </Link>
        , or <Link to="/pools">provide liquidity</Link> to these pools by using <TokenSymbolWithIcon symbol="WETH" />,{" "}
        <TokenSymbolWithIcon symbol="WBTC" /> or <TokenSymbolWithIcon symbol="USDC" />.
      </>
    ),
=======
    id: "twap-announcement",
    title: "TWAP orders on GMX",
    bodyText: (
      <>
        Time-Weighted Average Price (TWAP) orders are now available for both perps and spot. Execute large trades with
        less price impact.
      </>
    ),
    isActive: true,
    startDate: "16 Jun 2025, 00:00",
    endDate: "26 Jun 2025, 00:00",
>>>>>>> 2e036cd2
  },
  {
    id: "avalanche-issue",
    title: "Avalanche congestion impact",
    isActive: true,
    startDate: "30 May 2025, 08:00",
    endDate: "30 May 2026, 08:00",
    chains: [AVALANCHE],
    bodyText: (
      <>
        Avalanche’s recent upgrade may prevent some GMX V2 orders from executing during congestion. The Avalanche team
        is investigating.
        <br />
        <br />
        Arbitrum is unaffected and trading remains fully operational.
        <br />
        <br />
        <ExternalLink href="https://t.me/GMX_Announcements/1076">Read more</ExternalLink>.
      </>
    ),
  },
  {
    id: "zro-listing",
    title: "LayerZero market added on Arbitrum",
    isActive: true,
    startDate: "09 May 2025, 16:00",
    endDate: "16 May 2025, 16:00",
    bodyText: (
      <>
        <Link to="/trade/long/?mode=market&to=ZRO">Trade</Link> <TokenSymbolWithIcon symbol="ZRO" />
        /USD, or{" "}
        <Link to="/pools/?market=0x528A5bac7E746C9A509A1f4F6dF58A03d44279F9&operation=buy&scroll=1">
          provide liquidity
        </Link>{" "}
        by purchasing{" "}
        <span className="whitespace-nowrap">
          <TokenSymbolWithIcon symbol="GLV" />
        </span>{" "}
        or using <TokenSymbolWithIcon symbol="WETH" /> or <TokenSymbolWithIcon symbol="USDC" />.
      </>
    ),
  },
  {
    id: "dolo-listing",
    title: "DOLO market added on Arbitrum",
    isActive: true,
    startDate: "24 Apr 2025, 16:00",
    endDate: "30 Apr 2025, 16:00",
    bodyText: (
      <>
        <Link to="/trade">Trade</Link> <TokenSymbolWithIcon symbol="DOLO" />
        /USD, or <Link to="/pools">provide liquidity</Link> by purchasing{" "}
        <span className="whitespace-nowrap">
          <TokenSymbolWithIcon symbol="GLV" />
        </span>{" "}
        or using <TokenSymbolWithIcon symbol="WETH" /> or <TokenSymbolWithIcon symbol="USDC" />.
      </>
    ),
  },
  {
    id: "mkr-om-listing",
    title: "MKR and OM markets added on Arbitrum",
    isActive: true,
    startDate: "13 Mar 2025, 16:00",
    endDate: "19 Mar 2025, 16:00",
    bodyText: (
      <>
        <Link to="/trade">Trade</Link> <TokenSymbolWithIcon symbol="MKR" />
        /USD and <TokenSymbolWithIcon symbol="OM" />
        /USD, or <Link to="/pools">provide liquidity</Link> to these pools by purchasing{" "}
        <span className="whitespace-nowrap">
          <TokenSymbolWithIcon symbol="GLV" />
        </span>{" "}
        or using <TokenSymbolWithIcon symbol="WBTC" />, <TokenSymbolWithIcon symbol="WETH" /> or{" "}
        <TokenSymbolWithIcon symbol="USDC" />.
      </>
    ),
  },
  {
    id: "hype-jup-listing",
    title: "HYPE and JUP markets added on Arbitrum",
    isActive: true,
    startDate: "6 Mar 2025, 16:00",
    endDate: "12 Mar 2025, 16:00",
    bodyText: (
      <>
        <Link to="/trade">Trade</Link> <TokenSymbolWithIcon symbol="HYPE" />
        /USD and <TokenSymbolWithIcon symbol="JUP" />
        /USD, or <Link to="/pools">provide liquidity</Link> to these pools by purchasing{" "}
        <span className="whitespace-nowrap">
          <TokenSymbolWithIcon symbol="GLV" /> [WBTC-USDC]
        </span>{" "}
        or using <TokenSymbolWithIcon symbol="WBTC" /> or <TokenSymbolWithIcon symbol="USDC" />.
      </>
    ),
  },
  {
    id: "stop-market-orders",
    title: "Introducing Stop Market orders",
    isActive: true,
    startDate: "28 Feb 2025, 00:00",
    endDate: "07 Mar 2025, 00:00",
    bodyText: (
      <>
        Stop Market orders are now enabled on GMX.{" "}
        <ExternalLink href="https://docs.gmx.io/docs/trading/v2#stop-market-orders">Read more</ExternalLink>.
      </>
    ),
  },
  {
    id: "aixbt-cake-s-listing",
    title: "AIXBT, CAKE and S markets added on Arbitrum",
    isActive: true,
    startDate: "27 Feb 2025, 17:00",
    endDate: "05 Mar 2025, 17:00",
    bodyText: (
      <>
        <Link to="/trade">Trade</Link> <TokenSymbolWithIcon symbol="AIXBT" />
        /USD, <TokenSymbolWithIcon symbol="CAKE" />
        /USD and <TokenSymbolWithIcon symbol="S" />
        /USD, or provide liquidity to these pools using <TokenSymbolWithIcon symbol="WBTC" />,{" "}
        <TokenSymbolWithIcon symbol="WETH" />, <TokenSymbolWithIcon symbol="USDC" />, or by purchasing{" "}
        <TokenSymbolWithIcon symbol="GLV" />.
      </>
    ),
  },
  {
    id: "fet-ondo-listing",
    title: "FET and ONDO markets added on Arbitrum",
    isActive: true,
    startDate: "20 Feb 2025, 16:00",
    endDate: "26 Feb 2025, 16:00",
    bodyText: (
      <>
        <Link to="/trade">Trade</Link> <TokenSymbolWithIcon symbol="FET" />
        /USD and <TokenSymbolWithIcon symbol="ONDO" />
        /USD, or provide liquidity to these pools using <TokenSymbolWithIcon symbol="WETH" />,{" "}
        <TokenSymbolWithIcon symbol="USDC" />, or by purchasing{" "}
        <span className="whitespace-nowrap">
          <TokenSymbolWithIcon symbol="GLV" /> [WETH-USDC]
        </span>
      </>
    ),
  },
  {
    id: "pengu-virtual-listing",
    title: "PENGU and VIRTUAL markets added on Arbitrum",
    isActive: true,
    startDate: "13 Feb 2025, 16:00",
    endDate: "19 Feb 2025, 16:00",
    bodyText: (
      <>
        <Link to="/trade">Trade</Link> <TokenSymbolWithIcon symbol="PENGU" />
        /USD and <TokenSymbolWithIcon symbol="VIRTUAL" />
        /USD, or provide liquidity to these pools using <TokenSymbolWithIcon symbol="WBTC" />,{" "}
        <TokenSymbolWithIcon symbol="USDC" />, or by purchasing{" "}
        <span className="whitespace-nowrap">
          <TokenSymbolWithIcon symbol="GLV" /> [WBTC-USDC]
        </span>
        .
      </>
    ),
  },
  {
    id: "bera-ldo-listing",
    title: "BERA and LDO markets added on Arbitrum",
    isActive: true,
    startDate: "7 Feb 2025, 16:00",
    endDate: "13 Feb 2025, 16:00",
    bodyText: (
      <>
        <Link to="/trade">Trade</Link> <TokenSymbolWithIcon symbol="BERA" />
        /USD and <TokenSymbolWithIcon symbol="LDO" />
        /USD, or <Link to="/pools">provide liquidity</Link> to these pools using <TokenSymbolWithIcon symbol="WETH" />,{" "}
        <TokenSymbolWithIcon symbol="USDC" />, or by purchasing{" "}
        <span className="whitespace-nowrap">
          <TokenSymbolWithIcon symbol="GLV" /> [WETH-USDC]
        </span>
        .
      </>
    ),
  },
  {
    id: "trump-melania-avalanche",
    title: "TRUMP and MELANIA markets added on Avalanche",
    isActive: true,
    startDate: "3 Feb 2025, 16:00",
    endDate: "09 Feb 2025, 16:00",
    bodyText: (
      <>
        <Link to="/trade">Trade</Link> <TokenSymbolWithIcon symbol="TRUMP" />
        /USD and <TokenSymbolWithIcon symbol="MELANIA" />
        /USD, or <Link to="/pools">provide liquidity</Link> to these pools using <TokenSymbolWithIcon symbol="AVAX" />,{" "}
        <TokenSymbolWithIcon symbol="USDC" />, or by purchasing{" "}
        <span className="whitespace-nowrap">
          <TokenSymbolWithIcon symbol="GLV" /> [WAVAX-USDC]
        </span>
        .
      </>
    ),
  },
  {
    id: "ai16z-anime-fartcoin-listing",
    title: "AI16Z, ANIME and FARTCOIN markets added on Arbitrum",
    isActive: true,
    startDate: "30 Jan 2025, 17:00",
    endDate: "05 Feb 2025, 17:00",
    bodyText: (
      <>
        <Link to="/trade">Trade</Link> <TokenSymbolWithIcon symbol="AI16Z" />
        /USD, <TokenSymbolWithIcon symbol="ANIME" />
        /USD and <TokenSymbolWithIcon symbol="FARTCOIN" />
        /USD, or <Link to="/pools">provide liquidity</Link> to these pools using <TokenSymbolWithIcon symbol="WBTC" />,{" "}
        <TokenSymbolWithIcon symbol="ANIME" />, <TokenSymbolWithIcon symbol="USDC" />, or by purchasing{" "}
        <span className="whitespace-nowrap">
          <TokenSymbolWithIcon symbol="GLV" /> [WBTC-USDC]
        </span>
        .
      </>
    ),
  },
  {
    id: "ena-melania-listing",
    title: "ENA and MELANIA markets added on Arbitrum",
    isActive: true,
    startDate: "23 Jan 2025, 16:00",
    endDate: "29 Jan 2025, 16:00",
    bodyText: (
      <>
        Trade <TokenSymbolWithIcon symbol="ENA" />
        /USD and <TokenSymbolWithIcon symbol="MELANIA" />
        /USD, or provide liquidity to these pools using <TokenSymbolWithIcon symbol="ETH" />,{" "}
        <TokenSymbolWithIcon symbol="USDC" />, or by purchasing <TokenSymbolWithIcon symbol="GLV" /> [ETH-USDC].
      </>
    ),
  },
  {
    id: "trump-listing",
    title: "TRUMP market added on Arbitrum",
    isActive: true,
    startDate: "20 Jan 2025, 14:30",
    endDate: "27 Jan 2025, 00:00",
    bodyText: (
      <>
        Trade <TokenSymbolWithIcon symbol="TRUMP" />
        /USD, or provide liquidity to the pool using <TokenSymbolWithIcon symbol="ETH" />,{" "}
        <TokenSymbolWithIcon symbol="USDC" />, or by purchasing <TokenSymbolWithIcon symbol="GLV" /> [ETH-USDC].
      </>
    ),
  },
  {
    id: "trading-fees-reduction",
    title: "Trading fees reduced",
    isActive: true,
    startDate: "6 Jan 2025, 12:00",
    endDate: "13 Jan 2025, 12:00",
    bodyText: (
      <>
        Open and close fees have been lowered from 5/7 bps to 4/6 bps with the introduction of liquidation fees.
        <br />
        <br />
        <ExternalLink href="https://t.me/GMX_Announcements/963">Read more</ExternalLink>.
      </>
    ),
  },
  {
    id: "dydx-inj-listing",
    title: "DYDX and INJ markets added on Arbitrum",
    isActive: true,
    startDate: "26 Dec 2024, 15:00",
    endDate: "01 Jan 2025, 00:00",
    bodyText: (
      <>
        <Link to="/trade">Trade</Link> <TokenSymbolWithIcon symbol="DYDX" />
        /USD and <TokenSymbolWithIcon symbol="INJ" />
        /USD, or <Link to="/pools">provide liquidity</Link> to these pools using <TokenSymbolWithIcon symbol="WBTC" />,{" "}
        <TokenSymbolWithIcon symbol="USDC" />, or by purchasing <TokenSymbolWithIcon symbol="GLV" /> [WBTC-USDC].
      </>
    ),
  },
  {
    id: "fil-listing",
    title: "Filecoin (FIL) market added on Arbitrum",
    isActive: true,
    startDate: "12 Dec 2024, 18:00",
    endDate: "18 Dec 2024, 00:00",
    bodyText: (
      <>
        <Link to="/trade">Trade</Link> <TokenSymbolWithIcon symbol="FIL" />
        /USD or <Link to="/pools">provide liquidity</Link> to this market using <TokenSymbolWithIcon symbol="WBTC" />,{" "}
        <TokenSymbolWithIcon symbol="USDC" />, or by purchasing <TokenSymbolWithIcon symbol="GLV" /> [WBTC-USDC].
      </>
    ),
  },
  {
    id: "trading-fees-reduction",
    title: "Trading fees are reduced",
    isActive: true,
    startDate: "28 Nov 2024, 00:00",
    endDate: "18 Dec 2024, 00:00",
    bodyText: (
      <>
        Open and close fees are reduced by 25% for <TokenSymbolWithIcon symbol="SOL" />
        /USD, <TokenSymbolWithIcon symbol="DOGE" />
        /USD, and <TokenSymbolWithIcon symbol="LINK" />
        /USD markets on Arbitrum.
        <br />
        <ExternalLink href="https://x.com/GMX_IO/status/1861743953537569043">Learn more</ExternalLink>.
      </>
    ),
  },
  {
    id: "render-sol-xlm-listing",
    title: "RENDER, SOL single-sided, and XLM markets added on Arbitrum",
    isActive: true,
    startDate: "29 Nov 2024, 16:00",
    endDate: "5 Dec 2024, 00:00",
    bodyText: (
      <>
        <Link to="/trade">Trade</Link> <TokenSymbolWithIcon symbol="RENDER" />
        /USD, <TokenSymbolWithIcon symbol="SOL" />
        /USD, and <TokenSymbolWithIcon symbol="XLM" />
        /USD, or <Link to="/pools">provide liquidity</Link> to these pools using <TokenSymbolWithIcon symbol="WBTC" />,{" "}
        <TokenSymbolWithIcon symbol="WETH" /> or <TokenSymbolWithIcon symbol="USDC" />.
      </>
    ),
  },
  {
    id: "ada-bch-dot-icp-listing",
    title: "ADA, BCH, DOT, and ICP markets added on Arbitrum",
    isActive: true,
    startDate: "28 Nov 2024, 16:00",
    endDate: "4 Dec 2024, 00:00",
    bodyText: (
      <>
        <Link to="/trade">Trade</Link> <TokenSymbolWithIcon symbol="ADA" />
        /USD, <TokenSymbolWithIcon symbol="BCH" />
        /USD, <TokenSymbolWithIcon symbol="DOT" />
        /USD and <TokenSymbolWithIcon symbol="ICP" />
        /USD, or <Link to="/pools">provide liquidity</Link> to these pools using <TokenSymbolWithIcon symbol="WBTC" />{" "}
        or <TokenSymbolWithIcon symbol="USDC" />.
      </>
    ),
  },
  {
    id: "gmx-pendle-listing",
    title: "GMX single-sided and PENDLE markets added on Arbitrum",
    isActive: true,
    startDate: "22 Nov 2024, 00:00",
    endDate: "28 Nov 2024, 00:00",
    bodyText: (
      <>
        <Link to="/trade">Trade</Link> <TokenSymbolWithIcon symbol="GMX" />
        /USD and <TokenSymbolWithIcon symbol="PENDLE" />
        /USD, or <Link to="/pools">provide liquidity</Link> to these pools using <TokenSymbolWithIcon symbol="PENDLE" />
        , <TokenSymbolWithIcon symbol="GMX" /> or <TokenSymbolWithIcon symbol="USDC" />.
      </>
    ),
  },
  {
    id: "bome-floki-meme-mew-listing",
    title: "BOME, FLOKI, MEW, MEME and TAO markets added on Arbitrum",
    isActive: true,
    startDate: "21 Nov 2024, 16:00",
    endDate: "27 Nov 2024, 00:00",
    bodyText: (
      <>
        <Link to="/trade">Trade</Link> <TokenSymbolWithIcon symbol="BOME" />
        /USD, <TokenSymbolWithIcon symbol="FLOKI" />
        /USD, <TokenSymbolWithIcon symbol="MEW" />
        /USD and <TokenSymbolWithIcon symbol="MEME" />
        /USD and <TokenSymbolWithIcon symbol="TAO" />
        /USD, or <Link to="/pools">provide liquidity</Link> to these pools using <TokenSymbolWithIcon symbol="WBTC" />{" "}
        or <TokenSymbolWithIcon symbol="USDC" />.
      </>
    ),
  },
  {
    id: "wld-listing",
    title: "BONK and WLD markets added on Arbitrum",
    isActive: true,
    startDate: "15 Nov 2024, 12:00",
    endDate: "21 Nov 2024, 00:00",
    bodyText: (
      <>
        <Link to="/trade">Trade</Link> <TokenSymbolWithIcon symbol="BONK" />
        /USD and <TokenSymbolWithIcon symbol="WLD" />
        /USD, or <Link to="/pools">provide liquidity</Link> to these pools using <TokenSymbolWithIcon symbol="WETH" />{" "}
        or <TokenSymbolWithIcon symbol="USDC" />.
      </>
    ),
  },
  {
    id: "trx-ton-listing",
    title: "TON and TRX markets added on Arbitrum",
    isActive: true,
    startDate: "7 Nov 2024, 15:00",
    endDate: "13 Nov 2024, 00:00",
    bodyText: (
      <>
        <Link to="/trade">Trade</Link> <TokenSymbolWithIcon symbol="TON" />
        /USD and <TokenSymbolWithIcon symbol="TRX" />
        /USD, or <Link to="/pools">provide liquidity</Link> to these pools using <TokenSymbolWithIcon symbol="WETH" />{" "}
        or <TokenSymbolWithIcon symbol="USDC" />.
      </>
    ),
  },
  {
    id: "apt-tia-listing",
    title: "TIA and APT markets added on Arbitrum",
    isActive: true,
    startDate: "31 Oct 2024, 18:00",
    endDate: "6 Nov 2024, 00:00",
    bodyText: (
      <>
        <Link to="/trade">Trade</Link> <TokenSymbolWithIcon symbol="TIA" />
        /USD and <TokenSymbolWithIcon symbol="APT" />
        /USD, or <Link to="/pools">provide liquidity</Link> to these pools using <TokenSymbolWithIcon symbol="WETH" />{" "}
        or <TokenSymbolWithIcon symbol="USDC" />.
      </>
    ),
  },
  {
    id: "gmx-buyback",
    title: "GMX buybacks are now enabled",
    isActive: true,
    startDate: "29 Oct 2024, 00:00",
    endDate: "15 Nov 2024, 00:00",
    bodyText: (
      <>
        Starting October 30, GMX fees from V1 (30%) and V2 (27%) will fund GMX token buybacks, distributed as GMX
        staking rewards instead of ETH/AVAX.
      </>
    ),
  },
  {
    id: "auto-cancel",
    title: "TP/SL orders automatically cancelled with position closure",
    isActive: true,
    startDate: "01 Oct 2024, 00:00",
    endDate: "15 Nov 2024, 00:00",
    bodyText: (
      <>
        New Take Profit and Stop Loss orders will now be automatically cancelled when the associated position is fully
        closed. You can disable this feature in the settings.
        <br />
        <br />
        You can enable Auto-Cancel for your existing TP/SL orders by clicking{" "}
        <Link to="/trade?setOrdersAutoCancel=1">here</Link>.
      </>
    ),
  },
  {
    id: "ape-sui-sei-markets-arbitrum",
    title: "APE, SUI, and SEI markets added on Arbitrum",
    isActive: false,
    startDate: "24 Oct 2024, 00:00",
    endDate: "7 Nov 2024, 00:00",
    bodyText: (
      <>
        <Link to="/trade">Trade</Link> <TokenSymbolWithIcon symbol="APE" />
        /USD, <TokenSymbolWithIcon symbol="SUI" />
        /USD and <TokenSymbolWithIcon symbol="SEI" />
        /USD, or <Link to="/pools">provide liquidity</Link> to these pools using <TokenSymbolWithIcon symbol="APE" />,{" "}
        <TokenSymbolWithIcon symbol="WETH" /> or <TokenSymbolWithIcon symbol="USDC" />.
      </>
    ),
  },
  {
    id: "pol-aave-pepe-uni-markets-arbitrum",
    title: "POL, AAVE, PEPE, and UNI markets added on Arbitrum",
    isActive: false,
    startDate: "17 Oct 2024, 00:00",
    endDate: "31 Oct 2024, 00:00",
    bodyText: (
      <>
        <Link to="/trade">Trade</Link> <TokenSymbolWithIcon symbol="POL" />
        /USD, <TokenSymbolWithIcon symbol="AAVE" />
        /USD, <TokenSymbolWithIcon symbol="PEPE" />
        /USD and <TokenSymbolWithIcon symbol="UNI" />
        /USD, or <Link to="/pools">provide liquidity</Link> to these pools using <TokenSymbolWithIcon symbol="ETH" /> or{" "}
        <TokenSymbolWithIcon symbol="USDC" />.
      </>
    ),
  },
  {
    id: "eigen-sats-market-arbitrum",
    title: "EIGEN and SATS markets added on Arbitrum",
    isActive: true,
    startDate: "10 Oct 2024, 00:00",
    endDate: "24 Oct 2024, 00:00",
    bodyText: (
      <>
        <Link to="/trade">Trade</Link> <TokenSymbolWithIcon symbol="EIGEN" />
        /USD and <TokenSymbolWithIcon symbol="SATS" />
        /USD, or <Link to="/pools">provide liquidity</Link> to these pools by using{" "}
        <TokenSymbolWithIcon symbol="WETH" />, <TokenSymbolWithIcon symbol="WBTC" /> or{" "}
        <TokenSymbolWithIcon symbol="USDC" />.
      </>
    ),
  },
  {
    id: "glv-wavax",
    title: "GLV [WAVAX-USDC] is live",
    isActive: true,
    startDate: "01 Oct 2024, 00:00",
    endDate: "15 Oct 2024, 00:00",
    bodyText: (
      <>
        <Link to="/pools/?market=0x901eE57f7118A7be56ac079cbCDa7F22663A3874&operation=buy&scroll=1">Buy</Link> the first
        automatically rebalanced vault on Avalanche combining multiple GM tokens with WAVAX, USDC, or eligible GM
        tokens.
      </>
    ),
    link: {
      text: "Read more",
      href: "https://docs.gmx.io/docs/providing-liquidity/v2/#glv-pools",
      newTab: true,
    },
  },
  {
    id: "tbtc-market-arbitrum",
    title: "BTC/USD [tBTC] market added on Arbitrum",
    isActive: true,
    startDate: "10 Sep 2024, 00:00",
    endDate: "25 Sep 2024, 00:00",
    bodyText: (
      <>
        <Link to="/trade">Trade</Link> <TokenSymbolWithIcon symbol="BTC" />
        /USD, or{" "}
        <Link to="/pools/?market=0xd62068697bCc92AF253225676D618B0C9f17C663&operation=buy&scroll=1">
          provide liquidity
        </Link>{" "}
        to this pool by using <TokenSymbolWithIcon symbol="tBTC" />.
      </>
    ),
  },
  {
    id: "btc-glv-market",
    title: "GLV [BTC-USDC] is live",
    isActive: true,
    startDate: "10 Sep 2024, 00:00",
    endDate: "24 Sep 2024, 00:00",
    bodyText: (
      <>
        <Link to="/pools/?market=0xdF03EEd325b82bC1d4Db8b49c30ecc9E05104b96&operation=buy&scroll=1">Buy</Link> the
        second automatically rebalanced vault combining multiple GM tokens with BTC, USDC, or eligible GM tokens on
        Arbitrum.
      </>
    ),
    link: {
      text: "Read more",
      href: "https://docs.gmx.io/docs/providing-liquidity/v2/#glv-pools",
      newTab: true,
    },
  },
  {
    id: "zero-price-impact",
    title: "Zero price impact on BTC/USD and ETH/USD single-side pools",
    isActive: true,
    startDate: "30 Aug 2024, 00:00",
    endDate: "30 Sep 2024, 00:00",
    bodyText: (
      <>
        <Link to="/trade">Trade</Link> with no price impact on <TokenSymbolWithIcon symbol="BTC" />
        /USD [BTC] and <TokenSymbolWithIcon symbol="ETH" />
        /USD [WETH] markets on Arbitrum.
      </>
    ),
  },
  {
    id: "ordi-stx-market-arbitrum",
    title: "ORDI and STX markets added on Arbitrum",
    isActive: true,
    startDate: "14 Aug 2024, 00:00",
    endDate: "28 Aug 2024, 00:00",
    bodyText: (
      <>
        <Link to="/trade">Trade</Link> ORDI/USD and STX/USD, or <Link to="/pools">provide liquidity</Link> to these
        pools by using <TokenSymbolWithIcon symbol="wBTC" /> or <TokenSymbolWithIcon symbol="USDC" />.
      </>
    ),
  },
  {
    id: "shib-market-arbitrum",
    title: "SHIB/USD [WETH-USDC] market added on Arbitrum",
    isActive: true,
    startDate: "07 Aug 2024, 00:00",
    endDate: "21 Aug 2024, 00:00",
    bodyText: (
      <>
        Trade SHIB/USD or provide liquidity using <TokenSymbolWithIcon symbol="WETH" /> or{" "}
        <TokenSymbolWithIcon symbol="USDC" />.
      </>
    ),
  },
  {
    id: "ethena-markets-arbitrum",
    title: "ETH/USD [wstETH-USDe] market added on Arbitrum",
    isActive: true,
    startDate: "30 Jul 2024, 00:00",
    endDate: "14 Aug 2024, 00:00",
    bodyText: "Trade ETH/USD or provide liquidity using wstETH or USDe.",
  },
  {
    id: "pepe-and-wif-markets-arbitrum",
    title: "PEPE and WIF markets added on Arbitrum",
    isActive: true,
    startDate: "17 Jul 2024, 00:00",
    endDate: "01 Aug 2024, 00:00",
    bodyText: "Trade PEPE/USD and WIF/USD, or provide liquidity to these pools by using PEPE, WIF, or USDC.",
  },
  {
    id: "arbitrum-and-avalanche-incentives-launch-3",
    title: "Arbitrum and Avalanche Incentives are Live",
    isActive: true,
    endDate: "16 Sep 2024, 00:00",
    startDate: "03 Jul 2024, 00:00",
    bodyText: (
      <Trans>
        Incentives are live for <ExternalLink href={getIncentivesV2Url(ARBITRUM)}>Arbitrum</ExternalLink> and{" "}
        <ExternalLink href={getIncentivesV2Url(AVALANCHE)}>Avalanche</ExternalLink> GM pools and V2 trading.
      </Trans>
    ),
  },
  {
    id: "arbitrum-incentives-launch-2",
    title: "Arbitrum Incentives are Live",
    isActive: true,
    endDate: "03 Jul 2024, 00:00",
    bodyText: "Incentives are live for Arbitrum GM pools and V2 trading.",
    link: {
      text: "Read more",
      href: getIncentivesV2Url(ARBITRUM),
      newTab: true,
    },
  },
  {
    id: "binance-wallet-campaign",
    title: "Binance Web3 Wallet Trading Campaign is Live",
    isActive: true,
    endDate: "09 Apr 2024, 23:59",
    bodyText: ["Complete any or all of the six GMX campaign tasks and qualify for rewards!"],
    link: {
      text: "Check your tasks and their completion status",
      href: "https://www.binance.com/en/activity/mission/gmx-airdrop",
      newTab: true,
    },
  },
  {
    id: "btc-eth-single-token-markets",
    title: "New BTC/USD and ETH/USD single token GM pools",
    isActive: true,
    endDate: "2 May 2024, 23:59",
    bodyText: [
      "Use only BTC or ETH to provide liquidity to BTC/USD or ETH/USD. Now, you can buy GM without being exposed to stablecoins.",
    ],
    link: {
      text: "View GM pools",
      href: "/#/pools",
    },
  },
  {
    id: "delegate-voting-power",
    title: "Delegate your GMX Voting Power",
    isActive: false,
    endDate: "6 Jun 2024, 23:59",
    bodyText: (
      <>
        <ExternalLink href="https://www.tally.xyz/gov/gmx">The GMX DAO is now live on Tally</ExternalLink>. Please{" "}
        <ExternalLink href="https://www.tally.xyz/gov/gmx/my-voting-power">delegate your voting power</ExternalLink>{" "}
        before staking or claiming GMX rewards.
      </>
    ),
  },
  {
    id: "max-leverage-doge",
    title: "Max leverage increased",
    isActive: true,
    endDate: "14 Jun 2024, 0:00",
    bodyText: (
      <>
        Trade <TokenSymbolWithIcon symbol={getNormalizedTokenSymbol("DOGE")} />,{" "}
        <TokenSymbolWithIcon symbol={getNormalizedTokenSymbol("BNB")} />,{" "}
        <TokenSymbolWithIcon symbol={getNormalizedTokenSymbol("SOL")} />,{" "}
        <TokenSymbolWithIcon symbol={getNormalizedTokenSymbol("LTC")} />,{" "}
        <TokenSymbolWithIcon symbol={getNormalizedTokenSymbol("LINK")} />
        {" and "}
        <TokenSymbolWithIcon symbol={getNormalizedTokenSymbol("XRP")} /> with up to 100x leverage,
        <TokenSymbolWithIcon symbol={getNormalizedTokenSymbol("ARB")} /> with up to 75x leverage and{" "}
        <TokenSymbolWithIcon symbol={getNormalizedTokenSymbol("ATOM")} />,{" "}
        <TokenSymbolWithIcon symbol={getNormalizedTokenSymbol("AVAX")} />
        {" and "}
        <TokenSymbolWithIcon symbol={getNormalizedTokenSymbol("UNI")} /> with up to 60x on Arbitrum.
      </>
    ),
  },
  {
    id: "gmxusdc-market",
    title: "GMX/USD market added on Arbitrum",
    isActive: true,
    endDate: "14 Jun 2024, 0:00",
    bodyText: "Trade GMX/USD, or provide liquidity using GMX or USDC.",
    link: {
      text: "Read more",
      href: "https://snapshot.org/#/gmx.eth/proposal/0x5fc32bea68c7e2ee237c86bae73859f742304c130df9a44495b816cc62b4f30f",
      newTab: true,
    },
  },
  {
    id: "account-dashboard-feature",
    title: "New PnL Analysis Dashboard",
    isActive: true,
    endDate: "21 Jun 2024, 0:00",
    bodyText:
      "Check the new PnL dashboard for traders under the wallet submenu or the trades history tab when connected.",
  },
  {
    id: "avalanche-single-side-btc-eth-avax-markets",
    title: "New BTC/USD, ETH/USD, and AVAX/USD single token GM pools on Avalanche",
    isActive: true,
    bodyText: (
      <>
        Use only <TokenSymbolWithIcon symbol={getNormalizedTokenSymbol("BTC")} />,{" "}
        <TokenSymbolWithIcon symbol={getNormalizedTokenSymbol("ETH")} />, or{" "}
        <TokenSymbolWithIcon symbol={getNormalizedTokenSymbol("AVAX")} /> to provide liquidity to BTC/USD, ETH/USD, or
        AVAX/USD. Buy GM without being exposed to stablecoins.
      </>
    ),
    endDate: "14 Jul 2024, 23:59",
  },
];<|MERGE_RESOLUTION|>--- conflicted
+++ resolved
@@ -34,12 +34,11 @@
 
 export const appEventsData: EventData[] = [
   {
-<<<<<<< HEAD
     id: "listing-xmr-crv-moodeng-pi",
     title: "CRV, MOODENG, PI and XMR markets added on Arbitrum",
     isActive: true,
     startDate: "03 Jun 2025, 10:00",
-    endDate: "09 Jun 2025, 16:00",
+    endDate: "26 Jun 2025, 16:00",
     bodyText: (
       <>
         Trade{" "}
@@ -66,7 +65,8 @@
         <TokenSymbolWithIcon symbol="WBTC" /> or <TokenSymbolWithIcon symbol="USDC" />.
       </>
     ),
-=======
+  },
+  {
     id: "twap-announcement",
     title: "TWAP orders on GMX",
     bodyText: (
@@ -78,7 +78,6 @@
     isActive: true,
     startDate: "16 Jun 2025, 00:00",
     endDate: "26 Jun 2025, 00:00",
->>>>>>> 2e036cd2
   },
   {
     id: "avalanche-issue",
