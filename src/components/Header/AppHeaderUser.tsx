--- conflicted
+++ resolved
@@ -136,11 +136,7 @@
 
   return (
     <div className="App-header-user">
-<<<<<<< HEAD
       {isHomeSite() ? (
-=======
-      {shouldHideTradeButton ? null : (
->>>>>>> f776ade2
         <div data-qa="trade" className="App-header-trade-link text-body-medium">
           <HeaderLink
             className="default-btn"
@@ -151,11 +147,7 @@
             <Trans>Launch App</Trans>
           </HeaderLink>
         </div>
-<<<<<<< HEAD
       ) : null}
-=======
-      )}
->>>>>>> f776ade2
 
       {showConnectionOptions ? (
         <>
