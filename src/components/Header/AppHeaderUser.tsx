--- conflicted
+++ resolved
@@ -85,21 +85,16 @@
   if (!active || !account) {
     return (
       <div className="App-header-user">
-<<<<<<< HEAD
-        <div data-qa="trade" className={cx("App-header-trade-link", { "homepage-header": isHomeSite() })}>
+        <div
+          data-qa="trade"
+          className={cx("App-header-trade-link text-body-medium", { "homepage-header": isHomeSite() })}
+        >
           <HeaderLink
             className="default-btn"
             onClick={trackLaunchApp}
             to={`${tradeLink}?${isHomeSite() ? userAnalytics.getSessionIdUrlParam() : ""}`}
             showRedirectModal={showRedirectModal}
           >
-=======
-        <div
-          data-qa="trade"
-          className={cx("App-header-trade-link text-body-medium", { "homepage-header": isHomeSite() })}
-        >
-          <HeaderLink className="default-btn" to={tradeLink!} showRedirectModal={showRedirectModal}>
->>>>>>> 7071449d
             {isHomeSite() ? <Trans>Launch App</Trans> : <Trans>Trade</Trans>}
           </HeaderLink>
         </div>
@@ -134,18 +129,13 @@
 
   return (
     <div className="App-header-user">
-<<<<<<< HEAD
-      <div data-qa="trade" className={cx("App-header-trade-link")}>
+      <div data-qa="trade" className="App-header-trade-link text-body-medium">
         <HeaderLink
           className="default-btn"
           onClick={trackLaunchApp}
           to={`${tradeLink}?${isHomeSite() ? userAnalytics.getSessionIdUrlParam() : ""}`}
           showRedirectModal={showRedirectModal}
         >
-=======
-      <div data-qa="trade" className="App-header-trade-link text-body-medium">
-        <HeaderLink className="default-btn" to={tradeLink!} showRedirectModal={showRedirectModal}>
->>>>>>> 7071449d
           {isHomeSite() ? <Trans>Launch App</Trans> : <Trans>Trade</Trans>}
         </HeaderLink>
       </div>
