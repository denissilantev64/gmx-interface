import React from "react";
import cx from "classnames";
import "./InputSection.css";
<<<<<<< HEAD

=======
>>>>>>> 22013ae5
import { Trans } from "@lingui/macro";

export default function InputSection(props) {
  const {
    topLeftLabel,
    topRightLabel,
    onClickTopRightLabel,
    inputValue,
    onInputValueChange,
    onClickMax,
    showMaxButton,
    staticInput,
  } = props;

  return (
    <div className="Exchange-swap-section">
      <div className="Exchange-swap-section-top">
        <div className="muted">{topLeftLabel}</div>
        <div className={cx("muted", "align-right", { clickable: onClickTopRightLabel })} onClick={onClickTopRightLabel}>
          {topRightLabel}
        </div>
      </div>
      <div className="Exchange-swap-section-bottom">
        <div className="Exchange-swap-input-container">
          {!staticInput && (
            <input
              type="number"
              min="0"
              placeholder="0.0"
              className="Exchange-swap-input"
              value={inputValue}
              onChange={onInputValueChange}
            />
          )}
          {staticInput && <div className="InputSection-static-input">{inputValue}</div>}
          {showMaxButton && (
            <div className="Exchange-swap-max" onClick={onClickMax}>
              <Trans>MAX</Trans>
            </div>
          )}
        </div>
        <div className="PositionEditor-token-symbol">{props.children}</div>
      </div>
    </div>
  );
}<|MERGE_RESOLUTION|>--- conflicted
+++ resolved
@@ -1,10 +1,6 @@
 import React from "react";
 import cx from "classnames";
 import "./InputSection.css";
-<<<<<<< HEAD
-
-=======
->>>>>>> 22013ae5
 import { Trans } from "@lingui/macro";
 
 export default function InputSection(props) {
