--- conflicted
+++ resolved
@@ -2,16 +2,9 @@
 import cx from "classnames";
 import { useCallback, useState, useRef, MouseEvent, ReactNode, useEffect } from "react";
 import { IS_TOUCH } from "config/env";
-<<<<<<< HEAD
 import { computePosition, flip, shift } from "@floating-ui/dom";
 import { DEFAULT_TOOLTIP_POSITION } from "config/ui";
-
-const OPEN_DELAY = 0;
-const CLOSE_DELAY = 100;
-=======
-import "./Tooltip.scss";
 import { TOOLTIP_CLOSE_DELAY, TOOLTIP_OPEN_DELAY } from "config/ui";
->>>>>>> d0d15b4e
 
 export type TooltipPosition =
   | "top"
@@ -49,8 +42,8 @@
   disableHandleStyle,
   handleClassName,
   isHandlerDisabled,
-  openDelay = OPEN_DELAY,
-  closeDelay = CLOSE_DELAY,
+  openDelay = TOOLTIP_OPEN_DELAY,
+  closeDelay = TOOLTIP_CLOSE_DELAY,
 }: Props) {
   const [visible, setVisible] = useState(false);
   const intervalCloseRef = useRef<ReturnType<typeof setTimeout> | null>();
@@ -84,9 +77,9 @@
       intervalOpenRef.current = setTimeout(() => {
         setVisible(true);
         intervalOpenRef.current = null;
-      }, props.openDelay ?? TOOLTIP_OPEN_DELAY);
+      }, openDelay);
     }
-  }, [setVisible, trigger, props.openDelay]);
+  }, [setVisible, trigger, openDelay]);
 
   const onMouseClick = useCallback(() => {
     if (trigger !== "click" && !IS_TOUCH) return;
@@ -106,12 +99,12 @@
     intervalCloseRef.current = setTimeout(() => {
       setVisible(false);
       intervalCloseRef.current = null;
-    }, props.closeDelay ?? TOOLTIP_CLOSE_DELAY);
+    }, closeDelay);
     if (intervalOpenRef.current) {
       clearInterval(intervalOpenRef.current);
       intervalOpenRef.current = null;
     }
-  }, [setVisible, props.closeDelay]);
+  }, [setVisible, closeDelay]);
 
   const onHandleClick = useCallback((event: MouseEvent) => {
     event.preventDefault();
