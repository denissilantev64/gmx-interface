import cx from "classnames";
<<<<<<< HEAD
import { useCallback, useState, useRef, ReactNode } from "react";
=======
import { useCallback, useState, useRef, MouseEvent } from "react";
>>>>>>> 7cd8ed28
import { IS_TOUCH } from "config/env";
import "./Tooltip.scss";

const OPEN_DELAY = 0;
const CLOSE_DELAY = 100;

export type TooltipPosition =
  | "left-bottom"
  | "right-bottom"
  | "left-top"
  | "right-top"
  | "right"
  | "center-bottom"
  | "center-top";

type Props = {
<<<<<<< HEAD
  handle: ReactNode;
  renderContent: () => ReactNode;
  position?: string;
=======
  handle: React.ReactNode;
  renderContent: () => React.ReactNode;
  position?: TooltipPosition;
>>>>>>> 7cd8ed28
  trigger?: string;
  className?: string;
  disableHandleStyle?: boolean;
  handleClassName?: string;
  isHandlerDisabled?: boolean;
};

export default function Tooltip(props: Props) {
  const [visible, setVisible] = useState(false);
  const intervalCloseRef = useRef<ReturnType<typeof setTimeout> | null>();
  const intervalOpenRef = useRef<ReturnType<typeof setTimeout> | null>();

  const position = props.position ?? "left-bottom";
  const trigger = props.trigger ?? "hover";

  const onMouseEnter = useCallback(() => {
    if (trigger !== "hover" || IS_TOUCH) return;
    if (intervalCloseRef.current) {
      clearInterval(intervalCloseRef.current);
      intervalCloseRef.current = null;
    }
    if (!intervalOpenRef.current) {
      intervalOpenRef.current = setTimeout(() => {
        setVisible(true);
        intervalOpenRef.current = null;
      }, OPEN_DELAY);
    }
  }, [setVisible, intervalCloseRef, intervalOpenRef, trigger]);

  const onMouseClick = useCallback(() => {
    if (trigger !== "click" && !IS_TOUCH) return;
    if (intervalCloseRef.current) {
      clearInterval(intervalCloseRef.current);
      intervalCloseRef.current = null;
    }
    if (intervalOpenRef.current) {
      clearInterval(intervalOpenRef.current);
      intervalOpenRef.current = null;
    }

    setVisible(true);
  }, [setVisible, intervalCloseRef, trigger]);

  const onMouseLeave = useCallback(() => {
    intervalCloseRef.current = setTimeout(() => {
      setVisible(false);
      intervalCloseRef.current = null;
    }, CLOSE_DELAY);
    if (intervalOpenRef.current) {
      clearInterval(intervalOpenRef.current);
      intervalOpenRef.current = null;
    }
  }, [setVisible, intervalCloseRef]);

  const onHandleClick = useCallback((event: MouseEvent) => {
    event.preventDefault();
  }, []);

  const className = cx("Tooltip", props.className);

  return (
    <span className={className} onMouseEnter={onMouseEnter} onMouseLeave={onMouseLeave} onClick={onMouseClick}>
      <span
        onClick={onHandleClick}
        className={cx({ "Tooltip-handle": !props.disableHandleStyle }, [props.handleClassName], { active: visible })}
      >
        {/* For onMouseLeave to work on disabled button https://github.com/react-component/tooltip/issues/18#issuecomment-411476678 */}
        {props.isHandlerDisabled ? <div className="Tooltip-disabled-wrapper">{props.handle}</div> : <>{props.handle}</>}
      </span>
      {visible && <div className={cx(["Tooltip-popup", position])}>{props.renderContent()}</div>}
    </span>
  );
}<|MERGE_RESOLUTION|>--- conflicted
+++ resolved
@@ -1,9 +1,5 @@
 import cx from "classnames";
-<<<<<<< HEAD
-import { useCallback, useState, useRef, ReactNode } from "react";
-=======
-import { useCallback, useState, useRef, MouseEvent } from "react";
->>>>>>> 7cd8ed28
+import { useCallback, useState, useRef, MouseEvent, ReactNode } from "react";
 import { IS_TOUCH } from "config/env";
 import "./Tooltip.scss";
 
@@ -20,15 +16,9 @@
   | "center-top";
 
 type Props = {
-<<<<<<< HEAD
   handle: ReactNode;
   renderContent: () => ReactNode;
-  position?: string;
-=======
-  handle: React.ReactNode;
-  renderContent: () => React.ReactNode;
   position?: TooltipPosition;
->>>>>>> 7cd8ed28
   trigger?: string;
   className?: string;
   disableHandleStyle?: boolean;
