--- conflicted
+++ resolved
@@ -12,11 +12,7 @@
   min-width: 250px;
   text-align: left;
   background: linear-gradient(90deg, #0b0b0f 0%, rgba(10, 13, 28, 1) 100%);
-<<<<<<< HEAD
-  z-index: 1;
-=======
   z-index: 1000;
->>>>>>> 26a69adc
 }
 
 .Tooltip.nowrap .Tooltip-popup {
