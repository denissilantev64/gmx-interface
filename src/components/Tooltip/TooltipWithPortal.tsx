import React, { CSSProperties, MouseEvent, useCallback, useMemo, useRef, useState } from "react";
import cx from "classnames";

import "./Tooltip.scss";
import { IS_TOUCH } from "config/env";
import Portal from "../Common/Portal";
import { TooltipPosition } from "./Tooltip";
import { TOOLTIP_CLOSE_DELAY, TOOLTIP_OPEN_DELAY } from "config/ui";

type Props = {
  handle: React.ReactNode;
  renderContent: () => React.ReactNode;
  position?: TooltipPosition;
  trigger?: string;
  className?: string;
  portalClassName?: string;
  disableHandleStyle?: boolean;
  handleClassName?: string;
  isHandlerDisabled?: boolean;
  fitHandleWidth?: boolean;
  closeOnDoubleClick?: boolean;
  openDelay?: number;
  closeDelay?: number;
  shouldStopPropagation?: boolean;
  openDelay?: number;
  closeDelay?: number;
};

type Coords = {
  height?: number;
  width?: number;
  left?: number;
  top?: number;
};

export default function TooltipWithPortal(props: Props) {
  const [visible, setVisible] = useState(false);
  const [coords, setCoords] = useState<Coords>({});
  const [tooltipWidth, setTooltipWidth] = useState<string>();
  const intervalCloseRef = useRef<ReturnType<typeof setTimeout> | null>();
  const intervalOpenRef = useRef<ReturnType<typeof setTimeout> | null>();
  const openDelay = props.openDelay ?? OPEN_DELAY;
  const closeDelay = props.closeDelay ?? CLOSE_DELAY;

  const position = props.position ?? "left-bottom";
  const trigger = props.trigger ?? "hover";
  const handlerRef = useRef<null | HTMLInputElement>(null);

  const updateTooltipCoords = useCallback(() => {
    const rect = handlerRef?.current?.getBoundingClientRect();

    if (rect) {
      setCoords({
        height: rect.height,
        width: rect.width,
        left: rect.x,
        top: rect.y + window.scrollY,
      });
      if (props.fitHandleWidth) {
        setTooltipWidth(`${rect.width}px`);
      }
    }
  }, [handlerRef, props.fitHandleWidth]);

  const onMouseEnter = useCallback(() => {
    if (trigger !== "hover" || IS_TOUCH) return;

    if (intervalCloseRef.current) {
      clearInterval(intervalCloseRef.current);
      intervalCloseRef.current = null;
    }
    if (!intervalOpenRef.current) {
      intervalOpenRef.current = setTimeout(() => {
        setVisible(true);
        intervalOpenRef.current = null;
<<<<<<< HEAD
      }, props.openDelay ?? TOOLTIP_OPEN_DELAY);
    }
    updateTooltipCoords();
  }, [setVisible, trigger, updateTooltipCoords, props.openDelay]);
=======
      }, openDelay);
    }
    updateTooltipCoords();
  }, [setVisible, intervalCloseRef, intervalOpenRef, trigger, updateTooltipCoords, openDelay]);
>>>>>>> ce7f3b60

  const onMouseClick = useCallback(
    (event: MouseEvent) => {
      if (props.shouldStopPropagation) {
        event.stopPropagation();
      }
      if (trigger !== "click" && !IS_TOUCH) return;
      if (intervalCloseRef.current) {
        clearInterval(intervalCloseRef.current);
        intervalCloseRef.current = null;
      }
      if (intervalOpenRef.current) {
        clearInterval(intervalOpenRef.current);
        intervalOpenRef.current = null;
      }
      updateTooltipCoords();

      if (props.closeOnDoubleClick) {
        setVisible((old) => !old);
      } else {
        setVisible(true);
      }
    },
    [props.closeOnDoubleClick, props.shouldStopPropagation, trigger, updateTooltipCoords]
  );

  const onMouseLeave = useCallback(() => {
    intervalCloseRef.current = setTimeout(() => {
      setVisible(false);
      intervalCloseRef.current = null;
<<<<<<< HEAD
    }, props.closeDelay ?? TOOLTIP_CLOSE_DELAY);
=======
    }, closeDelay);
>>>>>>> ce7f3b60
    if (intervalOpenRef.current) {
      clearInterval(intervalOpenRef.current);
      intervalOpenRef.current = null;
    }
    updateTooltipCoords();
<<<<<<< HEAD
  }, [setVisible, updateTooltipCoords, props.closeDelay]);
=======
  }, [setVisible, intervalCloseRef, updateTooltipCoords, closeDelay]);
>>>>>>> ce7f3b60

  const onHandleClick = useCallback((event: MouseEvent) => {
    event.preventDefault();
  }, []);

  const className = cx("Tooltip", props.className);
  const portalStyle = useMemo<CSSProperties>(() => ({ ...coords, position: "absolute" }), [coords]);
  const popupStyle = useMemo(() => ({ width: tooltipWidth }), [tooltipWidth]);

  return (
    <span className={className} onMouseEnter={onMouseEnter} onMouseLeave={onMouseLeave} onClick={onMouseClick}>
      <span
        className={cx({ "Tooltip-handle": !props.disableHandleStyle }, [props.handleClassName], { active: visible })}
        onClick={onHandleClick}
        ref={handlerRef}
      >
        {/* For onMouseLeave to work on disabled button https://github.com/react-component/tooltip/issues/18#issuecomment-411476678 */}
        {props.isHandlerDisabled ? <div className="Tooltip-disabled-wrapper">{props.handle}</div> : <>{props.handle}</>}
      </span>
      {visible && coords.left && (
        <Portal>
          <div style={portalStyle} className={props.portalClassName}>
            <div className={cx(["Tooltip-popup z-index-1001", position])} style={popupStyle}>
              {props.renderContent()}
            </div>
          </div>
        </Portal>
      )}
    </span>
  );
}<|MERGE_RESOLUTION|>--- conflicted
+++ resolved
@@ -22,8 +22,6 @@
   openDelay?: number;
   closeDelay?: number;
   shouldStopPropagation?: boolean;
-  openDelay?: number;
-  closeDelay?: number;
 };
 
 type Coords = {
@@ -39,8 +37,6 @@
   const [tooltipWidth, setTooltipWidth] = useState<string>();
   const intervalCloseRef = useRef<ReturnType<typeof setTimeout> | null>();
   const intervalOpenRef = useRef<ReturnType<typeof setTimeout> | null>();
-  const openDelay = props.openDelay ?? OPEN_DELAY;
-  const closeDelay = props.closeDelay ?? CLOSE_DELAY;
 
   const position = props.position ?? "left-bottom";
   const trigger = props.trigger ?? "hover";
@@ -73,17 +69,10 @@
       intervalOpenRef.current = setTimeout(() => {
         setVisible(true);
         intervalOpenRef.current = null;
-<<<<<<< HEAD
       }, props.openDelay ?? TOOLTIP_OPEN_DELAY);
     }
     updateTooltipCoords();
   }, [setVisible, trigger, updateTooltipCoords, props.openDelay]);
-=======
-      }, openDelay);
-    }
-    updateTooltipCoords();
-  }, [setVisible, intervalCloseRef, intervalOpenRef, trigger, updateTooltipCoords, openDelay]);
->>>>>>> ce7f3b60
 
   const onMouseClick = useCallback(
     (event: MouseEvent) => {
@@ -114,21 +103,13 @@
     intervalCloseRef.current = setTimeout(() => {
       setVisible(false);
       intervalCloseRef.current = null;
-<<<<<<< HEAD
     }, props.closeDelay ?? TOOLTIP_CLOSE_DELAY);
-=======
-    }, closeDelay);
->>>>>>> ce7f3b60
     if (intervalOpenRef.current) {
       clearInterval(intervalOpenRef.current);
       intervalOpenRef.current = null;
     }
     updateTooltipCoords();
-<<<<<<< HEAD
   }, [setVisible, updateTooltipCoords, props.closeDelay]);
-=======
-  }, [setVisible, intervalCloseRef, updateTooltipCoords, closeDelay]);
->>>>>>> ce7f3b60
 
   const onHandleClick = useCallback((event: MouseEvent) => {
     event.preventDefault();
