--- conflicted
+++ resolved
@@ -1,8 +1,13 @@
-<<<<<<< HEAD
-import React, { CSSProperties, MouseEvent, useCallback, useEffect, useMemo, useRef, useState } from "react";
-=======
-import React, { CSSProperties, MouseEvent, PropsWithChildren, useCallback, useMemo, useRef, useState } from "react";
->>>>>>> e9c66760
+import React, {
+  CSSProperties,
+  MouseEvent,
+  PropsWithChildren,
+  useCallback,
+  useEffect,
+  useMemo,
+  useRef,
+  useState,
+} from "react";
 import cx from "classnames";
 
 import "./Tooltip.scss";
@@ -30,13 +35,9 @@
   openDelay?: number;
   closeDelay?: number;
   shouldStopPropagation?: boolean;
-<<<<<<< HEAD
   maxAllowedWidth?: number;
-};
-=======
   disabled?: boolean;
 }>;
->>>>>>> e9c66760
 
 type Coords = {
   height?: number;
@@ -61,6 +62,8 @@
   closeDelay = TOOLTIP_CLOSE_DELAY,
   shouldStopPropagation,
   maxAllowedWidth,
+  disabled,
+  children,
 }: Props) {
   const [visible, setVisible] = useState(false);
   const [coords, setCoords] = useState<Coords>({});
@@ -72,6 +75,7 @@
   const popupRef = useRef<HTMLDivElement>(null);
 
   const [computedPlacement, setComputedPlacement] = useState<TooltipPosition | undefined>(position);
+
   useEffect(() => {
     async function computeTooltipPlacement() {
       if (!handlerRef.current || !popupRef.current) return;
@@ -189,17 +193,13 @@
         ref={handlerRef}
       >
         {/* For onMouseLeave to work on disabled button https://github.com/react-component/tooltip/issues/18#issuecomment-411476678 */}
-<<<<<<< HEAD
-        {isHandlerDisabled ? <div className="Tooltip-disabled-wrapper">{handle}</div> : <>{handle}</>}
-=======
-        {props.isHandlerDisabled ? (
-          <div className="Tooltip-disabled-wrapper">{props.handle || props.children}</div>
+        {isHandlerDisabled ? (
+          <div className="Tooltip-disabled-wrapper">{handle || children}</div>
         ) : (
-          <>{props.handle || props.children}</>
+          <>{handle || children}</>
         )}
->>>>>>> e9c66760
       </span>
-      {visible && coords.left && !props.disabled && (
+      {visible && coords.left && !disabled && (
         <Portal>
           <div style={portalStyle} className={portalClassName}>
             <div ref={popupRef} className={cx(["Tooltip-popup z-index-1001", computedPlacement])} style={popupStyle}>
