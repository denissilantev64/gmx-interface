--- conflicted
+++ resolved
@@ -59,11 +59,7 @@
   const className = cx("Tooltip", props.className);
   return (
     <span className={className} onMouseEnter={onMouseEnter} onMouseLeave={onMouseLeave} onClick={onMouseClick}>
-<<<<<<< HEAD
       <span className={cx({'Tooltip-handle': !props.disableHandleStyle}, [props.handleClassName], {'active': visible})}>
-=======
-      <span className={cx({ "Tooltip-handle": !props.disableHandleStyle }, [props.handleClassName])}>
->>>>>>> 772dfe4e
         {props.handle}
       </span>
       {visible && <div className={cx(["Tooltip-popup", position])}>{props.renderContent()}</div>}
