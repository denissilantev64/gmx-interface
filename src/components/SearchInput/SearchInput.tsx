--- conflicted
+++ resolved
@@ -11,14 +11,11 @@
   className?: string;
   placeholder?: string;
   size?: "s" | "m";
-<<<<<<< HEAD
-  qa?: string;
-=======
   /**
    * If not provided, will be set to true on small screens
    */
   autoFocus?: boolean;
->>>>>>> 9297f963
+  qa?: string;
 };
 
 const STYLE = {
@@ -31,13 +28,9 @@
   onKeyDown,
   className,
   placeholder,
-<<<<<<< HEAD
-  size = "m",
-  qa = "search-input",
-=======
   autoFocus,
   size = "m",
->>>>>>> 9297f963
+  qa = "token-search-input",
 }: Props) {
   const isSmallerScreen = useMedia("(max-width: 700px)");
   const classNames = cx("Search-input", `Search-input_size_${size}`, className);
