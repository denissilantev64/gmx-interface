import { t } from "@lingui/macro";
<<<<<<< HEAD
import cx from "classnames";
import { useEffect, useMemo, useState } from "react";
import { usePrevious } from "react-use";

=======
>>>>>>> 5ff8b25f
import TVChartContainer, { ChartLine } from "components/TVChartContainer/TVChartContainer";
import { convertTokenAddress, getPriceDecimals } from "config/tokens";
import { SUPPORTED_RESOLUTIONS_V2 } from "config/tradingview";
import {
  useOrdersInfoData,
  usePositionsInfoData,
  useTokensData,
} from "context/SyntheticsStateContext/hooks/globalsHooks";
import { selectChartToken } from "context/SyntheticsStateContext/selectors/chartSelectors";
import { selectSelectedMarketPriceDecimals } from "context/SyntheticsStateContext/selectors/statsSelectors";
import { selectTradeboxSetToTokenAddress } from "context/SyntheticsStateContext/selectors/tradeboxSelectors";
import { useSelector } from "context/SyntheticsStateContext/utils";

import { PositionOrderInfo, isIncreaseOrderType, isSwapOrderType } from "domain/synthetics/orders";
import { getTokenData } from "domain/synthetics/tokens";
import { useOracleKeeperFetcher } from "domain/synthetics/tokens/useOracleKeeperFetcher";
import { SyntheticsTVDataProvider } from "domain/synthetics/tradingview/SyntheticsTVDataProvider";
import { Token } from "domain/tokens";

import { useChainId } from "lib/chains";
import { CHART_PERIODS, USD_DECIMALS } from "lib/legacy";
import { useLocalStorageSerializeKey } from "lib/localStorage";
<<<<<<< HEAD
import { formatAmount, formatUsd, numberWithCommas } from "lib/numbers";

import ChartTokenSelector from "../ChartTokenSelector/ChartTokenSelector";
=======
import { formatAmount } from "lib/numbers";
import { useEffect, useMemo, useState } from "react";
import { TVChartHeader } from "./TVChartHeader";
>>>>>>> 5ff8b25f

import "./TVChart.scss";
import { useMedia } from "react-use";

const DEFAULT_PERIOD = "5m";

export function TVChart() {
  const chartToken = useSelector(selectChartToken);
  const ordersInfo = useOrdersInfoData();
  const tokensData = useTokensData();
  const positionsInfo = usePositionsInfoData();

  const { chainId } = useChainId();
  const oracleKeeperFetcher = useOracleKeeperFetcher(chainId);
  const [dataProvider, setDataProvider] = useState<SyntheticsTVDataProvider>();
  const chartTokenAddress = chartToken?.address;

  let [period, setPeriod] = useLocalStorageSerializeKey([chainId, "Chart-period-v2"], DEFAULT_PERIOD);

  if (!period || !(period in CHART_PERIODS)) {
    period = DEFAULT_PERIOD;
  }

  const oraclePriceDecimals = useSelector(selectSelectedMarketPriceDecimals);

  const setToTokenAddress = useSelector(selectTradeboxSetToTokenAddress);

  const chartLines = useMemo(() => {
    if (!chartTokenAddress) {
      return [];
    }

    const orderLines: ChartLine[] = Object.values(ordersInfo || {})
      .filter((order) => {
        if (isSwapOrderType(order.orderType)) {
          return false;
        }

        const positionOrder = order as PositionOrderInfo;

        return (
          positionOrder.marketInfo &&
          positionOrder.triggerPrice !== undefined &&
          convertTokenAddress(chainId, positionOrder.marketInfo.indexTokenAddress, "wrapped") ===
            convertTokenAddress(chainId, chartTokenAddress, "wrapped")
        );
      })
      .map((order) => {
        const positionOrder = order as PositionOrderInfo;
        const priceDecimal = getPriceDecimals(chainId, positionOrder.indexToken.symbol);

        const longOrShortText = order.isLong ? t`Long` : t`Short`;
        const orderTypeText = isIncreaseOrderType(order.orderType) ? t`Inc.` : t`Dec.`;
        const tokenSymbol = getTokenData(tokensData, positionOrder.marketInfo.indexTokenAddress, "native")?.symbol;

        return {
          title: `${longOrShortText} ${orderTypeText} ${tokenSymbol}`,
          price: parseFloat(formatAmount(positionOrder.triggerPrice, USD_DECIMALS, priceDecimal)),
        };
      });

    const positionLines = Object.values(positionsInfo || {}).reduce((acc, position) => {
      const priceDecimal = getPriceDecimals(chainId, position.indexToken.symbol);
      if (
        position.marketInfo &&
        convertTokenAddress(chainId, position.marketInfo.indexTokenAddress, "wrapped") ===
          convertTokenAddress(chainId, chartTokenAddress, "wrapped")
      ) {
        const longOrShortText = position.isLong ? t`Long` : t`Short`;
        const tokenSymbol = getTokenData(tokensData, position.marketInfo?.indexTokenAddress, "native")?.symbol;
        const liquidationPrice = formatAmount(position?.liquidationPrice, USD_DECIMALS, priceDecimal);

        acc.push({
          title: t`Open ${longOrShortText} ${tokenSymbol}`,
          price: parseFloat(formatAmount(position.entryPrice, USD_DECIMALS, priceDecimal)),
        });
        if (liquidationPrice && liquidationPrice !== "NA") {
          acc.push({
            title: t`Liq. ${longOrShortText} ${tokenSymbol}`,
            price: parseFloat(liquidationPrice),
          });
        }
      }

      return acc;
    }, [] as ChartLine[]);

    return orderLines.concat(positionLines);
  }, [chainId, chartTokenAddress, ordersInfo, positionsInfo, tokensData]);

  function onSelectChartToken(token: Token) {
    setToTokenAddress(token.address);
  }

  const previousChainId = usePrevious(chainId);

  useEffect(() => {
    if (chainId !== previousChainId) {
      dataProvider?.finalize();
    }
  }, [chainId, previousChainId, dataProvider]);

  useEffect(() => {
    if (!chainId) {
      return;
    }

    const dataProvider = new SyntheticsTVDataProvider({
      resolutions: SUPPORTED_RESOLUTIONS_V2,
      oracleFetcher: oracleKeeperFetcher,
      chainId,
    });
    setDataProvider(dataProvider);

    return () => {
      dataProvider.finalize();
    };
  }, [oracleKeeperFetcher, chainId]);

  useEffect(
    function updatePeriod() {
      if (!period || !(period in CHART_PERIODS)) {
        setPeriod(DEFAULT_PERIOD);
      }
    },
    [period, setPeriod]
  );

  const chartTokenProp = useMemo(
    () =>
      chartToken
        ? {
            symbol: chartToken.symbol,
            ...chartToken.prices,
          }
        : {
            symbol: "",
            minPrice: 0n,
            maxPrice: 0n,
          },
    [chartToken]
  );

  const isMobile = useMedia("(max-width: 700px)");

  return (
    <div className="ExchangeChart tv">
      <TVChartHeader isMobile={isMobile} />
      <div className="ExchangeChart-bottom App-box App-box-border">
        {chartToken && (
          <TVChartContainer
            chartLines={chartLines}
            symbol={chartToken.symbol}
            chainId={chainId}
            onSelectToken={onSelectChartToken}
            dataProvider={dataProvider}
            period={period}
            setPeriod={setPeriod}
            chartToken={chartTokenProp}
            supportedResolutions={SUPPORTED_RESOLUTIONS_V2}
            oraclePriceDecimals={oraclePriceDecimals}
          />
        )}
      </div>
    </div>
  );
}<|MERGE_RESOLUTION|>--- conflicted
+++ resolved
@@ -1,11 +1,7 @@
 import { t } from "@lingui/macro";
-<<<<<<< HEAD
-import cx from "classnames";
 import { useEffect, useMemo, useState } from "react";
-import { usePrevious } from "react-use";
+import { usePrevious, useMedia } from "react-use";
 
-=======
->>>>>>> 5ff8b25f
 import TVChartContainer, { ChartLine } from "components/TVChartContainer/TVChartContainer";
 import { convertTokenAddress, getPriceDecimals } from "config/tokens";
 import { SUPPORTED_RESOLUTIONS_V2 } from "config/tradingview";
@@ -28,18 +24,11 @@
 import { useChainId } from "lib/chains";
 import { CHART_PERIODS, USD_DECIMALS } from "lib/legacy";
 import { useLocalStorageSerializeKey } from "lib/localStorage";
-<<<<<<< HEAD
-import { formatAmount, formatUsd, numberWithCommas } from "lib/numbers";
+import { formatAmount } from "lib/numbers";
 
-import ChartTokenSelector from "../ChartTokenSelector/ChartTokenSelector";
-=======
-import { formatAmount } from "lib/numbers";
-import { useEffect, useMemo, useState } from "react";
 import { TVChartHeader } from "./TVChartHeader";
->>>>>>> 5ff8b25f
 
 import "./TVChart.scss";
-import { useMedia } from "react-use";
 
 const DEFAULT_PERIOD = "5m";
 
