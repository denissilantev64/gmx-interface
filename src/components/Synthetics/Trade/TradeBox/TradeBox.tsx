import { Trans, t } from "@lingui/macro";
import cx from "classnames";
import BuyInputSection from "components/BuyInputSection/BuyInputSection";
import Checkbox from "components/Checkbox/Checkbox";
import { Dropdown, DropdownOption } from "components/Dropdown/Dropdown";
import { LeverageSlider } from "components/LeverageSlider/LeverageSlider";
import { SubmitButton } from "components/SubmitButton/SubmitButton";
import Tab from "components/Tab/Tab";
import TokenSelector from "components/TokenSelector/TokenSelector";
import {
  KEEP_LEVERAGE_FOR_DECREASE_KEY,
  LEVERAGE_ENABLED_KEY,
  LEVERAGE_OPTION_KEY,
  SLIPPAGE_BPS_KEY,
  SYNTHETICS_ACCEPTABLE_PRICE_IMPACT_BPS_KEY,
} from "config/localStorage";
import { convertTokenAddress, getToken } from "config/tokens";
import {
  MarketInfo,
  getAvailableUsdLiquidityForCollateral,
  getAvailableUsdLiquidityForPosition,
  getMostLiquidMarketForPosition,
  getMostLiquidMarketForSwap,
  getTokenPoolType,
  useMarketsInfo,
} from "domain/synthetics/markets";
import { AggregatedOrdersData, OrderType, getAcceptablePrice } from "domain/synthetics/orders";
import {
  AggregatedPositionData,
  AggregatedPositionsData,
  formatLeverage,
  getMarkPrice,
} from "domain/synthetics/positions";
import { TokensRatio, getTokenData, getTokensRatioByPrice, useAvailableTokensData } from "domain/synthetics/tokens";
import {
  getDecreasePositionTradeParams,
  getIncreasePositionTradeParams,
  getSwapTradeParams,
  getTradeFlags,
  useAvailableSwapOptions,
  useSwapRoute,
  useTokenInput,
} from "domain/synthetics/trade";
import { BigNumber } from "ethers";
import longImg from "img/long.svg";
import shortImg from "img/short.svg";
import swapImg from "img/swap.svg";
import { useChainId } from "lib/chains";
import {
  BASIS_POINTS_DIVISOR,
  DEFAULT_HIGHER_SLIPPAGE_AMOUNT,
  DEFAULT_SLIPPAGE_AMOUNT,
  MAX_ALLOWED_LEVERAGE,
  USD_DECIMALS,
} from "lib/legacy";
import { useLocalStorageSerializeKey } from "lib/localStorage";
import {
  bigNumberify,
  expandDecimals,
  formatAmount,
  formatPercentage,
  formatTokenAmount,
  formatUsd,
  parseValue,
} from "lib/numbers";
import { useEffect, useMemo, useState } from "react";
import { IoMdSwap } from "react-icons/io";
import { MarketCard } from "../../MarketCard/MarketCard";

import { TradeFeesRow } from "components/Synthetics/TradeFeesRow/TradeFeesRow";
import { ValueTransition } from "components/ValueTransition/ValueTransition";

import {
  estimateExecuteDecreaseOrderGasLimit,
  estimateExecuteIncreaseOrderGasLimit,
  estimateExecuteSwapOrderGasLimit,
  getCappedPositionImpactUsd,
  getExecutionFee,
  getPriceImpactForPosition,
  useGasPrice,
} from "domain/synthetics/fees";
import { SwapCard } from "../../SwapCard/SwapCard";

import { SwapTradeParams, TradeMode, TradeType } from "domain/synthetics/trade/types";

import { OrderStatus } from "components/Synthetics/OrderStatus/OrderStatus";
import Tooltip from "components/Tooltip/Tooltip";
import { IS_NETWORK_DISABLED, getChainName } from "config/chains";
import { useGasLimits } from "domain/synthetics/fees";
import { usePositionsConstants } from "domain/synthetics/positions/usePositionsConstants";
import { usePrevious } from "lib/usePrevious";
import { AiOutlineEdit } from "react-icons/ai";
import { AcceptbablePriceImpactEditor } from "../AcceptablePriceImpactEditor/AcceptablePriceImpactEditor";
import { ConfirmationBox } from "../ConfirmationBox/ConfirmationBox";

import { useWeb3React } from "@web3-react/core";
import ExchangeInfoRow from "components/Exchange/ExchangeInfoRow";
import { ClaimModal } from "components/Synthetics/ClaimModal/ClaimModal";
import { ClaimableCard } from "components/Synthetics/ClaimableCard/ClaimableCard";
import { DEFAULT_ACCEPABLE_PRICE_IMPACT_BPS } from "config/factors";
import { getByKey } from "lib/objects";
import "./TradeBox.scss";

type Props = {
  tradeType?: TradeType;
  tradeMode?: TradeMode;
  fromTokenAddress?: string;
  toTokenAddress?: string;
  marketAddress?: string;
  collateralAddress?: string;
  savedIsPnlInLeverage: boolean;
  ordersData: AggregatedOrdersData;
  positionsData: AggregatedPositionsData;
  existingPosition?: AggregatedPositionData;
  shouldDisableValidation?: boolean;
  onSelectFromTokenAddress: (fromTokenAddress?: string) => void;
  onSelectToTokenAddress: (toTokenAddress?: string) => void;
  onSelectTradeType: (tradeType: TradeType) => void;
  onSelectTradeMode: (tradeMode: TradeMode) => void;
  setPendingTxns: (txns: any) => void;
  onSelectMarketAddress: (marketAddress?: string) => void;
  onSelectCollateralAddress: (collateralAddress?: string) => void;
  onConnectWallet: () => void;
};

const tradeTypeIcons = {
  [TradeType.Long]: longImg,
  [TradeType.Short]: shortImg,
  [TradeType.Swap]: swapImg,
};

const avaialbleModes = {
  [TradeType.Long]: [TradeMode.Market, TradeMode.Limit, TradeMode.Trigger],
  [TradeType.Short]: [TradeMode.Market, TradeMode.Limit, TradeMode.Trigger],
  [TradeType.Swap]: [TradeMode.Market, TradeMode.Limit],
};

export function TradeBox(p: Props) {
  const {
    tradeType,
    tradeMode,
    fromTokenAddress,
    toTokenAddress,
    marketAddress,
    collateralAddress,
    existingPosition,
    ordersData,
    positionsData,
    savedIsPnlInLeverage,
    shouldDisableValidation,
    onSelectTradeType,
    onSelectTradeMode,
    onSelectFromTokenAddress,
    onSelectToTokenAddress,
    onSelectMarketAddress,
    onSelectCollateralAddress,
    onConnectWallet,
    setPendingTxns,
  } = p;

  const { chainId } = useChainId();
  const { account } = useWeb3React();
  const { tokensData, isLoading: isTokensLoading } = useAvailableTokensData(chainId);

  const { marketsInfoData, isLoading: isMarketsInfoLoading } = useMarketsInfo(chainId);

  const { gasPrice } = useGasPrice(chainId);
  const { gasLimits } = useGasLimits(chainId);
  const { maxLeverage, minCollateralUsd } = usePositionsConstants(chainId);

  const isDataLoading = isTokensLoading || isMarketsInfoLoading;

  const tradeTypeLabels = {
    [TradeType.Long]: t`Long`,
    [TradeType.Short]: t`Short`,
    [TradeType.Swap]: t`Swap`,
  };

  const tradeModeLabels = {
    [TradeMode.Market]: t`Market`,
    [TradeMode.Limit]: t`Limit`,
    [TradeMode.Trigger]: t`Trigger`,
  };

  const { isLong, isSwap, isShort, isPosition, isIncrease, isTrigger, isMarket, isLimit } = getTradeFlags(
    tradeType!,
    tradeMode!
  );

  const prevIsISwap = usePrevious(isSwap);

  const [isClaiming, setIsClaiming] = useState(false);

  const [stage, setStage] = useState<"trade" | "confirmation" | "processing">("trade");
  const [focusedInput, setFocusedInput] = useState<"from" | "to">();

  const fromTokenInput = useTokenInput(tokensData, {
    priceType: "min",
    tokenAddress: fromTokenAddress,
  });

  const toTokenInput = useTokenInput(tokensData, {
    priceType: isShort ? "min" : "max",
    tokenAddress: toTokenAddress,
  });

  const prevToTokenAddress = usePrevious(toTokenInput.tokenAddress);
  const isToTokenChanged = prevToTokenAddress !== toTokenInput.tokenAddress;

  const collateralToken = getTokenData(tokensData, collateralAddress);
  const indexToken = getTokenData(tokensData, toTokenInput.token?.address);

  const [closeSizeInputValue, setCloseSizeInputValue] = useState("");
  const closeSizeUsd = parseValue(closeSizeInputValue || "0", USD_DECIMALS)!;

  const [triggerPriceInputValue, setTriggerPriceInputValue] = useState<string>("");
  const triggerPrice = parseValue(triggerPriceInputValue, USD_DECIMALS);
  const markPrice = getMarkPrice(indexToken?.prices, isIncrease, isLong);

  const [triggerRatioInputValue, setTriggerRatioInputValue] = useState<string>("");

  const markRatio =
    fromTokenInput.token &&
    toTokenInput.token &&
    getTokensRatioByPrice({
      fromToken: fromTokenInput.token,
      toToken: toTokenInput.token,
      fromPrice: fromTokenInput.token.prices.minPrice,
      toPrice: toTokenInput.token.prices.maxPrice,
    });

  const triggerRatio = useMemo(() => {
    if (!markRatio) return undefined;

    const ratio = parseValue(triggerRatioInputValue, USD_DECIMALS);

    return {
      ratio: ratio?.gt(0) ? ratio : markRatio.ratio,
      largestAddress: markRatio.largestAddress,
      smallestAddress: markRatio.smallestAddress,
    } as TokensRatio;
  }, [markRatio, triggerRatioInputValue]);

  const [leverageOption, setLeverageOption] = useLocalStorageSerializeKey([chainId, LEVERAGE_OPTION_KEY], 2);
  const [isLeverageEnabled, setIsLeverageEnabled] = useLocalStorageSerializeKey([chainId, LEVERAGE_ENABLED_KEY], true);
  const [keepLeverage, setKeepLeverage] = useLocalStorageSerializeKey([chainId, KEEP_LEVERAGE_FOR_DECREASE_KEY], true);
  const leverage = bigNumberify(parseInt(String(Number(leverageOption!) * BASIS_POINTS_DIVISOR)));

  const [savedSlippageAmount] = useLocalStorageSerializeKey([chainId, SLIPPAGE_BPS_KEY], DEFAULT_SLIPPAGE_AMOUNT);
  const [isHigherSlippageAllowed, setIsHigherSlippageAllowed] = useState(false);
  let allowedSlippage = savedSlippageAmount;
  if (isHigherSlippageAllowed) {
    allowedSlippage = DEFAULT_HIGHER_SLIPPAGE_AMOUNT;
  }

  const [isAcceptablePriceImpactEditing, setIsAcceptablePriceImpactEditing] = useState(false);
  const [savedAcceptablePriceImpactBps, saveAcceptablePriceImpactBps] = useLocalStorageSerializeKey(
    [chainId, SYNTHETICS_ACCEPTABLE_PRICE_IMPACT_BPS_KEY],
    DEFAULT_ACCEPABLE_PRICE_IMPACT_BPS
  );
  const acceptablePriceImpactBps = bigNumberify(savedAcceptablePriceImpactBps!);

  const { availableSwapTokens, availableIndexTokens, availablePositionCollaterals, infoTokens } =
    useAvailableSwapOptions({
      selectedIndexTokenAddress: isPosition ? toTokenInput.tokenAddress : undefined,
    });

  const availableMarkets: MarketInfo[] = useMemo(() => {
    if (!toTokenAddress) return [];

    let markets = Object.values(marketsInfoData);

    if (isSwap) {
      return markets;
    }

    markets = Object.values(marketsInfoData).filter(
      (market) => market.indexTokenAddress === convertTokenAddress(chainId, toTokenAddress, "wrapped")
    );

    return markets;
  }, [chainId, isSwap, marketsInfoData, toTokenAddress]);

  const marketsOptions: DropdownOption[] = availableMarkets.map((marketInfo) => ({
    label: marketInfo.name,
    value: marketInfo.marketTokenAddress,
  }));

  const selectedMarket = getByKey(marketsInfoData, marketAddress);
  const prevMarketAddress = usePrevious(marketAddress);
  const isMarketChanged = prevMarketAddress !== marketAddress;

  const swapRoute = useSwapRoute({
    fromTokenAddress: fromTokenInput.tokenAddress,
    toTokenAddress: isPosition ? collateralAddress : toTokenInput.tokenAddress,
  });

  const isWrapOrUnwrap = useMemo(() => {
    if (!isSwap) {
      return false;
    }

    return (
      (fromTokenInput.token?.isNative && toTokenInput.token?.isWrapped) ||
      (fromTokenInput.token?.isWrapped && toTokenInput.token?.isNative)
    );
  }, [
    fromTokenInput.token?.isNative,
    fromTokenInput.token?.isWrapped,
    isSwap,
    toTokenInput.token?.isNative,
    toTokenInput.token?.isWrapped,
  ]);

  const { swapParams, increasePositionParams, decreasePositionParams } = useMemo(
    function getTradeParams() {
      if (isWrapOrUnwrap) {
        if (!fromTokenInput.token?.prices || !toTokenInput.token?.prices) {
          return {};
        }

        const tokenAmount = focusedInput === "from" ? fromTokenInput.tokenAmount : toTokenInput.tokenAmount;
        const usdAmount = focusedInput === "from" ? fromTokenInput.usdAmount : toTokenInput.usdAmount;

        const swapParams: SwapTradeParams = {
          amountIn: tokenAmount,
          usdIn: usdAmount,
          amountOut: tokenAmount,
          usdOut: usdAmount,
          swapPathStats: undefined,
          tokenIn: fromTokenInput.token,
          tokenOut: toTokenInput.token,
          tokenInPrice: fromTokenInput.token.prices?.minPrice,
          tokenOutPrice: toTokenInput.token.prices?.minPrice,
          minOutputAmount: tokenAmount,
        };

        return {
          swapParams,
        };
      }

      if (isSwap) {
        if (!fromTokenInput.token || !toTokenInput.token) return {};

        const swapParams = getSwapTradeParams({
          tokenIn: fromTokenInput.token,
          tokenOut: toTokenInput.token,
          tokenInAmount: focusedInput === "from" ? fromTokenInput.tokenAmount : undefined,
          tokenOutAmount: focusedInput === "to" ? toTokenInput.tokenAmount : undefined,
          triggerRatio: triggerRatio,
          isLimit,
          findSwapPath: swapRoute.findSwapPath,
        });

        return {
          swapParams,
        };
      }

      if (isIncrease) {
        if (!fromTokenInput.token || !toTokenInput.token || !collateralToken || !selectedMarket) return {};

        const increasePositionParams = getIncreasePositionTradeParams({
          marketInfo: selectedMarket,
          initialCollateralToken: fromTokenInput.token,
          collateralToken: collateralToken,
          indexToken: toTokenInput.token,
          initialCollateralAmount: focusedInput === "from" ? fromTokenInput.tokenAmount : undefined,
          indexTokenAmount: focusedInput === "to" ? toTokenInput.tokenAmount : undefined,
          isLong,
          leverage: isLeverageEnabled ? leverage : undefined,
          triggerPrice,
          showPnlInLeverage: savedIsPnlInLeverage,
          allowedSlippage,
          acceptablePriceImpactBps,
          isLimit,
          existingPosition,
          maxLeverage,
          findSwapPath: swapRoute.findSwapPath,
        });

        return {
          increasePositionParams,
        };
      }

      if (isTrigger) {
        if (!collateralToken || !selectedMarket) return {};

        const decreasePositionParams = getDecreasePositionTradeParams({
          marketInfo: selectedMarket,
          collateralToken: collateralToken,
          receiveToken: collateralToken,
          existingPosition,
          sizeDeltaUsd: closeSizeUsd,
          triggerPrice,
          keepLeverage,
          showPnlInLeverage: savedIsPnlInLeverage,
          allowedSlippage,
          acceptablePriceImpactBps,
          maxLeverage,
          isTrigger,
          isLong,
        });

        return {
          decreasePositionParams,
        };
      }

      return {};
    },
    [
      acceptablePriceImpactBps,
      allowedSlippage,
      closeSizeUsd,
      collateralToken,
      existingPosition,
      focusedInput,
      fromTokenInput.token,
      fromTokenInput.tokenAmount,
      fromTokenInput.usdAmount,
      isIncrease,
      isLeverageEnabled,
      isLimit,
      isLong,
      isSwap,
      isTrigger,
      isWrapOrUnwrap,
      keepLeverage,
      leverage,
      maxLeverage,
      savedIsPnlInLeverage,
      selectedMarket,
      swapRoute.findSwapPath,
      toTokenInput.token,
      toTokenInput.tokenAmount,
      toTokenInput.usdAmount,
      triggerPrice,
      triggerRatio,
    ]
  );

  const { swapOutLiquidity, positionCollateralLiquidity, longLiquidity, shortLiquidity } = useMemo(() => {
    if (!selectedMarket) return {};

    return {
      swapOutLiquidity: toTokenInput.tokenAddress
        ? getAvailableUsdLiquidityForCollateral(
            selectedMarket,
            getTokenPoolType(selectedMarket, toTokenInput.tokenAddress) === "long"
          )
        : undefined,
      positionCollateralLiquidity: collateralAddress
        ? getAvailableUsdLiquidityForCollateral(
            selectedMarket,
            getTokenPoolType(selectedMarket, collateralAddress) === "long"
          )
        : undefined,
      longLiquidity: getAvailableUsdLiquidityForPosition(selectedMarket, true),
      shortLiquidity: getAvailableUsdLiquidityForPosition(selectedMarket, false),
    };
  }, [collateralAddress, selectedMarket, toTokenInput.tokenAddress]);

  const mostLiquidSwapMarket = useMemo(() => {
    if (!toTokenInput.tokenAddress) {
      return undefined;
    }

    return getMostLiquidMarketForSwap(availableMarkets, toTokenInput.tokenAddress);
  }, [availableMarkets, toTokenInput.tokenAddress]);

  const isOutPositionLiquidity = isIncrease
    ? isLong
      ? longLiquidity?.lt(increasePositionParams?.sizeDeltaUsd || 0)
      : shortLiquidity?.lt(increasePositionParams?.sizeDeltaUsd || 0)
    : false;

  const optimalPositionMarkets = useMemo(() => {
    const result: {
      marketWithPosition?: MarketInfo;
      collateralWithPosition?: string;
      maxLiquidityMarket?: MarketInfo;
      minPriceImpactMarket?: MarketInfo;
      minAcceptablePriceImpactBps?: BigNumber;
      noSufficientLiquidityInAnyMarket?: boolean;
      shouldShowMarketTooltip?: boolean;
      shouldShowCollateralTooltip?: boolean;
    } = {};

    if (!isPosition || isDataLoading || !toTokenAddress) {
      return result;
    }

    if (isTrigger) {
      if (!existingPosition) {
        const positions = Object.values(positionsData);
        const availablePosition = positions.find(
          (pos) =>
            pos.isLong === isLong && availableMarkets.some((market) => market.marketTokenAddress === pos.marketAddress)
        );

        if (availablePosition) {
          result.marketWithPosition = getByKey(marketsInfoData, availablePosition.marketAddress);
          result.collateralWithPosition = availablePosition.collateralTokenAddress;
        }
      }

      result.shouldShowMarketTooltip =
        Boolean(result.marketWithPosition) && marketAddress !== result.marketWithPosition?.marketTokenAddress;

      result.shouldShowCollateralTooltip =
        Boolean(result.collateralWithPosition) &&
        marketAddress === result.marketWithPosition?.marketTokenAddress &&
        collateralAddress !== result.collateralWithPosition;

      return result;
    }

    result.maxLiquidityMarket = getMostLiquidMarketForPosition(availableMarkets, toTokenAddress, undefined, isLong);

    // initialize with default value;
    const sizeDeltaUsd = increasePositionParams?.sizeDeltaUsd || expandDecimals(1000, USD_DECIMALS)!;

    let liquidMarkets = availableMarkets.filter((marketInfo) => {
      const liquidity = getAvailableUsdLiquidityForPosition(marketInfo, isLong);

      return liquidity?.gt(sizeDeltaUsd);
    });

    if (!liquidMarkets.length) {
      result.noSufficientLiquidityInAnyMarket = true;
      result.shouldShowMarketTooltip = true;

      return result;
    }

    if (!existingPosition) {
      const positions = Object.values(positionsData);
      const availablePosition = positions.find(
        (pos) =>
          pos.isLong === isLong && liquidMarkets.some((market) => market.marketTokenAddress === pos.marketAddress)
      );

      if (availablePosition) {
        result.marketWithPosition = getByKey(marketsInfoData, availablePosition.marketAddress);
        result.collateralWithPosition = availablePosition.collateralTokenAddress;
      }
    }

    let minPriceImpactMarket: MarketInfo | undefined = undefined;
    let minNegativePriceImpactDeltaUsd: BigNumber | undefined = undefined;

    for (const market of liquidMarkets) {
      let priceImpactDeltaUsd = getPriceImpactForPosition(market, sizeDeltaUsd, isLong);

      if (!priceImpactDeltaUsd) {
        continue;
      }

      priceImpactDeltaUsd = getCappedPositionImpactUsd(market, priceImpactDeltaUsd, sizeDeltaUsd);

      if (
        !minNegativePriceImpactDeltaUsd ||
        !minPriceImpactMarket ||
        priceImpactDeltaUsd.gt(minNegativePriceImpactDeltaUsd)
      ) {
        minNegativePriceImpactDeltaUsd = priceImpactDeltaUsd;
        minPriceImpactMarket = market;
      }
    }

    if (
      minPriceImpactMarket &&
      minNegativePriceImpactDeltaUsd &&
      minNegativePriceImpactDeltaUsd.gt(increasePositionParams?.positionPriceImpactDeltaUsd || 0) &&
      minPriceImpactMarket.marketTokenAddress !== selectedMarket?.marketTokenAddress
    ) {
      result.minPriceImpactMarket = minPriceImpactMarket;

      const acceptablePriceData = getAcceptablePrice({
        isIncrease: true,
        isLong,
        sizeDeltaUsd,
        indexPrice: markPrice,
        acceptablePriceImpactBps: isLimit ? acceptablePriceImpactBps : undefined,
        priceImpactDeltaUsd: minNegativePriceImpactDeltaUsd,
        allowedSlippage: isMarket ? allowedSlippage : 0,
      })!;

      result.minAcceptablePriceImpactBps = acceptablePriceData.acceptablePriceImpactBps;
    }

    result.shouldShowMarketTooltip =
      (Boolean(result.marketWithPosition) && marketAddress !== result.marketWithPosition?.marketTokenAddress) ||
      Boolean(result.minPriceImpactMarket);

    result.shouldShowCollateralTooltip =
      Boolean(result.collateralWithPosition) &&
      marketAddress === result.marketWithPosition?.marketTokenAddress &&
      collateralAddress !== result.collateralWithPosition;

    return result;
  }, [
    acceptablePriceImpactBps,
    allowedSlippage,
    availableMarkets,
    collateralAddress,
    existingPosition,
    increasePositionParams?.positionPriceImpactDeltaUsd,
    increasePositionParams?.sizeDeltaUsd,
    isDataLoading,
    isLimit,
    isLong,
    isMarket,
    isPosition,
    isTrigger,
    markPrice,
    marketAddress,
    marketsInfoData,
    positionsData,
    selectedMarket?.marketTokenAddress,
    toTokenAddress,
  ]);

  const fees = swapParams?.fees || increasePositionParams?.fees || decreasePositionParams?.fees;
  const feesType = (() => {
    if (isSwap) return "swap";
    if (isIncrease) return "open";
    return "close";
  })();

  const executionFee = useMemo(() => {
    if (!gasLimits || !gasPrice) return undefined;

    let estimatedGas: BigNumber | undefined;

    if (isSwap) {
      estimatedGas = estimateExecuteSwapOrderGasLimit(gasLimits, {
        swapPath: swapParams?.swapPathStats?.swapPath,
      });
    }

    if (isIncrease) {
      estimatedGas = estimateExecuteIncreaseOrderGasLimit(gasLimits, {
        swapPath: increasePositionParams?.swapPathStats?.swapPath,
      });
    }

    if (isTrigger) {
      estimatedGas = estimateExecuteDecreaseOrderGasLimit(gasLimits, {});
    }

    if (!estimatedGas) return undefined;

    return getExecutionFee(chainId, gasLimits, tokensData, estimatedGas, gasPrice);
  }, [
    chainId,
    gasLimits,
    gasPrice,
    increasePositionParams?.swapPathStats?.swapPath,
    isIncrease,
    isSwap,
    isTrigger,
    swapParams?.swapPathStats?.swapPath,
    tokensData,
  ]);

  useEffect(
    function updateInputAmounts() {
      if (isSwap !== prevIsISwap) {
        setFocusedInput("from");
        fromTokenInput.setInputValue("");
        return;
      }

      if (isSwap && swapParams) {
        if (focusedInput === "from") {
          toTokenInput.setValueByTokenAmount(swapParams.amountOut);
        } else {
          fromTokenInput.setValueByTokenAmount(swapParams.amountIn);
        }
      }

      if (isIncrease && increasePositionParams) {
        if (focusedInput === "from") {
          toTokenInput.setValueByTokenAmount(increasePositionParams.sizeDeltaAfterFeesInTokens);
        } else {
          fromTokenInput.setValueByTokenAmount(increasePositionParams.initialCollateralAmount);
        }
      }
    },
    [focusedInput, fromTokenInput, increasePositionParams, isIncrease, isSwap, prevIsISwap, swapParams, toTokenInput]
  );

  useEffect(
    function updateMode() {
      if (tradeType && tradeMode && !avaialbleModes[tradeType].includes(tradeMode)) {
        onSelectTradeMode(avaialbleModes[tradeType][0]);
      }
    },
    [tradeType, onSelectTradeMode, tradeMode]
  );

  useEffect(
    function updateSwapTokens() {
      if (!isSwap) return;

      const needFromUpdate = !availableSwapTokens.find((t) => t.address === fromTokenInput.tokenAddress);

      if (needFromUpdate && availableSwapTokens.length) {
        onSelectFromTokenAddress(availableSwapTokens[0].address);
      }

      const needToUpdate = !availableSwapTokens.find((t) => t.address === toTokenInput.tokenAddress);

      if (needToUpdate && availableSwapTokens.length) {
        onSelectToTokenAddress(availableSwapTokens[0].address);
      }
    },
    [availableSwapTokens, fromTokenInput, isSwap, onSelectFromTokenAddress, onSelectToTokenAddress, toTokenInput]
  );

  useEffect(
    function updatePositionTokens() {
      if (!isPosition) return;

      const needFromUpdate = !availableSwapTokens.find((t) => t.address === fromTokenInput.tokenAddress);

      if (needFromUpdate && availableSwapTokens.length) {
        onSelectFromTokenAddress(availableSwapTokens[0].address);
      }

      const needIndexUpdateByAvailableTokens = !availableIndexTokens.find(
        (t) => t.address === toTokenInput.tokenAddress
      );

      if (needIndexUpdateByAvailableTokens && availableIndexTokens.length) {
        onSelectToTokenAddress(availableIndexTokens[0].address);
      }

      const needCollateralUpdate =
        !collateralAddress ||
        (selectedMarket &&
          ![selectedMarket.longTokenAddress, selectedMarket.shortTokenAddress].includes(collateralAddress));

      if (needCollateralUpdate && selectedMarket) {
        onSelectCollateralAddress(isLong ? selectedMarket.longTokenAddress : selectedMarket.shortTokenAddress);
      }
    },
    [
      availableIndexTokens,
      availablePositionCollaterals,
      availableSwapTokens,
      chainId,
      fromTokenInput,
      fromTokenInput.tokenAddress,
      isMarketChanged,
      isPosition,
      isToTokenChanged,
      onSelectCollateralAddress,
      onSelectFromTokenAddress,
      onSelectToTokenAddress,
      collateralAddress,
      selectedMarket,
      toTokenInput,
      isLong,
    ]
  );

  useEffect(
    function updatePositionMarket() {
      if (!isPosition) return;

      const needUpdateMarket = !marketAddress || !availableMarkets.some((m) => m.marketTokenAddress === marketAddress);

      const optimalMarket = optimalPositionMarkets.minPriceImpactMarket || optimalPositionMarkets.maxLiquidityMarket;

      if (needUpdateMarket) {
        onSelectMarketAddress(optimalMarket?.marketTokenAddress);
      }
    },
    [
      availableMarkets,
      chainId,
      isLong,
      isPosition,
      marketAddress,
      onSelectMarketAddress,
      optimalPositionMarkets.maxLiquidityMarket,
      optimalPositionMarkets.minPriceImpactMarket,
    ]
  );

  function onSwitchTokens() {
    const fromToken = fromTokenInput.tokenAddress;
    const toToken = toTokenInput.tokenAddress;

    onSelectFromTokenAddress(toToken);
    fromTokenInput.setInputValue(toTokenInput.inputValue || "");

    onSelectToTokenAddress(fromToken);
    toTokenInput.setInputValue(fromTokenInput.inputValue || "");

    setFocusedInput((old) => (old === "from" ? "to" : "from"));
  }

  const [error] = getError();

  const submitButtonState = getSubmitButtonState();

  function getSubmitButtonState(): { text: string; disabled?: boolean; onClick?: () => void } {
    if (typeof error === "string") {
      return {
        text: error,
        disabled: shouldDisableValidation ? false : true,
        onClick: () => setStage("confirmation"),
      };
    }

    let text = "";

    if (isSwap) {
      text = `Swap ${fromTokenInput.token?.symbol}`;
    }

    if (isIncrease) {
      text = `${tradeTypeLabels[tradeType!]} ${toTokenInput.token?.symbol}`;
    }

    if (isTrigger) {
      text = `Create Trigger order`;
    }

    return {
      text,
      onClick: () => setStage("confirmation"),
    };
  }

  function getError() {
    if (IS_NETWORK_DISABLED[chainId]) {
      return [t`App disabled, pending ${getChainName(chainId)} upgrade`];
    }

    // if (hasOutdatedUi) {
    //   return [t`Page outdated, please refresh`];
    // }

    if (isSwap) {
      return getSwapError();
    }

    if (isIncrease) {
      return getIncreaseOrderError();
    }

    if (isTrigger) {
      return getTriggerOrderError();
    }

    return [undefined];
  }

  function getSwapError() {
    if (!isSwap) return [undefined];

    if (IS_NETWORK_DISABLED[chainId]) {
      return [t`Swaps disabled, pending ${getChainName(chainId)} upgrade`];
    }

    if (fromTokenInput.tokenAddress === toTokenInput.tokenAddress || (isWrapOrUnwrap && isLimit)) {
      return [t`Select different tokens`];
    }

    if (!fromTokenInput.tokenAmount.gt(0)) {
      return [t`Enter an amount`];
    }

    if (fromTokenInput.tokenAmount.gt(fromTokenInput.balance || BigNumber.from(0))) {
      return [t`Insufficient ${fromTokenInput.token?.symbol} balance`];
    }

    if (isWrapOrUnwrap) {
      return [undefined];
    }

    if (isMarket && swapOutLiquidity?.lt(toTokenInput.usdAmount)) {
      return [t`Insufficient liquidity`];
    }

    if (
      !swapParams?.swapPathStats?.swapPath ||
      (isMarket && swapParams.swapPathStats.swapSteps.some((step) => step.isOutLiquidity))
    ) {
      return [t`Couldn't find a swap path with enough liquidity`];
    }

    if (fees?.totalFees?.deltaUsd.abs().gt(fromTokenInput.usdAmount)) {
      return [t`Fees exceed amount`];
    }

    if (isLimit) {
      if (!triggerRatio?.ratio.gt(0)) {
        return [t`Enter a  price`];
      }

      const isRatioInverted = [fromTokenInput.token?.wrappedAddress, fromTokenInput.token?.address].includes(
        triggerRatio.largestAddress
      );

      if (triggerRatio && !isRatioInverted && markRatio?.ratio.lt(triggerRatio.ratio)) {
        return [t`Price above Mark Price`];
      }

      if (triggerRatio && isRatioInverted && markRatio?.ratio.gt(triggerRatio.ratio)) {
        return [t`Price below Mark Price`];
      }
    }

    return [undefined];
  }

  function getIncreaseOrderError() {
    if (!isIncrease) return [undefined];

    if (!selectedMarket) {
      return [t`Select a market`];
    }

    if (!fromTokenInput.tokenAmount.gt(0)) {
      return [t`Enter an amount`];
    }

    if (fromTokenInput.tokenAmount.gt(fromTokenInput.balance || BigNumber.from(0))) {
      return [t`Insufficient ${fromTokenInput.token?.symbol} balance`];
    }

    if (
      !existingPosition &&
      increasePositionParams?.collateralUsd?.lt(minCollateralUsd || expandDecimals(10, USD_DECIMALS))
    ) {
      return [t`Min order: ${formatUsd(minCollateralUsd || expandDecimals(10, USD_DECIMALS))}`];
    }

    const { nextPositionValues } = increasePositionParams || {};

    if (nextPositionValues?.nextLeverage && nextPositionValues?.nextLeverage.gt(maxLeverage || MAX_ALLOWED_LEVERAGE)) {
      const maxValue = Number(maxLeverage) || MAX_ALLOWED_LEVERAGE;
      return [t`Max leverage: ${(maxValue / BASIS_POINTS_DIVISOR).toFixed(1)}x`];
    }

    const fromAddress = fromTokenInput.tokenAddress
      ? convertTokenAddress(chainId, fromTokenInput.tokenAddress, "wrapped")
      : undefined;

    const collateralAddress = p.collateralAddress
      ? convertTokenAddress(chainId, p.collateralAddress, "wrapped")
      : undefined;

    const isNeedSwap = fromAddress && collateralAddress && fromAddress !== collateralAddress;

    if (isNeedSwap) {
      if (!increasePositionParams?.swapPathStats?.swapPath?.length) {
        return [t`Couldn't find a swap route with enough liquidity`];
      }

      if (positionCollateralLiquidity?.lt(increasePositionParams?.collateralUsd || BigNumber.from(0))) {
        return [t`Insufficient liquidity`];
      }
    }

    if (fees?.totalFees?.deltaUsd.abs().gt(fromTokenInput.usdAmount)) {
      return [t`Fees exceed amount`];
    }

    const indexToken = getTokenData(tokensData, increasePositionParams?.market.indexTokenAddress, "native");

    if (isLong && indexToken && longLiquidity?.lt(increasePositionParams?.sizeDeltaUsd || BigNumber.from(0))) {
      return [t`Max ${indexToken.symbol} long exceeded`];
    }

    if (isShort && indexToken && shortLiquidity?.lt(increasePositionParams?.sizeDeltaUsd || BigNumber.from(0))) {
      return [t`Max ${indexToken.symbol} short exceeded`];
    }

    if (isLimit) {
      if (!triggerPrice?.gt(0)) {
        return [t`Enter a price`];
      }

      if (isLong && markPrice?.lt(triggerPrice)) {
        return [t`Price above Mark Price`];
      }

      if (!isLong && markPrice?.gt(triggerPrice)) {
        return [t`Price below Mark Price`];
      }
    }

    return [undefined];
  }

  function getTriggerOrderError() {
    if (!isTrigger) return [undefined];

    // if (isSwapAllowed && isContractAccount && isAddressZero(receiveToken?.address)) {
    //   return t`${nativeTokenSymbol} can not be sent to smart contract addresses. Select another token.`;
    // }

    if (!closeSizeUsd?.gt(0)) {
      return [t`Enter a size`];
    }

    if (!triggerPrice?.gt(0)) {
      return [t`Enter a trigger price`];
    }

    if (existingPosition?.liqPrice) {
      if (isLong && triggerPrice?.lte(existingPosition.liqPrice)) {
        return [t`Price below Liq. Price`];
      }

      if (isShort && triggerPrice?.gte(existingPosition.liqPrice)) {
        return [t`Price above Liq. Price`];
      }
    }

    const { nextPositionValues } = decreasePositionParams || {};

    if (nextPositionValues?.nextLeverage && nextPositionValues?.nextLeverage.gt(maxLeverage || MAX_ALLOWED_LEVERAGE)) {
      const maxValue = Number(maxLeverage) || MAX_ALLOWED_LEVERAGE;
      return [t`Max leverage: ${(maxValue / BASIS_POINTS_DIVISOR).toFixed(1)}x`];
    }

    return [undefined];
  }

  function renderTokenInputs() {
    return (
      <>
        <BuyInputSection
          topLeftLabel={t`Pay:`}
          topLeftValue={formatUsd(fromTokenInput.usdAmount)}
          topRightLabel={t`Balance:`}
          topRightValue={formatTokenAmount(fromTokenInput.balance, fromTokenInput.token?.decimals)}
          inputValue={fromTokenInput.inputValue}
          onInputValueChange={(e) => {
            setFocusedInput("from");
            fromTokenInput.setInputValue(e.target.value);
          }}
          showMaxButton={fromTokenInput.isNotMatchAvailableBalance}
          onClickMax={() => {
            setFocusedInput("from");
            fromTokenInput.setValueByTokenAmount(fromTokenInput.balance);
          }}
        >
          {fromTokenInput.tokenAddress && (
            <TokenSelector
              label={t`Pay`}
              chainId={chainId}
              tokenAddress={fromTokenInput.tokenAddress}
              onSelectToken={(token) => onSelectFromTokenAddress(token.address)}
              tokens={availableSwapTokens}
              infoTokens={infoTokens}
              className="GlpSwap-from-token"
              showSymbolImage={true}
              showTokenImgInDropdown={true}
            />
          )}
        </BuyInputSection>

        <div className="AppOrder-ball-container" onClick={onSwitchTokens}>
          <div className="AppOrder-ball">
            <IoMdSwap className="Exchange-swap-ball-icon" />
          </div>
        </div>

        {isSwap && (
          <BuyInputSection
            topLeftLabel={t`Receive:`}
            topLeftValue={formatUsd(toTokenInput.usdAmount)}
            topRightLabel={t`Balance:`}
            topRightValue={formatTokenAmount(toTokenInput.balance, toTokenInput.token?.decimals)}
            inputValue={toTokenInput.inputValue}
            onInputValueChange={(e) => {
              setFocusedInput("to");
              toTokenInput.setInputValue(e.target.value);
            }}
            showMaxButton={false}
          >
            {toTokenInput.tokenAddress && (
              <TokenSelector
                label={t`Receive:`}
                chainId={chainId}
                tokenAddress={toTokenInput.tokenAddress}
                onSelectToken={(token) => onSelectToTokenAddress(token.address)}
                tokens={availableSwapTokens}
                infoTokens={infoTokens}
                className="GlpSwap-from-token"
                showSymbolImage={true}
                showBalances={true}
                showTokenImgInDropdown={true}
              />
            )}
          </BuyInputSection>
        )}

        {isIncrease && (
          <BuyInputSection
            topLeftLabel={`${tradeTypeLabels[tradeType!]}:`}
            topLeftValue={formatUsd(increasePositionParams?.sizeDeltaAfterFeesUsd)}
            topRightLabel={t`Leverage:`}
            topRightValue={formatLeverage(leverage)}
            inputValue={toTokenInput.inputValue}
            onInputValueChange={(e) => {
              setFocusedInput("to");
              toTokenInput.setInputValue(e.target.value);
            }}
            showMaxButton={false}
          >
            {toTokenInput.tokenAddress && (
              <TokenSelector
                label={tradeTypeLabels[tradeType!]}
                chainId={chainId}
                tokenAddress={toTokenInput.tokenAddress}
                onSelectToken={(token) => onSelectToTokenAddress(token.address)}
                tokens={availableIndexTokens}
                infoTokens={infoTokens}
                className="GlpSwap-from-token"
                showSymbolImage={true}
                showBalances={false}
                showTokenImgInDropdown={true}
              />
            )}
          </BuyInputSection>
        )}
      </>
    );
  }

  function renderDecreaseSizeInput() {
    return (
      <BuyInputSection
        topLeftLabel={t`Close`}
        topRightLabel={existingPosition?.sizeInUsd ? `Max:` : undefined}
        topRightValue={existingPosition?.sizeInUsd ? formatUsd(existingPosition.sizeInUsd) : undefined}
        inputValue={closeSizeInputValue}
        onInputValueChange={(e) => setCloseSizeInputValue(e.target.value)}
        showMaxButton={existingPosition?.sizeInUsd.gt(0) && !closeSizeUsd?.eq(existingPosition.sizeInUsd)}
        onClickMax={() => setCloseSizeInputValue(formatAmount(existingPosition?.sizeInUsd, USD_DECIMALS, 2))}
      >
        USD
      </BuyInputSection>
    );
  }

  function renderTriggerPriceInput() {
    return (
      <BuyInputSection
        topLeftLabel={t`Price`}
        topRightLabel={t`Mark:`}
        topRightValue={formatUsd(toTokenInput.price)}
        onClickTopRightLabel={() => {
          setTriggerPriceInputValue(formatAmount(toTokenInput.price, USD_DECIMALS, 2));
        }}
        inputValue={triggerPriceInputValue}
        onInputValueChange={(e) => {
          setTriggerPriceInputValue(e.target.value);
        }}
      >
        USD
      </BuyInputSection>
    );
  }

  function renderTriggerRatioInput() {
    return (
      <BuyInputSection
        topLeftLabel={t`Price`}
        topRightValue={formatAmount(markRatio?.ratio, USD_DECIMALS, 4)}
        onClickTopRightLabel={() => {
          setTriggerRatioInputValue(formatAmount(markRatio?.ratio, USD_DECIMALS, 10));
        }}
        inputValue={triggerRatioInputValue}
        onInputValueChange={(e) => {
          setTriggerRatioInputValue(e.target.value);
        }}
      >
        {markRatio && (
          <>
            {getToken(chainId, markRatio.smallestAddress).symbol} per 
            {getToken(chainId, markRatio.largestAddress).symbol}
          </>
        )}
      </BuyInputSection>
    );
  }

  function renderPositionControls() {
    return (
      <>
        {isIncrease && (
          <>
            <div className="Exchange-leverage-slider-settings">
              <Checkbox isChecked={isLeverageEnabled} setIsChecked={setIsLeverageEnabled}>
                <span className="muted">
                  <Trans>Leverage slider</Trans>
                </span>
              </Checkbox>
            </div>
            {isLeverageEnabled && (
              <LeverageSlider value={leverageOption} onChange={setLeverageOption} isPositive={isLong} />
            )}
          </>
        )}

        <ExchangeInfoRow
          className="SwapBox-info-row"
          label={t`Market`}
          value={
            isIncrease ? (
              `${indexToken?.symbol}/USD`
            ) : (
              <Dropdown
                className="SwapBox-market-selector-dropdown"
                selectedOption={{ label: `${indexToken?.symbol}/USD`, value: indexToken?.address }}
                placeholder={"-"}
                options={availableIndexTokens.map((token) => ({ label: `${token.symbol}/USD`, value: token.address }))}
                onSelect={(option) => {
                  onSelectToTokenAddress(option.value);
                }}
              />
            )
          }
        />

        <ExchangeInfoRow
          className="SwapBox-info-row"
          label={
            optimalPositionMarkets.shouldShowMarketTooltip ? (
              <Tooltip
                handle={t`Pool`}
                position="left-bottom"
                className="MarketSelector-tooltip"
                renderContent={() => (
                  <div className="MarketSelector-tooltip-content">
                    {selectedMarket &&
                      isOutPositionLiquidity &&
                      optimalPositionMarkets.maxLiquidityMarket &&
                      optimalPositionMarkets.maxLiquidityMarket.marketTokenAddress !==
                        selectedMarket.marketTokenAddress && (
                        <div className="MarketSelector-tooltip-row">
                          <Trans>
<<<<<<< HEAD
                            Insufficient liquidity in {selectedMarket.name} market. <br />
=======
                            Insufficient liquidity in{" "}
                            {getMarketName(marketsData, tokensData, selectedMarket.marketTokenAddress, false, false)}{" "}
                            market pool. <br />
>>>>>>> 3de9d3f7
                            <div
                              className="MarketSelector-tooltip-row-action clickable underline muted "
                              onClick={() =>
                                onSelectMarketAddress(optimalPositionMarkets.maxLiquidityMarket!.marketTokenAddress)
                              }
                            >
<<<<<<< HEAD
                              Switch to {optimalPositionMarkets.maxLiquidityMarket.name} market.
=======
                              Switch to{" "}
                              {getMarketName(
                                marketsData,
                                tokensData,
                                optimalPositionMarkets.maxLiquidityMarket.marketTokenAddress,
                                false,
                                false
                              )}{" "}
                              market pool.
>>>>>>> 3de9d3f7
                            </div>
                          </Trans>
                        </div>
                      )}

                    {optimalPositionMarkets.minPriceImpactMarket && (
                      <div className="MarketSelector-tooltip-row">
                        <Trans>
                          You can get a{" "}
                          {formatPercentage(
                            increasePositionParams?.acceptablePriceImpactBps?.sub(
                              optimalPositionMarkets.minAcceptablePriceImpactBps!
                            )
                          )}{" "}
<<<<<<< HEAD
                          better execution price in the {optimalPositionMarkets.minPriceImpactMarket.name} market.
=======
                          better execution price in the{" "}
                          {getMarketName(
                            marketsData,
                            tokensData,
                            optimalPositionMarkets.minPriceImpactMarket.marketTokenAddress,
                            false,
                            false
                          )}{" "}
                          market pool.
>>>>>>> 3de9d3f7
                          <div
                            className="MarketSelector-tooltip-row-action clickable underline muted"
                            onClick={() =>
                              onSelectMarketAddress(optimalPositionMarkets.minPriceImpactMarket!.marketTokenAddress)
                            }
                          >
<<<<<<< HEAD
                            Switch to {optimalPositionMarkets.minPriceImpactMarket.name} market.
=======
                            Switch to{" "}
                            {getMarketName(
                              marketsData,
                              tokensData,
                              optimalPositionMarkets.minPriceImpactMarket.marketTokenAddress,
                              false,
                              false
                            )}{" "}
                            market pool.
>>>>>>> 3de9d3f7
                          </div>
                        </Trans>
                      </div>
                    )}

                    {!existingPosition && optimalPositionMarkets.marketWithPosition && (
                      <div className="MarketSelector-tooltip-row">
                        <Trans>
<<<<<<< HEAD
                          You have an existing position in the {optimalPositionMarkets.marketWithPosition.name} market.{" "}
=======
                          You have an existing position in the{" "}
                          {getMarketName(
                            marketsData,
                            tokensData,
                            optimalPositionMarkets.marketWithPosition.marketTokenAddress,
                            false,
                            false
                          )}{" "}
                          market pool.{" "}
>>>>>>> 3de9d3f7
                          <div
                            className="MarketSelector-tooltip-row-action clickable underline muted"
                            onClick={() => {
                              onSelectMarketAddress(optimalPositionMarkets.marketWithPosition!.marketTokenAddress);
                            }}
                          >
<<<<<<< HEAD
                            Switch to {optimalPositionMarkets.marketWithPosition.name} market.
=======
                            Switch to{" "}
                            {getMarketName(
                              marketsData,
                              tokensData,
                              optimalPositionMarkets.marketWithPosition.marketTokenAddress,
                              false,
                              false
                            )}{" "}
                            market pool.
>>>>>>> 3de9d3f7
                          </div>{" "}
                        </Trans>
                      </div>
                    )}

                    {optimalPositionMarkets.noSufficientLiquidityInAnyMarket && (
                      <div className="MarketSelector-tooltip-row">
                        <Trans>
                          Insufficient liquidity in any {indexToken?.symbol}/USD market pools for your order.
                        </Trans>
                      </div>
                    )}
                  </div>
                )}
              />
            ) : (
              t`Pool`
            )
          }
          value={
            <>
              <Dropdown
                className="SwapBox-market-selector-dropdown"
                selectedOption={marketsOptions.find((o) => o.value === p.marketAddress)}
                placeholder={"-"}
                options={marketsOptions}
                onSelect={(option) => {
                  p.onSelectMarketAddress(option.value);
                }}
              />
            </>
          }
        />

        {collateralAddress && availablePositionCollaterals && (
          <ExchangeInfoRow
            label={
              optimalPositionMarkets.shouldShowCollateralTooltip ? (
                <Tooltip
                  handle={t`Collateral In`}
                  position="left-bottom"
                  className="MarketSelector-tooltip"
                  renderContent={() => (
                    <div className="MarketSelector-tooltip-content">
                      {optimalPositionMarkets.collateralWithPosition && (
                        <div className="MarketSelector-tooltip-row">
                          <Trans>
                            You have an existing position with{" "}
                            {getToken(chainId, optimalPositionMarkets.collateralWithPosition).symbol} as collateral.{" "}
                            <div
                              className="MarketSelector-tooltip-row-action clickable underline muted"
                              onClick={() => {
                                onSelectCollateralAddress(optimalPositionMarkets.collateralWithPosition);
                              }}
                            >
                              Switch to {getToken(chainId, optimalPositionMarkets.collateralWithPosition).symbol}{" "}
                              collateral.
                            </div>{" "}
                          </Trans>
                        </div>
                      )}
                    </div>
                  )}
                />
              ) : (
                t`Collateral In`
              )
            }
            className="SwapBox-info-row"
            value={
              <TokenSelector
                label={t`Collateral In`}
                className="GlpSwap-from-token"
                chainId={chainId}
                tokenAddress={collateralAddress}
                onSelectToken={(token) => {
                  onSelectCollateralAddress(token.address);
                }}
                tokens={availablePositionCollaterals}
                showTokenImgInDropdown={true}
              />
            }
          />
        )}

        {isTrigger && existingPosition?.leverage && (
          <div className="Exchange-leverage-slider-settings">
            <Checkbox isChecked={keepLeverage} setIsChecked={setKeepLeverage}>
              <span className="muted font-sm">
                <Trans>Keep leverage at {formatLeverage(existingPosition.leverage)} </Trans>
              </span>
            </Checkbox>
          </div>
        )}

        <div className="App-card-divider" />
      </>
    );
  }

  function renderIncreaseOrderInfo() {
    const { nextPositionValues, acceptablePrice, acceptablePriceImpactBps, entryMarkPrice } =
      increasePositionParams || {};

    return (
      <>
        <ExchangeInfoRow
          className="SwapBox-info-row"
          label={t`Leverage`}
          value={
            nextPositionValues?.nextLeverage && toTokenInput.usdAmount.gt(0) ? (
              <ValueTransition
                from={formatLeverage(existingPosition?.leverage)}
                to={formatLeverage(nextPositionValues?.nextLeverage) || "-"}
              />
            ) : (
              formatLeverage(leverage)
            )
          }
        />

        <ExchangeInfoRow className="SwapBox-info-row" label={t`Entry Price`} value={formatUsd(entryMarkPrice) || "-"} />

<<<<<<< HEAD
        <ExchangeInfoRow
          className="SwapBox-info-row"
          label={t`Acceptable Price`}
          value={formatUsd(acceptablePrice) || "-"}
        />

=======
>>>>>>> 3de9d3f7
        {isMarket && (
          <ExchangeInfoRow
            className="SwapBox-info-row"
            label={t`Price Impact`}
            value={
              <span className={cx({ positive: acceptablePriceImpactBps?.gt(0) })}>
                {formatPercentage(acceptablePriceImpactBps) || "-"}
              </span>
            }
          />
        )}

        {isLimit && (
          <ExchangeInfoRow
            className="SwapBox-info-row"
            label={t`Acceptable Price Impact`}
            value={
              <span
                className="TradeBox-acceptable-price-impact"
                onClick={() => setIsAcceptablePriceImpactEditing(true)}
              >
                {formatPercentage(acceptablePriceImpactBps?.mul(-1))}
                <span className="edit-icon" onClick={() => null}>
                  <AiOutlineEdit fontSize={16} />
                </span>
              </span>
            }
          />
        )}
<<<<<<< HEAD
        <ExchangeInfoRow
=======

        <InfoRow className="SwapBox-info-row" label={t`Acceptable Price`} value={formatUsd(acceptablePrice) || "-"} />

        <InfoRow
>>>>>>> 3de9d3f7
          className="SwapBox-info-row"
          label={t`Liq. Price`}
          value={
            <ValueTransition
              from={nextPositionValues?.nextLiqPrice ? formatUsd(existingPosition?.liqPrice) : undefined}
              to={formatUsd(nextPositionValues?.nextLiqPrice) || "-"}
            />
          }
        />

        <div className="App-card-divider" />
      </>
    );
  }

  function renderTriggerOrderInfo() {
    const { nextPositionValues, isClosing } = decreasePositionParams || {};

    return (
      <>
        {existingPosition && (
          <ExchangeInfoRow
            className="SwapBox-info-row"
            label={t`Leverage`}
            value={
              isClosing ? (
                "-"
              ) : (
                <ValueTransition
                  from={formatLeverage(existingPosition.leverage)}
                  to={formatLeverage(nextPositionValues?.nextLeverage)}
                />
              )
            }
          />
        )}

        {existingPosition?.sizeInUsd.gt(0) && (
          <ExchangeInfoRow
            className="SwapBox-info-row"
            label={t`Size`}
            value={
              <ValueTransition
                from={formatUsd(existingPosition.sizeInUsd)!}
                to={formatUsd(nextPositionValues?.nextSizeUsd)}
              />
            }
          />
        )}

        {existingPosition && (
          <ExchangeInfoRow
            className="SwapBox-info-row"
            label={t`Collateral (${existingPosition?.collateralToken?.symbol})`}
            value={
              <ValueTransition
                from={formatUsd(existingPosition.collateralUsd)}
                to={formatUsd(nextPositionValues?.nextCollateralUsd)}
              />
            }
          />
        )}

        <ExchangeInfoRow
          className="SwapBox-info-row"
          label={t`Mark Price`}
          value={formatUsd(decreasePositionParams?.exitMarkPrice) || "-"}
        />

        <ExchangeInfoRow
          className="SwapBox-info-row"
          label={t`Trigger Price`}
          value={formatUsd(decreasePositionParams?.triggerPrice) || "-"}
        />

        <ExchangeInfoRow
          className="SwapBox-info-row"
<<<<<<< HEAD
          label={t`Acceptable Price`}
          value={formatUsd(decreasePositionParams?.acceptablePrice) || "-"}
        />

        <ExchangeInfoRow
          className="SwapBox-info-row"
=======
>>>>>>> 3de9d3f7
          label={t`Acceptable Price Impact`}
          value={
            <span className="TradeBox-acceptable-price-impact" onClick={() => setIsAcceptablePriceImpactEditing(true)}>
              {formatPercentage(acceptablePriceImpactBps?.mul(-1))}
              <span className="edit-icon" onClick={() => null}>
                <AiOutlineEdit fontSize={16} />
              </span>
            </span>
          }
        />

        <InfoRow
          className="SwapBox-info-row"
          label={t`Acceptable Price`}
          value={formatUsd(decreasePositionParams?.acceptablePrice) || "-"}
        />

        {existingPosition && (
          <ExchangeInfoRow
            className="SwapBox-info-row"
            label={t`Liq. Price`}
            value={
              isClosing ? (
                "-"
              ) : (
                <ValueTransition
                  from={formatUsd(existingPosition.liqPrice)!}
                  to={formatUsd(nextPositionValues?.nextLiqPrice)}
                />
              )
            }
          />
        )}

        <div className="App-card-divider" />
      </>
    );
  }

  return (
    <>
      <div className={`App-box SwapBox`}>
        <Tab
          icons={tradeTypeIcons}
          options={Object.values(TradeType)}
          optionLabels={tradeTypeLabels}
          option={tradeType}
          onChange={onSelectTradeType}
          className="SwapBox-option-tabs"
        />

        <Tab
          options={avaialbleModes[tradeType!]}
          optionLabels={tradeModeLabels}
          className="SwapBox-asset-options-tabs"
          type="inline"
          option={tradeMode}
          onChange={onSelectTradeMode}
        />

        {(isSwap || isIncrease) && renderTokenInputs()}
        {isTrigger && renderDecreaseSizeInput()}

        {isSwap && isLimit && renderTriggerRatioInput()}
        {isPosition && (isLimit || isTrigger) && renderTriggerPriceInput()}

        <div className="SwapBox-info-section">
          {isPosition && renderPositionControls()}
          {isIncrease && renderIncreaseOrderInfo()}
          {isTrigger && renderTriggerOrderInfo()}

          <TradeFeesRow
            totalTradeFees={fees?.totalFees}
            swapFees={fees?.swapFees}
            positionFee={fees?.positionFee}
            swapPriceImpact={fees?.swapPriceImpact}
            positionPriceImpact={fees?.positionPriceImpact}
            borrowFee={fees?.borrowFee}
            fundingFee={fees?.fundingFee}
            executionFee={executionFee}
            feesType={feesType}
          />
        </div>

        <div className="Exchange-swap-button-container">
          <SubmitButton
            authRequired
            onConnectWallet={onConnectWallet}
            onClick={submitButtonState.onClick}
            disabled={submitButtonState.disabled}
          >
            {submitButtonState.text}
          </SubmitButton>
        </div>
      </div>

      {isSwap && (
        <SwapCard
          marketAddress={swapParams?.swapPathStats?.targetMarketAddress || mostLiquidSwapMarket?.marketTokenAddress}
          fromTokenAddress={fromTokenInput.tokenAddress}
          toTokenAddress={toTokenInput.tokenAddress}
          markRatio={markRatio}
        />
      )}

      {isPosition && <MarketCard isLong={isLong} marketAddress={marketAddress} />}

      {account && <ClaimableCard onClaimClick={() => setIsClaiming(true)} />}

      {isClaiming && <ClaimModal onClose={() => setIsClaiming(false)} setPendingTxns={setPendingTxns} />}

      {isAcceptablePriceImpactEditing && (
        <AcceptbablePriceImpactEditor
          savedAcceptablePriceImpactBps={savedAcceptablePriceImpactBps!}
          saveAcceptablePriceImpactBps={saveAcceptablePriceImpactBps}
          onClose={() => setIsAcceptablePriceImpactEditing(false)}
        />
      )}

      <ConfirmationBox
        isVisible={stage === "confirmation"}
        tradeType={tradeType!}
        tradeMode={tradeMode!}
        swapParams={swapParams}
        increasePositionParams={increasePositionParams}
        decreasePositionParams={decreasePositionParams}
        markPrice={markPrice}
        markRatio={markRatio}
        ordersData={ordersData}
        executionFee={executionFee}
        existingPosition={existingPosition}
        keepLeverage={keepLeverage}
        setKeepLeverage={setKeepLeverage}
        error={error}
        isWrapOrUnwrap={isWrapOrUnwrap}
        shouldDisableValidation={shouldDisableValidation}
        allowedSlippage={allowedSlippage}
        isHigherSlippageAllowed={isHigherSlippageAllowed}
        setIsHigherSlippageAllowed={setIsHigherSlippageAllowed}
        setPendingTxns={setPendingTxns}
        onSubmitted={() => {
          if (isMarket && !isWrapOrUnwrap) {
            setStage("processing");
          } else {
            setStage("trade");
          }
        }}
        onClose={() => setStage("trade")}
      />

      <OrderStatus
        isVisible={stage === "processing"}
        orderType={isSwap ? OrderType.MarketSwap : OrderType.MarketIncrease}
        marketAddress={isPosition ? p.marketAddress : undefined}
        initialCollateralAddress={isSwap ? fromTokenInput.tokenAddress : undefined}
        initialCollateralAmount={isSwap ? fromTokenInput.tokenAmount : undefined}
        toSwapTokenAddress={isSwap ? toTokenInput.tokenAddress : undefined}
        sizeDeltaUsd={increasePositionParams?.sizeDeltaUsd}
        isLong={isSwap ? undefined : isLong}
        onClose={() => setStage("trade")}
      />
    </>
  );
}<|MERGE_RESOLUTION|>--- conflicted
+++ resolved
@@ -1253,32 +1253,14 @@
                         selectedMarket.marketTokenAddress && (
                         <div className="MarketSelector-tooltip-row">
                           <Trans>
-<<<<<<< HEAD
-                            Insufficient liquidity in {selectedMarket.name} market. <br />
-=======
-                            Insufficient liquidity in{" "}
-                            {getMarketName(marketsData, tokensData, selectedMarket.marketTokenAddress, false, false)}{" "}
-                            market pool. <br />
->>>>>>> 3de9d3f7
+                            Insufficient liquidity in {selectedMarket.name} market pool. <br />
                             <div
                               className="MarketSelector-tooltip-row-action clickable underline muted "
                               onClick={() =>
                                 onSelectMarketAddress(optimalPositionMarkets.maxLiquidityMarket!.marketTokenAddress)
                               }
                             >
-<<<<<<< HEAD
-                              Switch to {optimalPositionMarkets.maxLiquidityMarket.name} market.
-=======
-                              Switch to{" "}
-                              {getMarketName(
-                                marketsData,
-                                tokensData,
-                                optimalPositionMarkets.maxLiquidityMarket.marketTokenAddress,
-                                false,
-                                false
-                              )}{" "}
-                              market pool.
->>>>>>> 3de9d3f7
+                              Switch to {optimalPositionMarkets.maxLiquidityMarket.name} market pool.
                             </div>
                           </Trans>
                         </div>
@@ -1293,38 +1275,14 @@
                               optimalPositionMarkets.minAcceptablePriceImpactBps!
                             )
                           )}{" "}
-<<<<<<< HEAD
-                          better execution price in the {optimalPositionMarkets.minPriceImpactMarket.name} market.
-=======
-                          better execution price in the{" "}
-                          {getMarketName(
-                            marketsData,
-                            tokensData,
-                            optimalPositionMarkets.minPriceImpactMarket.marketTokenAddress,
-                            false,
-                            false
-                          )}{" "}
-                          market pool.
->>>>>>> 3de9d3f7
+                          better execution price in the {optimalPositionMarkets.minPriceImpactMarket.name} market pool.
                           <div
                             className="MarketSelector-tooltip-row-action clickable underline muted"
                             onClick={() =>
                               onSelectMarketAddress(optimalPositionMarkets.minPriceImpactMarket!.marketTokenAddress)
                             }
                           >
-<<<<<<< HEAD
-                            Switch to {optimalPositionMarkets.minPriceImpactMarket.name} market.
-=======
-                            Switch to{" "}
-                            {getMarketName(
-                              marketsData,
-                              tokensData,
-                              optimalPositionMarkets.minPriceImpactMarket.marketTokenAddress,
-                              false,
-                              false
-                            )}{" "}
-                            market pool.
->>>>>>> 3de9d3f7
+                            Switch to {optimalPositionMarkets.minPriceImpactMarket.name} market pool.
                           </div>
                         </Trans>
                       </div>
@@ -1333,38 +1291,15 @@
                     {!existingPosition && optimalPositionMarkets.marketWithPosition && (
                       <div className="MarketSelector-tooltip-row">
                         <Trans>
-<<<<<<< HEAD
-                          You have an existing position in the {optimalPositionMarkets.marketWithPosition.name} market.{" "}
-=======
-                          You have an existing position in the{" "}
-                          {getMarketName(
-                            marketsData,
-                            tokensData,
-                            optimalPositionMarkets.marketWithPosition.marketTokenAddress,
-                            false,
-                            false
-                          )}{" "}
-                          market pool.{" "}
->>>>>>> 3de9d3f7
+                          You have an existing position in the {optimalPositionMarkets.marketWithPosition.name} market
+                          pool.{" "}
                           <div
                             className="MarketSelector-tooltip-row-action clickable underline muted"
                             onClick={() => {
                               onSelectMarketAddress(optimalPositionMarkets.marketWithPosition!.marketTokenAddress);
                             }}
                           >
-<<<<<<< HEAD
-                            Switch to {optimalPositionMarkets.marketWithPosition.name} market.
-=======
-                            Switch to{" "}
-                            {getMarketName(
-                              marketsData,
-                              tokensData,
-                              optimalPositionMarkets.marketWithPosition.marketTokenAddress,
-                              false,
-                              false
-                            )}{" "}
-                            market pool.
->>>>>>> 3de9d3f7
+                            Switch to {optimalPositionMarkets.marketWithPosition.name} market pool.
                           </div>{" "}
                         </Trans>
                       </div>
@@ -1488,15 +1423,6 @@
 
         <ExchangeInfoRow className="SwapBox-info-row" label={t`Entry Price`} value={formatUsd(entryMarkPrice) || "-"} />
 
-<<<<<<< HEAD
-        <ExchangeInfoRow
-          className="SwapBox-info-row"
-          label={t`Acceptable Price`}
-          value={formatUsd(acceptablePrice) || "-"}
-        />
-
-=======
->>>>>>> 3de9d3f7
         {isMarket && (
           <ExchangeInfoRow
             className="SwapBox-info-row"
@@ -1526,14 +1452,14 @@
             }
           />
         )}
-<<<<<<< HEAD
+
         <ExchangeInfoRow
-=======
-
-        <InfoRow className="SwapBox-info-row" label={t`Acceptable Price`} value={formatUsd(acceptablePrice) || "-"} />
-
-        <InfoRow
->>>>>>> 3de9d3f7
+          className="SwapBox-info-row"
+          label={t`Acceptable Price`}
+          value={formatUsd(acceptablePrice) || "-"}
+        />
+
+        <ExchangeInfoRow
           className="SwapBox-info-row"
           label={t`Liq. Price`}
           value={
@@ -1611,15 +1537,6 @@
 
         <ExchangeInfoRow
           className="SwapBox-info-row"
-<<<<<<< HEAD
-          label={t`Acceptable Price`}
-          value={formatUsd(decreasePositionParams?.acceptablePrice) || "-"}
-        />
-
-        <ExchangeInfoRow
-          className="SwapBox-info-row"
-=======
->>>>>>> 3de9d3f7
           label={t`Acceptable Price Impact`}
           value={
             <span className="TradeBox-acceptable-price-impact" onClick={() => setIsAcceptablePriceImpactEditing(true)}>
@@ -1631,7 +1548,7 @@
           }
         />
 
-        <InfoRow
+        <ExchangeInfoRow
           className="SwapBox-info-row"
           label={t`Acceptable Price`}
           value={formatUsd(decreasePositionParams?.acceptablePrice) || "-"}
