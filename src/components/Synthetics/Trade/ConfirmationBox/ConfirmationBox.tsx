--- conflicted
+++ resolved
@@ -14,17 +14,12 @@
 import { HIGH_SPREAD_THRESHOLD } from "config/factors";
 import { useSyntheticsEvents } from "context/SyntheticsEvents";
 import { useUserReferralCode } from "domain/referrals";
-<<<<<<< HEAD
-import { ExecutionFee, getBorrowingFeeFactor, isHighPriceImpact as getIsHighPriceImpact } from "domain/synthetics/fees";
-=======
 import {
   ExecutionFee,
   getBorrowingFeeFactor,
   getFundingFeeFactor,
   isHighPriceImpact as getIsHighPriceImpact,
 } from "domain/synthetics/fees";
-import { useMarketsFeesConfigs } from "domain/synthetics/fees/useMarketsFeesConfigs";
->>>>>>> 0e860f5d
 import {
   getAvailableUsdLiquidityForCollateral,
   getAvailableUsdLiquidityForPosition,
@@ -673,25 +668,9 @@
   function renderIncreaseOrderSection() {
     const { nextPositionValues } = p.increasePositionParams || {};
 
-<<<<<<< HEAD
-    const borrowingFeeFactorPerHour = getBorrowingFeeFactor(p.increasePositionParams!.market, isLong, 60 * 60)?.mul(
-      100
-    );
-=======
-    const borrowingRate = getBorrowingFeeFactor(
-      marketsFeesConfigs,
-      p.increasePositionParams?.market.marketTokenAddress,
-      isLong,
-      60 * 60
-    )?.mul(100);
-
-    const fundigRate = getFundingFeeFactor(
-      marketsFeesConfigs,
-      p.increasePositionParams?.market.marketTokenAddress,
-      isLong,
-      60 * 60
-    )?.mul(100);
->>>>>>> 0e860f5d
+    const borrowingRate = getBorrowingFeeFactor(p.increasePositionParams!.market, isLong, 60 * 60)?.mul(100);
+
+    const fundigRate = getFundingFeeFactor(p.increasePositionParams!.market, isLong, 60 * 60)?.mul(100);
 
     return (
       <>
