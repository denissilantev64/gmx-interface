import { Trans, t } from "@lingui/macro";
import { useWeb3React } from "@web3-react/core";
import Token from "abis/Token.json";
import BuyInputSection from "components/BuyInputSection/BuyInputSection";
import Modal from "components/Modal/Modal";
import { SubmitButton } from "components/SubmitButton/SubmitButton";
import Tab from "components/Tab/Tab";
import Tooltip from "components/Tooltip/Tooltip";
import { ValueTransition } from "components/ValueTransition/ValueTransition";
import { useSyntheticsEvents } from "context/SyntheticsEvents";
import {
  estimateExecuteDecreaseOrderGasLimit,
  estimateExecuteIncreaseOrderGasLimit,
  getExecutionFee,
  useGasPrice,
} from "domain/synthetics/fees";
import {
  DecreasePositionSwapType,
  OrderType,
  createDecreaseOrderTxn,
  createIncreaseOrderTxn,
} from "domain/synthetics/orders";
import { PositionInfo, formatLeverage, getLeverage, getLiquidationPrice } from "domain/synthetics/positions";
import { convertToTokenAmount, convertToUsd, useAvailableTokensData } from "domain/synthetics/tokens";
<<<<<<< HEAD
import { getAcceptablePrice, useTokenInput } from "domain/synthetics/trade";
=======
>>>>>>> 52120fc7
import { BigNumber } from "ethers";
import { useChainId } from "lib/chains";
import { BASIS_POINTS_DIVISOR, DEFAULT_SLIPPAGE_AMOUNT, MAX_ALLOWED_LEVERAGE, USD_DECIMALS } from "lib/legacy";
import { formatAmount, formatAmountFree, formatDeltaUsd, formatTokenAmount, formatUsd, parseValue } from "lib/numbers";
import { useMemo, useState } from "react";

import { ApproveTokenButton } from "components/ApproveTokenButton/ApproveTokenButton";
import ExchangeInfoRow from "components/Exchange/ExchangeInfoRow";
import { ErrorCode, ErrorDisplayType } from "components/Exchange/constants";
import { getContract } from "config/contracts";
import { useGasLimits } from "domain/synthetics/fees/useGasLimits";

import { ApproveTokenButton } from "components/ApproveTokenButton/ApproveTokenButton";
import ExchangeInfoRow from "components/Exchange/ExchangeInfoRow";
import { usePositionsConstants } from "domain/synthetics/positions/usePositionsConstants";
import { contractFetcher } from "lib/contracts";
import useSWR from "swr";
import { TradeFeesRow } from "../TradeFeesRow/TradeFeesRow";
import "./PositionEditor.scss";

type Props = {
  position?: PositionInfo;
  savedIsPnlInLeverage: boolean;
  setPendingTxns: (txns: any) => void;
  onClose: () => void;
};

enum Operation {
  Deposit = "Deposit",
  Withdraw = "Withdraw",
}

const operationLabels = {
  [Operation.Deposit]: t`Deposit`,
  [Operation.Withdraw]: t`Withdraw`,
};

export function PositionEditor(p: Props) {
  const { position, savedIsPnlInLeverage } = p;
  const { chainId } = useChainId();
  const { account, library, active } = useWeb3React();
  const { setPendingPositionUpdate } = useSyntheticsEvents();
  const [operation, setOperation] = useState(Operation.Deposit);
  const isDeposit = operation === Operation.Deposit;
  const { minCollateralUsd, maxLeverage } = usePositionsConstants(chainId);

  const { tokensData } = useAvailableTokensData(chainId);
  const { gasPrice } = useGasPrice(chainId);
  const { gasLimits } = useGasLimits(chainId);

  const collateralToken = position?.collateralToken;

  const routerAddress = getContract(chainId, "SyntheticsRouter");
  const { data: tokenAllowance } = useSWR<BigNumber>(
    [active, chainId, position?.collateralTokenAddress, "allowance", account, routerAddress],
    {
      fetcher: contractFetcher(library, Token),
    }
  );

  const collateralPrice = isDeposit
    ? position?.collateralToken?.prices?.minPrice
    : position?.collateralToken?.prices?.maxPrice;

  const maxWithdrawUsd = position?.collateralUsdAfterFees?.sub(minCollateralUsd || 0) || BigNumber.from(0);
  const maxWithdrawAmount = convertToTokenAmount(maxWithdrawUsd, position?.collateralToken?.decimals, collateralPrice);

  const [collateralInputValue, setCollateralInputValue] = useState("");
  const collateralDeltaAmount = parseValue(collateralInputValue || "0", position?.collateralToken?.decimals || 0)!;
  const collateralDeltaUsd = convertToUsd(collateralDeltaAmount, position?.collateralToken?.decimals, collateralPrice);

  let nextCollateralUsd = isDeposit
<<<<<<< HEAD
    ? position?.initialCollateralUsd?.add(collateralDeltaUsd || BigNumber.from(0))
    : position?.remainingCollateralUsd?.sub(collateralDeltaUsd || BigNumber.from(0));
=======
    ? position?.collateralUsdAfterFees?.add(collateralDeltaUsd || BigNumber.from(0))
    : position?.collateralUsdAfterFees?.sub(collateralDeltaUsd || BigNumber.from(0));
>>>>>>> 52120fc7

  if (nextCollateralUsd?.lt(0)) {
    nextCollateralUsd = BigNumber.from(0);
  }

<<<<<<< HEAD
  const { nextLeverageExcludingPnl, nextLeverage, nextLiqPrice } = useMemo(() => {
    if (!position || !nextCollateralUsd || !minCollateralUsd) {
      return {};
    }

    return {
      nextLeverageExcludingPnl: getLeverage({
        sizeInUsd: position.sizeInUsd,
        collateralUsd: nextCollateralUsd,
        pnl: undefined,
        pendingBorrowingFeesUsd: position?.pendingBorrowingFeesUsd,
        pendingFundingFeesUsd: position?.pendingFundingFeesUsd,
      }),
      nextLeverage: getLeverage({
        sizeInUsd: position.sizeInUsd,
        collateralUsd: nextCollateralUsd,
        pnl: savedIsPnlInLeverage ? position?.pnl : undefined,
        pendingBorrowingFeesUsd: position?.pendingBorrowingFeesUsd,
        pendingFundingFeesUsd: position?.pendingFundingFeesUsd,
      }),
      nextLiqPrice: getLiquidationPrice({
        sizeInUsd: position.sizeInUsd,
        collateralUsd: nextCollateralUsd,
        pnl: position.pnl,
        pendingBorrowingFeesUsd: position.pendingBorrowingFeesUsd,
        pendingFundingFeesUsd: position.pendingFundingFeesUsd,
        isLong: position.isLong,
        markPrice: position.markPrice,
        maxPriceImpactFactor: position.marketInfo.maxPositionImpactFactorForLiquidations,
        minCollateralFactor: position.marketInfo.minCollateralFactor,
        minCollateralUsd,
        closingFeeUsd: position.closingFeeUsd,
      }),
    };
  }, [minCollateralUsd, nextCollateralUsd, position, savedIsPnlInLeverage]);
=======
  const nextLeverageExcludingPnl = getLeverage({
    sizeUsd: position?.sizeInUsd,
    collateralUsd: nextCollateralUsd,
    pendingBorrowingFeesUsd: position?.pendingBorrowingFees,
    pendingFundingFeesUsd: position?.pendingFundingFeesUsd,
  });

  const nextLeverage = collateralDeltaUsd?.gt(0)
    ? getLeverage({
        sizeUsd: position?.sizeInUsd,
        collateralUsd: nextCollateralUsd,
        pendingBorrowingFeesUsd: position?.pendingBorrowingFees,
        pendingFundingFeesUsd: position?.pendingFundingFeesUsd,
        pnl: savedIsPnlInLeverage ? position?.pnl : undefined,
      })
    : undefined;

  const nextLiqPrice = collateralDeltaUsd?.gt(0)
    ? getLiquidationPrice({
        sizeUsd: position?.sizeInUsd,
        collateralUsd: nextCollateralUsd,
        indexPrice: position?.markPrice,
        isLong: position?.isLong,
        pendingBorrowingFeesUsd: BigNumber.from(0),
        pendingFundingFeesUsd: BigNumber.from(0),
        positionFeeFactor: feesConfig?.positionFeeFactor,
        maxLeverage: maxLeverage,
      })
    : undefined;
>>>>>>> 52120fc7

  const { acceptablePrice = undefined } = position
    ? getAcceptablePrice({
        isIncrease: isDeposit,
        isLong: position?.isLong,
        sizeDeltaUsd: BigNumber.from(0),
        indexPrice: position?.markPrice,
        allowedSlippage: DEFAULT_SLIPPAGE_AMOUNT,
      })
    : {};

  // TODO: calculate swap fees
  const shouldSwapPnlToCollateralToken =
    !isDeposit && position?.marketInfo && position?.pnlToken?.address !== position?.collateralToken?.address;

  const needApproval = isDeposit && tokenAllowance && collateralDeltaAmount && collateralDeltaAmount.gt(tokenAllowance);

  const executionFee = useMemo(() => {
    if (!gasLimits || !gasPrice || !tokensData) return undefined;

    let estimatedGas: BigNumber;
    if (isDeposit) {
      estimatedGas = estimateExecuteIncreaseOrderGasLimit(gasLimits, {});
    } else {
      estimatedGas = estimateExecuteDecreaseOrderGasLimit(gasLimits, {});
    }

    return getExecutionFee(chainId, gasLimits, tokensData, estimatedGas, gasPrice);
  }, [chainId, gasLimits, gasPrice, isDeposit, tokensData]);

  function getError() {
    if (!collateralDeltaAmount || collateralDeltaAmount.eq(0)) {
      return [t`Enter an amount`];
    }

    if (collateralDeltaAmount.lte(0)) {
      return [t`Amount should be greater than zero`];
    }

    if (!isDeposit && collateralDeltaUsd && position?.remainingCollateralUsd && minCollateralUsd) {
      if (position?.remainingCollateralUsd.sub(collateralDeltaUsd).lt(minCollateralUsd)) {
        return [t`Min residual collateral: ${formatAmount(minCollateralUsd, USD_DECIMALS, 2)} USD`];
      }
    }

    if (!isDeposit && collateralDeltaUsd && nextLiqPrice && position?.markPrice) {
      if (position?.isLong && position?.markPrice.lt(nextLiqPrice)) {
        return [t`Invalid liq. price`, ErrorDisplayType.Tooltip, ErrorCode.InvalidLiqPrice];
      }
      if (!position?.isLong && position?.markPrice.gt(nextLiqPrice)) {
        return [t`Invalid liq. price`, ErrorDisplayType.Tooltip, ErrorCode.InvalidLiqPrice];
      }
    }

    if (nextLeverageExcludingPnl && nextLeverageExcludingPnl.lt(1.1 * BASIS_POINTS_DIVISOR)) {
      return [t`Min leverage: 1.1x`];
    }

    if (nextLeverage && nextLeverage.gt(MAX_ALLOWED_LEVERAGE)) {
      return [t`Max leverage: ${(MAX_ALLOWED_LEVERAGE / BASIS_POINTS_DIVISOR).toFixed(1)}x`];
    }

    return [false];
  }

  function getSubmitButtonState(): { text: string; disabled?: boolean; onClick?: () => void } {
    const error = getError();

    if (typeof error[0] === "string") {
      return {
        text: error[0],
        disabled: true,
      };
    }

    if (needApproval) {
      return {
        text: t`Pending ${collateralToken?.symbol} approval`,
        disabled: true,
      };
    }

    return {
      text: operationLabels[operation],
      disabled: false,
      onClick: onSubmit,
    };
  }

  function onSubmit() {
    if (!account || !tokensData || !executionFee?.feeTokenAmount || !acceptablePrice || !position?.indexToken) return;

    if (operation === Operation.Deposit) {
      createIncreaseOrderTxn(chainId, library, {
        account,
        marketAddress: position?.marketAddress,
        indexTokenAddress: position?.indexToken.address,
        swapPath: [],
        initialCollateralAddress: position?.collateralTokenAddress,
        initialCollateralAmount: collateralDeltaAmount,
        acceptablePrice,
        orderType: OrderType.MarketIncrease,
        sizeDeltaUsd: BigNumber.from(0),
        isLong: position?.isLong,
        executionFee: executionFee.feeTokenAmount,
        tokensData,
        setPendingTxns: p.setPendingTxns,
      }).then(() => {
        if (p.position) {
          setPendingPositionUpdate({
            isIncrease: true,
            positionKey: p.position.key,
            collateralDeltaAmount,
          });
        }

        p.onClose();
      });
    } else {
      if (!collateralDeltaAmount) return;

      createDecreaseOrderTxn(chainId, library, {
        account,
        marketAddress: position?.marketAddress,
        indexTokenAddress: position?.indexToken.address,
        swapPath: [],
        initialCollateralDeltaAmount: collateralDeltaAmount,
        initialCollateralAddress: position?.collateralTokenAddress,
        receiveTokenAddress: position?.collateralTokenAddress,
        acceptablePrice,
        sizeDeltaUsd: BigNumber.from(0),
        orderType: OrderType.MarketDecrease,
        isLong: position?.isLong,
        executionFee: executionFee.feeTokenAmount,
        decreasePositionSwapType: shouldSwapPnlToCollateralToken
          ? DecreasePositionSwapType.SwapPnlTokenToCollateralToken
          : DecreasePositionSwapType.NoSwap,
        tokensData,
        setPendingTxns: p.setPendingTxns,
      }).then(() => {
        if (p.position) {
          setPendingPositionUpdate({
            isIncrease: false,
            positionKey: p.position.key,
            collateralDeltaAmount: collateralDeltaAmount,
          });
        }

        p.onClose();
      });
    }
  }

  const submitButtonState = getSubmitButtonState();

  return (
    <div className="PositionEditor">
      <Modal
        className="PositionEditor-modal"
        isVisible={Boolean(position)}
        setIsVisible={p.onClose}
        label={
          <Trans>
            Edit {position?.isLong ? t`Long` : t`Short`} {position?.indexToken?.symbol}
          </Trans>
        }
        allowContentTouchMove
      >
        <Tab
          onChange={setOperation}
          option={operation}
          options={Object.values(Operation)}
          optionLabels={operationLabels}
          className="PositionEditor-tabs SwapBox-option-tabs"
        />

        <BuyInputSection
          topLeftLabel={(isDeposit ? t`Deposit` : t`Withdraw`) + `:`}
          topLeftValue={formatUsd(collateralDeltaUsd)}
          topRightLabel={t`Max` + `:`}
          topRightValue={
            isDeposit
              ? formatTokenAmount(collateralToken?.balance, collateralToken?.decimals)
              : formatTokenAmount(maxWithdrawAmount, position?.collateralToken?.decimals)
          }
          inputValue={collateralInputValue}
          onInputValueChange={(e) => setCollateralInputValue(e.target.value)}
          showMaxButton={
            isDeposit
              ? collateralToken?.balance && !collateralDeltaAmount?.eq(collateralToken?.balance)
              : maxWithdrawAmount && !collateralDeltaAmount?.eq(maxWithdrawAmount)
          }
          onClickMax={() =>
            isDeposit
              ? setCollateralInputValue(formatAmountFree(collateralToken!.balance!, collateralToken!.decimals, 4))
              : setCollateralInputValue(
                  formatAmountFree(maxWithdrawAmount!, position?.collateralToken?.decimals || 0, 6)
                )
          }
        >
          {collateralToken?.symbol}
        </BuyInputSection>

        <div className="PositionEditor-info-box">
<<<<<<< HEAD
          {/* {minExecutionFeeErrorMessage && <div className="Confirmation-box-warning">{minExecutionFeeErrorMessage}</div>} */}
          <ExchangeInfoRow label={t`Size`} value={formatUsd(position?.sizeInUsd)} />
=======
          {executionFee?.warning && <div className="Confirmation-box-warning">{executionFee.warning}</div>}

          <ExchangeInfoRow
            label={t`Leverage`}
            value={<ValueTransition from={formatLeverage(position?.leverage)} to={formatLeverage(nextLeverage)} />}
          />

          <ExchangeInfoRow isTop label={t`Entry Price`} value={formatUsd(position?.markPrice)} />
          <ExchangeInfoRow label={t`Mark Price`} value={formatUsd(position?.markPrice)} />
          <ExchangeInfoRow
            label={t`Liq Price`}
            value={<ValueTransition from={formatUsd(position?.liqPrice)} to={formatUsd(nextLiqPrice)} />}
          />

          <ExchangeInfoRow isTop label={t`Size`} value={formatUsd(position?.sizeInUsd)} />

>>>>>>> 52120fc7
          <ExchangeInfoRow
            label={t`Collateral (${position?.collateralToken?.symbol})`}
            value={
              <ValueTransition
<<<<<<< HEAD
                from={formatUsd(position?.remainingCollateralUsd) || "..."}
                to={
                  nextCollateralUsd &&
                  position?.remainingCollateralUsd &&
                  !nextCollateralUsd.eq(position?.remainingCollateralUsd)
                    ? formatUsd(nextCollateralUsd)
                    : undefined
                }
              />
            }
          />
          <ExchangeInfoRow
            label={t`Leverage`}
=======
                from={formatUsd(position?.collateralUsdAfterFees) || "..."}
                to={formatUsd(nextCollateralUsd)}
              />
            }
          />

          <ExchangeInfoRow
            label={t`Borrow Fee`}
>>>>>>> 52120fc7
            value={
              <Tooltip
                handle={
                  <ValueTransition
                    from={formatUsd(position?.pendingBorrowingFees, { fallbackToZero: true })}
                    to={collateralDeltaUsd?.gt(0) ? formatUsd(BigNumber.from(0)) : undefined}
                  />
                }
                position="right-top"
                renderContent={() => <Trans>The pending borrow fee will be charged on this transaction.</Trans>}
              />
            }
          />
<<<<<<< HEAD
          <ExchangeInfoRow label={t`Mark Price`} value={formatUsd(position?.markPrice)} />
          <ExchangeInfoRow
            label={t`Liq Price`}
            value={
              <ValueTransition
                from={formatUsd(position?.liquidationPrice) || "..."}
                to={
                  nextLiqPrice && position?.liquidationPrice && !nextLiqPrice.eq(position?.liquidationPrice)
                    ? formatUsd(nextLiqPrice)
                    : undefined
=======

          <ExchangeInfoRow
            label={t`Funding Fee`}
            value={
              <Tooltip
                handle={
                  <ValueTransition
                    from={formatDeltaUsd(position?.pendingFundingFeesUsd, undefined, { fallbackToZero: true })}
                    to={collateralDeltaUsd?.gt(0) ? formatUsd(BigNumber.from(0)) : undefined}
                  />
>>>>>>> 52120fc7
                }
                position="right-top"
                renderContent={() => <Trans>The pending funding fee will be charged on this transaction.</Trans>}
              />
            }
          />

<<<<<<< HEAD
          {position?.pendingBorrowingFeesUsd?.gt(0) && withdrawUsd?.gt(0) && (
            <ExchangeInfoRow
              label={t`Borrow Fee`}
              value={
                <Tooltip
                  handle={
                    <ValueTransition
                      from={formatUsd(position?.pendingBorrowingFeesUsd) || "..."}
                      to={formatUsd(BigNumber.from(0))}
                    />
                  }
                  position="right-top"
                  renderContent={() => <Trans>The pending borrow fee will be charged on this transaction.</Trans>}
                />
              }
            />
          )}

          {position?.pendingFundingFeesUsd?.gt(0) && withdrawUsd?.gt(0) && (
            <ExchangeInfoRow
              label={t`Funding Fee`}
              value={
                <Tooltip
                  handle={
                    <ValueTransition
                      from={formatUsd(position?.pendingFundingFeesUsd) || "..."}
                      to={formatUsd(BigNumber.from(0))}
                    />
                  }
                  position="right-top"
                  renderContent={() => <Trans>The pending funding fee will be charged on this transaction.</Trans>}
                />
              }
            />
          )}

=======
>>>>>>> 52120fc7
          <TradeFeesRow executionFee={executionFee} feesType={"edit"} />
        </div>

        {needApproval && collateralToken && (
          <>
            <div className="App-card-divider" />

            <div className="ConfirmationBox-approve-tokens">
              <div className="ConfirmationBox-approve-token">
                <ApproveTokenButton
                  tokenAddress={collateralToken.address}
                  tokenSymbol={collateralToken.symbol}
                  spenderAddress={routerAddress}
                />
              </div>
            </div>

            <div className="App-card-divider" />
          </>
        )}

        <div className="Exchange-swap-button-container">
          <SubmitButton onClick={submitButtonState.onClick} disabled={submitButtonState.disabled} authRequired>
            {submitButtonState.text}
          </SubmitButton>
        </div>
      </Modal>
    </div>
  );
}<|MERGE_RESOLUTION|>--- conflicted
+++ resolved
@@ -22,10 +22,6 @@
 } from "domain/synthetics/orders";
 import { PositionInfo, formatLeverage, getLeverage, getLiquidationPrice } from "domain/synthetics/positions";
 import { convertToTokenAmount, convertToUsd, useAvailableTokensData } from "domain/synthetics/tokens";
-<<<<<<< HEAD
-import { getAcceptablePrice, useTokenInput } from "domain/synthetics/trade";
-=======
->>>>>>> 52120fc7
 import { BigNumber } from "ethers";
 import { useChainId } from "lib/chains";
 import { BASIS_POINTS_DIVISOR, DEFAULT_SLIPPAGE_AMOUNT, MAX_ALLOWED_LEVERAGE, USD_DECIMALS } from "lib/legacy";
@@ -38,9 +34,8 @@
 import { getContract } from "config/contracts";
 import { useGasLimits } from "domain/synthetics/fees/useGasLimits";
 
-import { ApproveTokenButton } from "components/ApproveTokenButton/ApproveTokenButton";
-import ExchangeInfoRow from "components/Exchange/ExchangeInfoRow";
 import { usePositionsConstants } from "domain/synthetics/positions/usePositionsConstants";
+import { getAcceptablePrice } from "domain/synthetics/trade";
 import { contractFetcher } from "lib/contracts";
 import useSWR from "swr";
 import { TradeFeesRow } from "../TradeFeesRow/TradeFeesRow";
@@ -70,7 +65,7 @@
   const { setPendingPositionUpdate } = useSyntheticsEvents();
   const [operation, setOperation] = useState(Operation.Deposit);
   const isDeposit = operation === Operation.Deposit;
-  const { minCollateralUsd, maxLeverage } = usePositionsConstants(chainId);
+  const { minCollateralUsd } = usePositionsConstants(chainId);
 
   const { tokensData } = useAvailableTokensData(chainId);
   const { gasPrice } = useGasPrice(chainId);
@@ -90,7 +85,7 @@
     ? position?.collateralToken?.prices?.minPrice
     : position?.collateralToken?.prices?.maxPrice;
 
-  const maxWithdrawUsd = position?.collateralUsdAfterFees?.sub(minCollateralUsd || 0) || BigNumber.from(0);
+  const maxWithdrawUsd = position?.remainingCollateralUsd?.sub(minCollateralUsd || 0) || BigNumber.from(0);
   const maxWithdrawAmount = convertToTokenAmount(maxWithdrawUsd, position?.collateralToken?.decimals, collateralPrice);
 
   const [collateralInputValue, setCollateralInputValue] = useState("");
@@ -98,95 +93,71 @@
   const collateralDeltaUsd = convertToUsd(collateralDeltaAmount, position?.collateralToken?.decimals, collateralPrice);
 
   let nextCollateralUsd = isDeposit
-<<<<<<< HEAD
-    ? position?.initialCollateralUsd?.add(collateralDeltaUsd || BigNumber.from(0))
+    ? position?.remainingCollateralUsd?.add(collateralDeltaUsd || BigNumber.from(0))
     : position?.remainingCollateralUsd?.sub(collateralDeltaUsd || BigNumber.from(0));
-=======
-    ? position?.collateralUsdAfterFees?.add(collateralDeltaUsd || BigNumber.from(0))
-    : position?.collateralUsdAfterFees?.sub(collateralDeltaUsd || BigNumber.from(0));
->>>>>>> 52120fc7
 
   if (nextCollateralUsd?.lt(0)) {
     nextCollateralUsd = BigNumber.from(0);
   }
 
-<<<<<<< HEAD
-  const { nextLeverageExcludingPnl, nextLeverage, nextLiqPrice } = useMemo(() => {
+  const { nextLeverageExcludingPnl, nextLeverage, nextLiqPrice, acceptablePrice } = useMemo(() => {
     if (!position || !nextCollateralUsd || !minCollateralUsd) {
       return {};
     }
 
+    const nextLeverageExcludingPnl = collateralDeltaUsd?.gt(0)
+      ? getLeverage({
+          sizeInUsd: position?.sizeInUsd,
+          collateralUsd: nextCollateralUsd,
+          pendingBorrowingFeesUsd: position?.pendingBorrowingFeesUsd,
+          pendingFundingFeesUsd: position?.pendingFundingFeesUsd,
+          pnl: undefined,
+        })
+      : undefined;
+
+    const nextLeverage = collateralDeltaUsd?.gt(0)
+      ? getLeverage({
+          sizeInUsd: position?.sizeInUsd,
+          collateralUsd: nextCollateralUsd,
+          pendingBorrowingFeesUsd: position?.pendingBorrowingFeesUsd,
+          pendingFundingFeesUsd: position?.pendingFundingFeesUsd,
+          pnl: savedIsPnlInLeverage ? position?.pnl : undefined,
+        })
+      : undefined;
+
+    const nextLiqPrice = collateralDeltaUsd?.gt(0)
+      ? getLiquidationPrice({
+          sizeInUsd: position?.sizeInUsd,
+          collateralUsd: nextCollateralUsd,
+          markPrice: position?.markPrice,
+          pnl: position.pnl,
+          isLong: position?.isLong,
+          pendingBorrowingFeesUsd: BigNumber.from(0),
+          pendingFundingFeesUsd: BigNumber.from(0),
+          closingFeeUsd: position.closingFeeUsd,
+          minCollateralFactor: position.marketInfo.minCollateralFactor,
+          maxPriceImpactFactor: position.marketInfo.maxPositionImpactFactorForLiquidations,
+          minCollateralUsd,
+        })
+      : undefined;
+
+    const { acceptablePrice = undefined } = position
+      ? getAcceptablePrice({
+          isIncrease: isDeposit,
+          isLong: position?.isLong,
+          sizeDeltaUsd: BigNumber.from(0),
+          indexPrice: position?.markPrice,
+          allowedSlippage: DEFAULT_SLIPPAGE_AMOUNT,
+        })
+      : {};
+
     return {
-      nextLeverageExcludingPnl: getLeverage({
-        sizeInUsd: position.sizeInUsd,
-        collateralUsd: nextCollateralUsd,
-        pnl: undefined,
-        pendingBorrowingFeesUsd: position?.pendingBorrowingFeesUsd,
-        pendingFundingFeesUsd: position?.pendingFundingFeesUsd,
-      }),
-      nextLeverage: getLeverage({
-        sizeInUsd: position.sizeInUsd,
-        collateralUsd: nextCollateralUsd,
-        pnl: savedIsPnlInLeverage ? position?.pnl : undefined,
-        pendingBorrowingFeesUsd: position?.pendingBorrowingFeesUsd,
-        pendingFundingFeesUsd: position?.pendingFundingFeesUsd,
-      }),
-      nextLiqPrice: getLiquidationPrice({
-        sizeInUsd: position.sizeInUsd,
-        collateralUsd: nextCollateralUsd,
-        pnl: position.pnl,
-        pendingBorrowingFeesUsd: position.pendingBorrowingFeesUsd,
-        pendingFundingFeesUsd: position.pendingFundingFeesUsd,
-        isLong: position.isLong,
-        markPrice: position.markPrice,
-        maxPriceImpactFactor: position.marketInfo.maxPositionImpactFactorForLiquidations,
-        minCollateralFactor: position.marketInfo.minCollateralFactor,
-        minCollateralUsd,
-        closingFeeUsd: position.closingFeeUsd,
-      }),
+      nextLeverageExcludingPnl,
+      nextLeverage,
+      nextLiqPrice,
+      acceptablePrice,
     };
-  }, [minCollateralUsd, nextCollateralUsd, position, savedIsPnlInLeverage]);
-=======
-  const nextLeverageExcludingPnl = getLeverage({
-    sizeUsd: position?.sizeInUsd,
-    collateralUsd: nextCollateralUsd,
-    pendingBorrowingFeesUsd: position?.pendingBorrowingFees,
-    pendingFundingFeesUsd: position?.pendingFundingFeesUsd,
-  });
-
-  const nextLeverage = collateralDeltaUsd?.gt(0)
-    ? getLeverage({
-        sizeUsd: position?.sizeInUsd,
-        collateralUsd: nextCollateralUsd,
-        pendingBorrowingFeesUsd: position?.pendingBorrowingFees,
-        pendingFundingFeesUsd: position?.pendingFundingFeesUsd,
-        pnl: savedIsPnlInLeverage ? position?.pnl : undefined,
-      })
-    : undefined;
-
-  const nextLiqPrice = collateralDeltaUsd?.gt(0)
-    ? getLiquidationPrice({
-        sizeUsd: position?.sizeInUsd,
-        collateralUsd: nextCollateralUsd,
-        indexPrice: position?.markPrice,
-        isLong: position?.isLong,
-        pendingBorrowingFeesUsd: BigNumber.from(0),
-        pendingFundingFeesUsd: BigNumber.from(0),
-        positionFeeFactor: feesConfig?.positionFeeFactor,
-        maxLeverage: maxLeverage,
-      })
-    : undefined;
->>>>>>> 52120fc7
-
-  const { acceptablePrice = undefined } = position
-    ? getAcceptablePrice({
-        isIncrease: isDeposit,
-        isLong: position?.isLong,
-        sizeDeltaUsd: BigNumber.from(0),
-        indexPrice: position?.markPrice,
-        allowedSlippage: DEFAULT_SLIPPAGE_AMOUNT,
-      })
-    : {};
+  }, [collateralDeltaUsd, isDeposit, minCollateralUsd, nextCollateralUsd, position, savedIsPnlInLeverage]);
 
   // TODO: calculate swap fees
   const shouldSwapPnlToCollateralToken =
@@ -381,10 +352,6 @@
         </BuyInputSection>
 
         <div className="PositionEditor-info-box">
-<<<<<<< HEAD
-          {/* {minExecutionFeeErrorMessage && <div className="Confirmation-box-warning">{minExecutionFeeErrorMessage}</div>} */}
-          <ExchangeInfoRow label={t`Size`} value={formatUsd(position?.sizeInUsd)} />
-=======
           {executionFee?.warning && <div className="Confirmation-box-warning">{executionFee.warning}</div>}
 
           <ExchangeInfoRow
@@ -396,32 +363,16 @@
           <ExchangeInfoRow label={t`Mark Price`} value={formatUsd(position?.markPrice)} />
           <ExchangeInfoRow
             label={t`Liq Price`}
-            value={<ValueTransition from={formatUsd(position?.liqPrice)} to={formatUsd(nextLiqPrice)} />}
+            value={<ValueTransition from={formatUsd(position?.liquidationPrice)} to={formatUsd(nextLiqPrice)} />}
           />
 
           <ExchangeInfoRow isTop label={t`Size`} value={formatUsd(position?.sizeInUsd)} />
 
->>>>>>> 52120fc7
           <ExchangeInfoRow
             label={t`Collateral (${position?.collateralToken?.symbol})`}
             value={
               <ValueTransition
-<<<<<<< HEAD
                 from={formatUsd(position?.remainingCollateralUsd) || "..."}
-                to={
-                  nextCollateralUsd &&
-                  position?.remainingCollateralUsd &&
-                  !nextCollateralUsd.eq(position?.remainingCollateralUsd)
-                    ? formatUsd(nextCollateralUsd)
-                    : undefined
-                }
-              />
-            }
-          />
-          <ExchangeInfoRow
-            label={t`Leverage`}
-=======
-                from={formatUsd(position?.collateralUsdAfterFees) || "..."}
                 to={formatUsd(nextCollateralUsd)}
               />
             }
@@ -429,12 +380,11 @@
 
           <ExchangeInfoRow
             label={t`Borrow Fee`}
->>>>>>> 52120fc7
             value={
               <Tooltip
                 handle={
                   <ValueTransition
-                    from={formatUsd(position?.pendingBorrowingFees, { fallbackToZero: true })}
+                    from={formatUsd(position?.pendingBorrowingFeesUsd, { fallbackToZero: true })}
                     to={collateralDeltaUsd?.gt(0) ? formatUsd(BigNumber.from(0)) : undefined}
                   />
                 }
@@ -443,18 +393,6 @@
               />
             }
           />
-<<<<<<< HEAD
-          <ExchangeInfoRow label={t`Mark Price`} value={formatUsd(position?.markPrice)} />
-          <ExchangeInfoRow
-            label={t`Liq Price`}
-            value={
-              <ValueTransition
-                from={formatUsd(position?.liquidationPrice) || "..."}
-                to={
-                  nextLiqPrice && position?.liquidationPrice && !nextLiqPrice.eq(position?.liquidationPrice)
-                    ? formatUsd(nextLiqPrice)
-                    : undefined
-=======
 
           <ExchangeInfoRow
             label={t`Funding Fee`}
@@ -465,7 +403,6 @@
                     from={formatDeltaUsd(position?.pendingFundingFeesUsd, undefined, { fallbackToZero: true })}
                     to={collateralDeltaUsd?.gt(0) ? formatUsd(BigNumber.from(0)) : undefined}
                   />
->>>>>>> 52120fc7
                 }
                 position="right-top"
                 renderContent={() => <Trans>The pending funding fee will be charged on this transaction.</Trans>}
@@ -473,45 +410,6 @@
             }
           />
 
-<<<<<<< HEAD
-          {position?.pendingBorrowingFeesUsd?.gt(0) && withdrawUsd?.gt(0) && (
-            <ExchangeInfoRow
-              label={t`Borrow Fee`}
-              value={
-                <Tooltip
-                  handle={
-                    <ValueTransition
-                      from={formatUsd(position?.pendingBorrowingFeesUsd) || "..."}
-                      to={formatUsd(BigNumber.from(0))}
-                    />
-                  }
-                  position="right-top"
-                  renderContent={() => <Trans>The pending borrow fee will be charged on this transaction.</Trans>}
-                />
-              }
-            />
-          )}
-
-          {position?.pendingFundingFeesUsd?.gt(0) && withdrawUsd?.gt(0) && (
-            <ExchangeInfoRow
-              label={t`Funding Fee`}
-              value={
-                <Tooltip
-                  handle={
-                    <ValueTransition
-                      from={formatUsd(position?.pendingFundingFeesUsd) || "..."}
-                      to={formatUsd(BigNumber.from(0))}
-                    />
-                  }
-                  position="right-top"
-                  renderContent={() => <Trans>The pending funding fee will be charged on this transaction.</Trans>}
-                />
-              }
-            />
-          )}
-
-=======
->>>>>>> 52120fc7
           <TradeFeesRow executionFee={executionFee} feesType={"edit"} />
         </div>
 
