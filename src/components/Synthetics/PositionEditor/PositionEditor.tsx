--- conflicted
+++ resolved
@@ -545,68 +545,8 @@
               )}
             </BuyInputSection>
 
-<<<<<<< HEAD
-            <div className="PositionEditor-info-box">
-              <ExchangeInfoRow
-                label={t`Leverage`}
-                value={<ValueTransition from={formatLeverage(position?.leverage)} to={formatLeverage(nextLeverage)} />}
-              />
-
-              <ExchangeInfoRow
-                isTop
-                label={t`Entry Price`}
-                value={formatUsd(position.entryPrice, { displayDecimals: indexPriceDecimals })}
-              />
-              <ExchangeInfoRow
-                label={t`Mark Price`}
-                value={formatUsd(position.markPrice, { displayDecimals: indexPriceDecimals })}
-              />
-
-              <ExchangeInfoRow
-                label={t`Liq. Price`}
-                value={
-                  <ValueTransition
-                    from={formatLiquidationPrice(position.liquidationPrice, { displayDecimals: indexPriceDecimals })}
-                    to={
-                      collateralDeltaAmount?.gt(0)
-                        ? formatLiquidationPrice(nextLiqPrice, { displayDecimals: indexPriceDecimals })
-                        : undefined
-                    }
-                  />
-                }
-              />
-
-              <ExchangeInfoRow isTop label={t`Size`} value={formatUsd(position.sizeInUsd)} />
-
-              <div className="Exchange-info-row">
-                <div>
-                  <Tooltip
-                    handle={
-                      <span className="Exchange-info-label">
-                        <Trans>Collateral ({position?.collateralToken?.symbol})</Trans>
-                      </span>
-                    }
-                    position="top-start"
-                    renderContent={() => {
-                      return <Trans>Initial Collateral (Collateral excluding Borrow and Funding Fee).</Trans>;
-                    }}
-                  />
-                </div>
-                <div className="align-right">
-                  <ValueTransition
-                    from={formatUsd(position?.collateralUsd)!}
-                    to={collateralDeltaUsd?.gt(0) ? formatUsd(nextCollateralUsd) : undefined}
-                  />
-                </div>
-              </div>
-
-              <TradeFeesRow {...fees} executionFee={executionFee} feesType="edit" shouldShowRebate={false} />
-
-              {!isDeposit && (
-=======
             <ExchangeInfo className="PositionEditor-info-box">
               <ExchangeInfo.Group>
->>>>>>> a81cd066
                 <ExchangeInfoRow
                   label={t`Leverage`}
                   value={
@@ -649,7 +589,7 @@
                           <Trans>Collateral ({position?.collateralToken?.symbol})</Trans>
                         </span>
                       }
-                      position="left-top"
+                      position="top-start"
                       renderContent={() => {
                         return <Trans>Initial Collateral (Collateral excluding Borrow and Funding Fee).</Trans>;
                       }}
