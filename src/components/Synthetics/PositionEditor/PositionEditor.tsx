import { Trans, t } from "@lingui/macro";
import { useWeb3React } from "@web3-react/core";
import Token from "abis/Token.json";
import BuyInputSection from "components/BuyInputSection/BuyInputSection";
import Modal from "components/Modal/Modal";
import { SubmitButton } from "components/SubmitButton/SubmitButton";
import Tab from "components/Tab/Tab";
import Tooltip from "components/Tooltip/Tooltip";
import { ValueTransition } from "components/ValueTransition/ValueTransition";
import { useSyntheticsEvents } from "context/SyntheticsEvents";
import {
  estimateExecuteDecreaseOrderGasLimit,
  estimateExecuteIncreaseOrderGasLimit,
  getExecutionFee,
  useGasPrice,
} from "domain/synthetics/fees";
import {
  DecreasePositionSwapType,
  OrderType,
  createDecreaseOrderTxn,
  createIncreaseOrderTxn,
  getAcceptablePrice,
} from "domain/synthetics/orders";
import {
  AggregatedPositionData,
  formatLeverage,
  getLeverage,
  getLiquidationPrice,
  getMarkPrice,
} from "domain/synthetics/positions";
import { convertToTokenAmount, convertToUsd, useAvailableTokensData } from "domain/synthetics/tokens";
import { useTokenInput } from "domain/synthetics/trade";
import { BigNumber } from "ethers";
import { useChainId } from "lib/chains";
import { BASIS_POINTS_DIVISOR, DEFAULT_SLIPPAGE_AMOUNT, MAX_ALLOWED_LEVERAGE, USD_DECIMALS } from "lib/legacy";
import { formatAmount, formatAmountFree, formatTokenAmount, formatUsd, parseValue } from "lib/numbers";
import { useMemo, useState } from "react";

import { ErrorCode, ErrorDisplayType } from "components/Exchange/constants";
import { getContract } from "config/contracts";
import { useGasLimits } from "domain/synthetics/fees/useGasLimits";

import { ApproveTokenButton } from "components/ApproveTokenButton/ApproveTokenButton";
import ExchangeInfoRow from "components/Exchange/ExchangeInfoRow";
import { usePositionsConstants } from "domain/synthetics/positions/usePositionsConstants";
import { contractFetcher } from "lib/contracts";
import useSWR from "swr";
import "./PositionEditor.scss";
import { TradeFeesRow } from "../TradeFeesRow/TradeFeesRow";

type Props = {
  position?: AggregatedPositionData;
  savedIsPnlInLeverage: boolean;
  setPendingTxns: (txns: any) => void;
  onClose: () => void;
};

enum Operation {
  Deposit = "Deposit",
  Withdraw = "Withdraw",
}

const operationLabels = {
  [Operation.Deposit]: t`Deposit`,
  [Operation.Withdraw]: t`Withdraw`,
};

export function PositionEditor(p: Props) {
  const { position, savedIsPnlInLeverage } = p;
  const { chainId } = useChainId();
  const { account, library, active } = useWeb3React();
  const { setPendingPositionUpdate } = useSyntheticsEvents();
  const [operation, setOperation] = useState(Operation.Deposit);
  const isDeposit = operation === Operation.Deposit;
  const { minCollateralUsd } = usePositionsConstants(chainId);
  const minCollateralAmount = convertToTokenAmount(
    minCollateralUsd,
    position?.collateralToken?.decimals,
    position?.collateralToken?.prices?.maxPrice
  );

  const { tokensData } = useAvailableTokensData(chainId);
  const { gasPrice } = useGasPrice(chainId);
  const { gasLimits } = useGasLimits(chainId);

  const collateralToken = position?.collateralToken;

  const depositInput = useTokenInput(tokensData, {
    priceType: "min",
    tokenAddress: position?.collateralTokenAddress,
  });

  const routerAddress = getContract(chainId, "SyntheticsRouter");
  const { data: tokenAllowance } = useSWR<BigNumber>(
    [active, chainId, position?.collateralTokenAddress, "allowance", account, routerAddress],
    {
      fetcher: contractFetcher(library, Token),
    }
  );

  const [withdrawInputValue, setWithdrawInputValue] = useState("");
  const withdrawTokenAmount = parseValue(withdrawInputValue || "0", position?.collateralToken?.decimals || 0)!;
  const withdrawUsd = convertToUsd(
    withdrawTokenAmount,
    position?.collateralToken?.decimals,
    position?.collateralToken?.prices?.maxPrice
  );
  // TODO: fees + pnl amount
  const maxWithdrawAmount = position?.collateralAmount.sub(minCollateralAmount || 0);

  const collateralDeltaAmount = isDeposit ? depositInput.tokenAmount : withdrawTokenAmount;
  const collateralDeltaUsd = isDeposit ? depositInput.usdAmount : withdrawUsd;

  let nextCollateralUsd = isDeposit
    ? position?.collateralUsd?.add(collateralDeltaUsd || BigNumber.from(0))
    : position?.collateralUsdAfterFees?.sub(collateralDeltaUsd || BigNumber.from(0));

  if (nextCollateralUsd?.lt(0)) {
    nextCollateralUsd = BigNumber.from(0);
  }

  const nextLeverageExcludingPnl = getLeverage({
    sizeUsd: position?.sizeInUsd,
    collateralUsd: nextCollateralUsd,
    pendingBorrowingFeesUsd: position?.pendingBorrowingFees,
    pendingFundingFeesUsd: position?.pendingFundingFeesUsd,
  });

  const nextLeverage = getLeverage({
    sizeUsd: position?.sizeInUsd,
    collateralUsd: nextCollateralUsd,
    pendingBorrowingFeesUsd: position?.pendingBorrowingFees,
    pendingFundingFeesUsd: position?.pendingFundingFeesUsd,
    pnl: savedIsPnlInLeverage ? position?.pnl : undefined,
  });

  const nextLiqPrice = getLiquidationPrice({
    sizeUsd: position?.sizeInUsd,
    collateralUsd: nextCollateralUsd,
    indexPrice: position?.markPrice,
    isLong: position?.isLong,
    pendingBorrowingFeesUsd: position?.pendingBorrowingFees,
    pendingFundingFeesUsd: position?.pendingFundingFeesUsd,
    positionFeeFactor: position?.market?.positionFeeFactor,
  });

  const { acceptablePrice = undefined } = position
    ? getAcceptablePrice({
        isIncrease: isDeposit,
        isLong: position?.isLong,
        sizeDeltaUsd: BigNumber.from(0),
        indexPrice: getMarkPrice(position?.indexToken?.prices, isDeposit, position?.isLong),
        allowedSlippage: DEFAULT_SLIPPAGE_AMOUNT,
      })
    : {};

  // TODO: calculate swap fees
  const shouldSwapPnlToCollateralToken =
    !isDeposit && position?.market && position?.pnlToken?.address !== position?.collateralToken?.address;

  const needApproval =
    isDeposit && tokenAllowance && depositInput.tokenAmount && depositInput.tokenAmount.gt(tokenAllowance);

  const executionFee = useMemo(() => {
    if (!gasLimits || !gasPrice) return undefined;

    let estimatedGas: BigNumber;
    if (isDeposit) {
      estimatedGas = estimateExecuteIncreaseOrderGasLimit(gasLimits, {});
    } else {
      estimatedGas = estimateExecuteDecreaseOrderGasLimit(gasLimits, {});
    }

    return getExecutionFee(chainId, gasLimits, tokensData, estimatedGas, gasPrice);
  }, [chainId, gasLimits, gasPrice, isDeposit, tokensData]);

  function getError() {
    if (!collateralDeltaAmount || collateralDeltaAmount.eq(0)) {
      return [t`Enter an amount`];
    }

    if (collateralDeltaAmount.lte(0)) {
      return [t`Amount should be greater than zero`];
    }

    if (!isDeposit && collateralDeltaUsd && position?.collateralUsdAfterFees && minCollateralUsd) {
      if (position?.collateralUsdAfterFees.sub(collateralDeltaUsd).lt(minCollateralUsd)) {
        return [t`Min residual collateral: ${formatAmount(minCollateralUsd, USD_DECIMALS, 2)} USD`];
      }
    }

    if (!isDeposit && collateralDeltaUsd && nextLiqPrice && position?.markPrice) {
      if (position?.isLong && position?.markPrice.lt(nextLiqPrice)) {
        return [t`Invalid liq. price`, ErrorDisplayType.Tooltip, ErrorCode.InvalidLiqPrice];
      }
      if (!position?.isLong && position?.markPrice.gt(nextLiqPrice)) {
        return [t`Invalid liq. price`, ErrorDisplayType.Tooltip, ErrorCode.InvalidLiqPrice];
      }
    }

    if (nextLeverageExcludingPnl && nextLeverageExcludingPnl.lt(1.1 * BASIS_POINTS_DIVISOR)) {
      return [t`Min leverage: 1.1x`];
    }

    if (nextLeverage && nextLeverage.gt(MAX_ALLOWED_LEVERAGE)) {
      return [t`Max leverage: ${(MAX_ALLOWED_LEVERAGE / BASIS_POINTS_DIVISOR).toFixed(1)}x`];
    }

    return [false];
  }

  function getSubmitButtonState(): { text: string; disabled?: boolean; onClick?: () => void } {
    const error = getError();

    if (typeof error[0] === "string") {
      return {
        text: error[0],
        disabled: true,
      };
    }

    if (needApproval) {
      return {
        text: t`Pending ${collateralToken?.symbol} approval`,
        disabled: true,
      };
    }

    return {
      text: operationLabels[operation],
      disabled: false,
      onClick: onSubmit,
    };
  }

  function onSubmit() {
    if (!account || !executionFee?.feeTokenAmount || !acceptablePrice || !position?.indexToken) return;

    if (operation === Operation.Deposit) {
      createIncreaseOrderTxn(chainId, library, {
        account,
        marketAddress: position?.marketAddress,
        indexTokenAddress: position?.indexToken.address,
        swapPath: [],
        initialCollateralAddress: position?.collateralTokenAddress,
        initialCollateralAmount: depositInput.tokenAmount,
        acceptablePrice,
        orderType: OrderType.MarketIncrease,
        sizeDeltaUsd: BigNumber.from(0),
        isLong: position?.isLong,
        executionFee: executionFee.feeTokenAmount,
        tokensData,
        setPendingTxns: p.setPendingTxns,
      }).then(() => {
        if (p.position) {
          setPendingPositionUpdate({
            isIncrease: true,
            positionKey: p.position.key,
            collateralDeltaAmount: depositInput.tokenAmount,
          });
        }

        p.onClose();
      });
    } else {
      if (!withdrawTokenAmount) return;

      createDecreaseOrderTxn(chainId, library, {
        account,
        marketAddress: position?.marketAddress,
        indexTokenAddress: position?.indexToken.address,
        swapPath: [],
        initialCollateralDeltaAmount: withdrawTokenAmount,
        initialCollateralAddress: position?.collateralTokenAddress,
        receiveTokenAddress: position?.collateralTokenAddress,
        acceptablePrice,
        sizeDeltaUsd: BigNumber.from(0),
        orderType: OrderType.MarketDecrease,
        isLong: position?.isLong,
        executionFee: executionFee.feeTokenAmount,
        decreasePositionSwapType: shouldSwapPnlToCollateralToken
          ? DecreasePositionSwapType.SwapPnlTokenToCollateralToken
          : DecreasePositionSwapType.NoSwap,
        tokensData,
        setPendingTxns: p.setPendingTxns,
      }).then(() => {
        if (p.position) {
          setPendingPositionUpdate({
            isIncrease: false,
            positionKey: p.position.key,
            collateralDeltaAmount: withdrawTokenAmount,
          });
        }

        p.onClose();
      });
    }
  }

  const submitButtonState = getSubmitButtonState();

  return (
    <div className="PositionEditor">
      <Modal
        className="PositionEditor-modal"
        isVisible={Boolean(position)}
        setIsVisible={p.onClose}
        label={
          <Trans>
            Edit {position?.isLong ? t`Long` : t`Short`} {position?.indexToken?.symbol}
          </Trans>
        }
        allowContentTouchMove
      >
        <Tab
          onChange={setOperation}
          option={operation}
          options={Object.values(Operation)}
          optionLabels={operationLabels}
          className="PositionEditor-tabs SwapBox-option-tabs"
        />

        {operation === Operation.Deposit && (
          <BuyInputSection
            topLeftLabel={t`Deposit`}
            topLeftValue={formatUsd(depositInput.usdAmount)}
            topRightLabel={t`Max`}
            topRightValue={formatTokenAmount(depositInput.balance, depositInput.token?.decimals)}
            inputValue={depositInput.inputValue}
            onInputValueChange={(e) => depositInput.setInputValue(e.target.value)}
            showMaxButton={depositInput.isNotMatchAvailableBalance}
            onClickMax={() => depositInput.setValueByTokenAmount(depositInput.balance)}
          >
            {depositInput.token?.symbol}
          </BuyInputSection>
        )}

        {operation === Operation.Withdraw && (
          <BuyInputSection
            topLeftLabel={t`Withdraw`}
            topLeftValue={formatUsd(withdrawUsd)}
            topRightLabel={t`Max`}
            topRightValue={formatTokenAmount(maxWithdrawAmount, position?.collateralToken?.decimals)}
            inputValue={withdrawInputValue}
            onInputValueChange={(e) => setWithdrawInputValue(e.target.value)}
            showMaxButton={maxWithdrawAmount?.gt(0) && !withdrawTokenAmount?.eq(maxWithdrawAmount)}
            onClickMax={() =>
              maxWithdrawAmount &&
              setWithdrawInputValue(formatAmountFree(maxWithdrawAmount, position?.collateralToken?.decimals || 0, 4))
            }
          >
            {position?.collateralToken?.symbol}
          </BuyInputSection>
        )}

        <div className="PositionEditor-info-box">
          {/* {minExecutionFeeErrorMessage && <div className="Confirmation-box-warning">{minExecutionFeeErrorMessage}</div>} */}
          <ExchangeInfoRow label={t`Size`} value={formatUsd(position?.sizeInUsd)} />
          <ExchangeInfoRow
            label={t`Collateral (${position?.collateralToken?.symbol})`}
            value={
              <ValueTransition
                from={formatUsd(position?.collateralUsdAfterFees) || "..."}
                to={
                  nextCollateralUsd &&
                  position?.collateralUsdAfterFees &&
                  !nextCollateralUsd.eq(position?.collateralUsdAfterFees)
                    ? formatUsd(nextCollateralUsd)
                    : undefined
                }
              />
            }
          />
          <ExchangeInfoRow
            label={t`Leverage`}
            value={
              <ValueTransition
                from={formatLeverage(position?.leverage)}
                to={
                  position?.leverage && nextLeverage && !nextLeverage.eq(position?.leverage)
                    ? formatLeverage(nextLeverage)
                    : undefined
                }
              />
            }
          />
          <ExchangeInfoRow label={t`Mark Price`} value={formatUsd(position?.markPrice)} />
          <ExchangeInfoRow
            label={t`Liq Price`}
            value={
              <ValueTransition
                from={formatUsd(position?.liqPrice) || "..."}
                to={
                  nextLiqPrice && position?.liqPrice && !nextLiqPrice.eq(position?.liqPrice)
                    ? formatUsd(nextLiqPrice)
                    : undefined
                }
              />
            }
          />

          {position?.pendingBorrowingFees?.gt(0) && withdrawUsd?.gt(0) && (
            <ExchangeInfoRow
              label={t`Borrow Fee`}
              value={
                <Tooltip
                  handle={
                    <ValueTransition
                      from={formatUsd(position?.pendingBorrowingFees) || "..."}
                      to={formatUsd(BigNumber.from(0))}
                    />
                  }
                  position="right-top"
                  renderContent={() => <Trans>The pending borrow fee will be charged on this transaction.</Trans>}
                />
              }
            />
          )}

          {position?.pendingFundingFeesUsd?.gt(0) && withdrawUsd?.gt(0) && (
            <ExchangeInfoRow
              label={t`Funding Fee`}
              value={
                <Tooltip
                  handle={
                    <ValueTransition
                      from={formatUsd(position?.pendingFundingFeesUsd) || "..."}
                      to={formatUsd(BigNumber.from(0))}
                    />
                  }
                  position="right-top"
                  renderContent={() => <Trans>The pending funding fee will be charged on this transaction.</Trans>}
                />
              }
            />
          )}

<<<<<<< HEAD
          {/* <ExchangeInfoRow
            label={t`Fees and price impact`}
            value={<Tooltip handle={"$0.00"} position="right-top" renderContent={() => "TODO"} />}
          /> */}
=======
          <TradeFeesRow executionFee={executionFee} feesType={"edit"} />
>>>>>>> 3de9d3f7
        </div>

        {needApproval && collateralToken && (
          <>
            <div className="App-card-divider" />

            <div className="ConfirmationBox-approve-tokens">
              <div className="ConfirmationBox-approve-token">
                <ApproveTokenButton
                  tokenAddress={collateralToken.address}
                  tokenSymbol={collateralToken.symbol}
                  spenderAddress={routerAddress}
                />
              </div>
            </div>

            <div className="App-card-divider" />
          </>
        )}

        <div className="Exchange-swap-button-container">
          <SubmitButton onClick={submitButtonState.onClick} disabled={submitButtonState.disabled} authRequired>
            {submitButtonState.text}
          </SubmitButton>
        </div>
      </Modal>
    </div>
  );
}<|MERGE_RESOLUTION|>--- conflicted
+++ resolved
@@ -435,14 +435,7 @@
             />
           )}
 
-<<<<<<< HEAD
-          {/* <ExchangeInfoRow
-            label={t`Fees and price impact`}
-            value={<Tooltip handle={"$0.00"} position="right-top" renderContent={() => "TODO"} />}
-          /> */}
-=======
           <TradeFeesRow executionFee={executionFee} feesType={"edit"} />
->>>>>>> 3de9d3f7
         </div>
 
         {needApproval && collateralToken && (
