--- conflicted
+++ resolved
@@ -107,11 +107,7 @@
   const { data: tokenAllowance } = useSWR<BigNumber>(
     position ? [active, chainId, position.collateralTokenAddress, "allowance", account, routerAddress] : null,
     {
-<<<<<<< HEAD
-      fetcher: contractFetcher(signer, Token),
-=======
-      fetcher: contractFetcher(library, Token) as any,
->>>>>>> a5a3f2ae
+      fetcher: contractFetcher(signer, Token) as any,
     }
   );
 
