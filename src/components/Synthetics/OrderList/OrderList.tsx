--- conflicted
+++ resolved
@@ -9,11 +9,8 @@
 import { Dispatch, SetStateAction, useState } from "react";
 import { OrderEditor } from "../OrderEditor/OrderEditor";
 import { OrderItem } from "../OrderItem/OrderItem";
-<<<<<<< HEAD
 import useWallet from "lib/wallets/useWallet";
-=======
 import { getByKey } from "lib/objects";
->>>>>>> f771d8e3
 
 type Props = {
   hideActions?: boolean;
