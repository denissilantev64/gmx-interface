--- conflicted
+++ resolved
@@ -5,16 +5,12 @@
 import { useSyntheticsEvents } from "context/SyntheticsEvents";
 import { useTokensData } from "context/SyntheticsStateContext/hooks/globalsHooks";
 import { selectChartHeaderInfo } from "context/SyntheticsStateContext/selectors/chartSelectors";
-<<<<<<< HEAD
+import { selectSetShouldFallbackToInternalSwap } from "context/SyntheticsStateContext/selectors/externalSwapSelectors";
 import {
   selectBlockTimestampData,
   selectIsFirstOrder,
   selectUserReferralInfo,
 } from "context/SyntheticsStateContext/selectors/globalSelectors";
-=======
-import { selectSetShouldFallbackToInternalSwap } from "context/SyntheticsStateContext/selectors/externalSwapSelectors";
-import { selectBlockTimestampData, selectIsFirstOrder } from "context/SyntheticsStateContext/selectors/globalSelectors";
->>>>>>> 26a82068
 import { selectIsLeverageSliderEnabled } from "context/SyntheticsStateContext/selectors/settingsSelectors";
 import {
   selectTradeboxAllowedSlippage,
@@ -41,10 +37,7 @@
   createSwapOrderTxn,
 } from "domain/synthetics/orders";
 import { createWrapOrUnwrapTxn } from "domain/synthetics/orders/createWrapOrUnwrapTxn";
-import {
-  createGasslessIncreaseOrderTxn,
-  prepareSubaccountApproval,
-} from "domain/synthetics/gassless/createGasslessOrderTxn";
+import { createGasslessIncreaseOrderTxn } from "domain/synthetics/gassless/createGasslessOrderTxn";
 import { createSubaccountApproval } from "domain/synthetics/gassless/subaccountUtils";
 import { formatLeverage } from "domain/synthetics/positions/utils";
 import { useTokensAllowanceData } from "domain/synthetics/tokens";
@@ -71,17 +64,11 @@
 import { useCallback, useState } from "react";
 import { useRequiredActions } from "./useRequiredActions";
 import { useTPSLSummaryExecutionFee } from "./useTPSLSummaryExecutionFee";
-<<<<<<< HEAD
-import { parseUnits, Signer } from "ethers";
+import { isPossibleExternalSwapError } from "domain/synthetics/externalSwaps/utils";
 import { toast } from "react-toastify";
+import { SUBACCOUNT_ORDER_ACTION } from "sdk/configs/dataStore";
 import { getWrappedToken } from "sdk/configs/tokens";
-import { SUBACCOUNT_ORDER_ACTION } from "sdk/configs/dataStore";
-
-// Gasless transaction settings
-const USE_GASLESS_TRANSACTIONS = true; // Flag to enable/disable gasless transactions
-=======
-import { isPossibleExternalSwapError } from "domain/synthetics/externalSwaps/utils";
->>>>>>> 26a82068
+import { parseUnits } from "ethers";
 
 interface TradeboxTransactionsProps {
   setPendingTxns: (txns: any) => void;
@@ -113,38 +100,32 @@
   const collateralToken = useSelector(selectTradeboxCollateralToken);
   const tradeFlags = useSelector(selectTradeboxTradeFlags);
   const { isLong, isLimit } = tradeFlags;
-  const triggerPrice = useSelector(selectTradeboxTriggerPrice);
-  const selectedPosition = useSelector(selectTradeboxSelectedPosition);
   const allowedSlippage = useSelector(selectTradeboxAllowedSlippage);
-  const executionFee = useSelector(selectTradeboxExecutionFee);
   const fees = useSelector(selectTradeboxFees);
-  // Hooks for required actions
-  const { requiredActions, createSltpEntries, cancelSltpEntries, updateSltpEntries } = useRequiredActions();
   const chartHeaderInfo = useSelector(selectChartHeaderInfo);
 
-  const { autoCancelOrdersLimit } = useMaxAutoCancelOrdersState({ positionKey: selectedPosition?.key });
-
-  const subaccount = useSubaccount(summaryExecutionFee?.feeTokenAmount ?? null, requiredActions);
-  const userReferralInfo = useSelector(selectUserReferralInfo);
-
-<<<<<<< HEAD
-  // State for tracking gasless transaction status
-  const [pendingTaskId, setPendingTaskId] = useState<string | null>(null);
-=======
   const setShouldFallbackToInternalSwap = useSelector(selectSetShouldFallbackToInternalSwap);
 
-  const { shouldDisableValidationForTesting } = useSettings();
   const selectedPosition = useSelector(selectTradeboxSelectedPosition);
   const executionFee = useSelector(selectTradeboxExecutionFee);
   const triggerPrice = useSelector(selectTradeboxTriggerPrice);
   const { triggerRatio = EMPTY_TRIGGER_RATIO } = useSelector(selectTradeboxTradeRatios);
-  const { account, signer } = useWallet();
   const { referralCodeForTxn } = useUserReferralCode(signer, chainId, account);
->>>>>>> 26a82068
-
-  // Action creators for required actions
+
   const fromToken = getByKey(tokensData, fromTokenAddress);
   const toToken = getByKey(tokensData, toTokenAddress);
+
+  const { requiredActions, createSltpEntries, cancelSltpEntries, updateSltpEntries } = useRequiredActions();
+
+  const { autoCancelOrdersLimit } = useMaxAutoCancelOrdersState({ positionKey: selectedPosition?.key });
+
+  const subaccount = useSubaccount(summaryExecutionFee?.feeTokenAmount ?? null, requiredActions);
+  const userReferralInfo = useSelector(selectUserReferralInfo);
+
+  // State for tracking gasless transaction status
+  const [pendingTaskId, setPendingTaskId] = useState<string | null>(null);
+
+  // Action creators for required actions
 
   // Get token allowance data
   const tokensAllowanceData = useTokensAllowanceData(chainId, {
@@ -163,7 +144,7 @@
       const metricData = initSwapMetricData({
         fromToken,
         toToken,
-        hasReferralCode: Boolean(userReferralInfo?.referralCodeForTxn),
+        hasReferralCode: Boolean(referralCodeForTxn),
         swapAmounts,
         executionFee,
         allowedSlippage,
@@ -200,12 +181,8 @@
         toTokenAddress: toToken.address,
         orderType,
         minOutputAmount: swapAmounts.minOutputAmount,
-<<<<<<< HEAD
-        referralCode: userReferralInfo?.referralCodeForTxn,
-=======
         triggerRatio: triggerRatio?.ratio ?? 0n,
         referralCode: referralCodeForTxn,
->>>>>>> 26a82068
         executionFee: executionFee.feeTokenAmount,
         executionGasLimit: executionFee.gasLimit,
         allowedSlippage,
@@ -224,7 +201,6 @@
       isLimit,
       fromToken,
       toToken,
-      userReferralInfo?.referralCodeForTxn,
       swapAmounts,
       executionFee,
       allowedSlippage,
@@ -267,6 +243,103 @@
         return Promise.reject();
       }
 
+      const USE_GASLESS_TRANSACTIONS = true;
+
+      if (USE_GASLESS_TRANSACTIONS && signer && fromToken && collateralToken && marketInfo && increaseAmounts) {
+        try {
+          // Set up the gasless transaction parameters
+          const feeToken = getWrappedToken(chainId).address; // Use collateral token as fee token
+          const feeAmount = parseUnits("1", 6); // Use the existing execution fee
+
+          console.log("Setting up gasless transaction with params:", {
+            feeToken,
+            feeAmount: feeAmount.toString(),
+            collateralToken: collateralToken.address,
+            marketAddress: marketInfo.marketTokenAddress,
+          });
+
+          const subaccountApproval = subaccount
+            ? await createSubaccountApproval(chainId, signer, subaccount.signer.address, {
+                shouldAdd: true,
+                actionType: SUBACCOUNT_ORDER_ACTION,
+                deadline: BigInt(Math.floor(Date.now() / 1000) + 3600),
+                maxAllowedCount: 10n,
+              })
+            : undefined;
+
+          console.log("subaccountApproval", subaccountApproval);
+
+          // Create the transaction using the gasless method
+          const txnResponse = await createGasslessIncreaseOrderTxn({
+            chainId,
+            subaccountApproval,
+            subaccountSigner: subaccount?.signer,
+            createOrderParams: {
+              externalSwapQuote: increaseAmounts.externalSwapQuote,
+              account: account!,
+              marketAddress: marketInfo.marketTokenAddress,
+              initialCollateralAddress: fromToken.address,
+              initialCollateralAmount: increaseAmounts.initialCollateralAmount,
+              targetCollateralAddress: collateralToken.address,
+              collateralDeltaAmount: increaseAmounts.collateralDeltaAmount * 3n,
+              swapPath: increaseAmounts.swapPathStats?.swapPath || [],
+              sizeDeltaUsd: increaseAmounts.sizeDeltaUsd,
+              sizeDeltaInTokens: increaseAmounts.sizeDeltaInTokens,
+              triggerPrice: isLimit ? triggerPrice : undefined,
+              acceptablePrice: increaseAmounts.acceptablePrice,
+              isLong,
+              orderType: isLimit ? increaseAmounts.limitOrderType! : OrderType.MarketIncrease,
+              executionFee: executionFee!.feeTokenAmount,
+              executionGasLimit: executionFee!.gasLimit,
+              allowedSlippage,
+              referralCode: referralCodeForTxn,
+              indexToken: marketInfo.indexToken,
+              tokensData: tokensData!,
+              skipSimulation: isLimit || shouldDisableValidationForTesting,
+              setPendingTxns,
+              setPendingOrder,
+              setPendingPosition,
+            },
+            signer,
+            feeToken,
+            feeAmount,
+            relayFeeToken: feeToken,
+            relayFeeAmount: feeAmount,
+          });
+
+          console.log("Gasless transaction response:", txnResponse);
+
+          // Add transaction to pending transactions list
+          const txnMessage = getSubmittingTxnMessage(isLong, isLimit, isMarket);
+
+          setPendingTxns((pendingTxns) => [
+            ...pendingTxns,
+            {
+              hash: txnResponse.transactionHash,
+              message: txnMessage,
+              chainId,
+              gasless: true,
+            },
+          ]);
+
+          // Wait for transaction to be processed
+          txnResponse.wait();
+
+          toast.success(t`Order submitted!`);
+
+          // Return the receipt promise so that calling code can await it if needed
+          return Promise.resolve("ss" as any);
+        } catch (error) {
+          console.error("Error setting up gasless transaction:", error);
+          // Show a user-friendly error message
+          helperToast.error(t`Error with gasless transaction: ${error.message || "Unknown error"}`);
+
+          // Fall back to regular transaction if desired
+
+          return Promise.reject(error);
+        }
+      }
+
       const orderType = isLimit ? increaseAmounts.limitOrderType! : OrderType.MarketIncrease;
 
       const metricData = initIncreaseOrderMetricData({
@@ -276,7 +349,7 @@
         leverage: formatLeverage(increaseAmounts.estimatedLeverage) ?? "",
         executionFee,
         orderType,
-        hasReferralCode: Boolean(userReferralInfo?.referralCodeForTxn),
+        hasReferralCode: Boolean(referralCodeForTxn),
         subaccount,
         triggerPrice,
         allowedSlippage,
@@ -332,186 +405,6 @@
 
       sendUserAnalyticsOrderConfirmClickEvent(chainId, metricData.metricId);
 
-<<<<<<< HEAD
-      // Check if we should use gasless transactions
-      if (USE_GASLESS_TRANSACTIONS && signer && fromToken && collateralToken && marketInfo && increaseAmounts) {
-        try {
-          // Set up the gasless transaction parameters
-          const feeToken = getWrappedToken(chainId).address; // Use collateral token as fee token
-          const feeAmount = parseUnits("1", 6); // Use the existing execution fee
-
-          console.log("Setting up gasless transaction with params:", {
-            feeToken,
-            feeAmount: feeAmount.toString(),
-            collateralToken: collateralToken.address,
-            marketAddress: marketInfo.marketTokenAddress,
-          });
-
-          const subaccountApproval = subaccount
-            ? await createSubaccountApproval(chainId, signer, subaccount.signer.address, {
-                shouldAdd: true,
-                actionType: SUBACCOUNT_ORDER_ACTION,
-                deadline: BigInt(Math.floor(Date.now() / 1000) + 3600),
-                maxAllowedCount: 10n,
-              })
-            : undefined;
-
-          console.log("subaccountApproval", subaccountApproval);
-
-          // Create the transaction using the gasless method
-          const txnResponse = await createGasslessIncreaseOrderTxn({
-            chainId,
-            subaccountApproval,
-            subaccountSigner: subaccount?.signer,
-            createOrderParams: {
-              account,
-              marketAddress: marketInfo.marketTokenAddress,
-              initialCollateralAddress: fromToken.address,
-              initialCollateralAmount: increaseAmounts.initialCollateralAmount,
-              targetCollateralAddress: collateralToken.address,
-              collateralDeltaAmount: increaseAmounts.collateralDeltaAmount * 3n,
-              swapPath: increaseAmounts.swapPathStats?.swapPath || [],
-              sizeDeltaUsd: increaseAmounts.sizeDeltaUsd,
-              sizeDeltaInTokens: increaseAmounts.sizeDeltaInTokens,
-              triggerPrice: isLimit ? triggerPrice : undefined,
-              acceptablePrice: increaseAmounts.acceptablePrice,
-              isLong,
-              orderType: isLimit ? increaseAmounts.limitOrderType! : OrderType.MarketIncrease,
-              executionFee: executionFee.feeTokenAmount,
-              executionGasLimit: executionFee.gasLimit,
-              allowedSlippage,
-              referralCode: userReferralInfo?.referralCodeForTxn,
-              indexToken: marketInfo.indexToken,
-              tokensData,
-              skipSimulation: isLimit || shouldDisableValidationForTesting,
-              setPendingTxns,
-              setPendingOrder,
-              setPendingPosition,
-            },
-            signer,
-            feeToken,
-            feeAmount,
-            relayFeeToken: feeToken,
-            relayFeeAmount: feeAmount,
-          });
-
-          console.log("Gasless transaction response:", txnResponse);
-
-          // Add transaction to pending transactions list
-          const txnMessage = getSubmittingTxnMessage(isLong, isLimit, isMarket);
-
-          setPendingTxns((pendingTxns) => [
-            ...pendingTxns,
-            {
-              hash: txnResponse.transactionHash,
-              message: txnMessage,
-              chainId,
-              gasless: true,
-            },
-          ]);
-
-          // Wait for transaction to be processed
-          txnResponse.wait();
-
-          toast.success(t`Order submitted!`);
-
-          // Return the receipt promise so that calling code can await it if needed
-          return Promise.resolve("ss" as any);
-        } catch (error) {
-          console.error("Error setting up gasless transaction:", error);
-          // Show a user-friendly error message
-          helperToast.error(t`Error with gasless transaction: ${error.message || "Unknown error"}`);
-
-          // Fall back to regular transaction if desired
-          if (window.confirm("Would you like to try submitting a regular transaction instead?")) {
-            return submitRegularTransaction();
-          }
-
-          return Promise.reject(error);
-        }
-      }
-
-      return submitRegularTransaction();
-
-      function submitRegularTransaction() {
-        if (
-          !tokensData ||
-          !account ||
-          !fromToken ||
-          !collateralToken ||
-          increaseAmounts?.acceptablePrice === undefined ||
-          !executionFee ||
-          !marketInfo ||
-          !signer ||
-          typeof allowedSlippage !== "number"
-        ) {
-          helperToast.error(t`Error submitting order`);
-          sendTxnValidationErrorMetric(metricData.metricId);
-          return Promise.reject();
-        }
-
-        return createIncreaseOrderTxn({
-          chainId,
-          signer,
-          subaccount,
-          metricId: metricData.metricId,
-          blockTimestampData,
-          createIncreaseOrderParams: {
-            account,
-            marketAddress: marketInfo.marketTokenAddress,
-            initialCollateralAddress: fromToken.address,
-            initialCollateralAmount: increaseAmounts.initialCollateralAmount,
-            targetCollateralAddress: collateralToken.address,
-            collateralDeltaAmount: increaseAmounts.collateralDeltaAmount,
-            swapPath: increaseAmounts.swapPathStats?.swapPath || [],
-            sizeDeltaUsd: increaseAmounts.sizeDeltaUsd,
-            sizeDeltaInTokens: increaseAmounts.sizeDeltaInTokens,
-            triggerPrice: isLimit ? triggerPrice : undefined,
-            acceptablePrice: increaseAmounts.acceptablePrice,
-            isLong,
-            orderType: isLimit ? increaseAmounts.limitOrderType! : OrderType.MarketIncrease,
-            executionFee: executionFee.feeTokenAmount,
-            executionGasLimit: executionFee.gasLimit,
-            allowedSlippage,
-            referralCode: userReferralInfo?.referralCodeForTxn,
-            indexToken: marketInfo.indexToken,
-            tokensData,
-            skipSimulation: isLimit || shouldDisableValidationForTesting,
-            setPendingTxns: setPendingTxns,
-            setPendingOrder,
-            setPendingPosition,
-          },
-          createDecreaseOrderParams: createSltpEntries.map((entry, i) => {
-            return {
-              ...commonSecondaryOrderParams,
-              initialCollateralDeltaAmount: entry.decreaseAmounts?.collateralDeltaAmount ?? 0n,
-              sizeDeltaUsd: entry.decreaseAmounts?.sizeDeltaUsd,
-              sizeDeltaInTokens: entry.decreaseAmounts?.sizeDeltaInTokens,
-              acceptablePrice: entry.decreaseAmounts?.acceptablePrice,
-              triggerPrice: entry.decreaseAmounts?.triggerPrice,
-              minOutputUsd: 0n,
-              decreasePositionSwapType: entry.decreaseAmounts?.decreaseSwapType,
-              orderType: entry.decreaseAmounts!.triggerOrderType!,
-              referralCode: userReferralInfo?.referralCodeForTxn,
-              executionFee: getExecutionFeeAmountForEntry(entry) ?? 0n,
-              executionGasLimit: 0n, // Don't need for tp/sl entries
-              tokensData,
-              txnType: entry.txnType!,
-              skipSimulation: isLimit || shouldDisableValidationForTesting,
-              autoCancel: i < autoCancelOrdersLimit,
-            };
-          }),
-          cancelOrderParams: cancelSltpEntries.map((entry) => ({
-            ...commonSecondaryOrderParams,
-            orderKey: entry.order!.key,
-            orderType: entry.order!.orderType,
-            minOutputAmount: 0n,
-            sizeDeltaUsd: entry.order!.sizeDeltaUsd,
-            txnType: entry.txnType!,
-            initialCollateralDeltaAmount: entry.order?.initialCollateralDeltaAmount ?? 0n,
-          })),
-          updateOrderParams: updateSltpEntries.map((entry) => ({
-=======
       const additionalErrorContent = increaseAmounts.externalSwapQuote ? (
         <>
           <br />
@@ -555,26 +448,20 @@
         },
         createDecreaseOrderParams: createSltpEntries.map((entry, i) => {
           return {
->>>>>>> 26a82068
             ...commonSecondaryOrderParams,
-            orderKey: entry.order!.key,
-            orderType: entry.order!.orderType,
-            sizeDeltaUsd: (entry.increaseAmounts?.sizeDeltaUsd || entry.decreaseAmounts?.sizeDeltaUsd)!,
-            acceptablePrice: (entry.increaseAmounts?.acceptablePrice || entry.decreaseAmounts?.acceptablePrice)!,
-            triggerPrice: (entry.increaseAmounts?.triggerPrice || entry.decreaseAmounts?.triggerPrice)!,
+            initialCollateralDeltaAmount: entry.decreaseAmounts.collateralDeltaAmount ?? 0n,
+            sizeDeltaUsd: entry.decreaseAmounts.sizeDeltaUsd,
+            sizeDeltaInTokens: entry.decreaseAmounts.sizeDeltaInTokens,
+            acceptablePrice: entry.decreaseAmounts.acceptablePrice,
+            triggerPrice: entry.decreaseAmounts.triggerPrice,
+            minOutputUsd: 0n,
+            decreasePositionSwapType: entry.decreaseAmounts.decreaseSwapType,
+            orderType: entry.decreaseAmounts.triggerOrderType!,
+            referralCode: referralCodeForTxn,
             executionFee: getExecutionFeeAmountForEntry(entry) ?? 0n,
-            minOutputAmount: 0n,
+            executionGasLimit: 0n, // Don't need for tp/sl entries
+            tokensData,
             txnType: entry.txnType!,
-<<<<<<< HEAD
-            initialCollateralDeltaAmount: entry.order?.initialCollateralDeltaAmount ?? 0n,
-            autoCancel: entry.order!.autoCancel,
-          })),
-        })
-          .then(makeTxnSentMetricsHandler(metricData.metricId))
-          .catch(makeTxnErrorMetricsHandler(metricData.metricId))
-          .catch(makeUserAnalyticsOrderFailResultHandler(chainId, metricData.metricId));
-      }
-=======
             skipSimulation: isLimit || shouldDisableValidationForTesting,
             autoCancel: i < autoCancelOrdersLimit,
           };
@@ -612,7 +499,6 @@
           throw e;
         })
         .catch(makeUserAnalyticsOrderFailResultHandler(chainId, metricData.metricId));
->>>>>>> 26a82068
     },
     [
       tradeFlags.isLimit,
