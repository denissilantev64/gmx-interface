import { t, Trans } from "@lingui/macro";
import { useCallback } from "react";

import { getContract } from "config/contracts";
import { useSettings } from "context/SettingsContext/SettingsContextProvider";
import { useSyntheticsEvents } from "context/SyntheticsEvents";
import { useTokensData } from "context/SyntheticsStateContext/hooks/globalsHooks";
import { selectChartHeaderInfo } from "context/SyntheticsStateContext/selectors/chartSelectors";
import { selectSetShouldFallbackToInternalSwap } from "context/SyntheticsStateContext/selectors/externalSwapSelectors";
import {
  selectBlockTimestampData,
  selectIsFirstOrder,
  selectMarketsInfoData,
  selectUserReferralInfo,
} from "context/SyntheticsStateContext/selectors/globalSelectors";
import { selectIsLeverageSliderEnabled } from "context/SyntheticsStateContext/selectors/settingsSelectors";
import {
  selectTradeboxAllowedSlippage,
  selectTradeboxCollateralToken,
  selectTradeboxDecreasePositionAmounts,
  selectTradeboxExecutionFee,
  selectTradeboxFees,
  selectTradeboxFromTokenAddress,
  selectTradeboxIncreasePositionAmounts,
  selectTradeboxMarketInfo,
  selectTradeboxSelectedPosition,
  selectTradeboxSwapAmounts,
  selectTradeboxToTokenAddress,
  selectTradeboxTradeFlags,
  selectTradeboxTradeRatios,
  selectTradeboxTriggerPrice,
} from "context/SyntheticsStateContext/selectors/tradeboxSelectors";
import { useSelector } from "context/SyntheticsStateContext/utils";
import { useUserReferralCode } from "domain/referrals";
<<<<<<< HEAD
=======
import { isPossibleExternalSwapError } from "domain/synthetics/externalSwaps/utils";
import {
  createDecreaseOrderTxn,
  createIncreaseOrderTxn,
  createSwapOrderTxn,
  OrderType,
} from "domain/synthetics/orders";
>>>>>>> 2954c600
import { createWrapOrUnwrapTxn } from "domain/synthetics/orders/createWrapOrUnwrapTxn";
import { useTokensAllowanceData } from "domain/synthetics/tokens";
import { useMaxAutoCancelOrdersState } from "domain/synthetics/trade/useMaxAutoCancelOrdersState";

import { selectRelayerFeeState } from "context/SyntheticsStateContext/selectors/relayserFeeSelectors";
import { selectTradeBoxOrderPayload } from "context/SyntheticsStateContext/selectors/transactionsSelectors/tradeBoxOrdersSelectors";
import { buildCancelOrderMulticallPayload } from "domain/synthetics/gassless/txns/cancelOrderBuilders";
import { buildDecreaseOrderPayload } from "domain/synthetics/gassless/txns/createOrderBuilders";
import { buildUpdateOrderMulticallPayload } from "domain/synthetics/gassless/txns/updateOrderBuilders";
import {
  combineMulticallPayloads,
  encodeCreateOrderMulticallPayload,
  sendCreateOrderOrderTxn,
} from "domain/synthetics/gassless/txns/walletTxnBuilder";
import { useChainId } from "lib/chains";
import { helperToast } from "lib/helperToast";
import { getByKey } from "lib/objects";
import useWallet from "lib/wallets/useWallet";
<<<<<<< HEAD
import { useCallback } from "react";
import { useRequiredActions, useSecondaryOrderPayloads } from "./useRequiredActions";
import { useTPSLSummaryExecutionFee } from "./useTPSLSummaryExecutionFee";
import { makeSelectSubaccountForActions } from "context/SyntheticsStateContext/selectors/globalSelectors";
=======

import { useRequiredActions } from "./useRequiredActions";
import { useTPSLSummaryExecutionFee } from "./useTPSLSummaryExecutionFee";

>>>>>>> 2954c600
interface TradeboxTransactionsProps {
  setPendingTxns: (txns: any) => void;
}

const EMPTY_TRIGGER_RATIO = {
  ratio: 0n,
  largestToken: undefined,
  smallestToken: undefined,
};

export function useTradeboxTransactions({ setPendingTxns }: TradeboxTransactionsProps) {
  const { chainId } = useChainId();
  const { signer, account } = useWallet();
  const { setPendingPosition, setPendingOrder } = useSyntheticsEvents();
  const tokensData = useTokensData();
  const { shouldDisableValidationForTesting, expressOrdersEnabled } = useSettings();
  const relayerFeeState = useSelector(selectRelayerFeeState);
  const { getExecutionFeeAmountForEntry, summaryExecutionFee } = useTPSLSummaryExecutionFee();

  const isFirstOrder = useSelector(selectIsFirstOrder);
  const blockTimestampData = useSelector(selectBlockTimestampData);
  const isLeverageSliderEnabled = useSelector(selectIsLeverageSliderEnabled);
  const increaseAmounts = useSelector(selectTradeboxIncreasePositionAmounts);
  const swapAmounts = useSelector(selectTradeboxSwapAmounts);
  const decreaseAmounts = useSelector(selectTradeboxDecreasePositionAmounts);
  const fromTokenAddress = useSelector(selectTradeboxFromTokenAddress);
  const toTokenAddress = useSelector(selectTradeboxToTokenAddress);
  const marketInfo = useSelector(selectTradeboxMarketInfo);
  const collateralToken = useSelector(selectTradeboxCollateralToken);
  const tradeFlags = useSelector(selectTradeboxTradeFlags);
  const { isLong, isLimit } = tradeFlags;
  const allowedSlippage = useSelector(selectTradeboxAllowedSlippage);
  const fees = useSelector(selectTradeboxFees);
  const chartHeaderInfo = useSelector(selectChartHeaderInfo);
<<<<<<< HEAD
  const marketsInfoData = useSelector(selectMarketsInfoData);
=======
  const fromTokenAddress = useSelector(selectTradeboxFromTokenAddress);
  const toTokenAddress = useSelector(selectTradeboxToTokenAddress);

  const swapAmounts = useSelector(selectTradeboxSwapAmounts);
  const increaseAmounts = useSelector(selectTradeboxIncreasePositionAmounts);
  const decreaseAmounts = useSelector(selectTradeboxDecreasePositionAmounts);
>>>>>>> 2954c600

  const setShouldFallbackToInternalSwap = useSelector(selectSetShouldFallbackToInternalSwap);

  const selectedPosition = useSelector(selectTradeboxSelectedPosition);
  const executionFee = useSelector(selectTradeboxExecutionFee);
  const triggerPrice = useSelector(selectTradeboxTriggerPrice);
  const { triggerRatio = EMPTY_TRIGGER_RATIO } = useSelector(selectTradeboxTradeRatios);
  const { referralCodeForTxn } = useUserReferralCode(signer, chainId, account);

  const fromToken = getByKey(tokensData, fromTokenAddress);
  const toToken = getByKey(tokensData, toTokenAddress);

  const { requiredActions, createSltpEntries, cancelSltpEntries, updateSltpEntries } = useRequiredActions();

  const { autoCancelOrdersLimit } = useMaxAutoCancelOrdersState({ positionKey: selectedPosition?.key });

  const subaccount = useSelector(makeSelectSubaccountForActions(requiredActions));
  const userReferralInfo = useSelector(selectUserReferralInfo);

  const tokensAllowanceData = useTokensAllowanceData(chainId, {
    spenderAddress: getContract(chainId, "SyntheticsRouter"),
    tokenAddresses: fromToken ? [fromToken.address] : [],
  });

  const secondaryOrderPayloads = useSecondaryOrderPayloads({
    cancelSltpEntries,
    createSltpEntries,
    updateSltpEntries,
    autoCancelOrdersLimit,
    getExecutionFeeAmountForEntry,
  });

  const orderCreatePayload = useSelector(selectTradeBoxOrderPayload);

  const initialCollateralAllowance = fromToken?.address
    ? getByKey(tokensAllowanceData.tokensAllowanceData, fromToken.address)
    : undefined;

  const onSubmitOrder = useCallback(() => {
    // sendOrderSubmittedMetric(metricData.metricId);

    if (!orderCreatePayload || !signer || !tokensData) {
      helperToast.error(t`Error submitting order`);
      // sendTxnValidationErrorMetric(metricData.metricId);
      return Promise.reject();
    }

    // const metricData = initSwapMetricData({
    //   fromToken,
    //   toToken,
    //   hasReferralCode: Boolean(referralCodeForTxn),
    //   swapAmounts,
    //   executionFee,
    //   allowedSlippage,
    //   orderType,
    //   subaccount,
    //   isFirstOrder,
    //   initialCollateralAllowance,
    // });

    const additionalErrorContent = orderCreatePayload.collateralTransferParams.externalSwapQuote ? (
      <>
        <br />
        <br />
        <Trans>External swap is temporarily disabled. Please try again.</Trans>
      </>
    ) : undefined;

    const encodedPrimaryOrderPayload = encodeCreateOrderMulticallPayload({
      chainId,
<<<<<<< HEAD
      createOrderPayload: orderCreatePayload,
    });

    const createSecondaryOrderPayloads = secondaryOrderPayloads?.createPayloads.map(buildDecreaseOrderPayload) ?? [];
    const encodedCreateOrderPayloads = createSecondaryOrderPayloads
      .map((p) => ({ chainId, signer, createOrderPayload: p }))
      .map(encodeCreateOrderMulticallPayload);

    const encodedUpdateOrderPayloads =
      secondaryOrderPayloads?.updatePayloads.map((p) =>
        buildUpdateOrderMulticallPayload({ chainId, updateOrderPayload: p })
      ) ?? [];

    const encodedCancelOrderPayloads = buildCancelOrderMulticallPayload({
      orderKeys: (secondaryOrderPayloads?.cancelPayloads.map((p) => p.orderKey).filter(Boolean) as string[]) ?? [],
    });

    const multicallPayloads = combineMulticallPayloads([
      encodedPrimaryOrderPayload,
      ...encodedCreateOrderPayloads,
      ...encodedUpdateOrderPayloads,
      encodedCancelOrderPayloads,
    ]);

    console.log("payloads", {
      orderCreatePayload,
      encodedPrimaryOrderPayload,
      encodedCreateOrderPayloads,
      encodedUpdateOrderPayloads,
      encodedCancelOrderPayloads,
      multicallPayloads,
    });

    return sendCreateOrderOrderTxn({
=======
      setPendingTxns,
      setPendingOrder,
      shouldDisableValidationForTesting,
      blockTimestampData,
      triggerRatio,
    ]
  );

  const onSubmitIncreaseOrder = useCallback(
    function onSubmitIncreaseOrder() {
      if (!increaseAmounts) {
        helperToast.error(t`Error submitting order`);
        return Promise.reject();
      }

      const orderType = isLimit ? increaseAmounts.limitOrderType! : OrderType.MarketIncrease;

      const metricData = initIncreaseOrderMetricData({
        chainId,
        fromToken,
        increaseAmounts,
        collateralToken,
        hasExistingPosition: Boolean(selectedPosition),
        leverage: formatLeverage(increaseAmounts.estimatedLeverage) ?? "",
        executionFee,
        orderType,
        hasReferralCode: Boolean(referralCodeForTxn),
        subaccount,
        triggerPrice,
        allowedSlippage,
        marketInfo,
        isLong,
        isFirstOrder,
        isLeverageEnabled: isLeverageSliderEnabled,
        initialCollateralAllowance,
        isTPSLCreated: createSltpEntries.length > 0,
        slCount: createSltpEntries.filter(
          (entry) => entry.decreaseAmounts.triggerOrderType === OrderType.StopLossDecrease
        ).length,
        tpCount: createSltpEntries.filter((entry) => entry.decreaseAmounts.triggerOrderType === OrderType.LimitDecrease)
          .length,
        priceImpactDeltaUsd: increaseAmounts.positionPriceImpactDeltaUsd,
        priceImpactPercentage: fees?.positionPriceImpact?.precisePercentage,
        netRate1h: isLong ? chartHeaderInfo?.fundingRateLong : chartHeaderInfo?.fundingRateShort,
        interactionId: marketInfo?.name
          ? userAnalytics.getInteractionId(getTradeInteractionKey(marketInfo.name))
          : undefined,
      });

      sendOrderSubmittedMetric(metricData.metricId);

      if (
        !tokensData ||
        !account ||
        !fromToken ||
        !collateralToken ||
        increaseAmounts.acceptablePrice === undefined ||
        !executionFee ||
        !marketInfo ||
        !signer ||
        typeof allowedSlippage !== "number"
      ) {
        helperToast.error(t`Error submitting order`);
        sendTxnValidationErrorMetric(metricData.metricId);
        return Promise.reject();
      }

      const commonSecondaryOrderParams = {
        account,
        marketAddress: marketInfo.marketTokenAddress,
        swapPath: [],
        allowedSlippage,
        initialCollateralAddress: collateralToken.address,
        receiveTokenAddress: collateralToken.address,
        isLong,
        indexToken: marketInfo.indexToken,
      };

      sendUserAnalyticsOrderConfirmClickEvent(chainId, metricData.metricId);

      const additionalErrorContent = increaseAmounts.externalSwapQuote ? (
        <>
          <br />
          <br />
          <Trans>External swap is temporarily disabled. Please try again.</Trans>
        </>
      ) : undefined;

      return createIncreaseOrderTxn({
        chainId,
        signer,
        subaccount,
        metricId: metricData.metricId,
        blockTimestampData,
        additionalErrorContent,
        createIncreaseOrderParams: {
          account,
          marketAddress: marketInfo.marketTokenAddress,
          initialCollateralAddress: fromToken?.address,
          initialCollateralAmount: increaseAmounts.initialCollateralAmount,
          targetCollateralAddress: collateralToken.address,
          collateralDeltaAmount: increaseAmounts.collateralDeltaAmount,
          swapPath: increaseAmounts.swapPathStats?.swapPath || [],
          externalSwapQuote: increaseAmounts.externalSwapQuote,
          sizeDeltaUsd: increaseAmounts.sizeDeltaUsd,
          sizeDeltaInTokens: increaseAmounts.sizeDeltaInTokens,
          triggerPrice: isLimit ? triggerPrice : undefined,
          acceptablePrice: increaseAmounts.acceptablePrice,
          isLong,
          orderType: isLimit ? increaseAmounts.limitOrderType! : OrderType.MarketIncrease,
          executionFee: executionFee.feeTokenAmount,
          executionGasLimit: executionFee.gasLimit,
          allowedSlippage,
          referralCode: referralCodeForTxn,
          indexToken: marketInfo.indexToken,
          tokensData,
          skipSimulation: isLimit || shouldDisableValidationForTesting,
          setPendingTxns: setPendingTxns,
          setPendingOrder,
          setPendingPosition,
        },
        createDecreaseOrderParams: createSltpEntries.map((entry, i) => {
          return {
            ...commonSecondaryOrderParams,
            initialCollateralDeltaAmount: entry.decreaseAmounts.collateralDeltaAmount ?? 0n,
            sizeDeltaUsd: entry.decreaseAmounts.sizeDeltaUsd,
            sizeDeltaInTokens: entry.decreaseAmounts.sizeDeltaInTokens,
            acceptablePrice: entry.decreaseAmounts.acceptablePrice,
            triggerPrice: entry.decreaseAmounts.triggerPrice,
            minOutputUsd: 0n,
            decreasePositionSwapType: entry.decreaseAmounts.decreaseSwapType,
            orderType: entry.decreaseAmounts.triggerOrderType!,
            referralCode: referralCodeForTxn,
            executionFee: getExecutionFeeAmountForEntry(entry) ?? 0n,
            executionGasLimit: 0n, // Don't need for tp/sl entries
            tokensData,
            txnType: entry.txnType!,
            skipSimulation: isLimit || shouldDisableValidationForTesting,
            autoCancel: i < autoCancelOrdersLimit,
          };
        }),
        cancelOrderParams: cancelSltpEntries.map((entry) => ({
          ...commonSecondaryOrderParams,
          orderKey: entry.order!.key,
          orderType: entry.order!.orderType,
          minOutputAmount: 0n,
          sizeDeltaUsd: entry.order!.sizeDeltaUsd,
          txnType: entry.txnType!,
          initialCollateralDeltaAmount: entry.order?.initialCollateralDeltaAmount ?? 0n,
        })),
        updateOrderParams: updateSltpEntries.map((entry) => ({
          ...commonSecondaryOrderParams,
          orderKey: entry.order!.key,
          orderType: entry.order!.orderType,
          sizeDeltaUsd: (entry.increaseAmounts?.sizeDeltaUsd || entry.decreaseAmounts?.sizeDeltaUsd)!,
          acceptablePrice: (entry.increaseAmounts?.acceptablePrice || entry.decreaseAmounts?.acceptablePrice)!,
          triggerPrice: (entry.increaseAmounts?.triggerPrice || entry.decreaseAmounts?.triggerPrice)!,
          executionFee: getExecutionFeeAmountForEntry(entry) ?? 0n,
          minOutputAmount: 0n,
          txnType: entry.txnType!,
          initialCollateralDeltaAmount: entry.order?.initialCollateralDeltaAmount ?? 0n,
          autoCancel: entry.order!.autoCancel,
        })),
      })
        .then(makeTxnSentMetricsHandler(metricData.metricId))
        .catch(makeTxnErrorMetricsHandler(metricData.metricId))
        .catch((e) => {
          if (isPossibleExternalSwapError(e) && increaseAmounts.externalSwapQuote) {
            setShouldFallbackToInternalSwap(true);
          }

          throw e;
        })
        .catch(makeUserAnalyticsOrderFailResultHandler(chainId, metricData.metricId));
    },
    [
      isLimit,
      fromToken,
      increaseAmounts,
      selectedPosition,
      executionFee,
      referralCodeForTxn,
      subaccount,
      triggerPrice,
      allowedSlippage,
      marketInfo,
      isLong,
      isFirstOrder,
      isLeverageSliderEnabled,
      initialCollateralAllowance,
      createSltpEntries,
      fees?.positionPriceImpact?.precisePercentage,
      chartHeaderInfo?.fundingRateLong,
      chartHeaderInfo?.fundingRateShort,
      tokensData,
      account,
      collateralToken,
      signer,
>>>>>>> 2954c600
      chainId,
      signer,
      callData: multicallPayloads.callData,
      value: multicallPayloads.value,
    });
  }, [
    orderCreatePayload,
    signer,
    tokensData,
    chainId,
    secondaryOrderPayloads?.createPayloads,
    secondaryOrderPayloads?.updatePayloads,
    secondaryOrderPayloads?.cancelPayloads,
  ]);

  // const onSubmitSwap = useCallback(
  //   function onSubmitSwap() {
  //     const orderType = isLimit ? OrderType.LimitSwap : OrderType.MarketSwap;

  //     const metricData = initSwapMetricData({
  //       fromToken,
  //       toToken,
  //       hasReferralCode: Boolean(referralCodeForTxn),
  //       swapAmounts,
  //       executionFee,
  //       allowedSlippage,
  //       orderType,
  //       subaccount,
  //       isFirstOrder,
  //       initialCollateralAllowance,
  //     });

  //     sendOrderSubmittedMetric(metricData.metricId);

  //     if (
  //       !account ||
  //       !tokensData ||
  //       !swapAmounts?.swapPathStats ||
  //       !fromToken ||
  //       !toToken ||
  //       !executionFee ||
  //       !signer ||
  //       typeof allowedSlippage !== "number"
  //     ) {
  //       helperToast.error(t`Error submitting order`);
  //       sendTxnValidationErrorMetric(metricData.metricId);
  //       return Promise.reject();
  //     }

  //     sendUserAnalyticsOrderConfirmClickEvent(chainId, metricData.metricId);

  //     return createSwapOrderTxn(chainId, signer, subaccount, {
  //       account,
  //       fromTokenAddress: fromToken.address,
  //       fromTokenAmount: swapAmounts.amountIn,
  //       swapPath: swapAmounts.swapPathStats?.swapPath,
  //       toTokenAddress: toToken.address,
  //       orderType,
  //       minOutputAmount: swapAmounts.minOutputAmount,
  //       triggerRatio: triggerRatio?.ratio ?? 0n,
  //       referralCode: referralCodeForTxn,
  //       executionFee: executionFee.feeTokenAmount,
  //       executionGasLimit: executionFee.gasLimit,
  //       allowedSlippage,
  //       tokensData,
  //       setPendingTxns,
  //       setPendingOrder,
  //       metricId: metricData.metricId,
  //       skipSimulation: shouldDisableValidationForTesting,
  //       blockTimestampData,
  //     })
  //       .then(makeTxnSentMetricsHandler(metricData.metricId))
  //       .catch(makeTxnErrorMetricsHandler(metricData.metricId))
  //       .catch(makeUserAnalyticsOrderFailResultHandler(chainId, metricData.metricId));
  //   },
  //   [
  //     isLimit,
  //     fromToken,
  //     toToken,
  //     referralCodeForTxn,
  //     swapAmounts,
  //     executionFee,
  //     allowedSlippage,
  //     subaccount,
  //     isFirstOrder,
  //     initialCollateralAllowance,
  //     account,
  //     tokensData,
  //     signer,
  //     chainId,
  //     triggerRatio?.ratio,
  //     setPendingTxns,
  //     setPendingOrder,
  //     shouldDisableValidationForTesting,
  //     blockTimestampData,
  //   ]
  // );

  // const onSubmitIncreaseOrder = useCallback(
  //   async function onSubmitIncreaseOrder() {
  //     // Define a helper function for creating the transaction message
  //     const getSubmittingTxnMessage = (isLong: boolean, isLimit: boolean, isMarket: boolean) => {
  //       if (isLimit) {
  //         return t`Creating ${isLong ? "Long" : "Short"} Limit Order...`;
  //       }
  //       if (isMarket) {
  //         return t`Creating ${isLong ? "Long" : "Short"} Market Order...`;
  //       }
  //       return t`Creating ${isLong ? "Long" : "Short"} Order...`;
  //     };

  //     // Initialize order type flags
  //     const isMarket = !tradeFlags.isLimit;

  //     // Make the submission function async
  //     if (!increaseAmounts) {
  //       helperToast.error(t`Error submitting order`);
  //       return Promise.reject();
  //     }

  //     console.log(
  //       "params",
  //       expressOrdersEnabled,
  //       signer,
  //       fromToken,
  //       collateralToken,
  //       marketInfo,
  //       increaseAmounts,
  //       relayerFeeState
  //     );

  //     if (
  //       expressOrdersEnabled &&
  //       signer &&
  //       fromToken &&
  //       collateralToken &&
  //       marketInfo &&
  //       increaseAmounts &&
  //       relayerFeeState &&
  //       marketsInfoData
  //     ) {
  //       try {
  //         // Create the transaction using the gasless method
  //         const txnResponse = await createGasslessIncreaseOrderTxn({
  //           marketsInfoData,
  //           chainId,
  //           signer,
  //           subaccountApproval: gasslessState.subaccountApprovalForTxn,
  //           subaccountSigner: subaccount?.signer,
  //           tokenPermits: gasslessState.tokenPermits,
  //           relayFeeParams: {
  //             gasPaymentTokenAddress: relayerFeeState?.gasPaymentTokenAddress,
  //             relayerFeeTokenAddress: relayerFeeState?.relayerFeeTokenAddress,
  //             gasPaymentTokenAmount: relayerFeeState?.gasPaymentTokenAmount,
  //             relayerFeeTokenAmount: relayerFeeState?.relayerFeeAmount,
  //             externalSwapQuote: relayerFeeState.externalSwapOutput
  //               ? {
  //                   to: relayerFeeState.externalSwapOutput.txnData.to,
  //                   data: relayerFeeState.externalSwapOutput.txnData.data,
  //                 }
  //               : undefined,
  //             swapPath: relayerFeeState?.internalSwapStats?.swapPath || [],
  //           },
  //           createOrderParams: {
  //             externalSwapQuote: increaseAmounts.externalSwapQuote,
  //             account: account!,
  //             marketAddress: marketInfo.marketTokenAddress,
  //             initialCollateralAddress: fromToken.address,
  //             initialCollateralAmount: increaseAmounts.initialCollateralAmount,
  //             targetCollateralAddress: collateralToken.address,
  //             collateralDeltaAmount: increaseAmounts.collateralDeltaAmount * 3n,
  //             swapPath: increaseAmounts.swapPathStats?.swapPath || [],
  //             sizeDeltaUsd: increaseAmounts.sizeDeltaUsd,
  //             sizeDeltaInTokens: increaseAmounts.sizeDeltaInTokens,
  //             triggerPrice: isLimit ? triggerPrice : undefined,
  //             acceptablePrice: increaseAmounts.acceptablePrice,
  //             isLong,
  //             orderType: isLimit ? increaseAmounts.limitOrderType! : OrderType.MarketIncrease,
  //             executionFee: executionFee!.feeTokenAmount,
  //             executionGasLimit: executionFee!.gasLimit,
  //             allowedSlippage,
  //             referralCode: referralCodeForTxn,
  //             indexToken: marketInfo.indexToken,
  //             tokensData: tokensData!,
  //             skipSimulation: isLimit || shouldDisableValidationForTesting,
  //             setPendingTxns,
  //             setPendingOrder,
  //             setPendingPosition,
  //           },
  //         }).then((r) => {
  //           gasslessState.resetSubaccountApproval();
  //           gasslessState.resetTokenPermits();
  //           return r;
  //         });

  //         console.log("Gasless transaction response:", txnResponse);

  //         // Add transaction to pending transactions list
  //         const txnMessage = getSubmittingTxnMessage(isLong, isLimit, isMarket);

  //         setPendingTxns((pendingTxns) => [
  //           ...pendingTxns,
  //           {
  //             hash: txnResponse.transactionHash,
  //             message: txnMessage,
  //             chainId,
  //             gasless: true,
  //           },
  //         ]);

  //         // Wait for transaction to be processed
  //         txnResponse.wait();

  //         toast.success(t`Order submitted!`);

  //         // Return the receipt promise so that calling code can await it if needed
  //         return Promise.resolve("ss" as any);
  //       } catch (error) {
  //         console.error("Error setting up gasless transaction:", error);
  //         // Show a user-friendly error message
  //         helperToast.error(t`Error with gasless transaction: ${error.message || "Unknown error"}`);

  //         // Fall back to regular transaction if desired

  //         return Promise.reject(error);
  //       }
  //     }

  //     const orderType = isLimit ? increaseAmounts.limitOrderType! : OrderType.MarketIncrease;

  //     const metricData = initIncreaseOrderMetricData({
  //       fromToken,
  //       increaseAmounts,
  //       hasExistingPosition: Boolean(selectedPosition),
  //       leverage: formatLeverage(increaseAmounts.estimatedLeverage) ?? "",
  //       executionFee,
  //       orderType,
  //       hasReferralCode: Boolean(referralCodeForTxn),
  //       subaccount,
  //       triggerPrice,
  //       allowedSlippage,
  //       marketInfo,
  //       isLong,
  //       isFirstOrder,
  //       isLeverageEnabled: isLeverageSliderEnabled,
  //       initialCollateralAllowance,
  //       isTPSLCreated: createSltpEntries.length > 0,
  //       slCount: createSltpEntries.filter(
  //         (entry) => entry.decreaseAmounts?.triggerOrderType === OrderType.StopLossDecrease
  //       ).length,
  //       tpCount: createSltpEntries.filter(
  //         (entry) => entry.decreaseAmounts?.triggerOrderType === OrderType.LimitDecrease
  //       ).length,
  //       priceImpactDeltaUsd: increaseAmounts.positionPriceImpactDeltaUsd,
  //       priceImpactPercentage: fees?.positionPriceImpact?.precisePercentage,
  //       netRate1h: isLong ? chartHeaderInfo?.fundingRateLong : chartHeaderInfo?.fundingRateShort,
  //       interactionId: marketInfo?.name
  //         ? userAnalytics.getInteractionId(getTradeInteractionKey(marketInfo.name))
  //         : undefined,
  //       externalSwapQuote: increaseAmounts?.externalSwapQuote,
  //     });

  //     sendOrderSubmittedMetric(metricData.metricId);

  //     if (
  //       !tokensData ||
  //       !account ||
  //       !fromToken ||
  //       !collateralToken ||
  //       increaseAmounts.acceptablePrice === undefined ||
  //       !executionFee ||
  //       !marketInfo ||
  //       !signer ||
  //       typeof allowedSlippage !== "number"
  //     ) {
  //       helperToast.error(t`Error submitting order`);
  //       sendTxnValidationErrorMetric(metricData.metricId);
  //       return Promise.reject();
  //     }

  //     const commonSecondaryOrderParams = {
  //       account,
  //       marketAddress: marketInfo.marketTokenAddress,
  //       swapPath: [],
  //       allowedSlippage,
  //       initialCollateralAddress: collateralToken.address,
  //       receiveTokenAddress: collateralToken.address,
  //       isLong,
  //       indexToken: marketInfo.indexToken,
  //     };

  //     sendUserAnalyticsOrderConfirmClickEvent(chainId, metricData.metricId);

  //     const additionalErrorContent = increaseAmounts.externalSwapQuote ? (
  //       <>
  //         <br />
  //         <br />
  //         <Trans>External swap is temporarily disabled. Please try again.</Trans>
  //       </>
  //     ) : undefined;

  //     return createIncreaseOrderTxn({
  //       chainId,
  //       signer,
  //       subaccount,
  //       metricId: metricData.metricId,
  //       blockTimestampData,
  //       additionalErrorContent,
  //       createIncreaseOrderParams: {
  //         account,
  //         marketAddress: marketInfo.marketTokenAddress,
  //         initialCollateralAddress: fromToken?.address,
  //         initialCollateralAmount: increaseAmounts.initialCollateralAmount,
  //         targetCollateralAddress: collateralToken.address,
  //         collateralDeltaAmount: increaseAmounts.collateralDeltaAmount,
  //         swapPath: increaseAmounts.swapPathStats?.swapPath || [],
  //         externalSwapQuote: increaseAmounts.externalSwapQuote,
  //         sizeDeltaUsd: increaseAmounts.sizeDeltaUsd,
  //         sizeDeltaInTokens: increaseAmounts.sizeDeltaInTokens,
  //         triggerPrice: isLimit ? triggerPrice : undefined,
  //         acceptablePrice: increaseAmounts.acceptablePrice,
  //         isLong,
  //         orderType: isLimit ? increaseAmounts.limitOrderType! : OrderType.MarketIncrease,
  //         executionFee: executionFee.feeTokenAmount,
  //         executionGasLimit: executionFee.gasLimit,
  //         allowedSlippage,
  //         referralCode: referralCodeForTxn,
  //         indexToken: marketInfo.indexToken,
  //         tokensData,
  //         skipSimulation: isLimit || shouldDisableValidationForTesting,
  //         setPendingTxns: setPendingTxns,
  //         setPendingOrder,
  //         setPendingPosition,
  //       },
  //       createDecreaseOrderParams: createSltpEntries.map((entry, i) => {
  //         return {
  //           ...commonSecondaryOrderParams,
  //           initialCollateralDeltaAmount: entry.decreaseAmounts.collateralDeltaAmount ?? 0n,
  //           sizeDeltaUsd: entry.decreaseAmounts.sizeDeltaUsd,
  //           sizeDeltaInTokens: entry.decreaseAmounts.sizeDeltaInTokens,
  //           acceptablePrice: entry.decreaseAmounts.acceptablePrice,
  //           triggerPrice: entry.decreaseAmounts.triggerPrice,
  //           minOutputUsd: 0n,
  //           decreasePositionSwapType: entry.decreaseAmounts.decreaseSwapType,
  //           orderType: entry.decreaseAmounts.triggerOrderType!,
  //           referralCode: referralCodeForTxn,
  //           executionFee: getExecutionFeeAmountForEntry(entry) ?? 0n,
  //           executionGasLimit: 0n, // Don't need for tp/sl entries
  //           tokensData,
  //           txnType: entry.txnType!,
  //           skipSimulation: isLimit || shouldDisableValidationForTesting,
  //           autoCancel: i < autoCancelOrdersLimit,
  //         };
  //       }),
  //       cancelOrderParams: cancelSltpEntries.map((entry) => ({
  //         ...commonSecondaryOrderParams,
  //         orderKey: entry.order!.key,
  //         orderType: entry.order!.orderType,
  //         minOutputAmount: 0n,
  //         sizeDeltaUsd: entry.order!.sizeDeltaUsd,
  //         txnType: entry.txnType!,
  //         initialCollateralDeltaAmount: entry.order?.initialCollateralDeltaAmount ?? 0n,
  //       })),
  //       updateOrderParams: updateSltpEntries.map((entry) => ({
  //         ...commonSecondaryOrderParams,
  //         orderKey: entry.order!.key,
  //         orderType: entry.order!.orderType,
  //         sizeDeltaUsd: (entry.increaseAmounts?.sizeDeltaUsd || entry.decreaseAmounts?.sizeDeltaUsd)!,
  //         acceptablePrice: (entry.increaseAmounts?.acceptablePrice || entry.decreaseAmounts?.acceptablePrice)!,
  //         triggerPrice: (entry.increaseAmounts?.triggerPrice || entry.decreaseAmounts?.triggerPrice)!,
  //         executionFee: getExecutionFeeAmountForEntry(entry) ?? 0n,
  //         minOutputAmount: 0n,
  //         txnType: entry.txnType!,
  //         initialCollateralDeltaAmount: entry.order?.initialCollateralDeltaAmount ?? 0n,
  //         autoCancel: entry.order!.autoCancel,
  //       })),
  //     })
  //       .then(makeTxnSentMetricsHandler(metricData.metricId))
  //       .catch(makeTxnErrorMetricsHandler(metricData.metricId))
  //       .catch((e) => {
  //         if (isPossibleExternalSwapError(e) && increaseAmounts.externalSwapQuote) {
  //           setShouldFallbackToInternalSwap(true);
  //         }

  //         throw e;
  //       })
  //       .catch(makeUserAnalyticsOrderFailResultHandler(chainId, metricData.metricId));
  //   },
  //   [
  //     tradeFlags.isLimit,
  //     increaseAmounts,
  //     expressOrdersEnabled,
  //     signer,
  //     fromToken,
  //     collateralToken,
  //     marketInfo,
  //     relayerFeeState,
  //     marketsInfoData,
  //     isLimit,
  //     selectedPosition,
  //     executionFee,
  //     referralCodeForTxn,
  //     subaccount,
  //     triggerPrice,
  //     allowedSlippage,
  //     isLong,
  //     isFirstOrder,
  //     isLeverageSliderEnabled,
  //     initialCollateralAllowance,
  //     createSltpEntries,
  //     fees?.positionPriceImpact?.precisePercentage,
  //     chartHeaderInfo?.fundingRateLong,
  //     chartHeaderInfo?.fundingRateShort,
  //     tokensData,
  //     account,
  //     chainId,
  //     blockTimestampData,
  //     shouldDisableValidationForTesting,
  //     setPendingTxns,
  //     setPendingOrder,
  //     setPendingPosition,
  //     cancelSltpEntries,
  //     updateSltpEntries,
  //     gasslessState,
  //     getExecutionFeeAmountForEntry,
  //     autoCancelOrdersLimit,
  //     setShouldFallbackToInternalSwap,
  //   ]
  // );

  // const onSubmitDecreaseOrder = useCallback(
  //   function onSubmitDecreaseOrder() {
  //     const metricData = initDecreaseOrderMetricData({
  //       collateralToken,
  //       decreaseAmounts,
  //       hasExistingPosition: Boolean(selectedPosition),
  //       executionFee,
  //       swapPath: [],
  //       orderType: decreaseAmounts?.triggerOrderType,
  //       hasReferralCode: Boolean(userReferralInfo?.referralCodeForTxn),
  //       subaccount,
  //       triggerPrice,
  //       marketInfo,
  //       allowedSlippage,
  //       isLong,
  //       place: "tradeBox",
  //       interactionId: marketInfo?.name ? userAnalytics.getInteractionId(getTradeInteractionKey(marketInfo.name)) : "",
  //       priceImpactDeltaUsd: decreaseAmounts?.positionPriceImpactDeltaUsd,
  //       priceImpactPercentage: fees?.positionPriceImpact?.precisePercentage,
  //       netRate1h: isLong ? chartHeaderInfo?.fundingRateLong : chartHeaderInfo?.fundingRateShort,
  //     });

  //     sendOrderSubmittedMetric(metricData.metricId);

  //     if (
  //       !account ||
  //       !marketInfo ||
  //       !collateralToken ||
  //       decreaseAmounts?.triggerOrderType === undefined ||
  //       decreaseAmounts?.triggerThresholdType === undefined ||
  //       decreaseAmounts?.acceptablePrice === undefined ||
  //       decreaseAmounts?.triggerPrice === undefined ||
  //       !executionFee ||
  //       !tokensData ||
  //       !signer ||
  //       typeof allowedSlippage !== "number"
  //     ) {
  //       helperToast.error(t`Error submitting order`);
  //       sendTxnValidationErrorMetric(metricData.metricId);
  //       return Promise.reject();
  //     }

  //     sendUserAnalyticsOrderConfirmClickEvent(chainId, metricData.metricId);

  //     return createDecreaseOrderTxn(
  //       chainId,
  //       signer,
  //       subaccount,
  //       {
  //         account,
  //         marketAddress: marketInfo.marketTokenAddress,
  //         swapPath: [],
  //         initialCollateralDeltaAmount: decreaseAmounts.collateralDeltaAmount,
  //         initialCollateralAddress: collateralToken.address,
  //         receiveTokenAddress: collateralToken.address,
  //         triggerPrice: decreaseAmounts.triggerPrice,
  //         acceptablePrice: decreaseAmounts.acceptablePrice,
  //         sizeDeltaUsd: decreaseAmounts.sizeDeltaUsd,
  //         sizeDeltaInTokens: decreaseAmounts.sizeDeltaInTokens,
  //         minOutputUsd: BigInt(0),
  //         isLong,
  //         decreasePositionSwapType: decreaseAmounts.decreaseSwapType,
  //         orderType: decreaseAmounts?.triggerOrderType,
  //         executionFee: executionFee.feeTokenAmount,
  //         executionGasLimit: executionFee.gasLimit,
  //         allowedSlippage,
  //         referralCode: userReferralInfo?.referralCodeForTxn,
  //         // Skip simulation to avoid EmptyPosition error
  //         // skipSimulation: !existingPosition || shouldDisableValidation,
  //         skipSimulation: true,
  //         indexToken: marketInfo.indexToken,
  //         tokensData,
  //         autoCancel: autoCancelOrdersLimit > 0,
  //       },
  //       {
  //         setPendingTxns,
  //         setPendingOrder,
  //         setPendingPosition,
  //       },
  //       blockTimestampData,
  //       metricData.metricId
  //     )
  //       .then(makeTxnSentMetricsHandler(metricData.metricId))
  //       .catch(makeTxnErrorMetricsHandler(metricData.metricId))
  //       .catch(makeUserAnalyticsOrderFailResultHandler(chainId, metricData.metricId));
  //   },
  //   [
  //     collateralToken,
  //     decreaseAmounts,
  //     selectedPosition,
  //     executionFee,
  //     userReferralInfo?.referralCodeForTxn,
  //     subaccount,
  //     triggerPrice,
  //     marketInfo,
  //     allowedSlippage,
  //     isLong,
  //     fees?.positionPriceImpact?.precisePercentage,
  //     chartHeaderInfo?.fundingRateLong,
  //     chartHeaderInfo?.fundingRateShort,
  //     account,
  //     tokensData,
  //     signer,
  //     chainId,
  //     autoCancelOrdersLimit,
  //     setPendingTxns,
  //     setPendingOrder,
  //     setPendingPosition,
  //     blockTimestampData,
  //   ]
  // );

  function onSubmitWrapOrUnwrap() {
    if (!account || !swapAmounts || !fromToken || !signer) {
      return Promise.reject();
    }

    return createWrapOrUnwrapTxn(chainId, signer, {
      amount: swapAmounts.amountIn,
      isWrap: Boolean(fromToken.isNative),
      setPendingTxns,
    });
  }

  return {
    onSubmitSwap: onSubmitOrder,
    onSubmitIncreaseOrder: onSubmitOrder,
    onSubmitDecreaseOrder: onSubmitOrder,
    onSubmitWrapOrUnwrap,
  };
}<|MERGE_RESOLUTION|>--- conflicted
+++ resolved
@@ -1,3 +1,4 @@
+/* eslint-disable @typescript-eslint/no-unused-vars */
 import { t, Trans } from "@lingui/macro";
 import { useCallback } from "react";
 
@@ -13,6 +14,8 @@
   selectMarketsInfoData,
   selectUserReferralInfo,
 } from "context/SyntheticsStateContext/selectors/globalSelectors";
+import { makeSelectSubaccountForActions } from "context/SyntheticsStateContext/selectors/globalSelectors";
+import { selectRelayerFeeState } from "context/SyntheticsStateContext/selectors/relayserFeeSelectors";
 import { selectIsLeverageSliderEnabled } from "context/SyntheticsStateContext/selectors/settingsSelectors";
 import {
   selectTradeboxAllowedSlippage,
@@ -30,24 +33,9 @@
   selectTradeboxTradeRatios,
   selectTradeboxTriggerPrice,
 } from "context/SyntheticsStateContext/selectors/tradeboxSelectors";
+import { selectTradeBoxOrderPayload } from "context/SyntheticsStateContext/selectors/transactionsSelectors/tradeBoxOrdersSelectors";
 import { useSelector } from "context/SyntheticsStateContext/utils";
 import { useUserReferralCode } from "domain/referrals";
-<<<<<<< HEAD
-=======
-import { isPossibleExternalSwapError } from "domain/synthetics/externalSwaps/utils";
-import {
-  createDecreaseOrderTxn,
-  createIncreaseOrderTxn,
-  createSwapOrderTxn,
-  OrderType,
-} from "domain/synthetics/orders";
->>>>>>> 2954c600
-import { createWrapOrUnwrapTxn } from "domain/synthetics/orders/createWrapOrUnwrapTxn";
-import { useTokensAllowanceData } from "domain/synthetics/tokens";
-import { useMaxAutoCancelOrdersState } from "domain/synthetics/trade/useMaxAutoCancelOrdersState";
-
-import { selectRelayerFeeState } from "context/SyntheticsStateContext/selectors/relayserFeeSelectors";
-import { selectTradeBoxOrderPayload } from "context/SyntheticsStateContext/selectors/transactionsSelectors/tradeBoxOrdersSelectors";
 import { buildCancelOrderMulticallPayload } from "domain/synthetics/gassless/txns/cancelOrderBuilders";
 import { buildDecreaseOrderPayload } from "domain/synthetics/gassless/txns/createOrderBuilders";
 import { buildUpdateOrderMulticallPayload } from "domain/synthetics/gassless/txns/updateOrderBuilders";
@@ -56,21 +44,17 @@
   encodeCreateOrderMulticallPayload,
   sendCreateOrderOrderTxn,
 } from "domain/synthetics/gassless/txns/walletTxnBuilder";
+import { createWrapOrUnwrapTxn } from "domain/synthetics/orders/createWrapOrUnwrapTxn";
+import { useTokensAllowanceData } from "domain/synthetics/tokens";
+import { useMaxAutoCancelOrdersState } from "domain/synthetics/trade/useMaxAutoCancelOrdersState";
 import { useChainId } from "lib/chains";
 import { helperToast } from "lib/helperToast";
 import { getByKey } from "lib/objects";
 import useWallet from "lib/wallets/useWallet";
-<<<<<<< HEAD
-import { useCallback } from "react";
+
 import { useRequiredActions, useSecondaryOrderPayloads } from "./useRequiredActions";
 import { useTPSLSummaryExecutionFee } from "./useTPSLSummaryExecutionFee";
-import { makeSelectSubaccountForActions } from "context/SyntheticsStateContext/selectors/globalSelectors";
-=======
-
-import { useRequiredActions } from "./useRequiredActions";
-import { useTPSLSummaryExecutionFee } from "./useTPSLSummaryExecutionFee";
-
->>>>>>> 2954c600
+
 interface TradeboxTransactionsProps {
   setPendingTxns: (txns: any) => void;
 }
@@ -105,16 +89,7 @@
   const allowedSlippage = useSelector(selectTradeboxAllowedSlippage);
   const fees = useSelector(selectTradeboxFees);
   const chartHeaderInfo = useSelector(selectChartHeaderInfo);
-<<<<<<< HEAD
   const marketsInfoData = useSelector(selectMarketsInfoData);
-=======
-  const fromTokenAddress = useSelector(selectTradeboxFromTokenAddress);
-  const toTokenAddress = useSelector(selectTradeboxToTokenAddress);
-
-  const swapAmounts = useSelector(selectTradeboxSwapAmounts);
-  const increaseAmounts = useSelector(selectTradeboxIncreasePositionAmounts);
-  const decreaseAmounts = useSelector(selectTradeboxDecreasePositionAmounts);
->>>>>>> 2954c600
 
   const setShouldFallbackToInternalSwap = useSelector(selectSetShouldFallbackToInternalSwap);
 
@@ -185,7 +160,6 @@
 
     const encodedPrimaryOrderPayload = encodeCreateOrderMulticallPayload({
       chainId,
-<<<<<<< HEAD
       createOrderPayload: orderCreatePayload,
     });
 
@@ -210,6 +184,7 @@
       encodedCancelOrderPayloads,
     ]);
 
+    // eslint-disable-next-line no-console
     console.log("payloads", {
       orderCreatePayload,
       encodedPrimaryOrderPayload,
@@ -220,206 +195,6 @@
     });
 
     return sendCreateOrderOrderTxn({
-=======
-      setPendingTxns,
-      setPendingOrder,
-      shouldDisableValidationForTesting,
-      blockTimestampData,
-      triggerRatio,
-    ]
-  );
-
-  const onSubmitIncreaseOrder = useCallback(
-    function onSubmitIncreaseOrder() {
-      if (!increaseAmounts) {
-        helperToast.error(t`Error submitting order`);
-        return Promise.reject();
-      }
-
-      const orderType = isLimit ? increaseAmounts.limitOrderType! : OrderType.MarketIncrease;
-
-      const metricData = initIncreaseOrderMetricData({
-        chainId,
-        fromToken,
-        increaseAmounts,
-        collateralToken,
-        hasExistingPosition: Boolean(selectedPosition),
-        leverage: formatLeverage(increaseAmounts.estimatedLeverage) ?? "",
-        executionFee,
-        orderType,
-        hasReferralCode: Boolean(referralCodeForTxn),
-        subaccount,
-        triggerPrice,
-        allowedSlippage,
-        marketInfo,
-        isLong,
-        isFirstOrder,
-        isLeverageEnabled: isLeverageSliderEnabled,
-        initialCollateralAllowance,
-        isTPSLCreated: createSltpEntries.length > 0,
-        slCount: createSltpEntries.filter(
-          (entry) => entry.decreaseAmounts.triggerOrderType === OrderType.StopLossDecrease
-        ).length,
-        tpCount: createSltpEntries.filter((entry) => entry.decreaseAmounts.triggerOrderType === OrderType.LimitDecrease)
-          .length,
-        priceImpactDeltaUsd: increaseAmounts.positionPriceImpactDeltaUsd,
-        priceImpactPercentage: fees?.positionPriceImpact?.precisePercentage,
-        netRate1h: isLong ? chartHeaderInfo?.fundingRateLong : chartHeaderInfo?.fundingRateShort,
-        interactionId: marketInfo?.name
-          ? userAnalytics.getInteractionId(getTradeInteractionKey(marketInfo.name))
-          : undefined,
-      });
-
-      sendOrderSubmittedMetric(metricData.metricId);
-
-      if (
-        !tokensData ||
-        !account ||
-        !fromToken ||
-        !collateralToken ||
-        increaseAmounts.acceptablePrice === undefined ||
-        !executionFee ||
-        !marketInfo ||
-        !signer ||
-        typeof allowedSlippage !== "number"
-      ) {
-        helperToast.error(t`Error submitting order`);
-        sendTxnValidationErrorMetric(metricData.metricId);
-        return Promise.reject();
-      }
-
-      const commonSecondaryOrderParams = {
-        account,
-        marketAddress: marketInfo.marketTokenAddress,
-        swapPath: [],
-        allowedSlippage,
-        initialCollateralAddress: collateralToken.address,
-        receiveTokenAddress: collateralToken.address,
-        isLong,
-        indexToken: marketInfo.indexToken,
-      };
-
-      sendUserAnalyticsOrderConfirmClickEvent(chainId, metricData.metricId);
-
-      const additionalErrorContent = increaseAmounts.externalSwapQuote ? (
-        <>
-          <br />
-          <br />
-          <Trans>External swap is temporarily disabled. Please try again.</Trans>
-        </>
-      ) : undefined;
-
-      return createIncreaseOrderTxn({
-        chainId,
-        signer,
-        subaccount,
-        metricId: metricData.metricId,
-        blockTimestampData,
-        additionalErrorContent,
-        createIncreaseOrderParams: {
-          account,
-          marketAddress: marketInfo.marketTokenAddress,
-          initialCollateralAddress: fromToken?.address,
-          initialCollateralAmount: increaseAmounts.initialCollateralAmount,
-          targetCollateralAddress: collateralToken.address,
-          collateralDeltaAmount: increaseAmounts.collateralDeltaAmount,
-          swapPath: increaseAmounts.swapPathStats?.swapPath || [],
-          externalSwapQuote: increaseAmounts.externalSwapQuote,
-          sizeDeltaUsd: increaseAmounts.sizeDeltaUsd,
-          sizeDeltaInTokens: increaseAmounts.sizeDeltaInTokens,
-          triggerPrice: isLimit ? triggerPrice : undefined,
-          acceptablePrice: increaseAmounts.acceptablePrice,
-          isLong,
-          orderType: isLimit ? increaseAmounts.limitOrderType! : OrderType.MarketIncrease,
-          executionFee: executionFee.feeTokenAmount,
-          executionGasLimit: executionFee.gasLimit,
-          allowedSlippage,
-          referralCode: referralCodeForTxn,
-          indexToken: marketInfo.indexToken,
-          tokensData,
-          skipSimulation: isLimit || shouldDisableValidationForTesting,
-          setPendingTxns: setPendingTxns,
-          setPendingOrder,
-          setPendingPosition,
-        },
-        createDecreaseOrderParams: createSltpEntries.map((entry, i) => {
-          return {
-            ...commonSecondaryOrderParams,
-            initialCollateralDeltaAmount: entry.decreaseAmounts.collateralDeltaAmount ?? 0n,
-            sizeDeltaUsd: entry.decreaseAmounts.sizeDeltaUsd,
-            sizeDeltaInTokens: entry.decreaseAmounts.sizeDeltaInTokens,
-            acceptablePrice: entry.decreaseAmounts.acceptablePrice,
-            triggerPrice: entry.decreaseAmounts.triggerPrice,
-            minOutputUsd: 0n,
-            decreasePositionSwapType: entry.decreaseAmounts.decreaseSwapType,
-            orderType: entry.decreaseAmounts.triggerOrderType!,
-            referralCode: referralCodeForTxn,
-            executionFee: getExecutionFeeAmountForEntry(entry) ?? 0n,
-            executionGasLimit: 0n, // Don't need for tp/sl entries
-            tokensData,
-            txnType: entry.txnType!,
-            skipSimulation: isLimit || shouldDisableValidationForTesting,
-            autoCancel: i < autoCancelOrdersLimit,
-          };
-        }),
-        cancelOrderParams: cancelSltpEntries.map((entry) => ({
-          ...commonSecondaryOrderParams,
-          orderKey: entry.order!.key,
-          orderType: entry.order!.orderType,
-          minOutputAmount: 0n,
-          sizeDeltaUsd: entry.order!.sizeDeltaUsd,
-          txnType: entry.txnType!,
-          initialCollateralDeltaAmount: entry.order?.initialCollateralDeltaAmount ?? 0n,
-        })),
-        updateOrderParams: updateSltpEntries.map((entry) => ({
-          ...commonSecondaryOrderParams,
-          orderKey: entry.order!.key,
-          orderType: entry.order!.orderType,
-          sizeDeltaUsd: (entry.increaseAmounts?.sizeDeltaUsd || entry.decreaseAmounts?.sizeDeltaUsd)!,
-          acceptablePrice: (entry.increaseAmounts?.acceptablePrice || entry.decreaseAmounts?.acceptablePrice)!,
-          triggerPrice: (entry.increaseAmounts?.triggerPrice || entry.decreaseAmounts?.triggerPrice)!,
-          executionFee: getExecutionFeeAmountForEntry(entry) ?? 0n,
-          minOutputAmount: 0n,
-          txnType: entry.txnType!,
-          initialCollateralDeltaAmount: entry.order?.initialCollateralDeltaAmount ?? 0n,
-          autoCancel: entry.order!.autoCancel,
-        })),
-      })
-        .then(makeTxnSentMetricsHandler(metricData.metricId))
-        .catch(makeTxnErrorMetricsHandler(metricData.metricId))
-        .catch((e) => {
-          if (isPossibleExternalSwapError(e) && increaseAmounts.externalSwapQuote) {
-            setShouldFallbackToInternalSwap(true);
-          }
-
-          throw e;
-        })
-        .catch(makeUserAnalyticsOrderFailResultHandler(chainId, metricData.metricId));
-    },
-    [
-      isLimit,
-      fromToken,
-      increaseAmounts,
-      selectedPosition,
-      executionFee,
-      referralCodeForTxn,
-      subaccount,
-      triggerPrice,
-      allowedSlippage,
-      marketInfo,
-      isLong,
-      isFirstOrder,
-      isLeverageSliderEnabled,
-      initialCollateralAllowance,
-      createSltpEntries,
-      fees?.positionPriceImpact?.precisePercentage,
-      chartHeaderInfo?.fundingRateLong,
-      chartHeaderInfo?.fundingRateShort,
-      tokensData,
-      account,
-      collateralToken,
-      signer,
->>>>>>> 2954c600
       chainId,
       signer,
       callData: multicallPayloads.callData,
