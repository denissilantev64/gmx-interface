--- conflicted
+++ resolved
@@ -72,6 +72,7 @@
 import { nowInSeconds } from "sdk/utils/time";
 import { getActualApproval } from "domain/synthetics/gassless/txns/subaccountUtils";
 import { selectTokenPermits } from "context/SyntheticsStateContext/selectors/tokenPermitsSelectors";
+import { OrderType } from "domain/synthetics/orders/types";
 
 interface TradeboxTransactionsProps {
   setPendingTxns: (txns: any) => void;
@@ -133,7 +134,6 @@
     tokenAddresses: fromToken ? [fromToken.address] : [],
   });
 
-<<<<<<< HEAD
   const secondaryOrderPayloads = useSecondaryOrderPayloads({
     cancelSltpEntries,
     createSltpEntries,
@@ -143,6 +143,7 @@
   });
 
   const orderCreatePayload = useSelector(selectTradeBoxOrderPayload);
+  const slippageInputId = useId();
 
   const initialCollateralAllowance = fromToken?.address
     ? getByKey(tokensAllowanceData.tokensAllowanceData, fromToken.address)
@@ -156,137 +157,6 @@
       // sendTxnValidationErrorMetric(metricData.metricId);
       return Promise.reject();
     }
-=======
-  const initialCollateralAllowance = getByKey(tokensAllowanceData, fromToken?.address);
-
-  const slippageInputId = useId();
-
-  const onSubmitSwap = useCallback(
-    function onSubmitSwap() {
-      const orderType = isLimit ? OrderType.LimitSwap : OrderType.MarketSwap;
-
-      const metricData = initSwapMetricData({
-        fromToken,
-        toToken,
-        hasReferralCode: Boolean(referralCodeForTxn),
-        swapAmounts,
-        executionFee,
-        allowedSlippage,
-        orderType,
-        subaccount,
-        isFirstOrder,
-        initialCollateralAllowance,
-      });
-
-      sendOrderSubmittedMetric(metricData.metricId);
-
-      if (
-        !account ||
-        !tokensData ||
-        !swapAmounts?.swapPathStats ||
-        !fromToken ||
-        !toToken ||
-        !executionFee ||
-        !signer ||
-        typeof allowedSlippage !== "number"
-      ) {
-        helperToast.error(t`Error submitting order`);
-        sendTxnValidationErrorMetric(metricData.metricId);
-        return Promise.reject();
-      }
-
-      sendUserAnalyticsOrderConfirmClickEvent(chainId, metricData.metricId);
-
-      return createSwapOrderTxn(chainId, signer, subaccount, {
-        account,
-        fromTokenAddress: fromToken.address,
-        fromTokenAmount: swapAmounts.amountIn,
-        swapPath: swapAmounts.swapPathStats?.swapPath,
-        toTokenAddress: toToken.address,
-        orderType,
-        minOutputAmount: swapAmounts.minOutputAmount,
-        triggerRatio: triggerRatio?.ratio ?? 0n,
-        referralCode: referralCodeForTxn,
-        executionFee: executionFee.feeTokenAmount,
-        executionGasLimit: executionFee.gasLimit,
-        allowedSlippage,
-        tokensData,
-        setPendingTxns,
-        setPendingOrder,
-        metricId: metricData.metricId,
-        skipSimulation: shouldDisableValidationForTesting,
-        blockTimestampData,
-        slippageInputId,
-      })
-        .then(makeTxnSentMetricsHandler(metricData.metricId))
-        .catch(makeTxnErrorMetricsHandler(metricData.metricId))
-        .catch(makeUserAnalyticsOrderFailResultHandler(chainId, metricData.metricId));
-    },
-    [
-      isLimit,
-      fromToken,
-      toToken,
-      referralCodeForTxn,
-      swapAmounts,
-      executionFee,
-      allowedSlippage,
-      subaccount,
-      isFirstOrder,
-      initialCollateralAllowance,
-      account,
-      tokensData,
-      signer,
-      chainId,
-      setPendingTxns,
-      setPendingOrder,
-      shouldDisableValidationForTesting,
-      blockTimestampData,
-      triggerRatio,
-      slippageInputId,
-    ]
-  );
-
-  const onSubmitIncreaseOrder = useCallback(
-    function onSubmitIncreaseOrder() {
-      if (!increaseAmounts) {
-        helperToast.error(t`Error submitting order`);
-        return Promise.reject();
-      }
-
-      const orderType = isLimit ? increaseAmounts.limitOrderType! : OrderType.MarketIncrease;
-
-      const metricData = initIncreaseOrderMetricData({
-        chainId,
-        fromToken,
-        increaseAmounts,
-        collateralToken,
-        hasExistingPosition: Boolean(selectedPosition),
-        leverage: formatLeverage(increaseAmounts.estimatedLeverage) ?? "",
-        executionFee,
-        orderType,
-        hasReferralCode: Boolean(referralCodeForTxn),
-        subaccount,
-        triggerPrice,
-        allowedSlippage,
-        marketInfo,
-        isLong,
-        isFirstOrder,
-        isLeverageEnabled: isLeverageSliderEnabled,
-        initialCollateralAllowance,
-        isTPSLCreated: createSltpEntries.length > 0,
-        slCount: createSltpEntries.filter(
-          (entry) => entry.decreaseAmounts.triggerOrderType === OrderType.StopLossDecrease
-        ).length,
-        tpCount: createSltpEntries.filter((entry) => entry.decreaseAmounts.triggerOrderType === OrderType.LimitDecrease)
-          .length,
-        priceImpactDeltaUsd: increaseAmounts.positionPriceImpactDeltaUsd,
-        priceImpactPercentage: fees?.positionPriceImpact?.precisePercentage,
-        netRate1h: isLong ? chartHeaderInfo?.fundingRateLong : chartHeaderInfo?.fundingRateShort,
-        interactionId: marketInfo?.name
-          ? userAnalytics.getInteractionId(getTradeInteractionKey(marketInfo.name))
-          : undefined,
-      });
->>>>>>> 489cd210
 
     // const metricData = initSwapMetricData({
     //   fromToken,
@@ -306,7 +176,6 @@
     if (EXPRESS_ORDERS && relayerFeeSwapParams && marketsInfoData && relayRouterNonce !== undefined) {
       return sendExpressOrderTxn({
         chainId,
-<<<<<<< HEAD
         txnData: await buildAndSignExpressCreateOrderTxn({
           chainId,
           signer,
@@ -328,157 +197,9 @@
           },
           orderPayload: orderCreatePayload.orderPayload,
         }),
-=======
-        signer,
-        subaccount,
-        metricId: metricData.metricId,
-        blockTimestampData,
-        additionalErrorContent,
-        createIncreaseOrderParams: {
-          account,
-          marketAddress: marketInfo.marketTokenAddress,
-          initialCollateralAddress: fromToken?.address,
-          initialCollateralAmount: increaseAmounts.initialCollateralAmount,
-          targetCollateralAddress: collateralToken.address,
-          collateralDeltaAmount: increaseAmounts.collateralDeltaAmount,
-          swapPath: increaseAmounts.swapPathStats?.swapPath || [],
-          externalSwapQuote: increaseAmounts.externalSwapQuote,
-          sizeDeltaUsd: increaseAmounts.sizeDeltaUsd,
-          sizeDeltaInTokens: increaseAmounts.sizeDeltaInTokens,
-          triggerPrice: isLimit ? triggerPrice : undefined,
-          acceptablePrice: increaseAmounts.acceptablePrice,
-          isLong,
-          orderType: isLimit ? increaseAmounts.limitOrderType! : OrderType.MarketIncrease,
-          executionFee: executionFee.feeTokenAmount,
-          executionGasLimit: executionFee.gasLimit,
-          allowedSlippage,
-          referralCode: referralCodeForTxn,
-          indexToken: marketInfo.indexToken,
-          tokensData,
-          skipSimulation: isLimit || shouldDisableValidationForTesting,
-          setPendingTxns: setPendingTxns,
-          setPendingOrder,
-          setPendingPosition,
-          slippageInputId,
-        },
-        createDecreaseOrderParams: createSltpEntries.map((entry, i) => {
-          return {
-            ...commonSecondaryOrderParams,
-            initialCollateralDeltaAmount: entry.decreaseAmounts.collateralDeltaAmount ?? 0n,
-            sizeDeltaUsd: entry.decreaseAmounts.sizeDeltaUsd,
-            sizeDeltaInTokens: entry.decreaseAmounts.sizeDeltaInTokens,
-            acceptablePrice: entry.decreaseAmounts.acceptablePrice,
-            triggerPrice: entry.decreaseAmounts.triggerPrice,
-            minOutputUsd: 0n,
-            decreasePositionSwapType: entry.decreaseAmounts.decreaseSwapType,
-            orderType: entry.decreaseAmounts.triggerOrderType!,
-            referralCode: referralCodeForTxn,
-            executionFee: getExecutionFeeAmountForEntry(entry) ?? 0n,
-            executionGasLimit: 0n, // Don't need for tp/sl entries
-            tokensData,
-            txnType: entry.txnType!,
-            skipSimulation: isLimit || shouldDisableValidationForTesting,
-            autoCancel: i < autoCancelOrdersLimit,
-            slippageInputId,
-          };
-        }),
-        cancelOrderParams: cancelSltpEntries.map((entry) => ({
-          ...commonSecondaryOrderParams,
-          orderKey: entry.order!.key,
-          orderType: entry.order!.orderType,
-          minOutputAmount: 0n,
-          sizeDeltaUsd: entry.order!.sizeDeltaUsd,
-          txnType: entry.txnType!,
-          initialCollateralDeltaAmount: entry.order?.initialCollateralDeltaAmount ?? 0n,
-        })),
-        updateOrderParams: updateSltpEntries.map((entry) => ({
-          ...commonSecondaryOrderParams,
-          orderKey: entry.order!.key,
-          orderType: entry.order!.orderType,
-          sizeDeltaUsd: (entry.increaseAmounts?.sizeDeltaUsd || entry.decreaseAmounts?.sizeDeltaUsd)!,
-          acceptablePrice: (entry.increaseAmounts?.acceptablePrice || entry.decreaseAmounts?.acceptablePrice)!,
-          triggerPrice: (entry.increaseAmounts?.triggerPrice || entry.decreaseAmounts?.triggerPrice)!,
-          executionFee: getExecutionFeeAmountForEntry(entry) ?? 0n,
-          minOutputAmount: 0n,
-          txnType: entry.txnType!,
-          initialCollateralDeltaAmount: entry.order?.initialCollateralDeltaAmount ?? 0n,
-          autoCancel: entry.order!.autoCancel,
-        })),
-      })
-        .then(makeTxnSentMetricsHandler(metricData.metricId))
-        .catch(makeTxnErrorMetricsHandler(metricData.metricId))
-        .catch((e) => {
-          if (isPossibleExternalSwapError(e) && increaseAmounts.externalSwapQuote) {
-            setShouldFallbackToInternalSwap(true);
-          }
-
-          throw e;
-        })
-        .catch(makeUserAnalyticsOrderFailResultHandler(chainId, metricData.metricId));
-    },
-    [
-      isLimit,
-      fromToken,
-      increaseAmounts,
-      selectedPosition,
-      executionFee,
-      referralCodeForTxn,
-      subaccount,
-      triggerPrice,
-      allowedSlippage,
-      marketInfo,
-      isLong,
-      isFirstOrder,
-      isLeverageSliderEnabled,
-      initialCollateralAllowance,
-      createSltpEntries,
-      fees?.positionPriceImpact?.precisePercentage,
-      chartHeaderInfo?.fundingRateLong,
-      chartHeaderInfo?.fundingRateShort,
-      tokensData,
-      account,
-      collateralToken,
-      signer,
-      chainId,
-      blockTimestampData,
-      shouldDisableValidationForTesting,
-      setPendingTxns,
-      setPendingOrder,
-      setPendingPosition,
-      cancelSltpEntries,
-      updateSltpEntries,
-      getExecutionFeeAmountForEntry,
-      autoCancelOrdersLimit,
-      setShouldFallbackToInternalSwap,
-      slippageInputId,
-    ]
-  );
-
-  const onSubmitDecreaseOrder = useCallback(
-    function onSubmitDecreaseOrder() {
-      const metricData = initDecreaseOrderMetricData({
-        collateralToken,
-        decreaseAmounts,
-        hasExistingPosition: Boolean(selectedPosition),
-        executionFee,
-        swapPath: [],
-        orderType: decreaseAmounts?.triggerOrderType,
-        hasReferralCode: Boolean(referralCodeForTxn),
-        subaccount,
-        triggerPrice,
-        marketInfo,
-        allowedSlippage,
-        isLong,
-        place: "tradeBox",
-        interactionId: marketInfo?.name ? userAnalytics.getInteractionId(getTradeInteractionKey(marketInfo.name)) : "",
-        priceImpactDeltaUsd: decreaseAmounts?.positionPriceImpactDeltaUsd,
-        priceImpactPercentage: fees?.positionPriceImpact?.precisePercentage,
-        netRate1h: isLong ? chartHeaderInfo?.fundingRateLong : chartHeaderInfo?.fundingRateShort,
->>>>>>> 489cd210
       });
     }
 
-<<<<<<< HEAD
     const additionalErrorContent = orderCreatePayload.collateralTransferParams.externalSwapQuote ? (
       <>
         <br />
@@ -1071,99 +792,6 @@
   //     blockTimestampData,
   //   ]
   // );
-=======
-      sendOrderSubmittedMetric(metricData.metricId);
-
-      if (
-        !account ||
-        !marketInfo ||
-        !collateralToken ||
-        decreaseAmounts?.triggerOrderType === undefined ||
-        decreaseAmounts?.triggerThresholdType === undefined ||
-        decreaseAmounts?.acceptablePrice === undefined ||
-        decreaseAmounts?.triggerPrice === undefined ||
-        !executionFee ||
-        !tokensData ||
-        !signer ||
-        typeof allowedSlippage !== "number"
-      ) {
-        helperToast.error(t`Error submitting order`);
-        sendTxnValidationErrorMetric(metricData.metricId);
-        return Promise.reject();
-      }
-
-      sendUserAnalyticsOrderConfirmClickEvent(chainId, metricData.metricId);
-
-      return createDecreaseOrderTxn(
-        chainId,
-        signer,
-        subaccount,
-        {
-          account,
-          marketAddress: marketInfo.marketTokenAddress,
-          swapPath: [],
-          initialCollateralDeltaAmount: decreaseAmounts.collateralDeltaAmount,
-          initialCollateralAddress: collateralToken.address,
-          receiveTokenAddress: collateralToken.address,
-          triggerPrice: decreaseAmounts.triggerPrice,
-          acceptablePrice: decreaseAmounts.acceptablePrice,
-          sizeDeltaUsd: decreaseAmounts.sizeDeltaUsd,
-          sizeDeltaInTokens: decreaseAmounts.sizeDeltaInTokens,
-          minOutputUsd: BigInt(0),
-          isLong,
-          decreasePositionSwapType: decreaseAmounts.decreaseSwapType,
-          orderType: decreaseAmounts?.triggerOrderType,
-          executionFee: executionFee.feeTokenAmount,
-          executionGasLimit: executionFee.gasLimit,
-          allowedSlippage,
-          referralCode: referralCodeForTxn,
-          // Skip simulation to avoid EmptyPosition error
-          // skipSimulation: !existingPosition || shouldDisableValidation,
-          skipSimulation: true,
-          indexToken: marketInfo.indexToken,
-          tokensData,
-          autoCancel: autoCancelOrdersLimit > 0,
-          slippageInputId,
-        },
-        {
-          setPendingTxns,
-          setPendingOrder,
-          setPendingPosition,
-        },
-        blockTimestampData,
-        metricData.metricId
-      )
-        .then(makeTxnSentMetricsHandler(metricData.metricId))
-        .catch(makeTxnErrorMetricsHandler(metricData.metricId))
-        .catch(makeUserAnalyticsOrderFailResultHandler(chainId, metricData.metricId));
-    },
-    [
-      collateralToken,
-      decreaseAmounts,
-      selectedPosition,
-      executionFee,
-      referralCodeForTxn,
-      subaccount,
-      triggerPrice,
-      marketInfo,
-      allowedSlippage,
-      isLong,
-      fees?.positionPriceImpact?.precisePercentage,
-      chartHeaderInfo?.fundingRateLong,
-      chartHeaderInfo?.fundingRateShort,
-      account,
-      tokensData,
-      signer,
-      chainId,
-      autoCancelOrdersLimit,
-      setPendingTxns,
-      setPendingOrder,
-      setPendingPosition,
-      blockTimestampData,
-      slippageInputId,
-    ]
-  );
->>>>>>> 489cd210
 
   function onSubmitWrapOrUnwrap() {
     if (!account || !swapAmounts || !fromToken || !signer) {
