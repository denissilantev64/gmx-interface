import { Trans, t } from "@lingui/macro";
import React, { useMemo } from "react";

import {
  selectTradeboxAvailableAndDisabledTokensForCollateral,
  selectTradeboxAvailableMarketsOptions,
  selectTradeboxCollateralTokenAddress,
  selectTradeboxHasExistingOrder,
  selectTradeboxHasExistingPosition,
  selectTradeboxMarketAddress,
  selectTradeboxSelectedCollateralTokenSymbol,
  selectTradeboxSetCollateralAddress,
  selectTradeboxTradeFlags,
} from "context/SyntheticsStateContext/selectors/tradeboxSelectors";
import { useSelector } from "context/SyntheticsStateContext/utils";

import { AlertInfo } from "components/AlertInfo/AlertInfo";
import ExchangeInfoRow from "components/Exchange/ExchangeInfoRow";
import { CollateralSelector } from "../CollateralSelector/CollateralSelector";

export type Props = {
  selectedMarketAddress?: string;
  onSelectCollateralAddress: (address?: string) => void;
  isMarket: boolean;
};

export function CollateralSelectorRow(p: Props) {
  const { onSelectCollateralAddress } = p;
  const selectedTokenName = useSelector(selectTradeboxSelectedCollateralTokenSymbol);

  const { availableTokens, disabledTokens } = useSelector(selectTradeboxAvailableAndDisabledTokensForCollateral);

  const warnings = useCollateralWarnings();

<<<<<<< HEAD
    const allRelatedTokensArr = Object.values(allRelatedTokensMap).sort((a, b) => {
      if (otherPoolsFlagMap[a.address] && !otherPoolsFlagMap[b.address]) {
        return 1;
      }

      if (!otherPoolsFlagMap[a.address] && otherPoolsFlagMap[b.address]) {
        return -1;
      }

      if (a.isStable && !b.isStable) {
        return -1;
      }

      if (!a.isStable && b.isStable) {
        return 1;
      }

      const aLiquidity = getAvailableUsdLiquidityForCollateral(marketInfo, isLong);
      const bLiquidity = getAvailableUsdLiquidityForCollateral(marketInfo, isLong);

      return aLiquidity >= bLiquidity ? -1 : 1;
    });

    const getTokenState = (info: TokenInfo) => {
      if (otherPoolsFlagMap[info.address]) {
        return { disabled: true, message: t`Select a pool containing ${info.symbol} to use it as collateral.` };
      }
    };
=======
  return (
    <>
      <ExchangeInfoRow
        label={t`Collateral In`}
        className="SwapBox-info-row"
        value={
          <CollateralSelector
            onSelect={onSelectCollateralAddress}
            options={availableTokens}
            disabledOptions={disabledTokens}
            selectedTokenSymbol={selectedTokenName}
          />
        }
      />
      {warnings}
    </>
  );
}
>>>>>>> c0d27503

function useCollateralWarnings() {
  const selectedMarketAddress = useSelector(selectTradeboxMarketAddress);
  const selectedCollateralAddress = useSelector(selectTradeboxCollateralTokenAddress);
  const { isMarket } = useSelector(selectTradeboxTradeFlags);
  const onSelectCollateralAddress = useSelector(selectTradeboxSetCollateralAddress);

  const marketsOptions = useSelector(selectTradeboxAvailableMarketsOptions);

  const hasExistingOrder = useSelector(selectTradeboxHasExistingOrder);
  const hasExistingPosition = useSelector(selectTradeboxHasExistingPosition);
  const { collateralWithOrder, marketWithOrder, marketWithPosition, collateralWithPosition } = marketsOptions || {};

  const showHasExistingPositionWithDifferentCollateral =
    !hasExistingPosition &&
    collateralWithPosition &&
    selectedMarketAddress === marketWithPosition?.marketTokenAddress &&
    collateralWithPosition?.address !== selectedCollateralAddress;

  const showHasExistingOrderWithDifferentCollateral =
    !hasExistingPosition &&
    !hasExistingOrder &&
    !collateralWithPosition &&
    marketWithOrder &&
    selectedMarketAddress === marketWithOrder?.marketTokenAddress &&
    collateralWithOrder &&
    collateralWithOrder.address !== selectedCollateralAddress;

  const messages = useMemo<React.ReactNode[]>(() => {
    const messages: React.ReactNode[] = [];
    if (showHasExistingPositionWithDifferentCollateral) {
      if (isMarket) {
        messages.push(
          <AlertInfo
            key="showHasExistingPositionWithDifferentCollateral_1"
            type="warning"
            compact
            textColor="text-warning"
          >
            <Trans>
              You have an existing position with {collateralWithPosition.symbol} as collateral. This action will not
              apply for that position.{" "}
              <span
                className="clickable underline muted"
                onClick={() => {
                  onSelectCollateralAddress(collateralWithPosition.address);
                }}
              >
                Switch to {collateralWithPosition.symbol} collateral
              </span>
              .
            </Trans>
          </AlertInfo>
        );
      } else {
        messages.push(
          <AlertInfo
            key="showHasExistingPositionWithDifferentCollateral_2"
            type="warning"
            compact
            textColor="text-warning"
          >
            <Trans>
              You have an existing position with {collateralWithPosition.symbol} as collateral. This Order will not be
              valid for that Position.{" "}
              <span
                className="clickable underline muted"
                onClick={() => {
                  onSelectCollateralAddress(collateralWithPosition.address);
                }}
              >
                Switch to {collateralWithPosition.symbol} collateral
              </span>
              .
            </Trans>
          </AlertInfo>
        );
      }
    }

    if (showHasExistingOrderWithDifferentCollateral) {
      const address = collateralWithOrder.address;
      const symbol = collateralWithOrder.symbol;

      messages.push(
        <AlertInfo key="showHasExistingOrderWithDifferentCollateral" type="warning" textColor="text-warning" compact>
          <Trans>
            You have an existing order with {symbol} as collateral.{" "}
            <span
              className="clickable underline muted"
              onClick={() => {
                onSelectCollateralAddress(address);
              }}
            >
              Switch to {symbol} collateral
            </span>
            .
          </Trans>
        </AlertInfo>
      );
    }

    return messages;
  }, [
    showHasExistingPositionWithDifferentCollateral,
    showHasExistingOrderWithDifferentCollateral,
    isMarket,
    collateralWithPosition?.symbol,
    collateralWithPosition?.address,
    onSelectCollateralAddress,
    collateralWithOrder?.address,
    collateralWithOrder?.symbol,
  ]);

  return messages;
}<|MERGE_RESOLUTION|>--- conflicted
+++ resolved
@@ -32,36 +32,6 @@
 
   const warnings = useCollateralWarnings();
 
-<<<<<<< HEAD
-    const allRelatedTokensArr = Object.values(allRelatedTokensMap).sort((a, b) => {
-      if (otherPoolsFlagMap[a.address] && !otherPoolsFlagMap[b.address]) {
-        return 1;
-      }
-
-      if (!otherPoolsFlagMap[a.address] && otherPoolsFlagMap[b.address]) {
-        return -1;
-      }
-
-      if (a.isStable && !b.isStable) {
-        return -1;
-      }
-
-      if (!a.isStable && b.isStable) {
-        return 1;
-      }
-
-      const aLiquidity = getAvailableUsdLiquidityForCollateral(marketInfo, isLong);
-      const bLiquidity = getAvailableUsdLiquidityForCollateral(marketInfo, isLong);
-
-      return aLiquidity >= bLiquidity ? -1 : 1;
-    });
-
-    const getTokenState = (info: TokenInfo) => {
-      if (otherPoolsFlagMap[info.address]) {
-        return { disabled: true, message: t`Select a pool containing ${info.symbol} to use it as collateral.` };
-      }
-    };
-=======
   return (
     <>
       <ExchangeInfoRow
@@ -80,7 +50,6 @@
     </>
   );
 }
->>>>>>> c0d27503
 
 function useCollateralWarnings() {
   const selectedMarketAddress = useSelector(selectTradeboxMarketAddress);
