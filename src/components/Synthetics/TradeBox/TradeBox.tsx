--- conflicted
+++ resolved
@@ -96,12 +96,9 @@
 import "./TradeBox.scss";
 import Banner from "components/Banner/Banner";
 import { useHasOutdatedUi } from "domain/legacy";
-<<<<<<< HEAD
 import TokenWithIcon from "components/TokenIcon/TokenWithIcon";
-=======
 import useIsMetamaskMobile from "lib/wallets/useIsMetamaskMobile";
 import { MAX_METAMASK_MOBILE_DECIMALS } from "config/ui";
->>>>>>> 795bc1df
 
 export type Props = {
   tradeType: TradeType;
