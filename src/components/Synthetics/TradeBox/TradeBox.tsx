import { Trans, t } from "@lingui/macro";
import cx from "classnames";
import Button from "components/Button/Button";
import BuyInputSection from "components/BuyInputSection/BuyInputSection";
import Checkbox from "components/Checkbox/Checkbox";
import ExchangeInfoRow from "components/Exchange/ExchangeInfoRow";
import { LeverageSlider } from "components/LeverageSlider/LeverageSlider";
import { MarketSelector } from "components/MarketSelector/MarketSelector";
import { ConfirmationBox } from "components/Synthetics/ConfirmationBox/ConfirmationBox";
import Tab from "components/Tab/Tab";
import ToggleSwitch from "components/ToggleSwitch/ToggleSwitch";
import TokenSelector from "components/TokenSelector/TokenSelector";
import { ValueTransition } from "components/ValueTransition/ValueTransition";
import { BASIS_POINTS_DIVISOR } from "config/factors";
import { getKeepLeverageKey, getLeverageEnabledKey, getLeverageKey } from "config/localStorage";
import { useSettings } from "context/SettingsContext/SettingsContextProvider";
import { useUserReferralInfo } from "domain/referrals/hooks";
import {
  estimateExecuteDecreaseOrderGasLimit,
  estimateExecuteIncreaseOrderGasLimit,
  estimateExecuteSwapOrderGasLimit,
  getExecutionFee,
  useGasLimits,
  useGasPrice,
} from "domain/synthetics/fees";
import {
  MarketInfo,
  MarketsInfoData,
  getAvailableUsdLiquidityForPosition,
  getMarketIndexName,
} from "domain/synthetics/markets";
import { OrderInfo, OrderType, OrdersInfoData } from "domain/synthetics/orders";
import {
  PositionInfo,
  PositionsInfoData,
  formatAcceptablePrice,
  formatLeverage,
  formatLiquidationPrice,
  usePositionsConstants,
} from "domain/synthetics/positions";
import { TokenData, TokensData, TokensRatio, convertToUsd, getTokensRatioByPrice } from "domain/synthetics/tokens";
import {
  AvailableTokenOptions,
  SwapAmounts,
  TradeFeesType,
  TradeMode,
  TradeType,
  TriggerThresholdType,
  getDecreasePositionAmounts,
  getIncreasePositionAmounts,
  getMarkPrice,
  getNextPositionValuesForDecreaseTrade,
  getNextPositionValuesForIncreaseTrade,
  getSwapAmountsByFromValue,
  getSwapAmountsByToValue,
  getTradeFees,
  useSwapRoutes,
} from "domain/synthetics/trade";
import { useAvailableMarketsOptions } from "domain/synthetics/trade/useAvailableMarketsOptions";
import { TradeFlags } from "domain/synthetics/trade/useTradeFlags";
import {
  getCommonError,
  getDecreaseError,
  getIncreaseError,
  getSwapError,
} from "domain/synthetics/trade/utils/validation";
import { BigNumber } from "ethers";
import longImg from "img/long.svg";
import shortImg from "img/short.svg";
import swapImg from "img/swap.svg";
import { useChainId } from "lib/chains";
import { DUST_BNB, USD_DECIMALS } from "lib/legacy";
import { useLocalStorageSerializeKey } from "lib/localStorage";
import {
  formatAmount,
  formatAmountFree,
  formatDeltaUsd,
  formatPercentage,
  formatTokenAmount,
  formatUsd,
  limitDecimals,
  parseValue,
} from "lib/numbers";
import { useSafeState } from "lib/useSafeState";
import { useCallback, useEffect, useMemo, useState } from "react";
import { AiOutlineEdit } from "react-icons/ai";
import { IoMdSwap } from "react-icons/io";
import { usePrevious } from "react-use";
import { ClaimableCard } from "../ClaimableCard/ClaimableCard";
import { MarketCard } from "../MarketCard/MarketCard";
import { SwapCard } from "../SwapCard/SwapCard";
import { TradeFeesRow } from "../TradeFeesRow/TradeFeesRow";
import { CollateralSelectorRow } from "./CollateralSelectorRow";
import { MarketPoolSelectorRow } from "./MarketPoolSelectorRow";
import "./TradeBox.scss";
import { useHasOutdatedUi } from "domain/legacy";
<<<<<<< HEAD
import useWallet from "lib/wallets/useWallet";
import { useConnectModal } from "@rainbow-me/rainbowkit";
=======
import TokenWithIcon from "components/TokenIcon/TokenWithIcon";
import useIsMetamaskMobile from "lib/wallets/useIsMetamaskMobile";
import { MAX_METAMASK_MOBILE_DECIMALS } from "config/ui";
>>>>>>> f771d8e3

export type Props = {
  tradeType: TradeType;
  tradeMode: TradeMode;
  availableTradeModes: TradeMode[];
  tradeFlags: TradeFlags;
  isWrapOrUnwrap: boolean;
  fromTokenAddress?: string;
  fromToken?: TokenData;
  toTokenAddress?: string;
  toToken?: TokenData;
  marketAddress?: string;
  marketInfo?: MarketInfo;
  collateralAddress?: string;
  collateralToken?: TokenData;
  avaialbleTokenOptions: AvailableTokenOptions;
  existingPosition?: PositionInfo;
  existingOrder?: OrderInfo;
  positionsInfo?: PositionsInfoData;
  ordersInfo?: OrdersInfoData;
  allowedSlippage: number;
  acceptablePriceImpactBpsForLimitOrders: BigNumber;
  savedIsPnlInLeverage: boolean;
  isHigherSlippageAllowed: boolean;
  shouldDisableValidation?: boolean;
  marketsInfoData?: MarketsInfoData;
  tokensData?: TokensData;
  setIsHigherSlippageAllowed: (value: boolean) => void;
  onSelectFromTokenAddress: (fromTokenAddress?: string) => void;
  onSelectToTokenAddress: (toTokenAddress?: string) => void;
  onSelectTradeType: (tradeType: TradeType) => void;
  onSelectTradeMode: (tradeMode: TradeMode) => void;
  setPendingTxns: (txns: any) => void;
  onSelectMarketAddress: (marketAddress?: string) => void;
  onSelectCollateralAddress: (collateralAddress?: string) => void;
  setIsEditingAcceptablePriceImpact: (val: boolean) => void;
  setIsClaiming: (val: boolean) => void;
  switchTokenAddresses: () => void;
};

const tradeTypeIcons = {
  [TradeType.Long]: longImg,
  [TradeType.Short]: shortImg,
  [TradeType.Swap]: swapImg,
};

export function TradeBox(p: Props) {
  const {
    tradeMode,
    tradeType,
    tradeFlags,
    availableTradeModes,
    isWrapOrUnwrap,
    tokensData,
    fromTokenAddress,
    fromToken,
    toTokenAddress,
    toToken,
    marketAddress,
    marketInfo,
    collateralAddress,
    collateralToken,
    avaialbleTokenOptions,
    savedIsPnlInLeverage,
    positionsInfo,
    existingPosition,
    existingOrder,
    ordersInfo,
    shouldDisableValidation,
    acceptablePriceImpactBpsForLimitOrders,
    allowedSlippage,
    isHigherSlippageAllowed,
    marketsInfoData,
    setIsHigherSlippageAllowed,
    onSelectMarketAddress,
    onSelectCollateralAddress,
    onSelectFromTokenAddress,
    onSelectToTokenAddress,
    onSelectTradeMode,
    onSelectTradeType,
    setIsEditingAcceptablePriceImpact,
    setIsClaiming,
    setPendingTxns,
    switchTokenAddresses,
  } = p;
  const { isLong, isSwap, isIncrease, isPosition, isLimit, isTrigger, isMarket } = tradeFlags;
  const { openConnectModal } = useConnectModal();
  const {
    swapTokens,
    indexTokens,
    infoTokens,
    sortedIndexTokensWithPoolValue,
    sortedLongAndShortTokens,
    sortedAllMarkets,
  } = avaialbleTokenOptions;

  const tradeTypeLabels = useMemo(() => {
    return {
      [TradeType.Long]: t`Long`,
      [TradeType.Short]: t`Short`,
      [TradeType.Swap]: t`Swap`,
    };
  }, []);

  const tradeModeLabels = {
    [TradeMode.Market]: t`Market`,
    [TradeMode.Limit]: t`Limit`,
    [TradeMode.Trigger]: t`Trigger`,
  };

  const { chainId } = useChainId();
<<<<<<< HEAD
  const { signer, account } = useWallet();
=======
  const isMetamaskMobile = useIsMetamaskMobile();
  const { library, account } = useWeb3React();
>>>>>>> f771d8e3
  const { gasPrice } = useGasPrice(chainId);
  const { gasLimits } = useGasLimits(chainId);
  const userReferralInfo = useUserReferralInfo(signer, chainId, account);
  const { showDebugValues } = useSettings();
  const { data: hasOutdatedUi } = useHasOutdatedUi();

  const { minCollateralUsd, minPositionSizeUsd } = usePositionsConstants(chainId);

  const [stage, setStage] = useState<"trade" | "confirmation" | "processing">("trade");
  const [focusedInput, setFocusedInput] = useState<"from" | "to">();

  const [fixedTriggerThresholdType, setFixedTriggerThresholdType] = useState<TriggerThresholdType>();
  const [fixedTriggerOrderType, setFixedTriggerOrderType] = useState<
    OrderType.LimitDecrease | OrderType.StopLossDecrease
  >();
  const [fixedTriggerAcceptablePrice, setFixedTriggerAcceptablePrice] = useState<BigNumber>();

  const [fromTokenInputValue, setFromTokenInputValue] = useSafeState("");
  const fromTokenAmount = fromToken ? parseValue(fromTokenInputValue || "0", fromToken.decimals)! : BigNumber.from(0);
  const fromTokenPrice = fromToken?.prices.minPrice;
  const fromUsd = convertToUsd(fromTokenAmount, fromToken?.decimals, fromTokenPrice);
  const isNotMatchAvailableBalance = fromToken?.balance?.gt(0) && !fromToken.balance.eq(fromTokenAmount);

  const [toTokenInputValue, setToTokenInputValue] = useSafeState("");
  const toTokenAmount = toToken ? parseValue(toTokenInputValue || "0", toToken.decimals)! : BigNumber.from(0);

  const markPrice = useMemo(() => {
    if (!toToken) {
      return undefined;
    }

    if (isSwap) {
      return toToken.prices.minPrice;
    }

    return getMarkPrice({ prices: toToken.prices, isIncrease, isLong });
  }, [isIncrease, isLong, isSwap, toToken]);

  const [closeSizeInputValue, setCloseSizeInputValue] = useState("");
  const closeSizeUsd = parseValue(closeSizeInputValue || "0", USD_DECIMALS)!;

  const [triggerPriceInputValue, setTriggerPriceInputValue] = useState<string>("");
  const triggerPrice = parseValue(triggerPriceInputValue, USD_DECIMALS);

  const [triggerRatioInputValue, setTriggerRatioInputValue] = useState<string>("");
  const { markRatio, triggerRatio } = useMemo(() => {
    if (!isSwap || !fromToken || !toToken || !fromTokenPrice || !markPrice) {
      return {};
    }

    const markRatio = getTokensRatioByPrice({
      fromToken,
      toToken,
      fromPrice: fromTokenPrice,
      toPrice: markPrice,
    });

    const triggerRatioValue = parseValue(triggerRatioInputValue, USD_DECIMALS);

    if (!triggerRatioValue) {
      return { markRatio };
    }

    const triggerRatio: TokensRatio = {
      ratio: triggerRatioValue?.gt(0) ? triggerRatioValue : markRatio.ratio,
      largestToken: markRatio.largestToken,
      smallestToken: markRatio.smallestToken,
    };

    return {
      markRatio,
      triggerRatio,
    };
  }, [fromToken, fromTokenPrice, isSwap, markPrice, toToken, triggerRatioInputValue]);

  const [leverageOption, setLeverageOption] = useLocalStorageSerializeKey(getLeverageKey(chainId), 2);
  const leverage = BigNumber.from(parseInt(String(Number(leverageOption!) * BASIS_POINTS_DIVISOR)));

  const [isLeverageEnabled, setIsLeverageEnabled] = useLocalStorageSerializeKey(getLeverageEnabledKey(chainId), true);
  const [keepLeverage, setKeepLeverage] = useLocalStorageSerializeKey(getKeepLeverageKey(chainId), true);

  const swapRoute = useSwapRoutes({
    marketsInfoData,
    fromTokenAddress,
    toTokenAddress: isPosition ? collateralAddress : toTokenAddress,
  });

  const swapAmounts = useMemo(() => {
    if (!isSwap || !fromToken || !toToken || !fromTokenPrice) {
      return undefined;
    }

    if (isWrapOrUnwrap) {
      const tokenAmount = focusedInput === "from" ? fromTokenAmount : toTokenAmount;
      const usdAmount = convertToUsd(tokenAmount, fromToken.decimals, fromTokenPrice)!;
      const price = fromTokenPrice;

      const swapAmounts: SwapAmounts = {
        amountIn: tokenAmount,
        usdIn: usdAmount!,
        amountOut: tokenAmount,
        usdOut: usdAmount!,
        swapPathStats: undefined,
        priceIn: price,
        priceOut: price,
        minOutputAmount: tokenAmount,
      };

      return swapAmounts;
    } else if (focusedInput === "from") {
      return getSwapAmountsByFromValue({
        tokenIn: fromToken,
        tokenOut: toToken,
        amountIn: fromTokenAmount,
        triggerRatio: triggerRatio || markRatio,
        isLimit,
        findSwapPath: swapRoute.findSwapPath,
      });
    } else {
      return getSwapAmountsByToValue({
        tokenIn: fromToken,
        tokenOut: toToken,
        amountOut: toTokenAmount,
        triggerRatio: triggerRatio || markRatio,
        isLimit,
        findSwapPath: swapRoute.findSwapPath,
      });
    }
  }, [
    focusedInput,
    fromToken,
    fromTokenAmount,
    fromTokenPrice,
    isLimit,
    isSwap,
    isWrapOrUnwrap,
    markRatio,
    swapRoute.findSwapPath,
    toToken,
    toTokenAmount,
    triggerRatio,
  ]);

  const increaseAmounts = useMemo(() => {
    if (!isIncrease || !toToken || !fromToken || !collateralToken || !marketInfo) {
      return undefined;
    }

    return getIncreasePositionAmounts({
      marketInfo,
      indexToken: toToken,
      initialCollateralToken: fromToken,
      collateralToken,
      isLong,
      initialCollateralAmount: fromTokenAmount,
      indexTokenAmount: toTokenAmount,
      leverage,
      triggerPrice: isLimit ? triggerPrice : undefined,
      position: existingPosition,
      savedAcceptablePriceImpactBps: acceptablePriceImpactBpsForLimitOrders,
      findSwapPath: swapRoute.findSwapPath,
      userReferralInfo,
      strategy: isLeverageEnabled
        ? focusedInput === "from"
          ? "leverageByCollateral"
          : "leverageBySize"
        : "independent",
    });
  }, [
    acceptablePriceImpactBpsForLimitOrders,
    collateralToken,
    existingPosition,
    focusedInput,
    fromToken,
    fromTokenAmount,
    isIncrease,
    isLeverageEnabled,
    isLimit,
    isLong,
    leverage,
    marketInfo,
    swapRoute.findSwapPath,
    toToken,
    toTokenAmount,
    triggerPrice,
    userReferralInfo,
  ]);

  const decreaseAmounts = useMemo(() => {
    if (!isTrigger || !closeSizeUsd || !marketInfo || !collateralToken || !minCollateralUsd || !minPositionSizeUsd) {
      return undefined;
    }

    return getDecreasePositionAmounts({
      marketInfo,
      collateralToken,
      isLong,
      position: existingPosition,
      closeSizeUsd: closeSizeUsd,
      keepLeverage: keepLeverage!,
      triggerPrice,
      savedAcceptablePriceImpactBps: acceptablePriceImpactBpsForLimitOrders,
      userReferralInfo,
      minCollateralUsd,
      minPositionSizeUsd,
    });
  }, [
    acceptablePriceImpactBpsForLimitOrders,
    closeSizeUsd,
    collateralToken,
    existingPosition,
    isLong,
    isTrigger,
    keepLeverage,
    marketInfo,
    minCollateralUsd,
    minPositionSizeUsd,
    triggerPrice,
    userReferralInfo,
  ]);

  const nextPositionValues = useMemo(() => {
    if (!isPosition || !minCollateralUsd || !marketInfo || !collateralToken) {
      return undefined;
    }

    if (isIncrease && increaseAmounts?.acceptablePrice && fromTokenAmount.gt(0)) {
      return getNextPositionValuesForIncreaseTrade({
        marketInfo,
        collateralToken,
        existingPosition,
        isLong,
        collateralDeltaUsd: increaseAmounts.collateralDeltaUsd,
        collateralDeltaAmount: increaseAmounts.collateralDeltaAmount,
        sizeDeltaUsd: increaseAmounts.sizeDeltaUsd,
        sizeDeltaInTokens: increaseAmounts.sizeDeltaInTokens,
        indexPrice: increaseAmounts.indexPrice,
        showPnlInLeverage: savedIsPnlInLeverage,
        minCollateralUsd,
        userReferralInfo,
      });
    }

    if (isTrigger && decreaseAmounts?.acceptablePrice && closeSizeUsd.gt(0)) {
      return getNextPositionValuesForDecreaseTrade({
        existingPosition,
        marketInfo,
        collateralToken,
        sizeDeltaUsd: decreaseAmounts.sizeDeltaUsd,
        sizeDeltaInTokens: decreaseAmounts.sizeDeltaInTokens,
        estimatedPnl: decreaseAmounts.estimatedPnl,
        realizedPnl: decreaseAmounts.realizedPnl,
        collateralDeltaUsd: decreaseAmounts.collateralDeltaUsd,
        collateralDeltaAmount: decreaseAmounts.collateralDeltaAmount,
        payedRemainingCollateralUsd: decreaseAmounts.payedRemainingCollateralUsd,
        payedRemainingCollateralAmount: decreaseAmounts.payedRemainingCollateralAmount,
        showPnlInLeverage: savedIsPnlInLeverage,
        isLong,
        minCollateralUsd,
        userReferralInfo,
      });
    }
  }, [
    closeSizeUsd,
    collateralToken,
    decreaseAmounts,
    existingPosition,
    fromTokenAmount,
    increaseAmounts,
    isIncrease,
    isLong,
    isPosition,
    isTrigger,
    marketInfo,
    minCollateralUsd,
    savedIsPnlInLeverage,
    userReferralInfo,
  ]);

  // useDebugExecutionPrice(chainId, {
  //   skip: false,
  //   marketInfo,
  //   sizeInUsd: existingPosition?.sizeInUsd || BigNumber.from(0),
  //   sizeInTokens: existingPosition?.sizeInTokens || BigNumber.from(0),
  //   sizeDeltaUsd: increaseAmounts?.sizeDeltaUsd,
  //   isLong,
  // });

  const { fees, feesType, executionFee } = useMemo(() => {
    if (!gasLimits || !gasPrice || !tokensData) {
      return {};
    }

    if (isSwap && swapAmounts?.swapPathStats) {
      const estimatedGas = estimateExecuteSwapOrderGasLimit(gasLimits, {
        swapPath: swapAmounts.swapPathStats.swapPath,
      });

      return {
        fees: getTradeFees({
          isIncrease: false,
          initialCollateralUsd: swapAmounts.usdIn,
          sizeDeltaUsd: BigNumber.from(0),
          swapSteps: swapAmounts.swapPathStats.swapSteps,
          positionFeeUsd: BigNumber.from(0),
          swapPriceImpactDeltaUsd: swapAmounts.swapPathStats.totalSwapPriceImpactDeltaUsd,
          positionPriceImpactDeltaUsd: BigNumber.from(0),
          borrowingFeeUsd: BigNumber.from(0),
          fundingFeeUsd: BigNumber.from(0),
          feeDiscountUsd: BigNumber.from(0),
          swapProfitFeeUsd: BigNumber.from(0),
        }),
        executionFee: getExecutionFee(chainId, gasLimits, tokensData, estimatedGas, gasPrice),
        feesType: "swap" as TradeFeesType,
      };
    }

    if (isIncrease && increaseAmounts) {
      const estimatedGas = estimateExecuteIncreaseOrderGasLimit(gasLimits, {
        swapPath: increaseAmounts.swapPathStats?.swapPath || [],
      });

      return {
        fees: getTradeFees({
          isIncrease: true,
          initialCollateralUsd: increaseAmounts.initialCollateralUsd,
          sizeDeltaUsd: increaseAmounts.sizeDeltaUsd,
          swapSteps: increaseAmounts.swapPathStats?.swapSteps || [],
          positionFeeUsd: increaseAmounts.positionFeeUsd,
          swapPriceImpactDeltaUsd: increaseAmounts.swapPathStats?.totalSwapPriceImpactDeltaUsd || BigNumber.from(0),
          positionPriceImpactDeltaUsd: increaseAmounts.positionPriceImpactDeltaUsd,
          borrowingFeeUsd: existingPosition?.pendingBorrowingFeesUsd || BigNumber.from(0),
          fundingFeeUsd: existingPosition?.pendingFundingFeesUsd || BigNumber.from(0),
          feeDiscountUsd: increaseAmounts.feeDiscountUsd,
          swapProfitFeeUsd: BigNumber.from(0),
        }),
        executionFee: getExecutionFee(chainId, gasLimits, tokensData, estimatedGas, gasPrice),
        feesType: "increase" as TradeFeesType,
      };
    }

    if (isTrigger && decreaseAmounts) {
      const estimatedGas = estimateExecuteDecreaseOrderGasLimit(gasLimits, {});

      return {
        fees: getTradeFees({
          isIncrease: false,
          initialCollateralUsd: existingPosition?.collateralUsd || BigNumber.from(0),
          sizeDeltaUsd: decreaseAmounts.sizeDeltaUsd,
          swapSteps: [],
          positionFeeUsd: decreaseAmounts.positionFeeUsd,
          swapPriceImpactDeltaUsd: BigNumber.from(0),
          positionPriceImpactDeltaUsd: decreaseAmounts.positionPriceImpactDeltaUsd,
          borrowingFeeUsd: decreaseAmounts.borrowingFeeUsd,
          fundingFeeUsd: decreaseAmounts.fundingFeeUsd,
          feeDiscountUsd: decreaseAmounts.feeDiscountUsd,
          swapProfitFeeUsd: decreaseAmounts.swapProfitFeeUsd,
        }),
        executionFee: getExecutionFee(chainId, gasLimits, tokensData, estimatedGas, gasPrice),
        feesType: "decrease" as TradeFeesType,
      };
    }

    return {};
  }, [
    chainId,
    decreaseAmounts,
    existingPosition,
    gasLimits,
    gasPrice,
    increaseAmounts,
    isIncrease,
    isSwap,
    isTrigger,
    swapAmounts,
    tokensData,
  ]);

  const marketsOptions = useAvailableMarketsOptions({
    marketsInfoData,
    isIncrease,
    disable: !isPosition,
    indexToken: toToken,
    isLong,
    increaseSizeUsd: increaseAmounts?.sizeDeltaUsd,
    positionsInfo,
    ordersInfo,
    hasExistingOrder: Boolean(existingOrder),
    hasExistingPosition: Boolean(existingPosition),
  });
  const { availableMarkets } = marketsOptions;

  const availableCollaterals = useMemo(() => {
    if (!marketInfo) {
      return [];
    }

    if (marketInfo.isSameCollaterals) {
      return [marketInfo.longToken];
    }

    return [marketInfo.longToken, marketInfo.shortToken];
  }, [marketInfo]);

  const swapOutLiquidity = swapRoute.maxSwapLiquidity;

  const { longLiquidity, shortLiquidity, isOutPositionLiquidity } = useMemo(() => {
    if (!marketInfo || !isIncrease) {
      return {};
    }
    const longLiquidity = getAvailableUsdLiquidityForPosition(marketInfo, true);
    const shortLiquidity = getAvailableUsdLiquidityForPosition(marketInfo, false);

    const isOutPositionLiquidity = isLong
      ? longLiquidity.lt(increaseAmounts?.sizeDeltaUsd || 0)
      : shortLiquidity.lt(increaseAmounts?.sizeDeltaUsd || 0);

    return {
      longLiquidity,
      shortLiquidity,
      isOutPositionLiquidity,
    };
  }, [increaseAmounts, isIncrease, isLong, marketInfo]);

  const error = useMemo(() => {
    const commonError = getCommonError({
      chainId,
      isConnected: Boolean(account),
      hasOutdatedUi,
    });

    let tradeError: string[] | undefined[] = [undefined];

    if (isSwap) {
      tradeError = getSwapError({
        fromToken,
        toToken,
        fromTokenAmount,
        fromUsd: swapAmounts?.usdIn,
        toTokenAmount,
        toUsd: swapAmounts?.usdOut,
        swapPathStats: swapAmounts?.swapPathStats,
        swapLiquidity: swapOutLiquidity,
        isLimit,
        isWrapOrUnwrap,
        triggerRatio,
        markRatio,
        fees,
      });
    } else if (isIncrease) {
      tradeError = getIncreaseError({
        marketInfo,
        indexToken: toToken,
        initialCollateralToken: fromToken,
        initialCollateralAmount: fromTokenAmount,
        initialCollateralUsd: increaseAmounts?.initialCollateralUsd,
        targetCollateralToken: collateralToken,
        collateralUsd: increaseAmounts?.collateralDeltaUsd,
        sizeDeltaUsd: increaseAmounts?.sizeDeltaUsd,
        existingPosition,
        fees,
        swapPathStats: increaseAmounts?.swapPathStats,
        collateralLiquidity: swapOutLiquidity,
        minCollateralUsd,
        longLiquidity,
        shortLiquidity,
        isLong,
        markPrice,
        triggerPrice,
        isLimit,
        nextPositionValues,
      });
    } else if (isTrigger) {
      tradeError = getDecreaseError({
        marketInfo,
        inputSizeUsd: closeSizeUsd,
        sizeDeltaUsd: decreaseAmounts?.sizeDeltaUsd,
        triggerPrice,
        markPrice,
        existingPosition,
        isContractAccount: false,
        receiveToken: existingPosition?.collateralToken,
        nextPositionValues,
        isLong,
        isTrigger: true,
        minCollateralUsd,
        isNotEnoughReceiveTokenLiquidity: false,
        fixedTriggerThresholdType: stage === "confirmation" ? fixedTriggerThresholdType : undefined,
      });
    }

    return commonError[0] || tradeError[0];
  }, [
    chainId,
    account,
    hasOutdatedUi,
    isSwap,
    isIncrease,
    isTrigger,
    fromToken,
    toToken,
    fromTokenAmount,
    swapAmounts,
    toTokenAmount,
    swapOutLiquidity,
    isLimit,
    isWrapOrUnwrap,
    triggerRatio,
    markRatio,
    fees,
    marketInfo,
    increaseAmounts,
    collateralToken,
    existingPosition,
    minCollateralUsd,
    longLiquidity,
    shortLiquidity,
    isLong,
    markPrice,
    triggerPrice,
    nextPositionValues,
    closeSizeUsd,
    decreaseAmounts?.sizeDeltaUsd,
    stage,
    fixedTriggerThresholdType,
  ]);

  const isSubmitButtonDisabled = useMemo(() => {
    if (!account) {
      return false;
    }
    if (error) {
      return true;
    }
  }, [error, account]);

  const submitButtonText = useMemo(() => {
    if (error) {
      return error;
    }

    if (isMarket) {
      if (isSwap) {
        return t`Swap ${fromToken?.symbol}`;
      } else {
        return `${tradeTypeLabels[tradeType!]} ${toToken?.symbol}`;
      }
    } else if (isLimit) {
      return t`Create Limit order`;
    } else {
      return t`Create Trigger order`;
    }
  }, [error, fromToken?.symbol, isLimit, isMarket, isSwap, toToken?.symbol, tradeType, tradeTypeLabels]);

  function onSubmit() {
    if (!account) {
      openConnectModal?.();
      return;
    }

    if (
      isTrigger &&
      decreaseAmounts?.triggerThresholdType &&
      decreaseAmounts?.triggerOrderType &&
      decreaseAmounts.acceptablePrice
    ) {
      setFixedTriggerOrderType(decreaseAmounts.triggerOrderType);
      setFixedTriggerThresholdType(decreaseAmounts.triggerThresholdType);
      setFixedTriggerAcceptablePrice(decreaseAmounts.acceptablePrice);
    }

    setStage("confirmation");
  }

  const prevIsISwap = usePrevious(isSwap);

  useEffect(
    function updateInputAmounts() {
      if (!fromToken || !toToken || (!isSwap && !isIncrease)) {
        return;
      }

      // reset input values when switching between swap and position tabs
      if (isSwap !== prevIsISwap) {
        setFocusedInput("from");
        setFromTokenInputValue("");
        return;
      }

      if (isSwap && swapAmounts) {
        if (focusedInput === "from") {
          setToTokenInputValue(
            swapAmounts.amountOut.gt(0) ? formatAmountFree(swapAmounts.amountOut, toToken.decimals) : ""
          );
        } else {
          setFromTokenInputValue(
            swapAmounts.amountIn.gt(0) ? formatAmountFree(swapAmounts.amountIn, fromToken.decimals) : ""
          );
        }
      }

      if (isIncrease && increaseAmounts) {
        if (focusedInput === "from") {
          setToTokenInputValue(
            increaseAmounts.indexTokenAmount?.gt(0)
              ? formatAmountFree(increaseAmounts.indexTokenAmount, toToken.decimals)
              : ""
          );
        } else {
          setFromTokenInputValue(
            increaseAmounts.initialCollateralAmount.gt(0)
              ? formatAmountFree(increaseAmounts.initialCollateralAmount, fromToken.decimals)
              : ""
          );
        }
      }
    },
    [
      focusedInput,
      fromToken,
      increaseAmounts,
      isIncrease,
      isSwap,
      prevIsISwap,
      setFromTokenInputValue,
      setToTokenInputValue,
      swapAmounts,
      toToken,
    ]
  );

  useEffect(
    function updatePositionMarket() {
      if (!isPosition || !marketsOptions.availableMarkets) {
        return;
      }

      const needUpdateMarket =
        !marketAddress || !marketsOptions.availableMarkets.find((m) => m.marketTokenAddress === marketAddress);

      if (needUpdateMarket && marketsOptions.marketWithPosition) {
        onSelectMarketAddress(marketsOptions.marketWithPosition.marketTokenAddress);
        return;
      }

      const optimalMarket =
        marketsOptions.minPriceImpactMarket || marketsOptions.maxLiquidityMarket || marketsOptions.availableMarkets[0];

      if (needUpdateMarket && optimalMarket) {
        onSelectMarketAddress(optimalMarket.marketTokenAddress);
        return;
      }
    },
    [
      availableMarkets,
      chainId,
      isLong,
      isPosition,
      marketAddress,
      marketsOptions.availableMarkets,
      marketsOptions.collateralWithPosition,
      marketsOptions.marketWithPosition,
      marketsOptions.maxLiquidityMarket,
      marketsOptions.minPriceImpactMarket,
      onSelectCollateralAddress,
      onSelectMarketAddress,
    ]
  );

  const prevMarketAddress = usePrevious(marketAddress);
  useEffect(
    function updatePositionCollateral() {
      if (!isPosition) {
        return;
      }

      if (marketAddress && prevMarketAddress !== marketAddress && marketsOptions.collateralWithPosition) {
        onSelectCollateralAddress(marketsOptions.collateralWithPosition.address);
      }
    },
    [isPosition, marketAddress, marketsOptions.collateralWithPosition, onSelectCollateralAddress, prevMarketAddress]
  );

  function onSwitchTokens() {
    setFocusedInput((old) => (old === "from" ? "to" : "from"));
    switchTokenAddresses();
    setFromTokenInputValue(toTokenInputValue || "");
    setToTokenInputValue(fromTokenInputValue || "");
  }

  const onConfirmationClose = useCallback(() => {
    setStage("trade");
  }, []);

  const onConfirmed = useCallback(() => {
    if (isMarket) {
      setStage("processing");
      return;
    }
    setStage("trade");
  }, [isMarket]);

  if (showDebugValues) {
    const swapPathStats = swapAmounts?.swapPathStats || increaseAmounts?.swapPathStats;

    if (swapPathStats) {
      // eslint-disable-next-line no-console
      console.log("Swap Path", {
        path: swapPathStats.swapPath.map((marketAddress) => marketsInfoData?.[marketAddress]?.name).join(" -> "),
        priceImpact: swapPathStats.swapSteps.map((step) => formatDeltaUsd(step.priceImpactDeltaUsd)).join(" -> "),
        usdOut: swapPathStats.swapSteps.map((step) => formatUsd(step.usdOut)).join(" -> "),
      });
    }
  }

  function onMaxClick() {
    if (fromToken?.balance) {
      const maxAvailableAmount = fromToken.isNative
        ? fromToken.balance.sub(BigNumber.from(DUST_BNB).mul(2))
        : fromToken.balance;
      setFocusedInput("from");
      const formattedAmount = formatAmountFree(maxAvailableAmount, fromToken.decimals);
      const finalAmount = isMetamaskMobile
        ? limitDecimals(formattedAmount, MAX_METAMASK_MOBILE_DECIMALS)
        : formattedAmount;
      setFromTokenInputValue(finalAmount);
    }
  }

  function renderTokenInputs() {
    return (
      <>
        <BuyInputSection
          topLeftLabel={t`Pay`}
          topLeftValue={fromUsd?.gt(0) ? formatUsd(isIncrease ? increaseAmounts?.initialCollateralUsd : fromUsd) : ""}
          topRightLabel={t`Balance`}
          topRightValue={formatTokenAmount(fromToken?.balance, fromToken?.decimals, "", {
            useCommas: true,
          })}
          onClickTopRightLabel={onMaxClick}
          inputValue={fromTokenInputValue}
          onInputValueChange={(e) => {
            setFocusedInput("from");
            setFromTokenInputValue(e.target.value);
          }}
          showMaxButton={isNotMatchAvailableBalance}
          onClickMax={onMaxClick}
        >
          {fromTokenAddress && (
            <TokenSelector
              label={t`Pay`}
              chainId={chainId}
              tokenAddress={fromTokenAddress}
              onSelectToken={(token) => onSelectFromTokenAddress(token.address)}
              tokens={swapTokens}
              infoTokens={infoTokens}
              className="GlpSwap-from-token"
              showSymbolImage={true}
              showTokenImgInDropdown={true}
              extendedSortSequence={sortedLongAndShortTokens}
            />
          )}
        </BuyInputSection>

        <div className="Exchange-swap-ball-container">
          <button type="button" className="Exchange-swap-ball" onClick={onSwitchTokens}>
            <IoMdSwap className="Exchange-swap-ball-icon" />
          </button>
        </div>

        {isSwap && (
          <BuyInputSection
            topLeftLabel={t`Receive`}
            topLeftValue={swapAmounts?.usdOut.gt(0) ? formatUsd(swapAmounts?.usdOut) : ""}
            topRightLabel={t`Balance`}
            topRightValue={formatTokenAmount(toToken?.balance, toToken?.decimals, "", {
              useCommas: true,
            })}
            inputValue={toTokenInputValue}
            onInputValueChange={(e) => {
              setFocusedInput("to");
              setToTokenInputValue(e.target.value);
            }}
            showMaxButton={false}
          >
            {toTokenAddress && (
              <TokenSelector
                label={t`Receive`}
                chainId={chainId}
                tokenAddress={toTokenAddress}
                onSelectToken={(token) => onSelectToTokenAddress(token.address)}
                tokens={swapTokens}
                infoTokens={infoTokens}
                className="GlpSwap-from-token"
                showSymbolImage={true}
                showBalances={true}
                showTokenImgInDropdown={true}
                extendedSortSequence={sortedLongAndShortTokens}
              />
            )}
          </BuyInputSection>
        )}

        {isIncrease && (
          <BuyInputSection
            topLeftLabel={tradeTypeLabels[tradeType!]}
            topLeftValue={
              increaseAmounts?.sizeDeltaUsd.gt(0)
                ? formatUsd(increaseAmounts?.sizeDeltaUsd, { fallbackToZero: true })
                : ""
            }
            topRightLabel={t`Leverage`}
            topRightValue={formatLeverage(isLeverageEnabled ? leverage : increaseAmounts?.estimatedLeverage) || "-"}
            inputValue={toTokenInputValue}
            onInputValueChange={(e) => {
              setFocusedInput("to");
              setToTokenInputValue(e.target.value);
            }}
            showMaxButton={false}
          >
            {toTokenAddress && (
              <TokenSelector
                label={tradeTypeLabels[tradeType!]}
                chainId={chainId}
                tokenAddress={toTokenAddress}
                onSelectToken={(token) => onSelectToTokenAddress(token.address)}
                tokens={indexTokens}
                infoTokens={infoTokens}
                className="GlpSwap-from-token"
                showSymbolImage={true}
                showBalances={false}
                showTokenImgInDropdown={true}
                extendedSortSequence={sortedIndexTokensWithPoolValue}
              />
            )}
          </BuyInputSection>
        )}
      </>
    );
  }

  function renderDecreaseSizeInput() {
    return (
      <BuyInputSection
        topLeftLabel={t`Close`}
        topRightLabel={existingPosition?.sizeInUsd ? `Max` : undefined}
        topRightValue={existingPosition?.sizeInUsd ? formatUsd(existingPosition.sizeInUsd) : undefined}
        inputValue={closeSizeInputValue}
        onInputValueChange={(e) => setCloseSizeInputValue(e.target.value)}
        onClickTopRightLabel={() => setCloseSizeInputValue(formatAmount(existingPosition?.sizeInUsd, USD_DECIMALS, 2))}
        showMaxButton={existingPosition?.sizeInUsd.gt(0) && !closeSizeUsd?.eq(existingPosition.sizeInUsd)}
        onClickMax={() => setCloseSizeInputValue(formatAmount(existingPosition?.sizeInUsd, USD_DECIMALS, 2))}
        showPercentSelector={existingPosition?.sizeInUsd.gt(0)}
        onPercentChange={(percent) =>
          setCloseSizeInputValue(formatAmount(existingPosition?.sizeInUsd.mul(percent).div(100), USD_DECIMALS, 2))
        }
      >
        USD
      </BuyInputSection>
    );
  }

  function renderTriggerPriceInput() {
    return (
      <BuyInputSection
        topLeftLabel={t`Price`}
        topRightLabel={t`Mark`}
        topRightValue={formatUsd(markPrice, {
          displayDecimals: toToken?.priceDecimals,
        })}
        onClickTopRightLabel={() => {
          setTriggerPriceInputValue(formatAmount(markPrice, USD_DECIMALS, toToken?.priceDecimals || 2));
        }}
        inputValue={triggerPriceInputValue}
        onInputValueChange={(e) => {
          setTriggerPriceInputValue(e.target.value);
        }}
      >
        USD
      </BuyInputSection>
    );
  }

  function renderTriggerRatioInput() {
    return (
      <BuyInputSection
        topLeftLabel={t`Price`}
        topRightLabel={t`Mark`}
        topRightValue={formatAmount(markRatio?.ratio, USD_DECIMALS, 4)}
        onClickTopRightLabel={() => {
          setTriggerRatioInputValue(formatAmount(markRatio?.ratio, USD_DECIMALS, 10));
        }}
        inputValue={triggerRatioInputValue}
        onInputValueChange={(e) => {
          setTriggerRatioInputValue(e.target.value);
        }}
      >
        {markRatio && (
          <>
            <TokenWithIcon symbol={markRatio.smallestToken.symbol} displaySize={20} />
             per 
            <TokenWithIcon symbol={markRatio.largestToken.symbol} displaySize={20} />
          </>
        )}
      </BuyInputSection>
    );
  }

  function renderPositionControls() {
    return (
      <>
        {isIncrease && (
          <>
            <ToggleSwitch
              className="Exchange-leverage-slider-settings"
              isChecked={isLeverageEnabled ?? false}
              setIsChecked={setIsLeverageEnabled}
            >
              <span className="muted">
                <Trans>Leverage slider</Trans>
              </span>
            </ToggleSwitch>

            {isLeverageEnabled && (
              <LeverageSlider value={leverageOption} onChange={setLeverageOption} isPositive={isLong} />
            )}
          </>
        )}
        {isTrigger && (
          <ExchangeInfoRow
            className="SwapBox-info-row"
            label={t`Market`}
            value={
              <MarketSelector
                label={t`Market`}
                className="SwapBox-info-dropdown"
                selectedIndexName={toToken ? getMarketIndexName({ indexToken: toToken, isSpotOnly: false }) : undefined}
                markets={sortedAllMarkets || []}
                isSideMenu
                onSelectMarket={(indexName, marketInfo) => onSelectToTokenAddress(marketInfo.indexToken.address)}
              />
            }
          />
        )}

        <MarketPoolSelectorRow
          selectedMarket={marketInfo}
          indexToken={toToken}
          marketsOptions={marketsOptions}
          hasExistingOrder={Boolean(existingOrder)}
          hasExistingPosition={Boolean(existingPosition)}
          isOutPositionLiquidity={isOutPositionLiquidity}
          currentPriceImpactBps={increaseAmounts?.acceptablePriceDeltaBps}
          onSelectMarketAddress={onSelectMarketAddress}
        />

        <CollateralSelectorRow
          selectedMarketAddress={marketInfo?.marketTokenAddress}
          selectedCollateralAddress={collateralAddress}
          availableCollaterals={availableCollaterals}
          marketsOptions={marketsOptions}
          hasExistingOrder={Boolean(existingOrder)}
          hasExistingPosition={Boolean(existingPosition)}
          onSelectCollateralAddress={onSelectCollateralAddress}
        />

        {isTrigger && existingPosition?.leverage && (
          <Checkbox asRow isChecked={keepLeverage} setIsChecked={setKeepLeverage}>
            <span className="muted font-sm">
              <Trans>Keep leverage at {formatLeverage(existingPosition.leverage)} </Trans>
            </span>
          </Checkbox>
        )}
        <div className="App-card-divider" />
      </>
    );
  }

  function renderIncreaseOrderInfo() {
    return (
      <>
        <ExchangeInfoRow
          className="SwapBox-info-row"
          label={t`Leverage`}
          value={
            nextPositionValues?.nextLeverage && increaseAmounts?.sizeDeltaUsd.gt(0) ? (
              <ValueTransition
                from={formatLeverage(existingPosition?.leverage)}
                to={formatLeverage(nextPositionValues?.nextLeverage) || "-"}
              />
            ) : (
              formatLeverage(isLeverageEnabled ? leverage : increaseAmounts?.estimatedLeverage) || "-"
            )
          }
        />

        <ExchangeInfoRow
          className="SwapBox-info-row"
          label={t`Entry Price`}
          value={
            nextPositionValues?.nextEntryPrice || existingPosition?.entryPrice ? (
              <ValueTransition
                from={formatUsd(existingPosition?.entryPrice, {
                  displayDecimals: toToken?.priceDecimals,
                })}
                to={formatUsd(nextPositionValues?.nextEntryPrice, {
                  displayDecimals: toToken?.priceDecimals,
                })}
              />
            ) : (
              formatUsd(markPrice, {
                displayDecimals: toToken?.priceDecimals,
              })
            )
          }
        />

        {isMarket && (
          <ExchangeInfoRow
            className="SwapBox-info-row"
            label={t`Price Impact`}
            value={
              <span className={cx({ positive: increaseAmounts?.acceptablePriceDeltaBps?.gt(0) })}>
                {formatPercentage(increaseAmounts?.acceptablePriceDeltaBps, { signed: true }) || "-"}
              </span>
            }
          />
        )}

        {isLimit && (
          <ExchangeInfoRow
            className="SwapBox-info-row"
            label={t`Acceptable Price Impact`}
            value={
              <span
                className="TradeBox-acceptable-price-impact"
                onClick={() => setIsEditingAcceptablePriceImpact(true)}
              >
                {formatPercentage(acceptablePriceImpactBpsForLimitOrders.mul(-1), { signed: true })}
                <span className="edit-icon" onClick={() => null}>
                  <AiOutlineEdit fontSize={16} />
                </span>
              </span>
            }
          />
        )}

        <ExchangeInfoRow
          className="SwapBox-info-row"
          label={t`Acceptable Price`}
          value={
            increaseAmounts?.sizeDeltaUsd.gt(0)
              ? formatAcceptablePrice(increaseAmounts.acceptablePrice, {
                  displayDecimals: toToken?.priceDecimals,
                })
              : "-"
          }
        />

        <ExchangeInfoRow
          className="SwapBox-info-row"
          label={t`Liq. Price`}
          value={
            <ValueTransition
              from={
                existingPosition
                  ? formatLiquidationPrice(existingPosition?.liquidationPrice, {
                      displayDecimals: existingPosition?.indexToken?.priceDecimals,
                    })
                  : undefined
              }
              to={
                increaseAmounts?.sizeDeltaUsd.gt(0)
                  ? formatLiquidationPrice(nextPositionValues?.nextLiqPrice, {
                      displayDecimals: toToken?.priceDecimals,
                    })
                  : existingPosition
                  ? undefined
                  : "-"
              }
            />
          }
        />

        <div className="App-card-divider" />
      </>
    );
  }

  function renderTriggerOrderInfo() {
    return (
      <>
        {existingPosition && (
          <ExchangeInfoRow
            className="SwapBox-info-row"
            label={t`Leverage`}
            value={
              existingPosition.sizeInUsd.eq(decreaseAmounts?.sizeDeltaUsd || 0) ? (
                "-"
              ) : (
                <ValueTransition
                  from={formatLeverage(existingPosition.leverage)}
                  to={formatLeverage(nextPositionValues?.nextLeverage)}
                />
              )
            }
          />
        )}

        {existingPosition?.sizeInUsd.gt(0) && (
          <ExchangeInfoRow
            className="SwapBox-info-row"
            label={t`Size`}
            value={
              <ValueTransition
                from={formatUsd(existingPosition.sizeInUsd)!}
                to={formatUsd(nextPositionValues?.nextSizeUsd)}
              />
            }
          />
        )}

        {existingPosition && (
          <ExchangeInfoRow
            className="SwapBox-info-row"
            label={t`Collateral (${existingPosition?.collateralToken?.symbol})`}
            value={
              <ValueTransition
                from={formatUsd(existingPosition.collateralUsd)}
                to={formatUsd(nextPositionValues?.nextCollateralUsd)}
              />
            }
          />
        )}

        <ExchangeInfoRow
          className="SwapBox-info-row"
          label={t`Mark Price`}
          value={
            formatUsd(markPrice, {
              displayDecimals: toToken?.priceDecimals,
            }) || "-"
          }
        />

        <ExchangeInfoRow
          className="SwapBox-info-row"
          label={t`Trigger Price`}
          value={`${decreaseAmounts?.triggerThresholdType || ""} ${
            formatUsd(decreaseAmounts?.triggerPrice, {
              displayDecimals: toToken?.priceDecimals,
            }) || "-"
          }`}
        />

        <ExchangeInfoRow
          className="SwapBox-info-row"
          label={t`Acceptable Price Impact`}
          value={
            decreaseAmounts?.triggerOrderType === OrderType.StopLossDecrease ? (
              "NA"
            ) : (
              <span
                className="TradeBox-acceptable-price-impact"
                onClick={() => setIsEditingAcceptablePriceImpact(true)}
              >
                {formatPercentage(acceptablePriceImpactBpsForLimitOrders.mul(-1))}
                <span className="edit-icon" onClick={() => null}>
                  <AiOutlineEdit fontSize={16} />
                </span>
              </span>
            )
          }
        />

        <ExchangeInfoRow
          className="SwapBox-info-row"
          label={t`Acceptable Price`}
          value={
            decreaseAmounts?.sizeDeltaUsd.gt(0)
              ? formatAcceptablePrice(decreaseAmounts?.acceptablePrice, {
                  displayDecimals: toToken?.priceDecimals,
                })
              : "-"
          }
        />

        {existingPosition && (
          <ExchangeInfoRow
            className="SwapBox-info-row"
            label={t`Liq. Price`}
            value={
              decreaseAmounts?.isFullClose ? (
                "-"
              ) : (
                <ValueTransition
                  from={
                    existingPosition
                      ? formatLiquidationPrice(existingPosition?.liquidationPrice, {
                          displayDecimals: existingPosition?.indexToken?.priceDecimals,
                        })
                      : undefined
                  }
                  to={
                    decreaseAmounts?.sizeDeltaUsd.gt(0)
                      ? formatLiquidationPrice(nextPositionValues?.nextLiqPrice, {
                          displayDecimals: toToken?.priceDecimals,
                        })
                      : undefined
                  }
                />
              )
            }
          />
        )}

        <div className="App-card-divider" />
      </>
    );
  }

  return (
    <>
      <div>
        <div className={`App-box SwapBox`}>
          <Tab
            icons={tradeTypeIcons}
            options={Object.values(TradeType)}
            optionLabels={tradeTypeLabels}
            option={tradeType}
            onChange={onSelectTradeType}
            className="SwapBox-option-tabs"
          />

          <Tab
            options={availableTradeModes}
            optionLabels={tradeModeLabels}
            className="SwapBox-asset-options-tabs"
            type="inline"
            option={tradeMode}
            onChange={onSelectTradeMode}
          />

          <form
            onSubmit={(e) => {
              e.preventDefault();
              onSubmit();
            }}
          >
            {(isSwap || isIncrease) && renderTokenInputs()}
            {isTrigger && renderDecreaseSizeInput()}

            {isSwap && isLimit && renderTriggerRatioInput()}
            {isPosition && (isLimit || isTrigger) && renderTriggerPriceInput()}

            <div className="SwapBox-info-section">
              {isPosition && renderPositionControls()}
              {isIncrease && renderIncreaseOrderInfo()}
              {isTrigger && renderTriggerOrderInfo()}

              {feesType && <TradeFeesRow {...fees} executionFee={executionFee} feesType={feesType} />}
            </div>

            <div className="Exchange-swap-button-container">
              <Button
                variant="primary-action"
                className="w-full"
                onClick={onSubmit}
                disabled={isSubmitButtonDisabled && !shouldDisableValidation}
              >
                {error || submitButtonText}
              </Button>
            </div>
          </form>
        </div>
      </div>

      {isSwap && <SwapCard maxLiquidityUsd={swapOutLiquidity} fromToken={fromToken} toToken={toToken} />}
      <div className="Exchange-swap-info-group">
        {isPosition && (
          <MarketCard
            isLong={isLong}
            isIncrease={isIncrease}
            marketInfo={marketInfo}
            allowedSlippage={allowedSlippage}
          />
        )}
        {account && <ClaimableCard marketsInfoData={marketsInfoData} onClaimClick={() => setIsClaiming(true)} />}
      </div>

      <ConfirmationBox
        isVisible={stage === "confirmation"}
        tradeFlags={tradeFlags}
        isWrapOrUnwrap={isWrapOrUnwrap}
        fromToken={fromToken}
        toToken={toToken}
        markPrice={markPrice}
        markRatio={markRatio}
        triggerPrice={triggerPrice}
        fixedTriggerThresholdType={fixedTriggerThresholdType}
        fixedTriggerOrderType={fixedTriggerOrderType}
        fixedTriggerAcceptablePrice={fixedTriggerAcceptablePrice}
        triggerRatio={triggerRatio}
        marketInfo={marketInfo}
        collateralToken={collateralToken}
        swapAmounts={swapAmounts}
        increaseAmounts={increaseAmounts}
        decreaseAmounts={decreaseAmounts}
        nextPositionValues={nextPositionValues}
        swapLiquidityUsd={swapOutLiquidity}
        longLiquidityUsd={longLiquidity}
        shortLiquidityUsd={shortLiquidity}
        keepLeverage={keepLeverage}
        fees={fees}
        executionFee={executionFee}
        error={error}
        existingPosition={existingPosition}
        shouldDisableValidation={shouldDisableValidation!}
        isHigherSlippageAllowed={isHigherSlippageAllowed}
        ordersData={ordersInfo}
        tokensData={tokensData}
        setIsHigherSlippageAllowed={setIsHigherSlippageAllowed}
        setKeepLeverage={setKeepLeverage}
        onClose={onConfirmationClose}
        onSubmitted={onConfirmed}
        setPendingTxns={setPendingTxns}
      />
    </>
  );
}<|MERGE_RESOLUTION|>--- conflicted
+++ resolved
@@ -94,14 +94,11 @@
 import { MarketPoolSelectorRow } from "./MarketPoolSelectorRow";
 import "./TradeBox.scss";
 import { useHasOutdatedUi } from "domain/legacy";
-<<<<<<< HEAD
 import useWallet from "lib/wallets/useWallet";
 import { useConnectModal } from "@rainbow-me/rainbowkit";
-=======
 import TokenWithIcon from "components/TokenIcon/TokenWithIcon";
 import useIsMetamaskMobile from "lib/wallets/useIsMetamaskMobile";
 import { MAX_METAMASK_MOBILE_DECIMALS } from "config/ui";
->>>>>>> f771d8e3
 
 export type Props = {
   tradeType: TradeType;
@@ -213,12 +210,8 @@
   };
 
   const { chainId } = useChainId();
-<<<<<<< HEAD
   const { signer, account } = useWallet();
-=======
   const isMetamaskMobile = useIsMetamaskMobile();
-  const { library, account } = useWeb3React();
->>>>>>> f771d8e3
   const { gasPrice } = useGasPrice(chainId);
   const { gasLimits } = useGasLimits(chainId);
   const userReferralInfo = useUserReferralInfo(signer, chainId, account);
