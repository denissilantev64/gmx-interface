--- conflicted
+++ resolved
@@ -1127,7 +1127,6 @@
             )}
           </>
         )}
-<<<<<<< HEAD
         {isTrigger && (
           <ExchangeInfoRow
             className="SwapBox-info-row"
@@ -1137,29 +1136,13 @@
                 label={t`Market`}
                 className="SwapBox-info-dropdown"
                 selectedIndexName={toToken ? getMarketIndexName({ indexToken: toToken, isSpotOnly: false }) : undefined}
-                markets={allMarkets || []}
+                markets={sortedAllMarkets || []}
                 isSideMenu
                 onSelectMarket={(indexName, marketInfo) => onSelectToTokenAddress(marketInfo.indexToken.address)}
               />
             }
           />
         )}
-=======
-        <ExchangeInfoRow
-          className="SwapBox-info-row"
-          label={t`Market`}
-          value={
-            <MarketSelector
-              label={t`Market`}
-              className="SwapBox-info-dropdown"
-              selectedIndexName={toToken ? getMarketIndexName({ indexToken: toToken, isSpotOnly: false }) : undefined}
-              markets={sortedAllMarkets || []}
-              isSideMenu
-              onSelectMarket={(indexName, marketInfo) => onSelectToTokenAddress(marketInfo.indexToken.address)}
-            />
-          }
-        />
->>>>>>> 2a5672a0
 
         <MarketPoolSelectorRow
           selectedMarket={marketInfo}
