--- conflicted
+++ resolved
@@ -103,6 +103,7 @@
 import useWallet from "lib/wallets/useWallet";
 
 import TokenIcon from "components/TokenIcon/TokenIcon";
+import { ExecutionPriceRow } from "../ExecutionPriceRow";
 import { HighPriceImpactWarning } from "../HighPriceImpactWarning/HighPriceImpactWarning";
 import { MarketCard } from "../MarketCard/MarketCard";
 import { NetworkFeeRow } from "../NetworkFeeRow/NetworkFeeRow";
@@ -110,16 +111,15 @@
 import { TradeFeesRow } from "../TradeFeesRow/TradeFeesRow";
 import { CollateralSelectorRow } from "./CollateralSelectorRow";
 import { MarketPoolSelectorRow } from "./MarketPoolSelectorRow";
-import { ExecutionPriceRow } from "../ExecutionPriceRow";
 
 import { useTradeboxChooseSuitableMarket } from "context/SyntheticsStateContext/hooks/tradeboxHooks";
 import { selectChainId } from "context/SyntheticsStateContext/selectors/globalSelectors";
+import { bigMath } from "lib/bigmath";
 import { helperToast } from "lib/helperToast";
+import { useLocalizedMap } from "lib/i18n";
 import { useCursorInside } from "lib/useCursorInside";
 import { useHistory } from "react-router-dom";
-import { useLocalizedMap } from "lib/i18n";
 import "./TradeBox.scss";
-import { bigMath } from "lib/bigmath";
 
 export type Props = {
   allowedSlippage: number;
@@ -1149,28 +1149,12 @@
   function renderIncreaseOrderInfo() {
     return (
       <>
-<<<<<<< HEAD
-        <ExchangeInfoRow
-          className="SwapBox-info-row"
-          label={t`Entry Price`}
-          value={
-            nextPositionValues?.nextEntryPrice || selectedPosition?.entryPrice ? (
-              <ValueTransition
-                from={formatUsdPrice(selectedPosition?.entryPrice)}
-                to={formatUsdPrice(nextPositionValues?.nextEntryPrice)}
-              />
-            ) : (
-              formatUsdPrice(markPrice)
-            )
-          }
-=======
         <ExecutionPriceRow
           tradeFlags={tradeFlags}
           displayDecimals={toToken?.priceDecimals}
           fees={fees}
           executionPrice={executionPrice ?? undefined}
           triggerOrderType={fixedTriggerOrderType}
->>>>>>> 2e2483bf
         />
 
         {selectedPosition && (
@@ -1180,17 +1164,11 @@
             value={
               nextPositionValues?.nextEntryPrice || selectedPosition?.entryPrice ? (
                 <ValueTransition
-                  from={formatUsd(selectedPosition?.entryPrice, {
-                    displayDecimals: toToken?.priceDecimals,
-                  })}
-                  to={formatUsd(nextPositionValues?.nextEntryPrice, {
-                    displayDecimals: toToken?.priceDecimals,
-                  })}
+                  from={formatUsdPrice(selectedPosition?.entryPrice)}
+                  to={formatUsdPrice(nextPositionValues?.nextEntryPrice)}
                 />
               ) : (
-                formatUsd(markPrice, {
-                  displayDecimals: toToken?.priceDecimals,
-                })
+                formatUsdPrice(markPrice)
               )
             }
           />
@@ -1203,15 +1181,10 @@
             <ValueTransition
               from={selectedPosition ? formatLiquidationPrice(selectedPosition?.liquidationPrice) : undefined}
               to={
-<<<<<<< HEAD
-                increaseAmounts?.sizeDeltaUsd.gt(0)
-                  ? formatLiquidationPrice(nextPositionValues?.nextLiqPrice)
-=======
                 increaseAmounts?.sizeDeltaUsd && increaseAmounts.sizeDeltaUsd > 0
                   ? formatLiquidationPrice(nextPositionValues?.nextLiqPrice, {
                       displayDecimals: toToken?.priceDecimals,
                     })
->>>>>>> 2e2483bf
                   : selectedPosition
                     ? undefined
                     : "-"
@@ -1234,19 +1207,12 @@
           }`}
         />
 
-<<<<<<< HEAD
-        <ExchangeInfoRow
-          className="SwapBox-info-row"
-          label={t`Execution Price`}
-          value={executionPriceUsd ? formatUsdPrice(executionPriceUsd) : "-"}
-=======
         <ExecutionPriceRow
           tradeFlags={tradeFlags}
           displayDecimals={toToken?.priceDecimals}
           fees={fees}
           executionPrice={executionPrice ?? undefined}
           triggerOrderType={fixedTriggerOrderType}
->>>>>>> 2e2483bf
         />
 
         {selectedPosition && (
@@ -1259,17 +1225,9 @@
                 to={
                   decreaseAmounts?.isFullClose
                     ? "-"
-<<<<<<< HEAD
-                    : decreaseAmounts?.sizeDeltaUsd.gt(0)
-                    ? formatLiquidationPrice(nextPositionValues?.nextLiqPrice)
-                    : undefined
-=======
                     : decreaseAmounts?.sizeDeltaUsd && decreaseAmounts.sizeDeltaUsd > 0
-                      ? formatLiquidationPrice(nextPositionValues?.nextLiqPrice, {
-                          displayDecimals: toToken?.priceDecimals,
-                        })
+                      ? formatLiquidationPrice(nextPositionValues?.nextLiqPrice)
                       : undefined
->>>>>>> 2e2483bf
                 }
               />
             }
