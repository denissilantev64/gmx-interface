import { Trans, t } from "@lingui/macro";
import StatsTooltipRow from "components/StatsTooltip/StatsTooltipRow";
import Tooltip from "components/Tooltip/Tooltip";
import { getIcon } from "config/icons";
import { getFundingFactorPerPeriod } from "domain/synthetics/fees";
<<<<<<< HEAD
import {
  MarketInfo,
  getMarketPoolName,
  getMaxReservedUsd,
  getReservedUsd,
  isMarketAdaptiveFundingActive,
  useMarketsInfo,
} from "domain/synthetics/markets";
=======
import { MarketInfo, getMarketPoolName, getAvailableLiquidity, useMarketsInfo } from "domain/synthetics/markets";
>>>>>>> 31593b57
import { TokenData, getMidPrice } from "domain/synthetics/tokens";
import { BigNumber } from "ethers";
import { useChainId } from "lib/chains";
import { CHART_PERIODS, importImage } from "lib/legacy";
import { BASIS_POINTS_DIVISOR } from "config/factors";
import { formatAmount, formatUsd } from "lib/numbers";
import AssetDropdown from "pages/Dashboard/AssetDropdown";

import { useMemo } from "react";
import { useMedia } from "react-use";
import PageTitle from "components/PageTitle/PageTitle";
import ExternalLink from "components/ExternalLink/ExternalLink";

function formatFundingRate(fundingRate?: BigNumber) {
  if (!fundingRate) {
    return "-";
  }

  const sign = fundingRate.isZero() ? "" : fundingRate.isNegative() ? "-" : "+";

  return `${sign}${formatAmount(fundingRate.mul(100).abs(), 30, 4)}%`;
}

export function MarketsList() {
  const { chainId } = useChainId();

  const { marketsInfoData } = useMarketsInfo(chainId);

  const isMobile = useMedia("(max-width: 1100px)");

  const indexTokensStats = useMemo(() => {
    const markets = Object.values(marketsInfoData || {}).sort((a, b) => {
      return a.indexToken.symbol.localeCompare(b.indexToken.symbol);
    });

    const indexMap: {
      [address: string]: {
        token: TokenData;
        price: BigNumber;
        totalPoolValue: BigNumber;
        avgFundingRateLong: BigNumber;
        avgFundingRateShort: BigNumber;
        totalUtilization: BigNumber;
        totalAvailableLiquidity: BigNumber;
        totalMaxLiquidity: BigNumber;
        marketsStats: {
          marketInfo: MarketInfo;
          poolValueUsd: BigNumber;
          fundingRateLong: BigNumber;
          fundingRateShort: BigNumber;
          utilization: BigNumber;
        }[];
      };
    } = {};

    for (const marketInfo of markets) {
      if (marketInfo.isSpotOnly || marketInfo.isDisabled) {
        continue;
      }

      const { indexToken } = marketInfo;

      if (!indexMap[indexToken.address]) {
        const price = getMidPrice(indexToken.prices)!;

        indexMap[marketInfo.indexTokenAddress] = {
          token: indexToken,
          price,
          totalPoolValue: BigNumber.from(0),
          avgFundingRateLong: BigNumber.from(0),
          avgFundingRateShort: BigNumber.from(0),
          totalUtilization: BigNumber.from(0),
          totalAvailableLiquidity: BigNumber.from(0),
          totalMaxLiquidity: BigNumber.from(0),
          marketsStats: [],
        };
      }

      const indexTokenStats = indexMap[marketInfo.indexTokenAddress];

      const poolValueUsd = marketInfo.poolValueMax;

      const fundingRateLong = getFundingFactorPerPeriod(marketInfo, true, CHART_PERIODS["1h"]);
      const fundingRateShort = getFundingFactorPerPeriod(marketInfo, false, CHART_PERIODS["1h"]);

      const [longAvailableLiquidity, longMaxLiquidity] = getAvailableLiquidity(marketInfo, true);

      const [shortAvailableLiquidity, shortMaxLiquidity] = getAvailableLiquidity(marketInfo, false);

      const availableLiquidity = longAvailableLiquidity.add(shortAvailableLiquidity);
      const maxLiquidity = longMaxLiquidity.add(shortMaxLiquidity);

      const utilization = maxLiquidity.gt(0)
        ? availableLiquidity.mul(BASIS_POINTS_DIVISOR).div(maxLiquidity)
        : BigNumber.from(0);

      indexTokenStats.totalPoolValue = indexTokenStats.totalPoolValue.add(poolValueUsd);
      indexTokenStats.totalAvailableLiquidity = indexTokenStats.totalAvailableLiquidity.add(availableLiquidity);
      indexTokenStats.totalMaxLiquidity = indexTokenStats.totalMaxLiquidity.add(maxLiquidity);
      indexTokenStats.marketsStats.push({
        marketInfo: marketInfo,
        utilization,
        fundingRateLong,
        fundingRateShort,
        poolValueUsd,
      });
    }

    for (const indexTokenStats of Object.values(indexMap)) {
      indexTokenStats.totalUtilization = indexTokenStats.totalMaxLiquidity.gt(0)
        ? indexTokenStats.totalAvailableLiquidity.mul(BASIS_POINTS_DIVISOR).div(indexTokenStats.totalMaxLiquidity)
        : BigNumber.from(0);

      indexTokenStats.avgFundingRateLong = indexTokenStats.marketsStats.reduce((acc, stat) => {
        return acc.add(stat.fundingRateLong).div(indexTokenStats.marketsStats.length);
      }, BigNumber.from(0));

      indexTokenStats.avgFundingRateShort = indexTokenStats.marketsStats.reduce((acc, stat) => {
        return acc.add(stat.fundingRateShort).div(indexTokenStats.marketsStats.length);
      }, BigNumber.from(0));
    }

    return Object.values(indexMap).sort((a, b) => {
      return b.totalPoolValue.gt(a.totalPoolValue) ? 1 : -1;
    });
  }, [marketsInfoData]);

  function renderFundingRateTooltip(stats: typeof indexTokensStats[0]) {
    const isAdaptiveFundingActive = stats.marketsStats.some(({ marketInfo }) =>
      isMarketAdaptiveFundingActive(marketInfo)
    );

    return () => (
      <>
        {stats.marketsStats.map(({ marketInfo: market, fundingRateLong, fundingRateShort }) => {
          const longFundingMsg = fundingRateLong.gte(0) ? t`Long Funding Rewards` : t`Long Funding Payments`;
          const shortFundingMsg = fundingRateShort.gte(0) ? t`Short Funding Rewards` : t`Short Funding Payments`;
          return (
            <div className="mb-base" key={market.marketTokenAddress}>
              <div className="mb-xs text-white">[{getMarketPoolName(market)}]</div>
              <StatsTooltipRow
                showDollar={false}
                label={longFundingMsg}
                value={`${formatFundingRate(fundingRateLong)} / 1h`}
                className={fundingRateLong.gte(0) ? "text-green" : "text-red"}
              />
              <StatsTooltipRow
                showDollar={false}
                label={shortFundingMsg}
                value={`${formatFundingRate(fundingRateShort)} / 1h`}
                className={fundingRateShort.gte(0) ? "text-green" : "text-red"}
              />
            </div>
          );
        })}
        <span>Funding Fees help to balance Longs and Shorts and are exchanged between both sides.</span>
        <br />
        <br />
        <span>
          A negative Funding Fee value indicates that percentage needs to be paid, a positive Funding Fee value
          indicates that percentage will be received as funding rewards.
        </span>
        {isAdaptiveFundingActive && (
          <span>
            <br />
            <br />
            <Trans>
              This market uses an Adaptive Funding Rate. The Funding Rate will adjust over time depending on the ratio
              of longs and shorts.{" "}
              <ExternalLink href="https://docs.gmx.io/docs/trading/v2/#adaptive-funding">Read more</ExternalLink>.
            </Trans>
          </span>
        )}
      </>
    );
  }

  return (
    <>
      {!isMobile && (
        <div className="token-table-wrapper App-card">
          <div className="App-card-title">
            <Trans>GM Pools</Trans> <img src={getIcon(chainId, "network")} width="16" alt="Network Icon" />
          </div>
          <div className="App-card-divider"></div>
          <table className="token-table">
            <thead>
              <tr>
                <th>
                  <Trans>TOKEN</Trans>
                </th>
                <th>
                  <Trans>PRICE</Trans>
                </th>
                <th>
                  <Trans>POOLS</Trans>
                </th>
                <th>
                  <Trans>FUNDING RATE / 1h</Trans>
                </th>
                <th>
                  <Trans>UTILIZATION</Trans>
                </th>
              </tr>
            </thead>
            <tbody>
              {indexTokensStats.map((stats) => {
                const largestPool = stats.marketsStats.sort((a, b) => {
                  return b.poolValueUsd.gt(a.poolValueUsd) ? 1 : -1;
                })[0];

                return (
                  <tr key={stats.token.symbol}>
                    <td>
                      <div className="token-symbol-wrapper">
                        <div className="App-card-title-info">
                          <div className="App-card-title-info-icon">
                            <img
                              src={importImage("ic_" + stats.token.symbol.toLocaleLowerCase() + "_40.svg")}
                              alt={stats.token.symbol}
                              width="40"
                            />
                          </div>
                          <div className="App-card-title-info-text">
                            <div className="App-card-info-title">{stats.token.name}</div>
                            <div className="App-card-info-subtitle">{stats.token.symbol}</div>
                          </div>
                          <div>
                            <AssetDropdown assetSymbol={stats.token.symbol} />
                          </div>
                        </div>
                      </div>
                    </td>
                    <td>{formatUsd(stats.token.prices?.minPrice)}</td>
                    <td>
                      <Tooltip
                        handle={formatUsd(stats.totalPoolValue)}
                        renderContent={() => (
                          <>
                            {stats.marketsStats.map(({ marketInfo, poolValueUsd }) => (
                              <StatsTooltipRow
                                key={marketInfo.marketTokenAddress}
                                showDollar={false}
                                label={`[${getMarketPoolName(marketInfo)}]`}
                                value={formatUsd(poolValueUsd)}
                              />
                            ))}
                          </>
                        )}
                      />
                    </td>
                    <td>
                      <Tooltip
                        handle={`${formatFundingRate(largestPool.fundingRateLong)} / ${formatFundingRate(
                          largestPool.fundingRateShort
                        )}`}
                        renderContent={renderFundingRateTooltip(stats)}
                      />
                    </td>
                    <td>{formatAmount(stats.totalUtilization, 2, 2)}%</td>
                  </tr>
                );
              })}
            </tbody>
          </table>
        </div>
      )}

      {isMobile && (
        <>
          <PageTitle title={t`GM Pools`} />
          <div className="token-grid">
            {indexTokensStats.map((stats) => (
              <div className="App-card" key={stats.token.symbol}>
                <div className="App-card-title">
                  <div className="mobile-token-card">
                    <img
                      src={importImage("ic_" + stats.token.symbol.toLocaleLowerCase() + "_40.svg")}
                      alt={stats.token.symbol}
                      width="20"
                    />
                    <div className="token-symbol-text">{stats.token.symbol}</div>
                    <div>
                      <AssetDropdown assetSymbol={stats.token.symbol} />
                    </div>
                  </div>
                </div>
                <div className="App-card-divider"></div>
                <div className="App-card-content">
                  <div className="App-card-row">
                    <div className="label">
                      <Trans>Price</Trans>
                    </div>
                    <div>{formatUsd(stats.token.prices?.minPrice)}</div>
                  </div>
                  <div className="App-card-row">
                    <div className="label">
                      <Trans>Pools</Trans>
                    </div>
                    <div>
                      <Tooltip
                        handle={formatUsd(stats.totalPoolValue)}
                        position="right-bottom"
                        renderContent={() => (
                          <>
                            {stats.marketsStats.map(({ marketInfo, poolValueUsd }) => (
                              <StatsTooltipRow
                                key={marketInfo.marketTokenAddress}
                                showDollar={false}
                                label={`[${getMarketPoolName(marketInfo)}]`}
                                value={formatUsd(poolValueUsd)}
                              />
                            ))}
                          </>
                        )}
                      />
                    </div>
                  </div>
                  <div className="App-card-row">
                    <div className="label">
                      <Trans>Funding Rate / 1h</Trans>
                    </div>
                    <div>
                      <Tooltip
                        handle={`${formatFundingRate(stats.avgFundingRateLong)} / ${formatFundingRate(
                          stats.avgFundingRateShort
                        )}`}
                        position="right-bottom"
                        renderContent={renderFundingRateTooltip(stats)}
                      />
                    </div>
                  </div>
                  <div className="App-card-row">
                    <div className="label">
                      <Trans>Utilization</Trans>
                    </div>
                    <div>{formatAmount(stats.totalUtilization, 2, 2, false)}%</div>
                  </div>
                </div>
              </div>
            ))}
          </div>
        </>
      )}
    </>
  );
}<|MERGE_RESOLUTION|>--- conflicted
+++ resolved
@@ -3,18 +3,13 @@
 import Tooltip from "components/Tooltip/Tooltip";
 import { getIcon } from "config/icons";
 import { getFundingFactorPerPeriod } from "domain/synthetics/fees";
-<<<<<<< HEAD
 import {
   MarketInfo,
   getMarketPoolName,
-  getMaxReservedUsd,
-  getReservedUsd,
+  getAvailableLiquidity,
+  useMarketsInfo,
   isMarketAdaptiveFundingActive,
-  useMarketsInfo,
 } from "domain/synthetics/markets";
-=======
-import { MarketInfo, getMarketPoolName, getAvailableLiquidity, useMarketsInfo } from "domain/synthetics/markets";
->>>>>>> 31593b57
 import { TokenData, getMidPrice } from "domain/synthetics/tokens";
 import { BigNumber } from "ethers";
 import { useChainId } from "lib/chains";
