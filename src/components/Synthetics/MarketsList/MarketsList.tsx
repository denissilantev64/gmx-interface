import { Trans } from "@lingui/macro";
import { useMemo, useState } from "react";

import usePagination, { DEFAULT_PAGE_SIZE } from "components/Referrals/usePagination";
import { getIcon } from "config/icons";
import { useMarketsInfoDataToIndexTokensStats } from "context/SyntheticsStateContext/hooks/statsHooks";
import { getMarketIndexName, getMarketPoolName } from "domain/synthetics/markets";
import { IndexTokenStat } from "domain/synthetics/stats/marketsInfoDataToIndexTokensStats";
import { stripBlacklistedWords } from "domain/tokens/utils";
import { useChainId } from "lib/chains";
import { importImage } from "lib/legacy";
import { formatAmount, formatRatePercentage, formatUsd, formatUsdPrice } from "lib/numbers";
import { useFuse } from "lib/useFuse";

import { BottomTablePagination } from "components/Pagination/BottomTablePagination";
import SearchInput from "components/SearchInput/SearchInput";
import { MarketListSkeleton } from "components/Skeleton/Skeleton";
import { Sorter, useSorterHandlers } from "components/Sorter/Sorter";
import StatsTooltipRow from "components/StatsTooltip/StatsTooltipRow";
import { TableTd, TableTh, TableTheadTr, TableTr } from "components/Table/Table";
import { TableScrollFadeContainer } from "components/TableScrollFade/TableScrollFade";
import TooltipWithPortal from "components/Tooltip/TooltipWithPortal";
import AssetDropdown from "pages/Dashboard/AssetDropdown";
import { renderNetFeeHeaderTooltipContent } from "./NetFeeHeaderTooltipContent";
import { NetFeeTooltip } from "./NetFeeTooltip";

import "./MarketsList.scss";

export function MarketsList() {
  const { chainId } = useChainId();

  const indexTokensStats = useMarketsInfoDataToIndexTokensStats();

  return (
    <>
      <MarketsListDesktop chainId={chainId} indexTokensStats={indexTokensStats} />
    </>
  );
}

function MarketsListDesktop({ chainId, indexTokensStats }: { chainId: number; indexTokensStats: IndexTokenStat[] }) {
  const { orderBy, direction, getSorterProps } = useSorterHandlers<
    "price" | "tvl" | "liquidity" | "utilization" | "unspecified"
  >();
  const [searchText, setSearchText] = useState("");

  const filteredMarkets = useFilterSortMarkets({ searchText, indexTokensStats, orderBy, direction });

  const { currentPage, currentData, pageCount, setCurrentPage } = usePagination(
    `${chainId} ${direction} ${orderBy} ${searchText}`,
    filteredMarkets,
    DEFAULT_PAGE_SIZE
  );

  return (
    <div className="my-15 rounded-4 bg-slate-800 text-left">
      <div className="flex items-center px-16 py-8 text-16">
        <Trans>GM Pools</Trans>
        <img className="ml-5 mr-10" src={getIcon(chainId, "network")} width="16" alt="Network Icon" />
        <SearchInput
          size="s"
          value={searchText}
          setValue={setSearchText}
          className="*:!text-body-medium"
          placeholder="Search Market"
          autoFocus={false}
        />
      </div>
      <TableScrollFadeContainer>
        <table className="w-[max(100%,900px)]">
          <thead>
            <TableTheadTr bordered>
              <TableTh>
                <Trans>MARKETS</Trans>
              </TableTh>
              <TableTh>
                <Sorter {...getSorterProps("price")}>
                  <Trans>PRICE</Trans>
                </Sorter>
              </TableTh>
              <TableTh>
                <Sorter {...getSorterProps("tvl")}>
                  <Trans comment="Total Value Locked">TVL</Trans>
                </Sorter>
              </TableTh>
              <TableTh>
                <Sorter {...getSorterProps("liquidity")}>
                  <Trans>LIQUIDITY</Trans>
                </Sorter>
              </TableTh>
              <TableTh>
                <TooltipWithPortal
                  handle={<Trans>NET RATE / 1 H</Trans>}
                  renderContent={renderNetFeeHeaderTooltipContent}
                />
              </TableTh>
              <TableTh>
                <Sorter {...getSorterProps("utilization")}>
                  <Trans>UTILIZATION</Trans>
                </Sorter>
              </TableTh>
            </TableTheadTr>
          </thead>
          <tbody>
            {indexTokensStats.length > 0 &&
              currentData.length > 0 &&
              currentData.map((stats) => <MarketsListDesktopItem key={stats.token.address} stats={stats} />)}

            {indexTokensStats.length > 0 && !currentData.length && (
              <TableTr hoverable={false} bordered={false} className="h-[64.5px]">
<<<<<<< HEAD
                <TableTd colSpan={6} className="align-top text-slate-100">
=======
                <TableTd colSpan={6} className="text-body-medium align-top text-gray-400">
>>>>>>> bd35ef1c
                  <Trans>No markets found.</Trans>
                </TableTd>
              </TableTr>
            )}

            {indexTokensStats.length > 0 && currentData.length < DEFAULT_PAGE_SIZE && (
              <MarketListSkeleton
                invisible
                count={currentData.length === 0 ? DEFAULT_PAGE_SIZE - 1 : DEFAULT_PAGE_SIZE - currentData.length}
              />
            )}
            {!indexTokensStats.length && <MarketListSkeleton />}
          </tbody>
        </table>
      </TableScrollFadeContainer>
      <BottomTablePagination page={currentPage} pageCount={pageCount} onPageChange={setCurrentPage} />
    </div>
  );
}

function useFilterSortMarkets({
  indexTokensStats,
  searchText,
  orderBy,
  direction,
}: {
  indexTokensStats: IndexTokenStat[];
  searchText: string;
  orderBy: string;
  direction: string;
}) {
  const fuse = useFuse(
    () =>
      indexTokensStats.map((indexTokenStat, index) => ({
        id: index,
        name: stripBlacklistedWords(indexTokenStat.token.name),
        symbol: indexTokenStat.token.symbol,
        address: indexTokenStat.token.address,
      })),
    indexTokensStats.map((indexTokenStat) => indexTokenStat.token.address)
  );

  const filteredMarkets = useMemo(() => {
    if (!searchText.trim()) {
      return indexTokensStats;
    }

    return fuse.search(searchText).map((result) => indexTokensStats[result.item.id]);
  }, [indexTokensStats, searchText, fuse]);

  const sortedMarkets = useMemo(() => {
    if (orderBy === "unspecified" || direction === "unspecified") {
      return filteredMarkets;
    }

    return filteredMarkets.slice().sort((a, b) => {
      const directionMultiplier = direction === "asc" ? 1 : -1;

      if (orderBy === "price") {
        return a.token.prices?.minPrice > b.token.prices?.minPrice ? directionMultiplier : -directionMultiplier;
      }

      if (orderBy === "tvl") {
        return a.totalPoolValue > b.totalPoolValue ? directionMultiplier : -directionMultiplier;
      }

      if (orderBy === "liquidity") {
        return a.totalMaxLiquidity > b.totalMaxLiquidity ? directionMultiplier : -directionMultiplier;
      }

      if (orderBy === "utilization") {
        return a.totalUtilization > b.totalUtilization ? directionMultiplier : -directionMultiplier;
      }

      return 0;
    });
  }, [filteredMarkets, orderBy, direction]);

  return sortedMarkets;
}

function MarketsListDesktopItem({ stats }: { stats: IndexTokenStat }) {
  const anyPool = stats.marketsStats[0];

  const netFeePerHourLong = stats.bestNetFeeLong;
  const netFeePerHourShort = stats.bestNetFeeShort;
  const marketIndexName = getMarketIndexName(anyPool.marketInfo);

  return (
    <TableTr key={stats.token.symbol} bordered={false} hoverable={false}>
      <TableTd>
        <div className="token-symbol-wrapper">
          <div className="flex items-center">
            <div className="App-card-title-info-icon min-h-40">
              <img
                src={importImage("ic_" + stats.token.symbol.toLocaleLowerCase() + "_40.svg")}
                alt={stats.token.symbol}
                width="40"
              />
            </div>
            <div>
              <div className="text-body-large">{marketIndexName}</div>
            </div>
            <div>
              <AssetDropdown token={stats.token} />
            </div>
          </div>
        </div>
      </TableTd>
      <TableTd>
        {formatUsdPrice(stats.token.prices?.minPrice, {
          visualMultiplier: stats.token.visualMultiplier,
        })}
      </TableTd>
      <TableTd>
        <TooltipWithPortal
          className="nowrap"
          handle={formatUsd(stats.totalPoolValue)}
          renderContent={() => (
            <>
              {stats.marketsStats.map(({ marketInfo, poolValueUsd }) => (
                <StatsTooltipRow
                  key={marketInfo.marketTokenAddress}
                  showDollar={false}
                  showColon
                  label={
                    <div className="inline-flex items-start">
                      <span>{getMarketIndexName(marketInfo)}</span>
                      <span className="subtext leading-1">[{getMarketPoolName(marketInfo)}]</span>:
                    </div>
                  }
                  value={formatUsd(poolValueUsd)}
                />
              ))}
            </>
          )}
        />
      </TableTd>
      <TableTd>
        <TooltipWithPortal
          className="nowrap"
          handle={formatUsd(stats.totalMaxLiquidity)}
          renderContent={() => (
            <>
              {stats.marketsStats.map(({ marketInfo, maxLiquidity }) => (
                <StatsTooltipRow
                  key={marketInfo.marketTokenAddress}
                  showDollar={false}
                  showColon
                  label={
                    <div className="inline-flex items-start">
                      <span>{getMarketIndexName(marketInfo)}</span>
                      <span className="subtext leading-1">[{getMarketPoolName(marketInfo)}]</span>:
                    </div>
                  }
                  value={formatUsd(maxLiquidity)}
                />
              ))}
            </>
          )}
        />
      </TableTd>
      <TableTd>
        <TooltipWithPortal
          tooltipClassName="MarketList-netfee-tooltip"
          handle={`${formatRatePercentage(netFeePerHourLong)} / ${formatRatePercentage(netFeePerHourShort)}`}
          maxAllowedWidth={510}
          position="bottom-end"
          renderContent={() => <NetFeeTooltip marketStats={stats.marketsStats} />}
        />
      </TableTd>
      <TableTd>{formatAmount(stats.totalUtilization, 2, 2)}%</TableTd>
    </TableTr>
  );
}<|MERGE_RESOLUTION|>--- conflicted
+++ resolved
@@ -108,11 +108,7 @@
 
             {indexTokensStats.length > 0 && !currentData.length && (
               <TableTr hoverable={false} bordered={false} className="h-[64.5px]">
-<<<<<<< HEAD
-                <TableTd colSpan={6} className="align-top text-slate-100">
-=======
-                <TableTd colSpan={6} className="text-body-medium align-top text-gray-400">
->>>>>>> bd35ef1c
+                <TableTd colSpan={6} className="text-body-medium align-top text-slate-100">
                   <Trans>No markets found.</Trans>
                 </TableTd>
               </TableTr>
