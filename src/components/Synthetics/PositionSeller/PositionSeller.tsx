import { Trans, t } from "@lingui/macro";
import { useConnectModal } from "@rainbow-me/rainbowkit";
import cx from "classnames";
import { BigNumber } from "ethers";
import React, { useCallback, useEffect, useMemo } from "react";
import { useLatest } from "react-use";

import Button from "components/Button/Button";
import BuyInputSection from "components/BuyInputSection/BuyInputSection";
import ExchangeInfoRow from "components/Exchange/ExchangeInfoRow";
<<<<<<< HEAD
import ExternalLink from "components/ExternalLink/ExternalLink";
=======
import { ExchangeInfo } from "components/Exchange/ExchangeInfo";
>>>>>>> a81cd066
import Modal from "components/Modal/Modal";
import { SubaccountNavigationButton } from "components/SubaccountNavigationButton/SubaccountNavigationButton";
import Tab from "components/Tab/Tab";
import ToggleSwitch from "components/ToggleSwitch/ToggleSwitch";
import TokenSelector from "components/TokenSelector/TokenSelector";
import Tooltip from "components/Tooltip/Tooltip";
import { ValueTransition } from "components/ValueTransition/ValueTransition";
import { convertTokenAddress } from "config/tokens";
import { useSubaccount } from "context/SubaccountContext/SubaccountContext";
import { useSyntheticsEvents } from "context/SyntheticsEvents";
import {
  useClosingPositionKeyState,
  usePositionsConstants,
  useTokensData,
  useUserReferralInfo,
} from "context/SyntheticsStateContext/hooks/globalsHooks";
import {
  usePositionSeller,
  usePositionSellerDecreaseAmount,
  usePositionSellerKeepLeverage,
  usePositionSellerLeverageDisabledByCollateral,
  usePositionSellerNextPositionValuesForDecrease,
  usePositionSellerNextPositionValuesForDecreaseWithoutKeepLeverage,
  usePositionSellerPosition,
} from "context/SyntheticsStateContext/hooks/positionSellerHooks";
import { useSwapRoutes } from "context/SyntheticsStateContext/hooks/tradeHooks";
import {
  useTradeboxAvailableTokensOptions,
  useTradeboxTradeFlags,
} from "context/SyntheticsStateContext/hooks/tradeboxHooks";
import { useHasOutdatedUi } from "domain/legacy";
import {
  estimateExecuteDecreaseOrderGasLimit,
  getExecutionFee,
  useGasLimits,
  useGasPrice,
} from "domain/synthetics/fees";
import useUiFeeFactor from "domain/synthetics/fees/utils/useUiFeeFactor";
import { DecreasePositionSwapType, OrderType, createDecreaseOrderTxn } from "domain/synthetics/orders";
import {
  formatAcceptablePrice,
  formatLeverage,
  formatLiquidationPrice,
  getTriggerNameByOrderType,
} from "domain/synthetics/positions";
import { applySlippageToPrice, getMarkPrice, getSwapAmountsByFromValue, getTradeFees } from "domain/synthetics/trade";
import { useDebugExecutionPrice } from "domain/synthetics/trade/useExecutionPrice";
import { useHighExecutionFeeConsent } from "domain/synthetics/trade/useHighExecutionFeeConsent";
import { OrderOption } from "domain/synthetics/trade/usePositionSellerState";
import { usePriceImpactWarningState } from "domain/synthetics/trade/usePriceImpactWarningState";
import { getCommonError, getDecreaseError } from "domain/synthetics/trade/utils/validation";
import { getIsEquivalentTokens } from "domain/tokens";
import { useChainId } from "lib/chains";
import { USD_DECIMALS } from "lib/legacy";
import {
  formatAmount,
  formatAmountFree,
  formatDeltaUsd,
  formatPercentage,
  formatTokenAmountWithUsd,
  formatUsd,
  parseValue,
} from "lib/numbers";
import { EMPTY_ARRAY, getByKey } from "lib/objects";
import { museNeverExist } from "lib/types";
import { useDebouncedInputValue } from "lib/useDebouncedInputValue";
import useWallet from "lib/wallets/useWallet";
import { AcceptablePriceImpactInputRow } from "../AcceptablePriceImpactInputRow/AcceptablePriceImpactInputRow";
import { HighPriceImpactWarning } from "../HighPriceImpactWarning/HighPriceImpactWarning";
import { TradeFeesRow } from "../TradeFeesRow/TradeFeesRow";
import { AllowedSlippageRow } from "./rows/AllowedSlippageRow";

import TooltipWithPortal from "components/Tooltip/TooltipWithPortal";
import "./PositionSeller.scss";

export type Props = {
  setPendingTxns: (txns: any) => void;
  isHigherSlippageAllowed: boolean;
  setIsHigherSlippageAllowed: (isAllowed: boolean) => void;
  shouldDisableValidation: boolean;
};

const ORDER_OPTION_LABELS = {
  [OrderOption.Market]: t`Market`,
  [OrderOption.Trigger]: t`TP/SL`,
};

export function PositionSeller(p: Props) {
  const { setPendingTxns } = p;
  const [, setClosingPositionKey] = useClosingPositionKeyState();

  const onClose = useCallback(() => {
    setClosingPositionKey(undefined);
  }, [setClosingPositionKey]);
  const availableTokensOptions = useTradeboxAvailableTokensOptions();
  const tokensData = useTokensData();
  const { chainId } = useChainId();
  const { signer, account } = useWallet();
  const { openConnectModal } = useConnectModal();
  const { gasPrice } = useGasPrice(chainId);
  const { gasLimits } = useGasLimits(chainId);
  const { minCollateralUsd } = usePositionsConstants();
  const userReferralInfo = useUserReferralInfo();
  const { data: hasOutdatedUi } = useHasOutdatedUi();
  const uiFeeFactor = useUiFeeFactor(chainId);
  const tradeFlags = useTradeboxTradeFlags();
  const position = usePositionSellerPosition();

  const isVisible = Boolean(position);

  const { setPendingPosition, setPendingOrder } = useSyntheticsEvents();

  const {
    allowedSlippage,
    closeUsdInputValue: closeUsdInputValueRaw,
    defaultTriggerAcceptablePriceImpactBps,
    isSubmitting,
    orderOption,
    receiveTokenAddress,
    setAllowedSlippage,
    setCloseUsdInputValue: setCloseUsdInputValueRaw,
    setDefaultTriggerAcceptablePriceImpactBps,
    setIsSubmitting,
    setKeepLeverage,
    setOrderOption,
    setReceiveTokenAddress,
    setSelectedTriggerAcceptablePriceImpactBps,
    selectedTriggerAcceptablePriceImpactBps,
    setTriggerPriceInputValue: setTriggerPriceInputValueRaw,
    triggerPriceInputValue: triggerPriceInputValueRaw,
    resetPositionSeller,
  } = usePositionSeller();
  const keepLeverage = usePositionSellerKeepLeverage();
  const leverageCheckboxDisabledByCollateral = usePositionSellerLeverageDisabledByCollateral();

  const [closeUsdInputValue, setCloseUsdInputValue] = useDebouncedInputValue(
    closeUsdInputValueRaw,
    setCloseUsdInputValueRaw
  );
  const [triggerPriceInputValue, setTriggerPriceInputValue] = useDebouncedInputValue(
    triggerPriceInputValueRaw,
    setTriggerPriceInputValueRaw
  );
  const triggerPrice = parseValue(triggerPriceInputValue, USD_DECIMALS);

  const isTrigger = orderOption === OrderOption.Trigger;

  const closeSizeUsd = parseValue(closeUsdInputValue || "0", USD_DECIMALS)!;
  const maxCloseSize = position?.sizeInUsd || BigNumber.from(0);

  const receiveToken = isTrigger ? position?.collateralToken : getByKey(tokensData, receiveTokenAddress);

  useEffect(() => {
    if (!isVisible) {
      // timeout to not disturb animation
      setTimeout(() => {
        resetPositionSeller();
      }, 200);
    }
  }, [isVisible, resetPositionSeller]);

  const markPrice = position
    ? getMarkPrice({ prices: position.indexToken.prices, isLong: position.isLong, isIncrease: false })
    : undefined;

  const { findSwapPath, maxSwapLiquidity } = useSwapRoutes(position?.collateralTokenAddress, receiveTokenAddress);

  const decreaseAmounts = usePositionSellerDecreaseAmount();

  const acceptablePrice = useMemo(() => {
    if (!position || !decreaseAmounts?.acceptablePrice) {
      return undefined;
    }

    if (orderOption === OrderOption.Market) {
      return applySlippageToPrice(allowedSlippage, decreaseAmounts.acceptablePrice, false, position.isLong);
    } else if (orderOption === OrderOption.Trigger) {
      return decreaseAmounts.acceptablePrice;
    } else {
      museNeverExist(orderOption);
    }
  }, [allowedSlippage, decreaseAmounts?.acceptablePrice, orderOption, position]);

  useDebugExecutionPrice(chainId, {
    skip: true,
    marketInfo: position?.marketInfo,
    sizeInUsd: position?.sizeInUsd,
    sizeInTokens: position?.sizeInTokens,
    sizeDeltaUsd: decreaseAmounts?.sizeDeltaUsd.mul(-1),
    isLong: position?.isLong,
  });

  const shouldSwap = position && receiveToken && !getIsEquivalentTokens(position.collateralToken, receiveToken);

  const swapAmounts = useMemo(() => {
    if (!shouldSwap || !receiveToken || !decreaseAmounts?.receiveTokenAmount || !position) {
      return undefined;
    }

    return getSwapAmountsByFromValue({
      tokenIn: position.collateralToken,
      tokenOut: receiveToken,
      amountIn: decreaseAmounts.receiveTokenAmount,
      isLimit: false,
      findSwapPath,
      uiFeeFactor,
    });
  }, [decreaseAmounts, findSwapPath, position, receiveToken, shouldSwap, uiFeeFactor]);

  const receiveUsd = swapAmounts?.usdOut || decreaseAmounts?.receiveUsd;
  const receiveTokenAmount = swapAmounts?.amountOut || decreaseAmounts?.receiveTokenAmount;

  const nextPositionValues = usePositionSellerNextPositionValuesForDecrease();
  const nextPositionValuesWithoutKeepLeverage = usePositionSellerNextPositionValuesForDecreaseWithoutKeepLeverage();

  const { fees, executionFee } = useMemo(() => {
    if (!position || !decreaseAmounts || !gasLimits || !tokensData || !gasPrice) {
      return {};
    }

    const swapsCount =
      (decreaseAmounts.decreaseSwapType === DecreasePositionSwapType.NoSwap ? 0 : 1) +
      (swapAmounts?.swapPathStats?.swapPath?.length || 0);

    const estimatedGas = estimateExecuteDecreaseOrderGasLimit(gasLimits, {
      swapsCount,
    });

    return {
      fees: getTradeFees({
        isIncrease: false,
        initialCollateralUsd: position.collateralUsd,
        sizeDeltaUsd: decreaseAmounts.sizeDeltaUsd,
        swapSteps: swapAmounts?.swapPathStats?.swapSteps || [],
        positionFeeUsd: decreaseAmounts.positionFeeUsd,
        swapPriceImpactDeltaUsd: swapAmounts?.swapPathStats?.totalSwapPriceImpactDeltaUsd || BigNumber.from(0),
        positionPriceImpactDeltaUsd: decreaseAmounts.positionPriceImpactDeltaUsd,
        priceImpactDiffUsd: decreaseAmounts.priceImpactDiffUsd,
        borrowingFeeUsd: decreaseAmounts.borrowingFeeUsd,
        fundingFeeUsd: decreaseAmounts.fundingFeeUsd,
        feeDiscountUsd: decreaseAmounts.feeDiscountUsd,
        swapProfitFeeUsd: decreaseAmounts.swapProfitFeeUsd,
        uiFeeFactor,
      }),
      executionFee: getExecutionFee(chainId, gasLimits, tokensData, estimatedGas, gasPrice),
    };
  }, [
    chainId,
    decreaseAmounts,
    gasLimits,
    gasPrice,
    position,
    swapAmounts?.swapPathStats?.swapPath,
    swapAmounts?.swapPathStats?.swapSteps,
    swapAmounts?.swapPathStats?.totalSwapPriceImpactDeltaUsd,
    tokensData,
    uiFeeFactor,
  ]);

  const { element: highExecutionFeeAcknowledgement, isHighFeeConsentError } = useHighExecutionFeeConsent(
    executionFee?.feeUsd
  );

  const priceImpactWarningState = usePriceImpactWarningState({
    positionPriceImpact: fees?.positionPriceImpact,
    swapPriceImpact: fees?.swapPriceImpact,
    place: "positionSeller",
    tradeFlags,
  });

  const isNotEnoughReceiveTokenLiquidity = shouldSwap ? maxSwapLiquidity?.lt(receiveUsd || 0) : false;

  const setIsHighPositionImpactAcceptedLatestRef = useLatest(priceImpactWarningState.setIsHighPositionImpactAccepted);
  const setIsHighSwapImpactAcceptedLatestRef = useLatest(priceImpactWarningState.setIsHighSwapImpactAccepted);

  useEffect(() => {
    if (isVisible) {
      setIsHighPositionImpactAcceptedLatestRef.current(false);
      setIsHighSwapImpactAcceptedLatestRef.current(false);
    }
  }, [setIsHighPositionImpactAcceptedLatestRef, setIsHighSwapImpactAcceptedLatestRef, isVisible, orderOption]);

  const error = useMemo(() => {
    if (!position) {
      return undefined;
    }

    const commonError = getCommonError({
      chainId,
      isConnected: Boolean(account),
      hasOutdatedUi,
    });

    const decreaseError = getDecreaseError({
      marketInfo: position.marketInfo,
      inputSizeUsd: closeSizeUsd,
      sizeDeltaUsd: decreaseAmounts?.sizeDeltaUsd,
      receiveToken,
      isTrigger,
      triggerPrice,
      fixedTriggerThresholdType: undefined,
      existingPosition: position,
      markPrice,
      nextPositionValues,
      isLong: position.isLong,
      isContractAccount: false,
      minCollateralUsd,
      priceImpactWarning: priceImpactWarningState,
      isNotEnoughReceiveTokenLiquidity,
    });

    if (commonError[0] || decreaseError[0]) {
      return commonError[0] || decreaseError[0];
    }

    if (isHighFeeConsentError) {
      return [t`High Execution Fee not yet acknowledged`];
    }

    if (isSubmitting) {
      return t`Creating Order...`;
    }
  }, [
    account,
    chainId,
    closeSizeUsd,
    decreaseAmounts?.sizeDeltaUsd,
    hasOutdatedUi,
    isHighFeeConsentError,
    isNotEnoughReceiveTokenLiquidity,
    isSubmitting,
    isTrigger,
    markPrice,
    minCollateralUsd,
    nextPositionValues,
    position,
    priceImpactWarningState,
    receiveToken,
    triggerPrice,
  ]);

  const subaccount = useSubaccount(executionFee?.feeTokenAmount ?? null);

  function onSubmit() {
    if (!account) {
      openConnectModal?.();
      return;
    }

    const orderType = isTrigger ? decreaseAmounts?.triggerOrderType : OrderType.MarketDecrease;

    if (
      !tokensData ||
      !position ||
      !executionFee?.feeTokenAmount ||
      !receiveToken?.address ||
      !receiveUsd ||
      !decreaseAmounts?.acceptablePrice ||
      !signer ||
      !orderType
    ) {
      return;
    }

    setIsSubmitting(true);

    createDecreaseOrderTxn(
      chainId,
      signer,
      subaccount,
      {
        account,
        marketAddress: position.marketAddress,
        initialCollateralAddress: position.collateralTokenAddress,
        initialCollateralDeltaAmount: decreaseAmounts.collateralDeltaAmount || BigNumber.from(0),
        receiveTokenAddress: receiveToken.address,
        swapPath: swapAmounts?.swapPathStats?.swapPath || [],
        sizeDeltaUsd: decreaseAmounts.sizeDeltaUsd,
        sizeDeltaInTokens: decreaseAmounts.sizeDeltaInTokens,
        isLong: position.isLong,
        acceptablePrice: decreaseAmounts.acceptablePrice,
        triggerPrice: isTrigger ? triggerPrice : undefined,
        minOutputUsd: BigNumber.from(0),
        decreasePositionSwapType: decreaseAmounts.decreaseSwapType,
        orderType,
        referralCode: userReferralInfo?.referralCodeForTxn,
        executionFee: executionFee.feeTokenAmount,
        allowedSlippage,
        indexToken: position.indexToken,
        tokensData,
        skipSimulation: p.shouldDisableValidation,
      },
      {
        setPendingOrder,
        setPendingTxns,
        setPendingPosition,
      }
    )
      .then(onClose)
      .finally(() => setIsSubmitting(false));
  }

  useEffect(
    function initReceiveToken() {
      if (!receiveTokenAddress && position?.collateralToken?.address) {
        const convertedAddress = convertTokenAddress(chainId, position?.collateralToken.address, "native");
        setReceiveTokenAddress(convertedAddress);
      }
    },
    [chainId, position?.collateralToken, receiveTokenAddress, setReceiveTokenAddress]
  );

  useEffect(() => {
    if (isTrigger && decreaseAmounts) {
      if (
        !defaultTriggerAcceptablePriceImpactBps ||
        !defaultTriggerAcceptablePriceImpactBps.eq(decreaseAmounts.recommendedAcceptablePriceDeltaBps.abs())
      ) {
        setDefaultTriggerAcceptablePriceImpactBps(decreaseAmounts.recommendedAcceptablePriceDeltaBps.abs());
        setSelectedTriggerAcceptablePriceImpactBps(decreaseAmounts.recommendedAcceptablePriceDeltaBps.abs());
      }
    }
  }, [
    decreaseAmounts,
    defaultTriggerAcceptablePriceImpactBps,
    isTrigger,
    setDefaultTriggerAcceptablePriceImpactBps,
    setSelectedTriggerAcceptablePriceImpactBps,
  ]);

  const indexPriceDecimals = position?.indexToken?.priceDecimals;
  const toToken = position?.indexToken;

  const triggerPriceRow = (
    <ExchangeInfoRow
      className="SwapBox-info-row"
      label={t`Trigger Price`}
      value={`${decreaseAmounts?.triggerThresholdType || ""} ${
        formatUsd(decreaseAmounts?.triggerPrice, {
          displayDecimals: toToken?.priceDecimals,
        }) || "-"
      }`}
    />
  );

  const markPriceRow = (
    <ExchangeInfoRow
      label={t`Mark Price`}
      value={
        formatUsd(markPrice, {
          displayDecimals: indexPriceDecimals,
        }) || "-"
      }
    />
  );

  const entryPriceRow = (
    <ExchangeInfoRow
      label={t`Entry Price`}
      value={
        formatUsd(position?.entryPrice, {
          displayDecimals: indexPriceDecimals,
        }) || "-"
      }
    />
  );

  const isStopLoss = decreaseAmounts?.triggerOrderType === OrderType.StopLossDecrease;

  const acceptablePriceImpactInputRow = (() => {
    if (!decreaseAmounts) {
      return;
    }

    return (
      <AcceptablePriceImpactInputRow
        notAvailable={!triggerPriceInputValue || isStopLoss}
        acceptablePriceImpactBps={selectedTriggerAcceptablePriceImpactBps}
        recommendedAcceptablePriceImpactBps={defaultTriggerAcceptablePriceImpactBps}
        priceImpactFeeBps={fees?.positionPriceImpact?.bps}
        setAcceptablePriceImpactBps={setSelectedTriggerAcceptablePriceImpactBps}
      />
    );
  })();

  let acceptablePriceValue: React.ReactNode = "-";
  if (isStopLoss) {
    acceptablePriceValue = t`NA`;
  } else if (decreaseAmounts?.sizeDeltaUsd.gt(0)) {
    acceptablePriceValue = formatAcceptablePrice(acceptablePrice, {
      displayDecimals: indexPriceDecimals,
    });
  } else {
    acceptablePriceValue = "-";
  }

  const acceptablePriceRow = <ExchangeInfoRow label={t`Acceptable Price`} value={acceptablePriceValue} />;

  const liqPriceRow = position && (
    <ExchangeInfoRow
      className="SwapBox-info-row"
      label={t`Liq. Price`}
      value={
        <ValueTransition
          from={
            formatLiquidationPrice(position.liquidationPrice, {
              displayDecimals: indexPriceDecimals,
            })!
          }
          to={
            decreaseAmounts?.isFullClose
              ? "-"
              : decreaseAmounts?.sizeDeltaUsd.gt(0)
              ? formatLiquidationPrice(nextPositionValues?.nextLiqPrice, {
                  displayDecimals: indexPriceDecimals,
                })
              : undefined
          }
        />
      }
    />
  );

  const sizeRow = (
    <ExchangeInfoRow
      label={t`Size`}
      value={<ValueTransition from={formatUsd(position?.sizeInUsd)!} to={formatUsd(nextPositionValues?.nextSizeUsd)} />}
    />
  );

  const pnlRow =
    position &&
    (isTrigger ? (
      <ExchangeInfoRow
        label={t`PnL`}
        value={
          <ValueTransition
            from={
              <>
                {formatDeltaUsd(decreaseAmounts?.estimatedPnl)} (
                {formatPercentage(decreaseAmounts?.estimatedPnlPercentage, { signed: true })})
              </>
            }
            to={
              decreaseAmounts?.sizeDeltaUsd.gt(0) ? (
                <>
                  {formatDeltaUsd(nextPositionValues?.nextPnl)} (
                  {formatPercentage(nextPositionValues?.nextPnlPercentage, { signed: true })})
                </>
              ) : undefined
            }
          />
        }
      />
    ) : (
      <ExchangeInfoRow
        label={t`PnL`}
        value={
          <ValueTransition
            from={formatDeltaUsd(position.pnl, position.pnlPercentage)}
            to={formatDeltaUsd(nextPositionValues?.nextPnl, nextPositionValues?.nextPnlPercentage)}
          />
        }
      />
    ));

  const receiveTokenRow = isTrigger ? (
    <ExchangeInfoRow
      className="SwapBox-info-row"
      label={t`Receive`}
      value={formatTokenAmountWithUsd(
        decreaseAmounts?.receiveTokenAmount,
        decreaseAmounts?.receiveUsd,
        position?.collateralToken?.symbol,
        position?.collateralToken?.decimals
      )}
    />
  ) : (
    <ExchangeInfoRow
      label={t`Receive`}
      className="Exchange-info-row PositionSeller-receive-row "
      value={
        receiveToken && (
          <TokenSelector
            label={t`Receive`}
            className={cx("PositionSeller-token-selector", {
              warning: isNotEnoughReceiveTokenLiquidity,
            })}
            chainId={chainId}
            showBalances={false}
            infoTokens={availableTokensOptions?.infoTokens}
            tokenAddress={receiveToken.address}
            onSelectToken={(token) => setReceiveTokenAddress(token.address)}
            tokens={availableTokensOptions?.swapTokens || EMPTY_ARRAY}
            showTokenImgInDropdown={true}
            selectedTokenLabel={
              <span className="PositionSelector-selected-receive-token">
                {formatTokenAmountWithUsd(
                  receiveTokenAmount,
                  receiveUsd,
                  receiveToken?.symbol,
                  receiveToken?.decimals,
                  {
                    fallbackToZero: true,
                  }
                )}
              </span>
            }
            extendedSortSequence={availableTokensOptions?.sortedLongAndShortTokens}
          />
        )
      }
    />
  );

  const keepLeverageChecked = decreaseAmounts?.isFullClose ? false : keepLeverage ?? false;
  let keepLeverageAtValue: string | undefined = "...";
  if (position?.leverage && !decreaseAmounts?.isFullClose) {
    keepLeverageAtValue = formatLeverage(position.leverage);
  }

  const keepLeverageText = <Trans>Keep leverage at {keepLeverageAtValue}</Trans>;
  const renderKeepLeverageTooltipContent = useCallback(
    () => (
      <Trans>
        Keep leverage is not available as Position exceeds max. allowed leverage.{" "}
        <ExternalLink href="https://docs.gmx.io/docs/trading/v2/#max-leverage">Read more</ExternalLink>.
      </Trans>
    ),
    []
  );
  const keepLeverageTextElem = leverageCheckboxDisabledByCollateral ? (
    <TooltipWithPortal handle={keepLeverageText} renderContent={renderKeepLeverageTooltipContent} />
  ) : (
    keepLeverageText
  );
  let leverageValue: React.ReactNode = "-";

  if (decreaseAmounts?.isFullClose) {
    leverageValue = t`NA`;
  } else if (position) {
    if (decreaseAmounts?.sizeDeltaUsd.eq(position.sizeInUsd)) {
      leverageValue = "-";
    } else {
      leverageValue = (
        <ValueTransition
          from={formatLeverage(position.leverage)}
          to={formatLeverage(nextPositionValuesWithoutKeepLeverage?.nextLeverage)}
        />
      );
    }
  }

  return (
    <div className="PositionEditor PositionSeller">
      <Modal
        className="PositionSeller-modal"
        isVisible={isVisible}
        setIsVisible={onClose}
        label={
          <Trans>
            Close {position?.isLong ? t`Long` : t`Short`} {position?.indexToken?.symbol}
          </Trans>
        }
      >
        <Tab
          options={Object.values(OrderOption)}
          option={orderOption}
          optionLabels={ORDER_OPTION_LABELS}
          onChange={setOrderOption}
        />
        <SubaccountNavigationButton
          executionFee={executionFee?.feeTokenAmount}
          closeConfirmationBox={onClose}
          tradeFlags={tradeFlags}
        />

        {position && (
          <>
            <div className="relative">
              <BuyInputSection
                topLeftLabel={t`Close`}
                topRightLabel={t`Max`}
                topRightValue={formatUsd(maxCloseSize)}
                inputValue={closeUsdInputValue}
                onInputValueChange={(e) => setCloseUsdInputValue(e.target.value)}
                showMaxButton={maxCloseSize?.gt(0) && !closeSizeUsd?.eq(maxCloseSize)}
                onClickMax={() => setCloseUsdInputValueRaw(formatAmountFree(maxCloseSize, USD_DECIMALS))}
                showPercentSelector={true}
                onPercentChange={(percentage) => {
                  const formattedAmount = formatAmountFree(maxCloseSize.mul(percentage).div(100), USD_DECIMALS, 2);
                  setCloseUsdInputValueRaw(formattedAmount);
                }}
              >
                USD
              </BuyInputSection>
            </div>
            {isTrigger && (
              <BuyInputSection
                topLeftLabel={t`Price`}
                topRightLabel={t`Mark`}
                topRightValue={formatUsd(markPrice, {
                  displayDecimals: toToken?.priceDecimals,
                })}
                onClickTopRightLabel={() => {
                  setTriggerPriceInputValueRaw(formatAmount(markPrice, USD_DECIMALS, toToken?.priceDecimals || 2));
                }}
                inputValue={triggerPriceInputValue}
                onInputValueChange={(e) => {
                  setTriggerPriceInputValue(e.target.value);
                }}
              >
                USD
              </BuyInputSection>
            )}

<<<<<<< HEAD
            <div className="PositionEditor-info-box">
              <ExchangeInfoRow label={t`Leverage`} value={leverageValue} />

              <div className="PositionEditor-keep-leverage-settings">
                <ToggleSwitch
                  isChecked={leverageCheckboxDisabledByCollateral ? false : keepLeverageChecked}
                  setIsChecked={setKeepLeverage}
                  disabled={leverageCheckboxDisabledByCollateral ?? decreaseAmounts?.isFullClose}
                >
                  {keepLeverageTextElem}
                </ToggleSwitch>
              </div>

              <div className="App-card-divider" />
=======
            <ExchangeInfo className="PositionEditor-info-box">
              <ExchangeInfo.Group>
                <ExchangeInfoRow label={t`Leverage`} value={leverageValue} />

                <div className="PositionEditor-keep-leverage-settings">
                  <ToggleSwitch
                    isChecked={keepLeverageChecked}
                    setIsChecked={setKeepLeverage}
                    disabled={decreaseAmounts?.isFullClose}
                  >
                    <span className="text-gray font-sm">
                      <Trans>Keep leverage at {keepLeverageAtValue}</Trans>
                    </span>
                  </ToggleSwitch>
                </div>
              </ExchangeInfo.Group>
>>>>>>> a81cd066

              <ExchangeInfo.Group>
                {isTrigger && !isStopLoss && acceptablePriceImpactInputRow}
                {!isTrigger && (
                  <AllowedSlippageRow allowedSlippage={allowedSlippage} setAllowedSlippage={setAllowedSlippage} />
                )}
              </ExchangeInfo.Group>

              <ExchangeInfo.Group>
                {isTrigger && triggerPriceRow}
                {!isTrigger && entryPriceRow}
                {acceptablePriceRow}
                {!isTrigger && markPriceRow}
                {liqPriceRow}
              </ExchangeInfo.Group>

              <ExchangeInfo.Group>
                {sizeRow}
                {pnlRow}

                <div className="Exchange-info-row">
                  <div>
                    <Tooltip
                      handle={
                        <span className="Exchange-info-label">
                          <Trans>Collateral ({position.collateralToken?.symbol})</Trans>
                        </span>
                      }
                      position="left-top"
                      renderContent={() => {
                        return <Trans>Initial Collateral (Collateral excluding Borrow and Funding Fee).</Trans>;
                      }}
                    />
                  </div>
                  <div className="align-right">
                    <ValueTransition
                      from={formatUsd(position?.collateralUsd)!}
                      to={formatUsd(nextPositionValues?.nextCollateralUsd)}
                    />
                  </div>
                </div>

                <TradeFeesRow {...fees} executionFee={executionFee} feesType="decrease" />
              </ExchangeInfo.Group>

              <ExchangeInfo.Group>{receiveTokenRow}</ExchangeInfo.Group>

              {(priceImpactWarningState.shouldShowWarning || highExecutionFeeAcknowledgement) && (
                <ExchangeInfo.Group>
                  <div className="PositionSeller-price-impact-warning">
                    {priceImpactWarningState.shouldShowWarning && (
                      <HighPriceImpactWarning priceImpactWarinigState={priceImpactWarningState} />
                    )}

                    {highExecutionFeeAcknowledgement}
                  </div>
                </ExchangeInfo.Group>
              )}
            </ExchangeInfo>
            <div className="Exchange-swap-button-container">
              <Button
                className="w-full"
                variant="primary-action"
                disabled={Boolean(error) && !p.shouldDisableValidation}
                onClick={onSubmit}
              >
                {error ||
                  (isTrigger
                    ? t`Create ${getTriggerNameByOrderType(decreaseAmounts?.triggerOrderType)} Order`
                    : t`Close`)}
              </Button>
            </div>
          </>
        )}
      </Modal>
    </div>
  );
}<|MERGE_RESOLUTION|>--- conflicted
+++ resolved
@@ -8,11 +8,8 @@
 import Button from "components/Button/Button";
 import BuyInputSection from "components/BuyInputSection/BuyInputSection";
 import ExchangeInfoRow from "components/Exchange/ExchangeInfoRow";
-<<<<<<< HEAD
 import ExternalLink from "components/ExternalLink/ExternalLink";
-=======
 import { ExchangeInfo } from "components/Exchange/ExchangeInfo";
->>>>>>> a81cd066
 import Modal from "components/Modal/Modal";
 import { SubaccountNavigationButton } from "components/SubaccountNavigationButton/SubaccountNavigationButton";
 import Tab from "components/Tab/Tab";
@@ -729,39 +726,20 @@
               </BuyInputSection>
             )}
 
-<<<<<<< HEAD
-            <div className="PositionEditor-info-box">
-              <ExchangeInfoRow label={t`Leverage`} value={leverageValue} />
-
-              <div className="PositionEditor-keep-leverage-settings">
-                <ToggleSwitch
-                  isChecked={leverageCheckboxDisabledByCollateral ? false : keepLeverageChecked}
-                  setIsChecked={setKeepLeverage}
-                  disabled={leverageCheckboxDisabledByCollateral ?? decreaseAmounts?.isFullClose}
-                >
-                  {keepLeverageTextElem}
-                </ToggleSwitch>
-              </div>
-
-              <div className="App-card-divider" />
-=======
             <ExchangeInfo className="PositionEditor-info-box">
               <ExchangeInfo.Group>
                 <ExchangeInfoRow label={t`Leverage`} value={leverageValue} />
 
                 <div className="PositionEditor-keep-leverage-settings">
                   <ToggleSwitch
-                    isChecked={keepLeverageChecked}
+                    isChecked={leverageCheckboxDisabledByCollateral ? false : keepLeverageChecked}
                     setIsChecked={setKeepLeverage}
-                    disabled={decreaseAmounts?.isFullClose}
+                    disabled={leverageCheckboxDisabledByCollateral ?? decreaseAmounts?.isFullClose}
                   >
-                    <span className="text-gray font-sm">
-                      <Trans>Keep leverage at {keepLeverageAtValue}</Trans>
-                    </span>
+                    {keepLeverageTextElem}
                   </ToggleSwitch>
                 </div>
               </ExchangeInfo.Group>
->>>>>>> a81cd066
 
               <ExchangeInfo.Group>
                 {isTrigger && !isStopLoss && acceptablePriceImpactInputRow}
