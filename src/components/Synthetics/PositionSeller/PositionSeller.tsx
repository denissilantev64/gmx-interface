import { Trans, t } from "@lingui/macro";
import { useConnectModal } from "@rainbow-me/rainbowkit";
import cx from "classnames";
import Button from "components/Button/Button";
import BuyInputSection from "components/BuyInputSection/BuyInputSection";
import ExchangeInfoRow from "components/Exchange/ExchangeInfoRow";
import Modal from "components/Modal/Modal";
import PercentageInput from "components/PercentageInput/PercentageInput";
import Tab from "components/Tab/Tab";
import ToggleSwitch from "components/ToggleSwitch/ToggleSwitch";
import TokenSelector from "components/TokenSelector/TokenSelector";
import Tooltip from "components/Tooltip/Tooltip";
import TooltipWithPortal from "components/Tooltip/TooltipWithPortal";
import { ValueTransition } from "components/ValueTransition/ValueTransition";
import { DEFAULT_SLIPPAGE_AMOUNT, EXCESSIVE_SLIPPAGE_AMOUNT } from "config/factors";
import { getKeepLeverageKey } from "config/localStorage";
import { convertTokenAddress } from "config/tokens";
import { useSettings } from "context/SettingsContext/SettingsContextProvider";
import { useSyntheticsEvents } from "context/SyntheticsEvents";
import { useHasOutdatedUi } from "domain/legacy";
import { useUserReferralInfo } from "domain/referrals/hooks";
import {
  estimateExecuteDecreaseOrderGasLimit,
  getExecutionFee,
  useGasLimits,
  useGasPrice,
} from "domain/synthetics/fees";
import useUiFeeFactor from "domain/synthetics/fees/utils/useUiFeeFactor";
import { MarketsInfoData } from "domain/synthetics/markets";
import { DecreasePositionSwapType, OrderType, createDecreaseOrderTxn } from "domain/synthetics/orders";
import {
  PositionInfo,
  formatAcceptablePrice,
  formatLeverage,
  formatLiquidationPrice,
  getTriggerNameByOrderType,
  usePositionsConstants,
} from "domain/synthetics/positions";
import { TokensData } from "domain/synthetics/tokens";
import {
  AvailableTokenOptions,
  applySlippageToPrice,
  getDecreasePositionAmounts,
  getMarkPrice,
  getNextPositionValuesForDecreaseTrade,
  getSwapAmountsByFromValue,
  getTradeFees,
  useSwapRoutes,
} from "domain/synthetics/trade";
import { useDebugExecutionPrice } from "domain/synthetics/trade/useExecutionPrice";
import { usePriceImpactWarningState } from "domain/synthetics/trade/usePriceImpactWarningState";
import { TradeFlags } from "domain/synthetics/trade/useTradeFlags";
import { getCommonError, getDecreaseError } from "domain/synthetics/trade/utils/validation";
import { getIsEquivalentTokens } from "domain/tokens";
import { BigNumber } from "ethers";
import { useChainId } from "lib/chains";
import { USD_DECIMALS } from "lib/legacy";
import { useLocalStorageSerializeKey } from "lib/localStorage";
import {
  bigNumberify,
  formatAmount,
  formatAmountFree,
  formatDeltaUsd,
  formatPercentage,
  formatTokenAmountWithUsd,
  formatUsd,
  parseValue,
} from "lib/numbers";
import { getByKey } from "lib/objects";
import { usePrevious } from "lib/usePrevious";
import useWallet from "lib/wallets/useWallet";
import { useEffect, useMemo, useState } from "react";
import { useLatest } from "react-use";
import { HighPriceImpactWarning } from "../HighPriceImpactWarning/HighPriceImpactWarning";
import { TradeFeesRow } from "../TradeFeesRow/TradeFeesRow";
import { AcceptablePriceImpactInputRow } from "../AcceptablePriceImpactInputRow/AcceptablePriceImpactInputRow";
import "./PositionSeller.scss";
import { museNeverExist } from "lib/types";

export type Props = {
  position?: PositionInfo;
  marketsInfoData?: MarketsInfoData;
  tokensData?: TokensData;
  showPnlInLeverage: boolean;
  availableTokensOptions?: AvailableTokenOptions;
  onClose: () => void;
  setPendingTxns: (txns: any) => void;
  isHigherSlippageAllowed: boolean;
  setIsHigherSlippageAllowed: (isAllowed: boolean) => void;
  shouldDisableValidation: boolean;
  tradeFlags: TradeFlags;
};

enum OrderOption {
  Market = "Market",
  Trigger = "Trigger",
}

export function PositionSeller(p: Props) {
  const {
    position,
    marketsInfoData,
    tokensData,
    showPnlInLeverage,
    onClose,
    setPendingTxns,
    availableTokensOptions,
    tradeFlags,
  } = p;

  const { chainId } = useChainId();
  const { savedAllowedSlippage } = useSettings();
  const { signer, account } = useWallet();
  const { openConnectModal } = useConnectModal();
  const { gasPrice } = useGasPrice(chainId);
  const { gasLimits } = useGasLimits(chainId);
  const { minCollateralUsd, minPositionSizeUsd } = usePositionsConstants(chainId);
  const userReferralInfo = useUserReferralInfo(signer, chainId, account);
  const { data: hasOutdatedUi } = useHasOutdatedUi();
  const uiFeeFactor = useUiFeeFactor(chainId);
  const { savedAcceptablePriceImpactBuffer } = useSettings();

  const isVisible = Boolean(position);
  const prevIsVisible = usePrevious(isVisible);

  const ORDER_OPTION_LABELS = {
    [OrderOption.Market]: t`Market`,
    [OrderOption.Trigger]: t`TP/SL`,
  };

  const [orderOption, setOrderOption] = useState<OrderOption>(OrderOption.Market);
  const [triggerPriceInputValue, setTriggerPriceInputValue] = useState("");
  const triggerPrice = parseValue(triggerPriceInputValue, USD_DECIMALS);

  const isTrigger = orderOption === OrderOption.Trigger;

  const { setPendingPosition, setPendingOrder } = useSyntheticsEvents();
  const [keepLeverage, setKeepLeverage] = useLocalStorageSerializeKey(getKeepLeverageKey(chainId), true);

  const [defaultTriggerAcceptablePriceImpactBps, setDefaultTriggerAcceptablePriceImpactBps] = useState<BigNumber>();
  const [selectedTriggerAcceptablePriceImpactBps, setSelectedAcceptablePriceImapctBps] = useState<BigNumber>();

  const [isSubmitting, setIsSubmitting] = useState(false);

  const [closeUsdInputValue, setCloseUsdInputValue] = useState("");
  const closeSizeUsd = parseValue(closeUsdInputValue || "0", USD_DECIMALS)!;
  const maxCloseSize = position?.sizeInUsd || BigNumber.from(0);

  const [receiveTokenAddress, setReceiveTokenAddress] = useState<string>();
  const [allowedSlippage, setAllowedSlippage] = useState(savedAllowedSlippage);
  const receiveToken = isTrigger ? position?.collateralToken : getByKey(tokensData, receiveTokenAddress);

  useEffect(() => {
    setAllowedSlippage(savedAllowedSlippage);
  }, [savedAllowedSlippage, isVisible]);

  const markPrice = position
    ? getMarkPrice({ prices: position.indexToken.prices, isLong: position.isLong, isIncrease: false })
    : undefined;

  const { findSwapPath, maxSwapLiquidity } = useSwapRoutes({
    marketsInfoData,
    fromTokenAddress: position?.collateralTokenAddress,
    toTokenAddress: receiveTokenAddress,
  });

  const decreaseAmounts = useMemo(() => {
    if (!position || !minCollateralUsd || !minPositionSizeUsd) {
      return undefined;
    }

    return getDecreasePositionAmounts({
      marketInfo: position.marketInfo,
      collateralToken: position.collateralToken,
      isLong: position.isLong,
      position,
      closeSizeUsd: closeSizeUsd,
      keepLeverage: keepLeverage!,
      triggerPrice: isTrigger ? triggerPrice : undefined,
      acceptablePriceImpactBuffer: savedAcceptablePriceImpactBuffer,
      fixedAcceptablePriceImpactBps: isTrigger ? selectedTriggerAcceptablePriceImpactBps : undefined,
      userReferralInfo,
      minCollateralUsd,
      minPositionSizeUsd,
      uiFeeFactor,
    });
  }, [
    closeSizeUsd,
    isTrigger,
    keepLeverage,
    minCollateralUsd,
    minPositionSizeUsd,
    position,
    savedAcceptablePriceImpactBuffer,
    selectedTriggerAcceptablePriceImpactBps,
    triggerPrice,
    userReferralInfo,
    uiFeeFactor,
  ]);

  const acceptablePrice = useMemo(() => {
    if (!position || !decreaseAmounts?.acceptablePrice) {
      return undefined;
    }

    if (orderOption === OrderOption.Market) {
      return applySlippageToPrice(allowedSlippage, decreaseAmounts.acceptablePrice, false, position.isLong);
    } else if (orderOption === OrderOption.Trigger) {
      return decreaseAmounts.acceptablePrice;
    } else {
      museNeverExist(orderOption);
    }
  }, [allowedSlippage, decreaseAmounts?.acceptablePrice, orderOption, position]);

  useDebugExecutionPrice(chainId, {
    skip: true,
    marketInfo: position?.marketInfo,
    sizeInUsd: position?.sizeInUsd,
    sizeInTokens: position?.sizeInTokens,
    sizeDeltaUsd: decreaseAmounts?.sizeDeltaUsd.mul(-1),
    isLong: position?.isLong,
  });

  const shouldSwap = position && receiveToken && !getIsEquivalentTokens(position.collateralToken, receiveToken);

  const swapAmounts = useMemo(() => {
    if (!shouldSwap || !receiveToken || !decreaseAmounts?.receiveTokenAmount || !position) {
      return undefined;
    }

    return getSwapAmountsByFromValue({
      tokenIn: position.collateralToken,
      tokenOut: receiveToken,
      amountIn: decreaseAmounts.receiveTokenAmount,
      isLimit: false,
      findSwapPath,
      uiFeeFactor,
    });
  }, [decreaseAmounts, findSwapPath, position, receiveToken, shouldSwap, uiFeeFactor]);

  const receiveUsd = swapAmounts?.usdOut || decreaseAmounts?.receiveUsd;
  const receiveTokenAmount = swapAmounts?.amountOut || decreaseAmounts?.receiveTokenAmount;

  const nextPositionValues = useMemo(() => {
    if (!position || !decreaseAmounts?.sizeDeltaUsd.gt(0) || !minCollateralUsd) {
      return undefined;
    }

    return getNextPositionValuesForDecreaseTrade({
      existingPosition: position,
      marketInfo: position.marketInfo,
      collateralToken: position.collateralToken,
      sizeDeltaUsd: decreaseAmounts.sizeDeltaUsd,
      sizeDeltaInTokens: decreaseAmounts.sizeDeltaInTokens,
      collateralDeltaUsd: decreaseAmounts.collateralDeltaUsd,
      collateralDeltaAmount: decreaseAmounts.collateralDeltaAmount,
      payedRemainingCollateralUsd: decreaseAmounts.payedRemainingCollateralUsd,
      payedRemainingCollateralAmount: decreaseAmounts.payedRemainingCollateralAmount,
      realizedPnl: decreaseAmounts.realizedPnl,
      estimatedPnl: decreaseAmounts.estimatedPnl,
      showPnlInLeverage,
      isLong: position.isLong,
      minCollateralUsd,
      userReferralInfo,
    });
  }, [decreaseAmounts, minCollateralUsd, position, showPnlInLeverage, userReferralInfo]);

  const { fees, executionFee } = useMemo(() => {
    if (!position || !decreaseAmounts || !gasLimits || !tokensData || !gasPrice) {
      return {};
    }

    const swapsCount =
      (decreaseAmounts.decreaseSwapType === DecreasePositionSwapType.NoSwap ? 0 : 1) +
      (swapAmounts?.swapPathStats?.swapPath?.length || 0);

    const estimatedGas = estimateExecuteDecreaseOrderGasLimit(gasLimits, {
      swapsCount,
    });

    return {
      fees: getTradeFees({
        isIncrease: false,
        initialCollateralUsd: position.collateralUsd,
        sizeDeltaUsd: decreaseAmounts.sizeDeltaUsd,
        swapSteps: swapAmounts?.swapPathStats?.swapSteps || [],
        positionFeeUsd: decreaseAmounts.positionFeeUsd,
        swapPriceImpactDeltaUsd: swapAmounts?.swapPathStats?.totalSwapPriceImpactDeltaUsd || BigNumber.from(0),
        positionPriceImpactDeltaUsd: decreaseAmounts.positionPriceImpactDeltaUsd,
        borrowingFeeUsd: decreaseAmounts.borrowingFeeUsd,
        fundingFeeUsd: decreaseAmounts.fundingFeeUsd,
        feeDiscountUsd: decreaseAmounts.feeDiscountUsd,
        swapProfitFeeUsd: decreaseAmounts.swapProfitFeeUsd,
        uiFeeFactor,
      }),
      executionFee: getExecutionFee(chainId, gasLimits, tokensData, estimatedGas, gasPrice),
    };
  }, [
    chainId,
    decreaseAmounts,
    gasLimits,
    gasPrice,
    position,
    swapAmounts?.swapPathStats?.swapPath,
    swapAmounts?.swapPathStats?.swapSteps,
    swapAmounts?.swapPathStats?.totalSwapPriceImpactDeltaUsd,
    tokensData,
    uiFeeFactor,
  ]);

  const priceImpactWarningState = usePriceImpactWarningState({
    positionPriceImpact: fees?.positionPriceImpact,
    swapPriceImpact: fees?.swapPriceImpact,
    tradeFlags,
    place: "positionSeller",
  });

  const isNotEnoughReceiveTokenLiquidity = shouldSwap ? maxSwapLiquidity?.lt(receiveUsd || 0) : false;

  const setIsHighPositionImpactAcceptedLatestRef = useLatest(priceImpactWarningState.setIsHighPositionImpactAccepted);
  const setIsHighSwapImpactAcceptedLatestRef = useLatest(priceImpactWarningState.setIsHighSwapImpactAccepted);

  useEffect(() => {
    if (isVisible) {
      setIsHighPositionImpactAcceptedLatestRef.current(false);
      setIsHighSwapImpactAcceptedLatestRef.current(false);
    }
  }, [setIsHighPositionImpactAcceptedLatestRef, setIsHighSwapImpactAcceptedLatestRef, isVisible, orderOption]);

  const error = useMemo(() => {
    if (!position) {
      return undefined;
    }

    const commonError = getCommonError({
      chainId,
      isConnected: Boolean(account),
      hasOutdatedUi,
    });

    const decreaseError = getDecreaseError({
      marketInfo: position.marketInfo,
      inputSizeUsd: closeSizeUsd,
      sizeDeltaUsd: decreaseAmounts?.sizeDeltaUsd,
      receiveToken,
      isTrigger,
      triggerPrice,
      fixedTriggerThresholdType: undefined,
      existingPosition: position,
      markPrice,
      nextPositionValues,
      isLong: position.isLong,
      isContractAccount: false,
      minCollateralUsd,
      priceImpactWarning: priceImpactWarningState,
      isNotEnoughReceiveTokenLiquidity,
    });

    if (commonError[0] || decreaseError[0]) {
      return commonError[0] || decreaseError[0];
    }

    if (isSubmitting) {
      return t`Creating Order...`;
    }
  }, [
    account,
    chainId,
    closeSizeUsd,
    decreaseAmounts?.sizeDeltaUsd,
    hasOutdatedUi,
    isNotEnoughReceiveTokenLiquidity,
    isSubmitting,
    isTrigger,
    markPrice,
    minCollateralUsd,
    nextPositionValues,
    position,
    priceImpactWarningState,
    receiveToken,
    triggerPrice,
  ]);

  function onSubmit() {
    if (!account) {
      openConnectModal?.();
      return;
    }

    const orderType = isTrigger ? decreaseAmounts?.triggerOrderType : OrderType.MarketDecrease;

    if (
      !tokensData ||
      !position ||
      !executionFee?.feeTokenAmount ||
      !receiveToken?.address ||
      !receiveUsd ||
      !decreaseAmounts?.acceptablePrice ||
      !signer ||
      !orderType
    ) {
      return;
    }

    setIsSubmitting(true);

    createDecreaseOrderTxn(
      chainId,
      signer,
      {
        account,
        marketAddress: position.marketAddress,
        initialCollateralAddress: position.collateralTokenAddress,
        initialCollateralDeltaAmount: decreaseAmounts.collateralDeltaAmount || BigNumber.from(0),
        receiveTokenAddress: receiveToken.address,
        swapPath: swapAmounts?.swapPathStats?.swapPath || [],
        sizeDeltaUsd: decreaseAmounts.sizeDeltaUsd,
        sizeDeltaInTokens: decreaseAmounts.sizeDeltaInTokens,
        isLong: position.isLong,
        acceptablePrice: decreaseAmounts.acceptablePrice,
        triggerPrice: isTrigger ? triggerPrice : undefined,
        minOutputUsd: BigNumber.from(0),
        decreasePositionSwapType: decreaseAmounts.decreaseSwapType,
        orderType,
        referralCode: userReferralInfo?.referralCodeForTxn,
        executionFee: executionFee.feeTokenAmount,
        allowedSlippage,
        indexToken: position.indexToken,
        tokensData,
        skipSimulation: p.shouldDisableValidation,
      },
      {
        setPendingOrder,
        setPendingTxns,
        setPendingPosition,
      }
    )
      .then(onClose)
      .finally(() => setIsSubmitting(false));
  }
  useEffect(
    function resetForm() {
      if (!isVisible !== prevIsVisible) {
        setCloseUsdInputValue("");
        setIsHighPositionImpactAcceptedLatestRef.current(false);
        setIsHighSwapImpactAcceptedLatestRef.current(false);
        setTriggerPriceInputValue("");
        setReceiveTokenAddress(undefined);
        setOrderOption(OrderOption.Market);
      }
    },
    [isVisible, prevIsVisible, setIsHighPositionImpactAcceptedLatestRef, setIsHighSwapImpactAcceptedLatestRef]
  );

  useEffect(
    function initReceiveToken() {
      if (!receiveTokenAddress && position?.collateralToken?.address) {
        const convertedAddress = convertTokenAddress(chainId, position?.collateralToken.address, "native");
        setReceiveTokenAddress(convertedAddress);
      }
    },
    [chainId, position?.collateralToken, receiveTokenAddress]
  );

  useEffect(() => {
    if (isTrigger && decreaseAmounts) {
      if (
        !defaultTriggerAcceptablePriceImpactBps ||
        !defaultTriggerAcceptablePriceImpactBps.eq(decreaseAmounts.recommendedAcceptablePriceDeltaBps.abs())
      ) {
        setDefaultTriggerAcceptablePriceImpactBps(decreaseAmounts.recommendedAcceptablePriceDeltaBps.abs());
      }
    }
  }, [decreaseAmounts, defaultTriggerAcceptablePriceImpactBps, isTrigger]);

  const indexPriceDecimals = position?.indexToken?.priceDecimals;
  const toToken = position?.indexToken;

  const triggerPriceRow = (
    <ExchangeInfoRow
      className="SwapBox-info-row"
      label={t`Trigger Price`}
      isTop
      value={`${decreaseAmounts?.triggerThresholdType || ""} ${
        formatUsd(decreaseAmounts?.triggerPrice, {
          displayDecimals: toToken?.priceDecimals,
        }) || "-"
      }`}
    />
  );

  const allowedSlippageRow = (
    <div>
      <ExchangeInfoRow
        label={
          <TooltipWithPortal
            handle={t`Allowed Slippage`}
            position="left-top"
            renderContent={() => {
              return (
                <div className="text-white">
                  <Trans>
                    You can edit the default Allowed Slippage in the settings menu on the top right of the page.
                    <br />
                    <br />
                    Note that a low allowed slippage, e.g. less than{" "}
                    {formatPercentage(bigNumberify(DEFAULT_SLIPPAGE_AMOUNT), { signed: false })}, may result in failed
                    orders if prices are volatile.
                  </Trans>
                </div>
              );
            }}
          />
        }
      >
        <PercentageInput
          onChange={setAllowedSlippage}
          defaultValue={allowedSlippage}
          highValue={EXCESSIVE_SLIPPAGE_AMOUNT}
          highValueWarningText={t`Slippage is too high`}
        />
      </ExchangeInfoRow>
    </div>
  );

  const markPriceRow = (
    <ExchangeInfoRow
      label={t`Mark Price`}
      isTop
      value={
        formatUsd(markPrice, {
          displayDecimals: indexPriceDecimals,
        }) || "-"
      }
    />
  );

  const entryPriceRow = (
    <ExchangeInfoRow
      label={t`Entry Price`}
      value={
        formatUsd(position?.entryPrice, {
          displayDecimals: indexPriceDecimals,
        }) || "-"
      }
    />
  );

  const acceptablePriceImpactInputRow = (() => {
    if (!decreaseAmounts) {
      return;
    }

    return (
      <AcceptablePriceImpactInputRow
        notAvailable={!triggerPriceInputValue || decreaseAmounts.triggerOrderType === OrderType.StopLossDecrease}
        defaultAcceptablePriceImpactBps={defaultTriggerAcceptablePriceImpactBps}
        fees={fees}
        setSelectedAcceptablePriceImpactBps={setSelectedAcceptablePriceImapctBps}
      />
    );
  })();

  const acceptablePriceRow = (
    <ExchangeInfoRow
      label={t`Acceptable Price`}
      value={
        decreaseAmounts?.sizeDeltaUsd.gt(0)
          ? formatAcceptablePrice(acceptablePrice, {
              displayDecimals: indexPriceDecimals,
            })
          : "-"
      }
    />
  );

  const liqPriceRow = position && (
    <ExchangeInfoRow
      className="SwapBox-info-row"
      label={t`Liq. Price`}
      value={
        decreaseAmounts?.isFullClose ? (
          "-"
        ) : (
          <ValueTransition
            from={
              formatLiquidationPrice(position.liquidationPrice, {
                displayDecimals: indexPriceDecimals,
              })!
            }
            to={
              decreaseAmounts?.sizeDeltaUsd.gt(0)
                ? formatLiquidationPrice(nextPositionValues?.nextLiqPrice, {
                    displayDecimals: indexPriceDecimals,
                  })
                : undefined
            }
          />
        )
      }
    />
  );

  const sizeRow = (
    <ExchangeInfoRow
      isTop={!isTrigger}
      label={t`Size`}
      value={<ValueTransition from={formatUsd(position?.sizeInUsd)!} to={formatUsd(nextPositionValues?.nextSizeUsd)} />}
    />
  );

  const pnlRow =
    position &&
    (isTrigger ? (
      <ExchangeInfoRow
        label={t`PnL`}
        value={
          <ValueTransition
            from={
              <>
                {formatDeltaUsd(decreaseAmounts?.estimatedPnl)} (
                {formatPercentage(decreaseAmounts?.estimatedPnlPercentage, { signed: true })})
              </>
            }
            to={
              decreaseAmounts?.sizeDeltaUsd.gt(0) ? (
                <>
                  {formatDeltaUsd(nextPositionValues?.nextPnl)} (
                  {formatPercentage(nextPositionValues?.nextPnlPercentage, { signed: true })})
                </>
              ) : undefined
            }
          />
        }
      />
    ) : (
      <ExchangeInfoRow
        label={t`PnL`}
        value={
          <ValueTransition
            from={formatDeltaUsd(position.pnl, position.pnlPercentage)}
            to={formatDeltaUsd(nextPositionValues?.nextPnl, nextPositionValues?.nextPnlPercentage)}
          />
        }
      />
    ));

  const receiveTokenRow = isTrigger ? (
    <ExchangeInfoRow
      className="SwapBox-info-row"
      label={t`Receive`}
      value={formatTokenAmountWithUsd(
        decreaseAmounts?.receiveTokenAmount,
        decreaseAmounts?.receiveUsd,
        position?.collateralToken?.symbol,
        position?.collateralToken?.decimals
      )}
    />
  ) : (
    <ExchangeInfoRow
      isTop
      label={t`Receive`}
      className="Exchange-info-row PositionSeller-receive-row "
      value={
        receiveToken && (
          <TokenSelector
            label={t`Receive`}
            className={cx("PositionSeller-token-selector", {
              warning: isNotEnoughReceiveTokenLiquidity,
            })}
            chainId={chainId}
            showBalances={false}
            disableBodyScrollLock={true}
            infoTokens={availableTokensOptions?.infoTokens}
            tokenAddress={receiveToken.address}
            onSelectToken={(token) => setReceiveTokenAddress(token.address)}
            tokens={availableTokensOptions?.swapTokens || []}
            showTokenImgInDropdown={true}
            selectedTokenLabel={
              <span className="PositionSelector-selected-receive-token">
                {formatTokenAmountWithUsd(
                  receiveTokenAmount,
                  receiveUsd,
                  receiveToken?.symbol,
                  receiveToken?.decimals,
                  {
                    fallbackToZero: true,
                  }
                )}
              </span>
            }
            extendedSortSequence={availableTokensOptions?.sortedLongAndShortTokens}
          />
        )
      }
    />
  );

  const isStopLoss = decreaseAmounts?.triggerOrderType === OrderType.StopLossDecrease;

  return (
    <div className="PositionEditor PositionSeller">
      <Modal
        className="PositionSeller-modal"
        isVisible={isVisible}
        setIsVisible={p.onClose}
        label={
          <Trans>
            Close {p.position?.isLong ? t`Long` : t`Short`} {p.position?.indexToken?.symbol}
          </Trans>
        }
        allowContentTouchMove
      >
        <Tab
          options={Object.values(OrderOption)}
          option={orderOption}
          optionLabels={ORDER_OPTION_LABELS}
          onChange={setOrderOption}
        />

        {position && (
          <>
            <div className="relative">
              <BuyInputSection
                topLeftLabel={t`Close`}
                topRightLabel={t`Max`}
                topRightValue={formatUsd(maxCloseSize)}
                inputValue={closeUsdInputValue}
                onInputValueChange={(e) => setCloseUsdInputValue(e.target.value)}
                showMaxButton={maxCloseSize?.gt(0) && !closeSizeUsd?.eq(maxCloseSize)}
                onClickMax={() => setCloseUsdInputValue(formatAmountFree(maxCloseSize, USD_DECIMALS))}
                showPercentSelector={true}
                onPercentChange={(percentage) => {
                  const formattedAmount = formatAmountFree(maxCloseSize.mul(percentage).div(100), USD_DECIMALS, 2);
                  setCloseUsdInputValue(formattedAmount);
                }}
              >
                USD
              </BuyInputSection>
            </div>
            {isTrigger && (
              <BuyInputSection
                topLeftLabel={t`Price`}
                topRightLabel={t`Mark`}
                topRightValue={formatUsd(markPrice, {
                  displayDecimals: toToken?.priceDecimals,
                })}
                onClickTopRightLabel={() => {
                  setTriggerPriceInputValue(formatAmount(markPrice, USD_DECIMALS, toToken?.priceDecimals || 2));
                }}
                inputValue={triggerPriceInputValue}
                onInputValueChange={(e) => {
                  setTriggerPriceInputValue(e.target.value);
                }}
              >
                USD
              </BuyInputSection>
            )}

            <div className="PositionEditor-info-box">
              <div className="PositionEditor-keep-leverage-settings">
                <ToggleSwitch isChecked={keepLeverage ?? false} setIsChecked={setKeepLeverage}>
                  <span className="text-gray font-sm">
                    <Trans>Keep leverage at {position?.leverage ? formatLeverage(position.leverage) : "..."}</Trans>
                  </span>
                </ToggleSwitch>
              </div>

              {isTrigger ? (
                <>
                  {triggerPriceRow}
                  {!isStopLoss && acceptablePriceImpactInputRow}
                  {!isStopLoss && acceptablePriceRow}
                  {liqPriceRow}
                  {sizeRow}
                </>
              ) : (
                <>
                  {allowedSlippageRow}
                  {markPriceRow}
                  {entryPriceRow}
                  {acceptablePriceRow}
                  {liqPriceRow}
                  {sizeRow}
                </>
              )}

              <div className="Exchange-info-row">
                <div>
                  <Tooltip
                    handle={
                      <span className="Exchange-info-label">
                        <Trans>Collateral ({position.collateralToken?.symbol})</Trans>
                      </span>
                    }
                    position="left-top"
                    renderContent={() => {
                      return <Trans>Initial Collateral (Collateral excluding Borrow and Funding Fee).</Trans>;
                    }}
                  />
                </div>
                <div className="align-right">
                  <ValueTransition
                    from={formatUsd(position?.collateralUsd)!}
                    to={formatUsd(nextPositionValues?.nextCollateralUsd)}
                  />
                </div>
              </div>
              {!keepLeverage && (
                <ExchangeInfoRow
                  label={t`Leverage`}
                  value={
                    decreaseAmounts?.sizeDeltaUsd.eq(position.sizeInUsd) ? (
                      "-"
                    ) : (
                      <ValueTransition
                        from={formatLeverage(position.leverage)}
                        to={formatLeverage(nextPositionValues?.nextLeverage)}
                      />
                    )
                  }
                />
              )}
              {pnlRow}
<<<<<<< HEAD
              <TradeFeesRow {...fees} executionFee={executionFee} feesType="decrease" warning={executionFee?.warning} />
=======

              <TradeFeesRow {...fees} executionFee={executionFee} feesType="decrease" />

>>>>>>> 045e559e
              {receiveTokenRow}
            </div>

            {priceImpactWarningState.shouldShowWarning && (
              <>
                <div className="App-card-divider" />
                <HighPriceImpactWarning
                  priceImpactWarinigState={priceImpactWarningState}
                  className="PositionSeller-price-impact-warning"
                />
              </>
            )}

            <div className="Exchange-swap-button-container">
              <Button
                className="w-full"
                variant="primary-action"
                disabled={Boolean(error) && !p.shouldDisableValidation}
                onClick={onSubmit}
              >
                {error ||
                  (isTrigger
                    ? t`Create ${getTriggerNameByOrderType(decreaseAmounts?.triggerOrderType!)} Order`
                    : t`Close`)}
              </Button>
            </div>
          </>
        )}
      </Modal>
    </div>
  );
}<|MERGE_RESOLUTION|>--- conflicted
+++ resolved
@@ -822,13 +822,9 @@
                 />
               )}
               {pnlRow}
-<<<<<<< HEAD
-              <TradeFeesRow {...fees} executionFee={executionFee} feesType="decrease" warning={executionFee?.warning} />
-=======
 
               <TradeFeesRow {...fees} executionFee={executionFee} feesType="decrease" />
 
->>>>>>> 045e559e
               {receiveTokenRow}
             </div>
 
