--- conflicted
+++ resolved
@@ -84,12 +84,8 @@
   selectTradeboxTradeFlags,
 } from "context/SyntheticsStateContext/selectors/tradeboxSelectors";
 import { useSelector } from "context/SyntheticsStateContext/utils";
+import { bigMath } from "lib/bigmath";
 import "./PositionSeller.scss";
-<<<<<<< HEAD
-import { useSettings } from "context/SettingsContext/SettingsContextProvider";
-import { bigMath } from "lib/bigmath";
-=======
->>>>>>> 3800e6a2
 
 export type Props = {
   setPendingTxns: (txns: any) => void;
