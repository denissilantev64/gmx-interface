--- conflicted
+++ resolved
@@ -67,13 +67,11 @@
 import { usePrevious } from "lib/usePrevious";
 import useWallet from "lib/wallets/useWallet";
 import { useEffect, useMemo, useState } from "react";
-import { AiOutlineEdit } from "react-icons/ai";
 import { HighPriceImpactWarning } from "../HighPriceImpactWarning/HighPriceImpactWarning";
 import { TradeFeesRow } from "../TradeFeesRow/TradeFeesRow";
 import "./PositionSeller.scss";
 
 export type Props = {
-  acceptablePriceImpactBps: BigNumber;
   position?: PositionInfo;
   marketsInfoData?: MarketsInfoData;
   tokensData?: TokensData;
@@ -84,7 +82,6 @@
   isHigherSlippageAllowed: boolean;
   setIsHigherSlippageAllowed: (isAllowed: boolean) => void;
   shouldDisableValidation: boolean;
-  onEditAcceptablePriceImpact: () => void;
 };
 
 enum OrderOption {
@@ -93,17 +90,8 @@
 }
 
 export function PositionSeller(p: Props) {
-  const {
-    acceptablePriceImpactBps,
-    position,
-    marketsInfoData,
-    tokensData,
-    showPnlInLeverage,
-    onClose,
-    setPendingTxns,
-    availableTokensOptions,
-    onEditAcceptablePriceImpact,
-  } = p;
+  const { position, marketsInfoData, tokensData, showPnlInLeverage, onClose, setPendingTxns, availableTokensOptions } =
+    p;
 
   const { chainId } = useChainId();
   const { savedAllowedSlippage } = useSettings();
@@ -114,6 +102,7 @@
   const { minCollateralUsd, minPositionSizeUsd } = usePositionsConstants(chainId);
   const userReferralInfo = useUserReferralInfo(signer, chainId, account);
   const { data: hasOutdatedUi } = useHasOutdatedUi();
+  const { savedAcceptablePriceImpactBuffer } = useSettings();
 
   const isVisible = Boolean(position);
   const prevIsVisible = usePrevious(isVisible);
@@ -131,6 +120,8 @@
 
   const { setPendingPosition, setPendingOrder } = useSyntheticsEvents();
   const [keepLeverage, setKeepLeverage] = useLocalStorageSerializeKey(getKeepLeverageKey(chainId), true);
+
+  const [selectedTriggerAcceptablePriceImpactBps, setSelectedAcceptablePriceImapctBps] = useState<BigNumber>();
 
   const [isSubmitting, setIsSubmitting] = useState(false);
 
@@ -168,24 +159,22 @@
       position,
       closeSizeUsd: closeSizeUsd,
       keepLeverage: keepLeverage!,
-<<<<<<< HEAD
-      triggerPrice: undefined,
-=======
       triggerPrice: isTrigger ? triggerPrice : undefined,
-      savedAcceptablePriceImpactBps: isTrigger ? acceptablePriceImpactBps : undefined,
->>>>>>> bd500b59
+      acceptablePriceImpactBuffer: savedAcceptablePriceImpactBuffer,
+      fixedAcceptablePriceImpactBps: isTrigger ? selectedTriggerAcceptablePriceImpactBps : undefined,
       userReferralInfo,
       minCollateralUsd,
       minPositionSizeUsd,
     });
   }, [
-    acceptablePriceImpactBps,
     closeSizeUsd,
     isTrigger,
     keepLeverage,
     minCollateralUsd,
     minPositionSizeUsd,
     position,
+    savedAcceptablePriceImpactBuffer,
+    selectedTriggerAcceptablePriceImpactBps,
     triggerPrice,
     userReferralInfo,
   ]);
@@ -465,7 +454,12 @@
           />
         }
       >
-        <SlippageInput setAllowedSlippage={setAllowedSlippage} defaultSlippage={savedAllowedSlippage} />
+        <PercentageInput
+          onChange={setAllowedSlippage}
+          defaultValue={savedAllowedSlippage}
+          highValue={TOO_HIGH_SLIPPAGE_AMOUNT}
+          highValueWarningText="Slippage is too high"
+        />
       </ExchangeInfoRow>
     </div>
   );
@@ -500,31 +494,47 @@
     />
   );
 
-  const acceptablePriceImpactRow = (
-    <ExchangeInfoRow
-      className="SwapBox-info-row"
-      label={t`Acceptable Price Impact`}
-      value={
-        decreaseAmounts?.triggerOrderType === OrderType.StopLossDecrease ? (
-          "NA"
-        ) : (
-          <span className="TradeBox-acceptable-price-impact" onClick={onEditAcceptablePriceImpact}>
-            {formatPercentage(acceptablePriceImpactBps?.mul(-1))}
-            <span className="edit-icon" onClick={() => null}>
-              <AiOutlineEdit fontSize={16} />
-            </span>
-          </span>
-        )
-      }
-    />
-  );
+  const acceptablePriceImpactRow = (() => {
+    if (!decreaseAmounts) {
+      return;
+    }
+
+    const defaultValue = decreaseAmounts?.acceptablePriceDeltaBps.toNumber();
+
+    const setValue = (value) => {
+      setSelectedAcceptablePriceImapctBps(BigNumber.from(value));
+    };
+
+    return (
+      <ExchangeInfoRow
+        className="SwapBox-info-row"
+        label={t`Acceptable Price Impact`}
+        value={
+          decreaseAmounts?.triggerOrderType === OrderType.StopLossDecrease ? (
+            "NA"
+          ) : (
+            <PercentageInput
+              onChange={setValue}
+              defaultValue={defaultValue}
+              highValue={defaultValue + 1}
+              lowValue={defaultValue}
+              highValueWarningText={t`You have set a high Acceptable Price Impact. Please verify Acceptable Price of the order.`}
+              lowValueWarningText={t`The Current Price Impact is ${formatDeltaUsd(
+                decreaseAmounts?.positionPriceImpactDeltaUsd
+              )}%. Consider adding a buffer of 0.3% to it so the order is more likely to be processed.`}
+            />
+          )
+        }
+      />
+    );
+  })();
 
   const acceptablePriceRow = (
     <ExchangeInfoRow
       label={t`Acceptable Price`}
       value={
         decreaseAmounts?.sizeDeltaUsd.gt(0)
-          ? formatAcceptablePrice(decreaseAmounts.acceptablePrice, {
+          ? formatAcceptablePrice(acceptablePrice, {
               displayDecimals: indexPriceDecimals,
             })
           : "-"
@@ -654,26 +664,6 @@
     />
   );
 
-  const rows = isTrigger ? (
-    <>
-      {triggerPriceRow}
-      {acceptablePriceImpactRow}
-      {acceptablePriceRow}
-      {liqPriceRow}
-      {sizeRow}
-    </>
-  ) : (
-    <>
-      {allowedSlippageRow}
-      {markPriceRow}
-      {entryPriceRow}
-      {priceImpactRow}
-      {acceptablePriceRow}
-      {liqPriceRow}
-      {sizeRow}
-    </>
-  );
-
   return (
     <div className="PositionEditor PositionSeller">
       <Modal
@@ -742,107 +732,25 @@
                 </ToggleSwitch>
               </div>
 
-<<<<<<< HEAD
-              <div>
-                <ExchangeInfoRow
-                  label={
-                    <TooltipWithPortal
-                      handle={t`Allowed Slippage`}
-                      position="left-top"
-                      renderContent={() => {
-                        return (
-                          <div className="text-white">
-                            <Trans>
-                              You can edit the default Allowed Slippage in the settings menu on the top right of the
-                              page.
-                              <br />
-                              <br />
-                              Note that a low allowed slippage, e.g. less than{" "}
-                              {formatPercentage(bigNumberify(DEFAULT_SLIPPAGE_AMOUNT), { signed: false })}, may result
-                              in failed orders if prices are volatile.
-                            </Trans>
-                          </div>
-                        );
-                      }}
-                    />
-                  }
-                >
-                  <PercentageInput
-                    onChange={setAllowedSlippage}
-                    defaultValue={savedAllowedSlippage}
-                    highValue={TOO_HIGH_SLIPPAGE_AMOUNT}
-                    highValueWarningText="Slippage is too high"
-                  />
-                </ExchangeInfoRow>
-              </div>
-
-=======
->>>>>>> bd500b59
-              <ExchangeInfoRow
-                isTop
-                label={t`Mark Price`}
-                value={
-                  formatUsd(markPrice, {
-                    displayDecimals: indexPriceDecimals,
-                  }) || "-"
-                }
-              />
-              <ExchangeInfoRow
-                label={t`Entry Price`}
-                value={
-                  formatUsd(position?.entryPrice, {
-                    displayDecimals: indexPriceDecimals,
-                  }) || "-"
-                }
-              />
-
-              <ExchangeInfoRow
-                label={t`Acceptable Price`}
-                value={
-                  decreaseAmounts?.sizeDeltaUsd.gt(0)
-                    ? formatAcceptablePrice(acceptablePrice, {
-                        displayDecimals: indexPriceDecimals,
-                      })
-                    : "-"
-                }
-              />
-
-              <ExchangeInfoRow
-                className="SwapBox-info-row"
-                label={t`Liq. Price`}
-                value={
-                  decreaseAmounts?.isFullClose ? (
-                    "-"
-                  ) : (
-                    <ValueTransition
-                      from={
-                        formatLiquidationPrice(position.liquidationPrice, {
-                          displayDecimals: indexPriceDecimals,
-                        })!
-                      }
-                      to={
-                        decreaseAmounts?.sizeDeltaUsd.gt(0)
-                          ? formatLiquidationPrice(nextPositionValues?.nextLiqPrice, {
-                              displayDecimals: indexPriceDecimals,
-                            })
-                          : undefined
-                      }
-                    />
-                  )
-                }
-              />
-
-              <ExchangeInfoRow
-                isTop
-                label={t`Size`}
-                value={
-                  <ValueTransition
-                    from={formatUsd(position?.sizeInUsd)!}
-                    to={formatUsd(nextPositionValues?.nextSizeUsd)}
-                  />
-                }
-              />
-              {rows}
+              {isTrigger ? (
+                <>
+                  {triggerPriceRow}
+                  {acceptablePriceImpactRow}
+                  {acceptablePriceRow}
+                  {liqPriceRow}
+                  {sizeRow}
+                </>
+              ) : (
+                <>
+                  {allowedSlippageRow}
+                  {markPriceRow}
+                  {entryPriceRow}
+                  {priceImpactRow}
+                  {acceptablePriceRow}
+                  {liqPriceRow}
+                  {sizeRow}
+                </>
+              )}
 
               <div className="Exchange-info-row">
                 <div>
@@ -865,7 +773,6 @@
                   />
                 </div>
               </div>
-
               {!keepLeverage && (
                 <ExchangeInfoRow
                   label={t`Leverage`}
@@ -881,11 +788,8 @@
                   }
                 />
               )}
-
               {pnlRow}
-
               <TradeFeesRow {...fees} executionFee={executionFee} feesType="decrease" warning={executionFee?.warning} />
-
               {receiveTokenRow}
             </div>
 
