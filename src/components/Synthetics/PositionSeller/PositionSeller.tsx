--- conflicted
+++ resolved
@@ -70,12 +70,9 @@
 import { useHasOutdatedUi } from "domain/legacy";
 import useWallet from "lib/wallets/useWallet";
 import { useConnectModal } from "@rainbow-me/rainbowkit";
-<<<<<<< HEAD
 import useUiFeeFactor from "domain/synthetics/fees/utils/useUiFeeFactor";
 import { UI_FEE_RECEIVER_ACCOUNT } from "config/ui";
-=======
 import { AiOutlineEdit } from "react-icons/ai";
->>>>>>> 4f4bedf3
 
 export type Props = {
   acceptablePriceImpactBps: BigNumber;
@@ -182,9 +179,6 @@
       minPositionSizeUsd,
       uiFeeFactor,
     });
-<<<<<<< HEAD
-  }, [closeSizeUsd, keepLeverage, minCollateralUsd, minPositionSizeUsd, position, userReferralInfo, uiFeeFactor]);
-=======
   }, [
     acceptablePriceImpactBps,
     closeSizeUsd,
@@ -195,8 +189,8 @@
     position,
     triggerPrice,
     userReferralInfo,
+    uiFeeFactor,
   ]);
->>>>>>> 4f4bedf3
 
   useDebugExecutionPrice(chainId, {
     skip: true,
@@ -280,9 +274,6 @@
       }),
       executionFee: getExecutionFee(chainId, gasLimits, tokensData, estimatedGas, gasPrice),
     };
-<<<<<<< HEAD
-  }, [chainId, decreaseAmounts, gasLimits, gasPrice, position, swapAmounts, tokensData, uiFeeFactor]);
-=======
   }, [
     chainId,
     decreaseAmounts,
@@ -293,8 +284,8 @@
     swapAmounts?.swapPathStats?.swapSteps,
     swapAmounts?.swapPathStats?.totalSwapPriceImpactDeltaUsd,
     tokensData,
+    uiFeeFactor,
   ]);
->>>>>>> 4f4bedf3
 
   const isHighPriceImpact = getIsHighPriceImpact(fees?.positionPriceImpact, fees?.swapPriceImpact);
 
