import { Trans, t } from "@lingui/macro";
import { useConnectModal } from "@rainbow-me/rainbowkit";
import cx from "classnames";
import Button from "components/Button/Button";
import BuyInputSection from "components/BuyInputSection/BuyInputSection";
import ExchangeInfoRow from "components/Exchange/ExchangeInfoRow";
import Modal from "components/Modal/Modal";
import SlippageInput from "components/SlippageInput/SlippageInput";
import Tab from "components/Tab/Tab";
import ToggleSwitch from "components/ToggleSwitch/ToggleSwitch";
import TokenSelector from "components/TokenSelector/TokenSelector";
import Tooltip from "components/Tooltip/Tooltip";
import TooltipWithPortal from "components/Tooltip/TooltipWithPortal";
import { ValueTransition } from "components/ValueTransition/ValueTransition";
import { DEFAULT_SLIPPAGE_AMOUNT } from "config/factors";
import { getKeepLeverageKey } from "config/localStorage";
import { convertTokenAddress } from "config/tokens";
import { useSettings } from "context/SettingsContext/SettingsContextProvider";
import { useSyntheticsEvents } from "context/SyntheticsEvents";
import { useHasOutdatedUi } from "domain/legacy";
import { useUserReferralInfo } from "domain/referrals/hooks";
import {
  estimateExecuteDecreaseOrderGasLimit,
  getExecutionFee,
  useGasLimits,
  useGasPrice,
} from "domain/synthetics/fees";
import { MarketsInfoData } from "domain/synthetics/markets";
import { DecreasePositionSwapType, OrderType, createDecreaseOrderTxn } from "domain/synthetics/orders";
import {
  PositionInfo,
  formatAcceptablePrice,
  formatLeverage,
  formatLiquidationPrice,
  getTriggerNameByOrderType,
  usePositionsConstants,
} from "domain/synthetics/positions";
import { TokensData } from "domain/synthetics/tokens";
import {
  AvailableTokenOptions,
  applySlippageToPrice,
  getDecreasePositionAmounts,
  getMarkPrice,
  getNextPositionValuesForDecreaseTrade,
  getSwapAmountsByFromValue,
  getTradeFees,
  useSwapRoutes,
} from "domain/synthetics/trade";
import { useDebugExecutionPrice } from "domain/synthetics/trade/useExecutionPrice";
import { usePriceImpactWarningState } from "domain/synthetics/trade/usePriceImpactWarningState";
import { getCommonError, getDecreaseError } from "domain/synthetics/trade/utils/validation";
import { getIsEquivalentTokens } from "domain/tokens";
import { BigNumber } from "ethers";
import { useChainId } from "lib/chains";
import { USD_DECIMALS } from "lib/legacy";
import { useLocalStorageSerializeKey } from "lib/localStorage";
import {
  bigNumberify,
  formatAmount,
  formatAmountFree,
  formatDeltaUsd,
  formatPercentage,
  formatTokenAmountWithUsd,
  formatUsd,
  parseValue,
} from "lib/numbers";
import { getByKey } from "lib/objects";
import { usePrevious } from "lib/usePrevious";
import useWallet from "lib/wallets/useWallet";
import { useEffect, useMemo, useState } from "react";
import { AiOutlineEdit } from "react-icons/ai";
import { HighPriceImpactWarning } from "../HighPriceImpactWarning/HighPriceImpactWarning";
import { TradeFeesRow } from "../TradeFeesRow/TradeFeesRow";
import "./PositionSeller.scss";
<<<<<<< HEAD
=======
import { useDebugExecutionPrice } from "domain/synthetics/trade/useExecutionPrice";
import SlippageInput from "components/SlippageInput/SlippageInput";
import ToggleSwitch from "components/ToggleSwitch/ToggleSwitch";
import { useSettings } from "context/SettingsContext/SettingsContextProvider";
import TooltipWithPortal from "components/Tooltip/TooltipWithPortal";
import { DEFAULT_SLIPPAGE_AMOUNT } from "config/factors";
import Tab from "components/Tab/Tab";
import { useHasOutdatedUi } from "domain/legacy";
import useWallet from "lib/wallets/useWallet";
import { useConnectModal } from "@rainbow-me/rainbowkit";
import useUiFeeFactor from "domain/synthetics/fees/utils/useUiFeeFactor";
import { AiOutlineEdit } from "react-icons/ai";
>>>>>>> 166880f8

export type Props = {
  acceptablePriceImpactBps: BigNumber;
  position?: PositionInfo;
  marketsInfoData?: MarketsInfoData;
  tokensData?: TokensData;
  showPnlInLeverage: boolean;
  availableTokensOptions?: AvailableTokenOptions;
  onClose: () => void;
  setPendingTxns: (txns: any) => void;
  isHigherSlippageAllowed: boolean;
  setIsHigherSlippageAllowed: (isAllowed: boolean) => void;
  shouldDisableValidation: boolean;
  onEditAcceptablePriceImpact: () => void;
};

enum OrderOption {
  Market = "Market",
  Trigger = "Trigger",
}

export function PositionSeller(p: Props) {
  const {
    acceptablePriceImpactBps,
    position,
    marketsInfoData,
    tokensData,
    showPnlInLeverage,
    onClose,
    setPendingTxns,
    availableTokensOptions,
    onEditAcceptablePriceImpact,
  } = p;

  const { chainId } = useChainId();
  const { savedAllowedSlippage } = useSettings();
  const { signer, account } = useWallet();
  const { openConnectModal } = useConnectModal();
  const { gasPrice } = useGasPrice(chainId);
  const { gasLimits } = useGasLimits(chainId);
  const { minCollateralUsd, minPositionSizeUsd } = usePositionsConstants(chainId);
  const userReferralInfo = useUserReferralInfo(signer, chainId, account);
  const { data: hasOutdatedUi } = useHasOutdatedUi();
  const uiFeeFactor = useUiFeeFactor(chainId);

  const isVisible = Boolean(position);
  const prevIsVisible = usePrevious(isVisible);

  const ORDER_OPTION_LABELS = {
    [OrderOption.Market]: t`Market`,
    [OrderOption.Trigger]: t`TP/SL`,
  };

  const [orderOption, setOrderOption] = useState<OrderOption>(OrderOption.Market);
  const [triggerPriceInputValue, setTriggerPriceInputValue] = useState("");
  const triggerPrice = parseValue(triggerPriceInputValue, USD_DECIMALS);

  const isTrigger = orderOption === OrderOption.Trigger;

  const { setPendingPosition, setPendingOrder } = useSyntheticsEvents();
  const [keepLeverage, setKeepLeverage] = useLocalStorageSerializeKey(getKeepLeverageKey(chainId), true);

  const [isSubmitting, setIsSubmitting] = useState(false);

  const [closeUsdInputValue, setCloseUsdInputValue] = useState("");
  const closeSizeUsd = parseValue(closeUsdInputValue || "0", USD_DECIMALS)!;
  const maxCloseSize = position?.sizeInUsd || BigNumber.from(0);

  const [receiveTokenAddress, setReceiveTokenAddress] = useState<string>();
  const [allowedSlippage, setAllowedSlippage] = useState(savedAllowedSlippage);
  const receiveToken = isTrigger ? position?.collateralToken : getByKey(tokensData, receiveTokenAddress);

  useEffect(() => {
    setAllowedSlippage(savedAllowedSlippage);
  }, [savedAllowedSlippage]);

  const markPrice = position
    ? getMarkPrice({ prices: position.indexToken.prices, isLong: position.isLong, isIncrease: false })
    : undefined;

  const { findSwapPath, maxSwapLiquidity } = useSwapRoutes({
    marketsInfoData,
    fromTokenAddress: position?.collateralTokenAddress,
    toTokenAddress: receiveTokenAddress,
  });

  const decreaseAmounts = useMemo(() => {
    if (!position || !minCollateralUsd || !minPositionSizeUsd) {
      return undefined;
    }

    return getDecreasePositionAmounts({
      marketInfo: position.marketInfo,
      collateralToken: position.collateralToken,
      isLong: position.isLong,
      position,
      closeSizeUsd: closeSizeUsd,
      keepLeverage: keepLeverage!,
      triggerPrice: isTrigger ? triggerPrice : undefined,
      savedAcceptablePriceImpactBps: isTrigger ? acceptablePriceImpactBps : undefined,
      userReferralInfo,
      minCollateralUsd,
      minPositionSizeUsd,
      uiFeeFactor,
    });
  }, [
    acceptablePriceImpactBps,
    closeSizeUsd,
    isTrigger,
    keepLeverage,
    minCollateralUsd,
    minPositionSizeUsd,
    position,
    triggerPrice,
    userReferralInfo,
    uiFeeFactor,
  ]);

  const acceptablePrice =
    position && decreaseAmounts?.acceptablePrice
      ? applySlippageToPrice(allowedSlippage, decreaseAmounts.acceptablePrice, false, position.isLong)
      : undefined;

  useDebugExecutionPrice(chainId, {
    skip: true,
    marketInfo: position?.marketInfo,
    sizeInUsd: position?.sizeInUsd,
    sizeInTokens: position?.sizeInTokens,
    sizeDeltaUsd: decreaseAmounts?.sizeDeltaUsd.mul(-1),
    isLong: position?.isLong,
  });

  const shouldSwap = position && receiveToken && !getIsEquivalentTokens(position.collateralToken, receiveToken);

  const swapAmounts = useMemo(() => {
    if (!shouldSwap || !receiveToken || !decreaseAmounts?.receiveTokenAmount || !position) {
      return undefined;
    }

    return getSwapAmountsByFromValue({
      tokenIn: position.collateralToken,
      tokenOut: receiveToken,
      amountIn: decreaseAmounts.receiveTokenAmount,
      isLimit: false,
      findSwapPath,
      uiFeeFactor,
    });
  }, [decreaseAmounts, findSwapPath, position, receiveToken, shouldSwap, uiFeeFactor]);

  const receiveUsd = swapAmounts?.usdOut || decreaseAmounts?.receiveUsd;
  const receiveTokenAmount = swapAmounts?.amountOut || decreaseAmounts?.receiveTokenAmount;

  const nextPositionValues = useMemo(() => {
    if (!position || !decreaseAmounts?.sizeDeltaUsd.gt(0) || !minCollateralUsd) {
      return undefined;
    }

    return getNextPositionValuesForDecreaseTrade({
      existingPosition: position,
      marketInfo: position.marketInfo,
      collateralToken: position.collateralToken,
      sizeDeltaUsd: decreaseAmounts.sizeDeltaUsd,
      sizeDeltaInTokens: decreaseAmounts.sizeDeltaInTokens,
      collateralDeltaUsd: decreaseAmounts.collateralDeltaUsd,
      collateralDeltaAmount: decreaseAmounts.collateralDeltaAmount,
      payedRemainingCollateralUsd: decreaseAmounts.payedRemainingCollateralUsd,
      payedRemainingCollateralAmount: decreaseAmounts.payedRemainingCollateralAmount,
      realizedPnl: decreaseAmounts.realizedPnl,
      estimatedPnl: decreaseAmounts.estimatedPnl,
      showPnlInLeverage,
      isLong: position.isLong,
      minCollateralUsd,
      userReferralInfo,
    });
  }, [decreaseAmounts, minCollateralUsd, position, showPnlInLeverage, userReferralInfo]);

  const { fees, executionFee } = useMemo(() => {
    if (!position || !decreaseAmounts || !gasLimits || !tokensData || !gasPrice) {
      return {};
    }

    const swapsCount =
      (decreaseAmounts.decreaseSwapType === DecreasePositionSwapType.NoSwap ? 0 : 1) +
      (swapAmounts?.swapPathStats?.swapPath?.length || 0);

    const estimatedGas = estimateExecuteDecreaseOrderGasLimit(gasLimits, {
      swapsCount,
    });

    return {
      fees: getTradeFees({
        isIncrease: false,
        initialCollateralUsd: position.collateralUsd,
        sizeDeltaUsd: decreaseAmounts.sizeDeltaUsd,
        swapSteps: swapAmounts?.swapPathStats?.swapSteps || [],
        positionFeeUsd: decreaseAmounts.positionFeeUsd,
        swapPriceImpactDeltaUsd: swapAmounts?.swapPathStats?.totalSwapPriceImpactDeltaUsd || BigNumber.from(0),
        positionPriceImpactDeltaUsd: decreaseAmounts.positionPriceImpactDeltaUsd,
        borrowingFeeUsd: decreaseAmounts.borrowingFeeUsd,
        fundingFeeUsd: decreaseAmounts.fundingFeeUsd,
        feeDiscountUsd: decreaseAmounts.feeDiscountUsd,
        swapProfitFeeUsd: decreaseAmounts.swapProfitFeeUsd,
        uiFeeFactor,
      }),
      executionFee: getExecutionFee(chainId, gasLimits, tokensData, estimatedGas, gasPrice),
    };
  }, [
    chainId,
    decreaseAmounts,
    gasLimits,
    gasPrice,
    position,
    swapAmounts?.swapPathStats?.swapPath,
    swapAmounts?.swapPathStats?.swapSteps,
    swapAmounts?.swapPathStats?.totalSwapPriceImpactDeltaUsd,
    tokensData,
    uiFeeFactor,
  ]);

  const priceImpactWarningState = usePriceImpactWarningState({
    positionPriceImpact: fees?.positionPriceImpact,
    swapPriceImpact: fees?.swapPriceImpact,
  });

  const isNotEnoughReceiveTokenLiquidity = shouldSwap ? maxSwapLiquidity?.lt(receiveUsd || 0) : false;

  const error = useMemo(() => {
    if (!position) {
      return undefined;
    }

    const commonError = getCommonError({
      chainId,
      isConnected: Boolean(account),
      hasOutdatedUi,
    });

    const decreaseError = getDecreaseError({
      marketInfo: position.marketInfo,
      inputSizeUsd: closeSizeUsd,
      sizeDeltaUsd: decreaseAmounts?.sizeDeltaUsd,
      receiveToken,
      isTrigger,
      triggerPrice,
      fixedTriggerThresholdType: undefined,
      existingPosition: position,
      markPrice,
      nextPositionValues,
      isLong: position.isLong,
      isContractAccount: false,
      minCollateralUsd,
      priceImpactWarning: priceImpactWarningState,
      isNotEnoughReceiveTokenLiquidity,
    });

    if (commonError[0] || decreaseError[0]) {
      return commonError[0] || decreaseError[0];
    }

    if (isSubmitting) {
      return t`Creating Order...`;
    }
  }, [
    account,
    chainId,
    closeSizeUsd,
    decreaseAmounts?.sizeDeltaUsd,
    hasOutdatedUi,
    isNotEnoughReceiveTokenLiquidity,
    isSubmitting,
    isTrigger,
    markPrice,
    minCollateralUsd,
    nextPositionValues,
    position,
    priceImpactWarningState,
    receiveToken,
    triggerPrice,
  ]);

  function onSubmit() {
    if (!account) {
      openConnectModal?.();
      return;
    }

    const orderType = isTrigger ? decreaseAmounts?.triggerOrderType : OrderType.MarketDecrease;

    if (
      !tokensData ||
      !position ||
      !executionFee?.feeTokenAmount ||
      !receiveToken?.address ||
      !receiveUsd ||
      !decreaseAmounts?.acceptablePrice ||
      !signer ||
      !orderType
    ) {
      return;
    }

    setIsSubmitting(true);

    createDecreaseOrderTxn(
      chainId,
      signer,
      {
        account,
        marketAddress: position.marketAddress,
        initialCollateralAddress: position.collateralTokenAddress,
        initialCollateralDeltaAmount: decreaseAmounts.collateralDeltaAmount || BigNumber.from(0),
        receiveTokenAddress: receiveToken.address,
        swapPath: swapAmounts?.swapPathStats?.swapPath || [],
        sizeDeltaUsd: decreaseAmounts.sizeDeltaUsd,
        sizeDeltaInTokens: decreaseAmounts.sizeDeltaInTokens,
        isLong: position.isLong,
        acceptablePrice: decreaseAmounts.acceptablePrice,
        triggerPrice: isTrigger ? triggerPrice : undefined,
        minOutputUsd: BigNumber.from(0),
        decreasePositionSwapType: decreaseAmounts.decreaseSwapType,
        orderType,
        referralCode: userReferralInfo?.referralCodeForTxn,
        executionFee: executionFee.feeTokenAmount,
        allowedSlippage,
        indexToken: position.indexToken,
        tokensData,
        skipSimulation: p.shouldDisableValidation,
      },
      {
        setPendingOrder,
        setPendingTxns,
        setPendingPosition,
      }
    )
      .then(onClose)
      .finally(() => setIsSubmitting(false));
  }

  useEffect(
    function resetForm() {
      if (!isVisible !== prevIsVisible) {
        setCloseUsdInputValue("");
        priceImpactWarningState.setIsHighPositionImpactAccepted(false);
        priceImpactWarningState.setIsHighSwapImpactAccepted(false);
        setTriggerPriceInputValue("");
        setReceiveTokenAddress(undefined);
        setOrderOption(OrderOption.Market);
      }
    },
    [isVisible, prevIsVisible, priceImpactWarningState]
  );

  useEffect(
    function initReceiveToken() {
      if (!receiveTokenAddress && position?.collateralToken?.address) {
        const convertedAddress = convertTokenAddress(chainId, position?.collateralToken.address, "native");
        setReceiveTokenAddress(convertedAddress);
      }
    },
    [chainId, position?.collateralToken, receiveTokenAddress]
  );

  const indexPriceDecimals = position?.indexToken?.priceDecimals;
  const toToken = position?.indexToken;

  const triggerPriceRow = (
    <ExchangeInfoRow
      className="SwapBox-info-row"
      label={t`Trigger Price`}
      isTop
      value={`${decreaseAmounts?.triggerThresholdType || ""} ${
        formatUsd(decreaseAmounts?.triggerPrice, {
          displayDecimals: toToken?.priceDecimals,
        }) || "-"
      }`}
    />
  );

  const allowedSlippageRow = (
    <div>
      <ExchangeInfoRow
        label={
          <TooltipWithPortal
            handle={t`Allowed Slippage`}
            position="left-top"
            renderContent={() => {
              return (
                <div className="text-white">
                  <Trans>
                    You can edit the default Allowed Slippage in the settings menu on the top right of the page.
                    <br />
                    <br />
                    Note that a low allowed slippage, e.g. less than{" "}
                    {formatPercentage(bigNumberify(DEFAULT_SLIPPAGE_AMOUNT), { signed: false })}, may result in failed
                    orders if prices are volatile.
                  </Trans>
                </div>
              );
            }}
          />
        }
      >
        <SlippageInput setAllowedSlippage={setAllowedSlippage} defaultSlippage={savedAllowedSlippage} />
      </ExchangeInfoRow>
    </div>
  );

  const markPriceRow = (
    <ExchangeInfoRow
      label={t`Mark Price`}
      isTop
      value={
        formatUsd(markPrice, {
          displayDecimals: indexPriceDecimals,
        }) || "-"
      }
    />
  );

  const entryPriceRow = (
    <ExchangeInfoRow
      label={t`Entry Price`}
      value={
        formatUsd(position?.entryPrice, {
          displayDecimals: indexPriceDecimals,
        }) || "-"
      }
    />
  );

  const priceImpactRow = (
    <ExchangeInfoRow
      label={t`Price Impact`}
      value={formatPercentage(decreaseAmounts?.acceptablePriceDeltaBps, { signed: true }) || "-"}
    />
  );

  const acceptablePriceImpactRow = (
    <ExchangeInfoRow
      className="SwapBox-info-row"
      label={t`Acceptable Price Impact`}
      value={
        decreaseAmounts?.triggerOrderType === OrderType.StopLossDecrease ? (
          "NA"
        ) : (
          <span className="TradeBox-acceptable-price-impact" onClick={onEditAcceptablePriceImpact}>
            {formatPercentage(acceptablePriceImpactBps?.mul(-1))}
            <span className="edit-icon" onClick={() => null}>
              <AiOutlineEdit fontSize={16} />
            </span>
          </span>
        )
      }
    />
  );

  const acceptablePriceRow = (
    <ExchangeInfoRow
      label={t`Acceptable Price`}
      value={
        decreaseAmounts?.sizeDeltaUsd.gt(0)
          ? formatAcceptablePrice(decreaseAmounts.acceptablePrice, {
              displayDecimals: indexPriceDecimals,
            })
          : "-"
      }
    />
  );

  const liqPriceRow = position && (
    <ExchangeInfoRow
      className="SwapBox-info-row"
      label={t`Liq. Price`}
      value={
        decreaseAmounts?.isFullClose ? (
          "-"
        ) : (
          <ValueTransition
            from={
              formatLiquidationPrice(position.liquidationPrice, {
                displayDecimals: indexPriceDecimals,
              })!
            }
            to={
              decreaseAmounts?.sizeDeltaUsd.gt(0)
                ? formatLiquidationPrice(nextPositionValues?.nextLiqPrice, {
                    displayDecimals: indexPriceDecimals,
                  })
                : undefined
            }
          />
        )
      }
    />
  );

  const sizeRow = (
    <ExchangeInfoRow
      isTop={!isTrigger}
      label={t`Size`}
      value={<ValueTransition from={formatUsd(position?.sizeInUsd)!} to={formatUsd(nextPositionValues?.nextSizeUsd)} />}
    />
  );

  const pnlRow =
    position &&
    (isTrigger ? (
      <ExchangeInfoRow
        label={t`PnL`}
        value={
          <ValueTransition
            from={
              <>
                {formatDeltaUsd(decreaseAmounts?.estimatedPnl)} (
                {formatPercentage(decreaseAmounts?.estimatedPnlPercentage, { signed: true })})
              </>
            }
            to={
              decreaseAmounts?.sizeDeltaUsd.gt(0) ? (
                <>
                  {formatDeltaUsd(nextPositionValues?.nextPnl)} (
                  {formatPercentage(nextPositionValues?.nextPnlPercentage, { signed: true })})
                </>
              ) : undefined
            }
          />
        }
      />
    ) : (
      <ExchangeInfoRow
        label={t`PnL`}
        value={
          <ValueTransition
            from={formatDeltaUsd(position.pnl, position.pnlPercentage)}
            to={formatDeltaUsd(nextPositionValues?.nextPnl, nextPositionValues?.nextPnlPercentage)}
          />
        }
      />
    ));

  const receiveTokenRow = isTrigger ? (
    <ExchangeInfoRow
      className="SwapBox-info-row"
      label={t`Receive`}
      value={formatTokenAmountWithUsd(
        decreaseAmounts?.receiveTokenAmount,
        decreaseAmounts?.receiveUsd,
        position?.collateralToken?.symbol,
        position?.collateralToken?.decimals
      )}
    />
  ) : (
    <ExchangeInfoRow
      isTop
      label={t`Receive`}
      className="Exchange-info-row PositionSeller-receive-row "
      value={
        receiveToken && (
          <TokenSelector
            label={t`Receive`}
            className={cx("PositionSeller-token-selector", {
              warning: isNotEnoughReceiveTokenLiquidity,
            })}
            chainId={chainId}
            showBalances={false}
            disableBodyScrollLock={true}
            infoTokens={availableTokensOptions?.infoTokens}
            tokenAddress={receiveToken.address}
            onSelectToken={(token) => setReceiveTokenAddress(token.address)}
            tokens={availableTokensOptions?.swapTokens || []}
            showTokenImgInDropdown={true}
            selectedTokenLabel={
              <span className="PositionSelector-selected-receive-token">
                {formatTokenAmountWithUsd(
                  receiveTokenAmount,
                  receiveUsd,
                  receiveToken?.symbol,
                  receiveToken?.decimals,
                  {
                    fallbackToZero: true,
                  }
                )}
              </span>
            }
            extendedSortSequence={availableTokensOptions?.sortedLongAndShortTokens}
          />
        )
      }
    />
  );

  const rows = isTrigger ? (
    <>
      {triggerPriceRow}
      {acceptablePriceImpactRow}
      {acceptablePriceRow}
      {liqPriceRow}
      {sizeRow}
    </>
  ) : (
    <>
      {allowedSlippageRow}
      {markPriceRow}
      {entryPriceRow}
      {priceImpactRow}
      {acceptablePriceRow}
      {liqPriceRow}
      {sizeRow}
    </>
  );

  return (
    <div className="PositionEditor PositionSeller">
      <Modal
        className="PositionSeller-modal"
        isVisible={position}
        setIsVisible={p.onClose}
        label={
          <Trans>
            Close {p.position?.isLong ? t`Long` : t`Short`} {p.position?.indexToken?.symbol}
          </Trans>
        }
        allowContentTouchMove
      >
        <Tab
          options={Object.values(OrderOption)}
          option={orderOption}
          optionLabels={ORDER_OPTION_LABELS}
          onChange={setOrderOption}
        />

        {position && (
          <>
            <div className="relative">
              <BuyInputSection
                topLeftLabel={t`Close`}
                topRightLabel={t`Max`}
                topRightValue={formatUsd(maxCloseSize)}
                inputValue={closeUsdInputValue}
                onInputValueChange={(e) => setCloseUsdInputValue(e.target.value)}
                showMaxButton={maxCloseSize?.gt(0) && !closeSizeUsd?.eq(maxCloseSize)}
                onClickMax={() => setCloseUsdInputValue(formatAmountFree(maxCloseSize, USD_DECIMALS))}
                showPercentSelector={true}
                onPercentChange={(percentage) => {
                  const formattedAmount = formatAmountFree(maxCloseSize.mul(percentage).div(100), USD_DECIMALS, 2);
                  setCloseUsdInputValue(formattedAmount);
                }}
              >
                USD
              </BuyInputSection>
            </div>
            {isTrigger && (
              <BuyInputSection
                topLeftLabel={t`Price`}
                topRightLabel={t`Mark`}
                topRightValue={formatUsd(markPrice, {
                  displayDecimals: toToken?.priceDecimals,
                })}
                onClickTopRightLabel={() => {
                  setTriggerPriceInputValue(formatAmount(markPrice, USD_DECIMALS, toToken?.priceDecimals || 2));
                }}
                inputValue={triggerPriceInputValue}
                onInputValueChange={(e) => {
                  setTriggerPriceInputValue(e.target.value);
                }}
              >
                USD
              </BuyInputSection>
            )}

            <div className="PositionEditor-info-box">
              <div className="PositionEditor-keep-leverage-settings">
                <ToggleSwitch isChecked={keepLeverage ?? false} setIsChecked={setKeepLeverage}>
                  <span className="text-gray font-sm">
                    <Trans>Keep leverage at {position?.leverage ? formatLeverage(position.leverage) : "..."}</Trans>
                  </span>
                </ToggleSwitch>
              </div>

              <ExchangeInfoRow
                isTop
                label={t`Mark Price`}
                value={
                  formatUsd(markPrice, {
                    displayDecimals: indexPriceDecimals,
                  }) || "-"
                }
              />
              <ExchangeInfoRow
                label={t`Entry Price`}
                value={
                  formatUsd(position?.entryPrice, {
                    displayDecimals: indexPriceDecimals,
                  }) || "-"
                }
              />

              <ExchangeInfoRow
                label={t`Acceptable Price`}
                value={
                  decreaseAmounts?.sizeDeltaUsd.gt(0)
                    ? formatAcceptablePrice(acceptablePrice, {
                        displayDecimals: indexPriceDecimals,
                      })
                    : "-"
                }
              />

              <ExchangeInfoRow
                className="SwapBox-info-row"
                label={t`Liq. Price`}
                value={
                  decreaseAmounts?.isFullClose ? (
                    "-"
                  ) : (
                    <ValueTransition
                      from={
                        formatLiquidationPrice(position.liquidationPrice, {
                          displayDecimals: indexPriceDecimals,
                        })!
                      }
                      to={
                        decreaseAmounts?.sizeDeltaUsd.gt(0)
                          ? formatLiquidationPrice(nextPositionValues?.nextLiqPrice, {
                              displayDecimals: indexPriceDecimals,
                            })
                          : undefined
                      }
                    />
                  )
                }
              />

              <ExchangeInfoRow
                isTop
                label={t`Size`}
                value={
                  <ValueTransition
                    from={formatUsd(position?.sizeInUsd)!}
                    to={formatUsd(nextPositionValues?.nextSizeUsd)}
                  />
                }
              />
              {rows}

              <div className="Exchange-info-row">
                <div>
                  <Tooltip
                    handle={
                      <span className="Exchange-info-label">
                        <Trans>Collateral ({position.collateralToken?.symbol})</Trans>
                      </span>
                    }
                    position="left-top"
                    renderContent={() => {
                      return <Trans>Initial Collateral (Collateral excluding Borrow and Funding Fee).</Trans>;
                    }}
                  />
                </div>
                <div className="align-right">
                  <ValueTransition
                    from={formatUsd(position?.collateralUsd)!}
                    to={formatUsd(nextPositionValues?.nextCollateralUsd)}
                  />
                </div>
              </div>

              {!keepLeverage && (
                <ExchangeInfoRow
                  label={t`Leverage`}
                  value={
                    decreaseAmounts?.sizeDeltaUsd.eq(position.sizeInUsd) ? (
                      "-"
                    ) : (
                      <ValueTransition
                        from={formatLeverage(position.leverage)}
                        to={formatLeverage(nextPositionValues?.nextLeverage)}
                      />
                    )
                  }
                />
              )}

              {pnlRow}

              <TradeFeesRow {...fees} executionFee={executionFee} feesType="decrease" warning={executionFee?.warning} />

              {receiveTokenRow}
            </div>

<<<<<<< HEAD
            {priceImpactWarningState.shouldShowWarning && (
              <>
                <div className="App-card-divider" />
                <HighPriceImpactWarning
                  priceImpactWarinigState={priceImpactWarningState}
                  className="PositionSeller-price-impact-warning"
                />
              </>
=======
            {isHighPriceImpact && <div className="line-divider" />}

            {isHighPriceImpact && (
              <div className="PositionSeller-price-impact-warning">
                <Checkbox asRow isChecked={isHighPriceImpactAccepted} setIsChecked={setIsHighPriceImpactAccepted}>
                  <span className="text-warning font-sm">
                    <Trans>Acknowledge high Price Impact</Trans>
                  </span>
                </Checkbox>
              </div>
>>>>>>> 166880f8
            )}

            <div className="Exchange-swap-button-container">
              <Button
                className="w-full"
                variant="primary-action"
                disabled={Boolean(error) && !p.shouldDisableValidation}
                onClick={onSubmit}
              >
                {error ||
                  (isTrigger
                    ? t`Create ${getTriggerNameByOrderType(decreaseAmounts?.triggerOrderType!)} Order`
                    : t`Close`)}
              </Button>
            </div>
          </>
        )}
      </Modal>
    </div>
  );
}<|MERGE_RESOLUTION|>--- conflicted
+++ resolved
@@ -72,21 +72,7 @@
 import { HighPriceImpactWarning } from "../HighPriceImpactWarning/HighPriceImpactWarning";
 import { TradeFeesRow } from "../TradeFeesRow/TradeFeesRow";
 import "./PositionSeller.scss";
-<<<<<<< HEAD
-=======
-import { useDebugExecutionPrice } from "domain/synthetics/trade/useExecutionPrice";
-import SlippageInput from "components/SlippageInput/SlippageInput";
-import ToggleSwitch from "components/ToggleSwitch/ToggleSwitch";
-import { useSettings } from "context/SettingsContext/SettingsContextProvider";
-import TooltipWithPortal from "components/Tooltip/TooltipWithPortal";
-import { DEFAULT_SLIPPAGE_AMOUNT } from "config/factors";
-import Tab from "components/Tab/Tab";
-import { useHasOutdatedUi } from "domain/legacy";
-import useWallet from "lib/wallets/useWallet";
-import { useConnectModal } from "@rainbow-me/rainbowkit";
 import useUiFeeFactor from "domain/synthetics/fees/utils/useUiFeeFactor";
-import { AiOutlineEdit } from "react-icons/ai";
->>>>>>> 166880f8
 
 export type Props = {
   acceptablePriceImpactBps: BigNumber;
@@ -877,7 +863,6 @@
               {receiveTokenRow}
             </div>
 
-<<<<<<< HEAD
             {priceImpactWarningState.shouldShowWarning && (
               <>
                 <div className="App-card-divider" />
@@ -886,18 +871,6 @@
                   className="PositionSeller-price-impact-warning"
                 />
               </>
-=======
-            {isHighPriceImpact && <div className="line-divider" />}
-
-            {isHighPriceImpact && (
-              <div className="PositionSeller-price-impact-warning">
-                <Checkbox asRow isChecked={isHighPriceImpactAccepted} setIsChecked={setIsHighPriceImpactAccepted}>
-                  <span className="text-warning font-sm">
-                    <Trans>Acknowledge high Price Impact</Trans>
-                  </span>
-                </Checkbox>
-              </div>
->>>>>>> 166880f8
             )}
 
             <div className="Exchange-swap-button-container">
