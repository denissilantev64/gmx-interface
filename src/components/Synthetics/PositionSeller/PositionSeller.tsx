import { Trans, t } from "@lingui/macro";
import { useWeb3React } from "@web3-react/core";
import cx from "classnames";
import BuyInputSection from "components/BuyInputSection/BuyInputSection";
import Checkbox from "components/Checkbox/Checkbox";
import Modal from "components/Modal/Modal";
import { SubmitButton } from "components/SubmitButton/SubmitButton";
import Tooltip from "components/Tooltip/Tooltip";
import { ValueTransition } from "components/ValueTransition/ValueTransition";
import { KEEP_LEVERAGE_FOR_DECREASE_KEY, SLIPPAGE_BPS_KEY } from "config/localStorage";
import { convertTokenAddress } from "config/tokens";
import { estimateExecuteDecreaseOrderGasLimit, getExecutionFee, useGasPrice } from "domain/synthetics/fees";
import { DecreasePositionSwapType, OrderType, createDecreaseOrderTxn } from "domain/synthetics/orders";
import { AggregatedPositionData, formatLeverage, formatPnl, getMarkPrice } from "domain/synthetics/positions";
import { adaptToV1InfoTokens, getTokenData, useAvailableTokensData } from "domain/synthetics/tokens";
import { BigNumber } from "ethers";
import { useChainId } from "lib/chains";
import {
  BASIS_POINTS_DIVISOR,
  DEFAULT_HIGHER_SLIPPAGE_AMOUNT,
  DEFAULT_SLIPPAGE_AMOUNT,
  MAX_ALLOWED_LEVERAGE,
  USD_DECIMALS,
} from "lib/legacy";
import { useLocalStorageSerializeKey } from "lib/localStorage";
import {
  expandDecimals,
  formatAmount,
  formatPercentage,
  formatTokenAmountWithUsd,
  formatUsd,
  parseValue,
} from "lib/numbers";
import { useEffect, useMemo, useState } from "react";

import ExchangeInfoRow from "components/Exchange/ExchangeInfoRow";
import "components/Exchange/PositionSeller.css";
import TokenSelector from "components/TokenSelector/TokenSelector";
import { useSyntheticsEvents } from "context/SyntheticsEvents";
import { useGasLimits } from "domain/synthetics/fees/useGasLimits";
import { getAvailableUsdLiquidityForCollateral, getTokenPoolType, useMarketsInfo } from "domain/synthetics/markets";
import { usePositionsConstants } from "domain/synthetics/positions/usePositionsConstants";
import {
  getDecreasePositionAmounts,
  getDisplayedTradeFees,
  getNextPositionValuesForDecreaseTrade,
  getShouldSwapPnlToCollateralToken,
  getSwapAmounts,
  useAvailableSwapOptions,
  useSwapRoute,
} from "domain/synthetics/trade";
import { Token } from "domain/tokens";
import { getByKey } from "lib/objects";
import { OrderStatus } from "../OrderStatus/OrderStatus";
import { TradeFeesRow } from "../TradeFeesRow/TradeFeesRow";
import "./PositionSeller.scss";
<<<<<<< HEAD
=======
import { OrderStatus } from "../OrderStatus/OrderStatus";
import { HIGH_PRICE_IMPACT_BPS } from "config/synthetics";
>>>>>>> 3de9d3f7

function isEquivalentTokens(token1: Token, token2: Token) {
  const isWrap = token1.isNative && token2.isWrapped;
  const isUnwrap = token1.isWrapped && token2.isNative;
  const isSameToken = token1.address === token2.address;

  return isWrap || isUnwrap || isSameToken;
}

type Props = {
  position?: AggregatedPositionData;
  savedIsPnlInLeverage: boolean;
  onClose: () => void;
  setPendingTxns: (txns: any) => void;
};

export function PositionSeller(p: Props) {
  const { position } = p;
  const { chainId } = useChainId();
  const { library, account } = useWeb3React();
  const [isProcessing, setIsProcessing] = useState(false);
  const [isHighPriceImpactAccepted, setIsHighPriceImpactAccepted] = useState(false);
  const { setPendingPositionUpdate } = useSyntheticsEvents();
  const [keepLeverage, setKeepLeverage] = useLocalStorageSerializeKey([chainId, KEEP_LEVERAGE_FOR_DECREASE_KEY], true);

  const { marketsInfoData } = useMarketsInfo(chainId);
  const { tokensData } = useAvailableTokensData(chainId);
  const { gasPrice } = useGasPrice(chainId);
  const { gasLimits } = useGasLimits(chainId);
  const { maxLeverage, minCollateralUsd } = usePositionsConstants(chainId);
  const infoTokens = adaptToV1InfoTokens(tokensData);

  const [savedSlippageAmount] = useLocalStorageSerializeKey([chainId, SLIPPAGE_BPS_KEY], DEFAULT_SLIPPAGE_AMOUNT);
  const [isHigherSlippageAllowed, setIsHigherSlippageAllowed] = useState(false);
  const shouldSwapPnlToCollateralToken = getShouldSwapPnlToCollateralToken({
    market: position?.market,
    collateralTokenAddress: position?.collateralToken?.address,
    isLong: position?.isLong,
  });

  let allowedSlippage = savedSlippageAmount;
  if (isHigherSlippageAllowed) {
    allowedSlippage = DEFAULT_HIGHER_SLIPPAGE_AMOUNT;
  }

  const { availableSwapTokens } = useAvailableSwapOptions({});

  const [closeUsdInputValue, setCloseUsdInputValue] = useState("");
  const maxCloseSize = position?.sizeInUsd || BigNumber.from(0);
  const closeSizeUsd = parseValue(closeUsdInputValue || "0", USD_DECIMALS)!;

  const [receiveTokenAddress, setReceiveTokenAddress] = useState<string>();
  const receiveToken = getTokenData(tokensData, receiveTokenAddress);

  const shouldSwap =
    receiveToken && position?.collateralToken ? !isEquivalentTokens(receiveToken, position?.collateralToken) : false;

  const { findSwapPath } = useSwapRoute({
    fromTokenAddress: position?.collateralTokenAddress,
    toTokenAddress: receiveTokenAddress,
  });

  const markPrice = getMarkPrice(position?.indexToken?.prices, false, position?.isLong);

  const marketInfo = getByKey(marketsInfoData, position?.marketAddress);

  const decreaseAmounts = useMemo(() => {
    if (!marketInfo) return undefined;

    return getDecreasePositionAmounts({
      marketInfo,
      collateralToken: position?.collateralToken,
      receiveToken: position?.collateralToken,
      existingPosition: position,
      sizeDeltaUsd: closeSizeUsd,
      keepLeverage,
      showPnlInLeverage: p.savedIsPnlInLeverage,
      allowedSlippage,
      isLong: position?.isLong,
    });
  }, [allowedSlippage, closeSizeUsd, keepLeverage, marketInfo, p.savedIsPnlInLeverage, position]);

  const swapAmounts = useMemo(() => {
    if (!shouldSwap || !decreaseAmounts) return undefined;

    return getSwapAmounts({
      tokenIn: position?.collateralToken,
      tokenOut: receiveToken,
      tokenInAmount: decreaseAmounts?.receiveTokenAmount,
      findSwapPath,
    });
  }, [decreaseAmounts, findSwapPath, position?.collateralToken, receiveToken, shouldSwap]);

  const nextPositionValues = useMemo(() => {
    if (!decreaseAmounts) return undefined;

    return getNextPositionValuesForDecreaseTrade({
      marketInfo,
      existingPosition: position,
      sizeDeltaUsd: decreaseAmounts?.sizeDeltaUsd,
      pnlDelta: decreaseAmounts?.pnlDelta,
      collateralDeltaUsd: decreaseAmounts?.collateralDeltaUsd,
      exitMarkPrice: decreaseAmounts?.exitMarkPrice,
      showPnlInLeverage: true,
      isLong: position?.isLong,
      maxLeverage,
    });
  }, [decreaseAmounts, marketInfo, maxLeverage, position]);

  const receiveTokenMarketInfo = swapAmounts?.swapPathStats?.targetMarketAddress
    ? getByKey(marketsInfoData, swapAmounts?.swapPathStats?.targetMarketAddress)
    : marketInfo;

  const receiveUsd = swapAmounts?.usdOut || decreaseAmounts?.receiveUsd;
  const receiveTokenAmount = swapAmounts?.amountOut || decreaseAmounts?.receiveTokenAmount;

  const fees = getDisplayedTradeFees({
    marketInfo,
    swapSteps: swapAmounts?.swapPathStats?.swapSteps,
    swapPriceImpactDeltaUsd: swapAmounts?.swapPathStats?.totalSwapPriceImpactDeltaUsd,
    sizeDeltaUsd: decreaseAmounts?.sizeDeltaUsd,
    initialCollateralUsd: receiveUsd,
    positionFeeUsd: decreaseAmounts?.positionFeeUsd,
    borrowingFeeUsd: position?.pendingBorrowingFees,
    fundingFeeDeltaUsd: position?.pendingFundingFeesUsd,
  });

<<<<<<< HEAD
  const receiveTokenLiquidity =
    receiveTokenMarketInfo && receiveToken
      ? getAvailableUsdLiquidityForCollateral(
          receiveTokenMarketInfo,
          getTokenPoolType(receiveTokenMarketInfo, receiveToken.address) === "long"
        )
      : undefined;
=======
  const isHighPriceImpact =
    (fees?.swapPriceImpact?.deltaUsd.lt(0) && fees.swapPriceImpact.bps.abs().gte(HIGH_PRICE_IMPACT_BPS)) ||
    (fees?.positionPriceImpact?.deltaUsd.lt(0) && fees.positionPriceImpact.bps.abs().gte(HIGH_PRICE_IMPACT_BPS));

  const receiveTokenLiquidity = getAvailableUsdLiquidityForCollateral(
    marketsData,
    poolsData,
    openInterestData,
    tokensData,
    receiveTokenMarket?.marketTokenAddress,
    receiveToken?.address ? convertTokenAddress(chainId, receiveToken.address, "wrapped") : undefined
  );
>>>>>>> 3de9d3f7

  const isNotEnoughReceiveTokenLiquidity = shouldSwap ? receiveTokenLiquidity?.lt(receiveUsd || 0) : false;

  const executionFee = useMemo(() => {
    if (!gasLimits || !gasPrice) return undefined;

    const estimatedGas = estimateExecuteDecreaseOrderGasLimit(gasLimits, {
      swapPath: swapAmounts?.swapPathStats?.swapPath || [],
    });

    return getExecutionFee(chainId, gasLimits, tokensData, estimatedGas, gasPrice);
  }, [chainId, gasLimits, gasPrice, swapAmounts?.swapPathStats?.swapPath, tokensData]);

  useEffect(() => {
    if (!receiveTokenAddress && position?.collateralToken?.address) {
      const convertedAddress = convertTokenAddress(chainId, position?.collateralToken.address, "native");
      setReceiveTokenAddress(convertedAddress);
    }
  }, [chainId, position?.collateralToken, receiveTokenAddress]);

  function getError() {
    // TODO:
    // if (isSwapAllowed && isContractAccount && isAddressZero(receiveToken?.address)) {
    //   return t`${nativeTokenSymbol} can not be sent to smart contract addresses. Select another token.`;
    // }

    if (!closeSizeUsd?.gt(0)) {
      return [t`Enter a size`];
    }

    if (closeSizeUsd.gt(position?.sizeInUsd || 0)) {
      return [t`Max close amount exceeded`];
    }

    if (isHighPriceImpact && !isHighPriceImpactAccepted) {
      return [t`Need to accept price impact`];
    }

    if (nextPositionValues?.nextLeverage && nextPositionValues.nextLeverage.gt(maxLeverage || MAX_ALLOWED_LEVERAGE)) {
      const maxValue = Number(maxLeverage) || MAX_ALLOWED_LEVERAGE;
      return [t`Max leverage: ${(maxValue / BASIS_POINTS_DIVISOR).toFixed(1)}x`];
    }

    if (!decreaseAmounts?.isClosing && position?.sizeInUsd && closeSizeUsd) {
      const minCollateral = minCollateralUsd || expandDecimals(5, USD_DECIMALS);

      if (nextPositionValues?.nextCollateralUsd && nextPositionValues.nextCollateralUsd.lt(minCollateral)) {
        return [t`Leftover collateral below ${formatAmount(minCollateral, USD_DECIMALS, 2)} USD`];
      }
    }

    if (isNotEnoughReceiveTokenLiquidity) {
      return [t`Insufficient receive token liquidity`];
    }

    return [false];
  }

  function getSubmitButtonState(): { text: string; disabled?: boolean; onClick?: () => void } {
    const [error] = getError();

    if (typeof error === "string") {
      return {
        text: error,
        disabled: true,
      };
    }

    return {
      text: t`Close`,
      onClick: onSubmit,
    };
  }

  function onSubmit() {
    if (
      !position?.indexToken ||
      !account ||
      !position ||
      !executionFee?.feeTokenAmount ||
      !position?.currentValueUsd ||
      !receiveToken?.address ||
      !decreaseAmounts
    ) {
      return;
    }

    createDecreaseOrderTxn(chainId, library, {
      account,
      marketAddress: position?.marketAddress,
      indexTokenAddress: position?.indexToken.address,
      swapPath: swapAmounts?.swapPathStats?.swapPath || [],
      initialCollateralDeltaAmount: decreaseAmounts.collateralDeltaAmount || BigNumber.from(0),
      initialCollateralAddress: position?.collateralTokenAddress,
      receiveTokenAddress: position?.collateralTokenAddress,
      sizeDeltaUsd: decreaseAmounts.sizeDeltaUsd,
      orderType: OrderType.MarketDecrease,
      isLong: position?.isLong,
      executionFee: executionFee.feeTokenAmount,
      acceptablePrice: decreaseAmounts.acceptablePrice,
      decreasePositionSwapType: shouldSwapPnlToCollateralToken
        ? DecreasePositionSwapType.SwapPnlTokenToCollateralToken
        : DecreasePositionSwapType.NoSwap,
      tokensData,
      setPendingTxns: p.setPendingTxns,
    }).then(() => {
      if (p.position) {
        setPendingPositionUpdate({
          isIncrease: false,
          positionKey: p.position.key,
          collateralDeltaAmount: decreaseAmounts.collateralDeltaAmount,
          sizeDeltaUsd: decreaseAmounts.sizeDeltaUsd,
          sizeDeltaInTokens: decreaseAmounts.sizeDeltaInTokens,
        });
      }

      setIsProcessing(true);
    });
  }

  const submitButtonState = getSubmitButtonState();

  const isVisible = Boolean(position);

  useEffect(
    function initReceiveToken() {
      if (!receiveTokenAddress && position?.collateralToken?.address) {
        const convertedAddress = convertTokenAddress(chainId, position?.collateralToken.address, "native");
        setReceiveTokenAddress(convertedAddress);
      }
    },
    [chainId, position?.collateralToken?.address, receiveTokenAddress]
  );

  return (
    <>
      {!isProcessing && (
        <div className="PositionEditor PositionSeller">
          <Modal
            className="PositionSeller-modal"
            isVisible={isVisible}
            setIsVisible={p.onClose}
            label={
              <Trans>
                Close {position?.isLong ? t`Long` : t`Short`} {position?.indexToken?.symbol}
              </Trans>
            }
            allowContentTouchMove
          >
            {position && (
              <>
                <BuyInputSection
                  topLeftLabel={t`Close`}
                  topRightLabel={t`Max`}
                  topRightValue={formatUsd(maxCloseSize)}
                  inputValue={closeUsdInputValue}
                  onInputValueChange={(e) => setCloseUsdInputValue(e.target.value)}
                  showMaxButton={maxCloseSize.gt(0) && !closeSizeUsd?.eq(maxCloseSize)}
                  onClickMax={() => setCloseUsdInputValue(formatAmount(maxCloseSize, USD_DECIMALS, 2))}
                >
                  USD
                </BuyInputSection>
                <div className="PositionEditor-info-box PositionSeller-info-box">
                  {executionFee?.warning && <div className="Confirmation-box-warning">{executionFee.warning}</div>}
                  <div className="PositionEditor-keep-leverage-settings">
                    <Checkbox isChecked={keepLeverage} setIsChecked={setKeepLeverage}>
                      <span className="muted font-sm">
                        <Trans>
                          Keep leverage at {position?.leverage ? formatLeverage(position?.leverage) : "..."}
                        </Trans>
                      </span>
                    </Checkbox>
                  </div>

                  <div className="PositionEditor-allow-higher-slippage">
                    <Checkbox isChecked={isHigherSlippageAllowed} setIsChecked={setIsHigherSlippageAllowed}>
                      <span className="muted font-sm">
                        <Trans>Allow up to 1% slippage</Trans>
                      </span>
                    </Checkbox>
                  </div>

                  <div>
                    <ExchangeInfoRow label={t`Allowed Slippage`}>
                      <Tooltip
                        handle={`${formatAmount(allowedSlippage, 2, 2)}%`}
                        position="right-bottom"
                        renderContent={() => {
                          return (
                            <Trans>
                              You can change this in the settings menu on the top right of the page.
                              <br />
                              <br />
                              Note that a low allowed slippage, e.g. less than 0.5%, may result in failed orders if
                              prices are volatile.
                            </Trans>
                          );
                        }}
                      />
                    </ExchangeInfoRow>
                  </div>

                  <ExchangeInfoRow isTop label={t`Mark Price`} value={formatUsd(markPrice) || "-"} />
                  <ExchangeInfoRow label={t`Entry Price`} value={formatUsd(position?.entryPrice) || "-"} />
                  <ExchangeInfoRow
                    label={t`Price impact`}
                    value={formatPercentage(decreaseAmounts?.acceptablePriceImpactBps) || "-"}
                  />
                  <ExchangeInfoRow
                    label={t`Acceptable Price`}
                    value={formatUsd(decreaseAmounts?.acceptablePrice) || "-"}
                  />
                  <ExchangeInfoRow
                    className="SwapBox-info-row"
                    label={t`Liq. Price`}
                    value={
                      decreaseAmounts?.isClosing ? (
                        "-"
                      ) : (
                        <ValueTransition
                          from={formatUsd(position.liqPrice)!}
                          to={formatUsd(nextPositionValues?.nextLiqPrice)}
                        />
                      )
                    }
                  />

                  <ExchangeInfoRow
                    isTop
                    label={t`Size`}
                    value={
                      <ValueTransition
                        from={formatUsd(position?.sizeInUsd)!}
                        to={formatUsd(nextPositionValues?.nextSizeUsd)}
                      />
                    }
                  />

                  <div className="Exchange-info-row">
                    <div>
                      <Tooltip
                        handle={
                          <span className="Exchange-info-label">
                            <Trans>Collateral ({position.collateralToken?.symbol})</Trans>
                          </span>
                        }
                        position="left-top"
                        renderContent={() => {
                          return <Trans>Initial Collateral (Collateral excluding Borrow and Funding Fee).</Trans>;
                        }}
                      />
                    </div>
                    <div className="align-right">
                      <ValueTransition
                        from={formatUsd(position?.collateralUsd)!}
                        to={formatUsd(nextPositionValues?.nextCollateralUsd)}
                      />
                    </div>
                  </div>

                  {!keepLeverage && (
                    <ExchangeInfoRow
                      label={t`Leverage`}
                      value={
                        decreaseAmounts?.isClosing ? (
                          "-"
                        ) : (
                          <ValueTransition
                            from={formatLeverage(position.leverage)}
                            to={formatLeverage(nextPositionValues?.nextLeverage)}
                          />
                        )
                      }
                    />
                  )}

                  <ExchangeInfoRow
                    label={t`PnL`}
                    value={position?.pnl ? formatPnl(position?.pnl, position?.pnlPercentage) : "..."}
                  />

                  <TradeFeesRow
                    isTop
                    totalTradeFees={fees?.totalFees}
                    positionFee={fees?.positionFee}
                    positionPriceImpact={fees?.positionPriceImpact}
<<<<<<< HEAD
                    positionFeeFactor={fees?.positionFeeFactor}
=======
>>>>>>> 3de9d3f7
                    swapFees={fees?.swapFees}
                    swapPriceImpact={fees?.swapPriceImpact}
                    executionFee={executionFee}
                    borrowFee={fees?.borrowFee}
                    fundingFee={fees?.fundingFee}
                    feesType="close"
                  />

                  <ExchangeInfoRow
                    isTop
                    label={t`Receive`}
                    className="Exchange-info-row PositionSeller-receive-row "
                    value={
                      receiveToken && (
                        <TokenSelector
                          label={t`Receive`}
                          className={cx("PositionSeller-token-selector", {
                            warning: isNotEnoughReceiveTokenLiquidity,
                          })}
                          chainId={chainId}
                          showBalances={false}
                          disableBodyScrollLock={true}
                          infoTokens={infoTokens}
                          tokenAddress={receiveToken.address}
                          onSelectToken={(token) => setReceiveTokenAddress(token.address)}
                          tokens={availableSwapTokens}
                          showTokenImgInDropdown={true}
                          selectedTokenLabel={
                            <span className="PositionSelector-selected-receive-token">
                              {formatTokenAmountWithUsd(
                                receiveTokenAmount,
                                receiveUsd,
                                receiveToken?.symbol,
                                receiveToken?.decimals,
                                {
                                  fallbackToZero: true,
                                }
                              )}
                            </span>
                          }
                        />
                      )
                    }
                  />
                </div>

                {isHighPriceImpact && (
                  <div className="PositionSeller-price-impact-warning">
                    <Checkbox asRow isChecked={isHighPriceImpactAccepted} setIsChecked={setIsHighPriceImpactAccepted}>
                      <span className="muted font-sm">
                        <Trans>I am aware of the high price impact</Trans>
                      </span>
                    </Checkbox>
                  </div>
                )}

                <div className="Exchange-swap-button-container">
                  <SubmitButton onClick={submitButtonState.onClick} disabled={submitButtonState.disabled} authRequired>
                    {submitButtonState.text}
                  </SubmitButton>
                </div>
              </>
            )}
          </Modal>
        </div>
      )}

      <OrderStatus
        isVisible={isProcessing}
        orderType={OrderType.MarketDecrease}
        marketAddress={position?.marketAddress}
        initialCollateralAddress={position?.collateralTokenAddress}
        initialCollateralAmount={decreaseAmounts?.collateralDeltaAmount}
        sizeDeltaUsd={decreaseAmounts?.sizeDeltaUsd}
        isLong={position?.isLong}
        onClose={() => {
          setIsProcessing(false);
          p.onClose();
        }}
      />
    </>
  );
}<|MERGE_RESOLUTION|>--- conflicted
+++ resolved
@@ -53,12 +53,8 @@
 import { getByKey } from "lib/objects";
 import { OrderStatus } from "../OrderStatus/OrderStatus";
 import { TradeFeesRow } from "../TradeFeesRow/TradeFeesRow";
+import { HIGH_PRICE_IMPACT_BPS } from "config/factors";
 import "./PositionSeller.scss";
-<<<<<<< HEAD
-=======
-import { OrderStatus } from "../OrderStatus/OrderStatus";
-import { HIGH_PRICE_IMPACT_BPS } from "config/synthetics";
->>>>>>> 3de9d3f7
 
 function isEquivalentTokens(token1: Token, token2: Token) {
   const isWrap = token1.isNative && token2.isWrapped;
@@ -186,7 +182,6 @@
     fundingFeeDeltaUsd: position?.pendingFundingFeesUsd,
   });
 
-<<<<<<< HEAD
   const receiveTokenLiquidity =
     receiveTokenMarketInfo && receiveToken
       ? getAvailableUsdLiquidityForCollateral(
@@ -194,20 +189,10 @@
           getTokenPoolType(receiveTokenMarketInfo, receiveToken.address) === "long"
         )
       : undefined;
-=======
+
   const isHighPriceImpact =
     (fees?.swapPriceImpact?.deltaUsd.lt(0) && fees.swapPriceImpact.bps.abs().gte(HIGH_PRICE_IMPACT_BPS)) ||
     (fees?.positionPriceImpact?.deltaUsd.lt(0) && fees.positionPriceImpact.bps.abs().gte(HIGH_PRICE_IMPACT_BPS));
-
-  const receiveTokenLiquidity = getAvailableUsdLiquidityForCollateral(
-    marketsData,
-    poolsData,
-    openInterestData,
-    tokensData,
-    receiveTokenMarket?.marketTokenAddress,
-    receiveToken?.address ? convertTokenAddress(chainId, receiveToken.address, "wrapped") : undefined
-  );
->>>>>>> 3de9d3f7
 
   const isNotEnoughReceiveTokenLiquidity = shouldSwap ? receiveTokenLiquidity?.lt(receiveUsd || 0) : false;
 
@@ -494,10 +479,6 @@
                     totalTradeFees={fees?.totalFees}
                     positionFee={fees?.positionFee}
                     positionPriceImpact={fees?.positionPriceImpact}
-<<<<<<< HEAD
-                    positionFeeFactor={fees?.positionFeeFactor}
-=======
->>>>>>> 3de9d3f7
                     swapFees={fees?.swapFees}
                     swapPriceImpact={fees?.swapPriceImpact}
                     executionFee={executionFee}
