import { Trans, t } from "@lingui/macro";
import { useConnectModal } from "@rainbow-me/rainbowkit";
import cx from "classnames";
import Button from "components/Button/Button";
import BuyInputSection from "components/BuyInputSection/BuyInputSection";
import ExchangeInfoRow from "components/Exchange/ExchangeInfoRow";
import Modal from "components/Modal/Modal";
import PercentageInput from "components/PercentageInput/PercentageInput";
import Tab from "components/Tab/Tab";
import ToggleSwitch from "components/ToggleSwitch/ToggleSwitch";
import TokenSelector from "components/TokenSelector/TokenSelector";
import Tooltip from "components/Tooltip/Tooltip";
import TooltipWithPortal from "components/Tooltip/TooltipWithPortal";
import { ValueTransition } from "components/ValueTransition/ValueTransition";
import { DEFAULT_SLIPPAGE_AMOUNT, TOO_HIGH_SLIPPAGE_AMOUNT } from "config/factors";
import { getKeepLeverageKey } from "config/localStorage";
import { convertTokenAddress } from "config/tokens";
import { useSettings } from "context/SettingsContext/SettingsContextProvider";
import { useSyntheticsEvents } from "context/SyntheticsEvents";
import { useHasOutdatedUi } from "domain/legacy";
import { useUserReferralInfo } from "domain/referrals/hooks";
import {
  estimateExecuteDecreaseOrderGasLimit,
  getExecutionFee,
  useGasLimits,
  useGasPrice,
} from "domain/synthetics/fees";
import { MarketsInfoData } from "domain/synthetics/markets";
import { DecreasePositionSwapType, OrderType, createDecreaseOrderTxn } from "domain/synthetics/orders";
import {
  PositionInfo,
  formatAcceptablePrice,
  formatLeverage,
  formatLiquidationPrice,
  getTriggerNameByOrderType,
  usePositionsConstants,
} from "domain/synthetics/positions";
import { TokensData } from "domain/synthetics/tokens";
import {
  AvailableTokenOptions,
  applySlippageToPrice,
  getDecreasePositionAmounts,
  getMarkPrice,
  getNextPositionValuesForDecreaseTrade,
  getSwapAmountsByFromValue,
  getTradeFees,
  useSwapRoutes,
} from "domain/synthetics/trade";
import { useDebugExecutionPrice } from "domain/synthetics/trade/useExecutionPrice";
import { usePriceImpactWarningState } from "domain/synthetics/trade/usePriceImpactWarningState";
import { getCommonError, getDecreaseError } from "domain/synthetics/trade/utils/validation";
import { getIsEquivalentTokens } from "domain/tokens";
import { BigNumber } from "ethers";
import { useChainId } from "lib/chains";
import { USD_DECIMALS } from "lib/legacy";
import { useLocalStorageSerializeKey } from "lib/localStorage";
import {
  bigNumberify,
  formatAmount,
  formatAmountFree,
  formatDeltaUsd,
  formatPercentage,
  formatTokenAmountWithUsd,
  formatUsd,
  parseValue,
} from "lib/numbers";
import { getByKey } from "lib/objects";
import { usePrevious } from "lib/usePrevious";
import useWallet from "lib/wallets/useWallet";
import { useEffect, useMemo, useState } from "react";
import { HighPriceImpactWarning } from "../HighPriceImpactWarning/HighPriceImpactWarning";
import { TradeFeesRow } from "../TradeFeesRow/TradeFeesRow";
import "./PositionSeller.scss";
import useUiFeeFactor from "domain/synthetics/fees/utils/useUiFeeFactor";
import { TradeFlags } from "domain/synthetics/trade/useTradeFlags";

export type Props = {
  position?: PositionInfo;
  marketsInfoData?: MarketsInfoData;
  tokensData?: TokensData;
  showPnlInLeverage: boolean;
  availableTokensOptions?: AvailableTokenOptions;
  onClose: () => void;
  setPendingTxns: (txns: any) => void;
  isHigherSlippageAllowed: boolean;
  setIsHigherSlippageAllowed: (isAllowed: boolean) => void;
  shouldDisableValidation: boolean;
<<<<<<< HEAD
  onEditAcceptablePriceImpact: () => void;
  tradeFlags: TradeFlags;
=======
>>>>>>> fc23e5ef
};

enum OrderOption {
  Market = "Market",
  Trigger = "Trigger",
}

export function PositionSeller(p: Props) {
<<<<<<< HEAD
  const {
    acceptablePriceImpactBps,
    position,
    marketsInfoData,
    tokensData,
    showPnlInLeverage,
    onClose,
    setPendingTxns,
    availableTokensOptions,
    onEditAcceptablePriceImpact,
    tradeFlags,
  } = p;
=======
  const { position, marketsInfoData, tokensData, showPnlInLeverage, onClose, setPendingTxns, availableTokensOptions } =
    p;
>>>>>>> fc23e5ef

  const { chainId } = useChainId();
  const { savedAllowedSlippage } = useSettings();
  const { signer, account } = useWallet();
  const { openConnectModal } = useConnectModal();
  const { gasPrice } = useGasPrice(chainId);
  const { gasLimits } = useGasLimits(chainId);
  const { minCollateralUsd, minPositionSizeUsd } = usePositionsConstants(chainId);
  const userReferralInfo = useUserReferralInfo(signer, chainId, account);
  const { data: hasOutdatedUi } = useHasOutdatedUi();
<<<<<<< HEAD
  const uiFeeFactor = useUiFeeFactor(chainId);
=======
  const { savedAcceptablePriceImpactBuffer } = useSettings();
>>>>>>> fc23e5ef

  const isVisible = Boolean(position);
  const prevIsVisible = usePrevious(isVisible);

  const ORDER_OPTION_LABELS = {
    [OrderOption.Market]: t`Market`,
    [OrderOption.Trigger]: t`TP/SL`,
  };

  const [orderOption, setOrderOption] = useState<OrderOption>(OrderOption.Market);
  const [triggerPriceInputValue, setTriggerPriceInputValue] = useState("");
  const triggerPrice = parseValue(triggerPriceInputValue, USD_DECIMALS);

  const isTrigger = orderOption === OrderOption.Trigger;

  const { setPendingPosition, setPendingOrder } = useSyntheticsEvents();
  const [keepLeverage, setKeepLeverage] = useLocalStorageSerializeKey(getKeepLeverageKey(chainId), true);

  const [selectedTriggerAcceptablePriceImpactBps, setSelectedAcceptablePriceImapctBps] = useState<BigNumber>();

  const [isSubmitting, setIsSubmitting] = useState(false);

  const [closeUsdInputValue, setCloseUsdInputValue] = useState("");
  const closeSizeUsd = parseValue(closeUsdInputValue || "0", USD_DECIMALS)!;
  const maxCloseSize = position?.sizeInUsd || BigNumber.from(0);

  const [receiveTokenAddress, setReceiveTokenAddress] = useState<string>();
  const [allowedSlippage, setAllowedSlippage] = useState(savedAllowedSlippage);
  const receiveToken = isTrigger ? position?.collateralToken : getByKey(tokensData, receiveTokenAddress);

  useEffect(() => {
    setAllowedSlippage(savedAllowedSlippage);
  }, [savedAllowedSlippage]);

  const markPrice = position
    ? getMarkPrice({ prices: position.indexToken.prices, isLong: position.isLong, isIncrease: false })
    : undefined;

  const { findSwapPath, maxSwapLiquidity } = useSwapRoutes({
    marketsInfoData,
    fromTokenAddress: position?.collateralTokenAddress,
    toTokenAddress: receiveTokenAddress,
  });

  const decreaseAmounts = useMemo(() => {
    if (!position || !minCollateralUsd || !minPositionSizeUsd) {
      return undefined;
    }

    return getDecreasePositionAmounts({
      marketInfo: position.marketInfo,
      collateralToken: position.collateralToken,
      isLong: position.isLong,
      position,
      closeSizeUsd: closeSizeUsd,
      keepLeverage: keepLeverage!,
      triggerPrice: isTrigger ? triggerPrice : undefined,
      acceptablePriceImpactBuffer: savedAcceptablePriceImpactBuffer,
      fixedAcceptablePriceImpactBps: isTrigger ? selectedTriggerAcceptablePriceImpactBps : undefined,
      userReferralInfo,
      minCollateralUsd,
      minPositionSizeUsd,
      uiFeeFactor,
    });
  }, [
    closeSizeUsd,
    isTrigger,
    keepLeverage,
    minCollateralUsd,
    minPositionSizeUsd,
    position,
    savedAcceptablePriceImpactBuffer,
    selectedTriggerAcceptablePriceImpactBps,
    triggerPrice,
    userReferralInfo,
    uiFeeFactor,
  ]);

  const acceptablePrice =
    position && decreaseAmounts?.acceptablePrice
      ? applySlippageToPrice(allowedSlippage, decreaseAmounts.acceptablePrice, false, position.isLong)
      : undefined;

  useDebugExecutionPrice(chainId, {
    skip: true,
    marketInfo: position?.marketInfo,
    sizeInUsd: position?.sizeInUsd,
    sizeInTokens: position?.sizeInTokens,
    sizeDeltaUsd: decreaseAmounts?.sizeDeltaUsd.mul(-1),
    isLong: position?.isLong,
  });

  const shouldSwap = position && receiveToken && !getIsEquivalentTokens(position.collateralToken, receiveToken);

  const swapAmounts = useMemo(() => {
    if (!shouldSwap || !receiveToken || !decreaseAmounts?.receiveTokenAmount || !position) {
      return undefined;
    }

    return getSwapAmountsByFromValue({
      tokenIn: position.collateralToken,
      tokenOut: receiveToken,
      amountIn: decreaseAmounts.receiveTokenAmount,
      isLimit: false,
      findSwapPath,
      uiFeeFactor,
    });
  }, [decreaseAmounts, findSwapPath, position, receiveToken, shouldSwap, uiFeeFactor]);

  const receiveUsd = swapAmounts?.usdOut || decreaseAmounts?.receiveUsd;
  const receiveTokenAmount = swapAmounts?.amountOut || decreaseAmounts?.receiveTokenAmount;

  const nextPositionValues = useMemo(() => {
    if (!position || !decreaseAmounts?.sizeDeltaUsd.gt(0) || !minCollateralUsd) {
      return undefined;
    }

    return getNextPositionValuesForDecreaseTrade({
      existingPosition: position,
      marketInfo: position.marketInfo,
      collateralToken: position.collateralToken,
      sizeDeltaUsd: decreaseAmounts.sizeDeltaUsd,
      sizeDeltaInTokens: decreaseAmounts.sizeDeltaInTokens,
      collateralDeltaUsd: decreaseAmounts.collateralDeltaUsd,
      collateralDeltaAmount: decreaseAmounts.collateralDeltaAmount,
      payedRemainingCollateralUsd: decreaseAmounts.payedRemainingCollateralUsd,
      payedRemainingCollateralAmount: decreaseAmounts.payedRemainingCollateralAmount,
      realizedPnl: decreaseAmounts.realizedPnl,
      estimatedPnl: decreaseAmounts.estimatedPnl,
      showPnlInLeverage,
      isLong: position.isLong,
      minCollateralUsd,
      userReferralInfo,
    });
  }, [decreaseAmounts, minCollateralUsd, position, showPnlInLeverage, userReferralInfo]);

  const { fees, executionFee } = useMemo(() => {
    if (!position || !decreaseAmounts || !gasLimits || !tokensData || !gasPrice) {
      return {};
    }

    const swapsCount =
      (decreaseAmounts.decreaseSwapType === DecreasePositionSwapType.NoSwap ? 0 : 1) +
      (swapAmounts?.swapPathStats?.swapPath?.length || 0);

    const estimatedGas = estimateExecuteDecreaseOrderGasLimit(gasLimits, {
      swapsCount,
    });

    return {
      fees: getTradeFees({
        isIncrease: false,
        initialCollateralUsd: position.collateralUsd,
        sizeDeltaUsd: decreaseAmounts.sizeDeltaUsd,
        swapSteps: swapAmounts?.swapPathStats?.swapSteps || [],
        positionFeeUsd: decreaseAmounts.positionFeeUsd,
        swapPriceImpactDeltaUsd: swapAmounts?.swapPathStats?.totalSwapPriceImpactDeltaUsd || BigNumber.from(0),
        positionPriceImpactDeltaUsd: decreaseAmounts.positionPriceImpactDeltaUsd,
        borrowingFeeUsd: decreaseAmounts.borrowingFeeUsd,
        fundingFeeUsd: decreaseAmounts.fundingFeeUsd,
        feeDiscountUsd: decreaseAmounts.feeDiscountUsd,
        swapProfitFeeUsd: decreaseAmounts.swapProfitFeeUsd,
        uiFeeFactor,
      }),
      executionFee: getExecutionFee(chainId, gasLimits, tokensData, estimatedGas, gasPrice),
    };
  }, [
    chainId,
    decreaseAmounts,
    gasLimits,
    gasPrice,
    position,
    swapAmounts?.swapPathStats?.swapPath,
    swapAmounts?.swapPathStats?.swapSteps,
    swapAmounts?.swapPathStats?.totalSwapPriceImpactDeltaUsd,
    tokensData,
    uiFeeFactor,
  ]);

  const priceImpactWarningState = usePriceImpactWarningState({
    positionPriceImpact: fees?.positionPriceImpact,
    swapPriceImpact: fees?.swapPriceImpact,
    tradeFlags,
  });

  const isNotEnoughReceiveTokenLiquidity = shouldSwap ? maxSwapLiquidity?.lt(receiveUsd || 0) : false;

  const error = useMemo(() => {
    if (!position) {
      return undefined;
    }

    const commonError = getCommonError({
      chainId,
      isConnected: Boolean(account),
      hasOutdatedUi,
    });

    const decreaseError = getDecreaseError({
      marketInfo: position.marketInfo,
      inputSizeUsd: closeSizeUsd,
      sizeDeltaUsd: decreaseAmounts?.sizeDeltaUsd,
      receiveToken,
      isTrigger,
      triggerPrice,
      fixedTriggerThresholdType: undefined,
      existingPosition: position,
      markPrice,
      nextPositionValues,
      isLong: position.isLong,
      isContractAccount: false,
      minCollateralUsd,
      priceImpactWarning: priceImpactWarningState,
      isNotEnoughReceiveTokenLiquidity,
    });

    if (commonError[0] || decreaseError[0]) {
      return commonError[0] || decreaseError[0];
    }

    if (isSubmitting) {
      return t`Creating Order...`;
    }
  }, [
    account,
    chainId,
    closeSizeUsd,
    decreaseAmounts?.sizeDeltaUsd,
    hasOutdatedUi,
    isNotEnoughReceiveTokenLiquidity,
    isSubmitting,
    isTrigger,
    markPrice,
    minCollateralUsd,
    nextPositionValues,
    position,
    priceImpactWarningState,
    receiveToken,
    triggerPrice,
  ]);

  function onSubmit() {
    if (!account) {
      openConnectModal?.();
      return;
    }

    const orderType = isTrigger ? decreaseAmounts?.triggerOrderType : OrderType.MarketDecrease;

    if (
      !tokensData ||
      !position ||
      !executionFee?.feeTokenAmount ||
      !receiveToken?.address ||
      !receiveUsd ||
      !decreaseAmounts?.acceptablePrice ||
      !signer ||
      !orderType
    ) {
      return;
    }

    setIsSubmitting(true);

    createDecreaseOrderTxn(
      chainId,
      signer,
      {
        account,
        marketAddress: position.marketAddress,
        initialCollateralAddress: position.collateralTokenAddress,
        initialCollateralDeltaAmount: decreaseAmounts.collateralDeltaAmount || BigNumber.from(0),
        receiveTokenAddress: receiveToken.address,
        swapPath: swapAmounts?.swapPathStats?.swapPath || [],
        sizeDeltaUsd: decreaseAmounts.sizeDeltaUsd,
        sizeDeltaInTokens: decreaseAmounts.sizeDeltaInTokens,
        isLong: position.isLong,
        acceptablePrice: decreaseAmounts.acceptablePrice,
        triggerPrice: isTrigger ? triggerPrice : undefined,
        minOutputUsd: BigNumber.from(0),
        decreasePositionSwapType: decreaseAmounts.decreaseSwapType,
        orderType,
        referralCode: userReferralInfo?.referralCodeForTxn,
        executionFee: executionFee.feeTokenAmount,
        allowedSlippage,
        indexToken: position.indexToken,
        tokensData,
        skipSimulation: p.shouldDisableValidation,
      },
      {
        setPendingOrder,
        setPendingTxns,
        setPendingPosition,
      }
    )
      .then(onClose)
      .finally(() => setIsSubmitting(false));
  }

  useEffect(
    function resetForm() {
      if (!isVisible !== prevIsVisible) {
        setCloseUsdInputValue("");
        priceImpactWarningState.setIsHighPositionImpactAccepted(false);
        priceImpactWarningState.setIsHighSwapImpactAccepted(false);
        setTriggerPriceInputValue("");
        setReceiveTokenAddress(undefined);
        setOrderOption(OrderOption.Market);
      }
    },
    [isVisible, prevIsVisible, priceImpactWarningState]
  );

  useEffect(
    function initReceiveToken() {
      if (!receiveTokenAddress && position?.collateralToken?.address) {
        const convertedAddress = convertTokenAddress(chainId, position?.collateralToken.address, "native");
        setReceiveTokenAddress(convertedAddress);
      }
    },
    [chainId, position?.collateralToken, receiveTokenAddress]
  );

  const indexPriceDecimals = position?.indexToken?.priceDecimals;
  const toToken = position?.indexToken;

  const triggerPriceRow = (
    <ExchangeInfoRow
      className="SwapBox-info-row"
      label={t`Trigger Price`}
      isTop
      value={`${decreaseAmounts?.triggerThresholdType || ""} ${
        formatUsd(decreaseAmounts?.triggerPrice, {
          displayDecimals: toToken?.priceDecimals,
        }) || "-"
      }`}
    />
  );

  const allowedSlippageRow = (
    <div>
      <ExchangeInfoRow
        label={
          <TooltipWithPortal
            handle={t`Allowed Slippage`}
            position="left-top"
            renderContent={() => {
              return (
                <div className="text-white">
                  <Trans>
                    You can edit the default Allowed Slippage in the settings menu on the top right of the page.
                    <br />
                    <br />
                    Note that a low allowed slippage, e.g. less than{" "}
                    {formatPercentage(bigNumberify(DEFAULT_SLIPPAGE_AMOUNT), { signed: false })}, may result in failed
                    orders if prices are volatile.
                  </Trans>
                </div>
              );
            }}
          />
        }
      >
        <PercentageInput
          onChange={setAllowedSlippage}
          defaultValue={savedAllowedSlippage}
          highValue={TOO_HIGH_SLIPPAGE_AMOUNT}
          highValueWarningText="Slippage is too high"
        />
      </ExchangeInfoRow>
    </div>
  );

  const markPriceRow = (
    <ExchangeInfoRow
      label={t`Mark Price`}
      isTop
      value={
        formatUsd(markPrice, {
          displayDecimals: indexPriceDecimals,
        }) || "-"
      }
    />
  );

  const entryPriceRow = (
    <ExchangeInfoRow
      label={t`Entry Price`}
      value={
        formatUsd(position?.entryPrice, {
          displayDecimals: indexPriceDecimals,
        }) || "-"
      }
    />
  );

  const priceImpactRow = (
    <ExchangeInfoRow
      label={t`Price Impact`}
      value={formatPercentage(decreaseAmounts?.acceptablePriceDeltaBps, { signed: true }) || "-"}
    />
  );

  const acceptablePriceImpactRow = (() => {
    if (!decreaseAmounts) {
      return;
    }

    const defaultValue = decreaseAmounts?.acceptablePriceDeltaBps.toNumber();

    const setValue = (value) => {
      setSelectedAcceptablePriceImapctBps(BigNumber.from(value));
    };

    return (
      <ExchangeInfoRow
        className="SwapBox-info-row"
        label={t`Acceptable Price Impact`}
        value={
          decreaseAmounts?.triggerOrderType === OrderType.StopLossDecrease ? (
            "NA"
          ) : (
            <PercentageInput
              onChange={setValue}
              defaultValue={defaultValue}
              highValue={defaultValue + 1}
              lowValue={defaultValue}
              highValueWarningText={t`You have set a high Acceptable Price Impact. Please verify Acceptable Price of the order.`}
              lowValueWarningText={t`The Current Price Impact is ${formatDeltaUsd(
                decreaseAmounts?.positionPriceImpactDeltaUsd
              )}%. Consider adding a buffer of 0.3% to it so the order is more likely to be processed.`}
            />
          )
        }
      />
    );
  })();

  const acceptablePriceRow = (
    <ExchangeInfoRow
      label={t`Acceptable Price`}
      value={
        decreaseAmounts?.sizeDeltaUsd.gt(0)
          ? formatAcceptablePrice(acceptablePrice, {
              displayDecimals: indexPriceDecimals,
            })
          : "-"
      }
    />
  );

  const liqPriceRow = position && (
    <ExchangeInfoRow
      className="SwapBox-info-row"
      label={t`Liq. Price`}
      value={
        decreaseAmounts?.isFullClose ? (
          "-"
        ) : (
          <ValueTransition
            from={
              formatLiquidationPrice(position.liquidationPrice, {
                displayDecimals: indexPriceDecimals,
              })!
            }
            to={
              decreaseAmounts?.sizeDeltaUsd.gt(0)
                ? formatLiquidationPrice(nextPositionValues?.nextLiqPrice, {
                    displayDecimals: indexPriceDecimals,
                  })
                : undefined
            }
          />
        )
      }
    />
  );

  const sizeRow = (
    <ExchangeInfoRow
      isTop={!isTrigger}
      label={t`Size`}
      value={<ValueTransition from={formatUsd(position?.sizeInUsd)!} to={formatUsd(nextPositionValues?.nextSizeUsd)} />}
    />
  );

  const pnlRow =
    position &&
    (isTrigger ? (
      <ExchangeInfoRow
        label={t`PnL`}
        value={
          <ValueTransition
            from={
              <>
                {formatDeltaUsd(decreaseAmounts?.estimatedPnl)} (
                {formatPercentage(decreaseAmounts?.estimatedPnlPercentage, { signed: true })})
              </>
            }
            to={
              decreaseAmounts?.sizeDeltaUsd.gt(0) ? (
                <>
                  {formatDeltaUsd(nextPositionValues?.nextPnl)} (
                  {formatPercentage(nextPositionValues?.nextPnlPercentage, { signed: true })})
                </>
              ) : undefined
            }
          />
        }
      />
    ) : (
      <ExchangeInfoRow
        label={t`PnL`}
        value={
          <ValueTransition
            from={formatDeltaUsd(position.pnl, position.pnlPercentage)}
            to={formatDeltaUsd(nextPositionValues?.nextPnl, nextPositionValues?.nextPnlPercentage)}
          />
        }
      />
    ));

  const receiveTokenRow = isTrigger ? (
    <ExchangeInfoRow
      className="SwapBox-info-row"
      label={t`Receive`}
      value={formatTokenAmountWithUsd(
        decreaseAmounts?.receiveTokenAmount,
        decreaseAmounts?.receiveUsd,
        position?.collateralToken?.symbol,
        position?.collateralToken?.decimals
      )}
    />
  ) : (
    <ExchangeInfoRow
      isTop
      label={t`Receive`}
      className="Exchange-info-row PositionSeller-receive-row "
      value={
        receiveToken && (
          <TokenSelector
            label={t`Receive`}
            className={cx("PositionSeller-token-selector", {
              warning: isNotEnoughReceiveTokenLiquidity,
            })}
            chainId={chainId}
            showBalances={false}
            disableBodyScrollLock={true}
            infoTokens={availableTokensOptions?.infoTokens}
            tokenAddress={receiveToken.address}
            onSelectToken={(token) => setReceiveTokenAddress(token.address)}
            tokens={availableTokensOptions?.swapTokens || []}
            showTokenImgInDropdown={true}
            selectedTokenLabel={
              <span className="PositionSelector-selected-receive-token">
                {formatTokenAmountWithUsd(
                  receiveTokenAmount,
                  receiveUsd,
                  receiveToken?.symbol,
                  receiveToken?.decimals,
                  {
                    fallbackToZero: true,
                  }
                )}
              </span>
            }
            extendedSortSequence={availableTokensOptions?.sortedLongAndShortTokens}
          />
        )
      }
    />
  );

  return (
    <div className="PositionEditor PositionSeller">
      <Modal
        className="PositionSeller-modal"
        isVisible={position}
        setIsVisible={p.onClose}
        label={
          <Trans>
            Close {p.position?.isLong ? t`Long` : t`Short`} {p.position?.indexToken?.symbol}
          </Trans>
        }
        allowContentTouchMove
      >
        <Tab
          options={Object.values(OrderOption)}
          option={orderOption}
          optionLabels={ORDER_OPTION_LABELS}
          onChange={setOrderOption}
        />

        {position && (
          <>
            <div className="relative">
              <BuyInputSection
                topLeftLabel={t`Close`}
                topRightLabel={t`Max`}
                topRightValue={formatUsd(maxCloseSize)}
                inputValue={closeUsdInputValue}
                onInputValueChange={(e) => setCloseUsdInputValue(e.target.value)}
                showMaxButton={maxCloseSize?.gt(0) && !closeSizeUsd?.eq(maxCloseSize)}
                onClickMax={() => setCloseUsdInputValue(formatAmountFree(maxCloseSize, USD_DECIMALS))}
                showPercentSelector={true}
                onPercentChange={(percentage) => {
                  const formattedAmount = formatAmountFree(maxCloseSize.mul(percentage).div(100), USD_DECIMALS, 2);
                  setCloseUsdInputValue(formattedAmount);
                }}
              >
                USD
              </BuyInputSection>
            </div>
            {isTrigger && (
              <BuyInputSection
                topLeftLabel={t`Price`}
                topRightLabel={t`Mark`}
                topRightValue={formatUsd(markPrice, {
                  displayDecimals: toToken?.priceDecimals,
                })}
                onClickTopRightLabel={() => {
                  setTriggerPriceInputValue(formatAmount(markPrice, USD_DECIMALS, toToken?.priceDecimals || 2));
                }}
                inputValue={triggerPriceInputValue}
                onInputValueChange={(e) => {
                  setTriggerPriceInputValue(e.target.value);
                }}
              >
                USD
              </BuyInputSection>
            )}

            <div className="PositionEditor-info-box">
              <div className="PositionEditor-keep-leverage-settings">
                <ToggleSwitch isChecked={keepLeverage ?? false} setIsChecked={setKeepLeverage}>
                  <span className="text-gray font-sm">
                    <Trans>Keep leverage at {position?.leverage ? formatLeverage(position.leverage) : "..."}</Trans>
                  </span>
                </ToggleSwitch>
              </div>

              {isTrigger ? (
                <>
                  {triggerPriceRow}
                  {acceptablePriceImpactRow}
                  {acceptablePriceRow}
                  {liqPriceRow}
                  {sizeRow}
                </>
              ) : (
                <>
                  {allowedSlippageRow}
                  {markPriceRow}
                  {entryPriceRow}
                  {priceImpactRow}
                  {acceptablePriceRow}
                  {liqPriceRow}
                  {sizeRow}
                </>
              )}

              <div className="Exchange-info-row">
                <div>
                  <Tooltip
                    handle={
                      <span className="Exchange-info-label">
                        <Trans>Collateral ({position.collateralToken?.symbol})</Trans>
                      </span>
                    }
                    position="left-top"
                    renderContent={() => {
                      return <Trans>Initial Collateral (Collateral excluding Borrow and Funding Fee).</Trans>;
                    }}
                  />
                </div>
                <div className="align-right">
                  <ValueTransition
                    from={formatUsd(position?.collateralUsd)!}
                    to={formatUsd(nextPositionValues?.nextCollateralUsd)}
                  />
                </div>
              </div>
              {!keepLeverage && (
                <ExchangeInfoRow
                  label={t`Leverage`}
                  value={
                    decreaseAmounts?.sizeDeltaUsd.eq(position.sizeInUsd) ? (
                      "-"
                    ) : (
                      <ValueTransition
                        from={formatLeverage(position.leverage)}
                        to={formatLeverage(nextPositionValues?.nextLeverage)}
                      />
                    )
                  }
                />
              )}
              {pnlRow}
              <TradeFeesRow {...fees} executionFee={executionFee} feesType="decrease" warning={executionFee?.warning} />
              {receiveTokenRow}
            </div>

            {priceImpactWarningState.shouldShowWarning && (
              <>
                <div className="App-card-divider" />
                <HighPriceImpactWarning
                  priceImpactWarinigState={priceImpactWarningState}
                  className="PositionSeller-price-impact-warning"
                  tradeFlags={tradeFlags}
                  place="modal"
                />
              </>
            )}

            <div className="Exchange-swap-button-container">
              <Button
                className="w-full"
                variant="primary-action"
                disabled={Boolean(error) && !p.shouldDisableValidation}
                onClick={onSubmit}
              >
                {error ||
                  (isTrigger
                    ? t`Create ${getTriggerNameByOrderType(decreaseAmounts?.triggerOrderType!)} Order`
                    : t`Close`)}
              </Button>
            </div>
          </>
        )}
      </Modal>
    </div>
  );
}<|MERGE_RESOLUTION|>--- conflicted
+++ resolved
@@ -85,11 +85,7 @@
   isHigherSlippageAllowed: boolean;
   setIsHigherSlippageAllowed: (isAllowed: boolean) => void;
   shouldDisableValidation: boolean;
-<<<<<<< HEAD
-  onEditAcceptablePriceImpact: () => void;
   tradeFlags: TradeFlags;
-=======
->>>>>>> fc23e5ef
 };
 
 enum OrderOption {
@@ -98,9 +94,7 @@
 }
 
 export function PositionSeller(p: Props) {
-<<<<<<< HEAD
   const {
-    acceptablePriceImpactBps,
     position,
     marketsInfoData,
     tokensData,
@@ -108,13 +102,8 @@
     onClose,
     setPendingTxns,
     availableTokensOptions,
-    onEditAcceptablePriceImpact,
     tradeFlags,
   } = p;
-=======
-  const { position, marketsInfoData, tokensData, showPnlInLeverage, onClose, setPendingTxns, availableTokensOptions } =
-    p;
->>>>>>> fc23e5ef
 
   const { chainId } = useChainId();
   const { savedAllowedSlippage } = useSettings();
@@ -125,11 +114,8 @@
   const { minCollateralUsd, minPositionSizeUsd } = usePositionsConstants(chainId);
   const userReferralInfo = useUserReferralInfo(signer, chainId, account);
   const { data: hasOutdatedUi } = useHasOutdatedUi();
-<<<<<<< HEAD
   const uiFeeFactor = useUiFeeFactor(chainId);
-=======
   const { savedAcceptablePriceImpactBuffer } = useSettings();
->>>>>>> fc23e5ef
 
   const isVisible = Boolean(position);
   const prevIsVisible = usePrevious(isVisible);
