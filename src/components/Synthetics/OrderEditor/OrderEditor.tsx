--- conflicted
+++ resolved
@@ -8,15 +8,10 @@
   OrderType,
   PositionOrderInfo,
   SwapOrderInfo,
-<<<<<<< HEAD
-  isLimitOrderType,
-  isLimitSwapOrderType,
-=======
   isLimitIncreaseOrderType,
   isLimitSwapOrderType,
   isStopIncreaseOrderType,
   isStopLossOrderType,
->>>>>>> 0495d302
   isSwapOrderType,
   isTriggerDecreaseOrderType,
 } from "domain/synthetics/orders";
