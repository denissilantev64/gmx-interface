import { Trans, t } from "@lingui/macro";
import { ReactNode, useEffect, useMemo, useState } from "react";

import useUiFeeFactor from "domain/synthetics/fees/utils/useUiFeeFactor";
import {
  OrderInfo,
  OrderType,
  PositionOrderInfo,
  SwapOrderInfo,
  isLimitOrderType,
  isSwapOrderType,
  isTriggerDecreaseOrderType,
} from "domain/synthetics/orders";
import { updateOrderTxn } from "domain/synthetics/orders/updateOrderTxn";
import {
  formatAcceptablePrice,
  formatLeverage,
  formatLiquidationPrice,
  getTriggerNameByOrderType,
  substractMaxLeverageSlippage,
} from "domain/synthetics/positions";
import { convertToTokenAmount, convertToUsd, getTokenData } from "domain/synthetics/tokens";
import { useChainId } from "lib/chains";
import { USD_DECIMALS } from "lib/legacy";
import {
  formatAmount,
  formatAmountFree,
  formatDeltaUsd,
  formatTokenAmount,
  formatTokenAmountWithUsd,
  formatUsd,
} from "lib/numbers";

import Button from "components/Button/Button";
import { ExchangeInfo } from "components/Exchange/ExchangeInfo";
import ExchangeInfoRow from "components/Exchange/ExchangeInfoRow";
import StatsTooltipRow from "components/StatsTooltip/StatsTooltipRow";
import { SubaccountNavigationButton } from "components/SubaccountNavigationButton/SubaccountNavigationButton";
import TooltipWithPortal from "components/Tooltip/TooltipWithPortal";
import { ValueTransition } from "components/ValueTransition/ValueTransition";
import { BASIS_POINTS_DIVISOR } from "config/factors";
import { useSettings } from "context/SettingsContext/SettingsContextProvider";
import { useSubaccount } from "context/SubaccountContext/SubaccountContext";
import {
  usePositionsConstants,
  useTokensData,
  useUserReferralInfo,
} from "context/SyntheticsStateContext/hooks/globalsHooks";
import { getIncreasePositionAmounts, getNextPositionValuesForIncreaseTrade } from "domain/synthetics/trade";
import useWallet from "lib/wallets/useWallet";

import BuyInputSection from "components/BuyInputSection/BuyInputSection";
import Modal from "components/Modal/Modal";
import { AcceptablePriceImpactInputRow } from "components/Synthetics/AcceptablePriceImpactInputRow/AcceptablePriceImpactInputRow";

import ExternalLink from "components/ExternalLink/ExternalLink";
import { useMarketInfo } from "context/SyntheticsStateContext/hooks/marketHooks";
import {
  useOrderEditorSizeInputValueState,
  useOrderEditorTriggerPriceInputValueState,
  useOrderEditorTriggerRatioInputValueState,
} from "context/SyntheticsStateContext/hooks/orderEditorHooks";
import {
  selectOrderEditorAcceptablePrice,
  selectOrderEditorAcceptablePriceImpactBps,
  selectOrderEditorDecreaseAmounts,
  selectOrderEditorExecutionFee,
  selectOrderEditorExistingPosition,
  selectOrderEditorFromToken,
  selectOrderEditorIncreaseAmounts,
  selectOrderEditorInitialAcceptablePriceImpactBps,
  selectOrderEditorIsRatioInverted,
  selectOrderEditorMarkRatio,
  selectOrderEditorMaxAllowedLeverage,
  selectOrderEditorMinOutputAmount,
  selectOrderEditorNextPositionValuesForIncrease,
  selectOrderEditorNextPositionValuesWithoutPnlForIncrease,
  selectOrderEditorPriceImpactFeeBps,
  selectOrderEditorSetAcceptablePriceImpactBps,
  selectOrderEditorSizeDeltaUsd,
  selectOrderEditorSwapRoutes,
  selectOrderEditorToToken,
  selectOrderEditorTradeFlags,
  selectOrderEditorTriggerPrice,
  selectOrderEditorTriggerRatio,
} from "context/SyntheticsStateContext/selectors/orderEditorSelectors";
import { useSelector } from "context/SyntheticsStateContext/utils";
import { getIsMaxLeverageExceeded } from "domain/synthetics/trade/utils/validation";
import { numericBinarySearch } from "lib/binarySearch";
import { helperToast } from "lib/helperToast";
import { useKey } from "react-use";
import "./OrderEditor.scss";
import { bigMath } from "lib/bigmath";

type Props = {
  order: OrderInfo;
  onClose: () => void;
  setPendingTxns: (txns: any) => void;
};

export function OrderEditor(p: Props) {
  const { chainId } = useChainId();
  const { signer } = useWallet();
  const tokensData = useTokensData();

  const [isInited, setIsInited] = useState(false);
  const [isSubmitting, setIsSubmitting] = useState(false);

  const [sizeInputValue, setSizeInputValue] = useOrderEditorSizeInputValueState();
  const [triggerPriceInputValue, setTriggerPriceInputValue] = useOrderEditorTriggerPriceInputValueState();
  const [triggerRatioInputValue, setTriggerRatioInputValue] = useOrderEditorTriggerRatioInputValueState();

  const sizeDeltaUsd = useSelector(selectOrderEditorSizeDeltaUsd);
  const triggerPrice = useSelector(selectOrderEditorTriggerPrice);
  const fromToken = useSelector(selectOrderEditorFromToken);
  const toToken = useSelector(selectOrderEditorToToken);
  const markRatio = useSelector(selectOrderEditorMarkRatio);
  const isRatioInverted = useSelector(selectOrderEditorIsRatioInverted);
  const triggerRatio = useSelector(selectOrderEditorTriggerRatio);
  const minOutputAmount = useSelector(selectOrderEditorMinOutputAmount);

  const market = useMarketInfo(p.order.marketAddress);
  const indexToken = getTokenData(tokensData, market?.indexTokenAddress);
  const indexPriceDecimals = indexToken?.priceDecimals;
  const markPrice = p.order.isLong ? indexToken?.prices?.minPrice : indexToken?.prices?.maxPrice;
  const existingPosition = useSelector(selectOrderEditorExistingPosition);

  const executionFee = useSelector(selectOrderEditorExecutionFee);

  const additionalExecutionFee = useMemo(() => {
    if (!executionFee || p.order.executionFee >= executionFee.feeTokenAmount) {
      return undefined;
    }

    const feeTokenData = getTokenData(tokensData, executionFee.feeToken.address);
    const additionalTokenAmount = executionFee.feeTokenAmount - p.order.executionFee;

    return {
      feeUsd: convertToUsd(additionalTokenAmount, executionFee.feeToken.decimals, feeTokenData?.prices.minPrice),
      feeTokenAmount: additionalTokenAmount,
      feeToken: executionFee.feeToken,
    };
  }, [executionFee, tokensData, p.order.executionFee]);

  const subaccount = useSubaccount(additionalExecutionFee?.feeTokenAmount ?? null);

  const isLimitIncreaseOrder = p.order.orderType === OrderType.LimitIncrease;

  const positionOrder = p.order as PositionOrderInfo | undefined;
  const positionIndexToken = positionOrder?.indexToken;
  const indexTokenAmount = useMemo(
    () =>
      positionIndexToken ? convertToTokenAmount(sizeDeltaUsd, positionIndexToken.decimals, triggerPrice) : undefined,
    [positionIndexToken, sizeDeltaUsd, triggerPrice]
  );
  const nextPositionValuesForIncrease = useSelector(selectOrderEditorNextPositionValuesForIncrease);
  const nextPositionValuesWithoutPnlForIncrease = useSelector(selectOrderEditorNextPositionValuesWithoutPnlForIncrease);

  const swapRoute = useSelector(selectOrderEditorSwapRoutes);

  const userReferralInfo = useUserReferralInfo();
  const uiFeeFactor = useUiFeeFactor(chainId);

  const acceptablePrice = useSelector(selectOrderEditorAcceptablePrice);
  const acceptablePriceImpactBps = useSelector(selectOrderEditorAcceptablePriceImpactBps);
  const initialAcceptablePriceImpactBps = useSelector(selectOrderEditorInitialAcceptablePriceImpactBps);
  const setAcceptablePriceImpactBps = useSelector(selectOrderEditorSetAcceptablePriceImpactBps);
  const increaseAmounts = useSelector(selectOrderEditorIncreaseAmounts);
  const maxAllowedLeverage = useSelector(selectOrderEditorMaxAllowedLeverage);

  const decreaseAmounts = useSelector(selectOrderEditorDecreaseAmounts);
  const { minCollateralUsd } = usePositionsConstants();

  const recommendedAcceptablePriceImpactBps =
    isLimitIncreaseOrder && increaseAmounts?.acceptablePrice
      ? bigMath.abs(increaseAmounts.acceptablePriceDeltaBps)
      : decreaseAmounts?.recommendedAcceptablePriceDeltaBps !== undefined
      ? bigMath.abs(decreaseAmounts?.recommendedAcceptablePriceDeltaBps)
      : undefined;

  const priceImpactFeeBps = useSelector(selectOrderEditorPriceImpactFeeBps);

  function getError() {
    if (isSubmitting) {
      return t`Updating Order...`;
    }

    if (isSwapOrderType(p.order.orderType)) {
      if (!triggerRatio?.ratio || triggerRatio?.ratio < 0 || !minOutputAmount || minOutputAmount < 0) {
        return t`Enter a ratio`;
      }

      if (minOutputAmount === p.order.minOutputAmount) {
        return t`Enter a new ratio`;
      }

      if (triggerRatio && !isRatioInverted && markRatio && markRatio.ratio < triggerRatio.ratio) {
        return t`Price above Mark Price`;
      }

      if (triggerRatio && isRatioInverted && markRatio && markRatio.ratio > triggerRatio.ratio) {
        return t`Price below Mark Price`;
      }

      return;
    }

    const positionOrder = p.order as PositionOrderInfo;

    if (!markPrice) {
      return t`Loading...`;
    }

    if (!sizeDeltaUsd || sizeDeltaUsd < 0) {
      return t`Enter an amount`;
    }

    if (!triggerPrice || triggerPrice < 0) {
      return t`Enter a price`;
    }

    if (
      sizeDeltaUsd === positionOrder.sizeDeltaUsd &&
      triggerPrice === positionOrder.triggerPrice! &&
      acceptablePrice === positionOrder.acceptablePrice
    ) {
      return t`Enter new amount or price`;
    }

    if (isLimitOrderType(p.order.orderType)) {
      if (p.order.isLong) {
        if (triggerPrice >= markPrice) {
          return t`Price above Mark Price`;
        }
      } else {
        if (triggerPrice <= markPrice) {
          return t`Price below Mark Price`;
        }
      }
    }

    if (isTriggerDecreaseOrderType(p.order.orderType)) {
      if (!markPrice) {
        return t`Loading...`;
      }

      if (
        sizeDeltaUsd === (p.order.sizeDeltaUsd ?? 0n) &&
        triggerPrice === (positionOrder.triggerPrice ?? 0n) &&
        acceptablePrice === positionOrder.acceptablePrice
      ) {
        return t`Enter a new size or price`;
      }

      if (existingPosition?.liquidationPrice) {
        if (existingPosition.isLong && triggerPrice <= existingPosition?.liquidationPrice) {
          return t`Price below Liq. Price`;
        }

        if (!existingPosition.isLong && triggerPrice >= existingPosition?.liquidationPrice) {
          return t`Price above Liq. Price`;
        }
      }

      if (p.order.isLong) {
        if (p.order.orderType === OrderType.LimitDecrease && triggerPrice <= markPrice) {
          return t`Price below Mark Price`;
        }

        if (p.order.orderType === OrderType.StopLossDecrease && triggerPrice >= markPrice) {
          return t`Price above Mark Price`;
        }
      } else {
        if (p.order.orderType === OrderType.LimitDecrease && triggerPrice >= markPrice) {
          return t`Price above Mark Price`;
        }

        if (p.order.orderType === OrderType.StopLossDecrease && triggerPrice <= markPrice) {
          return t`Price below Mark Price`;
        }
      }
    }

    if (isLimitIncreaseOrder) {
<<<<<<< HEAD
      if (
        nextPositionValuesForIncrease?.nextLeverage &&
        nextPositionValuesForIncrease?.nextLeverage > MAX_ALLOWED_LEVERAGE
      ) {
        return t`Max leverage: ${(MAX_ALLOWED_LEVERAGE / BASIS_POINTS_DIVISOR).toFixed(1)}x`;
=======
      if (nextPositionValuesForIncrease?.nextLeverage?.gt(maxAllowedLeverage)) {
        return t`Max leverage: ${(maxAllowedLeverage / BASIS_POINTS_DIVISOR).toFixed(1)}x`;
>>>>>>> ddf3b05b
      }
    }
  }

  function getIsMaxLeverageError() {
    if (isLimitIncreaseOrder && sizeDeltaUsd) {
      if (!nextPositionValuesWithoutPnlForIncrease?.nextLeverage) {
        return false;
      }

      const positionOrder = p.order as PositionOrderInfo;
      return getIsMaxLeverageExceeded(
        nextPositionValuesWithoutPnlForIncrease?.nextLeverage,
        positionOrder.marketInfo,
        positionOrder.isLong,
        sizeDeltaUsd
      );
    }
    return false;
  }

  const { savedAcceptablePriceImpactBuffer } = useSettings();

  function detectAndSetAvailableMaxLeverage() {
    const positionOrder = p.order as PositionOrderInfo;
    const marketInfo = positionOrder.marketInfo;
    const collateralToken = positionOrder.targetCollateralToken;

    if (!positionIndexToken || !fromToken || !minCollateralUsd) return;

    const { returnValue: newSizeDeltaUsd } = numericBinarySearch<bigint | undefined>(
      1,
      // "10 *" means we do 1..50 search but with 0.1x step
      (10 * maxAllowedLeverage) / BASIS_POINTS_DIVISOR,
      (lev) => {
        const leverage = BigInt((lev / 10) * BASIS_POINTS_DIVISOR);
        const increaseAmounts = getIncreasePositionAmounts({
          collateralToken,
          findSwapPath: swapRoute.findSwapPath,
          indexToken: positionIndexToken,
          indexTokenAmount,
          initialCollateralAmount: positionOrder.initialCollateralDeltaAmount,
          initialCollateralToken: fromToken,
          isLong: positionOrder.isLong,
          marketInfo: positionOrder.marketInfo,
          position: existingPosition,
          strategy: "leverageByCollateral",
          uiFeeFactor,
          userReferralInfo,
          acceptablePriceImpactBuffer: savedAcceptablePriceImpactBuffer,
          fixedAcceptablePriceImpactBps: acceptablePriceImpactBps,
          leverage,
          triggerPrice,
        });

        const nextPositionValues = getNextPositionValuesForIncreaseTrade({
          collateralDeltaAmount: increaseAmounts.collateralDeltaAmount,
          collateralDeltaUsd: increaseAmounts.collateralDeltaUsd,
          collateralToken,
          existingPosition,
          indexPrice: increaseAmounts.indexPrice,
          isLong: positionOrder.isLong,
          marketInfo,
          minCollateralUsd,
          showPnlInLeverage: false,
          sizeDeltaInTokens: increaseAmounts.sizeDeltaInTokens,
          sizeDeltaUsd: increaseAmounts.sizeDeltaUsd,
          userReferralInfo,
        });

        if (nextPositionValues.nextLeverage) {
          const isMaxLeverageExceeded = getIsMaxLeverageExceeded(
            nextPositionValues.nextLeverage,
            marketInfo,
            positionOrder.isLong,
            increaseAmounts.sizeDeltaUsd
          );

          return {
            isValid: !isMaxLeverageExceeded,
            returnValue: increaseAmounts.sizeDeltaUsd,
          };
        }

        return {
          isValid: false,
          returnValue: increaseAmounts.sizeDeltaUsd,
        };
      }
    );

    if (newSizeDeltaUsd) {
      setSizeInputValue(formatAmountFree(substractMaxLeverageSlippage(newSizeDeltaUsd), USD_DECIMALS, 2));
    } else {
      helperToast.error(t`No available leverage found`);
    }
  }

  function getSubmitButtonState(): { text: ReactNode; disabled?: boolean; tooltip?: ReactNode; onClick?: () => void } {
    const error = getError();
    const isMaxLeverageError = getIsMaxLeverageError();

    if (isMaxLeverageError) {
      return {
        text: t`Max. Leverage Exceeded`,
        tooltip: (
          <>
            <Trans>Decrease the size to match the max. allowed leverage:</Trans>{" "}
            <ExternalLink href="https://docs.gmx.io/docs/trading/v2/#max-leverage">Read more</ExternalLink>.
            <br />
            <br />
            <span onClick={detectAndSetAvailableMaxLeverage} className="Tradebox-handle">
              <Trans>Set Max Leverage</Trans>
            </span>
          </>
        ),
        disabled: true,
      };
    }

    if (error) {
      return {
        text: error,
        disabled: true,
      };
    }

    const orderTypeName =
      p.order.orderType === OrderType.LimitIncrease ? t`Limit` : getTriggerNameByOrderType(p.order.orderType);

    return {
      text: `Update ${orderTypeName} Order`,
      disabled: false,
      onClick: onSubmit,
    };
  }

  function onSubmit() {
    if (!signer) return;
    const positionOrder = p.order as PositionOrderInfo;

    setIsSubmitting(true);

    const txnPromise = updateOrderTxn(chainId, signer, subaccount, {
      orderKey: p.order.key,
      sizeDeltaUsd: sizeDeltaUsd || positionOrder.sizeDeltaUsd,
      triggerPrice: triggerPrice || positionOrder.triggerPrice,
      acceptablePrice: acceptablePrice || positionOrder.acceptablePrice,
      minOutputAmount: minOutputAmount || p.order.minOutputAmount,
      executionFee: additionalExecutionFee?.feeTokenAmount,
      indexToken: indexToken,
      setPendingTxns: p.setPendingTxns,
    });

    if (subaccount) {
      p.onClose();
      setIsSubmitting(false);
      return;
    }

    txnPromise
      .then(() => p.onClose())
      .finally(() => {
        setIsSubmitting(false);
      });
  }

  const submitButtonState = getSubmitButtonState();

  useKey(
    "Enter",
    () => {
      if (!submitButtonState.disabled) {
        onSubmit();
      }
    },
    {},
    [submitButtonState.disabled]
  );

  useEffect(
    function initValues() {
      if (isInited) return;

      if (isSwapOrderType(p.order.orderType)) {
        const ratio = (p.order as SwapOrderInfo).triggerRatio;

        if (ratio) {
          setTriggerRatioInputValue(formatAmount(ratio.ratio, USD_DECIMALS, 2));
        }
      } else {
        const positionOrder = p.order as PositionOrderInfo;

        setSizeInputValue(formatAmountFree(positionOrder.sizeDeltaUsd || 0, USD_DECIMALS));
        setTriggerPriceInputValue(formatAmount(positionOrder.triggerPrice || 0, USD_DECIMALS, indexPriceDecimals || 2));
      }

      setIsInited(true);
    },
    [
      fromToken,
      indexPriceDecimals,
      isInited,
      p.order,
      setSizeInputValue,
      setTriggerPriceInputValue,
      setTriggerRatioInputValue,
      sizeInputValue,
      toToken,
    ]
  );

  const tradeFlags = useSelector(selectOrderEditorTradeFlags);

  const buttonContent = (
    <Button
      className="w-full"
      variant="primary-action"
      onClick={submitButtonState.onClick}
      disabled={submitButtonState.disabled}
    >
      {submitButtonState.text}
    </Button>
  );

  const button = submitButtonState.tooltip ? (
    <TooltipWithPortal
      position="top"
      handleClassName="w-full"
      portalClassName="PositionEditor-tooltip"
      handle={buttonContent}
      isHandlerDisabled
      renderContent={() => submitButtonState.tooltip}
    />
  ) : (
    buttonContent
  );

  return (
    <div className="PositionEditor">
      <Modal
        className="PositionSeller-modal"
        isVisible={true}
        setIsVisible={p.onClose}
        label={<Trans>Edit {p.order.title}</Trans>}
      >
        <SubaccountNavigationButton
          className="PositionEditor-subaccount-button"
          executionFee={executionFee?.feeTokenAmount}
          closeConfirmationBox={p.onClose}
          tradeFlags={tradeFlags}
        />
        {!isSwapOrderType(p.order.orderType) && (
          <>
            <BuyInputSection
              topLeftLabel={isTriggerDecreaseOrderType(p.order.orderType) ? t`Close` : t`Size`}
              inputValue={sizeInputValue}
              onInputValueChange={(e) => setSizeInputValue(e.target.value)}
            >
              USD
            </BuyInputSection>

            <BuyInputSection
              topLeftLabel={t`Price`}
              topRightLabel={t`Mark`}
              topRightValue={formatUsd(markPrice, { displayDecimals: indexPriceDecimals })}
              onClickTopRightLabel={() =>
                setTriggerPriceInputValue(formatAmount(markPrice, USD_DECIMALS, indexPriceDecimals || 2))
              }
              inputValue={triggerPriceInputValue}
              onInputValueChange={(e) => setTriggerPriceInputValue(e.target.value)}
            >
              USD
            </BuyInputSection>
          </>
        )}

        {isSwapOrderType(p.order.orderType) && (
          <>
            {triggerRatio && (
              <BuyInputSection
                topLeftLabel={t`Price`}
                topRightValue={formatAmount(markRatio?.ratio, USD_DECIMALS, 4)}
                onClickTopRightLabel={() => {
                  setTriggerRatioInputValue(formatAmount(markRatio?.ratio, USD_DECIMALS, 10));
                }}
                inputValue={triggerRatioInputValue}
                onInputValueChange={(e) => {
                  setTriggerRatioInputValue(e.target.value);
                }}
              >
                {`${triggerRatio.smallestToken.symbol} per ${triggerRatio.largestToken.symbol}`}
              </BuyInputSection>
            )}
          </>
        )}

        <ExchangeInfo className="PositionEditor-info-box">
          <ExchangeInfo.Group>
            {isLimitIncreaseOrder && (
              <ExchangeInfoRow
                label={t`Leverage`}
                value={
                  <ValueTransition
                    from={formatLeverage(existingPosition?.leverage)}
                    to={formatLeverage(nextPositionValuesForIncrease?.nextLeverage) ?? "-"}
                  />
                }
              />
            )}
          </ExchangeInfo.Group>
          <ExchangeInfo.Group>
            {!isSwapOrderType(p.order.orderType) && (
              <>
                {p.order.orderType !== OrderType.StopLossDecrease && (
                  <>
                    <AcceptablePriceImpactInputRow
                      acceptablePriceImpactBps={acceptablePriceImpactBps}
                      initialPriceImpactFeeBps={initialAcceptablePriceImpactBps}
                      recommendedAcceptablePriceImpactBps={recommendedAcceptablePriceImpactBps}
                      setAcceptablePriceImpactBps={setAcceptablePriceImpactBps}
                      priceImpactFeeBps={priceImpactFeeBps}
                    />

                    <div className="line-divider" />
                  </>
                )}

                <ExchangeInfoRow
                  label={t`Acceptable Price`}
                  value={formatAcceptablePrice(acceptablePrice, { displayDecimals: indexPriceDecimals })}
                />

                {existingPosition && (
                  <ExchangeInfoRow
                    label={t`Liq. Price`}
                    value={formatLiquidationPrice(existingPosition.liquidationPrice, {
                      displayDecimals: indexPriceDecimals,
                    })}
                  />
                )}
              </>
            )}
          </ExchangeInfo.Group>
          <ExchangeInfo.Group>
            {additionalExecutionFee && (
              <ExchangeInfoRow
                label={t`Fees`}
                value={
                  <TooltipWithPortal
                    position="top-end"
                    portalClassName="PositionEditor-fees-tooltip"
                    handle={formatDeltaUsd(
                      additionalExecutionFee.feeUsd === undefined ? undefined : additionalExecutionFee.feeUsd * -1n
                    )}
                    renderContent={() => (
                      <>
                        <StatsTooltipRow
                          label={<div className="text-white">{t`Execution Fee`}:</div>}
                          value={formatTokenAmountWithUsd(
                            additionalExecutionFee.feeTokenAmount * -1n,
                            additionalExecutionFee.feeUsd === undefined
                              ? undefined
                              : additionalExecutionFee.feeUsd * -1n,
                            additionalExecutionFee.feeToken.symbol,
                            additionalExecutionFee.feeToken.decimals,
                            {
                              displayDecimals: 5,
                            }
                          )}
                          showDollar={false}
                        />
                        <br />
                        <div className="text-white">
                          <Trans>As network fees have increased, an additional execution fee is needed.</Trans>
                        </div>
                      </>
                    )}
                  />
                }
              />
            )}

            {isSwapOrderType(p.order.orderType) && (
              <>
                <ExchangeInfoRow
                  label={t`Min. Receive`}
                  value={formatTokenAmount(
                    minOutputAmount,
                    p.order.targetCollateralToken.decimals,
                    p.order.targetCollateralToken.symbol
                  )}
                />
              </>
            )}
          </ExchangeInfo.Group>
        </ExchangeInfo>

        <div className="Exchange-swap-button-container">{button}</div>
      </Modal>
    </div>
  );
}<|MERGE_RESOLUTION|>--- conflicted
+++ resolved
@@ -282,16 +282,11 @@
     }
 
     if (isLimitIncreaseOrder) {
-<<<<<<< HEAD
       if (
-        nextPositionValuesForIncrease?.nextLeverage &&
-        nextPositionValuesForIncrease?.nextLeverage > MAX_ALLOWED_LEVERAGE
+        nextPositionValuesForIncrease?.nextLeverage !== undefined &&
+        nextPositionValuesForIncrease?.nextLeverage > maxAllowedLeverage
       ) {
-        return t`Max leverage: ${(MAX_ALLOWED_LEVERAGE / BASIS_POINTS_DIVISOR).toFixed(1)}x`;
-=======
-      if (nextPositionValuesForIncrease?.nextLeverage?.gt(maxAllowedLeverage)) {
         return t`Max leverage: ${(maxAllowedLeverage / BASIS_POINTS_DIVISOR).toFixed(1)}x`;
->>>>>>> ddf3b05b
       }
     }
   }
