--- conflicted
+++ resolved
@@ -2,48 +2,8 @@
 import { ReactNode, useEffect, useMemo, useState } from "react";
 import { useKey } from "react-use";
 
-<<<<<<< HEAD
 import { BASIS_POINTS_DIVISOR, USD_DECIMALS } from "config/factors";
 import { usePendingTxns } from "context/PendingTxnsContext/PendingTxnsContext";
-=======
-import { USD_DECIMALS } from "config/factors";
-import useUiFeeFactorRequest from "domain/synthetics/fees/utils/useUiFeeFactor";
-import {
-  OrderInfo,
-  OrderType,
-  PositionOrderInfo,
-  SwapOrderInfo,
-  isLimitIncreaseOrderType,
-  isLimitSwapOrderType,
-  isSwapOrderType,
-  isTriggerDecreaseOrderType,
-} from "domain/synthetics/orders";
-import { updateOrderTxn } from "domain/synthetics/orders/updateOrderTxn";
-import {
-  formatAcceptablePrice,
-  formatLeverage,
-  formatLiquidationPrice,
-  substractMaxLeverageSlippage,
-  getNameByOrderType,
-} from "domain/synthetics/positions";
-import { convertToTokenAmount, convertToUsd, getTokenData } from "domain/synthetics/tokens";
-import { useChainId } from "lib/chains";
-import {
-  calculateDisplayDecimals,
-  formatAmount,
-  formatAmountFree,
-  formatBalanceAmount,
-  formatDeltaUsd,
-  formatTokenAmountWithUsd,
-  formatUsdPrice,
-} from "lib/numbers";
-
-import Button from "components/Button/Button";
-import StatsTooltipRow from "components/StatsTooltip/StatsTooltipRow";
-import TooltipWithPortal from "components/Tooltip/TooltipWithPortal";
-import { ValueTransition } from "components/ValueTransition/ValueTransition";
-import { BASIS_POINTS_DIVISOR } from "config/factors";
->>>>>>> 6712a937
 import { useSettings } from "context/SettingsContext/SettingsContextProvider";
 import { useSubaccount } from "context/SubaccountContext/SubaccountContext";
 import { useSyntheticsEvents } from "context/SyntheticsEvents";
@@ -98,7 +58,7 @@
   formatAcceptablePrice,
   formatLeverage,
   formatLiquidationPrice,
-  getTriggerNameByOrderType,
+  getNameByOrderType,
   substractMaxLeverageSlippage,
 } from "domain/synthetics/positions";
 import { convertToTokenAmount, convertToUsd, getTokenData } from "domain/synthetics/tokens";
@@ -247,100 +207,7 @@
       return;
     }
 
-<<<<<<< HEAD
     return calcSelector(selectOrderEditorPositionOrderError);
-=======
-    const positionOrder = p.order as PositionOrderInfo;
-
-    if (markPrice === undefined) {
-      return t`Loading...`;
-    }
-
-    if (sizeDeltaUsd === undefined || sizeDeltaUsd < 0) {
-      return t`Enter an amount`;
-    }
-
-    if (triggerPrice === undefined || triggerPrice < 0) {
-      return t`Enter a price`;
-    }
-
-    if (
-      sizeDeltaUsd === positionOrder.sizeDeltaUsd &&
-      triggerPrice === positionOrder.triggerPrice! &&
-      acceptablePrice === positionOrder.acceptablePrice
-    ) {
-      return t`Enter new amount or price`;
-    }
-
-    if (isLimitIncreaseOrderType(p.order.orderType) || isLimitSwapOrderType(p.order.orderType)) {
-      if (p.order.isLong) {
-        if (triggerPrice >= markPrice) {
-          return t`Limit price above mark price`;
-        }
-      } else {
-        if (triggerPrice <= markPrice) {
-          return t`Limit price below mark price`;
-        }
-      }
-    } else if (p.order.orderType === OrderType.StopIncrease) {
-      if (p.order.isLong && triggerPrice <= markPrice) {
-        return t`Stop Market price is below mark price`;
-      } else if (!p.order.isLong && triggerPrice >= markPrice) {
-        return t`Stop Market price is above mark price`;
-      }
-    }
-
-    if (isTriggerDecreaseOrderType(p.order.orderType)) {
-      if (markPrice === undefined) {
-        return t`Loading...`;
-      }
-
-      if (
-        sizeDeltaUsd === (p.order.sizeDeltaUsd ?? 0n) &&
-        triggerPrice === (positionOrder.triggerPrice ?? 0n) &&
-        acceptablePrice === positionOrder.acceptablePrice
-      ) {
-        return t`Enter a new size or price`;
-      }
-
-      if (existingPosition?.liquidationPrice) {
-        if (existingPosition.isLong && triggerPrice <= existingPosition?.liquidationPrice) {
-          return t`Trigger price below liq. price`;
-        }
-
-        if (!existingPosition.isLong && triggerPrice >= existingPosition?.liquidationPrice) {
-          return t`Trigger price above liq. price`;
-        }
-      }
-
-      if (p.order.isLong) {
-        if (p.order.orderType === OrderType.LimitDecrease && triggerPrice <= markPrice) {
-          return t`Trigger price below mark price`;
-        }
-
-        if (p.order.orderType === OrderType.StopLossDecrease && triggerPrice >= markPrice) {
-          return t`Trigger price above mark price`;
-        }
-      } else {
-        if (p.order.orderType === OrderType.LimitDecrease && triggerPrice >= markPrice) {
-          return t`Trigger price above mark price`;
-        }
-
-        if (p.order.orderType === OrderType.StopLossDecrease && triggerPrice <= markPrice) {
-          return t`Trigger price below mark price`;
-        }
-      }
-    }
-
-    if (isLimitIncreaseOrder) {
-      if (
-        nextPositionValuesForIncrease?.nextLeverage !== undefined &&
-        nextPositionValuesForIncrease?.nextLeverage > maxAllowedLeverage
-      ) {
-        return t`Max leverage: ${(maxAllowedLeverage / BASIS_POINTS_DIVISOR).toFixed(1)}x`;
-      }
-    }
->>>>>>> 6712a937
   }
 
   function getIsMaxLeverageError() {
