import { Trans } from "@lingui/macro";
import { ReactNode, useCallback, useEffect } from "react";

import { getChainName } from "config/chains";
import { useMarketsInfoData } from "context/SyntheticsStateContext/hooks/globalsHooks";
import { selectAccountStats } from "context/SyntheticsStateContext/selectors/globalSelectors";
import {
  selectTradeboxAvailableMarketsOptions,
  selectTradeboxFromToken,
  selectTradeboxHasExistingLimitOrder,
  selectTradeboxHasExistingPosition,
  selectTradeboxIncreasePositionAmounts,
  selectTradeboxState,
  selectTradeboxTradeFlags,
  selectTradeboxTradeMode,
} from "context/SyntheticsStateContext/selectors/tradeboxSelectors";
import { useSelector } from "context/SyntheticsStateContext/utils";
import { getFeeItem } from "domain/synthetics/fees";
import { Market, MarketInfo } from "domain/synthetics/markets/types";
import { getAvailableUsdLiquidityForPosition, getMarketPoolName } from "domain/synthetics/markets/utils";
import { formatLeverage } from "domain/synthetics/positions/utils";
import { useChainId } from "lib/chains";
import { formatAmountForMetrics } from "lib/metrics";
import { BN_ZERO, formatPercentage } from "lib/numbers";
import { getByKey } from "lib/objects";
<<<<<<< HEAD
import { getAnalyticsOrderTypeByTradeMode, userAnalytics } from "lib/userAnalytics";
import { TradeBoxWarningShownEvent } from "lib/userAnalytics/types";
=======
import { userAnalytics } from "lib/userAnalytics";
import {
  TradeBoxPoolLowerFeeWarningShownEvent,
  TradeBoxWarningShownEvent,
  TradeBoxWarningSwitchPoolClickEvent,
} from "lib/userAnalytics/types";
>>>>>>> 95548fa4

import { AlertInfoCard } from "components/AlertInfo/AlertInfoCard";

const SHOW_HAS_BETTER_FEES_WARNING_THRESHOLD_BPS = 1; // +0.01%

const SPACE = " ";

export const useTradeboxPoolWarnings = (withActions = true) => {
  const { chainId } = useChainId();
  const marketsInfoData = useMarketsInfoData();
  const marketsOptions = useSelector(selectTradeboxAvailableMarketsOptions);
  const increaseAmounts = useSelector(selectTradeboxIncreasePositionAmounts);
  const { marketInfo, setCollateralAddress, setMarketAddress } = useSelector(selectTradeboxState);
  const accountStats = useSelector(selectAccountStats);
  const fromToken = useSelector(selectTradeboxFromToken);

  const { isLong, isIncrease, isLimit } = useSelector(selectTradeboxTradeFlags);
  const hasExistingPosition = useSelector(selectTradeboxHasExistingPosition);
  const hasExistingOrder = useSelector(selectTradeboxHasExistingLimitOrder);

  const isSelectedMarket = useCallback(
    (market: Market) => {
      return marketInfo && market.marketTokenAddress === marketInfo.marketTokenAddress;
    },
    [marketInfo]
  );

  const hasEnoughLiquidity = useCallback(
    (marketInfo: MarketInfo) => {
      const longLiquidity = getAvailableUsdLiquidityForPosition(marketInfo, true);
      const shortLiquidity = getAvailableUsdLiquidityForPosition(marketInfo, false);

      return isLong
        ? longLiquidity >= (increaseAmounts?.sizeDeltaUsd || 0)
        : shortLiquidity >= (increaseAmounts?.sizeDeltaUsd || 0);
    },
    [increaseAmounts, isLong]
  );

  const WithActon = useCallback(
    ({ children }: { children: ReactNode }) =>
      withActions ? (
        <>
          {SPACE}
          {children}
        </>
      ) : null,
    [withActions]
  );

  const indexToken = marketInfo?.indexToken;
  const marketWithPosition = marketsOptions?.marketWithPosition;
  const collateralWithPosition = marketsOptions?.collateralWithPosition;

  const isNoSufficientLiquidityInAnyMarket = marketsOptions?.isNoSufficientLiquidityInAnyMarket;
  const isNoSufficientLiquidityInMarketWithPosition = marketsOptions?.isNoSufficientLiquidityInMarketWithPosition;
  const minOpenFeesMarket = (marketsOptions?.minOpenFeesMarket?.marketAddress &&
    getByKey(marketsInfoData, marketsOptions?.minOpenFeesMarket.marketAddress)) as MarketInfo | undefined;

  const isOutPositionLiquidity = marketInfo !== undefined && !hasEnoughLiquidity(marketInfo);
  const marketWithOrder = marketsOptions?.marketWithOrder;

  const positionFeeBeforeDiscountBps =
    increaseAmounts &&
    getFeeItem((increaseAmounts.positionFeeUsd + increaseAmounts.feeDiscountUsd) * -1n, increaseAmounts.sizeDeltaUsd)
      ?.bps;

  const improvedOpenFeesDeltaBps =
    increaseAmounts?.acceptablePriceDeltaBps !== undefined
      ? (marketsOptions.minOpenFeesMarket?.openFeesBps ?? BN_ZERO) -
        (positionFeeBeforeDiscountBps ?? BN_ZERO) -
        increaseAmounts.acceptablePriceDeltaBps
      : undefined;

  const showHasExistingPositionButNotEnoughLiquidityWarning =
    !hasExistingPosition &&
    marketWithPosition &&
    !isSelectedMarket(marketWithPosition) &&
    isNoSufficientLiquidityInMarketWithPosition;
  const showHasExistingPositionWarning =
    !showHasExistingPositionButNotEnoughLiquidityWarning &&
    !hasExistingPosition &&
    marketWithPosition &&
    !isSelectedMarket(marketWithPosition);
  const showHasNoSufficientLiquidityInAnyMarketWarning = isNoSufficientLiquidityInAnyMarket;
  const showHasInsufficientLiquidityAndPositionWarning =
    isOutPositionLiquidity && minOpenFeesMarket && !isSelectedMarket(minOpenFeesMarket) && hasExistingPosition;
  const showHasInsufficientLiquidityAndNoPositionWarning =
    isOutPositionLiquidity && minOpenFeesMarket && !isSelectedMarket(minOpenFeesMarket) && !hasExistingPosition;

  const showHasExistingOrderWarning =
    !hasExistingPosition &&
    !marketWithPosition &&
    !hasExistingOrder &&
    marketWithOrder &&
    hasEnoughLiquidity(marketWithOrder) &&
    !isSelectedMarket(marketWithOrder);

  const canShowHasBetterExecutionFeesWarning =
    !showHasExistingPositionWarning &&
    !hasExistingPosition &&
    !hasExistingOrder &&
    !collateralWithPosition &&
    !marketWithOrder &&
    isIncrease &&
    minOpenFeesMarket &&
    !isSelectedMarket(minOpenFeesMarket) &&
    (improvedOpenFeesDeltaBps !== undefined
      ? improvedOpenFeesDeltaBps >= SHOW_HAS_BETTER_FEES_WARNING_THRESHOLD_BPS
      : undefined);

  const showHasBetterOpenFeesWarning = canShowHasBetterExecutionFeesWarning;

  const isFirstOrder = !accountStats || accountStats.closedCount === 0;
  const marketName = marketInfo ? marketInfo.name : "";
  const marketPoolName = marketInfo ? getMarketPoolName(marketInfo) : "";

  const tradeMode = useSelector(selectTradeboxTradeMode);

  useEffect(() => {
    if (
      !marketName ||
      !marketPoolName ||
      fromToken?.balance === undefined ||
      increaseAmounts?.initialCollateralAmount === undefined ||
      fromToken.balance < increaseAmounts.initialCollateralAmount
    ) {
      return;
    }

    if (
      showHasNoSufficientLiquidityInAnyMarketWarning ||
      showHasInsufficientLiquidityAndPositionWarning ||
      showHasInsufficientLiquidityAndPositionWarning
    ) {
      userAnalytics.pushEvent<TradeBoxWarningShownEvent>(
        {
          event: "TradeBoxAction",
          data: {
            action: "WarningShown",
            message: "InsufficientLiquidity",
            pair: marketName,
            pool: marketPoolName,
            type: isLong ? "Long" : "Short",
            orderType: getAnalyticsOrderTypeByTradeMode(tradeMode),
            sizeDeltaUsd: formatAmountForMetrics(increaseAmounts?.sizeDeltaUsd) ?? 0,
            tradeType: hasExistingPosition ? "IncreaseSize" : "InitialTrade",
            leverage: formatLeverage(increaseAmounts?.estimatedLeverage) || "",
            chain: getChainName(chainId),
            isFirstOrder,
          },
        },
        {
          dedupKey: marketName,
          dedupInterval: 1000 * 60 * 5, // 5m
        }
      );
    }
  }, [
    chainId,
    fromToken?.balance,
    hasExistingPosition,
    increaseAmounts?.estimatedLeverage,
    increaseAmounts?.initialCollateralAmount,
    increaseAmounts?.sizeDeltaUsd,
    isFirstOrder,
    isLimit,
    isLong,
    marketName,
    marketPoolName,
    showHasInsufficientLiquidityAndPositionWarning,
    showHasNoSufficientLiquidityInAnyMarketWarning,
    tradeMode,
  ]);

  useEffect(() => {
    if (showHasBetterOpenFeesWarning) {
      userAnalytics.pushEvent<TradeBoxPoolLowerFeeWarningShownEvent>({
        event: "TradeBoxAction",
        data: {
          action: "LowerFeeInDifferentPoolWarningShown",
          sourcePool: marketPoolName,
          sourcePair: marketName,
          pool: minOpenFeesMarket?.marketTokenAddress,
          pair: minOpenFeesMarket?.name,
        },
      });
    }
  }, [
    showHasBetterOpenFeesWarning,
    marketPoolName,
    marketName,
    minOpenFeesMarket?.name,
    minOpenFeesMarket?.marketTokenAddress,
  ]);

  const showHasExistingOrderButNoLiquidityWarning =
    !hasExistingOrder && marketWithOrder && !hasEnoughLiquidity(marketWithOrder);

  if (
    !showHasExistingPositionWarning &&
    !showHasNoSufficientLiquidityInAnyMarketWarning &&
    !showHasInsufficientLiquidityAndPositionWarning &&
    !showHasInsufficientLiquidityAndNoPositionWarning &&
    !showHasExistingOrderWarning &&
    !showHasBetterOpenFeesWarning &&
    !showHasExistingPositionButNotEnoughLiquidityWarning &&
    !showHasExistingOrderButNoLiquidityWarning
  ) {
    return null;
  }

  const warning: ReactNode[] = [];

  if (showHasExistingPositionWarning) {
    warning.push(
      <AlertInfoCard key="showHasExistingPositionWarning">
        <Trans>
          You have an existing position in the {getMarketPoolName(marketWithPosition)} market pool.
          <WithActon>
            <span
              className="clickable muted underline"
              onClick={() => {
                setMarketAddress(marketWithPosition.marketTokenAddress);
                setCollateralAddress(marketsOptions.collateralWithPosition?.address);
              }}
            >
              Switch to {getMarketPoolName(marketWithPosition)} market pool
            </span>
            .
          </WithActon>
        </Trans>
      </AlertInfoCard>
    );
  }

  if (showHasExistingPositionButNotEnoughLiquidityWarning) {
    warning.push(
      <AlertInfoCard key="showHasExistingPositionButNotEnoughLiquidityWarning">
        <Trans>
          You have an existing position in the {getMarketPoolName(marketWithPosition)} market pool, but it lacks
          liquidity for this order.
        </Trans>
      </AlertInfoCard>
    );
  }

  if (showHasNoSufficientLiquidityInAnyMarketWarning) {
    warning.push(
      <AlertInfoCard key="showHasNoSufficientLiquidityInAnyMarketWarning">
        <Trans>Insufficient liquidity in any {indexToken?.symbol}/USD market pools for your order.</Trans>
      </AlertInfoCard>
    );
  }

  if (showHasInsufficientLiquidityAndNoPositionWarning) {
    warning.push(
      <AlertInfoCard key="showHasInsufficientLiquidityAndNoPositionWarning">
        <Trans>
          Insufficient liquidity in the {marketInfo ? getMarketPoolName(marketInfo) : "..."} market pool. Select a
          different pool for this market.
          {hasEnoughLiquidity(minOpenFeesMarket) && (
            <WithActon>
              <span
                className="clickable muted underline"
                onClick={() => setMarketAddress(minOpenFeesMarket!.marketTokenAddress)}
              >
                Switch to {getMarketPoolName(minOpenFeesMarket)} market pool
              </span>
              .
            </WithActon>
          )}
        </Trans>
      </AlertInfoCard>
    );
  }

  if (showHasInsufficientLiquidityAndPositionWarning) {
    warning.push(
      <AlertInfoCard key="showHasInsufficientLiquidityAndPositionWarning">
        <Trans>
          Insufficient liquidity in the {marketInfo ? getMarketPoolName(marketInfo) : "..."} market pool. Select a
          different pool for this market. Choosing a different pool would open a new position different from the
          existing one.
          <WithActon>
            <span
              className="clickable muted underline"
              onClick={() => setMarketAddress(marketsOptions.minOpenFeesMarket?.marketAddress)}
            >
              Switch to {getMarketPoolName(minOpenFeesMarket)} market pool
            </span>
            .
          </WithActon>
        </Trans>
      </AlertInfoCard>
    );
  }

  if (showHasExistingOrderWarning) {
    const address = marketsOptions.collateralWithOrder!.address;

    warning.push(
      <AlertInfoCard key="showHasExistingOrderWarning">
        <Trans>
          You have an existing limit order in the {getMarketPoolName(marketWithOrder)} market pool.
          <WithActon>
            <span
              className="clickable muted underline"
              onClick={() => {
                setMarketAddress(marketWithOrder.marketTokenAddress);
                setCollateralAddress(address);
              }}
            >
              Switch to {getMarketPoolName(marketWithOrder)} market pool
            </span>
            .
          </WithActon>
        </Trans>
      </AlertInfoCard>
    );
  }

  if (showHasExistingOrderButNoLiquidityWarning) {
    warning.push(
      <AlertInfoCard key="showHasExistingOrderWarning">
        <Trans>
          You have an existing limit order in the {getMarketPoolName(marketWithOrder)} market pool but it lacks
          liquidity for this order.
        </Trans>
      </AlertInfoCard>
    );
  }

  if (showHasBetterOpenFeesWarning) {
    const onSwitchPoolClick = () => {
      setMarketAddress(minOpenFeesMarket.marketTokenAddress);
      userAnalytics.pushEvent<TradeBoxWarningSwitchPoolClickEvent>({
        event: "TradeBoxAction",
        data: {
          action: "WarningSwitchPoolClick",
          sourcePool: marketPoolName,
          sourcePair: marketName,
          pool: minOpenFeesMarket.marketTokenAddress,
          pair: minOpenFeesMarket.name,
        },
      });
    };

    warning.push(
      <AlertInfoCard key="showHasBetterOpenFeesWarning">
        <Trans>
          Save {formatPercentage(improvedOpenFeesDeltaBps)} in price impact and fees by{" "}
          <WithActon>
            <span className="clickable muted underline" onClick={onSwitchPoolClick}>
              switching to the {getMarketPoolName(minOpenFeesMarket)} pool
            </span>
            .
          </WithActon>
        </Trans>
      </AlertInfoCard>
    );
  }

  return warning;
};

export function TradeboxPoolWarnings() {
  const warnings = useTradeboxPoolWarnings();

  return <>{warnings}</>;
}<|MERGE_RESOLUTION|>--- conflicted
+++ resolved
@@ -23,17 +23,12 @@
 import { formatAmountForMetrics } from "lib/metrics";
 import { BN_ZERO, formatPercentage } from "lib/numbers";
 import { getByKey } from "lib/objects";
-<<<<<<< HEAD
 import { getAnalyticsOrderTypeByTradeMode, userAnalytics } from "lib/userAnalytics";
-import { TradeBoxWarningShownEvent } from "lib/userAnalytics/types";
-=======
-import { userAnalytics } from "lib/userAnalytics";
 import {
   TradeBoxPoolLowerFeeWarningShownEvent,
   TradeBoxWarningShownEvent,
   TradeBoxWarningSwitchPoolClickEvent,
 } from "lib/userAnalytics/types";
->>>>>>> 95548fa4
 
 import { AlertInfoCard } from "components/AlertInfo/AlertInfoCard";
 
