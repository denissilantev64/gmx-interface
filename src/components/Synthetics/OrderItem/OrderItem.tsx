import { Trans, t } from "@lingui/macro";
import cx from "classnames";
import Button from "components/Button/Button";
import Checkbox from "components/Checkbox/Checkbox";
import StatsTooltipRow from "components/StatsTooltip/StatsTooltipRow";
import TokenIcon from "components/TokenIcon/TokenIcon";
import Tooltip from "components/Tooltip/Tooltip";
import { useSettings } from "context/SettingsContext/SettingsContextProvider";
import { MarketsInfoData, getMarketIndexName, getMarketPoolName } from "domain/synthetics/markets";
import {
  OrderInfo,
  OrderType,
  PositionOrderInfo,
  SwapOrderInfo,
  isDecreaseOrderType,
  isIncreaseOrderType,
  isSwapOrderType,
} from "domain/synthetics/orders";
import { PositionsInfoData } from "domain/synthetics/positions";
import { getTriggerNameByOrderType } from "domain/synthetics/positions";
import { adaptToV1TokenInfo, convertToTokenAmount, convertToUsd } from "domain/synthetics/tokens";
import { getMarkPrice } from "domain/synthetics/trade";
import { USD_DECIMALS, getExchangeRate, getExchangeRateDisplay } from "lib/legacy";
import { formatAmount, formatTokenAmount, formatUsd } from "lib/numbers";
import "./OrderItem.scss";
import { getByKey } from "lib/objects";
import { useMemo } from "react";

type Props = {
  order: OrderInfo;
  onSelectOrder?: () => void;
  onEditOrder?: () => void;
  onCancelOrder?: () => void;
  isSelected?: boolean;
  isCanceling?: boolean;
  hideActions?: boolean;
  isLarge: boolean;
  marketsInfoData?: MarketsInfoData;
  positionsInfoData?: PositionsInfoData;
};

export function OrderItem(p: Props) {
  const { showDebugValues } = useSettings();

  const isCollateralSwap = p.order.initialCollateralToken.address !== p.order.targetCollateralToken.address;

  function getCollateralText() {
    const initialCollateralToken = p.order.initialCollateralToken;
    const targetCollateralToken = p.order.targetCollateralToken;

    const collateralUsd = convertToUsd(
      p.order.initialCollateralDeltaAmount,
      initialCollateralToken.decimals,
      initialCollateralToken.prices.minPrice
    );

    const targetCollateralAmount = convertToTokenAmount(
      collateralUsd,
      targetCollateralToken.decimals,
      targetCollateralToken.prices.minPrice
    );

    const tokenAmountText = formatTokenAmount(
      targetCollateralAmount,
      targetCollateralToken?.decimals,
      targetCollateralToken?.symbol
    );

    return `${tokenAmountText}`;
  }

  function getSwapRatioText() {
    if (!isSwapOrderType(p.order.orderType)) return {};

    const fromToken = p.order.initialCollateralToken;
    const toToken = p.order.targetCollateralToken;

    const fromTokenInfo = fromToken ? adaptToV1TokenInfo(fromToken) : undefined;
    const toTokenInfo = toToken ? adaptToV1TokenInfo(toToken) : undefined;

    const triggerRatio = (p.order as SwapOrderInfo).triggerRatio;

    const markExchangeRate =
      fromToken && toToken
        ? getExchangeRate(adaptToV1TokenInfo(fromToken), adaptToV1TokenInfo(toToken), false)
        : undefined;

    const swapRatioText = `${formatAmount(
      triggerRatio?.ratio,
      USD_DECIMALS,
      triggerRatio?.smallestToken.isStable ? 2 : 4
    )} ${triggerRatio?.smallestToken.symbol} / ${triggerRatio?.largestToken.symbol}`;

    const markSwapRatioText = getExchangeRateDisplay(markExchangeRate, fromTokenInfo, toTokenInfo);

    return { swapRatioText, markSwapRatioText };
  }

  function renderTitle() {
    if (isSwapOrderType(p.order.orderType)) {
      if (showDebugValues) {
        return (
          <Tooltip
            handle={renderTitleWithIcon(p.order)}
            position="left-bottom"
            renderContent={() => (
              <>
                <StatsTooltipRow
                  label={"Key"}
                  value={<div className="debug-key muted">{p.order.key}</div>}
                  showDollar={false}
                />
                <StatsTooltipRow
                  label={"Amount"}
                  value={<div className="debug-key muted">{p.order.minOutputAmount.toString()}</div>}
                  showDollar={false}
                />
<<<<<<< HEAD
                <StatsTooltipRow label={t`Collateral`} value={getCollateralText()} showDollar={false} />

                {isCollateralSwap && (
                  <div className="OrderItem-tooltip-row">
                    <Trans>
                      {formatTokenAmount(
                        p.order.initialCollateralDeltaAmount,
                        p.order.initialCollateralToken.decimals,
                        p.order.initialCollateralToken.symbol
                      )}{" "}
                      will be swapped to {p.order.targetCollateralToken.symbol} on order execution.
                    </Trans>
                  </div>
                )}

                {showDebugValues && (
                  <div className="OrderItem-tooltip-row">
                    <StatsTooltipRow
                      label={"Key"}
                      value={<div className="debug-key muted">{positionOrder.key}</div>}
                      showDollar={false}
                    />
                  </div>
                )}

                {p.order.errors.length ? (
                  <>
                    {p.order.errors.map((error) => (
                      <div className="OrderItem-tooltip-row" key={error.msg}>
                        <span className={error!.level === "error" ? "negative" : "warning"}>{error.msg}</span>
                      </div>
                    ))}
                  </>
                ) : null}
=======
>>>>>>> 7cd8ed28
              </>
            )}
          />
        );
      }

      if (p.order.errors.length) {
        return (
          <Tooltip
            handle={renderTitleWithIcon(p.order)}
            className={cx(`order-error-text-msg`, `level-${p.order.errorLevel}`)}
            position="left-bottom"
            renderContent={() => (
              <>
                {p.order.errors.map((error, i) => (
                  <div
                    className={cx({
                      "OrderItem-tooltip-row": i > 0,
                    })}
                    key={error.msg}
                  >
                    <span className={error!.level === "error" ? "negative" : "warning"}>{error.msg}</span>
                  </div>
                ))}
              </>
            )}
          />
        );
      }

      return renderTitleWithIcon(p.order);
    }

    const positionOrder = p.order as PositionOrderInfo;
    const indexName = getMarketIndexName(positionOrder.marketInfo);
    const poolName = getMarketPoolName(positionOrder.marketInfo);

    return (
      <Tooltip
        handle={renderTitleWithIcon(p.order)}
        position="left-bottom"
        className={p.order.errorLevel ? `order-error-text-msg level-${p.order.errorLevel}` : undefined}
        renderContent={() => {
          return (
            <>
              <StatsTooltipRow
                label={t`Market`}
                value={
                  <div className="items-center">
                    <span>{indexName && indexName}</span>
                    <span className="subtext lh-1">{poolName && `[${poolName}]`}</span>
                  </div>
                }
                showDollar={false}
              />
              <StatsTooltipRow label={t`Collateral`} value={getCollateralText()} showDollar={false} />

              {isCollateralSwap && (
                <div className="OrderItem-tooltip-row">
                  <Trans>
                    {formatTokenAmount(
                      p.order.initialCollateralDeltaAmount,
                      p.order.initialCollateralToken.decimals,
                      p.order.initialCollateralToken.symbol
                    )}{" "}
                    will be swapped to {p.order.targetCollateralToken.symbol} on order execution.
                  </Trans>
                </div>
              )}

              {showDebugValues && (
                <div className="OrderItem-tooltip-row">
                  <StatsTooltipRow
                    label={"Key"}
                    value={<div className="debug-key muted">{positionOrder.key}</div>}
                    showDollar={false}
                  />
                </div>
              )}

              {p.order.errors.length ? (
                <>
                  {p.order.errors.map((error, i) => (
                    <div className="OrderItem-tooltip-row" key={error.msg}>
                      <span className={error!.level === "error" ? "negative" : "warning"}>{error.msg}</span>
                    </div>
                  ))}
                </>
              ) : null}
            </>
          );
        }}
      />
    );
  }

  function renderTitleWithIcon(order: OrderInfo) {
    if (isSwapOrderType(order.orderType)) {
      const { initialCollateralToken, targetCollateralToken, minOutputAmount, initialCollateralDeltaAmount } = order;

      const fromTokenText = formatTokenAmount(initialCollateralDeltaAmount, initialCollateralToken.decimals, "");

      const fromTokenWithIcon = (
        <span className="nobr">
          <TokenIcon className="mr-xs" symbol={initialCollateralToken.symbol} displaySize={18} importSize={24} />
          {initialCollateralToken.symbol}
        </span>
      );

      const toTokenText = formatTokenAmount(minOutputAmount, targetCollateralToken.decimals, "");

      const toTokenWithIcon = (
        <span className="nobr">
          <TokenIcon className="mr-xs" symbol={targetCollateralToken.symbol} displaySize={18} importSize={24} />
          {targetCollateralToken.symbol}
        </span>
      );

      return (
        <span>
          Swap {fromTokenText} {fromTokenWithIcon} for {toTokenText} {toTokenWithIcon}
        </span>
      );
    } else {
      const marketInfo = getByKey(p.marketsInfoData, order.marketAddress);
      const indexToken = marketInfo?.indexToken;
      const { orderType, isLong, sizeDeltaUsd } = order;

      const symbolWithIcon = (
        <span>
          {indexToken && <TokenIcon className="mr-xs" symbol={indexToken?.symbol} displaySize={18} importSize={24} />}
          {indexToken?.symbol}
        </span>
      );

      const longShortText = isLong ? t`Long` : t`Short`;
      const sizeText = formatUsd(sizeDeltaUsd);
      const increaseOrDecreaseText = isIncreaseOrderType(orderType) ? t`Increase` : t`Decrease`;

      return (
        <span>
          {increaseOrDecreaseText} {symbolWithIcon} {longShortText} by {sizeText}
        </span>
      );
    }
  }

  function renderTriggerPrice() {
    if (isSwapOrderType(p.order.orderType)) {
      const toAmount = p.order.minOutputAmount;
      const toToken = p.order.targetCollateralToken;
      const toAmountText = formatTokenAmount(toAmount, toToken?.decimals, toToken?.symbol);

      const { swapRatioText } = getSwapRatioText();

      return (
        <>
          {!p.hideActions ? (
            <Tooltip
              position="right-bottom"
              handle={swapRatioText}
              renderContent={() =>
                t`You will receive at least ${toAmountText} if this order is executed. This price is being updated in real time based on Swap Fees and Price Impact.`
              }
            />
          ) : (
            swapRatioText
          )}
        </>
      );
    } else {
      return (
        <Tooltip
          handle={`${positionOrder.triggerThresholdType} ${formatUsd(positionOrder.triggerPrice, {
            displayDecimals: priceDecimals,
          })}`}
          position="right-bottom"
          renderContent={() => (
            <>
              <StatsTooltipRow
                label={t`Acceptable Price`}
                value={
                  positionOrder.orderType === OrderType.StopLossDecrease
                    ? "NA"
                    : `${positionOrder.triggerThresholdType} ${formatUsd(positionOrder.acceptablePrice, {
                        displayDecimals: priceDecimals,
                      })}`
                }
                showDollar={false}
              />
            </>
          )}
        />
      );
    }
  }

  const positionOrder = p.order as PositionOrderInfo;
  const priceDecimals = positionOrder?.indexToken?.priceDecimals;

  const markPrice = useMemo(() => {
    if (isSwapOrderType(p.order.orderType)) {
      return undefined;
    }
    return getMarkPrice({
      prices: positionOrder.indexToken.prices,
      isIncrease: isIncreaseOrderType(positionOrder.orderType),
      isLong: positionOrder.isLong,
    });
  }, [p.order.orderType, positionOrder?.indexToken?.prices, positionOrder.isLong, positionOrder.orderType]);

  function renderMarkPrice() {
    if (isSwapOrderType(p.order.orderType)) {
      const { markSwapRatioText } = getSwapRatioText();

      return markSwapRatioText;
    } else {
      return (
        <Tooltip
          handle={formatUsd(markPrice, { displayDecimals: priceDecimals })}
          position="right-bottom"
          renderContent={() => {
            return (
              <Trans>
                <p>
                  The order will be executed when the oracle price is {positionOrder.triggerThresholdType}{" "}
                  {formatUsd(positionOrder.triggerPrice, { displayDecimals: priceDecimals })}.
                </p>
                <p>
                  Note that there may be rare cases where the order cannot be executed, for example, if the chain is
                  down and no oracle reports are produced or if the price impact exceeds your acceptable price.
                </p>
              </Trans>
            );
          }}
        />
      );
    }
  }

  function renderLarge() {
    return (
      <tr className="Exchange-list-item">
        {!p.hideActions && p.onSelectOrder && (
          <td className="Exchange-list-item-type">
            <div>
              <Checkbox isChecked={p.isSelected} setIsChecked={p.onSelectOrder} />
            </div>
          </td>
        )}
        <td className="Exchange-list-item-type">
          {isDecreaseOrderType(p.order.orderType) ? getTriggerNameByOrderType(positionOrder.orderType) : t`Limit`}
        </td>
        <td className="Order-list-item-text">{renderTitle()}</td>
        <td>{renderTriggerPrice()}</td>
        <td>{renderMarkPrice()}</td>
        {!p.hideActions && (
          <>
            {p.onEditOrder && (
              <td>
                <button className="Exchange-list-action" onClick={p.onEditOrder}>
                  <Trans>Edit</Trans>
                </button>
              </td>
            )}
            {p.onCancelOrder && (
              <td>
                <button className="Exchange-list-action" onClick={p.onCancelOrder} disabled={p.isCanceling}>
                  <Trans>Cancel</Trans>
                </button>
              </td>
            )}
          </>
        )}
      </tr>
    );
  }

  function renderSmall() {
    return (
      <div className="App-card">
        <div>
          <div className="Order-list-card-title">{renderTitle()}</div>
          <div className="App-card-divider" />
          <div className="App-card-content">
            {showDebugValues && (
              <div className="App-card-row">
                <div className="label">Key</div>
                <div className="debug-key muted">{p.order.key}</div>
              </div>
            )}
            <div className="App-card-row">
              <div className="label">
                <Trans>Order Type</Trans>
              </div>
              <div>
                {isDecreaseOrderType(p.order.orderType) ? getTriggerNameByOrderType(positionOrder.orderType) : t`Limit`}
              </div>
            </div>
            <div className="App-card-row">
              <div className="label">
                <Trans>Trigger Price</Trans>
              </div>
              <div>{renderTriggerPrice()}</div>
            </div>

            <div className="App-card-row">
              <div className="label">
                <Trans>Mark Price</Trans>
              </div>
              <div>{renderMarkPrice()}</div>
            </div>
          </div>
        </div>
        {!p.hideActions && (
          <div className="App-card-actions">
            <div className="App-card-divider"></div>
            <div className="remove-top-margin">
              {p.onEditOrder && (
                <Button variant="secondary" className="mr-md mt-md" onClick={p.onEditOrder}>
                  <Trans>Edit</Trans>
                </Button>
              )}

              {p.onCancelOrder && (
                <Button variant="secondary" className="mt-md" onClick={p.onCancelOrder}>
                  <Trans>Cancel</Trans>
                </Button>
              )}
            </div>
          </div>
        )}
      </div>
    );
  }

  return p.isLarge ? renderLarge() : renderSmall();
}<|MERGE_RESOLUTION|>--- conflicted
+++ resolved
@@ -115,43 +115,6 @@
                   value={<div className="debug-key muted">{p.order.minOutputAmount.toString()}</div>}
                   showDollar={false}
                 />
-<<<<<<< HEAD
-                <StatsTooltipRow label={t`Collateral`} value={getCollateralText()} showDollar={false} />
-
-                {isCollateralSwap && (
-                  <div className="OrderItem-tooltip-row">
-                    <Trans>
-                      {formatTokenAmount(
-                        p.order.initialCollateralDeltaAmount,
-                        p.order.initialCollateralToken.decimals,
-                        p.order.initialCollateralToken.symbol
-                      )}{" "}
-                      will be swapped to {p.order.targetCollateralToken.symbol} on order execution.
-                    </Trans>
-                  </div>
-                )}
-
-                {showDebugValues && (
-                  <div className="OrderItem-tooltip-row">
-                    <StatsTooltipRow
-                      label={"Key"}
-                      value={<div className="debug-key muted">{positionOrder.key}</div>}
-                      showDollar={false}
-                    />
-                  </div>
-                )}
-
-                {p.order.errors.length ? (
-                  <>
-                    {p.order.errors.map((error) => (
-                      <div className="OrderItem-tooltip-row" key={error.msg}>
-                        <span className={error!.level === "error" ? "negative" : "warning"}>{error.msg}</span>
-                      </div>
-                    ))}
-                  </>
-                ) : null}
-=======
->>>>>>> 7cd8ed28
               </>
             )}
           />
@@ -234,7 +197,7 @@
 
               {p.order.errors.length ? (
                 <>
-                  {p.order.errors.map((error, i) => (
+                  {p.order.errors.map((error) => (
                     <div className="OrderItem-tooltip-row" key={error.msg}>
                       <span className={error!.level === "error" ? "negative" : "warning"}>{error.msg}</span>
                     </div>
