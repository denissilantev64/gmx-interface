import { plural, t } from "@lingui/macro";
import { useConnectModal } from "@rainbow-me/rainbowkit";
import uniq from "lodash/uniq";
import { useMemo } from "react";

import { ExecutionFee } from "domain/synthetics/fees";
import { getNeedTokenApprove, getTokenData, useTokensAllowanceData } from "domain/synthetics/tokens";
import { useHasOutdatedUi } from "domain/legacy";
import type { MarketInfo } from "domain/synthetics/markets/types";
import type { TokenData, TokensData } from "domain/synthetics/tokens/types";
import type { GmSwapFees } from "domain/synthetics/trade/types";
import type { ShiftAmounts } from "domain/synthetics/trade/utils/shift";
import { getCommonError, getGmShiftError } from "domain/synthetics/trade/utils/validation";

import { selectAccount, selectChainId } from "context/SyntheticsStateContext/selectors/globalSelectors";
import { useSelector } from "context/SyntheticsStateContext/utils";

import { useShiftTransactions } from "./useShiftTransactions";

export function useShiftSubmitState({
  amounts,
  executionFee,
  fees,
  consentError,
  marketTokenUsd,
  payTokenAddresses,
  routerAddress,
  selectedMarketInfo,
  selectedToken,
  shouldDisableValidationForTesting,
  tokensData,
  toMarketInfo,
  toToken,
}: {
  amounts: ShiftAmounts | undefined;
  executionFee: ExecutionFee | undefined;
  fees: GmSwapFees | undefined;
  consentError: boolean;
  marketTokenUsd: bigint | undefined;
  payTokenAddresses: string[];
  routerAddress: string;
  selectedMarketInfo: MarketInfo | undefined;
  selectedToken: TokenData | undefined;
  shouldDisableValidationForTesting: boolean;
  tokensData: TokensData | undefined;
  toMarketInfo: MarketInfo | undefined;
  toToken: TokenData | undefined;
}) {
  const chainId = useSelector(selectChainId);
  const account = useSelector(selectAccount);
  const { data: hasOutdatedUi } = useHasOutdatedUi();

  const { openConnectModal } = useConnectModal();

  const { isSubmitting, onSubmit } = useShiftTransactions({
    fromMarketToken: selectedToken,
    fromMarketTokenAmount: amounts?.fromTokenAmount,
    fromMarketTokenUsd: amounts?.fromTokenUsd,
    marketToken: toToken,
    marketTokenAmount: amounts?.toTokenAmount,
    shouldDisableValidation: shouldDisableValidationForTesting,
    tokensData,
    executionFee,
    marketTokenUsd,
  });

  const {
    tokensAllowanceData,
    isLoading: isAllowanceLoading,
    isLoaded: isAllowanceLoaded,
  } = useTokensAllowanceData(chainId, {
    spenderAddress: routerAddress,
    tokenAddresses: payTokenAddresses,
  });

  const tokensToApprove = useMemo(
    function getTokensToApprove() {
      const addresses: string[] = [];

      if (selectedToken && getNeedTokenApprove(tokensAllowanceData, selectedToken.address, amounts?.fromTokenAmount)) {
        addresses.push(selectedToken.address);
      }

      return uniq(addresses);
    },
    [selectedToken, amounts?.fromTokenAmount, tokensAllowanceData]
  );

  return useMemo(() => {
    if (isSubmitting) {
      return {
        text: t`Submitting...`,
        disabled: true,
        tokensToApprove,
        isAllowanceLoaded,
        isAllowanceLoading,
      };
    }

    if (isAllowanceLoading) {
      return {
        text: t`Loading...`,
        disabled: true,
        tokensToApprove,
        isAllowanceLoaded,
        isAllowanceLoading,
      };
    }

    if (!account) {
      return {
        text: t`Connect Wallet`,
        onSubmit: () => openConnectModal?.(),
        tokensToApprove,
        isAllowanceLoaded,
        isAllowanceLoading,
      };
    }

    if (consentError) {
      return {
        text: t`Acknowledgment Required`,
        disabled: true,
        tokensToApprove,
        isAllowanceLoaded,
        isAllowanceLoading,
      };
    }

    if (isAllowanceLoaded && tokensToApprove.length > 0 && selectedToken) {
      const symbols = tokensToApprove.map((address) => {
        const token = getTokenData(tokensData, address);
        return token?.symbol;
      });

      const symbolsText = symbols.join(", ");

      return {
        text: plural(symbols.length, {
          one: `Pending ${symbolsText} approval`,
          other: `Pending ${symbolsText} approvals`,
        }),
        disabled: true,
        tokensToApprove,
        isAllowanceLoaded,
        isAllowanceLoading,
      };
    }

    const commonError = getCommonError({
      chainId,
      isConnected: true,
      hasOutdatedUi,
    })[0];

    const shiftError = getGmShiftError({
      fromMarketInfo: selectedMarketInfo,
      fromToken: selectedToken,
      fromTokenAmount: amounts?.fromTokenAmount,
      fromTokenUsd: amounts?.fromTokenUsd,
      fromLongTokenAmount: amounts?.fromLongTokenAmount,
      fromShortTokenAmount: amounts?.fromShortTokenAmount,
      toMarketInfo: toMarketInfo,
      toToken: toToken,
      toTokenAmount: amounts?.toTokenAmount,
      fees,
      consentError,
      priceImpactUsd: amounts?.swapPriceImpactDeltaUsd,
    })[0];

    const error = commonError || shiftError;

    if (error) {
      return {
        text: error,
        error,
        disabled: !shouldDisableValidationForTesting,
        tokensToApprove,
        isAllowanceLoaded,
        isAllowanceLoading,
        onSubmit,
      };
    }

    return {
      text: t`Shift GM`,
      onSubmit,
      tokensToApprove,
    };
  }, [
    isSubmitting,
<<<<<<< HEAD
    isAllowanceLoading,
    account,
    isHighFeeConsentError,
    isAllowanceLoaded,
=======
    account,
>>>>>>> 6f553691
    tokensToApprove,
    selectedToken,
    chainId,
    hasOutdatedUi,
    selectedMarketInfo,
    amounts?.fromTokenAmount,
    amounts?.fromTokenUsd,
    amounts?.fromLongTokenAmount,
    amounts?.fromShortTokenAmount,
    amounts?.toTokenAmount,
    amounts?.swapPriceImpactDeltaUsd,
    toMarketInfo,
    toToken,
    fees,
<<<<<<< HEAD
    isHighPriceImpact,
    isHighPriceImpactAccepted,
=======
    consentError,
>>>>>>> 6f553691
    onSubmit,
    openConnectModal,
    tokensData,
    shouldDisableValidationForTesting,
  ]);
}<|MERGE_RESOLUTION|>--- conflicted
+++ resolved
@@ -189,34 +189,19 @@
     };
   }, [
     isSubmitting,
-<<<<<<< HEAD
     isAllowanceLoading,
     account,
-    isHighFeeConsentError,
     isAllowanceLoaded,
-=======
-    account,
->>>>>>> 6f553691
     tokensToApprove,
     selectedToken,
     chainId,
     hasOutdatedUi,
     selectedMarketInfo,
-    amounts?.fromTokenAmount,
-    amounts?.fromTokenUsd,
-    amounts?.fromLongTokenAmount,
-    amounts?.fromShortTokenAmount,
-    amounts?.toTokenAmount,
-    amounts?.swapPriceImpactDeltaUsd,
+    amounts,
     toMarketInfo,
     toToken,
     fees,
-<<<<<<< HEAD
-    isHighPriceImpact,
-    isHighPriceImpactAccepted,
-=======
     consentError,
->>>>>>> 6f553691
     onSubmit,
     openConnectModal,
     tokensData,
