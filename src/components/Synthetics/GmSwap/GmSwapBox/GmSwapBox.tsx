--- conflicted
+++ resolved
@@ -816,44 +816,6 @@
                 setFirstTokenInputValue(formatAmountFree(maxAvailableAmount, firstToken.decimals));
                 onFocusedCollateralInputChange(firstToken.address);
               }
-<<<<<<< HEAD
-            },
-          })}
-          showMaxButton={isDeposit && firstToken?.balance?.gt(0) && !firstTokenAmount?.eq(firstToken.balance)}
-          inputValue={firstTokenInputValue}
-          onInputValueChange={(e) => {
-            if (firstToken) {
-              setFirstTokenInputValue(e.target.value);
-              onFocusedCollateralInputChange(firstToken.address);
-            }
-          }}
-          onClickMax={() => {
-            if (firstToken?.balance) {
-              const maxAvailableAmount = firstToken.isNative
-                ? firstToken.balance.sub(BigNumber.from(DUST_BNB).mul(2))
-                : firstToken.balance;
-              setFirstTokenInputValue(formatAmountFree(maxAvailableAmount, firstToken.decimals));
-              onFocusedCollateralInputChange(firstToken.address);
-            }
-          }}
-        >
-          {firstTokenAddress && isSingle ? (
-            <TokenSelector
-              label={t`Pay`}
-              chainId={chainId}
-              tokenAddress={firstTokenAddress}
-              onSelectToken={(token) => setFirstTokenAddress(token.address)}
-              tokens={tokenOptions}
-              infoTokens={infoTokens}
-              className="GlpSwap-from-token"
-              showSymbolImage={true}
-              showTokenImgInDropdown={true}
-            />
-          ) : (
-            <div className="selected-token">
-              <TokenWithIcon symbol={firstToken?.symbol} displaySize={20} />
-            </div>
-=======
             }}
           >
             {firstTokenAddress && isSingle ? (
@@ -869,7 +831,9 @@
                 showTokenImgInDropdown={true}
               />
             ) : (
-              <div className="selected-token">{firstToken?.symbol}</div>
+              <div className="selected-token">
+                <TokenWithIcon symbol={firstToken?.symbol} displaySize={20} />
+              </div>
             )}
           </BuyInputSection>
 
@@ -910,9 +874,10 @@
                 }
               }}
             >
-              <div className="selected-token">{secondToken?.symbol}</div>
+              <div className="selected-token">
+                <TokenWithIcon symbol={secondToken?.symbol} displaySize={20} />
+              </div>
             </BuyInputSection>
->>>>>>> 62427ef6
           )}
 
           <div className="AppOrder-ball-container" onClick={onSwitchSide}>
@@ -949,13 +914,10 @@
               }
             }}
           >
-<<<<<<< HEAD
             <div className="selected-token">
-              <TokenWithIcon symbol={secondToken?.symbol} displaySize={20} />
+              <img className="mr-xs" width={20} src={currentGMIcon} alt="GM Token" />
+              GM
             </div>
-=======
-            <div className="selected-token">GM</div>
->>>>>>> 62427ef6
           </BuyInputSection>
         </div>
 
@@ -979,60 +941,6 @@
                 }}
               />
             }
-<<<<<<< HEAD
-          }}
-        >
-          <div className="selected-token">
-            <img className="mr-xs" width={20} src={currentGMIcon} alt="GM Token" />
-            GM
-          </div>
-        </BuyInputSection>
-      </div>
-
-      <div className="GmSwapBox-info-section">
-        <ExchangeInfoRow
-          className="SwapBox-info-row"
-          label={t`Market`}
-          value={
-            <MarketSelector
-              label={t`Market`}
-              className="SwapBox-info-dropdown"
-              selectedIndexName={indexName}
-              markets={markets}
-              marketTokensData={marketTokensData}
-              marketsInfoData={marketsInfoData}
-              isSideMenu
-              showBalances
-              onSelectMarket={(marketName, marketInfo) => {
-                setIndexName(marketName);
-                showMarketToast(marketInfo);
-              }}
-            />
-          }
-        />
-
-        <ExchangeInfoRow
-          className="SwapBox-info-row"
-          label={t`Pool`}
-          value={
-            <PoolSelector
-              label={t`Pool`}
-              className="SwapBox-info-dropdown"
-              selectedIndexName={indexName}
-              selectedMarketAddress={marketAddress}
-              markets={markets}
-              marketTokensData={marketTokensData}
-              marketsInfoData={marketsInfoData}
-              isSideMenu
-              showBalances
-              onSelectMarket={(marketInfo) => {
-                onMarketChange(marketInfo.marketTokenAddress);
-                showMarketToast(marketInfo);
-              }}
-            />
-          }
-        />
-=======
           />
 
           <ExchangeInfoRow
@@ -1056,7 +964,6 @@
               />
             }
           />
->>>>>>> 62427ef6
 
           <div className="App-card-divider" />
 
