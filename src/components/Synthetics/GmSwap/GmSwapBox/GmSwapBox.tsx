import { t, Trans } from "@lingui/macro";
import { useLingui } from "@lingui/react";
import { useConnectModal } from "@rainbow-me/rainbowkit";
import cx from "classnames";
import { BigNumber } from "ethers";
import { isAddress } from "ethers/lib/utils.js";
import mapValues from "lodash/mapValues";
import { Dispatch, SetStateAction, useCallback, useEffect, useMemo, useState } from "react";
import { IoMdSwap } from "react-icons/io";
import { useHistory } from "react-router-dom";

import { HIGH_PRICE_IMPACT_BPS } from "config/factors";
import { getSyntheticsDepositIndexTokenKey, SYNTHETICS_MARKET_DEPOSIT_TOKEN_KEY } from "config/localStorage";
import { convertTokenAddress, getTokenBySymbolSafe, NATIVE_TOKEN_ADDRESS } from "config/tokens";
import { MAX_METAMASK_MOBILE_DECIMALS } from "config/ui";
import { useHasOutdatedUi } from "domain/legacy";
import {
  estimateExecuteDepositGasLimit,
  estimateExecuteWithdrawalGasLimit,
  FeeItem,
  getExecutionFee,
  getFeeItem,
  getTotalFeeItem,
  useGasLimits,
  useGasPrice,
} from "domain/synthetics/fees";
import useUiFeeFactor from "domain/synthetics/fees/utils/useUiFeeFactor";
import { useMarketTokensData } from "domain/synthetics/markets";
import { Market, MarketsInfoData } from "domain/synthetics/markets/types";
import {
  getAvailableUsdLiquidityForCollateral,
  getMarketIndexName,
  getMarketPoolName,
  getTokenPoolType,
} from "domain/synthetics/markets/utils";
import { convertToUsd, getTokenData, TokenData, TokensData } from "domain/synthetics/tokens";
import { GmSwapFees, useAvailableTokenOptions } from "domain/synthetics/trade";
import useSortedPoolsWithIndexToken from "domain/synthetics/trade/useSortedPoolsWithIndexToken";
import { getDepositAmounts } from "domain/synthetics/trade/utils/deposit";
import { getCommonError, getGmSwapError } from "domain/synthetics/trade/utils/validation";
import { getWithdrawalAmounts } from "domain/synthetics/trade/utils/withdrawal";
import { getMinResidualAmount, Token } from "domain/tokens";
import { useChainId } from "lib/chains";
import { helperToast } from "lib/helperToast";
import { useLocalStorageSerializeKey } from "lib/localStorage";
import { BN_ZERO, formatAmountFree, formatTokenAmount, formatUsd, limitDecimals, parseValue } from "lib/numbers";
import { getByKey, getMatchingValueFromObject } from "lib/objects";
import { useSafeState } from "lib/useSafeState";
import useSearchParams from "lib/useSearchParams";
import useIsMetamaskMobile from "lib/wallets/useIsMetamaskMobile";
import useWallet from "lib/wallets/useWallet";

import Button from "components/Button/Button";
import BuyInputSection from "components/BuyInputSection/BuyInputSection";
import Checkbox from "components/Checkbox/Checkbox";
import { ExchangeInfo } from "components/Exchange/ExchangeInfo";
import ExchangeInfoRow from "components/Exchange/ExchangeInfoRow";
import { PoolSelector } from "components/MarketSelector/PoolSelector";
import { GmFees } from "components/Synthetics/GmSwap/GmFees/GmFees";
import { NetworkFeeRow } from "components/Synthetics/NetworkFeeRow/NetworkFeeRow";
<<<<<<< HEAD
import { useSettings } from "context/SettingsContext/SettingsContextProvider";
=======
import Tab from "components/Tab/Tab";
import TokenWithIcon from "components/TokenIcon/TokenWithIcon";
import TokenSelector from "components/TokenSelector/TokenSelector";
import Tooltip from "components/Tooltip/Tooltip";
import { GmConfirmationBox } from "../GmConfirmationBox/GmConfirmationBox";
import { getGmSwapBoxAvailableModes } from "./getGmSwapBoxAvailableModes";
>>>>>>> 676f84e1

import "./GmSwapBox.scss";

type SearchParams = {
  market?: string;
  operation?: string;
  mode?: string;
  from?: string;
  pool?: string;
  scroll?: string;
};

export enum Operation {
  Deposit = "Deposit",
  Withdrawal = "Withdrawal",
}

export enum Mode {
  Single = "Single",
  Pair = "Pair",
}

type Props = {
  selectedMarketAddress?: string;
  markets: Market[];
  marketsInfoData?: MarketsInfoData;
  tokensData?: TokensData;
  onSelectMarket: (marketAddress: string) => void;
  operation: Operation;
  mode: Mode;
  setMode: Dispatch<SetStateAction<Mode>>;
  setOperation: Dispatch<SetStateAction<Operation>>;
};

const OPERATION_LABELS = {
  [Operation.Deposit]: /*i18n*/ "Buy GM",
  [Operation.Withdrawal]: /*i18n*/ "Sell GM",
};

const MODE_LABELS = {
  [Mode.Single]: /*i18n*/ "Single",
  [Mode.Pair]: /*i18n*/ "Pair",
};

export function GmSwapBox(p: Props) {
<<<<<<< HEAD
  const { operation, mode, setMode, setOperation, onSelectMarket, marketsInfoData, tokensData } = p;
=======
  const {
    operation,
    mode,
    setMode,
    setOperation,
    onSelectMarket,
    marketsInfoData,
    tokensData,
    shouldDisableValidation,
  } = p;
  const { i18n } = useLingui();
>>>>>>> 676f84e1
  const isMetamaskMobile = useIsMetamaskMobile();
  const history = useHistory();
  const { openConnectModal } = useConnectModal();
  const searchParams = useSearchParams<SearchParams>();
  const marketAddress = p.selectedMarketAddress;
  const { shouldDisableValidationForTesting } = useSettings();

  const { chainId } = useChainId();
  const { account } = useWallet();

  const nativeToken = getByKey(tokensData, NATIVE_TOKEN_ADDRESS);
  const minResidualAmount = getMinResidualAmount(nativeToken?.decimals, nativeToken?.prices?.maxPrice);

  const uiFeeFactor = useUiFeeFactor(chainId);

  const gasLimits = useGasLimits(chainId);
  const gasPrice = useGasPrice(chainId);

  const { data: hasOutdatedUi } = useHasOutdatedUi();
  const { marketTokensData: depositMarketTokensData } = useMarketTokensData(chainId, { isDeposit: true });
  const { marketTokensData: withdrawalMarketTokensData } = useMarketTokensData(chainId, { isDeposit: false });

  const [focusedInput, setFocusedInput] = useState<"longCollateral" | "shortCollateral" | "market">("market");
  const [stage, setStage] = useState<"swap" | "confirmation" | "processing">();
  const [isHighPriceImpactAccepted, setIsHighPriceImpactAccepted] = useState(false);
  const { marketsInfo: sortedMarketsInfoByIndexToken } = useSortedPoolsWithIndexToken(
    marketsInfoData,
    depositMarketTokensData
  );

  const isDeposit = operation === Operation.Deposit;
  const isWithdrawal = operation === Operation.Withdrawal;
  const isSingle = mode === Mode.Single;
  const isPair = mode === Mode.Pair;

  const marketTokensData = isDeposit ? depositMarketTokensData : withdrawalMarketTokensData;
  const markets = useMemo(
    () => Object.values(marketsInfoData || {}).filter((marketInfo) => !marketInfo.isDisabled),
    [marketsInfoData]
  );
  const marketInfo = getByKey(marketsInfoData, marketAddress);
  const availableModes = getGmSwapBoxAvailableModes(operation, marketInfo);

  const [indexName, setIndexName] = useLocalStorageSerializeKey<string | undefined>(
    getSyntheticsDepositIndexTokenKey(chainId),
    undefined
  );
  const { infoTokens } = useAvailableTokenOptions(chainId, { marketsInfoData, tokensData });

  const [firstTokenAddress, setFirstTokenAddress] = useLocalStorageSerializeKey<string | undefined>(
    [chainId, SYNTHETICS_MARKET_DEPOSIT_TOKEN_KEY, isDeposit, marketAddress, "first"],
    undefined
  );

  const firstToken = getTokenData(tokensData, firstTokenAddress);
  const [firstTokenInputValue, setFirstTokenInputValue] = useSafeState<string>("");
  let firstTokenAmount = parseValue(firstTokenInputValue, firstToken?.decimals || 0);
  const firstTokenUsd = convertToUsd(
    firstTokenAmount,
    firstToken?.decimals,
    isDeposit ? firstToken?.prices?.minPrice : firstToken?.prices?.maxPrice
  );

  const [secondTokenAddress, setSecondTokenAddress] = useLocalStorageSerializeKey<string | undefined>(
    [chainId, SYNTHETICS_MARKET_DEPOSIT_TOKEN_KEY, isDeposit, marketAddress, "second"],
    undefined
  );
  const secondToken = getTokenData(tokensData, secondTokenAddress);
  const [secondTokenInputValue, setSecondTokenInputValue] = useSafeState<string>("");
  let secondTokenAmount = parseValue(secondTokenInputValue, secondToken?.decimals || 0);

  const secondTokenUsd = convertToUsd(
    secondTokenAmount,
    secondToken?.decimals,
    isDeposit ? secondToken?.prices?.minPrice : secondToken?.prices?.maxPrice
  );

  const {
    longTokenInputState,
    // Undefined when isSameCollaterals is true
    shortTokenInputState,
  } = useMemo(() => {
    if (!marketInfo) {
      return {};
    }

    const inputs: {
      address: string;
      value: string;
      amount?: BigNumber;
      usd?: BigNumber;
      token?: TokenData;
      setValue: (val: string) => void;
    }[] = [];

    if (firstTokenAddress) {
      inputs.push({
        address: firstTokenAddress,
        value: firstTokenInputValue,
        setValue: setFirstTokenInputValue,
        amount: firstTokenAmount,
        usd: firstTokenUsd,
        token: firstToken,
      });
    }

    if (isPair && secondTokenAddress) {
      inputs.push({
        address: secondTokenAddress,
        value: secondTokenInputValue,
        setValue: setSecondTokenInputValue,
        amount: secondTokenAmount,
        usd: secondTokenUsd,
        token: secondToken,
      });
    }

    const longTokenInputState = inputs.find((input) => getTokenPoolType(marketInfo, input.address) === "long");
    const shortTokenInputState = inputs.find((input) => getTokenPoolType(marketInfo, input.address) === "short");

    return {
      longTokenInputState,
      shortTokenInputState,
    };
  }, [
    firstToken,
    firstTokenAddress,
    firstTokenAmount,
    firstTokenInputValue,
    firstTokenUsd,
    isPair,
    marketInfo,
    secondToken,
    secondTokenAddress,
    secondTokenAmount,
    secondTokenInputValue,
    secondTokenUsd,
    setFirstTokenInputValue,
    setSecondTokenInputValue,
  ]);

  const tokenOptions: Token[] = (function getTokenOptions() {
    const { longToken, shortToken } = marketInfo || {};

    if (!longToken || !shortToken) return [];

    const result = [longToken];

    if (longToken.address !== shortToken.address) {
      result.push(shortToken);
    }

    const nativeToken = getByKey(tokensData, NATIVE_TOKEN_ADDRESS)!;

    if (result.some((token) => token.isWrapped) && nativeToken) {
      result.unshift(nativeToken);
    }

    return result;
  })();

  const [marketTokenInputValue, setMarketTokenInputValue] = useSafeState<string>();
  const marketToken = getTokenData(
    isDeposit ? depositMarketTokensData : withdrawalMarketTokensData,
    marketInfo?.marketTokenAddress
  );
  const marketTokenAmount = parseValue(marketTokenInputValue || "0", marketToken?.decimals || 0)!;
  const marketTokenUsd = convertToUsd(
    marketTokenAmount,
    marketToken?.decimals,
    isDeposit ? marketToken?.prices?.maxPrice : marketToken?.prices?.minPrice
  )!;

  const { longCollateralLiquidityUsd, shortCollateralLiquidityUsd } = useMemo(() => {
    if (!marketInfo) return {};

    return {
      longCollateralLiquidityUsd: getAvailableUsdLiquidityForCollateral(marketInfo, true),
      shortCollateralLiquidityUsd: getAvailableUsdLiquidityForCollateral(marketInfo, false),
    };
  }, [marketInfo]);

  const depositAmounts = useMemo(() => {
    if (!isDeposit || !marketInfo || !marketToken) {
      return undefined;
    }

    const longTokenAmount =
      (marketInfo.isSameCollaterals ? longTokenInputState?.amount?.div(2) : longTokenInputState?.amount) || BN_ZERO;
    const shortTokenAmount =
      (marketInfo.isSameCollaterals
        ? longTokenInputState?.amount?.sub(longTokenAmount)
        : shortTokenInputState?.amount) || BN_ZERO;

    return getDepositAmounts({
      marketInfo,
      marketToken,
      longToken: marketInfo.longToken,
      shortToken: marketInfo.shortToken,
      longTokenAmount,
      shortTokenAmount,
      marketTokenAmount,
      includeLongToken: Boolean(longTokenInputState?.address),
      includeShortToken: Boolean(shortTokenInputState?.address),
      uiFeeFactor,
      strategy: focusedInput === "market" ? "byMarketToken" : "byCollaterals",
    });
  }, [
    focusedInput,
    isDeposit,
    longTokenInputState?.address,
    longTokenInputState?.amount,
    marketInfo,
    marketToken,
    marketTokenAmount,
    shortTokenInputState?.address,
    shortTokenInputState?.amount,
    uiFeeFactor,
  ]);

  const withdrawalAmounts = useMemo(() => {
    if (!isWithdrawal || !marketInfo || !marketToken) {
      return undefined;
    }

    let strategy;
    if (focusedInput === "market") {
      strategy = "byMarketToken";
    } else if (focusedInput === "longCollateral") {
      strategy = "byLongCollateral";
    } else {
      strategy = "byShortCollateral";
    }

    const longTokenAmount = marketInfo.isSameCollaterals
      ? longTokenInputState?.amount?.div(2) || BN_ZERO
      : longTokenInputState?.amount || BN_ZERO;
    const shortTokenAmount = marketInfo.isSameCollaterals
      ? longTokenInputState?.amount?.sub(longTokenAmount) || BN_ZERO
      : shortTokenInputState?.amount || BN_ZERO;

    return getWithdrawalAmounts({
      marketInfo,
      marketToken,
      marketTokenAmount,
      longTokenAmount,
      shortTokenAmount,
      strategy,
      uiFeeFactor,
    });
  }, [
    focusedInput,
    isWithdrawal,
    longTokenInputState?.amount,
    marketInfo,
    marketToken,
    marketTokenAmount,
    shortTokenInputState?.amount,
    uiFeeFactor,
  ]);

  const amounts = isDeposit ? depositAmounts : withdrawalAmounts;

  const { fees, executionFee } = useMemo(() => {
    if (!gasLimits || !gasPrice || !tokensData || !amounts) {
      return {};
    }

    const basisUsd = isDeposit
      ? BigNumber.from(0)
          .add(amounts?.longTokenUsd || 0)
          .add(amounts?.shortTokenUsd || 0)
      : amounts?.marketTokenUsd || BigNumber.from(0);

    const swapFee = getFeeItem(amounts.swapFeeUsd?.mul(-1), basisUsd);
    const swapPriceImpact = getFeeItem(amounts.swapPriceImpactDeltaUsd, basisUsd);
    const uiFee = getFeeItem(amounts.uiFeeUsd.mul(-1), basisUsd, {
      shouldRoundUp: true,
    });

    const totalFees = getTotalFeeItem([swapPriceImpact, swapFee, uiFee].filter(Boolean) as FeeItem[]);
    const fees: GmSwapFees = {
      swapFee,
      swapPriceImpact,
      totalFees,
      uiFee,
    };

    const gasLimit = isDeposit
      ? estimateExecuteDepositGasLimit(gasLimits, {
          initialLongTokenAmount: amounts.longTokenAmount,
          initialShortTokenAmount: amounts.shortTokenAmount,
        })
      : estimateExecuteWithdrawalGasLimit(gasLimits, {});

    const executionFee = getExecutionFee(chainId, gasLimits, tokensData, gasLimit, gasPrice);

    return {
      fees,
      executionFee,
    };
  }, [amounts, chainId, gasLimits, gasPrice, isDeposit, tokensData]);

  const isHighPriceImpact =
    fees?.swapPriceImpact?.deltaUsd.lt(0) && fees.swapPriceImpact.bps.abs().gte(HIGH_PRICE_IMPACT_BPS);

  const submitState = useMemo(() => {
    const commonError = getCommonError({
      chainId,
      isConnected: true,
      hasOutdatedUi,
    })[0];

    const swapError = getGmSwapError({
      isDeposit,
      marketInfo,
      marketToken,
      longToken: marketInfo?.longToken,
      shortToken: marketInfo?.shortToken,
      marketTokenAmount,
      marketTokenUsd: amounts?.marketTokenUsd,
      longTokenAmount: amounts?.longTokenAmount,
      shortTokenAmount: amounts?.shortTokenAmount,
      longTokenUsd: amounts?.longTokenUsd,
      shortTokenUsd: amounts?.shortTokenUsd,
      longTokenLiquidityUsd: longCollateralLiquidityUsd,
      shortTokenLiquidityUsd: shortCollateralLiquidityUsd,
      fees,
      isHighPriceImpact: Boolean(isHighPriceImpact),
      isHighPriceImpactAccepted,
    })[0];

    const error = commonError || swapError;

    if (!account) {
      return {
        text: t`Connect Wallet`,
        onSubmit: () => openConnectModal?.(),
      };
    }

    const onSubmit = () => {
      setStage("confirmation");
    };

    if (error) {
      return {
        text: error,
        error,
        isDisabled: !shouldDisableValidationForTesting,
        onSubmit,
      };
    }

    return {
      text: isDeposit ? t`Buy GM` : t`Sell GM`,
      onSubmit,
    };
  }, [
    account,
    amounts?.longTokenAmount,
    amounts?.longTokenUsd,
    amounts?.marketTokenUsd,
    amounts?.shortTokenAmount,
    amounts?.shortTokenUsd,
    chainId,
    fees,
    hasOutdatedUi,
    isDeposit,
    isHighPriceImpact,
    isHighPriceImpactAccepted,
    longCollateralLiquidityUsd,
    marketInfo,
    marketToken,
    marketTokenAmount,
    openConnectModal,
    shortCollateralLiquidityUsd,
<<<<<<< HEAD
    shortTokenInputState?.token,
    shouldDisableValidationForTesting,
=======
    shouldDisableValidation,
>>>>>>> 676f84e1
  ]);

  function onFocusedCollateralInputChange(tokenAddress: string) {
    if (!marketInfo) {
      return;
    }

    if (marketInfo.isSameCollaterals) {
      setFocusedInput("longCollateral");
      return;
    }

    if (getTokenPoolType(marketInfo, tokenAddress) === "long") {
      setFocusedInput("longCollateral");
    } else {
      setFocusedInput("shortCollateral");
    }
  }

  const resetInputs = useCallback(() => {
    setFirstTokenInputValue("");
    setSecondTokenInputValue("");
    setMarketTokenInputValue("");
  }, [setFirstTokenInputValue, setMarketTokenInputValue, setSecondTokenInputValue]);

  const onSwitchSide = useCallback(() => {
    setFocusedInput("market");
    resetInputs();
    setOperation(operation === Operation.Deposit ? Operation.Withdrawal : Operation.Deposit);
  }, [operation, resetInputs, setOperation]);

  const onOperationChange = useCallback(
    (operation: Operation) => {
      resetInputs();
      setOperation(operation);
    },
    [resetInputs, setOperation]
  );

  const onMarketChange = useCallback(
    (marketAddress: string) => {
      resetInputs();
      onSelectMarket(marketAddress);
    },
    [onSelectMarket, resetInputs]
  );

  useEffect(
    function updateInputAmounts() {
      if (!marketToken || !marketInfo) {
        return;
      }

      const longToken = longTokenInputState?.token;
      const shortToken = shortTokenInputState?.token;

      if (isDeposit) {
        if (["longCollateral", "shortCollateral"].includes(focusedInput)) {
          if (!amounts?.longTokenUsd?.gt(0) && !amounts?.shortTokenUsd?.gt(0)) {
            setMarketTokenInputValue("");
            return;
          }

          if (amounts) {
            setMarketTokenInputValue(
              amounts.marketTokenAmount.gt(0) ? formatAmountFree(amounts.marketTokenAmount, marketToken.decimals) : ""
            );
          }
        } else if (focusedInput === "market") {
          if (!marketTokenAmount?.gt(0)) {
            longTokenInputState?.setValue("");
            shortTokenInputState?.setValue("");
            return;
          }

          if (amounts) {
            if (longToken) {
              longTokenInputState?.setValue(
                amounts.longTokenAmount?.gt(0) ? formatAmountFree(amounts.longTokenAmount, longToken.decimals) : ""
              );
            }
            if (shortToken) {
              shortTokenInputState?.setValue(
                amounts.shortTokenAmount?.gt(0) ? formatAmountFree(amounts.shortTokenAmount, shortToken.decimals) : ""
              );
            }
            return;
          }
        }

        return;
      }

      if (isWithdrawal) {
        if (focusedInput === "market") {
          if (!amounts?.marketTokenAmount?.gt(0)) {
            longTokenInputState?.setValue("");
            shortTokenInputState?.setValue("");
            return;
          }

          if (amounts) {
            if (marketInfo.isSameCollaterals) {
              if (longToken) {
                setFirstTokenInputValue(
                  amounts.longTokenAmount?.gt(0)
                    ? formatAmountFree(amounts.longTokenAmount.add(amounts.shortTokenAmount), longToken.decimals)
                    : ""
                );
              }
            } else {
              if (longToken) {
                longTokenInputState?.setValue(
                  amounts.longTokenAmount?.gt(0) ? formatAmountFree(amounts.longTokenAmount, longToken.decimals) : ""
                );
              }
              if (shortToken) {
                shortTokenInputState?.setValue(
                  amounts.shortTokenAmount?.gt(0) ? formatAmountFree(amounts.shortTokenAmount, shortToken.decimals) : ""
                );
              }
            }
          }
        } else if (["longCollateral", "shortCollateral"].includes(focusedInput)) {
          if (focusedInput === "longCollateral" && !amounts?.longTokenAmount?.gt(0)) {
            shortTokenInputState?.setValue("");
            setMarketTokenInputValue("");
            return;
          }

          if (focusedInput === "shortCollateral" && !amounts?.shortTokenAmount?.gt(0)) {
            longTokenInputState?.setValue("");
            setMarketTokenInputValue("");
            return;
          }

          if (amounts) {
            setMarketTokenInputValue(
              amounts.marketTokenAmount.gt(0) ? formatAmountFree(amounts.marketTokenAmount, marketToken.decimals) : ""
            );
            if (marketInfo.isSameCollaterals) {
              if (longToken) {
                longTokenInputState?.setValue(
                  formatAmountFree(amounts.longTokenAmount.add(amounts.shortTokenAmount), longToken.decimals)
                );
              }
            } else {
              if (longToken) {
                longTokenInputState?.setValue(formatAmountFree(amounts.longTokenAmount, longToken.decimals));
              }
              if (shortToken) {
                shortTokenInputState?.setValue(formatAmountFree(amounts.shortTokenAmount, shortToken.decimals));
              }
            }
          }
        }
      }
    },
    [
      amounts,
      focusedInput,
      isDeposit,
      isWithdrawal,
      longTokenInputState,
      marketInfo,
      marketToken,
      marketTokenAmount,
      setFirstTokenInputValue,
      setMarketTokenInputValue,
      setSecondTokenInputValue,
      shortTokenInputState,
    ]
  );

  useEffect(
    function updateIndexToken() {
      if (!indexName && markets.length) {
        setIndexName(getMarketIndexName(markets[0]));
      }
    },
    [indexName, markets, setIndexName]
  );

  useEffect(
    function updateMarket() {
      const marketsByIndexName = markets.filter((market) => getMarketIndexName(market) === indexName);

      if (!marketsByIndexName.length) {
        return;
      }

      if (!marketAddress || !marketsByIndexName.find((market) => market.marketTokenAddress === marketAddress)) {
        onMarketChange(marketsByIndexName[0].marketTokenAddress);
      }
    },
    [indexName, marketAddress, markets, onMarketChange]
  );

  useEffect(
    function updateByQueryParams() {
      const { market: marketRaw, operation, mode, from: fromToken, pool, scroll } = searchParams;
      const marketAddress = marketRaw?.toLowerCase();

      if (operation) {
        let finalOperation;

        if (operation.toLowerCase() === "buy") {
          finalOperation = Operation.Deposit;
        } else if (operation.toLowerCase() === "sell") {
          finalOperation = Operation.Withdrawal;
        }

        if (finalOperation) {
          setOperation(finalOperation as Operation);
        }
      }

      if (mode) {
        const validMode = getMatchingValueFromObject(Mode, mode);
        if (validMode) {
          setMode(validMode as Mode);
        }
      }

      if (fromToken) {
        const fromTokenInfo = getTokenBySymbolSafe(chainId, fromToken, {
          version: "v2",
        });
        if (fromTokenInfo) {
          setFirstTokenAddress(convertTokenAddress(chainId, fromTokenInfo.address, "wrapped"));
        }
      }

      if (scroll === "1") {
        window.scrollTo({ top: 0, left: 0 });
      }

      if ((marketAddress || pool) && markets.length > 0) {
        if (marketAddress && isAddress(marketAddress)) {
          const marketInfo = markets.find((market) => market.marketTokenAddress.toLowerCase() === marketAddress);
          if (marketInfo) {
            setIndexName(getMarketIndexName(marketInfo));
            onSelectMarket(marketInfo.marketTokenAddress);
            const indexName = getMarketIndexName(marketInfo);
            const poolName = getMarketPoolName(marketInfo);
            helperToast.success(
              <Trans>
                <div className="inline-flex">
                  GM:&nbsp;<span>{indexName}</span>
                  <span className="subtext gm-toast lh-1">[{poolName}]</span>
                </div>{" "}
                <span>selected in order form</span>
              </Trans>
            );
          }
        }

        if (history.location.search) {
          history.replace({ search: "" });
        }
      }

      if (!marketAddress && !pool) {
        if (history.location.search) {
          history.replace({ search: "" });
        }
      }
    },
    [history, onSelectMarket, searchParams, setIndexName, setOperation, setMode, setFirstTokenAddress, chainId, markets]
  );

  useEffect(
    function updateTokens() {
      if (!tokenOptions.length) return;

      if (!tokenOptions.find((token) => token.address === firstTokenAddress)) {
        setFirstTokenAddress(tokenOptions[0].address);
      }

      if (isSingle && secondTokenAddress && marketInfo && secondTokenAmount?.gt(0)) {
        const secondTokenPoolType = getTokenPoolType(marketInfo, secondTokenAddress);
        setFocusedInput(secondTokenPoolType === "long" ? "longCollateral" : "shortCollateral");
        setSecondTokenAddress(undefined);
        setSecondTokenInputValue("");
        return;
      }

      if (isPair && firstTokenAddress) {
        if (marketInfo?.isSameCollaterals) {
          if (!secondTokenAddress || firstTokenAddress !== secondTokenAddress) {
            setSecondTokenAddress(firstTokenAddress);
          }

          return;
        }

        if (
          !secondTokenAddress ||
          !tokenOptions.find((token) => token.address === secondTokenAddress) ||
          convertTokenAddress(chainId, firstTokenAddress, "wrapped") ===
            convertTokenAddress(chainId, secondTokenAddress, "wrapped")
        ) {
          const secondToken = tokenOptions.find((token) => {
            return (
              convertTokenAddress(chainId, token.address, "wrapped") !==
              convertTokenAddress(chainId, firstTokenAddress, "wrapped")
            );
          });
          setSecondTokenAddress(secondToken?.address);
        }
      }
    },
    [
      chainId,
      firstTokenAddress,
      isPair,
      isSingle,
      marketInfo,
      secondTokenAddress,
      secondTokenAmount,
      setFirstTokenAddress,
      setSecondTokenAddress,
      setSecondTokenInputValue,
      tokenOptions,
    ]
  );

  function onMaxClickFirstToken() {
    if (firstToken?.balance) {
      let maxAvailableAmount = firstToken.isNative
        ? firstToken.balance.sub(minResidualAmount || 0)
        : firstToken.balance;

      if (maxAvailableAmount.isNegative()) {
        maxAvailableAmount = BigNumber.from(0);
      }

      const formattedMaxAvailableAmount = formatAmountFree(maxAvailableAmount, firstToken.decimals);
      const finalAmount = isMetamaskMobile
        ? limitDecimals(formattedMaxAvailableAmount, MAX_METAMASK_MOBILE_DECIMALS)
        : formattedMaxAvailableAmount;

      setFirstTokenInputValue(finalAmount);
      onFocusedCollateralInputChange(firstToken.address);
    }
  }

  function onMaxClickSecondToken() {
    if (secondToken?.balance) {
      let maxAvailableAmount = secondToken.isNative
        ? secondToken.balance.sub(minResidualAmount || 0)
        : secondToken.balance;

      if (maxAvailableAmount.isNegative()) {
        maxAvailableAmount = BigNumber.from(0);
      }

      const formattedMaxAvailableAmount = formatAmountFree(maxAvailableAmount, secondToken.decimals);
      const finalAmount = isMetamaskMobile
        ? limitDecimals(formattedMaxAvailableAmount, MAX_METAMASK_MOBILE_DECIMALS)
        : formattedMaxAvailableAmount;
      setSecondTokenInputValue(finalAmount);
      onFocusedCollateralInputChange(secondToken.address);
    }
  }

  const { localizedOperationLabels, localizedModeLabels } = useMemo(() => {
    return {
      localizedOperationLabels: mapValues(OPERATION_LABELS, (label) => i18n._(label)),
      localizedModeLabels: mapValues(MODE_LABELS, (label) => i18n._(label)),
    };
  }, [i18n]);

  return (
    <div className={`App-box GmSwapBox`}>
      <Tab
        options={Object.values(Operation)}
        optionLabels={localizedOperationLabels}
        option={operation}
        onChange={onOperationChange}
        className="Exchange-swap-option-tabs"
      />

      <Tab
        options={availableModes}
        optionLabels={localizedModeLabels}
        className="GmSwapBox-asset-options-tabs"
        type="inline"
        option={mode}
        onChange={setMode}
      />

      <form
        onSubmit={(e) => {
          e.preventDefault();
          submitState.onSubmit();
        }}
      >
        <div className={cx("GmSwapBox-form-layout", { reverse: isWithdrawal })}>
          <BuyInputSection
            topLeftLabel={isDeposit ? t`Pay` : t`Receive`}
            topLeftValue={formatUsd(firstTokenUsd)}
            topRightLabel={t`Balance`}
            topRightValue={formatTokenAmount(firstToken?.balance, firstToken?.decimals, "", {
              useCommas: true,
            })}
            preventFocusOnLabelClick="right"
            {...(isDeposit && {
              onClickTopRightLabel: onMaxClickFirstToken,
            })}
            showMaxButton={
              isDeposit &&
              firstToken?.balance?.gt(0) &&
              !firstTokenAmount?.eq(firstToken.balance) &&
              (firstToken?.isNative ? minResidualAmount && firstToken?.balance?.gt(minResidualAmount) : true)
            }
            inputValue={firstTokenInputValue}
            onInputValueChange={(e) => {
              if (firstToken) {
                setFirstTokenInputValue(e.target.value);
                onFocusedCollateralInputChange(firstToken.address);
              }
            }}
            onClickMax={onMaxClickFirstToken}
          >
            {firstTokenAddress && isSingle ? (
              <TokenSelector
                label={isDeposit ? t`Pay` : t`Receive`}
                chainId={chainId}
                tokenAddress={firstTokenAddress}
                onSelectToken={(token) => setFirstTokenAddress(token.address)}
                tokens={tokenOptions}
                infoTokens={infoTokens}
                className="GlpSwap-from-token"
                showSymbolImage={true}
                showTokenImgInDropdown={true}
              />
            ) : (
              <div className="selected-token">
                <TokenWithIcon symbol={firstToken?.symbol} displaySize={20} />
              </div>
            )}
          </BuyInputSection>

          {isPair && secondTokenAddress && (
            <BuyInputSection
              topLeftLabel={isDeposit ? t`Pay` : t`Receive`}
              topLeftValue={formatUsd(secondTokenUsd)}
              topRightLabel={t`Balance`}
              topRightValue={formatTokenAmount(secondToken?.balance, secondToken?.decimals, "", {
                useCommas: true,
              })}
              preventFocusOnLabelClick="right"
              inputValue={secondTokenInputValue}
              showMaxButton={
                isDeposit &&
                secondToken?.balance?.gt(0) &&
                !secondTokenAmount?.eq(secondToken.balance) &&
                (secondToken?.isNative ? minResidualAmount && secondToken?.balance?.gt(minResidualAmount) : true)
              }
              onInputValueChange={(e) => {
                if (secondToken) {
                  setSecondTokenInputValue(e.target.value);
                  onFocusedCollateralInputChange(secondToken.address);
                }
              }}
              {...(isDeposit && {
                onClickTopRightLabel: onMaxClickSecondToken,
              })}
              onClickMax={onMaxClickSecondToken}
            >
              <div className="selected-token">
                <TokenWithIcon symbol={secondToken?.symbol} displaySize={20} />
              </div>
            </BuyInputSection>
          )}

          <div className="AppOrder-ball-container" onClick={onSwitchSide}>
            <div className="AppOrder-ball">
              <IoMdSwap className="Exchange-swap-ball-icon" />
            </div>
          </div>

          <BuyInputSection
            topLeftLabel={isWithdrawal ? t`Pay` : t`Receive`}
            topLeftValue={marketTokenUsd?.gt(0) ? formatUsd(marketTokenUsd) : ""}
            topRightLabel={t`Balance`}
            topRightValue={formatTokenAmount(marketToken?.balance, marketToken?.decimals, "", {
              useCommas: true,
            })}
            preventFocusOnLabelClick="right"
            showMaxButton={isWithdrawal && marketToken?.balance?.gt(0) && !marketTokenAmount?.eq(marketToken.balance)}
            inputValue={marketTokenInputValue}
            onInputValueChange={(e) => {
              setMarketTokenInputValue(e.target.value);
              setFocusedInput("market");
            }}
            {...(isWithdrawal && {
              onClickTopRightLabel: () => {
                if (marketToken?.balance) {
                  setMarketTokenInputValue(formatAmountFree(marketToken.balance, marketToken.decimals));
                  setFocusedInput("market");
                }
              },
            })}
            onClickMax={() => {
              if (marketToken?.balance) {
                const formattedGMBalance = formatAmountFree(marketToken.balance, marketToken.decimals);
                const finalGMBalance = isMetamaskMobile
                  ? limitDecimals(formattedGMBalance, MAX_METAMASK_MOBILE_DECIMALS)
                  : formattedGMBalance;
                setMarketTokenInputValue(finalGMBalance);
                setFocusedInput("market");
              }
            }}
          >
            <PoolSelector
              label={t`Pool`}
              className="SwapBox-info-dropdown"
              selectedIndexName={indexName}
              selectedMarketAddress={marketAddress}
              markets={sortedMarketsInfoByIndexToken}
              marketTokensData={marketTokensData}
              isSideMenu
              showBalances
              showAllPools
              showIndexIcon
              onSelectMarket={(marketInfo) => {
                setIndexName(getMarketIndexName(marketInfo));
                onMarketChange(marketInfo.marketTokenAddress);
                showMarketToast(marketInfo);
              }}
            />
          </BuyInputSection>
        </div>

        <ExchangeInfo className="GmSwapBox-info-section" dividerClassName="App-card-divider">
          <ExchangeInfo.Group>
            <ExchangeInfoRow
              className="SwapBox-info-row"
              label={t`Pool`}
              value={
                <PoolSelector
                  label={t`Pool`}
                  className="SwapBox-info-dropdown"
                  selectedIndexName={indexName}
                  selectedMarketAddress={marketAddress}
                  markets={markets}
                  marketTokensData={marketTokensData}
                  isSideMenu
                  showBalances
                  onSelectMarket={(marketInfo) => {
                    onMarketChange(marketInfo.marketTokenAddress);
                    showMarketToast(marketInfo);
                  }}
                />
              }
            />
          </ExchangeInfo.Group>

          <ExchangeInfo.Group>
            <div className="GmSwapBox-info-section">
              <GmFees
                isDeposit={isDeposit}
                totalFees={fees?.totalFees}
                swapFee={fees?.swapFee}
                swapPriceImpact={fees?.swapPriceImpact}
                uiFee={fees?.uiFee}
              />
              <NetworkFeeRow executionFee={executionFee} />
            </div>
          </ExchangeInfo.Group>

          {isHighPriceImpact && (
            <ExchangeInfo.Group>
              <Checkbox
                className="GmSwapBox-warning"
                asRow
                isChecked={isHighPriceImpactAccepted}
                setIsChecked={setIsHighPriceImpactAccepted}
              >
                {isSingle ? (
                  <Tooltip
                    className="warning-tooltip"
                    handle={<Trans>Acknowledge high Price Impact</Trans>}
                    position="top-start"
                    renderContent={() => (
                      <div>{t`Consider selecting and using the "Pair" option to reduce the Price Impact.`}</div>
                    )}
                  />
                ) : (
                  <span className="muted font-sm text-warning">
                    <Trans>Acknowledge high Price Impact</Trans>
                  </span>
                )}
              </Checkbox>
            </ExchangeInfo.Group>
          )}
        </ExchangeInfo>

        <div className="Exchange-swap-button-container">
          <Button
            className="w-full"
            variant="primary-action"
            onClick={submitState.onSubmit}
            disabled={submitState.isDisabled}
          >
            {submitState.text}
          </Button>
        </div>
      </form>

      <GmConfirmationBox
        isVisible={stage === "confirmation"}
        marketToken={marketToken!}
        longToken={longTokenInputState?.token}
        shortToken={shortTokenInputState?.token}
        marketTokenAmount={amounts?.marketTokenAmount ?? BigNumber.from(0)}
        marketTokenUsd={amounts?.marketTokenUsd ?? BigNumber.from(0)}
        longTokenAmount={amounts?.longTokenAmount}
        longTokenUsd={amounts?.longTokenUsd}
        shortTokenAmount={amounts?.shortTokenAmount}
        shortTokenUsd={amounts?.shortTokenUsd}
        fees={fees!}
        error={submitState.error}
        isDeposit={isDeposit}
        executionFee={executionFee}
        onSubmitted={() => {
          setStage("swap");
        }}
        onClose={() => {
          setStage("swap");
        }}
        shouldDisableValidation={shouldDisableValidationForTesting}
      />
    </div>
  );
}

function showMarketToast(market) {
  if (!market) return;
  const indexName = getMarketIndexName(market);
  const poolName = getMarketPoolName(market);
  helperToast.success(
    <Trans>
      <div className="inline-flex">
        GM:&nbsp;<span>{indexName}</span>
        <span className="subtext gm-toast">[{poolName}]</span>
      </div>{" "}
      <span>selected in order form</span>
    </Trans>
  );
}<|MERGE_RESOLUTION|>--- conflicted
+++ resolved
@@ -58,16 +58,13 @@
 import { PoolSelector } from "components/MarketSelector/PoolSelector";
 import { GmFees } from "components/Synthetics/GmSwap/GmFees/GmFees";
 import { NetworkFeeRow } from "components/Synthetics/NetworkFeeRow/NetworkFeeRow";
-<<<<<<< HEAD
 import { useSettings } from "context/SettingsContext/SettingsContextProvider";
-=======
 import Tab from "components/Tab/Tab";
 import TokenWithIcon from "components/TokenIcon/TokenWithIcon";
 import TokenSelector from "components/TokenSelector/TokenSelector";
 import Tooltip from "components/Tooltip/Tooltip";
 import { GmConfirmationBox } from "../GmConfirmationBox/GmConfirmationBox";
 import { getGmSwapBoxAvailableModes } from "./getGmSwapBoxAvailableModes";
->>>>>>> 676f84e1
 
 import "./GmSwapBox.scss";
 
@@ -113,21 +110,8 @@
 };
 
 export function GmSwapBox(p: Props) {
-<<<<<<< HEAD
   const { operation, mode, setMode, setOperation, onSelectMarket, marketsInfoData, tokensData } = p;
-=======
-  const {
-    operation,
-    mode,
-    setMode,
-    setOperation,
-    onSelectMarket,
-    marketsInfoData,
-    tokensData,
-    shouldDisableValidation,
-  } = p;
   const { i18n } = useLingui();
->>>>>>> 676f84e1
   const isMetamaskMobile = useIsMetamaskMobile();
   const history = useHistory();
   const { openConnectModal } = useConnectModal();
@@ -505,12 +489,7 @@
     marketTokenAmount,
     openConnectModal,
     shortCollateralLiquidityUsd,
-<<<<<<< HEAD
-    shortTokenInputState?.token,
     shouldDisableValidationForTesting,
-=======
-    shouldDisableValidation,
->>>>>>> 676f84e1
   ]);
 
   function onFocusedCollateralInputChange(tokenAddress: string) {
