import { plural, t } from "@lingui/macro";
import { useConnectModal } from "@rainbow-me/rainbowkit";
import { useCallback, useMemo } from "react";

import { selectChainId } from "context/SyntheticsStateContext/selectors/globalSelectors";
import { useSelector } from "context/SyntheticsStateContext/utils";

import { useHasOutdatedUi } from "domain/legacy";
import { ExecutionFee } from "domain/synthetics/fees";
import { GlvInfo, MarketInfo, MarketsInfoData } from "domain/synthetics/markets";
import { getTokenData, TokenData, TokensData } from "domain/synthetics/tokens";
import { getCommonError, getGmSwapError } from "domain/synthetics/trade/utils/validation";

import useWallet from "lib/wallets/useWallet";

import { useDepositWithdrawalAmounts } from "./useDepositWithdrawalAmounts";
import { useDepositWithdrawalFees } from "./useDepositWithdrawalFees";
import { useDepositWithdrawalTransactions } from "./useDepositWithdrawalTransactions";
import { useTokensToApprove } from "./useTokensToApprove";

import { Operation } from "../types";

interface Props {
  amounts: ReturnType<typeof useDepositWithdrawalAmounts>;
  fees: ReturnType<typeof useDepositWithdrawalFees>["fees"];
  isDeposit: boolean;
  routerAddress: string;
  marketInfo?: MarketInfo;
  glvInfo?: GlvInfo;
  marketToken: TokenData;
  operation: Operation;
  longToken: TokenData | undefined;
  shortToken: TokenData | undefined;
  glvToken: TokenData | undefined;
  longTokenLiquidityUsd?: bigint | undefined;
  shortTokenLiquidityUsd?: bigint | undefined;

  consentError: boolean;

  shouldDisableValidation?: boolean;

  tokensData: TokensData | undefined;
  marketTokensData?: TokensData;
  executionFee: ExecutionFee | undefined;
  selectedMarketForGlv?: string;
  isMarketTokenDeposit?: boolean;
  marketsInfoData?: MarketsInfoData;
  selectedMarketInfoForGlv?: MarketInfo;
}

const processingTextMap = {
  [Operation.Deposit]: (symbol: string) => t`Buying ${symbol}...`,
  [Operation.Withdrawal]: (symbol: string) => t`Selling ${symbol}...`,
  [Operation.Shift]: (symbol: string) => t`Shifting ${symbol}...`,
};

export const useSubmitButtonState = ({
  isDeposit,
  routerAddress,
  amounts,
  fees,
  marketInfo,
  marketToken,
  longToken,
  operation,
  shortToken,
  glvToken,
  longTokenLiquidityUsd,
  shortTokenLiquidityUsd,

  consentError,

  shouldDisableValidation,

  tokensData,
  marketTokensData,
  executionFee,
  selectedMarketForGlv,
  selectedMarketInfoForGlv,
  glvInfo,
  isMarketTokenDeposit,
}: Props) => {
  const chainId = useSelector(selectChainId);
  const { data: hasOutdatedUi } = useHasOutdatedUi();
  const { openConnectModal } = useConnectModal();
  const { account } = useWallet();

  const {
    glvTokenAmount = 0n,
    glvTokenUsd = 0n,
    longTokenAmount = 0n,
    longTokenUsd = 0n,
    marketTokenAmount = 0n,
    marketTokenUsd = 0n,
    shortTokenAmount = 0n,
    shortTokenUsd = 0n,
  } = amounts ?? {};

  const isFirstBuy = Object.values(marketTokensData ?? {}).every((marketToken) => marketToken.balance === 0n);

  const { isSubmitting, onSubmit } = useDepositWithdrawalTransactions({
    marketInfo,
    marketToken,
    operation,
    longToken,
    longTokenAmount,
    shortToken,
    shortTokenAmount,
    marketTokenAmount,
    glvTokenAmount,
    glvTokenUsd,
    shouldDisableValidation,
    tokensData,
    executionFee,
    selectedMarketForGlv,
    glvInfo,
    isMarketTokenDeposit,
    selectedMarketInfoForGlv,
    marketTokenUsd,
    isFirstBuy,
  });

  const onConnectAccount = useCallback(() => {
    openConnectModal?.();
  }, [openConnectModal]);

  const commonError = getCommonError({
    chainId,
    isConnected: true,
    hasOutdatedUi,
  })[0];

  const [swapError, swapErrorDescription] = getGmSwapError({
    isDeposit,
    marketInfo,
    glvInfo,
    marketToken,
    longToken,
    shortToken,
    glvToken,
    glvTokenAmount,
    glvTokenUsd,
    marketTokenAmount,
    marketTokenUsd,
    longTokenAmount,
    shortTokenAmount,
    longTokenUsd,
    shortTokenUsd,
    longTokenLiquidityUsd: longTokenLiquidityUsd,
    shortTokenLiquidityUsd: shortTokenLiquidityUsd,
    fees,
    consentError,
    priceImpactUsd: fees?.swapPriceImpact?.deltaUsd,
    marketTokensData,
    isMarketTokenDeposit,
  });

  const error = commonError || swapError;

  const { tokensToApprove, isAllowanceLoading, isAllowanceLoaded } = useTokensToApprove({
    routerAddress,
    glvInfo,
    operation,
    marketToken,
    marketTokenAmount,
    longToken,
    longTokenAmount,
    shortToken,
    shortTokenAmount,
    glvToken,
    glvTokenAmount,
    isMarketTokenDeposit,
  });

  return useMemo(() => {
    if (!account) {
      return {
        text: t`Connect Wallet`,
        onSubmit: onConnectAccount,
        tokensToApprove,
        isAllowanceLoaded,
        isAllowanceLoading,
      };
    }

    if (isAllowanceLoading) {
      return {
        text: t`Loading...`,
        disabled: true,
        tokensToApprove,
        isAllowanceLoaded,
        isAllowanceLoading,
      };
    }

    if (error) {
      return {
        text: error,
        disabled: !shouldDisableValidation,
        onClick: onSubmit,
        tokensToApprove,
        isAllowanceLoaded,
        isAllowanceLoading,
        errorDescription: swapErrorDescription,
      };
    }

    const operationTokenSymbol = glvInfo ? "GLV" : "GM";

    if (isSubmitting) {
      return {
        text: processingTextMap[operation](operationTokenSymbol),
        disabled: true,
        isAllowanceLoaded,
        isAllowanceLoading,
      };
    }

    if (consentError) {
      return {
        text: t`Acknowledgment Required`,
        disabled: true,
        isAllowanceLoaded,
        isAllowanceLoading,
      };
    }

    if (isAllowanceLoaded && tokensToApprove.length > 0 && marketToken) {
      const symbols = tokensToApprove.map((address) => {
        const token = getTokenData(tokensData, address) || getTokenData(marketTokensData, address);
        return token?.symbol;
      });

      const symbolsText = symbols.join(", ");

      return {
        text: plural(symbols.length, {
          one: `Pending ${symbolsText} approval`,
          other: `Pending ${symbolsText} approvals`,
        }),
        disabled: true,
        tokensToApprove,
        isAllowanceLoaded,
        isAllowanceLoading,
      };
    }

    return {
      text: isDeposit ? t`Buy ${operationTokenSymbol}` : t`Sell ${operationTokenSymbol}`,
      onSubmit,
      tokensToApprove,
      isAllowanceLoading,
      isAllowanceLoaded,
    };
  }, [
    account,
<<<<<<< HEAD
    isAllowanceLoading,
=======
    payTokenAddresses.length,
>>>>>>> 6f553691
    isAllowanceLoaded,
    error,
    glvInfo,
    isSubmitting,
<<<<<<< HEAD
    isHighFeeConsentError,
=======
    consentError,
>>>>>>> 6f553691
    tokensToApprove,
    marketToken,
    isDeposit,
    onSubmit,
    onConnectAccount,
    shouldDisableValidation,
    swapErrorDescription,
    operation,
    tokensData,
    marketTokensData,
  ]);
};<|MERGE_RESOLUTION|>--- conflicted
+++ resolved
@@ -254,20 +254,12 @@
     };
   }, [
     account,
-<<<<<<< HEAD
     isAllowanceLoading,
-=======
-    payTokenAddresses.length,
->>>>>>> 6f553691
     isAllowanceLoaded,
     error,
     glvInfo,
     isSubmitting,
-<<<<<<< HEAD
-    isHighFeeConsentError,
-=======
     consentError,
->>>>>>> 6f553691
     tokensToApprove,
     marketToken,
     isDeposit,
