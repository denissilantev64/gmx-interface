--- conflicted
+++ resolved
@@ -86,12 +86,7 @@
   const hasOutdatedUi = useHasOutdatedUi();
   const { openConnectModal } = useConnectModal();
   const { account, signer } = useWallet();
-<<<<<<< HEAD
   const disableValidation = true;
-=======
-  const accountType = useAccountType();
-  const disableValidation = shouldDisableValidation || accountType === AccountType.CONTRACT;
->>>>>>> c7532124
 
   const {
     glvTokenAmount = 0n,
