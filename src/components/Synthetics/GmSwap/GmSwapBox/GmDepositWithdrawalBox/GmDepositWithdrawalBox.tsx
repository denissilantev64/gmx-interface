--- conflicted
+++ resolved
@@ -331,60 +331,6 @@
     [marketInfo, tokensData, marketTokensData, marketsInfoData, isPair, glvInfo]
   );
 
-<<<<<<< HEAD
-=======
-  const bestGmPoolAddress = useBestGmPoolAddressForGlv(isDeposit, marketInfo, selectedGlvGmMarket);
-
-  /**
-   * Here and following we use `underlyingGmMarket` to get the correct market info for GLV markets
-   * because we need to use actual GM market data to calculate fees, errors and so on,
-   * but here marketInfo may be a Vault market
-   */
-  const { underlyingGmMarket, underlyingGmMarketToken, marketTokenAmount, marketToken } = useMemo(() => {
-    const realGmMarket = isGlvMarket
-      ? selectedGlvGmMarket
-        ? marketsInfoData[selectedGlvGmMarket]
-        : marketsInfoData[(marketInfo as GlvMarketInfo).markets[0].address]
-      : marketInfo;
-
-    const marketToken = getTokenData(
-      isDeposit ? depositMarketTokensData : withdrawalMarketTokensData,
-      realGmMarket?.marketTokenAddress
-    );
-    const marketTokenAmount = parseValue(marketTokenInputValue || "0", marketToken?.decimals || 0)!;
-
-    const usedMarketToken = isGlvMarket ? marketInfo?.indexToken : marketToken;
-
-    return {
-      underlyingGmMarket: realGmMarket,
-      underlyingGmMarketToken: marketToken,
-      marketToken: usedMarketToken,
-      marketTokenAmount,
-    };
-  }, [
-    isGlvMarket,
-    marketInfo,
-    marketsInfoData,
-    depositMarketTokensData,
-    withdrawalMarketTokensData,
-    marketTokenInputValue,
-    isDeposit,
-    selectedGlvGmMarket,
-  ]);
-
-  const marketTokenUsd = isGlvMarket
-    ? convertToUsd(
-        marketTokenAmount,
-        marketInfo.indexToken?.decimals,
-        isDeposit ? marketInfo?.indexToken.prices.maxPrice : marketInfo?.indexToken.prices.minPrice
-      )!
-    : convertToUsd(
-        marketTokenAmount,
-        underlyingGmMarketToken?.decimals,
-        isDeposit ? underlyingGmMarketToken?.prices?.maxPrice : underlyingGmMarketToken?.prices?.minPrice
-      )!;
-
->>>>>>> 05baf268
   const { longCollateralLiquidityUsd, shortCollateralLiquidityUsd } = useMemo(() => {
     if (!marketInfo) {
       return {};
@@ -752,16 +698,6 @@
     },
     [marketAddress, onMarketChange, sortedMarketsInfoByIndexToken]
   );
-
-  useEffect(() => {
-    if (!selectedGlvGmMarket && bestGmPoolAddress) {
-      onSelectGlvGmMarket?.(bestGmPoolAddress);
-    }
-
-    if (selectedGlvGmMarket && !vaultInfo?.markets.find((m) => m.address === selectedGlvGmMarket)) {
-      onSelectGlvGmMarket?.(undefined);
-    }
-  }, [bestGmPoolAddress, onSelectGlvGmMarket, selectedGlvGmMarket, vaultInfo]);
 
   useUpdateByQueryParams({
     operation,
