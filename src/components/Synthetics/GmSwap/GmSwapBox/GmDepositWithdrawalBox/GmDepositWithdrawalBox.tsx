--- conflicted
+++ resolved
@@ -30,10 +30,6 @@
 import useSortedPoolsWithIndexToken from "domain/synthetics/trade/useSortedPoolsWithIndexToken";
 import { Token, getMinResidualAmount } from "domain/tokens";
 
-<<<<<<< HEAD
-import { bigMath } from "sdk/utils/bigmath";
-=======
->>>>>>> 957c046f
 import { useChainId } from "lib/chains";
 import { formatAmountFree, formatBalanceAmount, formatUsd, limitDecimals, parseValue } from "lib/numbers";
 import { getByKey } from "lib/objects";
