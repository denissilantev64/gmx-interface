--- conflicted
+++ resolved
@@ -323,6 +323,7 @@
               swapPriceImpact={fees?.swapPriceImpact}
               executionFee={executionFee}
             />
+            {(isHighPriceImpact || tokensToApprove?.length > 0) && <div className="App-card-divider" />}
 
             {isHighPriceImpact && (
               <div className="GmSwapBox-warnings">
@@ -332,69 +333,23 @@
                   </span>
                 </Checkbox>
               </div>
-<<<<<<< HEAD
-              <div className="Confirmation-box-main-icon"></div>
-              {[longTokenText, shortTokenText].filter(Boolean).map((text) => (
-                <div key={text}>
-                  <Trans>Receive</Trans>&nbsp;{text}
-                </div>
-              ))}
-            </>
-          )}
-        </div>
-
-        <GmFees
-          totalFees={fees?.totalFees}
-          swapFee={fees?.swapFee}
-          swapPriceImpact={fees?.swapPriceImpact}
-          executionFee={executionFee}
-        />
-        {(isHighPriceImpact || tokensToApprove?.length > 0) && <div className="App-card-divider" />}
-
-        {isHighPriceImpact && (
-          <div className="GmSwapBox-warnings">
-            <Checkbox asRow isChecked={isHighPriceImpactAccepted} setIsChecked={setIsHighPriceImpactAccepted}>
-              <span className="muted font-sm">
-                <Trans>I am aware of the high Price Impact</Trans>
-              </span>
-            </Checkbox>
-          </div>
-        )}
-
-        {tokensToApprove && tokensToApprove.length > 0 && (
-          <div>
-            {tokensToApprove.map((address) => (
-              <div key={address}>
-                <ApproveTokenButton
-                  key={address}
-                  tokenAddress={address}
-                  tokenSymbol={address === marketToken.address ? "GM" : getToken(chainId, address).symbol}
-                  spenderAddress={routerAddress}
-                />
+            )}
+
+            {tokensToApprove && tokensToApprove.length > 0 && (
+              <div>
+                {tokensToApprove.map((address) => (
+                  <div key={address}>
+                    <ApproveTokenButton
+                      key={address}
+                      tokenAddress={address}
+                      tokenSymbol={address === marketToken?.address ? "GM" : getToken(chainId, address).symbol}
+                      spenderAddress={routerAddress}
+                    />
+                  </div>
+                ))}
               </div>
-            ))}
-          </div>
-=======
             )}
 
-            {tokensToApprove && tokensToApprove.length > 0 && (
-              <>
-                <div className="App-card-divider" />
-
-                <div>
-                  {tokensToApprove.map((address) => (
-                    <div>
-                      <ApproveTokenButton
-                        key={address}
-                        tokenAddress={address}
-                        tokenSymbol={address === marketToken?.address ? "GM" : getToken(chainId, address).symbol}
-                        spenderAddress={routerAddress}
-                      />
-                    </div>
-                  ))}
-                </div>
-              </>
-            )}
             <div className="Confirmation-box-row">
               <Button
                 className="w-100"
@@ -406,7 +361,6 @@
               </Button>
             </div>
           </>
->>>>>>> eea34dd4
         )}
       </Modal>
     </div>
