--- conflicted
+++ resolved
@@ -189,16 +189,6 @@
       };
     }
 
-<<<<<<< HEAD
-    if (isHighPriceImpact && !isHighPriceImpactAccepted) {
-      return {
-        text: t`Price Impact not yet acknowledged`,
-        disabled: true,
-      };
-    }
-
-=======
->>>>>>> 7f6cc4b9
     if (tokensToApprove.length > 0 && marketToken) {
       const symbols = tokensToApprove.map((address) => {
         return address === marketToken.address ? "GM" : getTokenData(tokensData, address)!.symbol;
@@ -328,16 +318,6 @@
             />
             {tokensToApprove?.length > 0 && <div className="line-divider" />}
 
-            {/* {isHighPriceImpact && (
-              <div className="GmSwapBox-warnings">
-                <Checkbox asRow isChecked={isHighPriceImpactAccepted} setIsChecked={setIsHighPriceImpactAccepted}>
-                  <span className="muted font-sm">
-                    <Trans>Acknowledge high Price Impact</Trans>
-                  </span>
-                </Checkbox>
-              </div>
-            )} */}
-
             {tokensToApprove && tokensToApprove.length > 0 && (
               <div>
                 {tokensToApprove.map((address) => (
