--- conflicted
+++ resolved
@@ -46,13 +46,9 @@
                   label={t`Price Impact`}
                   value={formatDeltaUsd(p.swapPriceImpact?.deltaUsd, p.swapPriceImpact?.bps)!}
                   showDollar={false}
-<<<<<<< HEAD
-                  className={getPositiveOrNegativeClass(
+                  textClassName={getPositiveOrNegativeClass(
                     p.swapPriceImpact === undefined ? undefined : p.swapPriceImpact.deltaUsd
                   )}
-=======
-                  textClassName={getPositiveOrNegativeClass(p.swapPriceImpact.deltaUsd)}
->>>>>>> ab57b553
                 />
               )}
 
