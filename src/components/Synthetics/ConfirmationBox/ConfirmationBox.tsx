--- conflicted
+++ resolved
@@ -272,7 +272,7 @@
   const getExecutionFeeAmountForEntry = useCallback(
     (entry: SidecarSlTpOrderEntry | SidecarLimitOrderEntry) => {
       if (!entry.txnType || entry.txnType === "cancel") return undefined;
-      const securedExecutionFee = entry.order?.executionFee || BigNumber.from(0);
+      const securedExecutionFee = entry.order?.executionFee ?? 0n;
 
       let swapsCount = 0;
 
@@ -285,9 +285,9 @@
 
       const executionFee = getOrderExecutionFee(swapsCount);
 
-      if (!executionFee || securedExecutionFee.gte(executionFee.feeTokenAmount)) return undefined;
-
-      return executionFee.feeTokenAmount.sub(securedExecutionFee);
+      if (!executionFee || securedExecutionFee >= executionFee.feeTokenAmount) return undefined;
+
+      return executionFee.feeTokenAmount - securedExecutionFee;
     },
     [getOrderExecutionFee]
   );
@@ -412,14 +412,14 @@
 
     if (isLimit) {
       if (isLong) {
-        if (markPrice && triggerPrice?.gt(markPrice)) {
+        if (markPrice && triggerPrice && triggerPrice > markPrice) {
           return {
             text: t`Limit price above Mark Price`,
             disabled: true,
           };
         }
       } else {
-        if (markPrice && triggerPrice?.lt(markPrice)) {
+        if (markPrice && triggerPrice && triggerPrice < markPrice) {
           return {
             text: t`Limit price below Mark Price`,
             disabled: true,
@@ -519,15 +519,6 @@
     [p.isVisible, submitButtonState.disabled, onSubmit]
   );
 
-<<<<<<< HEAD
-  const subaccountRequiredBalance = executionFee
-    ? executionFee.feeTokenAmount +
-        sltpAmounts.reduce((acc, amount) => acc + (getDecreaseExecutionFee(amount)?.feeTokenAmount || 0n), 0n) ?? null
-    : undefined;
-  const subaccount = useSubaccount(subaccountRequiredBalance ?? null, 1 + sltpAmounts.length);
-  const isLastSubaccountAction = useIsLastSubaccountAction(1 + sltpAmounts.length);
-  const cancelOrdersDetailsMessage = useSubaccountCancelOrdersDetailsMessage(subaccountRequiredBalance ?? undefined, 1);
-=======
   const summaryExecutionFee = useMemo(() => {
     if (!executionFee) return undefined;
 
@@ -535,16 +526,15 @@
 
     const feeTokenData = getByKey(tokensData, feeToken?.address);
 
-    let summaryFeeUsd = feeUsd ?? BigNumber.from(0);
-    let summaryFeeTokenAmount = feeTokenAmount ?? BigNumber.from(0);
+    let summaryFeeUsd = feeUsd ?? 0n;
+    let summaryFeeTokenAmount = feeTokenAmount ?? 0n;
 
     sidecarEntries.forEach((entry) => {
-      const entryFee = getExecutionFeeAmountForEntry(entry) ?? BigNumber.from(0);
-
-      summaryFeeTokenAmount = summaryFeeTokenAmount.add(entryFee);
-      summaryFeeUsd = summaryFeeUsd.add(
-        convertToUsd(entryFee, feeToken?.decimals, feeTokenData?.prices?.minPrice) ?? BigNumber.from(0)
-      );
+      const entryFee = getExecutionFeeAmountForEntry(entry) ?? 0n;
+
+      summaryFeeTokenAmount = summaryFeeTokenAmount + entryFee;
+      summaryFeeUsd =
+        summaryFeeUsd + (convertToUsd(entryFee, feeToken?.decimals, feeTokenData?.prices?.minPrice) ?? 0n);
     });
 
     return {
@@ -556,11 +546,10 @@
   }, [executionFee, sidecarEntries, getExecutionFeeAmountForEntry, tokensData]);
 
   const isAdditionOrdersMsg =
-    summaryExecutionFee && executionFee && summaryExecutionFee.feeTokenAmount.gt(executionFee.feeTokenAmount);
+    summaryExecutionFee && executionFee && summaryExecutionFee.feeTokenAmount > executionFee.feeTokenAmount;
 
   const subaccount = useSubaccount(summaryExecutionFee?.feeTokenAmount ?? null, subaccountRequiredActions);
   const cancelOrdersDetailsMessage = useSubaccountCancelOrdersDetailsMessage(summaryExecutionFee?.feeTokenAmount, 1);
->>>>>>> ddf3b05b
 
   function onCancelOrderClick(key: string): void {
     if (!signer) return;
@@ -672,38 +661,17 @@
       },
       createDecreaseOrderParams: createSltpEntries.map((entry) => {
         return {
-<<<<<<< HEAD
-          account,
-          marketAddress: marketInfo.marketTokenAddress,
-          initialCollateralAddress: collateralToken?.address,
-          initialCollateralDeltaAmount: entry.collateralDeltaAmount || BigInt(0),
-          receiveTokenAddress: collateralToken.address,
-          swapPath: [],
-          sizeDeltaUsd: entry.sizeDeltaUsd,
-          sizeDeltaInTokens: entry.sizeDeltaInTokens,
-          isLong,
-          acceptablePrice: entry.acceptablePrice,
-          triggerPrice: entry.triggerPrice,
-          minOutputUsd: BigInt(0),
-          decreasePositionSwapType: entry.decreaseSwapType,
-          orderType: entry.triggerOrderType!,
-          referralCode: referralCodeForTxn,
-          executionFee: getDecreaseExecutionFee(entry)?.feeTokenAmount || BigInt(0),
-          allowedSlippage,
-          indexToken: marketInfo.indexToken,
-=======
           ...commonSecondaryOrderParams,
-          initialCollateralDeltaAmount: entry.decreaseAmounts.collateralDeltaAmount ?? BigNumber.from(0),
+          initialCollateralDeltaAmount: entry.decreaseAmounts.collateralDeltaAmount ?? 0n,
           sizeDeltaUsd: entry.decreaseAmounts.sizeDeltaUsd,
           sizeDeltaInTokens: entry.decreaseAmounts.sizeDeltaInTokens,
           acceptablePrice: entry.decreaseAmounts.acceptablePrice,
           triggerPrice: entry.decreaseAmounts.triggerPrice,
-          minOutputUsd: BigNumber.from(0),
+          minOutputUsd: 0n,
           decreasePositionSwapType: entry.decreaseAmounts.decreaseSwapType,
           orderType: entry.decreaseAmounts.triggerOrderType!,
           referralCode: referralCodeForTxn,
-          executionFee: getExecutionFeeAmountForEntry(entry) ?? BigNumber.from(0),
->>>>>>> ddf3b05b
+          executionFee: getExecutionFeeAmountForEntry(entry) ?? 0n,
           tokensData,
           txnType: entry.txnType!,
           skipSimulation: isLimit || shouldDisableValidationForTesting,
@@ -713,10 +681,10 @@
         ...commonSecondaryOrderParams,
         orderKey: entry.order!.key,
         orderType: entry.order!.orderType,
-        minOutputAmount: BigNumber.from(0),
+        minOutputAmount: 0n,
         sizeDeltaUsd: entry.order!.sizeDeltaUsd,
         txnType: entry.txnType!,
-        initialCollateralDeltaAmount: entry.order?.initialCollateralDeltaAmount ?? BigNumber.from(0),
+        initialCollateralDeltaAmount: entry.order?.initialCollateralDeltaAmount ?? 0n,
       })),
       updateOrderParams: updateSltpEntries.map((entry) => ({
         ...commonSecondaryOrderParams,
@@ -725,10 +693,10 @@
         sizeDeltaUsd: (entry.increaseAmounts?.sizeDeltaUsd || entry.decreaseAmounts?.sizeDeltaUsd)!,
         acceptablePrice: (entry.increaseAmounts?.acceptablePrice || entry.decreaseAmounts?.acceptablePrice)!,
         triggerPrice: (entry.increaseAmounts?.triggerPrice || entry.decreaseAmounts?.triggerPrice)!,
-        executionFee: getExecutionFeeAmountForEntry(entry) ?? BigNumber.from(0),
-        minOutputAmount: BigNumber.from(0),
+        executionFee: getExecutionFeeAmountForEntry(entry) ?? 0n,
+        minOutputAmount: 0n,
         txnType: entry.txnType!,
-        initialCollateralDeltaAmount: entry.order?.initialCollateralDeltaAmount ?? BigNumber.from(0),
+        initialCollateralDeltaAmount: entry.order?.initialCollateralDeltaAmount ?? 0n,
       })),
     });
   }
@@ -1163,44 +1131,9 @@
             </div>
           }
         />
-<<<<<<< HEAD
-        <ExchangeInfoRow className="swap-box-info-row" label={labelPnl}>
-          {!entriesInfo?.totalPnL ? (
-            "-"
-          ) : (
-            <Tooltip
-              handle={`${formatUsd(entriesInfo?.totalPnL)} (${formatPercentage(entriesInfo?.totalPnLPercentage, {
-                signed: true,
-              })})`}
-              position="bottom-end"
-              handleClassName={entriesInfo.totalPnL < 0 ? "text-red" : "text-green"}
-              className="SLTP-pnl-tooltip"
-              renderContent={() =>
-                entriesInfo?.entries?.map((entry, index) => {
-                  if (!entry || !entry.amounts) return;
-                  return (
-                    <div className="space-between mb-xs" key={index}>
-                      <span className="mr-md">
-                        At ${entry.price}, SL {entry?.percentage}%:
-                      </span>
-                      <span className={entry.amounts?.realizedPnl < 0 ? "text-red" : "text-green"}>
-                        {formatUsd(entry.amounts?.realizedPnl)} (
-                        {formatPercentage(entry.amounts?.realizedPnlPercentage, {
-                          signed: true,
-                        })}
-                        )
-                      </span>
-                    </div>
-                  );
-                })
-              }
-            />
-          )}
-        </ExchangeInfoRow>
-=======
-        {!isLimitGroup && entriesInfo?.totalPnL && entriesInfo?.totalPnLPercentage && (
+        {(!isLimitGroup && entriesInfo?.totalPnL !== undefined && entriesInfo?.totalPnLPercentage !== undefined && (
           <ExchangeInfoRow className="swap-box-info-row" label={labelPnl}>
-            {entriesInfo?.totalPnL?.isZero() ? (
+            {entriesInfo?.totalPnL && entriesInfo?.totalPnL !== 0n ? (
               "-"
             ) : (
               <Tooltip
@@ -1208,7 +1141,7 @@
                   signed: true,
                 })})`}
                 position="bottom-end"
-                handleClassName={entriesInfo.totalPnL?.isNegative() ? "text-red" : "text-green"}
+                handleClassName={entriesInfo.totalPnL && entriesInfo.totalPnL < 0 ? "text-red" : "text-green"}
                 className="SLTP-pnl-tooltip"
                 renderContent={() =>
                   entriesInfo?.entries?.map((entry, index) => {
@@ -1220,13 +1153,20 @@
 
                     return (
                       <div className="space-between mb-xs" key={index}>
-                        {price && percentage && (
+                        {(price && percentage && (
                           <span className="mr-md">
                             At ${price}, {isStopLoss ? "SL" : "TP"} {percentage}%:
                           </span>
-                        )}
-
-                        <span className={entry.decreaseAmounts?.realizedPnl.isNegative() ? "text-red" : "text-green"}>
+                        )) ||
+                          null}
+
+                        <span
+                          className={
+                            entry.decreaseAmounts?.realizedPnl && entry.decreaseAmounts?.realizedPnl < 0
+                              ? "text-red"
+                              : "text-green"
+                          }
+                        >
                           {formatUsd(entry.decreaseAmounts?.realizedPnl)} (
                           {formatPercentage(entry.decreaseAmounts?.realizedPnlPercentage, {
                             signed: true,
@@ -1240,8 +1180,8 @@
               />
             )}
           </ExchangeInfoRow>
-        )}
->>>>>>> ddf3b05b
+        )) ||
+          null}
       </div>
     );
   }
