--- conflicted
+++ resolved
@@ -17,9 +17,6 @@
 } from "config/factors";
 import { useSyntheticsEvents } from "context/SyntheticsEvents";
 import { useUserReferralCode } from "domain/referrals/hooks";
-<<<<<<< HEAD
-import { ExecutionFee, getBorrowingFactorPerPeriod, getFundingFactorPerPeriod } from "domain/synthetics/fees";
-=======
 import {
   ExecutionFee,
   estimateExecuteDecreaseOrderGasLimit,
@@ -29,8 +26,6 @@
   useGasLimits,
   useGasPrice,
 } from "domain/synthetics/fees";
-import { MarketInfo } from "domain/synthetics/markets";
->>>>>>> ccd832b9
 import ToggleSwitch from "components/ToggleSwitch/ToggleSwitch";
 import {
   DecreasePositionSwapType,
@@ -60,6 +55,7 @@
   useTokensAllowanceData,
 } from "domain/synthetics/tokens";
 import {
+  DecreasePositionAmounts,
   TradeFees,
   TriggerThresholdType,
   applySlippageToMinOut,
@@ -81,7 +77,6 @@
   useSubaccountCancelOrdersDetailsMessage,
 } from "context/SubaccountContext/SubaccountContext";
 import { useOrdersInfoData, useTokensData } from "context/SyntheticsStateContext/hooks/globalsHooks";
-import { useSavedAllowedSlippage } from "context/SyntheticsStateContext/hooks/settingsHooks";
 import { useTradeRatios } from "context/SyntheticsStateContext/hooks/tradeHooks";
 import {
   useTradeboxDecreasePositionAmounts,
@@ -119,6 +114,7 @@
 import SLTPEntries from "./SLTPEntries";
 import useSLTPEntries from "domain/synthetics/orders/useSLTPEntries";
 import { AlertInfo } from "components/AlertInfo/AlertInfo";
+import { useSettings } from "context/SettingsContext/SettingsContextProvider";
 
 export type Props = {
   isVisible: boolean;
@@ -202,14 +198,9 @@
   const { chainId } = useChainId();
   const { openConnectModal } = useConnectModal();
   const { setPendingPosition, setPendingOrder } = useSyntheticsEvents();
-<<<<<<< HEAD
-  const savedAllowedSlippage = useSavedAllowedSlippage();
-
-=======
   const { savedAllowedSlippage } = useSettings();
   const { gasLimits } = useGasLimits(chainId);
   const { gasPrice } = useGasPrice(chainId);
->>>>>>> ccd832b9
   const prevIsVisible = usePrevious(p.isVisible);
 
   const { referralCodeForTxn } = useUserReferralCode(signer, chainId, account);
