--- conflicted
+++ resolved
@@ -1078,19 +1078,7 @@
             </div>
           )}
 
-<<<<<<< HEAD
-          {isHighPriceImpact && (
-            <div className="PositionEditor-allow-higher-slippage">
-              <Checkbox asRow isChecked={isHighPriceImpactAccepted} setIsChecked={setIsHighPriceImpactAccepted}>
-                <span className="text-warning font-sm">
-                  <Trans>I am aware of the high Price Impact</Trans>
-                </span>
-              </Checkbox>
-            </div>
-          )}
-=======
           {isHighPriceImpact && renderHighPriceImpactWarning()}
->>>>>>> 626d4cd8
         </div>
       </>
     );
@@ -1154,19 +1142,7 @@
 
           {isHighPriceImpact && <div className="line-divider" />}
 
-<<<<<<< HEAD
-          {isHighPriceImpact && (
-            <div className="PositionEditor-allow-higher-slippage">
-              <Checkbox asRow isChecked={isHighPriceImpactAccepted} setIsChecked={setIsHighPriceImpactAccepted}>
-                <span className="text-warning font-sm">
-                  <Trans>I am aware of the high Price Impact</Trans>
-                </span>
-              </Checkbox>
-            </div>
-          )}
-=======
           {isHighPriceImpact && renderHighPriceImpactWarning()}
->>>>>>> 626d4cd8
         </div>
       </>
     );
@@ -1302,19 +1278,7 @@
 
           {isHighPriceImpact && <div className="line-divider" />}
 
-<<<<<<< HEAD
-          {isHighPriceImpact && (
-            <div className="PositionEditor-allow-higher-slippage">
-              <Checkbox asRow isChecked={isHighPriceImpactAccepted} setIsChecked={setIsHighPriceImpactAccepted}>
-                <span className="text-warning font-sm">
-                  <Trans>I am aware of the high Price Impact</Trans>
-                </span>
-              </Checkbox>
-            </div>
-          )}
-=======
           {isHighPriceImpact && renderHighPriceImpactWarning()}
->>>>>>> 626d4cd8
         </div>
       </>
     );
