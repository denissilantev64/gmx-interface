import { Plural, Trans, t } from "@lingui/macro";
import cx from "classnames";
import { ApproveTokenButton } from "components/ApproveTokenButton/ApproveTokenButton";
import Button from "components/Button/Button";
import Checkbox from "components/Checkbox/Checkbox";
import ExchangeInfoRow from "components/Exchange/ExchangeInfoRow";
import Modal from "components/Modal/Modal";
import StatsTooltipRow from "components/StatsTooltip/StatsTooltipRow";
import Tooltip from "components/Tooltip/Tooltip";
import { ValueTransition } from "components/ValueTransition/ValueTransition";
import { getContract } from "config/contracts";
import {
  BASIS_POINTS_DIVISOR,
  DEFAULT_SLIPPAGE_AMOUNT,
  HIGH_SPREAD_THRESHOLD,
  TOO_HIGH_SLIPPAGE_AMOUNT,
} from "config/factors";
import { useSyntheticsEvents } from "context/SyntheticsEvents";
import { useUserReferralCode } from "domain/referrals/hooks";
import {
  ExecutionFee,
  getBorrowingFactorPerPeriod,
  getFundingFactorPerPeriod,
  getIsHighPriceImpact,
} from "domain/synthetics/fees";
import { MarketInfo } from "domain/synthetics/markets";
import {
  OrderType,
  OrdersInfoData,
  PositionOrderInfo,
  createDecreaseOrderTxn,
  createIncreaseOrderTxn,
  createSwapOrderTxn,
  isLimitOrderType,
  isOrderForPosition,
  isTriggerDecreaseOrderType,
} from "domain/synthetics/orders";
import { cancelOrdersTxn } from "domain/synthetics/orders/cancelOrdersTxn";
import { createWrapOrUnwrapTxn } from "domain/synthetics/orders/createWrapOrUnwrapTxn";
import {
  PositionInfo,
  formatAcceptablePrice,
  formatLeverage,
  formatLiquidationPrice,
  getPositionKey,
} from "domain/synthetics/positions";
import {
  TokenData,
  TokensData,
  TokensRatio,
  convertToTokenAmount,
  formatTokensRatio,
  getNeedTokenApprove,
  useTokensAllowanceData,
} from "domain/synthetics/tokens";
import {
  DecreasePositionAmounts,
  IncreasePositionAmounts,
  NextPositionValues,
  SwapAmounts,
  TradeFees,
  TriggerThresholdType,
  applySlippageToMinOut,
  applySlippageToPrice,
} from "domain/synthetics/trade";
import { TradeFlags } from "domain/synthetics/trade/useTradeFlags";
import { getIsEquivalentTokens, getSpread } from "domain/tokens";
import { BigNumber } from "ethers";
import { useChainId } from "lib/chains";
import { CHART_PERIODS, USD_DECIMALS } from "lib/legacy";

<<<<<<< HEAD
import PercentageInput from "components/PercentageInput/PercentageInput";
=======
import { useConnectModal } from "@rainbow-me/rainbowkit";
import SlippageInput from "components/SlippageInput/SlippageInput";
>>>>>>> 9dd67a5f
import TooltipWithPortal from "components/Tooltip/TooltipWithPortal";
import { useSettings } from "context/SettingsContext/SettingsContextProvider";
import { helperToast } from "lib/helperToast";
import {
  bigNumberify,
  formatAmount,
  formatDeltaUsd,
  formatPercentage,
  formatTokenAmount,
  formatTokenAmountWithUsd,
  formatUsd,
} from "lib/numbers";
import { usePrevious } from "lib/usePrevious";
import useWallet from "lib/wallets/useWallet";
import { useCallback, useEffect, useMemo, useRef, useState } from "react";
import { useKey } from "react-use";
import { TradeFeesRow } from "../TradeFeesRow/TradeFeesRow";
import "./ConfirmationBox.scss";

export type Props = {
  isVisible: boolean;
  tradeFlags: TradeFlags;
  isWrapOrUnwrap: boolean;
  fromToken?: TokenData;
  toToken?: TokenData;
  markPrice?: BigNumber;
  markRatio?: TokensRatio;
  triggerPrice?: BigNumber;
  fixedTriggerThresholdType?: TriggerThresholdType;
  fixedTriggerOrderType?: OrderType.LimitDecrease | OrderType.StopLossDecrease;
  fixedTriggerAcceptablePrice?: BigNumber;
  triggerRatio?: TokensRatio;
  marketInfo?: MarketInfo;
  collateralToken?: TokenData;
  swapAmounts?: SwapAmounts;
  increaseAmounts?: IncreasePositionAmounts;
  decreaseAmounts?: DecreasePositionAmounts;
  nextPositionValues?: NextPositionValues;
  keepLeverage?: boolean;
  swapLiquidityUsd?: BigNumber;
  longLiquidityUsd?: BigNumber;
  shortLiquidityUsd?: BigNumber;
  fees?: TradeFees;
  executionFee?: ExecutionFee;
  error?: string;
  existingPosition?: PositionInfo;
  shouldDisableValidation: boolean;
  isHigherSlippageAllowed?: boolean;
  ordersData?: OrdersInfoData;
  tokensData?: TokensData;
  setIsHigherSlippageAllowed: (isHigherSlippageAllowed: boolean) => void;
  setKeepLeverage: (keepLeverage: boolean) => void;
  onClose: () => void;
  onSubmitted: () => void;
  setPendingTxns: (txns: any) => void;
};

export function ConfirmationBox(p: Props) {
  const {
    tradeFlags,
    isWrapOrUnwrap,
    fromToken,
    toToken,
    markPrice,
    markRatio,
    triggerPrice,
    fixedTriggerThresholdType,
    fixedTriggerOrderType,
    fixedTriggerAcceptablePrice,
    triggerRatio,
    marketInfo,
    collateralToken,
    swapAmounts,
    increaseAmounts,
    decreaseAmounts,
    nextPositionValues,
    swapLiquidityUsd,
    longLiquidityUsd,
    shortLiquidityUsd,
    keepLeverage,
    fees,
    executionFee,
    error,
    existingPosition,
    shouldDisableValidation,
    ordersData,
    tokensData,
    setKeepLeverage,
    onClose,
    onSubmitted,
    setPendingTxns,
  } = p;

  const { isLong, isShort, isPosition, isSwap, isMarket, isLimit, isTrigger, isIncrease } = tradeFlags;
  const { indexToken } = marketInfo || {};

  const { signer, account } = useWallet();
  const { chainId } = useChainId();
  const { openConnectModal } = useConnectModal();
  const { setPendingPosition, setPendingOrder } = useSyntheticsEvents();
  const { savedAllowedSlippage } = useSettings();

  const prevIsVisible = usePrevious(p.isVisible);

  const { referralCodeForTxn } = useUserReferralCode(signer, chainId, account);

  const [isTriggerWarningAccepted, setIsTriggerWarningAccepted] = useState(false);
  const [isLimitOrdersVisible, setIsLimitOrdersVisible] = useState(false);
  const [isSubmitting, setIsSubmitting] = useState(false);
  const [allowedSlippage, setAllowedSlippage] = useState(savedAllowedSlippage);
  const submitButtonRef = useRef<null | HTMLDivElement>(null);

  useEffect(() => {
    setAllowedSlippage(savedAllowedSlippage);
  }, [savedAllowedSlippage]);

  const payAmount = useMemo(() => {
    if (isSwap && !isWrapOrUnwrap) {
      return swapAmounts?.amountIn;
    }
    if (isIncrease) {
      return increaseAmounts?.initialCollateralAmount;
    }
  }, [increaseAmounts?.initialCollateralAmount, isIncrease, isSwap, isWrapOrUnwrap, swapAmounts?.amountIn]);

  const { tokensAllowanceData } = useTokensAllowanceData(chainId, {
    spenderAddress: getContract(chainId, "SyntheticsRouter"),
    tokenAddresses: fromToken ? [fromToken.address] : [],
    skip: !p.isVisible,
  });

  const needPayTokenApproval =
    !isWrapOrUnwrap &&
    tokensAllowanceData &&
    fromToken &&
    payAmount &&
    getNeedTokenApprove(tokensAllowanceData, fromToken.address, payAmount);

  const isHighPriceImpact = getIsHighPriceImpact(fees?.positionPriceImpact, fees?.swapPriceImpact);

  const positionKey = useMemo(() => {
    if (!account || !marketInfo || !collateralToken) {
      return undefined;
    }

    return getPositionKey(account, marketInfo.marketTokenAddress, collateralToken.address, isLong);
  }, [account, collateralToken, isLong, marketInfo]);

  const positionOrders = useMemo(() => {
    if (!positionKey || !ordersData) {
      return [];
    }

    return Object.values(ordersData).filter((order) => isOrderForPosition(order, positionKey)) as PositionOrderInfo[];
  }, [ordersData, positionKey]);

  const existingLimitOrders = useMemo(
    () => positionOrders.filter((order) => isLimitOrderType(order.orderType)),
    [positionOrders]
  );

  const existingTriggerOrders = useMemo(
    () => positionOrders.filter((order) => isTriggerDecreaseOrderType(order.orderType)),
    [positionOrders]
  );

  const decreaseOrdersThatWillBeExecuted = useMemo(() => {
    if (!existingPosition || !markPrice) {
      return [];
    }

    return existingTriggerOrders.filter((order) => {
      return order.triggerThresholdType === TriggerThresholdType.Above
        ? markPrice.gt(order.triggerPrice)
        : markPrice.lt(order.triggerPrice);
    });
  }, [existingPosition, existingTriggerOrders, markPrice]);

  const swapSpreadInfo = useMemo(() => {
    let spread = BigNumber.from(0);

    if (isSwap && fromToken && toToken) {
      const fromSpread = getSpread(fromToken.prices);
      const toSpread = getSpread(toToken.prices);

      spread = fromSpread.add(toSpread);
    } else if (isIncrease && fromToken && indexToken) {
      const fromSpread = getSpread(fromToken.prices);
      const toSpread = getSpread(indexToken.prices);

      spread = fromSpread.add(toSpread);

      if (isLong) {
        spread = fromSpread;
      }
    }

    const isHigh = spread.gt(HIGH_SPREAD_THRESHOLD);

    const showSpread = isMarket;

    return { spread, showSpread, isHigh };
  }, [isSwap, fromToken, toToken, isIncrease, indexToken, isMarket, isLong]);

  const collateralSpreadInfo = useMemo(() => {
    if (!indexToken || !collateralToken) {
      return undefined;
    }

    let totalSpread = getSpread(indexToken.prices);

    if (getIsEquivalentTokens(collateralToken, indexToken)) {
      return {
        spread: totalSpread,
        isHigh: totalSpread.gt(HIGH_SPREAD_THRESHOLD),
      };
    }

    totalSpread = totalSpread.add(getSpread(collateralToken!.prices!));

    return {
      spread: totalSpread,
      isHigh: totalSpread.gt(HIGH_SPREAD_THRESHOLD),
    };
  }, [collateralToken, indexToken]);

  const title = useMemo(() => {
    if (isMarket) {
      if (isSwap) {
        return t`Confirm Swap`;
      }

      return isLong ? t`Confirm Long` : t`Confirm Short`;
    }

    if (isLimit) {
      return t`Confirm Limit Order`;
    }

    return t`Confirm Trigger Order`;
  }, [isLimit, isLong, isMarket, isSwap]);

  const submitButtonState = useMemo(() => {
    if (isSubmitting) {
      return {
        text: t`Creating Order...`,
        disabled: true,
      };
    }

    if (error) {
      return {
        text: error,
        disabled: true,
      };
    }

    if (needPayTokenApproval) {
      return { text: t`Pending ${fromToken?.symbol} approval`, disabled: true };
    }

    if (isIncrease && decreaseOrdersThatWillBeExecuted.length > 0 && !isTriggerWarningAccepted) {
      return {
        text: t`Accept confirmation of trigger orders`,
        disabled: true,
      };
    }

    let text = "";

    if (isMarket) {
      if (isSwap) {
        text = t`Swap`;
      } else {
        text = isLong ? t`Long` : t`Short`;
      }
    } else if (isLimit) {
      text = t`Confirm Limit Order`;
    } else {
      text = t`Confirm Trigger Order`;
    }

    return {
      text,
      disabled: false,
    };
  }, [
    decreaseOrdersThatWillBeExecuted.length,
    error,
    fromToken?.symbol,
    isIncrease,
    isLimit,
    isLong,
    isMarket,
    isSubmitting,
    isSwap,
    isTriggerWarningAccepted,
    needPayTokenApproval,
  ]);

  useKey(
    "Enter",
    () => {
      if (p.isVisible && !submitButtonState.disabled) {
        submitButtonRef.current?.scrollIntoView({ behavior: "smooth", block: "end" });
        onSubmit();
      }
    },
    {},
    [p.isVisible, submitButtonState.disabled]
  );

  function onCancelOrderClick(key: string): void {
    if (!signer) return;
    cancelOrdersTxn(chainId, signer, { orderKeys: [key], setPendingTxns: p.setPendingTxns });
  }

  function onSubmitWrapOrUnwrap() {
    if (!account || !swapAmounts || !fromToken || !signer) {
      return Promise.resolve();
    }

    return createWrapOrUnwrapTxn(chainId, signer, {
      amount: swapAmounts.amountIn,
      isWrap: Boolean(fromToken.isNative),
      setPendingTxns,
    });
  }

  function onSubmitSwap() {
    if (
      !account ||
      !tokensData ||
      !swapAmounts?.swapPathStats ||
      !fromToken ||
      !toToken ||
      !executionFee ||
      !signer ||
      typeof allowedSlippage !== "number"
    ) {
      helperToast.error(t`Error submitting order`);
      return Promise.resolve();
    }

    return createSwapOrderTxn(chainId, signer, {
      account,
      fromTokenAddress: fromToken.address,
      fromTokenAmount: swapAmounts.amountIn,
      swapPath: swapAmounts.swapPathStats?.swapPath,
      toTokenAddress: toToken.address,
      orderType: isLimit ? OrderType.LimitSwap : OrderType.MarketSwap,
      minOutputAmount: swapAmounts.minOutputAmount,
      referralCode: referralCodeForTxn,
      executionFee: executionFee.feeTokenAmount,
      allowedSlippage,
      tokensData,
      setPendingTxns,
      setPendingOrder,
    });
  }

  function onSubmitIncreaseOrder() {
    if (
      !tokensData ||
      !account ||
      !fromToken ||
      !collateralToken ||
      !increaseAmounts?.acceptablePrice ||
      !executionFee ||
      !marketInfo ||
      !signer ||
      typeof allowedSlippage !== "number"
    ) {
      helperToast.error(t`Error submitting order`);
      return Promise.resolve();
    }

    return createIncreaseOrderTxn(chainId, signer, {
      account,
      marketAddress: marketInfo.marketTokenAddress,
      initialCollateralAddress: fromToken?.address,
      initialCollateralAmount: increaseAmounts.initialCollateralAmount,
      targetCollateralAddress: collateralToken.address,
      collateralDeltaAmount: increaseAmounts.collateralDeltaAmount,
      swapPath: increaseAmounts.swapPathStats?.swapPath || [],
      sizeDeltaUsd: increaseAmounts.sizeDeltaUsd,
      sizeDeltaInTokens: increaseAmounts.sizeDeltaInTokens,
      triggerPrice: isLimit ? triggerPrice : undefined,
      acceptablePrice: increaseAmounts.acceptablePrice,
      isLong,
      orderType: isLimit ? OrderType.LimitIncrease : OrderType.MarketIncrease,
      executionFee: executionFee.feeTokenAmount,
      allowedSlippage,
      referralCode: referralCodeForTxn,
      indexToken: marketInfo.indexToken,
      tokensData,
      skipSimulation: isLimit || shouldDisableValidation,
      setPendingTxns: p.setPendingTxns,
      setPendingOrder,
      setPendingPosition,
    });
  }

  function onSubmitDecreaseOrder() {
    if (
      !account ||
      !marketInfo ||
      !collateralToken ||
      fixedTriggerOrderType === undefined ||
      fixedTriggerThresholdType === undefined ||
      !fixedTriggerAcceptablePrice ||
      !decreaseAmounts?.triggerPrice ||
      !executionFee ||
      !tokensData ||
      !signer ||
      typeof allowedSlippage !== "number"
    ) {
      helperToast.error(t`Error submitting order`);
      return Promise.resolve();
    }

    return createDecreaseOrderTxn(chainId, signer, {
      account,
      marketAddress: marketInfo.marketTokenAddress,
      swapPath: [],
      initialCollateralDeltaAmount: decreaseAmounts.collateralDeltaAmount,
      initialCollateralAddress: collateralToken.address,
      receiveTokenAddress: collateralToken.address,
      triggerPrice: decreaseAmounts.triggerPrice,
      acceptablePrice: fixedTriggerAcceptablePrice,
      sizeDeltaUsd: decreaseAmounts.sizeDeltaUsd,
      sizeDeltaInTokens: decreaseAmounts.sizeDeltaInTokens,
      minOutputUsd: BigNumber.from(0),
      isLong,
      decreasePositionSwapType: decreaseAmounts.decreaseSwapType,
      orderType: fixedTriggerOrderType,
      executionFee: executionFee.feeTokenAmount,
      allowedSlippage,
      referralCode: referralCodeForTxn,
      // Skip simulation to avoid EmptyPosition error
      // skipSimulation: !existingPosition || shouldDisableValidation,
      skipSimulation: true,
      indexToken: marketInfo.indexToken,
      tokensData,
      setPendingTxns,
      setPendingOrder,
      setPendingPosition,
    });
  }

  function onSubmit() {
    setIsSubmitting(true);

    let txnPromise: Promise<any>;

    if (!account) {
      openConnectModal?.();
      return;
    } else if (isWrapOrUnwrap) {
      txnPromise = onSubmitWrapOrUnwrap();
    } else if (isSwap) {
      txnPromise = onSubmitSwap();
    } else if (isIncrease) {
      txnPromise = onSubmitIncreaseOrder();
    } else {
      txnPromise = onSubmitDecreaseOrder();
    }

    txnPromise
      .then(() => {
        onSubmitted();
      })
      .finally(() => {
        setIsSubmitting(false);
      });
  }

  useEffect(
    function reset() {
      if (p.isVisible !== prevIsVisible) {
        setIsTriggerWarningAccepted(false);
      }
    },
    [p.isVisible, prevIsVisible]
  );

  function renderMain() {
    if (isSwap) {
      return (
        <div className="Confirmation-box-main">
          <div>
            <Trans>Pay</Trans>{" "}
            {formatTokenAmountWithUsd(
              swapAmounts?.amountIn,
              swapAmounts?.usdIn,
              fromToken?.symbol,
              fromToken?.decimals
            )}
          </div>
          <div className="Confirmation-box-main-icon"></div>
          <div>
            <Trans>Receive</Trans>{" "}
            {formatTokenAmountWithUsd(swapAmounts?.amountOut, swapAmounts?.usdOut, toToken?.symbol, toToken?.decimals)}
          </div>
        </div>
      );
    }

    if (isIncrease) {
      return (
        <div className="Confirmation-box-main">
          <span>
            <Trans>Pay</Trans>{" "}
            {formatTokenAmountWithUsd(
              increaseAmounts?.initialCollateralAmount,
              increaseAmounts?.initialCollateralUsd,
              fromToken?.symbol,
              fromToken?.decimals
            )}
          </span>
          <div className="Confirmation-box-main-icon"></div>
          <div>
            {isLong ? t`Long` : t`Short`}{" "}
            {formatTokenAmountWithUsd(
              increaseAmounts?.sizeDeltaInTokens,
              increaseAmounts?.sizeDeltaUsd,
              toToken?.symbol,
              toToken?.decimals
            )}
          </div>
        </div>
      );
    }

    return (
      <div className={cx("Confirmation-box-main ConfirmationBox-main")}>
        <Trans>Decrease</Trans>&nbsp;{indexToken?.symbol} {isLong ? t`Long` : t`Short`}
      </div>
    );
  }

  function renderOrderItem(order: PositionOrderInfo) {
    return (
      <li key={order.key} className="font-sm">
        <p>
          {isLimitOrderType(order.orderType) ? t`Increase` : t`Decrease`} {order.indexToken?.symbol}{" "}
          {formatUsd(order.sizeDeltaUsd)} {order.isLong ? t`Long` : t`Short`} &nbsp;
          {order.triggerThresholdType}
          {formatUsd(order.triggerPrice, {
            displayDecimals: toToken?.priceDecimals,
          })}{" "}
        </p>
        <button type="button" onClick={() => onCancelOrderClick(order.key)}>
          <Trans>Cancel</Trans>
        </button>
      </li>
    );
  }

  const longShortText = isLong ? t`Long` : t`Short`;

  function renderDifferentTokensWarning() {
    if (!isPosition || !fromToken || !toToken) {
      return null;
    }
    const isCollateralTokenNonStable = !collateralToken?.isStable;
    const collateralTokenSymbol = collateralToken?.[collateralToken?.isWrapped ? "baseSymbol" : "symbol"];
    const indexTokenSymbol = indexToken?.[indexToken?.isWrapped ? "baseSymbol" : "symbol"];

    if (isCollateralTokenNonStable && collateralTokenSymbol !== indexTokenSymbol) {
      return (
        <div className="Confirmation-box-info">
          <Trans>
            You have selected {collateralTokenSymbol} as Collateral, the Liquidation Price will vary based on the price
            of {collateralTokenSymbol}.
          </Trans>
        </div>
      );
    }

    if (isLong && isCollateralTokenNonStable && collateralTokenSymbol === indexTokenSymbol) {
      return (
        <div className="Confirmation-box-info">
          <Trans>
            You have selected {collateralTokenSymbol} as collateral, the Liquidation Price is higher compared to using a
            stablecoin as collateral since the worth of the collateral will change with its price. If required, you can
            change the collateral type using the Collateral In option in the trade box.
          </Trans>
        </div>
      );
    }

    if (isShort && isCollateralTokenNonStable && collateralTokenSymbol === indexTokenSymbol) {
      return (
        <div className="Confirmation-box-info">
          <Trans>
            You have selected {collateralTokenSymbol} as collateral to short {indexTokenSymbol}.
          </Trans>
        </div>
      );
    }
  }

  function renderExistingLimitOrdersWarning() {
    if (!existingLimitOrders?.length || !toToken) {
      return;
    }

    if (existingLimitOrders.length === 1) {
      const order = existingLimitOrders[0];

      const sizeText = formatUsd(order.sizeDeltaUsd);

      return (
        <div className="Confirmation-box-info">
          <Trans>
            You have an active Limit Order to Increase {longShortText} {order.indexToken?.symbol} {sizeText} at price{" "}
            {formatUsd(order.triggerPrice, {
              displayDecimals: toToken.priceDecimals,
            })}
            .
          </Trans>
        </div>
      );
    } else {
      return (
        <div>
          <div className="Confirmation-box-info">
            <span>
              <Trans>
                You have multiple existing Increase {longShortText} {toToken.symbol} limit orders{" "}
              </Trans>
            </span>
            <span onClick={() => setIsLimitOrdersVisible((p) => !p)} className="view-orders">
              ({isLimitOrdersVisible ? t`hide` : t`view`})
            </span>
          </div>
          {isLimitOrdersVisible && <ul className="order-list">{existingLimitOrders.map(renderOrderItem)}</ul>}
        </div>
      );
    }
  }

  function renderExistingTriggerErrors() {
    if (!decreaseOrdersThatWillBeExecuted?.length) {
      return;
    }

    const existingTriggerOrderLength = decreaseOrdersThatWillBeExecuted.length;
    return (
      <>
        <div className="Confirmation-box-warning">
          <Plural
            value={existingTriggerOrderLength}
            one="You have an active trigger order that might execute immediately after you open this position. Please cancel the order or accept the confirmation to continue."
            other="You have # active trigger orders that might execute immediately after you open this position. Please cancel the orders or accept the confirmation to continue."
          />
        </div>
        <ul className="order-list">{decreaseOrdersThatWillBeExecuted.map(renderOrderItem)}</ul>
      </>
    );
  }

  function renderExistingTriggerWarning() {
    if (
      !existingTriggerOrders?.length ||
      decreaseOrdersThatWillBeExecuted.length > 0 ||
      renderExistingLimitOrdersWarning()
    ) {
      return;
    }

    const existingTriggerOrderLength = existingTriggerOrders.length;

    return (
      <div className="Confirmation-box-info">
        <Plural
          value={existingTriggerOrderLength}
          one="You have an active trigger order that could impact this position."
          other="You have # active trigger orders that could impact this position."
        />
      </div>
    );
  }

  function renderAvailableLiquidity() {
    const riskThresholdBps = 5000;
    let availableLiquidityUsd: BigNumber | undefined = undefined;
    let availableLiquidityAmount: BigNumber | undefined = undefined;
    let isLiquidityRisk = false;

    let tooltipContent = "";

    if (isSwap && swapAmounts) {
      availableLiquidityUsd = swapLiquidityUsd;

      availableLiquidityAmount = convertToTokenAmount(
        availableLiquidityUsd,
        toToken?.decimals,
        toToken?.prices.maxPrice
      );

      isLiquidityRisk = availableLiquidityUsd!.mul(riskThresholdBps).div(BASIS_POINTS_DIVISOR).lt(swapAmounts.usdOut);

      tooltipContent = isLiquidityRisk
        ? t`There may not be sufficient liquidity to execute your order when the Min. Receive are met.`
        : t`The order will only execute if the Min. Receive is met and there is sufficient liquidity.`;
    }

    if (isIncrease && increaseAmounts) {
      availableLiquidityUsd = isLong ? longLiquidityUsd : shortLiquidityUsd;

      isLiquidityRisk = availableLiquidityUsd!
        .mul(riskThresholdBps)
        .div(BASIS_POINTS_DIVISOR)
        .lt(increaseAmounts.sizeDeltaUsd);

      tooltipContent = isLiquidityRisk
        ? t`There may not be sufficient liquidity to execute your order when the price conditions are met.`
        : t`The order will only execute if the price conditions are met and there is sufficient liquidity.`;
    }

    return (
      <ExchangeInfoRow label={t`Available Liquidity`}>
        <Tooltip
          position="right-bottom"
          handleClassName={isLiquidityRisk ? "negative" : ""}
          handle={
            isSwap
              ? formatTokenAmount(availableLiquidityAmount, toToken?.decimals, toToken?.symbol)
              : formatUsd(availableLiquidityUsd)
          }
          renderContent={() => tooltipContent}
        />
      </ExchangeInfoRow>
    );
  }

  function renderSwapSpreadWarining() {
    if (!isMarket) {
      return null;
    }

    if (swapSpreadInfo.spread && swapSpreadInfo.isHigh) {
      return (
        <div className="Confirmation-box-warning">
          <Trans>The spread is {`>`} 1%, please ensure the trade details are acceptable before comfirming</Trans>
        </div>
      );
    }
  }

  function renderLimitPriceWarning() {
    return (
      <div className="Confirmation-box-info">
        <Trans>Limit Order Price will vary based on Fees and Price Impact to guarantee the Min. Receive amount.</Trans>
      </div>
    );
  }

  const renderCollateralSpreadWarning = useCallback(() => {
    if (collateralSpreadInfo && collateralSpreadInfo.isHigh) {
      return (
        <div className="Confirmation-box-warning">
          <Trans>
            Transacting with a depegged stable coin is subject to spreads reflecting the worse of current market price
            or $1.00, with transactions involving multiple stablecoins may have multiple spreads.
          </Trans>
        </div>
      );
    }
  }, [collateralSpreadInfo]);

  function renderAllowedSlippage(defaultSlippage, setSlippage) {
    return (
      <ExchangeInfoRow
        label={
          <TooltipWithPortal
            handle={t`Allowed Slippage`}
            position="left-top"
            renderContent={() => {
              return (
                <div className="text-white">
                  <Trans>
                    You can edit the default Allowed Slippage in the settings menu on the top right of the page.
                    <br />
                    <br />
                    Note that a low allowed slippage, e.g. less than{" "}
                    {formatPercentage(bigNumberify(DEFAULT_SLIPPAGE_AMOUNT), { signed: false })}, may result in failed
                    orders if prices are volatile.
                  </Trans>
                </div>
              );
            }}
          />
        }
      >
        <PercentageInput
          onChange={setSlippage}
          defaultValue={defaultSlippage}
          highValue={TOO_HIGH_SLIPPAGE_AMOUNT}
          highValueWarningText="Slippage is too high"
        />
      </ExchangeInfoRow>
    );
  }

  function renderIncreaseOrderSection() {
    if (!marketInfo || !fromToken || !collateralToken || !toToken) {
      return null;
    }

    const borrowingRate = getBorrowingFactorPerPeriod(marketInfo, isLong, CHART_PERIODS["1h"]).mul(100);
    const fundigRate = getFundingFactorPerPeriod(marketInfo, isLong, CHART_PERIODS["1h"]).mul(100);
    const isCollateralSwap = !getIsEquivalentTokens(fromToken, collateralToken);
    const existingPriceDecimals = p.existingPosition?.indexToken?.priceDecimals;
    const toTokenPriceDecimals = toToken?.priceDecimals;

    const shouldApplySlippage = isMarket;
    const acceptablePrice =
      shouldApplySlippage && increaseAmounts?.acceptablePrice
        ? applySlippageToPrice(allowedSlippage, increaseAmounts.acceptablePrice, true, isLong)
        : increaseAmounts?.acceptablePrice;

    return (
      <>
        <div>
          {renderMain()}
          {renderCollateralSpreadWarning()}
          {renderExistingLimitOrdersWarning()}
          {renderExistingTriggerErrors()}
          {renderExistingTriggerWarning()}
          {renderDifferentTokensWarning()}
          {isLimit && renderAvailableLiquidity()}
          <ExchangeInfoRow
            className="SwapBox-info-row"
            label={t`Leverage`}
            value={
              <ValueTransition
                from={formatLeverage(existingPosition?.leverage)}
                to={formatLeverage(nextPositionValues?.nextLeverage) || "-"}
              />
            }
          />
          {isMarket && renderAllowedSlippage(savedAllowedSlippage, setAllowedSlippage)}
          {isMarket && collateralSpreadInfo?.spread && (
            <ExchangeInfoRow label={t`Collateral Spread`} isWarning={swapSpreadInfo.isHigh} isTop={true}>
              {formatAmount(collateralSpreadInfo.spread.mul(100), USD_DECIMALS, 2, true)}%
            </ExchangeInfoRow>
          )}

          <ExchangeInfoRow
            className="SwapBox-info-row"
            label={t`Entry Price`}
            value={
              <ValueTransition
                from={formatUsd(p.existingPosition?.entryPrice, {
                  displayDecimals: existingPriceDecimals,
                })}
                to={formatUsd(nextPositionValues?.nextEntryPrice, {
                  displayDecimals: toTokenPriceDecimals,
                })}
              />
            }
          />

          {isLimit && (
            <ExchangeInfoRow
              className="SwapBox-info-row"
              label={t`Limit Price`}
              value={
                formatUsd(triggerPrice, {
                  displayDecimals: toTokenPriceDecimals,
                }) || "-"
              }
            />
          )}

          <ExchangeInfoRow
            className="SwapBox-info-row"
            label={t`Acceptable Price`}
            value={
              formatAcceptablePrice(acceptablePrice, {
                displayDecimals: toTokenPriceDecimals,
              }) || "-"
            }
          />

          <ExchangeInfoRow
            isTop
            className="SwapBox-info-row"
            label={t`Mark Price`}
            value={
              formatUsd(markPrice, {
                displayDecimals: toTokenPriceDecimals,
              }) || "-"
            }
          />

          <ExchangeInfoRow
            className="SwapBox-info-row"
            label={t`Liq. Price`}
            value={
              <ValueTransition
                from={
                  p.existingPosition
                    ? formatLiquidationPrice(p.existingPosition?.liquidationPrice, {
                        displayDecimals: existingPriceDecimals,
                      })
                    : undefined
                }
                to={
                  formatLiquidationPrice(nextPositionValues?.nextLiqPrice, {
                    displayDecimals: toTokenPriceDecimals,
                  }) || "-"
                }
              />
            }
          />
          <div className="Exchange-info-row top-line">
            <div>
              {isCollateralSwap ? (
                <Tooltip
                  handle={
                    <span className="Exchange-info-label">
                      <Trans>Collateral ({collateralToken?.symbol})</Trans>
                    </span>
                  }
                  position="left-top"
                  renderContent={() => {
                    return (
                      <div>
                        <Trans>
                          {fromToken?.symbol} will be swapped to {collateralToken?.symbol} on order execution.{" "}
                        </Trans>{" "}
                        {isLimit && (
                          <Trans>
                            Collateral value may differ due to different Price Impact at the time of execution.
                          </Trans>
                        )}
                      </div>
                    );
                  }}
                />
              ) : (
                <span className="Exchange-info-label">
                  <Trans>Collateral ({collateralToken?.symbol})</Trans>
                </span>
              )}
            </div>
            <div className="align-right">
              <Tooltip
                handle={formatUsd(increaseAmounts?.collateralDeltaUsd)}
                position="right-top"
                renderContent={() => {
                  return (
                    <>
                      <Trans>Your position's collateral after deducting fees.</Trans>
                      <br />
                      <br />
                      <StatsTooltipRow
                        label={t`Pay Amount`}
                        value={formatUsd(increaseAmounts?.initialCollateralUsd) || "-"}
                        showDollar={false}
                      />
                      <StatsTooltipRow
                        label={t`Fees`}
                        value={
                          fees?.payTotalFees?.deltaUsd && !fees.payTotalFees.deltaUsd.eq(0)
                            ? `${fees.payTotalFees.deltaUsd.gt(0) ? "+" : "-"}${formatUsd(
                                fees.payTotalFees.deltaUsd.abs()
                              )}`
                            : "0.00$"
                        }
                        showDollar={false}
                      />
                      <div className="Tooltip-divider" />
                      <StatsTooltipRow
                        label={t`Collateral`}
                        value={formatUsd(increaseAmounts?.collateralDeltaUsd) || "-"}
                        showDollar={false}
                      />
                    </>
                  );
                }}
              />
            </div>
          </div>
          <TradeFeesRow
            {...fees}
            fundingFeeRateStr={
              fundigRate && `${fundigRate.gt(0) ? "+" : "-"}${formatAmount(fundigRate.abs(), 30, 4)}% / 1h`
            }
            borrowFeeRateStr={borrowingRate && `-${formatAmount(borrowingRate, 30, 4)}% / 1h`}
            executionFee={p.executionFee}
            feesType="increase"
            warning={p.executionFee?.warning}
          />
          {decreaseOrdersThatWillBeExecuted?.length > 0 && <div className="line-divider" />}
          {decreaseOrdersThatWillBeExecuted?.length > 0 && (
            <div className="PositionEditor-allow-higher-slippage">
              <Checkbox isChecked={isTriggerWarningAccepted} setIsChecked={setIsTriggerWarningAccepted}>
                <span className="text-warning font-sm">
                  <Trans>I am aware of the trigger orders</Trans>
                </span>
              </Checkbox>
            </div>
          )}
        </div>
      </>
    );
  }

  function renderSwapSection() {
    return (
      <>
        <div>
          {renderMain()}
          {renderSwapSpreadWarining()}
          {isLimit && renderLimitPriceWarning()}
          {swapSpreadInfo.showSpread && swapSpreadInfo.spread && (
            <ExchangeInfoRow label={t`Spread`} isWarning={swapSpreadInfo.isHigh}>
              {formatAmount(swapSpreadInfo.spread.mul(100), USD_DECIMALS, 2, true)}%
            </ExchangeInfoRow>
          )}
          {isLimit && renderAvailableLiquidity()}
          {isMarket && renderAllowedSlippage(savedAllowedSlippage, setAllowedSlippage)}
          <ExchangeInfoRow label={t`Mark Price`} isTop>
            {formatTokensRatio(fromToken, toToken, markRatio)}
          </ExchangeInfoRow>
          {isLimit && (
            <ExchangeInfoRow label={t`Limit Price`}>
              <Tooltip
                position="right-bottom"
                handle={formatTokensRatio(fromToken, toToken, triggerRatio)}
                renderContent={() =>
                  t`Limit Order Price to guarantee Min. Receive amount is updated in real time in the Orders tab after the order has been created.`
                }
              />
            </ExchangeInfoRow>
          )}

          <ExchangeInfoRow label={t`${fromToken?.symbol} Price`}>
            {formatUsd(swapAmounts?.priceIn, {
              displayDecimals: fromToken?.priceDecimals,
            })}
          </ExchangeInfoRow>

          <ExchangeInfoRow label={t`${toToken?.symbol} Price`}>
            {formatUsd(swapAmounts?.priceOut, {
              displayDecimals: toToken?.priceDecimals,
            })}
          </ExchangeInfoRow>

          {!p.isWrapOrUnwrap && (
            <TradeFeesRow
              {...fees}
              isTop
              executionFee={p.executionFee}
              feesType="swap"
              warning={p.executionFee?.warning}
            />
          )}

          <ExchangeInfoRow label={t`Min. Receive`} isTop>
            {isMarket && swapAmounts?.minOutputAmount
              ? formatTokenAmount(
                  applySlippageToMinOut(allowedSlippage, swapAmounts.minOutputAmount),
                  toToken?.decimals,
                  toToken?.symbol
                )
              : formatTokenAmount(swapAmounts?.minOutputAmount, toToken?.decimals, toToken?.symbol)}
          </ExchangeInfoRow>
        </div>
      </>
    );
  }

  function renderTriggerDecreaseSection() {
    const existingPriceDecimals = p.existingPosition?.indexToken?.priceDecimals;
    const toTokenPriceDecimals = toToken?.priceDecimals;
    return (
      <>
        <div>
          {renderMain()}

          {isTrigger && existingPosition?.leverage && (
            <Checkbox asRow isChecked={keepLeverage} setIsChecked={setKeepLeverage}>
              <span className="muted font-sm">
                <Trans>Keep leverage at {formatLeverage(existingPosition.leverage)} </Trans>
              </span>
            </Checkbox>
          )}
          <ExchangeInfoRow
            label={t`Trigger Price`}
            value={
              triggerPrice
                ? `${fixedTriggerThresholdType} ${formatUsd(triggerPrice, {
                    displayDecimals: toTokenPriceDecimals,
                  })}`
                : "..."
            }
          />

          <ExchangeInfoRow
            isTop
            label={t`Mark Price`}
            value={
              p.markPrice
                ? formatUsd(p.markPrice, {
                    displayDecimals: toTokenPriceDecimals,
                  })
                : "..."
            }
          />

          {existingPosition && (
            <ExchangeInfoRow
              label={t`Entry Price`}
              value={
                formatUsd(existingPosition?.entryPrice, {
                  displayDecimals: indexToken?.priceDecimals,
                }) || "-"
              }
            />
          )}

          <ExchangeInfoRow
            className="SwapBox-info-row"
            label={t`Acceptable Price Impact`}
            value={
              decreaseAmounts?.triggerOrderType === OrderType.StopLossDecrease
                ? "NA"
                : formatPercentage(decreaseAmounts?.acceptablePriceDeltaBps) || "-"
            }
          />

          <ExchangeInfoRow
            className="SwapBox-info-row"
            label={t`Acceptable Price`}
            value={
              formatAcceptablePrice(fixedTriggerAcceptablePrice, {
                displayDecimals: toTokenPriceDecimals,
              }) || "-"
            }
          />

          {p.existingPosition && (
            <ExchangeInfoRow
              label={t`Liq. Price`}
              value={
                nextPositionValues?.nextSizeUsd?.gt(0) ? (
                  <ValueTransition
                    from={
                      formatUsd(existingPosition?.liquidationPrice, {
                        displayDecimals: existingPriceDecimals,
                      })!
                    }
                    to={formatUsd(nextPositionValues.nextLiqPrice, {
                      displayDecimals: existingPriceDecimals,
                    })}
                  />
                ) : (
                  "-"
                )
              }
            />
          )}

          <ExchangeInfoRow
            label={p.existingPosition?.sizeInUsd ? t`Size` : t`Decrease size`}
            isTop
            value={
              p.existingPosition?.sizeInUsd ? (
                <ValueTransition
                  from={formatUsd(p.existingPosition.sizeInUsd)!}
                  to={formatUsd(nextPositionValues?.nextSizeUsd)}
                />
              ) : decreaseAmounts?.sizeDeltaUsd ? (
                formatUsd(decreaseAmounts.sizeDeltaUsd)
              ) : (
                "-"
              )
            }
          />

          {p.existingPosition && (
            <ExchangeInfoRow
              label={t`Collateral (${p.existingPosition?.collateralToken?.symbol})`}
              value={
                <ValueTransition
                  from={formatUsd(existingPosition?.remainingCollateralUsd)!}
                  to={formatUsd(nextPositionValues?.nextCollateralUsd)}
                />
              }
            />
          )}

          {!p.keepLeverage && p.existingPosition?.leverage && (
            <ExchangeInfoRow
              label={t`Leverage`}
              value={
                nextPositionValues?.nextSizeUsd?.gt(0) ? (
                  <ValueTransition
                    from={formatLeverage(p.existingPosition?.leverage)}
                    to={formatLeverage(nextPositionValues.nextLeverage) || "-"}
                  />
                ) : (
                  "-"
                )
              }
            />
          )}
          {existingPosition && (
            <ExchangeInfoRow
              label={t`PnL`}
              value={
                <ValueTransition
                  from={
                    <>
                      {formatDeltaUsd(decreaseAmounts?.estimatedPnl)} (
                      {formatPercentage(decreaseAmounts?.estimatedPnlPercentage, { signed: true })})
                    </>
                  }
                  to={
                    <>
                      {formatDeltaUsd(nextPositionValues?.nextPnl)} (
                      {formatPercentage(nextPositionValues?.nextPnlPercentage, { signed: true })})
                    </>
                  }
                />
              }
            />
          )}

          <TradeFeesRow {...fees} executionFee={p.executionFee} feesType="decrease" warning={p.executionFee?.warning} />

          {existingPosition && decreaseAmounts?.receiveUsd && (
            <ExchangeInfoRow
              label={t`Receive`}
              value={formatTokenAmountWithUsd(
                decreaseAmounts.receiveTokenAmount,
                decreaseAmounts.receiveUsd,
                collateralToken?.symbol,
                collateralToken?.decimals
              )}
            />
          )}
        </div>
      </>
    );
  }

  return (
    <div className="Confirmation-box">
      <Modal isVisible={p.isVisible} setIsVisible={onClose} label={title} allowContentTouchMove>
        {isSwap && renderSwapSection()}
        {isIncrease && renderIncreaseOrderSection()}
        {isTrigger && renderTriggerDecreaseSection()}

        {needPayTokenApproval && fromToken && (
          <>
            {!isHighPriceImpact && <div className="line-divider" />}

            <ApproveTokenButton
              tokenAddress={fromToken.address}
              tokenSymbol={fromToken.symbol}
              spenderAddress={getContract(chainId, "SyntheticsRouter")}
            />
          </>
        )}

        <div className="Confirmation-box-row" ref={submitButtonRef}>
          <Button
            variant="primary-action"
            className="w-full"
            type="submit"
            onClick={onSubmit}
            disabled={submitButtonState.disabled && !shouldDisableValidation}
          >
            {submitButtonState.text}
          </Button>
        </div>
      </Modal>
    </div>
  );
}<|MERGE_RESOLUTION|>--- conflicted
+++ resolved
@@ -69,12 +69,8 @@
 import { useChainId } from "lib/chains";
 import { CHART_PERIODS, USD_DECIMALS } from "lib/legacy";
 
-<<<<<<< HEAD
+import { useConnectModal } from "@rainbow-me/rainbowkit";
 import PercentageInput from "components/PercentageInput/PercentageInput";
-=======
-import { useConnectModal } from "@rainbow-me/rainbowkit";
-import SlippageInput from "components/SlippageInput/SlippageInput";
->>>>>>> 9dd67a5f
 import TooltipWithPortal from "components/Tooltip/TooltipWithPortal";
 import { useSettings } from "context/SettingsContext/SettingsContextProvider";
 import { helperToast } from "lib/helperToast";
@@ -105,7 +101,7 @@
   triggerPrice?: BigNumber;
   fixedTriggerThresholdType?: TriggerThresholdType;
   fixedTriggerOrderType?: OrderType.LimitDecrease | OrderType.StopLossDecrease;
-  fixedTriggerAcceptablePrice?: BigNumber;
+  fixedTriggerAcceptablePriceImpactBps?: BigNumber;
   triggerRatio?: TokensRatio;
   marketInfo?: MarketInfo;
   collateralToken?: TokenData;
@@ -125,6 +121,7 @@
   isHigherSlippageAllowed?: boolean;
   ordersData?: OrdersInfoData;
   tokensData?: TokensData;
+  setFixedTriggerAcceptablePriceImapctBps: (value: BigNumber) => void;
   setIsHigherSlippageAllowed: (isHigherSlippageAllowed: boolean) => void;
   setKeepLeverage: (keepLeverage: boolean) => void;
   onClose: () => void;
@@ -143,7 +140,7 @@
     triggerPrice,
     fixedTriggerThresholdType,
     fixedTriggerOrderType,
-    fixedTriggerAcceptablePrice,
+    fixedTriggerAcceptablePriceImpactBps,
     triggerRatio,
     marketInfo,
     collateralToken,
@@ -162,6 +159,7 @@
     shouldDisableValidation,
     ordersData,
     tokensData,
+    setFixedTriggerAcceptablePriceImapctBps,
     setKeepLeverage,
     onClose,
     onSubmitted,
@@ -485,7 +483,7 @@
       !collateralToken ||
       fixedTriggerOrderType === undefined ||
       fixedTriggerThresholdType === undefined ||
-      !fixedTriggerAcceptablePrice ||
+      !decreaseAmounts?.acceptablePrice ||
       !decreaseAmounts?.triggerPrice ||
       !executionFee ||
       !tokensData ||
@@ -504,7 +502,7 @@
       initialCollateralAddress: collateralToken.address,
       receiveTokenAddress: collateralToken.address,
       triggerPrice: decreaseAmounts.triggerPrice,
-      acceptablePrice: fixedTriggerAcceptablePrice,
+      acceptablePrice: decreaseAmounts.acceptablePrice,
       sizeDeltaUsd: decreaseAmounts.sizeDeltaUsd,
       sizeDeltaInTokens: decreaseAmounts.sizeDeltaInTokens,
       minOutputUsd: BigNumber.from(0),
@@ -882,6 +880,27 @@
     );
   }
 
+  function renderAcceptablePriceImpactInput() {
+    if (!fixedTriggerAcceptablePriceImpactBps) {
+      return null;
+    }
+
+    // const value = (parseInt(fixedTriggerAcceptablePriceImpactBps.toString()) / BASIS_POINTS_DIVISOR) * 100;
+    const value = fixedTriggerAcceptablePriceImpactBps.toNumber();
+
+    const setValue = (value) => {
+      const bps = (parseFloat(value) * BASIS_POINTS_DIVISOR) / 100;
+
+      setFixedTriggerAcceptablePriceImapctBps(BigNumber.from(bps));
+    };
+
+    return (
+      <ExchangeInfoRow label={t`Acceptable Price Impact`}>
+        <PercentageInput onChange={setValue} defaultValue={value} />
+      </ExchangeInfoRow>
+    );
+  }
+
   function renderIncreaseOrderSection() {
     if (!marketInfo || !fromToken || !collateralToken || !toToken) {
       return null;
@@ -920,6 +939,7 @@
             }
           />
           {isMarket && renderAllowedSlippage(savedAllowedSlippage, setAllowedSlippage)}
+          {isLimit && renderAcceptablePriceImpactInput()}
           {isMarket && collateralSpreadInfo?.spread && (
             <ExchangeInfoRow label={t`Collateral Spread`} isWarning={swapSpreadInfo.isHigh} isTop={true}>
               {formatAmount(collateralSpreadInfo.spread.mul(100), USD_DECIMALS, 2, true)}%
@@ -1168,6 +1188,9 @@
               </span>
             </Checkbox>
           )}
+
+          {isLimit && renderAcceptablePriceImpactInput()}
+
           <ExchangeInfoRow
             label={t`Trigger Price`}
             value={
@@ -1204,19 +1227,9 @@
 
           <ExchangeInfoRow
             className="SwapBox-info-row"
-            label={t`Acceptable Price Impact`}
-            value={
-              decreaseAmounts?.triggerOrderType === OrderType.StopLossDecrease
-                ? "NA"
-                : formatPercentage(decreaseAmounts?.acceptablePriceDeltaBps) || "-"
-            }
-          />
-
-          <ExchangeInfoRow
-            className="SwapBox-info-row"
             label={t`Acceptable Price`}
             value={
-              formatAcceptablePrice(fixedTriggerAcceptablePrice, {
+              formatAcceptablePrice(decreaseAmounts?.acceptablePrice, {
                 displayDecimals: toTokenPriceDecimals,
               }) || "-"
             }
