import { Plural, Trans, t } from "@lingui/macro";
import cx from "classnames";
import { ApproveTokenButton } from "components/ApproveTokenButton/ApproveTokenButton";
import Button from "components/Button/Button";
import Checkbox from "components/Checkbox/Checkbox";
import ExchangeInfoRow from "components/Exchange/ExchangeInfoRow";
import Modal from "components/Modal/Modal";
import StatsTooltipRow from "components/StatsTooltip/StatsTooltipRow";
import Tooltip from "components/Tooltip/Tooltip";
import { ValueTransition } from "components/ValueTransition/ValueTransition";
import { getContract } from "config/contracts";
import {
  BASIS_POINTS_DIVISOR,
  DEFAULT_SLIPPAGE_AMOUNT,
  EXCESSIVE_SLIPPAGE_AMOUNT,
  HIGH_SPREAD_THRESHOLD,
} from "config/factors";
import { useSyntheticsEvents } from "context/SyntheticsEvents";
import { useUserReferralCode } from "domain/referrals/hooks";
import {
  ExecutionFee,
  estimateExecuteDecreaseOrderGasLimit,
  getBorrowingFactorPerPeriod,
  getExecutionFee,
  getFundingFactorPerPeriod,
  useGasLimits,
  useGasPrice,
} from "domain/synthetics/fees";
import { MarketInfo } from "domain/synthetics/markets";
import {
  DecreasePositionSwapType,
  OrderType,
  OrdersInfoData,
  PositionOrderInfo,
  createDecreaseOrderTxn,
  createIncreaseOrderTxn,
  createSwapOrderTxn,
  isLimitOrderType,
  isOrderForPosition,
  isTriggerDecreaseOrderType,
} from "domain/synthetics/orders";
import { cancelOrdersTxn } from "domain/synthetics/orders/cancelOrdersTxn";
import { createWrapOrUnwrapTxn } from "domain/synthetics/orders/createWrapOrUnwrapTxn";
import {
  PositionInfo,
  formatAcceptablePrice,
  formatLeverage,
  formatLiquidationPrice,
  getPositionKey,
  getTriggerNameByOrderType,
} from "domain/synthetics/positions";
import {
  TokenData,
  TokensData,
  TokensRatio,
  convertToTokenAmount,
  formatTokensRatio,
  getNeedTokenApprove,
  useTokensAllowanceData,
} from "domain/synthetics/tokens";
import {
  DecreasePositionAmounts,
  IncreasePositionAmounts,
  NextPositionValues,
  SwapAmounts,
  TradeFees,
  TriggerThresholdType,
  applySlippageToMinOut,
  applySlippageToPrice,
  getExecutionPriceForDecrease,
} from "domain/synthetics/trade";
import { TradeFlags } from "domain/synthetics/trade/useTradeFlags";
import { getIsEquivalentTokens, getSpread } from "domain/tokens";
import { BigNumber } from "ethers";
import { useChainId } from "lib/chains";
import { CHART_PERIODS, USD_DECIMALS } from "lib/legacy";

import { useConnectModal } from "@rainbow-me/rainbowkit";
import PercentageInput from "components/PercentageInput/PercentageInput";
import { SubaccountNavigationButton } from "components/SubaccountNavigationButton/SubaccountNavigationButton";
import TooltipWithPortal from "components/Tooltip/TooltipWithPortal";
import { useSettings } from "context/SettingsContext/SettingsContextProvider";
import {
  useIsLastSubaccountAction,
  useSubaccount,
  useSubaccountCancelOrdersDetailsMessage,
} from "context/SubaccountContext/SubaccountContext";
import { AvailableMarketsOptions } from "domain/synthetics/trade/useAvailableMarketsOptions";
import { usePriceImpactWarningState } from "domain/synthetics/trade/usePriceImpactWarningState";
import { helperToast } from "lib/helperToast";
import {
  bigNumberify,
  formatAmount,
  formatDeltaUsd,
  formatPercentage,
  formatTokenAmount,
  formatTokenAmountWithUsd,
  formatUsd,
} from "lib/numbers";
import { usePrevious } from "lib/usePrevious";
import { getPlusOrMinusSymbol, getPositiveOrNegativeClass } from "lib/utils";
import useWallet from "lib/wallets/useWallet";
import { useCallback, useEffect, useMemo, useRef, useState } from "react";
import { useKey, useLatest } from "react-use";
import { AcceptablePriceImpactInputRow } from "../AcceptablePriceImpactInputRow/AcceptablePriceImpactInputRow";
import { HighPriceImpactWarning } from "../HighPriceImpactWarning/HighPriceImpactWarning";
import { TradeFeesRow } from "../TradeFeesRow/TradeFeesRow";
import "./ConfirmationBox.scss";
<<<<<<< HEAD
import { HighPriceImpactWarning } from "../HighPriceImpactWarning/HighPriceImpactWarning";
import { usePriceImpactWarningState } from "domain/synthetics/trade/usePriceImpactWarningState";
import { AcceptablePriceImpactInputRow } from "../AcceptablePriceImpactInputRow/AcceptablePriceImpactInputRow";
import { FaArrowRight } from "react-icons/fa";
import { IoClose } from "react-icons/io5";
import SLTPEntries from "./SLTPEntries";
import useSLTPEntries from "domain/synthetics/orders/useSLTPEntries";
import AlertWithIcon from "components/Alert/AlertWithIcon";
import { getPlusOrMinusSymbol, getPositiveOrNegativeClass } from "lib/utils";
=======
>>>>>>> 4c21aac5

export type Props = {
  isVisible: boolean;
  tradeFlags: TradeFlags;
  isWrapOrUnwrap: boolean;
  fromToken?: TokenData;
  toToken?: TokenData;
  markPrice?: BigNumber;
  markRatio?: TokensRatio;
  triggerPrice?: BigNumber;
  fixedTriggerThresholdType?: TriggerThresholdType;
  fixedTriggerOrderType?: OrderType.LimitDecrease | OrderType.StopLossDecrease;
  selectedTriggerAcceptablePriceImpactBps?: BigNumber;
  defaultTriggerAcceptablePriceImpactBps?: BigNumber;
  triggerRatio?: TokensRatio;
  marketInfo?: MarketInfo;
  collateralToken?: TokenData;
  swapAmounts?: SwapAmounts;
  marketsOptions?: AvailableMarketsOptions;
  increaseAmounts?: IncreasePositionAmounts;
  decreaseAmounts?: DecreasePositionAmounts;
  nextPositionValues?: NextPositionValues;
  keepLeverage?: boolean;
  swapLiquidityUsd?: BigNumber;
  longLiquidityUsd?: BigNumber;
  shortLiquidityUsd?: BigNumber;
  fees?: TradeFees;
  executionFee?: ExecutionFee;
  error?: string;
  existingPosition?: PositionInfo;
  shouldDisableValidation: boolean;
  isHigherSlippageAllowed?: boolean;
  ordersData?: OrdersInfoData;
  tokensData?: TokensData;
  setSelectedTriggerAcceptablePriceImapctBps: (value: BigNumber) => void;
  setIsHigherSlippageAllowed: (isHigherSlippageAllowed: boolean) => void;
  setKeepLeverage: (keepLeverage: boolean) => void;
  onClose: () => void;
  onSubmitted: () => void;
  setPendingTxns: (txns: any) => void;
};

export function ConfirmationBox(p: Props) {
  const {
    tradeFlags,
    isWrapOrUnwrap,
    fromToken,
    toToken,
    markPrice,
    markRatio,
    triggerPrice,
    fixedTriggerThresholdType,
    fixedTriggerOrderType,
    defaultTriggerAcceptablePriceImpactBps,
    triggerRatio,
    marketInfo,
    collateralToken,
    swapAmounts,
    increaseAmounts,
    decreaseAmounts,
    nextPositionValues,
    swapLiquidityUsd,
    longLiquidityUsd,
    shortLiquidityUsd,
    keepLeverage,
    fees,
    executionFee,
    error,
    existingPosition,
    shouldDisableValidation,
    marketsOptions,
    ordersData,
    tokensData,
    setSelectedTriggerAcceptablePriceImapctBps,
    setKeepLeverage,
    onClose,
    onSubmitted,
    setPendingTxns,
  } = p;

  const { isLong, isShort, isPosition, isSwap, isMarket, isLimit, isTrigger, isIncrease } = tradeFlags;
  const { indexToken } = marketInfo || {};

  const { signer, account } = useWallet();
  const { chainId } = useChainId();
  const { openConnectModal } = useConnectModal();
  const { setPendingPosition, setPendingOrder } = useSyntheticsEvents();
  const { savedAllowedSlippage } = useSettings();
  const { gasLimits } = useGasLimits(chainId);
  const { gasPrice } = useGasPrice(chainId);
  const prevIsVisible = usePrevious(p.isVisible);

  const { referralCodeForTxn } = useUserReferralCode(signer, chainId, account);

  const [isTriggerWarningAccepted, setIsTriggerWarningAccepted] = useState(false);
  const [isSubmitting, setIsSubmitting] = useState(false);
  const [allowedSlippage, setAllowedSlippage] = useState(savedAllowedSlippage);
  const submitButtonRef = useRef<null | HTMLDivElement>(null);

  const { stopLoss, takeProfit } = useSLTPEntries({
    marketInfo,
    tradeFlags,
    collateralToken,
    increaseAmounts,
    existingPosition,
    keepLeverage,
    nextPositionValues,
  });

  const {
    entries: stopLossEntries,
    addEntry: addStopLossEntry,
    canAddEntry: canAddStopLossEntry,
    deleteEntry: deleteStopLossEntry,
    updateEntry: updateStopLossEntry,
    reset: resetStopLossEntries,
    amounts: stopLossAmounts,
    totalPnl: totalStopLossPnl,
    totalPnlPercentage: totalStopLossPnlPercentage,
  } = stopLoss;

  const {
    entries: takeProfitEntries,
    addEntry: addTakeProfitEntry,
    deleteEntry: deleteTakeProfitEntry,
    updateEntry: updateTakeProfitEntry,
    reset: resetTakeProfitEntries,
    canAddEntry: canAddTakeProfitEntry,
    amounts: takeProfitAmounts,
    totalPnl: totalTakeProfitPnl,
    totalPnlPercentage: totalTakeProfitPnlPercentage,
  } = takeProfit;

  useEffect(() => {
    setAllowedSlippage(savedAllowedSlippage);
  }, [savedAllowedSlippage, p.isVisible]);

  const payAmount = useMemo(() => {
    if (isSwap && !isWrapOrUnwrap) {
      return swapAmounts?.amountIn;
    }
    if (isIncrease) {
      return increaseAmounts?.initialCollateralAmount;
    }
  }, [increaseAmounts?.initialCollateralAmount, isIncrease, isSwap, isWrapOrUnwrap, swapAmounts?.amountIn]);

  const { tokensAllowanceData } = useTokensAllowanceData(chainId, {
    spenderAddress: getContract(chainId, "SyntheticsRouter"),
    tokenAddresses: fromToken ? [fromToken.address] : [],
    skip: !p.isVisible,
  });

  const needPayTokenApproval =
    tokensAllowanceData &&
    fromToken &&
    payAmount &&
    getNeedTokenApprove(tokensAllowanceData, fromToken.address, payAmount);

  const positionKey = useMemo(() => {
    if (!account || !marketInfo || !collateralToken) {
      return undefined;
    }

    return getPositionKey(account, marketInfo.marketTokenAddress, collateralToken.address, isLong);
  }, [account, collateralToken, isLong, marketInfo]);

  const positionOrders = useMemo(() => {
    if (!positionKey || !ordersData) {
      return [];
    }

    return Object.values(ordersData).filter((order) => isOrderForPosition(order, positionKey)) as PositionOrderInfo[];
  }, [ordersData, positionKey]);

  const getDecreaseExecutionFee = useCallback(
    (decreaseAmounts?: DecreasePositionAmounts) => {
      if (!decreaseAmounts || !gasLimits || !tokensData || !gasPrice) return;
      const swapsCount = decreaseAmounts.decreaseSwapType === DecreasePositionSwapType.NoSwap ? 0 : 1;

      const estimatedGas = estimateExecuteDecreaseOrderGasLimit(gasLimits, {
        swapsCount,
      });

      return getExecutionFee(chainId, gasLimits, tokensData, estimatedGas, gasPrice);
    },
    [gasLimits, tokensData, gasPrice, chainId]
  );

  const existingLimitOrders = useMemo(
    () => positionOrders.filter((order) => isLimitOrderType(order.orderType)),
    [positionOrders]
  );

  const existingTriggerOrders = useMemo(
    () => positionOrders.filter((order) => isTriggerDecreaseOrderType(order.orderType)),
    [positionOrders]
  );

  const decreaseOrdersThatWillBeExecuted = useMemo(() => {
    if (!existingPosition || !markPrice) {
      return [];
    }

    return existingTriggerOrders.filter((order) => {
      return order.triggerThresholdType === TriggerThresholdType.Above
        ? markPrice.gt(order.triggerPrice)
        : markPrice.lt(order.triggerPrice);
    });
  }, [existingPosition, existingTriggerOrders, markPrice]);

  const swapSpreadInfo = useMemo(() => {
    let spread = BigNumber.from(0);

    if (isSwap && fromToken && toToken) {
      const fromSpread = getSpread(fromToken.prices);
      const toSpread = getSpread(toToken.prices);

      spread = fromSpread.add(toSpread);
    } else if (isIncrease && fromToken && indexToken) {
      const fromSpread = getSpread(fromToken.prices);
      const toSpread = getSpread(indexToken.prices);

      spread = fromSpread.add(toSpread);

      if (isLong) {
        spread = fromSpread;
      }
    }

    const isHigh = spread.gt(HIGH_SPREAD_THRESHOLD);

    const showSpread = isMarket;

    return { spread, showSpread, isHigh };
  }, [isSwap, fromToken, toToken, isIncrease, indexToken, isMarket, isLong]);

  const collateralSpreadInfo = useMemo(() => {
    if (!indexToken || !collateralToken) {
      return undefined;
    }

    let totalSpread = getSpread(indexToken.prices);

    if (getIsEquivalentTokens(collateralToken, indexToken)) {
      return {
        spread: totalSpread,
        isHigh: totalSpread.gt(HIGH_SPREAD_THRESHOLD),
      };
    }

    totalSpread = totalSpread.add(getSpread(collateralToken!.prices!));

    return {
      spread: totalSpread,
      isHigh: totalSpread.gt(HIGH_SPREAD_THRESHOLD),
    };
  }, [collateralToken, indexToken]);

  const title = useMemo(() => {
    if (isMarket) {
      if (isSwap) {
        return t`Confirm Swap`;
      }

      return isLong ? t`Confirm Long` : t`Confirm Short`;
    }

    if (isLimit) {
      return t`Confirm Limit Order`;
    }

    return t`Confirm ${getTriggerNameByOrderType(fixedTriggerOrderType)} Order`;
  }, [fixedTriggerOrderType, isLimit, isLong, isMarket, isSwap]);

  const priceImpactWarningState = usePriceImpactWarningState({
    positionPriceImpact: fees?.positionPriceImpact,
    swapPriceImpact: fees?.swapPriceImpact,
    tradeFlags,
    place: "confirmationBox",
  });

  const setIsHighPositionImpactAcceptedRef = useLatest(priceImpactWarningState.setIsHighPositionImpactAccepted);
  const setIsHighSwapImpactAcceptedRef = useLatest(priceImpactWarningState.setIsHighSwapImpactAccepted);

  useEffect(() => {
    setIsHighPositionImpactAcceptedRef.current(false);
    setIsHighSwapImpactAcceptedRef.current(false);
  }, [p.isVisible, setIsHighPositionImpactAcceptedRef, setIsHighSwapImpactAcceptedRef]);

  const submitButtonState = useMemo(() => {
    if (priceImpactWarningState.validationError) {
      return {
        text: "Price Impact not yet acknowledged",
        disabled: true,
      };
    }

    if (isSubmitting) {
      return {
        text: t`Creating Order...`,
        disabled: true,
      };
    }

    if (error) {
      return {
        text: error,
        disabled: true,
      };
    }

    if (needPayTokenApproval) {
      return { text: t`Pending ${fromToken?.assetSymbol ?? fromToken?.symbol} approval`, disabled: true };
    }

    if (isIncrease && decreaseOrdersThatWillBeExecuted.length > 0 && !isTriggerWarningAccepted) {
      return {
        text: t`Accept confirmation of trigger orders`,
        disabled: true,
      };
    }

    let text = "";

    if (isMarket) {
      if (isSwap) {
        text = t`Swap`;
      } else {
        text = isLong ? t`Long` : t`Short`;
      }
    } else if (isLimit) {
      text = t`Confirm Limit Order`;
    } else {
      text = t`Confirm ${getTriggerNameByOrderType(fixedTriggerOrderType)} Order`;
    }

    return {
      text,
      disabled: false,
    };
  }, [
    isLimit,
    priceImpactWarningState.validationError,
    isSubmitting,
    error,
    needPayTokenApproval,
    isIncrease,
    decreaseOrdersThatWillBeExecuted.length,
    isTriggerWarningAccepted,
    isMarket,
    fromToken?.assetSymbol,
    fromToken?.symbol,
    isSwap,
    isLong,
    fixedTriggerOrderType,
  ]);

  useKey(
    "Enter",
    () => {
      if (p.isVisible && !submitButtonState.disabled) {
        submitButtonRef.current?.scrollIntoView({ behavior: "smooth", block: "end" });
        onSubmit();
      }
    },
    {},
    [p.isVisible, submitButtonState.disabled]
  );

  const subaccountRequiredBalance = p.executionFee?.feeTokenAmount ?? null;
  const subaccount = useSubaccount(subaccountRequiredBalance);
  const isLastSubaccountAction = useIsLastSubaccountAction(1);
  const cancelOrdersDetailsMessage = useSubaccountCancelOrdersDetailsMessage(subaccountRequiredBalance ?? undefined, 1);

  function onCancelOrderClick(key: string): void {
    if (!signer) return;
    cancelOrdersTxn(chainId, signer, subaccount, {
      orderKeys: [key],
      setPendingTxns: p.setPendingTxns,
      isLastSubaccountAction,
      detailsMsg: cancelOrdersDetailsMessage,
    });
  }

  function onSubmitWrapOrUnwrap() {
    if (!account || !swapAmounts || !fromToken || !signer) {
      return Promise.resolve();
    }

    return createWrapOrUnwrapTxn(chainId, signer, {
      amount: swapAmounts.amountIn,
      isWrap: Boolean(fromToken.isNative),
      setPendingTxns,
    });
  }

  function onSubmitSwap() {
    if (
      !account ||
      !tokensData ||
      !swapAmounts?.swapPathStats ||
      !fromToken ||
      !toToken ||
      !executionFee ||
      !signer ||
      typeof allowedSlippage !== "number"
    ) {
      helperToast.error(t`Error submitting order`);
      return Promise.resolve();
    }

    return createSwapOrderTxn(chainId, signer, subaccount, {
      account,
      fromTokenAddress: fromToken.address,
      fromTokenAmount: swapAmounts.amountIn,
      swapPath: swapAmounts.swapPathStats?.swapPath,
      toTokenAddress: toToken.address,
      orderType: isLimit ? OrderType.LimitSwap : OrderType.MarketSwap,
      minOutputAmount: swapAmounts.minOutputAmount,
      referralCode: referralCodeForTxn,
      executionFee: executionFee.feeTokenAmount,
      allowedSlippage,
      tokensData,
      setPendingTxns,
      setPendingOrder,
    });
  }

  function onSubmitIncreaseOrder() {
    if (
      !tokensData ||
      !account ||
      !fromToken ||
      !collateralToken ||
      !increaseAmounts?.acceptablePrice ||
      !executionFee ||
      !marketInfo ||
      !signer ||
      typeof allowedSlippage !== "number"
    ) {
      helperToast.error(t`Error submitting order`);
      return Promise.resolve();
    }

<<<<<<< HEAD
    const commonOrderProps = {
=======
    return createIncreaseOrderTxn(chainId, signer, subaccount, {
>>>>>>> 4c21aac5
      account,
      marketAddress: marketInfo.marketTokenAddress,
      initialCollateralAddress: collateralToken.address,
      isLong,

      allowedSlippage,
      referralCode: referralCodeForTxn,
      indexToken: marketInfo.indexToken,
      tokensData,
      // Skip simulation to avoid EmptyPosition error
      skipSimulation: true,
    };

    return createIncreaseOrderTxn(
      chainId,
      signer,
      {
        ...commonOrderProps,
        initialCollateralAmount: increaseAmounts.initialCollateralAmount,
        targetCollateralAddress: collateralToken.address,
        collateralDeltaAmount: increaseAmounts.collateralDeltaAmount,
        swapPath: increaseAmounts.swapPathStats?.swapPath || [],
        sizeDeltaUsd: increaseAmounts.sizeDeltaUsd,
        sizeDeltaInTokens: increaseAmounts.sizeDeltaInTokens,
        triggerPrice: isLimit ? triggerPrice : undefined,
        acceptablePrice: increaseAmounts.acceptablePrice,
        executionFee: executionFee.feeTokenAmount,
        orderType: isLimit ? OrderType.LimitIncrease : OrderType.MarketIncrease,
        setPendingTxns: p.setPendingTxns,
        setPendingOrder,
        setPendingPosition,
      },
      (stopLossAmounts || [])
        .concat(takeProfitAmounts || [])
        ?.map((entry) => {
          return {
            ...commonOrderProps,
            swapPath: [],
            initialCollateralDeltaAmount: entry.collateralDeltaAmount || BigNumber.from(0),
            receiveTokenAddress: collateralToken.address,
            triggerPrice: entry.triggerPrice,
            acceptablePrice: entry.acceptablePrice,
            sizeDeltaUsd: entry.sizeDeltaUsd,
            executionFee: getDecreaseExecutionFee(entry)?.feeTokenAmount || BigNumber.from(0),
            sizeDeltaInTokens: entry.sizeDeltaInTokens,
            minOutputUsd: BigNumber.from(0),
            decreasePositionSwapType: entry.decreaseSwapType,
            orderType: entry.triggerOrderType || OrderType.StopLossDecrease,
          };
        })
        .filter(Boolean)
    );
  }

  function onSubmitDecreaseOrder() {
    if (
      !account ||
      !marketInfo ||
      !collateralToken ||
      fixedTriggerOrderType === undefined ||
      fixedTriggerThresholdType === undefined ||
      !decreaseAmounts?.acceptablePrice ||
      !decreaseAmounts?.triggerPrice ||
      !executionFee ||
      !tokensData ||
      !signer ||
      typeof allowedSlippage !== "number"
    ) {
      helperToast.error(t`Error submitting order`);
      return Promise.resolve();
    }

    return createDecreaseOrderTxn(
      chainId,
      signer,
      subaccount,
      {
        account,
        marketAddress: marketInfo.marketTokenAddress,
        swapPath: [],
        initialCollateralDeltaAmount: decreaseAmounts.collateralDeltaAmount,
        initialCollateralAddress: collateralToken.address,
        receiveTokenAddress: collateralToken.address,
        triggerPrice: decreaseAmounts.triggerPrice,
        acceptablePrice: decreaseAmounts.acceptablePrice,
        sizeDeltaUsd: decreaseAmounts.sizeDeltaUsd,
        sizeDeltaInTokens: decreaseAmounts.sizeDeltaInTokens,
        minOutputUsd: BigNumber.from(0),
        isLong,
        decreasePositionSwapType: decreaseAmounts.decreaseSwapType,
        orderType: fixedTriggerOrderType,
        executionFee: executionFee.feeTokenAmount,
        allowedSlippage,
        referralCode: referralCodeForTxn,
        // Skip simulation to avoid EmptyPosition error
        // skipSimulation: !existingPosition || shouldDisableValidation,
        skipSimulation: true,
        indexToken: marketInfo.indexToken,
        tokensData,
      },
      {
        setPendingTxns,
        setPendingOrder,
        setPendingPosition,
      }
    );
  }

  function onSubmit() {
    setIsSubmitting(true);

    let txnPromise: Promise<any>;

    if (!account) {
      openConnectModal?.();
      return;
    } else if (isWrapOrUnwrap) {
      txnPromise = onSubmitWrapOrUnwrap();
    } else if (isSwap) {
      txnPromise = onSubmitSwap();
    } else if (isIncrease) {
      txnPromise = onSubmitIncreaseOrder();
    } else {
      txnPromise = onSubmitDecreaseOrder();
    }

    txnPromise
      .then(() => {
        onSubmitted();
      })
      .finally(() => {
        setIsSubmitting(false);
      });
  }

  useEffect(
    function reset() {
      if (p.isVisible !== prevIsVisible) {
        setIsTriggerWarningAccepted(false);
        resetStopLossEntries();
        resetTakeProfitEntries();
      }
    },
    [p.isVisible, prevIsVisible, resetStopLossEntries, resetTakeProfitEntries]
  );

  function renderSubaccountNavigationButton() {
    return (
      <SubaccountNavigationButton
        executionFee={p.executionFee?.feeTokenAmount}
        closeConfirmationBox={onClose}
        isNativeToken={Boolean(fromToken?.isNative)}
        tradeFlags={tradeFlags}
      />
    );
  }

  function renderMain() {
    if (isSwap) {
      return (
        <>
          <div className="Confirmation-box-main">
            <div>
              <Trans>Pay</Trans>{" "}
              {formatTokenAmountWithUsd(
                swapAmounts?.amountIn,
                swapAmounts?.usdIn,
                fromToken?.symbol,
                fromToken?.decimals
              )}
            </div>
            <div className="Confirmation-box-main-icon"></div>
            <div>
              <Trans>Receive</Trans>{" "}
              {formatTokenAmountWithUsd(
                swapAmounts?.amountOut,
                swapAmounts?.usdOut,
                toToken?.symbol,
                toToken?.decimals
              )}
            </div>
          </div>
          {renderSubaccountNavigationButton()}
        </>
      );
    }

    if (isIncrease) {
      return (
<<<<<<< HEAD
        <div className="Confirmation-box-main">
          <div className="trade-token-info">
            <div className="trade-token-amount">
              <Trans>Pay</Trans>{" "}
              <span>
                {formatTokenAmount(increaseAmounts?.initialCollateralAmount, fromToken?.decimals, fromToken?.symbol)}
              </span>
            </div>
            <div className="trade-amount-usd">{formatUsd(increaseAmounts?.initialCollateralUsd)}</div>
          </div>
          <FaArrowRight className="arrow-icon" fontSize={12} color="#ffffffb3" />
          <div className="trade-token-info">
            <div className="trade-token-amount">
              {isLong ? t`Long` : t`Short`}{" "}
              <span>{formatTokenAmount(increaseAmounts?.sizeDeltaInTokens, toToken?.decimals, toToken?.symbol)}</span>
            </div>
            <div className="trade-amount-usd">{formatUsd(increaseAmounts?.sizeDeltaUsd)}</div>
=======
        <>
          <div className="Confirmation-box-main">
            <span>
              <Trans>Pay</Trans>{" "}
              {formatTokenAmountWithUsd(
                increaseAmounts?.initialCollateralAmount,
                increaseAmounts?.initialCollateralUsd,
                fromToken?.symbol,
                fromToken?.decimals
              )}
            </span>
            <div className="Confirmation-box-main-icon"></div>
            <div>
              {isLong ? t`Long` : t`Short`}{" "}
              {formatTokenAmountWithUsd(
                increaseAmounts?.sizeDeltaInTokens,
                increaseAmounts?.sizeDeltaUsd,
                toToken?.symbol,
                toToken?.decimals
              )}
            </div>
>>>>>>> 4c21aac5
          </div>
          {renderSubaccountNavigationButton()}
        </>
      );
    }

    return (
      <>
        <div className={cx("Confirmation-box-main ConfirmationBox-main")}>
          <Trans>Decrease</Trans>&nbsp;{indexToken?.symbol} {isLong ? t`Long` : t`Short`}
        </div>
        {renderSubaccountNavigationButton()}
      </>
    );
  }

  function renderOrderItem(order: PositionOrderInfo) {
    return (
      <li key={order.key}>
        <p>
          {order.isLong ? t`Long` : t`Short`} {order.indexToken?.symbol} ({order.targetCollateralToken.symbol}):{" "}
          {formatUsd(order.sizeDeltaUsd)} at price &nbsp;
          {order.triggerThresholdType}
          {formatUsd(order.triggerPrice, {
            displayDecimals: toToken?.priceDecimals,
          })}{" "}
        </p>
        <button type="button" onClick={() => onCancelOrderClick(order.key)}>
          <IoClose fontSize={20} className="Modal-close-icon" />
        </button>
      </li>
    );
  }

  function renderDifferentTokensWarning() {
    if (!isPosition || !fromToken || !toToken) {
      return null;
    }
    const isCollateralTokenNonStable = !collateralToken?.isStable;
    const collateralTokenSymbol = collateralToken?.[collateralToken?.isWrapped ? "baseSymbol" : "symbol"];
    const indexTokenSymbol = indexToken?.[indexToken?.isWrapped ? "baseSymbol" : "symbol"];

    if (isCollateralTokenNonStable && collateralTokenSymbol !== indexTokenSymbol) {
      return (
        <AlertWithIcon type="warning">
          <Trans>
            You have selected {collateralTokenSymbol} as Collateral, the Liquidation Price will vary based on the price
            of {collateralTokenSymbol}.
          </Trans>
        </AlertWithIcon>
      );
    }

    if (isLong && isCollateralTokenNonStable && collateralTokenSymbol === indexTokenSymbol) {
      return (
        <AlertWithIcon type="warning">
          <Trans>
            You have selected {collateralTokenSymbol} as collateral, the Liquidation Price is higher compared to using a
            stablecoin as collateral since the worth of the collateral will change with its price. If required, you can
            change the collateral type using the Collateral In option in the trade box.
          </Trans>
        </AlertWithIcon>
      );
    }

    if (isShort && isCollateralTokenNonStable && collateralTokenSymbol === indexTokenSymbol) {
      return (
        <AlertWithIcon type="warning">
          <Trans>
            You have selected {collateralTokenSymbol} as collateral to short ${indexTokenSymbol}.
          </Trans>
        </AlertWithIcon>
      );
    }
  }

  const isOrphanOrder =
    marketsOptions?.collateralWithPosition &&
    collateralToken &&
    !getIsEquivalentTokens(marketsOptions.collateralWithPosition, collateralToken);

  const executionPriceUsd = useMemo(() => {
    if (!marketInfo) return null;
    if (!fees?.positionPriceImpact?.deltaUsd) return null;
    if (!decreaseAmounts) return null;
    if (!triggerPrice) return null;

    return getExecutionPriceForDecrease(
      triggerPrice,
      fees.positionPriceImpact.deltaUsd,
      decreaseAmounts.sizeDeltaUsd,
      isLong
    );
  }, [decreaseAmounts, fees?.positionPriceImpact?.deltaUsd, isLong, marketInfo, triggerPrice]);

  function renderDifferentCollateralWarning() {
    if (!isOrphanOrder) {
      return null;
    }

    if (isMarket) {
      return (
        <AlertWithIcon type="warning">
          <Trans>
            You have an existing position with {marketsOptions?.collateralWithPosition?.symbol} as collateral. This
            action will not apply for that position.
          </Trans>
        </AlertWithIcon>
      );
    }

    return (
      <AlertWithIcon type="warning">
        <Trans>
          You have an existing position with {marketsOptions?.collateralWithPosition?.symbol} as collateral. This Order
          will not be valid for that Position.
        </Trans>
      </AlertWithIcon>
    );
  }

  function renderExistingLimitOrdersWarning() {
    if (!existingLimitOrders?.length || !toToken) {
      return;
    }
    return (
      <div className="Existing-limit-order">
        <AlertWithIcon type="warning">
          <Plural
            value={existingLimitOrders.length}
            one="You have an active Limit Order to Increase"
            other="You have multiple active Limit Orders to Increase"
          />
        </AlertWithIcon>
        <ul className="order-list">{existingLimitOrders.map(renderOrderItem)}</ul>
      </div>
    );
  }
  function renderExistingTriggerErrors() {
    if (!decreaseOrdersThatWillBeExecuted?.length) {
      return;
    }

    const existingTriggerOrderLength = decreaseOrdersThatWillBeExecuted.length;
    return (
      <>
        <AlertWithIcon type="warning">
          <Plural
            value={existingTriggerOrderLength}
            one="You have an active trigger order that might execute immediately after you open this position. Please cancel the order or accept the confirmation to continue."
            other="You have # active trigger orders that might execute immediately after you open this position. Please cancel the orders or accept the confirmation to continue."
          />
        </AlertWithIcon>
        <ul className="order-list">{decreaseOrdersThatWillBeExecuted.map(renderOrderItem)}</ul>
      </>
    );
  }

  function renderExistingTriggerWarning() {
    if (
      !existingTriggerOrders?.length ||
      decreaseOrdersThatWillBeExecuted.length > 0 ||
      renderExistingLimitOrdersWarning()
    ) {
      return;
    }

    const existingTriggerOrderLength = existingTriggerOrders.length;

    return (
      <AlertWithIcon type="info">
        <Plural
          value={existingTriggerOrderLength}
          one="You have an active trigger order that could impact this position."
          other="You have # active trigger orders that could impact this position."
        />
      </AlertWithIcon>
    );
  }

  function renderAvailableLiquidity() {
    const riskThresholdBps = 5000;
    let availableLiquidityUsd: BigNumber | undefined = undefined;
    let availableLiquidityAmount: BigNumber | undefined = undefined;
    let isLiquidityRisk = false;

    let tooltipContent = "";

    if (isSwap && swapAmounts) {
      availableLiquidityUsd = swapLiquidityUsd;

      availableLiquidityAmount = convertToTokenAmount(
        availableLiquidityUsd,
        toToken?.decimals,
        toToken?.prices.maxPrice
      );

      isLiquidityRisk = availableLiquidityUsd!.mul(riskThresholdBps).div(BASIS_POINTS_DIVISOR).lt(swapAmounts.usdOut);

      tooltipContent = isLiquidityRisk
        ? t`There may not be sufficient liquidity to execute your order when the Min. Receive are met.`
        : t`The order will only execute if the Min. Receive is met and there is sufficient liquidity.`;
    }

    if (isIncrease && increaseAmounts) {
      availableLiquidityUsd = isLong ? longLiquidityUsd : shortLiquidityUsd;

      isLiquidityRisk = availableLiquidityUsd!
        .mul(riskThresholdBps)
        .div(BASIS_POINTS_DIVISOR)
        .lt(increaseAmounts.sizeDeltaUsd);

      tooltipContent = isLiquidityRisk
        ? t`There may not be sufficient liquidity to execute your order when the price conditions are met.`
        : t`The order will only execute if the price conditions are met and there is sufficient liquidity.`;
    }

    return (
      <ExchangeInfoRow isTop label={t`Available Liquidity`}>
        <Tooltip
          position="right-bottom"
          handleClassName={isLiquidityRisk ? "negative" : ""}
          handle={
            isSwap
              ? formatTokenAmount(availableLiquidityAmount, toToken?.decimals, toToken?.symbol)
              : formatUsd(availableLiquidityUsd)
          }
          renderContent={() => tooltipContent}
        />
      </ExchangeInfoRow>
    );
  }

  function renderSwapSpreadWarining() {
    if (!isMarket) {
      return null;
    }

    if (swapSpreadInfo.spread && swapSpreadInfo.isHigh) {
      return (
        <div className="Confirmation-box-warning">
          <Trans>The spread is {`>`} 1%, please ensure the trade details are acceptable before comfirming</Trans>
        </div>
      );
    }
  }

  function renderLimitPriceWarning() {
    return (
      <div className="Confirmation-box-info">
        <Trans>Limit Order Price will vary based on Fees and Price Impact to guarantee the Min. Receive amount.</Trans>
      </div>
    );
  }

  const renderCollateralSpreadWarning = useCallback(() => {
    if (collateralSpreadInfo && collateralSpreadInfo.isHigh) {
      return (
        <div className="Confirmation-box-warning">
          <Trans>
            Transacting with a depegged stable coin is subject to spreads reflecting the worse of current market price
            or $1.00, with transactions involving multiple stablecoins may have multiple spreads.
          </Trans>
        </div>
      );
    }
  }, [collateralSpreadInfo]);

  function renderAllowedSlippage(defaultSlippage, setSlippage) {
    return (
      <ExchangeInfoRow
        label={
          <TooltipWithPortal
            handle={t`Allowed Slippage`}
            position="left-top"
            renderContent={() => {
              return (
                <div className="text-white">
                  <Trans>
                    You can edit the default Allowed Slippage in the settings menu on the top right of the page.
                    <br />
                    <br />
                    Note that a low allowed slippage, e.g. less than{" "}
                    {formatPercentage(bigNumberify(DEFAULT_SLIPPAGE_AMOUNT), { signed: false })}, may result in failed
                    orders if prices are volatile.
                  </Trans>
                </div>
              );
            }}
          />
        }
      >
        <PercentageInput
          onChange={setSlippage}
          defaultValue={defaultSlippage}
          highValue={EXCESSIVE_SLIPPAGE_AMOUNT}
          highValueWarningText={t`Slippage is too high`}
        />
      </ExchangeInfoRow>
    );
  }

  function renderStopLoss() {
    if (existingPosition) return;
    return (
      <div>
        <ExchangeInfoRow
          className="swap-box-info-row"
          label={t`Stop-Loss`}
          isTop={true}
          value={
            <div className="profit-loss-wrapper">
              <SLTPEntries
                entries={stopLossEntries}
                updateEntry={updateStopLossEntry}
                addEntry={addStopLossEntry}
                deleteEntry={deleteStopLossEntry}
                canAddEntry={canAddStopLossEntry}
                increaseAmounts={increaseAmounts}
                marketInfo={marketInfo}
              />
            </div>
          }
        />
        <ExchangeInfoRow className="swap-box-info-row" label={t`Stop-Loss PnL`}>
          {totalStopLossPnl?.isZero() ? (
            "-"
          ) : (
            <Tooltip
              handle={`${formatUsd(totalStopLossPnl)} (${formatPercentage(totalStopLossPnlPercentage, {
                signed: true,
              })})`}
              position="right-bottom"
              handleClassName={totalStopLossPnl?.isNegative() ? "text-red" : "text-green"}
              className="SLTP-pnl-tooltip"
              renderContent={() =>
                stopLossAmounts?.map((stopLossAmount, index) => {
                  const stopLossEntry = stopLossEntries[index];

                  return (
                    <div className="space-between mb-xs" key={index}>
                      <span className="mr-md">
                        At ${stopLossEntry.price}, SL {stopLossEntry?.percentage}%:
                      </span>
                      <span className={stopLossAmount.realizedPnl.isNegative() ? "text-red" : "text-green"}>
                        {formatUsd(stopLossAmount.realizedPnl)} (
                        {formatPercentage(stopLossAmount.realizedPnlPercentage, {
                          signed: true,
                        })}
                        )
                      </span>
                    </div>
                  );
                })
              }
            />
          )}
        </ExchangeInfoRow>
      </div>
    );
  }

  function renderTakeProfit() {
    if (existingPosition) return;
    return (
      <div>
        <ExchangeInfoRow
          className="swap-box-info-row"
          label={t`Take-Profit`}
          isTop={true}
          value={
            <div className="profit-loss-wrapper">
              <SLTPEntries
                entries={takeProfitEntries}
                updateEntry={updateTakeProfitEntry}
                addEntry={addTakeProfitEntry}
                deleteEntry={deleteTakeProfitEntry}
                canAddEntry={canAddTakeProfitEntry}
                increaseAmounts={increaseAmounts}
                marketInfo={marketInfo}
              />
            </div>
          }
        />
        <ExchangeInfoRow className="swap-box-info-row" label={t`Take-Profit PnL`}>
          {totalTakeProfitPnl?.isZero() ? (
            "-"
          ) : (
            <Tooltip
              handle={`${formatUsd(totalTakeProfitPnl)} (${formatPercentage(totalTakeProfitPnlPercentage, {
                signed: true,
              })})`}
              position="right-bottom"
              handleClassName={totalTakeProfitPnl?.isNegative() ? "text-red" : "text-green"}
              className="SLTP-pnl-tooltip"
              renderContent={() =>
                takeProfitAmounts?.map((takeProfitAmount, index) => {
                  const takeProfitEntry = takeProfitEntries[index];
                  return (
                    <div className="space-between mb-xs" key={index}>
                      <span className="mr-md">
                        At ${takeProfitEntry.price}, TP {takeProfitEntry?.percentage}%:
                      </span>
                      <span className={takeProfitAmount.realizedPnl.isNegative() ? "text-red" : "text-green"}>
                        {formatUsd(takeProfitAmount.realizedPnl)} (
                        {formatPercentage(takeProfitAmount.realizedPnlPercentage, {
                          signed: true,
                        })}
                        )
                      </span>
                    </div>
                  );
                })
              }
            />
          )}
        </ExchangeInfoRow>
      </div>
    );
  }

  function renderAcceptablePriceImpactInput() {
    return (
      <AcceptablePriceImpactInputRow
        defaultAcceptablePriceImpactBps={defaultTriggerAcceptablePriceImpactBps}
        fees={fees}
        setSelectedAcceptablePriceImpactBps={setSelectedTriggerAcceptablePriceImapctBps}
      />
    );
  }

  function renderHighPriceImpactWarning() {
    if (!priceImpactWarningState.shouldShowWarning) return null;
    return <HighPriceImpactWarning priceImpactWarinigState={priceImpactWarningState} />;
  }

  function renderLeverage(from: BigNumber | undefined, to: BigNumber | undefined, emptyValue = false) {
    return (
      <>
        <ExchangeInfoRow
          isTop
          label={t`Leverage`}
          value={emptyValue ? "-" : <ValueTransition from={formatLeverage(from)} to={formatLeverage(to) ?? "-"} />}
        />
      </>
    );
  }

  const hasWarning =
    renderExistingLimitOrdersWarning() ||
    renderDifferentCollateralWarning() ||
    renderCollateralSpreadWarning() ||
    renderExistingTriggerErrors() ||
    renderExistingTriggerWarning() ||
    renderDifferentTokensWarning();

  function renderIncreaseOrderSection() {
    if (!marketInfo || !fromToken || !collateralToken || !toToken) {
      return null;
    }

    const borrowingRate = getBorrowingFactorPerPeriod(marketInfo, isLong, CHART_PERIODS["1h"]).mul(100);
    const fundigRate = getFundingFactorPerPeriod(marketInfo, isLong, CHART_PERIODS["1h"]).mul(100);
    const isCollateralSwap = !getIsEquivalentTokens(fromToken, collateralToken);
    const existingPriceDecimals = p.existingPosition?.indexToken?.priceDecimals;
    const toTokenPriceDecimals = toToken?.priceDecimals;

    const shouldApplySlippage = isMarket;
    const acceptablePrice =
      shouldApplySlippage && increaseAmounts?.acceptablePrice
        ? applySlippageToPrice(allowedSlippage, increaseAmounts.acceptablePrice, true, isLong)
        : increaseAmounts?.acceptablePrice;

    return (
      <>
        <div>
          {renderMain()}
          {hasWarning && <div className="line-divider" />}
          <div className="Warning-list">
            {renderExistingLimitOrdersWarning()}
            {renderDifferentCollateralWarning()}
            {renderCollateralSpreadWarning()}
            {renderExistingTriggerErrors()}
            {renderExistingTriggerWarning()}
            {renderDifferentTokensWarning()}
          </div>
          {renderTakeProfit()}
          {renderStopLoss()}
          {isLimit && renderAvailableLiquidity()}
          {renderLeverage(existingPosition?.leverage, nextPositionValues?.nextLeverage)}
          {isMarket && renderAllowedSlippage(savedAllowedSlippage, setAllowedSlippage)}
          {isMarket && collateralSpreadInfo?.spread && (
            <ExchangeInfoRow label={t`Collateral Spread`} isWarning={swapSpreadInfo.isHigh} isTop={true}>
              {formatAmount(collateralSpreadInfo.spread.mul(100), USD_DECIMALS, 2, true)}%
            </ExchangeInfoRow>
          )}

          <ExchangeInfoRow
            className="SwapBox-info-row"
            label={t`Entry Price`}
            isTop
            value={
              <ValueTransition
                from={formatUsd(p.existingPosition?.entryPrice, {
                  displayDecimals: existingPriceDecimals,
                })}
                to={formatUsd(nextPositionValues?.nextEntryPrice, {
                  displayDecimals: toTokenPriceDecimals,
                })}
              />
            }
          />

          {isLimit && (
            <ExchangeInfoRow
              className="SwapBox-info-row"
              label={t`Limit Price`}
              value={
                formatUsd(triggerPrice, {
                  displayDecimals: toTokenPriceDecimals,
                }) || "-"
              }
            />
          )}

          <ExchangeInfoRow
            className="SwapBox-info-row"
            label={t`Acceptable Price`}
            value={
              formatAcceptablePrice(acceptablePrice, {
                displayDecimals: toTokenPriceDecimals,
              }) || "-"
            }
          />
          {isLimit && increaseAmounts && renderAcceptablePriceImpactInput()}

          <ExchangeInfoRow
            className="SwapBox-info-row"
            label={t`Mark Price`}
            value={
              formatUsd(markPrice, {
                displayDecimals: toTokenPriceDecimals,
              }) || "-"
            }
          />

          <ExchangeInfoRow
            className="SwapBox-info-row"
            label={t`Liq. Price`}
            value={
              <ValueTransition
                from={
                  p.existingPosition
                    ? formatLiquidationPrice(p.existingPosition?.liquidationPrice, {
                        displayDecimals: existingPriceDecimals,
                      })
                    : undefined
                }
                to={
                  formatLiquidationPrice(nextPositionValues?.nextLiqPrice, {
                    displayDecimals: toTokenPriceDecimals,
                  }) || "-"
                }
              />
            }
          />
          <div className="Exchange-info-row top-line">
            <div>
              {isCollateralSwap ? (
                <Tooltip
                  handle={
                    <span className="Exchange-info-label">
                      <Trans>Collateral ({collateralToken?.symbol})</Trans>
                    </span>
                  }
                  position="left-top"
                  renderContent={() => {
                    return (
                      <div>
                        <Trans>
                          {fromToken?.symbol} will be swapped to {collateralToken?.symbol} on order execution.{" "}
                        </Trans>{" "}
                        {isLimit && (
                          <Trans>
                            Collateral value may differ due to different Price Impact at the time of execution.
                          </Trans>
                        )}
                      </div>
                    );
                  }}
                />
              ) : (
                <span className="Exchange-info-label">
                  <Trans>Collateral ({collateralToken?.symbol})</Trans>
                </span>
              )}
            </div>
            <div className="align-right">
              <Tooltip
                handle={formatUsd(increaseAmounts?.collateralDeltaUsd)}
                position="right-top"
                renderContent={() => {
                  return (
                    <>
                      <Trans>Your position's collateral after deducting fees.</Trans>
                      <br />
                      <br />
                      <StatsTooltipRow
                        label={t`Pay Amount`}
                        value={formatUsd(increaseAmounts?.initialCollateralUsd) || "-"}
                        showDollar={false}
                      />
                      <StatsTooltipRow
                        label={t`Fees`}
                        value={
                          fees?.payTotalFees?.deltaUsd && !fees.payTotalFees.deltaUsd.eq(0)
                            ? formatUsd(fees.payTotalFees.deltaUsd)
                            : "0.00$"
                        }
                        showDollar={false}
                        className={getPositiveOrNegativeClass(fees?.payTotalFees?.deltaUsd)}
                      />
                      <div className="Tooltip-divider" />
                      <StatsTooltipRow
                        label={t`Collateral`}
                        value={formatUsd(increaseAmounts?.collateralDeltaUsd) || "-"}
                        showDollar={false}
                      />
                    </>
                  );
                }}
              />
            </div>
          </div>
          <TradeFeesRow
            {...fees}
            fundingFeeRateStr={
              fundigRate && `${getPlusOrMinusSymbol(fundigRate)}${formatAmount(fundigRate.abs(), 30, 4)}% / 1h`
            }
            borrowFeeRateStr={borrowingRate && `-${formatAmount(borrowingRate, 30, 4)}% / 1h`}
            executionFee={p.executionFee}
            feesType="increase"
          />
          {decreaseOrdersThatWillBeExecuted?.length > 0 && <div className="line-divider" />}
          {decreaseOrdersThatWillBeExecuted?.length > 0 && (
            <div className="PositionEditor-allow-higher-slippage">
              <Checkbox isChecked={isTriggerWarningAccepted} setIsChecked={setIsTriggerWarningAccepted}>
                <span className="text-warning font-sm">
                  <Trans>I am aware of the trigger orders</Trans>
                </span>
              </Checkbox>
            </div>
          )}
        </div>
      </>
    );
  }

  function renderSwapSection() {
    return (
      <>
        <div>
          {renderMain()}
          {renderSwapSpreadWarining()}
          {isLimit && renderLimitPriceWarning()}
          {swapSpreadInfo.showSpread && swapSpreadInfo.spread && (
            <ExchangeInfoRow label={t`Spread`} isWarning={swapSpreadInfo.isHigh}>
              {formatAmount(swapSpreadInfo.spread.mul(100), USD_DECIMALS, 2, true)}%
            </ExchangeInfoRow>
          )}
          {isLimit && renderAvailableLiquidity()}
          {isMarket && renderAllowedSlippage(savedAllowedSlippage, setAllowedSlippage)}
          <ExchangeInfoRow label={t`Mark Price`} isTop>
            {formatTokensRatio(fromToken, toToken, markRatio)}
          </ExchangeInfoRow>
          {isLimit && (
            <ExchangeInfoRow label={t`Limit Price`}>
              <Tooltip
                position="right-bottom"
                handle={formatTokensRatio(fromToken, toToken, triggerRatio)}
                renderContent={() =>
                  t`Limit Order Price to guarantee Min. Receive amount is updated in real time in the Orders tab after the order has been created.`
                }
              />
            </ExchangeInfoRow>
          )}

          <ExchangeInfoRow label={t`${fromToken?.symbol} Price`}>
            {formatUsd(swapAmounts?.priceIn, {
              displayDecimals: fromToken?.priceDecimals,
            })}
          </ExchangeInfoRow>

          <ExchangeInfoRow label={t`${toToken?.symbol} Price`}>
            {formatUsd(swapAmounts?.priceOut, {
              displayDecimals: toToken?.priceDecimals,
            })}
          </ExchangeInfoRow>

          {!p.isWrapOrUnwrap && <TradeFeesRow {...fees} isTop executionFee={p.executionFee} feesType="swap" />}

          <ExchangeInfoRow label={t`Min. Receive`} isTop>
            {isMarket && swapAmounts?.minOutputAmount
              ? formatTokenAmount(
                  applySlippageToMinOut(allowedSlippage, swapAmounts.minOutputAmount),
                  toToken?.decimals,
                  toToken?.symbol
                )
              : formatTokenAmount(swapAmounts?.minOutputAmount, toToken?.decimals, toToken?.symbol)}
          </ExchangeInfoRow>
        </div>
      </>
    );
  }

  function renderTriggerDecreaseSection() {
    const existingPriceDecimals = p.existingPosition?.indexToken?.priceDecimals;
    const toTokenPriceDecimals = toToken?.priceDecimals;
    return (
      <>
        <div>
          {renderMain()}
          {renderDifferentCollateralWarning()}

          {isTrigger && existingPosition?.leverage && (
            <Checkbox asRow isChecked={keepLeverage} setIsChecked={setKeepLeverage}>
              <span className="muted font-sm">
                <Trans>Keep leverage at {formatLeverage(existingPosition.leverage)} </Trans>
              </span>
            </Checkbox>
          )}

          <ExchangeInfoRow
            label={t`Trigger Price`}
            value={
              triggerPrice
                ? `${fixedTriggerThresholdType} ${formatUsd(triggerPrice, {
                    displayDecimals: toTokenPriceDecimals,
                  })}`
                : "..."
            }
          />

          <ExchangeInfoRow
            isTop
            label={t`Mark Price`}
            value={
              p.markPrice
                ? formatUsd(p.markPrice, {
                    displayDecimals: toTokenPriceDecimals,
                  })
                : "..."
            }
          />

          {existingPosition && (
            <ExchangeInfoRow
              label={t`Entry Price`}
              value={
                formatUsd(existingPosition?.entryPrice, {
                  displayDecimals: indexToken?.priceDecimals,
                }) || "-"
              }
            />
          )}

          <ExchangeInfoRow
            label={t`Execution Price`}
            value={
              executionPriceUsd
                ? formatUsd(executionPriceUsd, {
                    displayDecimals: indexToken?.priceDecimals,
                  })
                : "-"
            }
          />

          {decreaseAmounts && decreaseAmounts.triggerOrderType !== OrderType.StopLossDecrease && (
            <>
              {renderAcceptablePriceImpactInput()}
              <ExchangeInfoRow
                className="SwapBox-info-row"
                label={t`Acceptable Price`}
                value={
                  formatAcceptablePrice(decreaseAmounts?.acceptablePrice, {
                    displayDecimals: toTokenPriceDecimals,
                  }) || "-"
                }
              />
            </>
          )}

          {p.existingPosition && (
            <ExchangeInfoRow
              label={t`Liq. Price`}
              value={
                nextPositionValues?.nextSizeUsd?.gt(0) ? (
                  <ValueTransition
                    from={
                      formatUsd(existingPosition?.liquidationPrice, {
                        displayDecimals: existingPriceDecimals,
                      })!
                    }
                    to={formatUsd(nextPositionValues.nextLiqPrice, {
                      displayDecimals: existingPriceDecimals,
                    })}
                  />
                ) : (
                  "-"
                )
              }
            />
          )}

          <ExchangeInfoRow
            label={p.existingPosition?.sizeInUsd ? t`Size` : t`Decrease size`}
            isTop
            value={
              p.existingPosition?.sizeInUsd ? (
                <ValueTransition
                  from={formatUsd(p.existingPosition.sizeInUsd)!}
                  to={formatUsd(nextPositionValues?.nextSizeUsd)}
                />
              ) : decreaseAmounts?.sizeDeltaUsd ? (
                formatUsd(decreaseAmounts.sizeDeltaUsd)
              ) : (
                "-"
              )
            }
          />

          {!p.existingPosition && <ExchangeInfoRow label={t`Collateral`} value={collateralToken?.symbol} />}

          {p.existingPosition && (
            <ExchangeInfoRow
              label={t`Collateral (${p.existingPosition?.collateralToken?.symbol})`}
              value={
                <ValueTransition
                  from={formatUsd(existingPosition?.remainingCollateralUsd)!}
                  to={formatUsd(nextPositionValues?.nextCollateralUsd)}
                />
              }
            />
          )}

          {!p.keepLeverage &&
            p.existingPosition?.leverage &&
            renderLeverage(
              existingPosition?.leverage,
              nextPositionValues?.nextLeverage,
              nextPositionValues?.nextSizeUsd?.lte(0)
            )}
          {existingPosition && (
            <ExchangeInfoRow
              label={t`PnL`}
              value={
                <ValueTransition
                  from={
                    <>
                      {formatDeltaUsd(decreaseAmounts?.estimatedPnl)} (
                      {formatPercentage(decreaseAmounts?.estimatedPnlPercentage, { signed: true })})
                    </>
                  }
                  to={
                    <>
                      {formatDeltaUsd(nextPositionValues?.nextPnl)} (
                      {formatPercentage(nextPositionValues?.nextPnlPercentage, { signed: true })})
                    </>
                  }
                />
              }
            />
          )}

          <TradeFeesRow {...fees} executionFee={p.executionFee} feesType="decrease" />

          {existingPosition && decreaseAmounts?.receiveUsd && (
            <ExchangeInfoRow
              label={t`Receive`}
              value={formatTokenAmountWithUsd(
                decreaseAmounts.receiveTokenAmount,
                decreaseAmounts.receiveUsd,
                collateralToken?.symbol,
                collateralToken?.decimals
              )}
            />
          )}
        </div>
      </>
    );
  }

  const hasCheckboxesSection = Boolean(
    priceImpactWarningState.shouldShowWarning || (needPayTokenApproval && fromToken)
  );

  return (
    <div className="Confirmation-box">
      <Modal isVisible={p.isVisible} setIsVisible={onClose} label={title} allowContentTouchMove>
        {isSwap && renderSwapSection()}
        {isIncrease && renderIncreaseOrderSection()}
        {isTrigger && renderTriggerDecreaseSection()}
        {hasCheckboxesSection && <div className="line-divider" />}
        {renderHighPriceImpactWarning()}

        {needPayTokenApproval && fromToken && (
          <>
            <ApproveTokenButton
              tokenAddress={fromToken.address}
              tokenSymbol={fromToken.assetSymbol ?? fromToken.symbol}
              spenderAddress={getContract(chainId, "SyntheticsRouter")}
            />
          </>
        )}

        <div className="Confirmation-box-row" ref={submitButtonRef}>
          <Button
            variant="primary-action"
            className="w-full"
            type="submit"
            onClick={onSubmit}
            disabled={submitButtonState.disabled && !shouldDisableValidation}
          >
            {submitButtonState.text}
          </Button>
        </div>
      </Modal>
    </div>
  );
}<|MERGE_RESOLUTION|>--- conflicted
+++ resolved
@@ -106,18 +106,11 @@
 import { HighPriceImpactWarning } from "../HighPriceImpactWarning/HighPriceImpactWarning";
 import { TradeFeesRow } from "../TradeFeesRow/TradeFeesRow";
 import "./ConfirmationBox.scss";
-<<<<<<< HEAD
-import { HighPriceImpactWarning } from "../HighPriceImpactWarning/HighPriceImpactWarning";
-import { usePriceImpactWarningState } from "domain/synthetics/trade/usePriceImpactWarningState";
-import { AcceptablePriceImpactInputRow } from "../AcceptablePriceImpactInputRow/AcceptablePriceImpactInputRow";
 import { FaArrowRight } from "react-icons/fa";
 import { IoClose } from "react-icons/io5";
 import SLTPEntries from "./SLTPEntries";
 import useSLTPEntries from "domain/synthetics/orders/useSLTPEntries";
 import AlertWithIcon from "components/Alert/AlertWithIcon";
-import { getPlusOrMinusSymbol, getPositiveOrNegativeClass } from "lib/utils";
-=======
->>>>>>> 4c21aac5
 
 export type Props = {
   isVisible: boolean;
@@ -238,7 +231,7 @@
     totalPnl: totalStopLossPnl,
     totalPnlPercentage: totalStopLossPnlPercentage,
   } = stopLoss;
-
+  console.log("stopLossEntries", totalStopLossPnl, stopLossAmounts);
   const {
     entries: takeProfitEntries,
     addEntry: addTakeProfitEntry,
@@ -562,11 +555,7 @@
       return Promise.resolve();
     }
 
-<<<<<<< HEAD
     const commonOrderProps = {
-=======
-    return createIncreaseOrderTxn(chainId, signer, subaccount, {
->>>>>>> 4c21aac5
       account,
       marketAddress: marketInfo.marketTokenAddress,
       initialCollateralAddress: collateralToken.address,
@@ -583,6 +572,7 @@
     return createIncreaseOrderTxn(
       chainId,
       signer,
+      subaccount,
       {
         ...commonOrderProps,
         initialCollateralAmount: increaseAmounts.initialCollateralAmount,
@@ -749,56 +739,34 @@
               )}
             </div>
           </div>
-          {renderSubaccountNavigationButton()}
+          <div>{renderSubaccountNavigationButton()}</div>
         </>
       );
     }
 
     if (isIncrease) {
       return (
-<<<<<<< HEAD
-        <div className="Confirmation-box-main">
-          <div className="trade-token-info">
-            <div className="trade-token-amount">
-              <Trans>Pay</Trans>{" "}
-              <span>
-                {formatTokenAmount(increaseAmounts?.initialCollateralAmount, fromToken?.decimals, fromToken?.symbol)}
-              </span>
-            </div>
-            <div className="trade-amount-usd">{formatUsd(increaseAmounts?.initialCollateralUsd)}</div>
-          </div>
-          <FaArrowRight className="arrow-icon" fontSize={12} color="#ffffffb3" />
-          <div className="trade-token-info">
-            <div className="trade-token-amount">
-              {isLong ? t`Long` : t`Short`}{" "}
-              <span>{formatTokenAmount(increaseAmounts?.sizeDeltaInTokens, toToken?.decimals, toToken?.symbol)}</span>
-            </div>
-            <div className="trade-amount-usd">{formatUsd(increaseAmounts?.sizeDeltaUsd)}</div>
-=======
         <>
           <div className="Confirmation-box-main">
-            <span>
-              <Trans>Pay</Trans>{" "}
-              {formatTokenAmountWithUsd(
-                increaseAmounts?.initialCollateralAmount,
-                increaseAmounts?.initialCollateralUsd,
-                fromToken?.symbol,
-                fromToken?.decimals
-              )}
-            </span>
-            <div className="Confirmation-box-main-icon"></div>
-            <div>
-              {isLong ? t`Long` : t`Short`}{" "}
-              {formatTokenAmountWithUsd(
-                increaseAmounts?.sizeDeltaInTokens,
-                increaseAmounts?.sizeDeltaUsd,
-                toToken?.symbol,
-                toToken?.decimals
-              )}
+            <div className="trade-token-info">
+              <div className="trade-token-amount">
+                <Trans>Pay</Trans>{" "}
+                <span>
+                  {formatTokenAmount(increaseAmounts?.initialCollateralAmount, fromToken?.decimals, fromToken?.symbol)}
+                </span>
+              </div>
+              <div className="trade-amount-usd">{formatUsd(increaseAmounts?.initialCollateralUsd)}</div>
             </div>
->>>>>>> 4c21aac5
+            <FaArrowRight className="arrow-icon" fontSize={12} color="#ffffffb3" />
+            <div className="trade-token-info">
+              <div className="trade-token-amount">
+                {isLong ? t`Long` : t`Short`}{" "}
+                <span>{formatTokenAmount(increaseAmounts?.sizeDeltaInTokens, toToken?.decimals, toToken?.symbol)}</span>
+              </div>
+              <div className="trade-amount-usd">{formatUsd(increaseAmounts?.sizeDeltaUsd)}</div>
+            </div>
           </div>
-          {renderSubaccountNavigationButton()}
+          <div>{renderSubaccountNavigationButton()}</div>
         </>
       );
     }
