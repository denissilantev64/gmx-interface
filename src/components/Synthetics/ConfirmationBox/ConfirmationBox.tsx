import { Plural, Trans, t } from "@lingui/macro";
import cx from "classnames";
import { ApproveTokenButton } from "components/ApproveTokenButton/ApproveTokenButton";
import Button from "components/Button/Button";
import Checkbox from "components/Checkbox/Checkbox";
import { ExchangeInfo } from "components/Exchange/ExchangeInfo";
import ExchangeInfoRow from "components/Exchange/ExchangeInfoRow";
import Modal from "components/Modal/Modal";
import StatsTooltipRow from "components/StatsTooltip/StatsTooltipRow";
import ToggleSwitch from "components/ToggleSwitch/ToggleSwitch";
import Tooltip from "components/Tooltip/Tooltip";
import { ValueTransition } from "components/ValueTransition/ValueTransition";
import { getContract } from "config/contracts";
import {
  BASIS_POINTS_DIVISOR_BIGINT,
  COLLATERAL_SPREAD_SHOW_AFTER_INITIAL_ZERO_THRESHOLD,
  HIGH_SPREAD_THRESHOLD,
} from "config/factors";
import { useSyntheticsEvents } from "context/SyntheticsEvents";
import { useUserReferralCode } from "domain/referrals/hooks";
import {
  estimateExecuteDecreaseOrderGasLimit,
  getBorrowingFactorPerPeriod,
  getExecutionFee,
  getFundingFactorPerPeriod,
} from "domain/synthetics/fees";
import {
  DecreasePositionSwapType,
  OrderType,
  PositionOrderInfo,
  createDecreaseOrderTxn,
  createIncreaseOrderTxn,
  createSwapOrderTxn,
  isTriggerDecreaseOrderType,
} from "domain/synthetics/orders";
import { cancelOrdersTxn } from "domain/synthetics/orders/cancelOrdersTxn";
import { createWrapOrUnwrapTxn } from "domain/synthetics/orders/createWrapOrUnwrapTxn";
import {
  formatAcceptablePrice,
  formatLeverage,
  formatLiquidationPrice,
  getTriggerNameByOrderType,
} from "domain/synthetics/positions";
import {
  convertToTokenAmount,
  formatTokensRatio,
  getNeedTokenApprove,
  useTokensAllowanceData,
  convertToUsd,
} from "domain/synthetics/tokens";
import {
  TriggerThresholdType,
  applySlippageToMinOut,
  applySlippageToPrice,
  getExecutionPriceForDecrease,
} from "domain/synthetics/trade";
import { getIsEquivalentTokens, getSpread } from "domain/tokens";
import { useChainId } from "lib/chains";
import { CHART_PERIODS, USD_DECIMALS } from "lib/legacy";

import { useConnectModal } from "@rainbow-me/rainbowkit";
import { AlertInfo } from "components/AlertInfo/AlertInfo";
import { SubaccountNavigationButton } from "components/SubaccountNavigationButton/SubaccountNavigationButton";
import { useSettings } from "context/SettingsContext/SettingsContextProvider";
import { useSubaccount, useSubaccountCancelOrdersDetailsMessage } from "context/SubaccountContext/SubaccountContext";
import { useTokensData } from "context/SyntheticsStateContext/hooks/globalsHooks";
import {
  useSidecarOrders,
  SidecarOrderEntryGroup,
  SidecarSlTpOrderEntryValid,
  SidecarLimitOrderEntryValid,
  SidecarLimitOrderEntry,
  SidecarSlTpOrderEntry,
} from "domain/synthetics/sidecarOrders/useSidecarOrders";
import { useHighExecutionFeeConsent } from "domain/synthetics/trade/useHighExecutionFeeConsent";
import { usePriceImpactWarningState } from "domain/synthetics/trade/usePriceImpactWarningState";
import { helperToast } from "lib/helperToast";
import {
  expandDecimals,
  formatAmount,
  formatDeltaUsd,
  formatPercentage,
  formatTokenAmount,
  formatTokenAmountWithUsd,
  formatUsd,
} from "lib/numbers";
import { getByKey } from "lib/objects";
import { usePrevious } from "lib/usePrevious";
import { getPlusOrMinusSymbol, getPositiveOrNegativeClass } from "lib/utils";
import useWallet from "lib/wallets/useWallet";
import { useCallback, useEffect, useMemo, useRef, useState } from "react";
import { FaArrowRight } from "react-icons/fa";
import { IoClose } from "react-icons/io5";
import { useKey, useLatest } from "react-use";
import { AcceptablePriceImpactInputRow } from "../AcceptablePriceImpactInputRow/AcceptablePriceImpactInputRow";
import { HighPriceImpactWarning } from "../HighPriceImpactWarning/HighPriceImpactWarning";
import { NetworkFeeRow } from "../NetworkFeeRow/NetworkFeeRow";
import { TradeFeesRow } from "../TradeFeesRow/TradeFeesRow";
import SidecarEntries from "./SidecarEntries";
import { PERCENTAGE_DECEMALS } from "domain/synthetics/sidecarOrders/utils";
import { AllowedSlippageRow } from "./rows/AllowedSlippageRow";
import { useTradeboxPoolWarnings } from "../TradeboxPoolWarnings/TradeboxPoolWarnings";

import { selectGasLimits, selectGasPrice } from "context/SyntheticsStateContext/selectors/globalSelectors";
import { makeSelectOrdersByPositionKey } from "context/SyntheticsStateContext/selectors/orderSelectors";
import {
  selectTradeboxAvailableMarketsOptions,
  selectTradeboxCollateralToken,
  selectTradeboxDecreasePositionAmounts,
  selectTradeboxDefaultTriggerAcceptablePriceImpactBps,
  selectTradeboxExecutionFee,
  selectTradeboxFees,
  selectTradeboxFixedTriggerOrderType,
  selectTradeboxFixedTriggerThresholdType,
  selectTradeboxFromTokenAddress,
  selectTradeboxIncreasePositionAmounts,
  selectTradeboxIsWrapOrUnwrap,
  selectTradeboxKeepLeverage,
  selectTradeboxLiquidity,
  selectTradeboxMarkPrice,
  selectTradeboxMarketInfo,
  selectTradeboxNextPositionValues,
  selectTradeboxSelectedPosition,
  selectTradeboxSelectedTriggerAcceptablePriceImpactBps,
  selectTradeboxSetKeepLeverage,
  selectTradeboxSetSelectedAcceptablePriceImpactBps,
  selectTradeboxSwapAmounts,
  selectTradeboxSwapRoutes,
  selectTradeboxToTokenAddress,
  selectTradeboxTradeFlags,
  selectTradeboxTradeRatios,
  selectTradeboxTriggerPrice,
  selectTradeboxSelectedPositionKey,
} from "context/SyntheticsStateContext/selectors/tradeboxSelectors";
import { useSelector } from "context/SyntheticsStateContext/utils";
import "./ConfirmationBox.scss";
import { bigMath } from "lib/bigmath";

export type Props = {
  isVisible: boolean;
  error: string | undefined;
  onClose: () => void;
  onSubmitted: () => void;
  setPendingTxns: (txns: any) => void;
};

export function ConfirmationBox(p: Props) {
  const { error, onClose, onSubmitted, setPendingTxns } = p;
  const tokensData = useTokensData();

  const setSelectedTriggerAcceptablePriceImpactBps = useSelector(selectTradeboxSetSelectedAcceptablePriceImpactBps);
  const selectedTriggerAcceptablePriceImpactBps = useSelector(selectTradeboxSelectedTriggerAcceptablePriceImpactBps);
  const isWrapOrUnwrap = useSelector(selectTradeboxIsWrapOrUnwrap);
  const fromTokenAddress = useSelector(selectTradeboxFromTokenAddress);
  const toTokenAddress = useSelector(selectTradeboxToTokenAddress);
  const defaultTriggerAcceptablePriceImpactBps = useSelector(selectTradeboxDefaultTriggerAcceptablePriceImpactBps);
  const marketInfo = useSelector(selectTradeboxMarketInfo);
  const collateralToken = useSelector(selectTradeboxCollateralToken);
  const keepLeverage = useSelector(selectTradeboxKeepLeverage);
  const setKeepLeverage = useSelector(selectTradeboxSetKeepLeverage);
  const fees = useSelector(selectTradeboxFees);
  const existingPosition = useSelector(selectTradeboxSelectedPosition);
  const marketsOptions = useSelector(selectTradeboxAvailableMarketsOptions);
  const { markRatio, triggerRatio } = useSelector(selectTradeboxTradeRatios);
  const markPrice = useSelector(selectTradeboxMarkPrice);
  const swapAmounts = useSelector(selectTradeboxSwapAmounts);
  const increaseAmounts = useSelector(selectTradeboxIncreasePositionAmounts);
  const decreaseAmounts = useSelector(selectTradeboxDecreasePositionAmounts);
  const nextPositionValues = useSelector(selectTradeboxNextPositionValues);
  const executionFee = useSelector(selectTradeboxExecutionFee);
  const tradeFlags = useSelector(selectTradeboxTradeFlags);
  const triggerPrice = useSelector(selectTradeboxTriggerPrice);
  const gasLimits = useSelector(selectGasLimits);
  const gasPrice = useSelector(selectGasPrice);
  const fixedTriggerThresholdType = useSelector(selectTradeboxFixedTriggerThresholdType);
  const fixedTriggerOrderType = useSelector(selectTradeboxFixedTriggerOrderType);
  const { longLiquidity, shortLiquidity } = useSelector(selectTradeboxLiquidity);

  const { element: highExecutionFeeAcknowledgement, isHighFeeConsentError } = useHighExecutionFeeConsent(
    executionFee?.feeUsd
  );

  const fromToken = getByKey(tokensData, fromTokenAddress);
  const toToken = getByKey(tokensData, toTokenAddress);

  const { isLong, isShort, isPosition, isSwap, isMarket, isLimit, isTrigger, isIncrease } = tradeFlags;
  const swapRoute = useSelector(selectTradeboxSwapRoutes);
  const swapLiquidityUsd = swapRoute.maxSwapLiquidity;
  const { indexToken } = marketInfo || {};

  const { signer, account } = useWallet();
  const { chainId } = useChainId();
  const { openConnectModal } = useConnectModal();
  const { setPendingPosition, setPendingOrder } = useSyntheticsEvents();
  const { savedAllowedSlippage, shouldDisableValidationForTesting } = useSettings();
  const prevIsVisible = usePrevious(p.isVisible);

  const { referralCodeForTxn } = useUserReferralCode(signer, chainId, account);

  const [isTriggerWarningAccepted, setIsTriggerWarningAccepted] = useState(false);
  const [isSubmitting, setIsSubmitting] = useState(false);
  const [allowedSlippage, setAllowedSlippage] = useState(savedAllowedSlippage);
  const submitButtonRef = useRef<null | HTMLDivElement>(null);

  useEffect(() => {
    setAllowedSlippage(savedAllowedSlippage);
  }, [savedAllowedSlippage, p.isVisible]);

  const payAmount = useMemo(() => {
    if (isSwap && !isWrapOrUnwrap) {
      return swapAmounts?.amountIn;
    }
    if (isIncrease) {
      return increaseAmounts?.initialCollateralAmount;
    }
  }, [increaseAmounts?.initialCollateralAmount, isIncrease, isSwap, isWrapOrUnwrap, swapAmounts?.amountIn]);

  const { tokensAllowanceData } = useTokensAllowanceData(chainId, {
    spenderAddress: getContract(chainId, "SyntheticsRouter"),
    tokenAddresses: fromToken ? [fromToken.address] : [],
    skip: !p.isVisible,
  });

  const needPayTokenApproval =
    tokensAllowanceData &&
    fromToken &&
    payAmount &&
    getNeedTokenApprove(tokensAllowanceData, fromToken.address, payAmount);

  const positionKey = useSelector(selectTradeboxSelectedPositionKey);
  const positionOrders = useSelector(makeSelectOrdersByPositionKey(positionKey));

  const { stopLoss, takeProfit, limit } = useSidecarOrders();

  const sidecarEntries = useMemo(
    () => [...(stopLoss?.entries || []), ...(takeProfit?.entries || []), ...(limit?.entries || [])],
    [stopLoss, takeProfit, limit]
  );

  const { cancelSltpEntries, createSltpEntries, updateSltpEntries } = useMemo(() => {
    const [cancelSltpEntries, createSltpEntries, updateSltpEntries] = sidecarEntries.reduce(
      ([cancel, create, update], e) => {
        if (e.txnType === "cancel") cancel.push(e as SidecarSlTpOrderEntryValid | SidecarLimitOrderEntryValid);
        if (e.txnType === "create" && !!e.decreaseAmounts) create.push(e as SidecarSlTpOrderEntryValid);
        if (e.txnType === "update" && (!!e.decreaseAmounts || !!e.increaseAmounts))
          update.push(e as SidecarSlTpOrderEntryValid | SidecarLimitOrderEntryValid);
        return [cancel, create, update];
      },
      [[], [], []] as [
        (SidecarSlTpOrderEntryValid | SidecarLimitOrderEntryValid)[],
        SidecarSlTpOrderEntryValid[],
        (SidecarSlTpOrderEntryValid | SidecarLimitOrderEntryValid)[]
      ]
    );

    return { cancelSltpEntries, createSltpEntries, updateSltpEntries };
  }, [sidecarEntries]);

  const subaccountRequiredActions = 1 + cancelSltpEntries.length + createSltpEntries.length + updateSltpEntries.length;

  const getOrderExecutionFee = useCallback(
    (swapsCount?: number) => {
      if (!gasLimits || !tokensData || !gasPrice) return;

      const estimatedGas = estimateExecuteDecreaseOrderGasLimit(gasLimits, { swapsCount });

      return getExecutionFee(chainId, gasLimits, tokensData, estimatedGas, gasPrice);
    },
    [gasLimits, tokensData, gasPrice, chainId]
  );

  const getExecutionFeeAmountForEntry = useCallback(
    (entry: SidecarSlTpOrderEntry | SidecarLimitOrderEntry) => {
      if (!entry.txnType || entry.txnType === "cancel") return undefined;
      const securedExecutionFee = entry.order?.executionFee ?? 0n;

      let swapsCount = 0;

      if (entry.decreaseAmounts) {
        swapsCount = entry.decreaseAmounts?.decreaseSwapType === DecreasePositionSwapType.NoSwap ? 0 : 1;
      }
      if (entry.increaseAmounts) {
        swapsCount = entry.increaseAmounts?.swapPathStats?.swapPath.length ?? 0;
      }

      const executionFee = getOrderExecutionFee(swapsCount);

      if (!executionFee || securedExecutionFee >= executionFee.feeTokenAmount) return undefined;

      return executionFee.feeTokenAmount - securedExecutionFee;
    },
    [getOrderExecutionFee]
  );

  const existingTriggerOrders = useMemo(
    () => positionOrders.filter((order) => isTriggerDecreaseOrderType(order.orderType)),
    [positionOrders]
  );

  const decreaseOrdersThatWillBeExecuted = useMemo(() => {
    if (!existingPosition || !markPrice) {
      return [];
    }

    return existingTriggerOrders.filter((order) => {
      return order.triggerThresholdType === TriggerThresholdType.Above
        ? markPrice > order.triggerPrice
        : markPrice < order.triggerPrice;
    });
  }, [existingPosition, existingTriggerOrders, markPrice]);

  const swapSpreadInfo = useMemo(() => {
    let spread = BigInt(0);

    if (isSwap && fromToken && toToken) {
      const fromSpread = getSpread(fromToken.prices);
      const toSpread = getSpread(toToken.prices);

      spread = fromSpread + toSpread;
    } else if (isIncrease && fromToken && indexToken) {
      const fromSpread = getSpread(fromToken.prices);
      const toSpread = getSpread(indexToken.prices);

      spread = fromSpread + toSpread;

      if (isLong) {
        spread = fromSpread;
      }
    }

    const isHigh = spread > HIGH_SPREAD_THRESHOLD;

    const showSpread = isMarket;

    return { spread, showSpread, isHigh };
  }, [isSwap, fromToken, toToken, isIncrease, indexToken, isMarket, isLong]);

  const collateralSpreadInfo = useMemo(() => {
    if (!indexToken || !collateralToken) {
      return undefined;
    }

    let totalSpread = getSpread(indexToken.prices);

    if (getIsEquivalentTokens(collateralToken, indexToken)) {
      return {
        spread: totalSpread,
        isHigh: totalSpread > HIGH_SPREAD_THRESHOLD,
      };
    }

    totalSpread = totalSpread + getSpread(collateralToken!.prices!);

    return {
      spread: totalSpread,
      isHigh: totalSpread > HIGH_SPREAD_THRESHOLD,
    };
  }, [collateralToken, indexToken]);

  const title = useMemo(() => {
    if (isMarket) {
      if (isSwap) {
        return t`Confirm Swap`;
      }

      return isLong ? t`Confirm Long` : t`Confirm Short`;
    }

    if (isLimit) {
      return t`Confirm Limit Order`;
    }

    return t`Confirm ${getTriggerNameByOrderType(fixedTriggerOrderType)} Order`;
  }, [fixedTriggerOrderType, isLimit, isLong, isMarket, isSwap]);

  const priceImpactWarningState = usePriceImpactWarningState({
    positionPriceImpact: fees?.positionPriceImpact,
    swapPriceImpact: fees?.swapPriceImpact,
    place: "confirmationBox",
    tradeFlags,
  });

  const setIsHighPositionImpactAcceptedRef = useLatest(priceImpactWarningState.setIsHighPositionImpactAccepted);
  const setIsHighSwapImpactAcceptedRef = useLatest(priceImpactWarningState.setIsHighSwapImpactAccepted);

  useEffect(() => {
    setIsHighPositionImpactAcceptedRef.current(false);
    setIsHighSwapImpactAcceptedRef.current(false);
  }, [p.isVisible, setIsHighPositionImpactAcceptedRef, setIsHighSwapImpactAcceptedRef]);

  const submitButtonState = useMemo(() => {
    if (priceImpactWarningState.validationError) {
      return {
        text: t`Price Impact not yet acknowledged`,
        disabled: true,
      };
    }

    if (isHighFeeConsentError) {
      return {
        text: t`High Execution Fee not yet acknowledged`,
        disabled: true,
      };
    }

    if (stopLoss.error?.percentage || takeProfit.error?.percentage) {
      return {
        text: t`TP/SL orders exceed the position`,
        disabled: true,
      };
    }

    if (isLimit) {
      if (isLong) {
        if (markPrice && triggerPrice && triggerPrice > markPrice) {
          return {
            text: t`Limit price above Mark Price`,
            disabled: true,
          };
        }
      } else {
        if (markPrice && triggerPrice && triggerPrice < markPrice) {
          return {
            text: t`Limit price below Mark Price`,
            disabled: true,
          };
        }
      }
    }

    if (isSubmitting) {
      return {
        text: t`Creating Order...`,
        disabled: true,
      };
    }

    if (error) {
      return {
        text: error,
        disabled: true,
      };
    }

    if (needPayTokenApproval) {
      return { text: t`Pending ${fromToken?.assetSymbol ?? fromToken?.symbol} approval`, disabled: true };
    }

    if (isIncrease && decreaseOrdersThatWillBeExecuted.length > 0 && !isTriggerWarningAccepted) {
      return {
        text: t`Accept confirmation of trigger orders`,
        disabled: true,
      };
    }

    let text = "";

    if (isMarket) {
      if (isSwap) {
        text = t`Swap`;
      } else {
        text = isLong ? t`Long` : t`Short`;
      }
    } else if (isLimit) {
      text = t`Confirm Limit Order`;
    } else {
      text = t`Confirm ${getTriggerNameByOrderType(fixedTriggerOrderType)} Order`;
    }

    if (sidecarEntries.length > 0) {
      const isError = sidecarEntries.some((e) => {
        if (e.txnType === "cancel") return false;

        return e.sizeUsd?.error || e.percentage?.error || e.price?.error;
      });

      return {
        text,
        disabled: isError,
      };
    }

    return {
      text,
      disabled: false,
    };
  }, [
    priceImpactWarningState.validationError,
    isHighFeeConsentError,
    isSubmitting,
    error,
    needPayTokenApproval,
    isIncrease,
    decreaseOrdersThatWillBeExecuted.length,
    isTriggerWarningAccepted,
    isMarket,
    isLimit,
    fromToken?.assetSymbol,
    fromToken?.symbol,
    isSwap,
    isLong,
    fixedTriggerOrderType,
    sidecarEntries,
    stopLoss,
    takeProfit,
    markPrice,
    triggerPrice,
  ]);

  useKey(
    "Enter",
    () => {
      if (p.isVisible && !submitButtonState.disabled) {
        submitButtonRef.current?.scrollIntoView({ behavior: "smooth", block: "end" });
        onSubmit();
      }
    },
    {},
    [p.isVisible, submitButtonState.disabled, onSubmit]
  );

  const summaryExecutionFee = useMemo(() => {
    if (!executionFee) return undefined;

    const { feeUsd, feeTokenAmount, feeToken, warning } = executionFee;

    const feeTokenData = getByKey(tokensData, feeToken?.address);

    let summaryFeeUsd = feeUsd ?? 0n;
    let summaryFeeTokenAmount = feeTokenAmount ?? 0n;

    sidecarEntries.forEach((entry) => {
      const entryFee = getExecutionFeeAmountForEntry(entry) ?? 0n;

      summaryFeeTokenAmount = summaryFeeTokenAmount + entryFee;
      summaryFeeUsd =
        summaryFeeUsd + (convertToUsd(entryFee, feeToken?.decimals, feeTokenData?.prices?.minPrice) ?? 0n);
    });

    return {
      feeUsd: summaryFeeUsd,
      feeTokenAmount: summaryFeeTokenAmount,
      feeToken,
      warning,
    };
  }, [executionFee, sidecarEntries, getExecutionFeeAmountForEntry, tokensData]);

  const isAdditionOrdersMsg =
    summaryExecutionFee && executionFee && summaryExecutionFee.feeTokenAmount > executionFee.feeTokenAmount;

  const subaccount = useSubaccount(summaryExecutionFee?.feeTokenAmount ?? null, subaccountRequiredActions);
  const cancelOrdersDetailsMessage = useSubaccountCancelOrdersDetailsMessage(summaryExecutionFee?.feeTokenAmount, 1);

  function onCancelOrderClick(key: string): void {
    if (!signer) return;
    cancelOrdersTxn(chainId, signer, subaccount, {
      orderKeys: [key],
      setPendingTxns: p.setPendingTxns,
      detailsMsg: cancelOrdersDetailsMessage,
    });
  }

  function onSubmitWrapOrUnwrap() {
    if (!account || !swapAmounts || !fromToken || !signer) {
      return Promise.resolve();
    }

    return createWrapOrUnwrapTxn(chainId, signer, {
      amount: swapAmounts.amountIn,
      isWrap: Boolean(fromToken.isNative),
      setPendingTxns,
    });
  }

  function onSubmitSwap() {
    if (
      !account ||
      !tokensData ||
      !swapAmounts?.swapPathStats ||
      !fromToken ||
      !toToken ||
      !executionFee ||
      !signer ||
      typeof allowedSlippage !== "number"
    ) {
      helperToast.error(t`Error submitting order`);
      return Promise.resolve();
    }

    return createSwapOrderTxn(chainId, signer, subaccount, {
      account,
      fromTokenAddress: fromToken.address,
      fromTokenAmount: swapAmounts.amountIn,
      swapPath: swapAmounts.swapPathStats?.swapPath,
      toTokenAddress: toToken.address,
      orderType: isLimit ? OrderType.LimitSwap : OrderType.MarketSwap,
      minOutputAmount: swapAmounts.minOutputAmount,
      referralCode: referralCodeForTxn,
      executionFee: executionFee.feeTokenAmount,
      allowedSlippage,
      tokensData,
      setPendingTxns,
      setPendingOrder,
    });
  }

  function onSubmitIncreaseOrder() {
    if (
      !tokensData ||
      !account ||
      !fromToken ||
      !collateralToken ||
      !increaseAmounts?.acceptablePrice ||
      !executionFee ||
      !marketInfo ||
      !signer ||
      typeof allowedSlippage !== "number"
    ) {
      helperToast.error(t`Error submitting order`);
      return Promise.resolve();
    }

    const commonSecondaryOrderParams = {
      account,
      marketAddress: marketInfo.marketTokenAddress,
      swapPath: [],
      allowedSlippage,
      initialCollateralAddress: collateralToken.address,
      receiveTokenAddress: collateralToken.address,
      isLong,
      indexToken: marketInfo.indexToken,
    };

    return createIncreaseOrderTxn({
      chainId,
      signer,
      subaccount,
      createIncreaseOrderParams: {
        account,
        marketAddress: marketInfo.marketTokenAddress,
        initialCollateralAddress: fromToken?.address,
        initialCollateralAmount: increaseAmounts.initialCollateralAmount,
        targetCollateralAddress: collateralToken.address,
        collateralDeltaAmount: increaseAmounts.collateralDeltaAmount,
        swapPath: increaseAmounts.swapPathStats?.swapPath || [],
        sizeDeltaUsd: increaseAmounts.sizeDeltaUsd,
        sizeDeltaInTokens: increaseAmounts.sizeDeltaInTokens,
        triggerPrice: isLimit ? triggerPrice : undefined,
        acceptablePrice: increaseAmounts.acceptablePrice,
        isLong,
        orderType: isLimit ? OrderType.LimitIncrease : OrderType.MarketIncrease,
        executionFee: executionFee.feeTokenAmount,
        allowedSlippage,
        referralCode: referralCodeForTxn,
        indexToken: marketInfo.indexToken,
        tokensData,
        skipSimulation: isLimit || shouldDisableValidationForTesting,
        setPendingTxns: p.setPendingTxns,
        setPendingOrder,
        setPendingPosition,
      },
      createDecreaseOrderParams: createSltpEntries.map((entry) => {
        return {
          ...commonSecondaryOrderParams,
          initialCollateralDeltaAmount: entry.decreaseAmounts.collateralDeltaAmount ?? 0n,
          sizeDeltaUsd: entry.decreaseAmounts.sizeDeltaUsd,
          sizeDeltaInTokens: entry.decreaseAmounts.sizeDeltaInTokens,
          acceptablePrice: entry.decreaseAmounts.acceptablePrice,
          triggerPrice: entry.decreaseAmounts.triggerPrice,
          minOutputUsd: 0n,
          decreasePositionSwapType: entry.decreaseAmounts.decreaseSwapType,
          orderType: entry.decreaseAmounts.triggerOrderType!,
          referralCode: referralCodeForTxn,
          executionFee: getExecutionFeeAmountForEntry(entry) ?? 0n,
          tokensData,
          txnType: entry.txnType!,
          skipSimulation: isLimit || shouldDisableValidationForTesting,
        };
      }),
      cancelOrderParams: cancelSltpEntries.map((entry) => ({
        ...commonSecondaryOrderParams,
        orderKey: entry.order!.key,
        orderType: entry.order!.orderType,
        minOutputAmount: 0n,
        sizeDeltaUsd: entry.order!.sizeDeltaUsd,
        txnType: entry.txnType!,
        initialCollateralDeltaAmount: entry.order?.initialCollateralDeltaAmount ?? 0n,
      })),
      updateOrderParams: updateSltpEntries.map((entry) => ({
        ...commonSecondaryOrderParams,
        orderKey: entry.order!.key,
        orderType: entry.order!.orderType,
        sizeDeltaUsd: (entry.increaseAmounts?.sizeDeltaUsd || entry.decreaseAmounts?.sizeDeltaUsd)!,
        acceptablePrice: (entry.increaseAmounts?.acceptablePrice || entry.decreaseAmounts?.acceptablePrice)!,
        triggerPrice: (entry.increaseAmounts?.triggerPrice || entry.decreaseAmounts?.triggerPrice)!,
        executionFee: getExecutionFeeAmountForEntry(entry) ?? 0n,
        minOutputAmount: 0n,
        txnType: entry.txnType!,
        initialCollateralDeltaAmount: entry.order?.initialCollateralDeltaAmount ?? 0n,
      })),
    });
  }

  function onSubmitDecreaseOrder() {
    if (
      !account ||
      !marketInfo ||
      !collateralToken ||
      fixedTriggerOrderType === undefined ||
      fixedTriggerThresholdType === undefined ||
      !decreaseAmounts?.acceptablePrice ||
      !decreaseAmounts?.triggerPrice ||
      !executionFee ||
      !tokensData ||
      !signer ||
      typeof allowedSlippage !== "number"
    ) {
      helperToast.error(t`Error submitting order`);
      return Promise.resolve();
    }

    return createDecreaseOrderTxn(
      chainId,
      signer,
      subaccount,
      {
        account,
        marketAddress: marketInfo.marketTokenAddress,
        swapPath: [],
        initialCollateralDeltaAmount: decreaseAmounts.collateralDeltaAmount,
        initialCollateralAddress: collateralToken.address,
        receiveTokenAddress: collateralToken.address,
        triggerPrice: decreaseAmounts.triggerPrice,
        acceptablePrice: decreaseAmounts.acceptablePrice,
        sizeDeltaUsd: decreaseAmounts.sizeDeltaUsd,
        sizeDeltaInTokens: decreaseAmounts.sizeDeltaInTokens,
        minOutputUsd: BigInt(0),
        isLong,
        decreasePositionSwapType: decreaseAmounts.decreaseSwapType,
        orderType: fixedTriggerOrderType,
        executionFee: executionFee.feeTokenAmount,
        allowedSlippage,
        referralCode: referralCodeForTxn,
        // Skip simulation to avoid EmptyPosition error
        // skipSimulation: !existingPosition || shouldDisableValidation,
        skipSimulation: true,
        indexToken: marketInfo.indexToken,
        tokensData,
      },
      {
        setPendingTxns,
        setPendingOrder,
        setPendingPosition,
      }
    );
  }

  function onSubmit() {
    setIsSubmitting(true);

    let txnPromise: Promise<any>;

    if (!account) {
      openConnectModal?.();
      return;
    } else if (isWrapOrUnwrap) {
      txnPromise = onSubmitWrapOrUnwrap();
    } else if (isSwap) {
      txnPromise = onSubmitSwap();
    } else if (isIncrease) {
      txnPromise = onSubmitIncreaseOrder();
    } else {
      txnPromise = onSubmitDecreaseOrder();
    }

    if (subaccount) {
      onSubmitted();
      setIsSubmitting(false);

      return;
    }

    txnPromise
      .then(() => {
        onSubmitted();
      })
      .finally(() => {
        setIsSubmitting(false);
      });
  }

  useEffect(
    function reset() {
      if (p.isVisible !== prevIsVisible) {
        setIsTriggerWarningAccepted(false);
        stopLoss?.reset();
        takeProfit?.reset();
        limit?.reset();
      }
    },
    [p.isVisible, prevIsVisible, takeProfit, stopLoss, limit]
  );

  function renderSubaccountNavigationButton() {
    return (
      <SubaccountNavigationButton
        executionFee={executionFee?.feeTokenAmount}
        closeConfirmationBox={onClose}
        isNativeToken={fromToken?.isNative || toToken?.isNative}
        isWrapOrUnwrap={isWrapOrUnwrap}
        tradeFlags={tradeFlags}
        requiredActions={subaccountRequiredActions}
      />
    );
  }

  function renderMain() {
    if (isSwap) {
      return (
        <>
          <div className="Confirmation-box-main trade-info-wrapper">
            <div className="trade-info">
              <div className="trade-token-amount">
                <Trans>Pay</Trans>{" "}
                <span>
                  {formatTokenAmount(swapAmounts?.amountIn, fromToken?.decimals, fromToken?.symbol, {
                    useCommas: true,
                  })}
                </span>
              </div>
              <div className="trade-amount-usd">{formatUsd(swapAmounts?.usdIn)}</div>
            </div>
            <FaArrowRight className="arrow-icon" fontSize={12} color="#ffffffb3" />
            <div className="trade-info">
              <div className="trade-token-amount">
                <Trans>Receive</Trans>{" "}
                <span>
                  {formatTokenAmount(swapAmounts?.amountOut, toToken?.decimals, toToken?.symbol, { useCommas: true })}
                </span>
              </div>
              <div className="trade-amount-usd">{formatUsd(swapAmounts?.usdOut)}</div>
            </div>
          </div>
          <div>{renderSubaccountNavigationButton()}</div>
        </>
      );
    }

    if (isIncrease) {
      return (
        <>
          <div className="Confirmation-box-main trade-info-wrapper">
            <div className="trade-info">
              <div className="trade-token-amount">
                <Trans>Pay</Trans>{" "}
                <span>
                  {formatTokenAmount(increaseAmounts?.initialCollateralAmount, fromToken?.decimals, fromToken?.symbol, {
                    useCommas: true,
                  })}
                </span>
              </div>
              <div className="trade-amount-usd">{formatUsd(increaseAmounts?.initialCollateralUsd)}</div>
            </div>
            <FaArrowRight className="arrow-icon" fontSize={12} color="#ffffffb3" />
            <div className="trade-info">
              <div className="trade-token-amount">
                {isLong ? t`Long` : t`Short`}{" "}
                <span>
                  {formatTokenAmount(increaseAmounts?.sizeDeltaInTokens, toToken?.decimals, toToken?.symbol, {
                    useCommas: true,
                  })}
                </span>
              </div>
              <div className="trade-amount-usd">{formatUsd(increaseAmounts?.sizeDeltaUsd)}</div>
            </div>
          </div>
          <div>{renderSubaccountNavigationButton()}</div>
        </>
      );
    }

    return (
      <>
        <div className={cx("Confirmation-box-main ConfirmationBox-main")}>
          <Trans>Decrease</Trans>&nbsp;{indexToken?.symbol} {isLong ? t`Long` : t`Short`}
        </div>
        {renderSubaccountNavigationButton()}
      </>
    );
  }

  function renderOrderItem(order: PositionOrderInfo) {
    return (
      <li key={order.key}>
        <p>
          {order.isLong ? t`Long` : t`Short`} {order.indexToken?.symbol} ({order.targetCollateralToken.symbol}):{" "}
          {formatUsd(order.sizeDeltaUsd)} at price &nbsp;
          {order.triggerThresholdType}
          {formatUsd(order.triggerPrice, {
            displayDecimals: toToken?.priceDecimals,
          })}{" "}
        </p>
        <button type="button" onClick={() => onCancelOrderClick(order.key)}>
          <IoClose fontSize={20} className="Modal-close-icon" />
        </button>
      </li>
    );
  }

  function renderDifferentTokensWarning() {
    if (!isPosition || !fromToken || !toToken) {
      return null;
    }
    const isCollateralTokenNonStable = !collateralToken?.isStable;
    const collateralTokenSymbol = collateralToken?.[collateralToken?.isWrapped ? "baseSymbol" : "symbol"];
    const indexTokenSymbol = indexToken?.[indexToken?.isWrapped ? "baseSymbol" : "symbol"];

    if (isCollateralTokenNonStable && collateralTokenSymbol !== indexTokenSymbol) {
      return (
        <AlertInfo compact type="warning">
          <Trans>
            You have selected {collateralTokenSymbol} as Collateral, the Liquidation Price will vary based on the price
            of {collateralTokenSymbol}.
          </Trans>
        </AlertInfo>
      );
    }

    if (isLong && isCollateralTokenNonStable && collateralTokenSymbol === indexTokenSymbol) {
      return (
        <AlertInfo compact type="warning">
          <Trans>
            You have selected {collateralTokenSymbol} as collateral; the liquidation price is higher compared to using a
            stablecoin as collateral since the worth of the collateral will change with its price. If required and
            available, you can change the collateral type using the "Collateral In" option in the trade box.
          </Trans>
        </AlertInfo>
      );
    }

    if (isShort && isCollateralTokenNonStable && collateralTokenSymbol === indexTokenSymbol) {
      return (
        <AlertInfo compact type="warning">
          <Trans>
            You have selected {collateralTokenSymbol} as collateral to short {indexTokenSymbol}.
          </Trans>
        </AlertInfo>
      );
    }
  }

  const isOrphanOrder =
    marketsOptions?.collateralWithPosition &&
    collateralToken &&
    !getIsEquivalentTokens(marketsOptions.collateralWithPosition, collateralToken);

  const executionPriceUsd = useMemo(() => {
    if (!marketInfo) return null;
    if (!fees?.positionPriceImpact?.deltaUsd) return null;
    if (!decreaseAmounts) return null;
    if (!triggerPrice) return null;

    return getExecutionPriceForDecrease(
      triggerPrice,
      fees.positionPriceImpact.deltaUsd,
      decreaseAmounts.sizeDeltaUsd,
      isLong
    );
  }, [decreaseAmounts, fees?.positionPriceImpact?.deltaUsd, isLong, marketInfo, triggerPrice]);

  function renderDifferentCollateralWarning() {
    if (!isOrphanOrder) {
      return null;
    }

    if (isMarket) {
      return (
        <AlertInfo compact type="warning">
          <Trans>
            You have an existing position with {marketsOptions?.collateralWithPosition?.symbol} as collateral. This
            action will not apply for that position.
          </Trans>
        </AlertInfo>
      );
    }

    return (
      <AlertInfo compact type="warning">
        <Trans>
          You have an existing position with {marketsOptions?.collateralWithPosition?.symbol} as collateral. This Order
          will not be valid for that Position.
        </Trans>
      </AlertInfo>
    );
  }

  function renderExistingTriggerErrors() {
    if (!decreaseOrdersThatWillBeExecuted?.length) {
      return;
    }

    const existingTriggerOrderLength = decreaseOrdersThatWillBeExecuted.length;
    return (
      <>
        <AlertInfo compact type="warning">
          <Plural
            value={existingTriggerOrderLength}
            one="You have an active trigger order that might execute immediately after you open this position. Please cancel the order or accept the confirmation to continue."
            other="You have # active trigger orders that might execute immediately after you open this position. Please cancel the orders or accept the confirmation to continue."
          />
        </AlertInfo>
        <ul className="order-list">{decreaseOrdersThatWillBeExecuted.map(renderOrderItem)}</ul>
      </>
    );
  }

  function renderAvailableLiquidity() {
    const riskThresholdBps = 5000n;
    let availableLiquidityUsd: bigint | undefined = undefined;
    let availableLiquidityAmount: bigint | undefined = undefined;
    let isLiquidityRisk = false;

    let tooltipContent = "";

    if (isSwap && swapAmounts) {
      availableLiquidityUsd = swapLiquidityUsd;

      availableLiquidityAmount = convertToTokenAmount(
        availableLiquidityUsd,
        toToken?.decimals,
        toToken?.prices.maxPrice
      );

      isLiquidityRisk =
        bigMath.mulDiv(availableLiquidityUsd, riskThresholdBps, BASIS_POINTS_DIVISOR_BIGINT) < swapAmounts.usdOut;

      tooltipContent = isLiquidityRisk
        ? t`There may not be sufficient liquidity to execute your order when the Min. Receive are met.`
        : t`The order will only execute if the Min. Receive is met and there is sufficient liquidity.`;
    }

    if (isIncrease && increaseAmounts) {
      availableLiquidityUsd = isLong ? longLiquidity : shortLiquidity;

      isLiquidityRisk =
        bigMath.mulDiv(availableLiquidityUsd!, riskThresholdBps, BASIS_POINTS_DIVISOR_BIGINT) <
        increaseAmounts.sizeDeltaUsd;

      tooltipContent = isLiquidityRisk
        ? t`There may not be sufficient liquidity to execute your order when the price conditions are met.`
        : t`The order will only execute if the price conditions are met and there is sufficient liquidity.`;
    }

    return (
      <ExchangeInfoRow label={t`Available Liquidity`}>
        <Tooltip
          position="bottom-end"
          handleClassName={isLiquidityRisk ? "negative" : ""}
          handle={
            isSwap
              ? formatTokenAmount(availableLiquidityAmount, toToken?.decimals, toToken?.symbol)
              : formatUsd(availableLiquidityUsd)
          }
          renderContent={() => tooltipContent}
        />
      </ExchangeInfoRow>
    );
  }

  function renderSwapSpreadWarning() {
    if (!isMarket) {
      return null;
    }

    if (swapSpreadInfo.spread && swapSpreadInfo.isHigh) {
      return (
        <div className="mb-10">
          <AlertInfo compact type="warning">
            <Trans>The spread is {`>`} 1%, please ensure the trade details are acceptable before comfirming</Trans>
          </AlertInfo>
        </div>
      );
    }
  }

  const renderCollateralSpreadWarning = useCallback(() => {
    if (collateralSpreadInfo && collateralSpreadInfo.isHigh) {
      return (
        <AlertInfo compact type="warning">
          <Trans>
            Transacting with a depegged stable coin is subject to spreads reflecting the worse of current market price
            or $1.00, with transactions involving multiple stablecoins may have multiple spreads.
          </Trans>
        </AlertInfo>
      );
    }
  }, [collateralSpreadInfo]);

  function renderSidecar(type: "stopLoss" | "takeProfit" | "limit") {
    const isStopLoss = type === "stopLoss";
    const isLimitGroup = type === "limit";

    const entriesInfo: SidecarOrderEntryGroup = {
      stopLoss: stopLoss,
      takeProfit: takeProfit,
      limit: limit,
    }[type];

    if (!entriesInfo || entriesInfo.entries.every((e) => e.txnType === "cancel")) return;

    const label = {
      stopLoss: t`Stop-Loss`,
      takeProfit: t`Take-Profit`,
      limit: t`Limit`,
    }[type];

    const labelPnl = isStopLoss ? t`Stop-Loss PnL` : t`Take-Profit PnL`;

    return (
      <div>
        <ExchangeInfoRow
          className="swap-box-info-row"
          label={label}
          value={
            <div className="profit-loss-wrapper">
              <SidecarEntries
                entriesInfo={entriesInfo}
                marketInfo={marketInfo}
                displayMode={type === "limit" ? "sizeUsd" : "percentage"}
              />
            </div>
          }
        />
<<<<<<< HEAD
        <ExchangeInfoRow className="swap-box-info-row" label={labelPnl}>
          {!entriesInfo?.totalPnL ? (
            "-"
          ) : (
            <Tooltip
              handle={`${formatUsd(entriesInfo?.totalPnL)} (${formatPercentage(entriesInfo?.totalPnLPercentage, {
                signed: true,
              })})`}
              position="bottom-end"
              handleClassName={entriesInfo.totalPnL < 0 ? "text-red-500" : "text-green-500"}
              className="SLTP-pnl-tooltip"
              renderContent={() =>
                entriesInfo?.entries?.map((entry, index) => {
                  if (!entry || !entry.amounts) return;
                  return (
                    <div className="mb-5 flex justify-between" key={index}>
                      <span className="mr-15">
                        At ${entry.price}, SL {entry?.percentage}%:
                      </span>
                      <span className={entry.amounts?.realizedPnl < 0 ? "text-red-500" : "text-green-500"}>
                        {formatUsd(entry.amounts?.realizedPnl)} (
                        {formatPercentage(entry.amounts?.realizedPnlPercentage, {
                          signed: true,
                        })}
                        )
                      </span>
                    </div>
                  );
                })
              }
            />
          )}
        </ExchangeInfoRow>
=======
        {(!isLimitGroup && entriesInfo?.totalPnL !== undefined && entriesInfo?.totalPnLPercentage !== undefined && (
          <ExchangeInfoRow className="swap-box-info-row" label={labelPnl}>
            {entriesInfo?.totalPnL && entriesInfo?.totalPnL > 0n ? (
              "-"
            ) : (
              <Tooltip
                handle={`${formatUsd(entriesInfo?.totalPnL)} (${formatPercentage(entriesInfo?.totalPnLPercentage, {
                  signed: true,
                })})`}
                position="bottom-end"
                handleClassName={entriesInfo.totalPnL && entriesInfo.totalPnL < 0 ? "text-red" : "text-green"}
                className="SLTP-pnl-tooltip"
                renderContent={() =>
                  entriesInfo?.entries?.map((entry, index) => {
                    if (!entry || !entry.decreaseAmounts || entry.txnType === "cancel") return;

                    const price = entry.price?.value && formatAmount(entry.price.value, USD_DECIMALS, 2);
                    const percentage =
                      entry.percentage?.value && formatAmount(entry.percentage.value, PERCENTAGE_DECEMALS, 0);

                    return (
                      <div className="space-between mb-xs" key={index}>
                        {(price && percentage && (
                          <span className="mr-md">
                            At ${price}, {isStopLoss ? "SL" : "TP"} {percentage}%:
                          </span>
                        )) ||
                          null}

                        <span
                          className={
                            entry.decreaseAmounts?.realizedPnl && entry.decreaseAmounts?.realizedPnl < 0
                              ? "text-red"
                              : "text-green"
                          }
                        >
                          {formatUsd(entry.decreaseAmounts?.realizedPnl)} (
                          {formatPercentage(entry.decreaseAmounts?.realizedPnlPercentage, {
                            signed: true,
                          })}
                          )
                        </span>
                      </div>
                    );
                  })
                }
              />
            )}
          </ExchangeInfoRow>
        )) ||
          null}
>>>>>>> 0a9a165e
      </div>
    );
  }

  function renderAcceptablePriceImpactInput() {
    return (
      <AcceptablePriceImpactInputRow
        acceptablePriceImpactBps={selectedTriggerAcceptablePriceImpactBps}
        recommendedAcceptablePriceImpactBps={defaultTriggerAcceptablePriceImpactBps}
        priceImpactFeeBps={fees?.positionPriceImpact?.bps}
        setAcceptablePriceImpactBps={setSelectedTriggerAcceptablePriceImpactBps}
      />
    );
  }

  function renderHighPriceImpactWarning() {
    if (!priceImpactWarningState.shouldShowWarning) return null;
    return <HighPriceImpactWarning priceImpactWarinigState={priceImpactWarningState} />;
  }

  const [initialCollateralSpread, setInitialCollateralSpread] = useState<bigint | undefined>();

  const collateralSpreadPercent =
    collateralSpreadInfo && collateralSpreadInfo.spread
      ? bigMath.mulDiv(collateralSpreadInfo.spread, BASIS_POINTS_DIVISOR_BIGINT, expandDecimals(1, USD_DECIMALS))
      : undefined;

  useEffect(() => {
    if (collateralSpreadPercent && !initialCollateralSpread) {
      setInitialCollateralSpread(collateralSpreadPercent);
    }
  }, [collateralSpreadPercent, initialCollateralSpread]);

  const tradeboxPoolWarnings = useTradeboxPoolWarnings(false, "text-gray-300");

  function renderIncreaseOrderSection() {
    if (!marketInfo || !fromToken || !collateralToken || !toToken) {
      return null;
    }

    const borrowingRate = getBorrowingFactorPerPeriod(marketInfo, isLong, CHART_PERIODS["1h"]) * 100n;
    const fundigRate = getFundingFactorPerPeriod(marketInfo, isLong, CHART_PERIODS["1h"]) * 100n;
    const isCollateralSwap = !getIsEquivalentTokens(fromToken, collateralToken);
    const existingPriceDecimals = existingPosition?.indexToken?.priceDecimals;
    const toTokenPriceDecimals = toToken?.priceDecimals;

    const shouldApplySlippage = isMarket;
    const acceptablePrice =
      shouldApplySlippage && increaseAmounts?.acceptablePrice
        ? applySlippageToPrice(allowedSlippage, increaseAmounts.acceptablePrice, true, isLong)
        : increaseAmounts?.acceptablePrice;

    const isNearZeroFromStart =
      initialCollateralSpread === 0n &&
      (collateralSpreadPercent ?? 0) < COLLATERAL_SPREAD_SHOW_AFTER_INITIAL_ZERO_THRESHOLD;

    const showCollateralSpread = isMarket && !isNearZeroFromStart;

    return (
      <ExchangeInfo>
        <ExchangeInfo.Group>{renderMain()}</ExchangeInfo.Group>

        <ExchangeInfo.Group>
          {tradeboxPoolWarnings}
          {renderCollateralSpreadWarning()}
          {renderExistingTriggerErrors()}
          {renderDifferentTokensWarning()}
        </ExchangeInfo.Group>

        <ExchangeInfo.Group>{renderSidecar("limit")}</ExchangeInfo.Group>

        <ExchangeInfo.Group>{renderSidecar("takeProfit")}</ExchangeInfo.Group>

        <ExchangeInfo.Group>{renderSidecar("stopLoss")}</ExchangeInfo.Group>

        <ExchangeInfo.Group>
          {renderLeverage(existingPosition?.leverage, nextPositionValues?.nextLeverage)}
        </ExchangeInfo.Group>

        <ExchangeInfo.Group>
          {isLimit && renderAvailableLiquidity()}
          {showCollateralSpread && (
            <ExchangeInfoRow label={t`Collateral Spread`} isWarning={collateralSpreadInfo?.isHigh}>
              {formatPercentage(collateralSpreadPercent)}
            </ExchangeInfoRow>
          )}
          {isMarket && (
            <AllowedSlippageRow
              defaultSlippage={savedAllowedSlippage}
              allowedSlippage={allowedSlippage}
              setSlippage={setAllowedSlippage}
            />
          )}
          {isLimit && increaseAmounts && renderAcceptablePriceImpactInput()}
        </ExchangeInfo.Group>

        <ExchangeInfo.Group>
          {isLimit && (
            <ExchangeInfoRow
              className="SwapBox-info-row"
              label={t`Limit Price`}
              value={
                formatUsd(triggerPrice, {
                  displayDecimals: toTokenPriceDecimals,
                }) || "-"
              }
            />
          )}

          <ExchangeInfoRow
            className="SwapBox-info-row"
            label={t`Entry Price`}
            value={
              <ValueTransition
                from={formatUsd(existingPosition?.entryPrice, {
                  displayDecimals: existingPriceDecimals,
                })}
                to={formatUsd(nextPositionValues?.nextEntryPrice, {
                  displayDecimals: toTokenPriceDecimals,
                })}
              />
            }
          />

          <ExchangeInfoRow
            className="SwapBox-info-row"
            label={t`Acceptable Price`}
            value={
              formatAcceptablePrice(acceptablePrice, {
                displayDecimals: toTokenPriceDecimals,
              }) || "-"
            }
          />

          <ExchangeInfoRow
            className="SwapBox-info-row"
            label={t`Mark Price`}
            value={
              formatUsd(markPrice, {
                displayDecimals: toTokenPriceDecimals,
              }) || "-"
            }
          />

          <ExchangeInfoRow
            className="SwapBox-info-row"
            label={t`Liq. Price`}
            value={
              <ValueTransition
                from={
                  existingPosition
                    ? formatLiquidationPrice(existingPosition?.liquidationPrice, {
                        displayDecimals: existingPriceDecimals,
                      })
                    : undefined
                }
                to={
                  formatLiquidationPrice(nextPositionValues?.nextLiqPrice, {
                    displayDecimals: toTokenPriceDecimals,
                  }) || "-"
                }
              />
            }
          />
        </ExchangeInfo.Group>

        <ExchangeInfo.Group>
          {existingPosition && (existingPosition.sizeInUsd ?? 0) > 0 && (
            <ExchangeInfoRow
              label={t`Size`}
              value={
                <ValueTransition
                  from={formatUsd(existingPosition.sizeInUsd)!}
                  to={formatUsd(nextPositionValues?.nextSizeUsd)}
                />
              }
            />
          )}
          <div className="Exchange-info-row">
            <div>
              {isCollateralSwap ? (
                <Tooltip
                  handle={
                    <span className="Exchange-info-label">
                      <Trans>Collateral ({collateralToken?.symbol})</Trans>
                    </span>
                  }
                  position="top-start"
                  renderContent={() => {
                    return (
                      <div>
                        <Trans>
                          {fromToken?.symbol} will be swapped to {collateralToken?.symbol} on order execution.{" "}
                        </Trans>{" "}
                        {isLimit && (
                          <Trans>
                            Collateral value may differ due to different Price Impact at the time of execution.
                          </Trans>
                        )}
                      </div>
                    );
                  }}
                />
              ) : (
                <span className="Exchange-info-label">
                  <Trans>Collateral ({collateralToken?.symbol})</Trans>
                </span>
              )}
            </div>
            <div className="align-right">
              <Tooltip
                handle={
                  <ValueTransition
                    from={formatUsd(existingPosition?.collateralUsd)}
                    to={formatUsd(nextPositionValues?.nextCollateralUsd)}
                  />
                }
                position="top-end"
                renderContent={() => {
                  return (
                    <>
                      <Trans>Your position's collateral after deducting fees:</Trans>
                      <br />
                      <br />
                      {existingPosition && (
                        <StatsTooltipRow
                          label={t`Old Collateral`}
                          value={formatUsd(existingPosition.collateralUsd) || "-"}
                          showDollar={false}
                        />
                      )}
                      <StatsTooltipRow
                        label={t`Pay Amount`}
                        value={formatUsd(increaseAmounts?.initialCollateralUsd) || "-"}
                        showDollar={false}
                      />
                      <StatsTooltipRow
                        label={t`Fees`}
                        value={
                          fees?.payTotalFees?.deltaUsd && fees.payTotalFees.deltaUsd !== 0n
                            ? formatDeltaUsd(fees.payTotalFees.deltaUsd)
                            : "0.00$"
                        }
                        showDollar={false}
                        textClassName={getPositiveOrNegativeClass(fees?.payTotalFees?.deltaUsd)}
                      />
                      <div className="Tooltip-divider" />
                      <StatsTooltipRow
                        label={existingPosition ? t`New Collateral` : t`Collateral`}
                        value={formatUsd(nextPositionValues?.nextCollateralUsd) || "-"}
                        showDollar={false}
                      />
                    </>
                  );
                }}
              />
            </div>
          </div>
          <TradeFeesRow
            {...fees}
            fundingFeeRateStr={
              (fundigRate &&
                `${getPlusOrMinusSymbol(fundigRate)}${formatAmount(bigMath.abs(fundigRate), 30, 4)}% / 1h`) ||
              undefined
            }
            borrowFeeRateStr={(borrowingRate && `-${formatAmount(borrowingRate, 30, 4)}% / 1h`) || undefined}
            feesType="increase"
          />
          <NetworkFeeRow executionFee={summaryExecutionFee} isAdditionOrdersMsg={isAdditionOrdersMsg} />
        </ExchangeInfo.Group>

        <ExchangeInfo.Group>
          {decreaseOrdersThatWillBeExecuted?.length > 0 && (
            <div className="PositionEditor-allow-higher-slippage">
              <Checkbox isChecked={isTriggerWarningAccepted} setIsChecked={setIsTriggerWarningAccepted}>
                <span className="text-14 text-yellow-500">
                  <Trans>I am aware of the trigger orders</Trans>
                </span>
              </Checkbox>
            </div>
          )}
        </ExchangeInfo.Group>
      </ExchangeInfo>
    );
  }

  function renderSwapSection() {
    return (
      <ExchangeInfo>
        {renderMain()}

        <ExchangeInfo.Group>
          {renderSwapSpreadWarning()}
          {isLimit && renderLimitPriceWarning()}
        </ExchangeInfo.Group>

        <ExchangeInfo.Group>
          {isLimit && renderAvailableLiquidity()}
          {(swapSpreadInfo.showSpread && swapSpreadInfo.spread && (
            <ExchangeInfoRow label={t`Spread`} isWarning={swapSpreadInfo.isHigh}>
              {formatAmount(swapSpreadInfo.spread * 100n, USD_DECIMALS, 2, true)}%
            </ExchangeInfoRow>
          )) ||
            null}

          {isMarket && (
            <AllowedSlippageRow
              defaultSlippage={savedAllowedSlippage}
              allowedSlippage={allowedSlippage}
              setSlippage={setAllowedSlippage}
            />
          )}
        </ExchangeInfo.Group>

        <ExchangeInfo.Group>
          {isLimit && (
            <ExchangeInfoRow label={t`Limit Price`}>
              <Tooltip
                position="bottom-end"
                handle={formatTokensRatio(fromToken, toToken, triggerRatio)}
                renderContent={() =>
                  t`Limit Order Price to guarantee Min. Receive amount is updated in real time in the Orders tab after the order has been created.`
                }
              />
            </ExchangeInfoRow>
          )}
          <ExchangeInfoRow label={t`Mark Price`}>{formatTokensRatio(fromToken, toToken, markRatio)}</ExchangeInfoRow>
          <ExchangeInfoRow label={t`${fromToken?.symbol} Price`}>
            {formatUsd(swapAmounts?.priceIn, {
              displayDecimals: fromToken?.priceDecimals,
            })}
          </ExchangeInfoRow>
          <ExchangeInfoRow label={t`${toToken?.symbol} Price`}>
            {formatUsd(swapAmounts?.priceOut, {
              displayDecimals: toToken?.priceDecimals,
            })}
          </ExchangeInfoRow>
        </ExchangeInfo.Group>

        <ExchangeInfo.Group>
          {!isWrapOrUnwrap && (
            <>
              <TradeFeesRow {...fees} feesType="swap" />
              <NetworkFeeRow executionFee={executionFee} />
            </>
          )}
        </ExchangeInfo.Group>

        <ExchangeInfo.Group>
          <ExchangeInfoRow label={t`Min. Receive`}>
            {isMarket && swapAmounts?.minOutputAmount
              ? formatTokenAmount(
                  applySlippageToMinOut(allowedSlippage, swapAmounts.minOutputAmount),
                  toToken?.decimals,
                  toToken?.symbol
                )
              : formatTokenAmount(swapAmounts?.minOutputAmount, toToken?.decimals, toToken?.symbol)}
          </ExchangeInfoRow>
        </ExchangeInfo.Group>
      </ExchangeInfo>
    );
  }

  function renderTriggerDecreaseSection() {
    const existingPriceDecimals = existingPosition?.indexToken?.priceDecimals;
    const toTokenPriceDecimals = toToken?.priceDecimals;
    return (
      <ExchangeInfo>
        {renderMain()}
        {renderDifferentCollateralWarning()}

        {(existingPosition?.leverage && !decreaseAmounts?.isFullClose && (
          <ExchangeInfo.Group>
            {renderLeverage(
              existingPosition?.leverage,
              nextPositionValues?.nextLeverage,
              nextPositionValues?.nextSizeUsd !== undefined ? nextPositionValues.nextSizeUsd <= 0 : undefined
            )}
            {isTrigger && (
              <ToggleSwitch isChecked={keepLeverage ?? false} setIsChecked={setKeepLeverage}>
                <span className="text-14 text-gray-300">
                  <Trans>Keep leverage at {formatLeverage(existingPosition.leverage)}</Trans>
                </span>
              </ToggleSwitch>
            )}
          </ExchangeInfo.Group>
        )) ||
          null}

        {decreaseAmounts && decreaseAmounts.triggerOrderType !== OrderType.StopLossDecrease && (
          <ExchangeInfo.Group>{renderAcceptablePriceImpactInput()}</ExchangeInfo.Group>
        )}

        <ExchangeInfo.Group>
          <ExchangeInfoRow
            label={t`Trigger Price`}
            value={
              triggerPrice
                ? `${fixedTriggerThresholdType} ${formatUsd(triggerPrice, {
                    displayDecimals: toTokenPriceDecimals,
                  })}`
                : "..."
            }
          />

          {existingPosition && (
            <ExchangeInfoRow
              label={t`Entry Price`}
              value={
                formatUsd(existingPosition?.entryPrice, {
                  displayDecimals: indexToken?.priceDecimals,
                }) || "-"
              }
            />
          )}

          <ExchangeInfoRow
            label={t`Execution Price`}
            value={
              executionPriceUsd
                ? formatUsd(executionPriceUsd, {
                    displayDecimals: indexToken?.priceDecimals,
                  })
                : "-"
            }
          />

          {decreaseAmounts && decreaseAmounts.triggerOrderType !== OrderType.StopLossDecrease && (
            <>
              <ExchangeInfoRow
                className="SwapBox-info-row"
                label={t`Acceptable Price`}
                value={
                  formatAcceptablePrice(decreaseAmounts?.acceptablePrice, {
                    displayDecimals: toTokenPriceDecimals,
                  }) || "-"
                }
              />
            </>
          )}

          <ExchangeInfoRow
            label={t`Mark Price`}
            value={
              markPrice
                ? formatUsd(markPrice, {
                    displayDecimals: toTokenPriceDecimals,
                  })
                : "..."
            }
          />

          {existingPosition && (
            <ExchangeInfoRow
              label={t`Liq. Price`}
              value={
                nextPositionValues?.nextSizeUsd && nextPositionValues.nextSizeUsd > 0 ? (
                  <ValueTransition
                    from={
                      formatUsd(existingPosition?.liquidationPrice, {
                        displayDecimals: existingPriceDecimals,
                      })!
                    }
                    to={formatUsd(nextPositionValues.nextLiqPrice, {
                      displayDecimals: existingPriceDecimals,
                    })}
                  />
                ) : (
                  "-"
                )
              }
            />
          )}
        </ExchangeInfo.Group>

        <ExchangeInfo.Group>
          <ExchangeInfoRow
            label={existingPosition?.sizeInUsd ? t`Size` : t`Decrease size`}
            value={
              existingPosition?.sizeInUsd ? (
                <ValueTransition
                  from={formatUsd(existingPosition.sizeInUsd)!}
                  to={formatUsd(nextPositionValues?.nextSizeUsd)}
                />
              ) : decreaseAmounts?.sizeDeltaUsd ? (
                formatUsd(decreaseAmounts.sizeDeltaUsd)
              ) : (
                "-"
              )
            }
          />

          {existingPosition && (
            <ExchangeInfoRow
              label={t`PnL`}
              value={
                <ValueTransition
                  from={
                    <>
                      {formatDeltaUsd(decreaseAmounts?.estimatedPnl)} (
                      {formatPercentage(decreaseAmounts?.estimatedPnlPercentage, { signed: true })})
                    </>
                  }
                  to={
                    <>
                      {formatDeltaUsd(nextPositionValues?.nextPnl)} (
                      {formatPercentage(nextPositionValues?.nextPnlPercentage, { signed: true })})
                    </>
                  }
                />
              }
            />
          )}

          {!existingPosition && <ExchangeInfoRow label={t`Collateral`} value={collateralToken?.symbol} />}

          {existingPosition && (
            <ExchangeInfoRow
              label={t`Collateral (${existingPosition?.collateralToken?.symbol})`}
              value={
                <ValueTransition
                  from={formatUsd(existingPosition?.remainingCollateralUsd)!}
                  to={formatUsd(nextPositionValues?.nextCollateralUsd)}
                />
              }
            />
          )}

          <TradeFeesRow {...fees} feesType="decrease" />
          <NetworkFeeRow executionFee={executionFee} />
        </ExchangeInfo.Group>

        <ExchangeInfo.Group>
          {(existingPosition && decreaseAmounts?.receiveUsd !== undefined && (
            <ExchangeInfoRow
              label={t`Receive`}
              value={formatTokenAmountWithUsd(
                decreaseAmounts.receiveTokenAmount,
                decreaseAmounts.receiveUsd,
                collateralToken?.symbol,
                collateralToken?.decimals
              )}
            />
          )) ||
            null}
        </ExchangeInfo.Group>
      </ExchangeInfo>
    );
  }

  return (
    <div className="Confirmation-box">
      <Modal isVisible={p.isVisible} setIsVisible={onClose} label={title}>
        <ExchangeInfo>
          <ExchangeInfo.Group>
            {isSwap && renderSwapSection()}
            {isIncrease && renderIncreaseOrderSection()}
            {isTrigger && renderTriggerDecreaseSection()}
          </ExchangeInfo.Group>

          <ExchangeInfo.Group>
            {renderHighPriceImpactWarning()}

            {highExecutionFeeAcknowledgement}

            {(needPayTokenApproval && fromToken && (
              <ApproveTokenButton
                tokenAddress={fromToken.address}
                tokenSymbol={fromToken.assetSymbol ?? fromToken.symbol}
                spenderAddress={getContract(chainId, "SyntheticsRouter")}
              />
            )) ||
              null}
          </ExchangeInfo.Group>
        </ExchangeInfo>

        <div className="Confirmation-box-row" ref={submitButtonRef}>
          <Button
            variant="primary-action"
            className="w-full"
            type="submit"
            onClick={onSubmit}
            disabled={submitButtonState.disabled && !shouldDisableValidationForTesting}
          >
            {submitButtonState.text}
          </Button>
        </div>
      </Modal>
    </div>
  );
}

function renderLeverage(from: bigint | undefined, to: bigint | undefined, emptyValue = false) {
  return (
    <ExchangeInfoRow
      label={t`Leverage`}
      value={emptyValue ? "-" : <ValueTransition from={formatLeverage(from)} to={formatLeverage(to) ?? "-"} />}
    />
  );
}

function renderLimitPriceWarning() {
  return (
    <AlertInfo compact type="info">
      <Trans>Limit Order Price will vary based on Fees and Price Impact to guarantee the Min. Receive amount.</Trans>
    </AlertInfo>
  );
}<|MERGE_RESOLUTION|>--- conflicted
+++ resolved
@@ -1131,41 +1131,6 @@
             </div>
           }
         />
-<<<<<<< HEAD
-        <ExchangeInfoRow className="swap-box-info-row" label={labelPnl}>
-          {!entriesInfo?.totalPnL ? (
-            "-"
-          ) : (
-            <Tooltip
-              handle={`${formatUsd(entriesInfo?.totalPnL)} (${formatPercentage(entriesInfo?.totalPnLPercentage, {
-                signed: true,
-              })})`}
-              position="bottom-end"
-              handleClassName={entriesInfo.totalPnL < 0 ? "text-red-500" : "text-green-500"}
-              className="SLTP-pnl-tooltip"
-              renderContent={() =>
-                entriesInfo?.entries?.map((entry, index) => {
-                  if (!entry || !entry.amounts) return;
-                  return (
-                    <div className="mb-5 flex justify-between" key={index}>
-                      <span className="mr-15">
-                        At ${entry.price}, SL {entry?.percentage}%:
-                      </span>
-                      <span className={entry.amounts?.realizedPnl < 0 ? "text-red-500" : "text-green-500"}>
-                        {formatUsd(entry.amounts?.realizedPnl)} (
-                        {formatPercentage(entry.amounts?.realizedPnlPercentage, {
-                          signed: true,
-                        })}
-                        )
-                      </span>
-                    </div>
-                  );
-                })
-              }
-            />
-          )}
-        </ExchangeInfoRow>
-=======
         {(!isLimitGroup && entriesInfo?.totalPnL !== undefined && entriesInfo?.totalPnLPercentage !== undefined && (
           <ExchangeInfoRow className="swap-box-info-row" label={labelPnl}>
             {entriesInfo?.totalPnL && entriesInfo?.totalPnL > 0n ? (
@@ -1176,7 +1141,7 @@
                   signed: true,
                 })})`}
                 position="bottom-end"
-                handleClassName={entriesInfo.totalPnL && entriesInfo.totalPnL < 0 ? "text-red" : "text-green"}
+                handleClassName={entriesInfo.totalPnL && entriesInfo.totalPnL < 0 ? "text-red-500" : "text-green-500"}
                 className="SLTP-pnl-tooltip"
                 renderContent={() =>
                   entriesInfo?.entries?.map((entry, index) => {
@@ -1187,9 +1152,9 @@
                       entry.percentage?.value && formatAmount(entry.percentage.value, PERCENTAGE_DECEMALS, 0);
 
                     return (
-                      <div className="space-between mb-xs" key={index}>
+                      <div className="mb-5 flex justify-between" key={index}>
                         {(price && percentage && (
-                          <span className="mr-md">
+                          <span className="mr-15">
                             At ${price}, {isStopLoss ? "SL" : "TP"} {percentage}%:
                           </span>
                         )) ||
@@ -1198,8 +1163,7 @@
                         <span
                           className={
                             entry.decreaseAmounts?.realizedPnl && entry.decreaseAmounts?.realizedPnl < 0
-                              ? "text-red"
-                              : "text-green"
+                              ? "text-red-500" : "text-green-500"
                           }
                         >
                           {formatUsd(entry.decreaseAmounts?.realizedPnl)} (
@@ -1217,7 +1181,6 @@
           </ExchangeInfoRow>
         )) ||
           null}
->>>>>>> 0a9a165e
       </div>
     );
   }
