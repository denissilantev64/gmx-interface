--- conflicted
+++ resolved
@@ -10,10 +10,7 @@
 import Tooltip from "components/Tooltip/Tooltip";
 import { getIcons } from "config/icons";
 import { getNormalizedTokenSymbol } from "config/tokens";
-<<<<<<< HEAD
-=======
 import { GM_POOL_PRICE_DECIMALS } from "config/ui";
->>>>>>> f0311e60
 import { useSettings } from "context/SettingsContext/SettingsContextProvider";
 import {
   MarketTokensAPRData,
