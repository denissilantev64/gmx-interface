import { useMemo } from "react";
import { Trans, t } from "@lingui/macro";
import Button from "components/Button/Button";
import {
  MarketTokensAPRData,
  MarketsInfoData,
  getMarketIndexName,
  getMarketPoolName,
  getMaxPoolAmountForDeposit,
  getMintableMarketTokens,
  getTotalGmInfo,
} from "domain/synthetics/markets";
import { TokensData, convertToUsd, getTokenData } from "domain/synthetics/tokens";
import { useChainId } from "lib/chains";
import { formatTokenAmount, formatUsd } from "lib/numbers";
import { getByKey } from "lib/objects";
import { useMedia } from "react-use";
import "./GmList.scss";
import Tooltip from "components/Tooltip/Tooltip";
import StatsTooltipRow from "components/StatsTooltip/StatsTooltipRow";
import { getIcons } from "config/icons";
import PageTitle from "components/PageTitle/PageTitle";
import useWallet from "lib/wallets/useWallet";
import { AprInfo } from "components/AprInfo/AprInfo";
import ExternalLink from "components/ExternalLink/ExternalLink";
import { useDaysConsideredInMarketsApr } from "domain/synthetics/markets/useDaysConsideredInMarketsApr";
import useSortedMarketsWithIndexToken from "domain/synthetics/trade/useSortedMarketsWithIndexToken";
import { GmTokensBalanceInfo, GmTokensTotalBalanceInfo } from "components/GmTokensBalanceInfo/GmTokensBalanceInfo";
import { useUserEarnings } from "domain/synthetics/markets/useUserEarnings";
import { getNormalizedTokenSymbol } from "config/tokens";
import TokenIcon from "components/TokenIcon/TokenIcon";
import { GMListSkeleton } from "components/Skeleton/Skeleton";
import GmAssetDropdown from "../GmAssetDropdown/GmAssetDropdown";

type Props = {
  hideTitle?: boolean;
  marketsInfoData?: MarketsInfoData;
  tokensData?: TokensData;
  marketTokensData?: TokensData;
  marketsTokensAPRData: MarketTokensAPRData | undefined;
  marketsTokensIncentiveAprData: MarketTokensAPRData | undefined;
  shouldScrollToTop?: boolean;
  buySellActionHandler?: () => void;
};

export function GmList({
  hideTitle,
  marketTokensData,
  marketsInfoData,
  tokensData,
  marketsTokensAPRData,
  marketsTokensIncentiveAprData,
  shouldScrollToTop,
  buySellActionHandler,
}: Props) {
  const { chainId } = useChainId();
  const { active } = useWallet();
  const currentIcons = getIcons(chainId);
  const userEarnings = useUserEarnings(chainId);
  const isMobile = useMedia("(max-width: 1100px)");
  const daysConsidered = useDaysConsideredInMarketsApr();
  const { markets: sortedMarketsByIndexToken } = useSortedMarketsWithIndexToken(marketsInfoData, marketTokensData);

  const userTotalGmInfo = useMemo(() => {
    if (!active) return;
    return getTotalGmInfo(marketTokensData);
  }, [marketTokensData, active]);

  return (
    <div className="GMList">
      {!isMobile && (
        <div className="token-table-wrapper App-card">
          {!hideTitle && (
            <>
              <div className="App-card-title">
                <Trans>GM Pools</Trans>
                <img src={currentIcons.network} width="16" alt="Network Icon" />
              </div>
              <div className="App-card-divider"></div>
            </>
          )}

          <table className="token-table">
            <thead>
              <tr>
                <th>
                  <Trans>MARKET</Trans>
                </th>
                <th>
                  <Trans>PRICE</Trans>
                </th>
                <th>
                  <Trans>TOTAL SUPPLY</Trans>
                </th>
                <th>
                  <Tooltip
                    handle={<Trans>BUYABLE</Trans>}
                    className="text-none"
                    position="right-bottom"
                    renderContent={() => (
                      <p className="text-white">
                        <Trans>Available amount to deposit into the specific GM pool.</Trans>
                      </p>
                    )}
                  />
                </th>
                <th>
                  <GmTokensTotalBalanceInfo
                    balance={userTotalGmInfo?.balance}
                    balanceUsd={userTotalGmInfo?.balanceUsd}
                    userEarnings={userEarnings}
                    label={t`WALLET`}
                  />
                </th>
                <th>
                  <Tooltip
                    handle={<Trans>APR</Trans>}
                    className="text-none"
                    position="right-bottom"
                    renderContent={() => (
                      <p className="text-white">
                        <Trans>
                          <p>
                            APR is based on the Fees collected for the past {daysConsidered} days. It is an estimate as
                            actual Fees are auto-compounded into the pool in real-time.
                          </p>
                          <p>
                            Check Pools performance against other LP Positions in{" "}
                            <ExternalLink newTab href="https://dune.com/gmx-io/gmx-analytics">
                              GMX Dune Dashboard
                            </ExternalLink>
                            .
                          </p>
                        </Trans>
                      </p>
                    )}
                  />
                </th>

                <th></th>
              </tr>
            </thead>
            <tbody>
              {sortedMarketsByIndexToken.length ? (
                sortedMarketsByIndexToken.map((token) => {
                  const market = getByKey(marketsInfoData, token?.address)!;

                  const indexToken = getTokenData(tokensData, market?.indexTokenAddress, "native");
                  const longToken = getTokenData(tokensData, market?.longTokenAddress);
                  const shortToken = getTokenData(tokensData, market?.shortTokenAddress);
                  const mintableInfo = market && token ? getMintableMarketTokens(market, token) : undefined;

                  const apr = getByKey(marketsTokensAPRData, token?.address);
                  const incentiveApr = getByKey(marketsTokensIncentiveAprData, token?.address);
                  const marketEarnings = getByKey(userEarnings?.byMarketAddress, token?.address);

                  if (!token || !indexToken || !longToken || !shortToken) {
                    return null;
                  }

                  const totalSupply = token?.totalSupply;
                  const totalSupplyUsd = convertToUsd(totalSupply, token?.decimals, token?.prices?.minPrice);
                  const tokenIconName = market.isSpotOnly
                    ? getNormalizedTokenSymbol(longToken.symbol) + getNormalizedTokenSymbol(shortToken.symbol)
                    : getNormalizedTokenSymbol(indexToken.symbol);

                  return (
                    <tr key={token.address}>
                      <td>
                        <div className="App-card-title-info">
                          <div className="App-card-title-info-icon">
                            <TokenIcon symbol={tokenIconName} displaySize={40} importSize={40} />
                          </div>

                          <div className="App-card-title-info-text">
                            <div className="App-card-info-title">
                              {getMarketIndexName({ indexToken, isSpotOnly: market?.isSpotOnly })}
<<<<<<< HEAD
                              {!market.isSpotOnly && (
                                <div className="Asset-dropdown-container">
                                  <AssetDropdown token={indexToken} position="left" />
                                </div>
                              )}
=======
                              <div className="Asset-dropdown-container">
                                <GmAssetDropdown
                                  token={token}
                                  marketsInfoData={marketsInfoData}
                                  tokensData={tokensData}
                                />
                              </div>
>>>>>>> e9c66760
                            </div>
                            <div className="App-card-info-subtitle">
                              [{getMarketPoolName({ longToken, shortToken })}]
                            </div>
                          </div>
                        </div>
                      </td>
                      <td>
                        {formatUsd(token.prices?.minPrice, {
                          displayDecimals: 3,
                        })}
                      </td>

                      <td className="GmList-last-column">
                        {formatTokenAmount(totalSupply, token.decimals, "GM", {
                          useCommas: true,
                          displayDecimals: 2,
                        })}
                        <br />({formatUsd(totalSupplyUsd)})
                      </td>
                      <td className="GmList-last-column">
                        <MintableAmount
                          mintableInfo={mintableInfo}
                          market={market}
                          token={token}
                          longToken={longToken}
                          shortToken={shortToken}
                        />
                      </td>

                      <td>
                        <GmTokensBalanceInfo
                          token={token}
                          daysConsidered={daysConsidered}
                          oneLine={false}
                          earnedRecently={marketEarnings?.recent}
                          earnedTotal={marketEarnings?.total}
                        />
                      </td>

                      <td>
                        <AprInfo apr={apr} incentiveApr={incentiveApr} />
                      </td>

                      <td className="GmList-actions">
                        <Button
                          className="GmList-action"
                          variant="secondary"
                          to={`/pools/?pool=${token.address}&operation=buy&scroll=${shouldScrollToTop ? "1" : "0"}`}
                        >
                          <Trans>Buy</Trans>
                        </Button>
                        <Button
                          className="GmList-action GmList-last-action"
                          variant="secondary"
                          to={`/pools/?pool=${token.address}&operation=sell&scroll=${shouldScrollToTop ? "1" : "0"}`}
                        >
                          <Trans>Sell</Trans>
                        </Button>
                      </td>
                    </tr>
                  );
                })
              ) : (
                <GMListSkeleton />
              )}
            </tbody>
          </table>
        </div>
      )}

      {isMobile && (
        <>
          {!hideTitle && <PageTitle title={t`GM Pools`} />}

          <div className="token-grid">
            {sortedMarketsByIndexToken.map((token, index) => {
              const apr = marketsTokensAPRData?.[token.address];
              const incentiveApr = marketsTokensIncentiveAprData?.[token.address];
              const marketEarnings = getByKey(userEarnings?.byMarketAddress, token?.address);

              const totalSupply = token?.totalSupply;
              const totalSupplyUsd = convertToUsd(totalSupply, token?.decimals, token?.prices?.minPrice);
              const market = getByKey(marketsInfoData, token?.address);
              const indexToken = getTokenData(tokensData, market?.indexTokenAddress, "native");
              const longToken = getTokenData(tokensData, market?.longTokenAddress);
              const shortToken = getTokenData(tokensData, market?.shortTokenAddress);
              const mintableInfo = market && token ? getMintableMarketTokens(market, token) : undefined;

              if (!indexToken || !longToken || !shortToken || !market) {
                return null;
              }
              const indexName = market && getMarketIndexName(market);
              const poolName = market && getMarketPoolName(market);
              const tokenIconName = market.isSpotOnly
                ? getNormalizedTokenSymbol(longToken.symbol) + getNormalizedTokenSymbol(shortToken.symbol)
                : getNormalizedTokenSymbol(indexToken.symbol);

              return (
                <div className="App-card" key={token.address}>
                  <div className="App-card-title">
                    <div className="mobile-token-card">
                      <TokenIcon symbol={tokenIconName} displaySize={20} importSize={40} />
                      <div className="token-symbol-text">
                        <div className="items-center">
                          <span>{indexName && indexName}</span>
                          <span className="subtext">{poolName && `[${poolName}]`}</span>
                        </div>
                      </div>
                      <div>
<<<<<<< HEAD
                        <AssetDropdown token={indexToken} position="left" />
=======
                        <GmAssetDropdown
                          token={token}
                          tokensData={tokensData}
                          marketsInfoData={marketsInfoData}
                          position={index % 2 !== 0 ? "left" : "right"}
                        />
>>>>>>> e9c66760
                      </div>
                    </div>
                  </div>
                  <div className="App-card-divider"></div>
                  <div className="App-card-content">
                    <div className="App-card-row">
                      <div className="label">
                        <Trans>Price</Trans>
                      </div>
                      <div>
                        {formatUsd(token.prices?.minPrice, {
                          displayDecimals: 3,
                        })}
                      </div>
                    </div>
                    <div className="App-card-row">
                      <div className="label">
                        <Trans>Total Supply</Trans>
                      </div>
                      <div>
                        {" "}
                        {formatTokenAmount(totalSupply, token.decimals, "GM", {
                          useCommas: true,
                          displayDecimals: 2,
                        })}{" "}
                        ({formatUsd(totalSupplyUsd)})
                      </div>
                    </div>
                    <div className="App-card-row">
                      <div className="label">
                        <Tooltip
                          handle={<Trans>Buyable</Trans>}
                          className="text-none"
                          position="left-bottom"
                          renderContent={() => (
                            <p className="text-white">
                              <Trans>Available amount to deposit into the specific GM pool.</Trans>
                            </p>
                          )}
                        />
                      </div>
                      <div>
                        <MintableAmount
                          mintableInfo={mintableInfo}
                          market={market}
                          token={token}
                          longToken={longToken}
                          shortToken={shortToken}
                        />
                      </div>
                    </div>
                    <div className="App-card-row">
                      <div className="label">
                        <GmTokensTotalBalanceInfo
                          balance={userTotalGmInfo?.balance}
                          balanceUsd={userTotalGmInfo?.balanceUsd}
                          userEarnings={userEarnings}
                          tooltipPosition="left-bottom"
                          label={t`Wallet`}
                        />
                      </div>
                      <div>
                        <GmTokensBalanceInfo
                          token={token}
                          daysConsidered={daysConsidered}
                          oneLine
                          earnedRecently={marketEarnings?.recent}
                          earnedTotal={marketEarnings?.total}
                        />
                      </div>
                    </div>
                    <div className="App-card-row">
                      <div className="label">
                        <Trans>APR</Trans>
                      </div>
                      <div>
                        <AprInfo apr={apr} incentiveApr={incentiveApr} />
                      </div>
                    </div>

                    <div className="App-card-divider"></div>
                    <div className="App-card-buttons m-0" onClick={buySellActionHandler}>
                      <Button variant="secondary" to={`/pools/?pool=${token.address}&operation=buy&scroll=0`}>
                        <Trans>Buy</Trans>
                      </Button>
                      <Button variant="secondary" to={`/pools/?pool=${token.address}&operation=sell&scroll=0`}>
                        <Trans>Sell</Trans>
                      </Button>
                    </div>
                  </div>
                </div>
              );
            })}
          </div>
        </>
      )}
    </div>
  );
}

function MintableAmount({ mintableInfo, market, token, longToken, shortToken }) {
  const longTokenMaxValue = useMemo(
    () => [
      formatTokenAmount(mintableInfo?.longDepositCapacityAmount, longToken.decimals, longToken.symbol, {
        useCommas: true,
      }),
      `(${formatTokenAmount(market.longPoolAmount, longToken.decimals, "", {
        useCommas: true,
        displayDecimals: 0,
      })} / ${formatTokenAmount(getMaxPoolAmountForDeposit(market, true), longToken.decimals, longToken.symbol, {
        useCommas: true,
        displayDecimals: 0,
      })})`,
    ],
    [longToken.decimals, longToken.symbol, market, mintableInfo?.longDepositCapacityAmount]
  );
  const shortTokenMaxValue = useMemo(
    () => [
      formatTokenAmount(mintableInfo?.shortDepositCapacityAmount, shortToken.decimals, shortToken.symbol, {
        useCommas: true,
      }),
      `(${formatTokenAmount(market.shortPoolAmount, shortToken.decimals, "", {
        useCommas: true,
        displayDecimals: 0,
      })} / ${formatTokenAmount(getMaxPoolAmountForDeposit(market, false), shortToken.decimals, shortToken.symbol, {
        useCommas: true,
        displayDecimals: 0,
      })})`,
    ],
    [market, mintableInfo?.shortDepositCapacityAmount, shortToken.decimals, shortToken.symbol]
  );
  return (
    <Tooltip
      handle={
        <>
          {formatTokenAmount(mintableInfo?.mintableAmount, token.decimals, "GM", {
            useCommas: true,
            displayDecimals: 0,
          })}
          <br />(
          {formatUsd(mintableInfo?.mintableUsd, {
            displayDecimals: 0,
          })}
          )
        </>
      }
      className="text-none"
      position="right-bottom"
      renderContent={() => (
        <>
          <p className="text-white">
            <Trans>
              {longToken.symbol} and {shortToken.symbol} can be used to buy GM tokens for this market up to the
              specified buying caps.
            </Trans>
          </p>
          <br />
          <StatsTooltipRow label={`Max ${longToken.symbol}`} value={longTokenMaxValue} />
          <StatsTooltipRow label={`Max ${shortToken.symbol}`} value={shortTokenMaxValue} />
        </>
      )}
    />
  );
}<|MERGE_RESOLUTION|>--- conflicted
+++ resolved
@@ -175,13 +175,6 @@
                           <div className="App-card-title-info-text">
                             <div className="App-card-info-title">
                               {getMarketIndexName({ indexToken, isSpotOnly: market?.isSpotOnly })}
-<<<<<<< HEAD
-                              {!market.isSpotOnly && (
-                                <div className="Asset-dropdown-container">
-                                  <AssetDropdown token={indexToken} position="left" />
-                                </div>
-                              )}
-=======
                               <div className="Asset-dropdown-container">
                                 <GmAssetDropdown
                                   token={token}
@@ -189,7 +182,6 @@
                                   tokensData={tokensData}
                                 />
                               </div>
->>>>>>> e9c66760
                             </div>
                             <div className="App-card-info-subtitle">
                               [{getMarketPoolName({ longToken, shortToken })}]
@@ -300,16 +292,12 @@
                         </div>
                       </div>
                       <div>
-<<<<<<< HEAD
-                        <AssetDropdown token={indexToken} position="left" />
-=======
                         <GmAssetDropdown
                           token={token}
                           tokensData={tokensData}
                           marketsInfoData={marketsInfoData}
                           position={index % 2 !== 0 ? "left" : "right"}
                         />
->>>>>>> e9c66760
                       </div>
                     </div>
                   </div>
