import { Trans, t } from "@lingui/macro";
import cx from "classnames";
import React, { useCallback, useMemo, useState } from "react";
import { useMedia } from "react-use";

import { useMarketsInfoData } from "context/SyntheticsStateContext/hooks/globalsHooks";
import {
  useTradeboxChooseSuitableMarket,
  useTradeboxGetMaxLongShortLiquidityPool,
} from "context/SyntheticsStateContext/hooks/tradeboxHooks";
import {
  selectTradeboxMarketInfo,
  selectTradeboxTradeType,
} from "context/SyntheticsStateContext/selectors/tradeboxSelectors";
import { useSelector } from "context/SyntheticsStateContext/utils";
import { PreferredTradeTypePickStrategy } from "domain/synthetics/markets/chooseSuitableMarket";
import { getMarketIndexName, getMarketPoolName } from "domain/synthetics/markets/utils";
import {
  indexTokensFavoritesTabOptionLabels,
  indexTokensFavoritesTabOptions,
  useIndexTokensFavorites,
} from "domain/synthetics/tokens/useIndexTokensFavorites";
import { TradeType } from "domain/synthetics/trade";
import { Token } from "domain/tokens";
import { helperToast } from "lib/helperToast";
import { useLocalizedMap } from "lib/i18n";
import { USD_DECIMALS } from "lib/legacy";
import { formatAmountHuman, formatUsd } from "lib/numbers";
import { getByKey } from "lib/objects";

import FavoriteStar from "components/FavoriteStar/FavoriteStar";
import SearchInput from "components/SearchInput/SearchInput";
import { SortDirection, Sorter, useSorterHandlers } from "components/Sorter/Sorter";
import Tab from "components/Tab/Tab";
import TokenIcon from "components/TokenIcon/TokenIcon";
import {
  SELECTOR_BASE_MOBILE_THRESHOLD,
  SelectorBase,
  SelectorBaseMobileHeaderContent,
  useSelectorClose,
} from "../SelectorBase/SelectorBase";

type Props = {
  selectedToken: Token | undefined;
  options: Token[] | undefined;
};

export default function ChartTokenSelector(props: Props) {
  const { options, selectedToken } = props;

  return (
    <SelectorBase
      popoverPlacement="bottom-start"
      popoverYOffset={16}
      popoverXOffset={-12}
      label={
        selectedToken ? (
          <span className="inline-flex items-center py-5 pl-5 text-[20px] font-bold max-[380px]:text-16">
            <TokenIcon className="mr-8" symbol={selectedToken.symbol} displaySize={20} importSize={24} />
            {selectedToken.symbol} {"/ USD"}
          </span>
        ) : (
          "..."
        )
      }
      modalLabel={t`Market`}
      mobileModalContentPadding={false}
    >
      <MarketsList options={options} />
    </SelectorBase>
  );
}

type SortField = "longLiquidity" | "shortLiquidity" | "unspecified";

function MarketsList(props: { options: Token[] | undefined }) {
  const { options } = props;
  const { tab, setTab, favoriteTokens, setFavoriteTokens } = useIndexTokensFavorites();

  const isMobile = useMedia(`(max-width: ${SELECTOR_BASE_MOBILE_THRESHOLD}px)`);
  const isSmallMobile = useMedia("(max-width: 450px)");

  const close = useSelectorClose();

  const tradeType = useSelector(selectTradeboxTradeType);
  const { orderBy, direction, getSorterProps } = useSorterHandlers<SortField>();
  const [searchKeyword, setSearchKeyword] = useState("");
  const isSwap = tradeType === TradeType.Swap;

  const sortedTokens = useFilterSortTokens({ options, searchKeyword, tab, isSwap, favoriteTokens, direction, orderBy });

  const chooseSuitableMarket = useTradeboxChooseSuitableMarket();
  const marketsInfoData = useMarketsInfoData();

  const handleMarketSelect = useCallback(
    (tokenAddress: string, preferredTradeType?: PreferredTradeTypePickStrategy | undefined) => {
      setSearchKeyword("");
      close();

      const chosenMarket = chooseSuitableMarket(tokenAddress, preferredTradeType, tradeType);

      if (chosenMarket?.marketTokenAddress && chosenMarket.tradeType !== TradeType.Swap) {
        const marketInfo = getByKey(marketsInfoData, chosenMarket.marketTokenAddress);
        const nextTradeType = chosenMarket.tradeType;
        if (marketInfo) {
          const indexName = getMarketIndexName(marketInfo);
          const poolName = getMarketPoolName(marketInfo);
          helperToast.success(
            <Trans>
              <span>{nextTradeType === TradeType.Long ? t`Long` : t`Short`}</span>{" "}
              <div className="inline-flex">
                <span>{indexName}</span>
                <span className="subtext gm-toast leading-1">[{poolName}]</span>
              </div>{" "}
              <span>market selected</span>
            </Trans>
          );
        }
      }
    },
    [chooseSuitableMarket, close, marketsInfoData, tradeType]
  );

  const rowVerticalPadding = isMobile ? "py-8" : cx("py-4 group-last-of-type/row:pb-8");
  const rowHorizontalPadding = isSmallMobile ? cx("px-6 first-of-type:pl-15 last-of-type:pr-15") : "px-15";
  const thClassName = cx(
    "sticky top-0 bg-slate-800 text-left font-normal uppercase text-gray-400 first-of-type:text-left last-of-type:[&:not(:first-of-type)]:text-right",
    rowVerticalPadding,
    rowHorizontalPadding
  );
  const tdClassName = cx(
    "cursor-pointer rounded-4 last-of-type:text-right hover:bg-cold-blue-900",
    rowVerticalPadding,
    rowHorizontalPadding
  );

  const localizedTabOptionLabels = useLocalizedMap(indexTokensFavoritesTabOptionLabels);

  const handleSetValue = useCallback(
    (event: React.ChangeEvent<HTMLInputElement>) => {
      setSearchKeyword(event.target.value);
    },
    [setSearchKeyword]
  );

  const handleKeyDown = useCallback(
    (event: React.KeyboardEvent<HTMLInputElement>) => {
      if (event.key === "Enter" && sortedTokens && sortedTokens.length > 0) {
        const token = sortedTokens[0];
        handleMarketSelect(token.address);
      }
    },
    [sortedTokens, handleMarketSelect]
  );

  const handleFavoriteClick = useCallback(
    (address: string) => {
      if (favoriteTokens?.includes(address)) {
        setFavoriteTokens((favoriteTokens || []).filter((item) => item !== address));
      } else {
        setFavoriteTokens([...(favoriteTokens || []), address]);
      }
    },
    [favoriteTokens, setFavoriteTokens]
  );

  const marketInfo = useSelector(selectTradeboxMarketInfo);
  const poolName = marketInfo ? getMarketPoolName(marketInfo) : null;

  return (
<<<<<<< HEAD
    <Popover className="Synths-ChartTokenSelector flex items-center">
      {({ open, close }) => {
        if (!open && searchKeyword.length > 0) setSearchKeyword("");
        return (
          <>
            <Popover.Button as="div">
              <button
                className={cx("chart-token-selector inline-flex min-w-16 flex-row items-start gap-4", {
                  "chart-token-label--active": open,
                })}
              >
                {selectedToken && (
                  <TokenIcon
                    className="chart-token-current-icon"
                    symbol={selectedToken.symbol}
                    displaySize={20}
                    importSize={24}
                  />
                )}
                <span className="flex flex-col items-start">
                  <span className="flex flex-row items-center gap-4 whitespace-nowrap">
                    {selectedToken?.symbol} {"/ USD"}
                    <FaChevronDown fontSize={14} />
                  </span>
                  {poolName && <div className="subtext !ml-0 whitespace-nowrap">[{poolName}]</div>}
                </span>
              </button>
            </Popover.Button>
            <div className="chart-token-menu">
              <Popover.Panel as="div" className={cx("menu-items chart-token-menu-items", { isSwap: isSwap })}>
                <SearchInput
                  className="m-15"
                  value={searchKeyword}
                  setValue={({ target }) => setSearchKeyword(target.value)}
                  onKeyDown={(e) => {
                    if (e.key === "Enter" && filteredTokens && filteredTokens.length > 0) {
                      const token = filteredTokens[0];
                      handleMarketSelect(token.address);
                      close();
                    }
                  }}
=======
    <>
      <SelectorBaseMobileHeaderContent>
        <SearchInput className="mt-15" value={searchKeyword} setValue={handleSetValue} onKeyDown={handleKeyDown} />
      </SelectorBaseMobileHeaderContent>
      <div
        className={cx("Synths-ChartTokenSelector", {
          "w-[448px]": !isMobile && !isSwap,
        })}
      >
        {!isMobile && (
          <>
            <SearchInput className="m-15" value={searchKeyword} setValue={handleSetValue} onKeyDown={handleKeyDown} />
            <div className="divider" />
          </>
        )}
        {!isSwap && (
          <Tab
            className="px-15 py-4"
            options={indexTokensFavoritesTabOptions}
            optionLabels={localizedTabOptionLabels}
            type="inline"
            option={tab}
            setOption={setTab}
          />
        )}

        <div
          className={cx({
            "max-h-[444px] overflow-x-auto": !isMobile,
          })}
        >
          <table className={cx("text-sm w-full")}>
            <thead className="bg-slate-800">
              <tr>
                <th className={thClassName} colSpan={isSwap ? 1 : 2}>
                  <Trans>Market</Trans>
                </th>
                {!isSwap && (
                  <>
                    <th className={thClassName}>
                      <Sorter {...getSorterProps("longLiquidity")}>
                        <Trans>LONG LIQ.</Trans>
                      </Sorter>
                    </th>
                    <th className={thClassName}>
                      <Sorter {...getSorterProps("shortLiquidity")}>
                        <Trans>SHORT LIQ.</Trans>
                      </Sorter>
                    </th>
                  </>
                )}
              </tr>
            </thead>

            <tbody>
              {sortedTokens?.map((token) => (
                <MarketListItem
                  key={token.address}
                  token={token}
                  isSwap={isSwap}
                  isSmallMobile={isSmallMobile}
                  isFavorite={favoriteTokens?.includes(token.address)}
                  onFavorite={handleFavoriteClick}
                  rowVerticalPadding={rowVerticalPadding}
                  rowHorizontalPadding={rowHorizontalPadding}
                  tdClassName={tdClassName}
                  onMarketSelect={handleMarketSelect}
>>>>>>> 9297f963
                />
              ))}
            </tbody>
          </table>
          {options && options.length > 0 && !sortedTokens?.length && (
            <div className="py-15 text-center text-gray-400">
              <Trans>No markets matched.</Trans>
            </div>
          )}
        </div>
      </div>
    </>
  );
}

function useFilterSortTokens({
  options,
  searchKeyword,
  tab,
  isSwap,
  favoriteTokens,
  direction,
  orderBy,
}: {
  options: Token[] | undefined;
  searchKeyword: string;
  tab: string;
  isSwap: boolean;
  favoriteTokens: string[];
  direction: SortDirection;
  orderBy: SortField;
}) {
  const filteredTokens: Token[] | undefined = useMemo(
    () =>
      options?.filter((item) => {
        let textSearchMatch = false;
        if (!searchKeyword.trim()) {
          textSearchMatch = true;
        } else {
          textSearchMatch =
            item.name.toLowerCase().includes(searchKeyword.toLowerCase()) ||
            item.symbol.toLowerCase().includes(searchKeyword.toLowerCase());
        }

        const favoriteMatch = tab === "favorites" && !isSwap ? favoriteTokens?.includes(item.address) : true;

        return textSearchMatch && favoriteMatch;
      }),
    [favoriteTokens, isSwap, options, searchKeyword, tab]
  );

  const getMaxLongShortLiquidityPool = useTradeboxGetMaxLongShortLiquidityPool();

  const sortedTokens = useMemo(() => {
    if (isSwap || orderBy === "unspecified" || direction === "unspecified") {
      return filteredTokens;
    }

    const directionMultiplier = direction === "asc" ? 1 : -1;

    return filteredTokens?.slice().sort((a, b) => {
      const { maxLongLiquidityPool: aLongLiq, maxShortLiquidityPool: aShortLiq } = getMaxLongShortLiquidityPool(a);
      const { maxLongLiquidityPool: bLongLiq, maxShortLiquidityPool: bShortLiq } = getMaxLongShortLiquidityPool(b);

      if (orderBy === "longLiquidity") {
        const aLongLiquidity = aLongLiq?.maxLongLiquidity || 0n;
        const bLongLiquidity = bLongLiq?.maxLongLiquidity || 0n;

        return aLongLiquidity > bLongLiquidity ? directionMultiplier : -directionMultiplier;
      }

      if (orderBy === "shortLiquidity") {
        const aShortLiquidity = aShortLiq?.maxShortLiquidity || 0n;
        const bShortLiquidity = bShortLiq?.maxShortLiquidity || 0n;

        return aShortLiquidity > bShortLiquidity ? directionMultiplier : -directionMultiplier;
      }

      return 0;
    });
  }, [isSwap, direction, filteredTokens, getMaxLongShortLiquidityPool, orderBy]);

  return sortedTokens;
}

function MarketListItem({
  token,
  isSwap,
  isSmallMobile,
  isFavorite,
  onFavorite,
  rowVerticalPadding,
  rowHorizontalPadding,
  tdClassName,
  onMarketSelect,
}: {
  token: Token;
  isSwap: boolean;
  isSmallMobile: boolean;
  isFavorite?: boolean;
  onFavorite: (address: string) => void;
  rowVerticalPadding: string;
  rowHorizontalPadding: string;
  tdClassName: string;
  onMarketSelect: (address: string, preferredTradeType?: PreferredTradeTypePickStrategy | undefined) => void;
}) {
  const getMaxLongShortLiquidityPool = useTradeboxGetMaxLongShortLiquidityPool();

  const { maxLongLiquidityPool, maxShortLiquidityPool } = getMaxLongShortLiquidityPool(token);

  let formattedMaxLongLiquidity = formatUsdWithMobile(!isSwap && maxLongLiquidityPool?.maxLongLiquidity, isSmallMobile);

  let maxShortLiquidityPoolFormatted = formatUsdWithMobile(
    !isSwap && maxShortLiquidityPool?.maxShortLiquidity,
    isSmallMobile
  );

  const handleFavoriteClick = useCallback(() => {
    onFavorite(token.address);
  }, [onFavorite, token.address]);

  const handleSelectLargePosition = useCallback(() => {
    onMarketSelect(token.address, "largestPosition");
  }, [onMarketSelect, token.address]);

  const handleSelectLong = useCallback(() => {
    onMarketSelect(token.address, TradeType.Long);
  }, [onMarketSelect, token.address]);

  const handleSelectShort = useCallback(() => {
    onMarketSelect(token.address, TradeType.Short);
  }, [onMarketSelect, token.address]);

  if (isSwap) {
    return (
      <tr key={token.symbol} className="group/row">
        <td
          className={cx(
            "w-full cursor-pointer rounded-4 hover:bg-cold-blue-900",
            rowVerticalPadding,
            rowHorizontalPadding
          )}
          onClick={handleSelectLargePosition}
        >
          <span className="inline-flex items-center text-slate-100">
            <TokenIcon
              className="ChartToken-list-icon -my-5 mr-8"
              symbol={token.symbol}
              displaySize={16}
              importSize={24}
            />
            {token.symbol}
          </span>
        </td>
      </tr>
    );
  }

  return (
    <tr key={token.symbol} className="group/row">
      <td
        className={cx("cursor-pointer rounded-4 pl-15 pr-4 text-center hover:bg-cold-blue-900", rowVerticalPadding)}
        onClick={handleFavoriteClick}
      >
        <FavoriteStar isFavorite={isFavorite} />
      </td>
      <td
        className={cx(
          "cursor-pointer rounded-4 pl-6 hover:bg-cold-blue-900",
          rowVerticalPadding,
          isSmallMobile ? "pr-6" : "pr-15"
        )}
        onClick={handleSelectLargePosition}
      >
        <span className="inline-flex items-center text-slate-100">
          <TokenIcon
            className="ChartToken-list-icon -my-5 mr-8"
            symbol={token.symbol}
            displaySize={16}
            importSize={24}
          />
          {token.symbol} {!isSwap && "/ USD"}
        </span>
      </td>

      <td className={tdClassName} onClick={handleSelectLong}>
        {formattedMaxLongLiquidity}
      </td>
      <td className={tdClassName} onClick={handleSelectShort}>
        {maxShortLiquidityPoolFormatted}
      </td>
    </tr>
  );
}

function formatUsdWithMobile(amount: bigint | undefined | false, isSmallMobile: boolean) {
  if (amount === undefined || amount === false) {
    return "";
  }

  if (isSmallMobile) {
    return formatAmountHuman(amount, USD_DECIMALS, true);
  }

  return formatUsd(amount)!;
}<|MERGE_RESOLUTION|>--- conflicted
+++ resolved
@@ -8,10 +8,7 @@
   useTradeboxChooseSuitableMarket,
   useTradeboxGetMaxLongShortLiquidityPool,
 } from "context/SyntheticsStateContext/hooks/tradeboxHooks";
-import {
-  selectTradeboxMarketInfo,
-  selectTradeboxTradeType,
-} from "context/SyntheticsStateContext/selectors/tradeboxSelectors";
+import { selectTradeboxTradeType } from "context/SyntheticsStateContext/selectors/tradeboxSelectors";
 import { useSelector } from "context/SyntheticsStateContext/utils";
 import { PreferredTradeTypePickStrategy } from "domain/synthetics/markets/chooseSuitableMarket";
 import { getMarketIndexName, getMarketPoolName } from "domain/synthetics/markets/utils";
@@ -164,53 +161,7 @@
     [favoriteTokens, setFavoriteTokens]
   );
 
-  const marketInfo = useSelector(selectTradeboxMarketInfo);
-  const poolName = marketInfo ? getMarketPoolName(marketInfo) : null;
-
   return (
-<<<<<<< HEAD
-    <Popover className="Synths-ChartTokenSelector flex items-center">
-      {({ open, close }) => {
-        if (!open && searchKeyword.length > 0) setSearchKeyword("");
-        return (
-          <>
-            <Popover.Button as="div">
-              <button
-                className={cx("chart-token-selector inline-flex min-w-16 flex-row items-start gap-4", {
-                  "chart-token-label--active": open,
-                })}
-              >
-                {selectedToken && (
-                  <TokenIcon
-                    className="chart-token-current-icon"
-                    symbol={selectedToken.symbol}
-                    displaySize={20}
-                    importSize={24}
-                  />
-                )}
-                <span className="flex flex-col items-start">
-                  <span className="flex flex-row items-center gap-4 whitespace-nowrap">
-                    {selectedToken?.symbol} {"/ USD"}
-                    <FaChevronDown fontSize={14} />
-                  </span>
-                  {poolName && <div className="subtext !ml-0 whitespace-nowrap">[{poolName}]</div>}
-                </span>
-              </button>
-            </Popover.Button>
-            <div className="chart-token-menu">
-              <Popover.Panel as="div" className={cx("menu-items chart-token-menu-items", { isSwap: isSwap })}>
-                <SearchInput
-                  className="m-15"
-                  value={searchKeyword}
-                  setValue={({ target }) => setSearchKeyword(target.value)}
-                  onKeyDown={(e) => {
-                    if (e.key === "Enter" && filteredTokens && filteredTokens.length > 0) {
-                      const token = filteredTokens[0];
-                      handleMarketSelect(token.address);
-                      close();
-                    }
-                  }}
-=======
     <>
       <SelectorBaseMobileHeaderContent>
         <SearchInput className="mt-15" value={searchKeyword} setValue={handleSetValue} onKeyDown={handleKeyDown} />
@@ -278,7 +229,6 @@
                   rowHorizontalPadding={rowHorizontalPadding}
                   tdClassName={tdClassName}
                   onMarketSelect={handleMarketSelect}
->>>>>>> 9297f963
                 />
               ))}
             </tbody>
