import { Trans, t } from "@lingui/macro";
import cx from "classnames";
import partition from "lodash/partition";
import React, { useCallback, useMemo, useState } from "react";
import { useMedia } from "react-use";
import type { Address } from "viem";

import { USD_DECIMALS } from "config/factors";
import {
  convertTokenAddress,
  getCategoryTokenAddresses,
  getTokenVisualMultiplier,
  isChartAvailableForToken,
} from "config/tokens";
import { useMarketsInfoData } from "context/SyntheticsStateContext/hooks/globalsHooks";
import { selectAvailableChartTokens } from "context/SyntheticsStateContext/selectors/chartSelectors";
import { selectChainId, selectTokensData } from "context/SyntheticsStateContext/selectors/globalSelectors";
import { selectIndexTokenStatsMap } from "context/SyntheticsStateContext/selectors/statsSelectors";
import {
  TokenOption,
  selectTradeboxChooseSuitableMarket,
  selectTradeboxGetMaxLongShortLiquidityPool,
  selectTradeboxMarketInfo,
  selectTradeboxTradeFlags,
  selectTradeboxTradeType,
} from "context/SyntheticsStateContext/selectors/tradeboxSelectors";
import { useSelector } from "context/SyntheticsStateContext/utils";
import { PreferredTradeTypePickStrategy } from "domain/synthetics/markets/chooseSuitableMarket";
import { getMarketIndexName, getMarketPoolName } from "domain/synthetics/markets/utils";
import { IndexTokensStats } from "domain/synthetics/stats/marketsInfoDataToIndexTokensStats";
import { PriceDelta, PriceDeltaMap, TokenData, TokensData, use24hPriceDeltaMap } from "domain/synthetics/tokens";
import { use24hVolumes } from "domain/synthetics/tokens/use24Volumes";
import { TokenFavoritesTabOption, useTokensFavorites } from "domain/synthetics/tokens/useTokensFavorites";
import { TradeType } from "domain/synthetics/trade";
import { MissedCoinsPlace } from "domain/synthetics/userFeedback";
import { useMissedCoinsSearch } from "domain/synthetics/userFeedback/useMissedCoinsSearch";
import { stripBlacklistedWords, type Token } from "domain/tokens";
import { getMidPrice } from "domain/tokens/utils";

import { helperToast } from "lib/helperToast";
import { formatAmountHuman, formatUsdPrice } from "lib/numbers";
import { EMPTY_ARRAY, getByKey } from "lib/objects";
import { searchBy } from "lib/searchBy";

import FavoriteStar from "components/FavoriteStar/FavoriteStar";
import { FavoriteTabs } from "components/FavoriteTabs/FavoriteTabs";
import SearchInput from "components/SearchInput/SearchInput";
import { SortDirection, Sorter, useSorterHandlers } from "components/Sorter/Sorter";
import { TableTd, TableTr } from "components/Table/Table";
import { ButtonRowScrollFadeContainer } from "components/TableScrollFade/TableScrollFade";
import TokenIcon from "components/TokenIcon/TokenIcon";
import {
  SELECTOR_BASE_MOBILE_THRESHOLD,
  SelectorBase,
  SelectorBaseMobileHeaderContent,
  useSelectorClose,
} from "../SelectorBase/SelectorBase";

import LongIcon from "img/long.svg?react";
import ShortIcon from "img/short.svg?react";

type Props = {
  selectedToken: Token | undefined;
  oneRowLabels?: boolean;
};

export default function ChartTokenSelector(props: Props) {
  const { selectedToken, oneRowLabels } = props;

  const marketInfo = useSelector(selectTradeboxMarketInfo);
  const { isSwap } = useSelector(selectTradeboxTradeFlags);
  const poolName = marketInfo && !isSwap ? getMarketPoolName(marketInfo) : null;

  const chevronClassName = oneRowLabels === undefined ? undefined : oneRowLabels ? "!-mt-4" : "!-mt-1 self-start";

  return (
    <SelectorBase
      popoverPlacement="bottom-start"
      popoverYOffset={16}
      popoverXOffset={-8}
      handleClassName={oneRowLabels === false ? "mr-24" : undefined}
      chevronClassName={chevronClassName}
      desktopPanelClassName="w-[800px] max-w-[100vw]"
      label={
        selectedToken ? (
          <span
            className={cx("inline-flex whitespace-nowrap pl-0 text-[20px] font-bold", {
              "items-start": !oneRowLabels,
              "items-center": oneRowLabels,
            })}
          >
            <TokenIcon className="mr-8 mt-4" symbol={selectedToken.symbol} displaySize={20} importSize={24} />
            <span
              className={cx("flex justify-start", {
                "flex-col": !oneRowLabels,
                "flex-row items-center": oneRowLabels,
              })}
            >
              <span className="text-body-large">
                {!isSwap && <>{getTokenVisualMultiplier(selectedToken)}</>}
                {selectedToken.symbol} / USD
              </span>
              {poolName && (
                <span
                  className={cx("text-body-small font-normal text-slate-100", {
                    "ml-8": oneRowLabels,
                  })}
                >
                  [{poolName}]
                </span>
              )}
            </span>
          </span>
        ) : (
          "..."
        )
      }
      modalLabel={t`Market`}
      mobileModalContentPadding={false}
    >
      <MarketsList />
    </SelectorBase>
  );
}

type SortField =
  | "lastPrice"
  | "24hChange"
  | "24hVolume"
  | "longLiquidity"
  | "shortLiquidity"
  | "combinedAvailableLiquidity"
  | "combinedOpenInterest"
  | "unspecified";

function MarketsList() {
  const chainId = useSelector(selectChainId);
  const availableTokens = useSelector(selectAvailableChartTokens);
  const tradeType = useSelector(selectTradeboxTradeType);
  const chooseSuitableMarket = useSelector(selectTradeboxChooseSuitableMarket);
  const tokensData = useSelector(selectTokensData);

  const { availableChartTokens: options, availableChartTokenAddresses } = useMemo(() => {
    const availableChartTokens = availableTokens?.filter((token) => isChartAvailableForToken(chainId, token.symbol));
    const availableChartTokenAddresses = availableChartTokens?.map((token) => token.address as Address);

    return {
      availableChartTokens,
      availableChartTokenAddresses,
    };
  }, [availableTokens, chainId]);

  const { tab, favoriteTokens, toggleFavoriteToken } = useTokensFavorites("chart-token-selector");

  const dayPriceDeltaMap = use24hPriceDeltaMap(chainId, availableChartTokenAddresses);
  const dayVolumes = use24hVolumes();
  const indexTokenStatsMap = useSelector(selectIndexTokenStatsMap).indexMap;

  const isMobile = useMedia(`(max-width: ${SELECTOR_BASE_MOBILE_THRESHOLD}px)`);
  const isSmallMobile = useMedia("(max-width: 400px)");

  const close = useSelectorClose();

  const { orderBy, direction, getSorterProps } = useSorterHandlers<SortField>();
  const [searchKeyword, setSearchKeyword] = useState("");
  const isSwap = tradeType === TradeType.Swap;

  const sortedTokens = useFilterSortTokens({
    chainId,
    options,
    searchKeyword,
    tab,
    favoriteTokens,
    direction,
    orderBy,
    tokensData,
    dayPriceDeltaMap,
    dayVolumes,
    indexTokenStatsMap,
    isSwap,
  });

  const sortedDetails = useMemo(() => {
    if (!sortedTokens) {
      return EMPTY_ARRAY;
    }

    return sortedTokens.map((token) => {
      const wrappedAddress = convertTokenAddress(chainId, token.address, "wrapped") as Address;
      return {
        token,
        tokenData: tokensData?.[wrappedAddress],
        dayPriceDelta: dayPriceDeltaMap?.[token.address],
        dayVolume: dayVolumes?.[wrappedAddress],
        openInterestLong: indexTokenStatsMap?.[wrappedAddress]?.totalOpenInterestLong,
        openInterestShort: indexTokenStatsMap?.[wrappedAddress]?.totalOpenInterestShort,
        maxLeverage: indexTokenStatsMap?.[wrappedAddress]?.maxUiAllowedLeverage,
      };
    });
  }, [sortedTokens, chainId, tokensData, dayPriceDeltaMap, dayVolumes, indexTokenStatsMap]);

  useMissedCoinsSearch({
    searchText: searchKeyword,
    isEmpty: !sortedTokens?.length && tab === "all",
    isLoaded: Boolean(options?.length),
    place: MissedCoinsPlace.marketDropdown,
  });

  const marketsInfoData = useMarketsInfoData();

  const handleMarketSelect = useCallback(
    (tokenAddress: string, preferredTradeType?: PreferredTradeTypePickStrategy | undefined) => {
      setSearchKeyword("");
      close();

      const chosenMarket = chooseSuitableMarket(tokenAddress, preferredTradeType, tradeType);

      if (chosenMarket?.marketTokenAddress && chosenMarket.tradeType !== TradeType.Swap) {
        const marketInfo = getByKey(marketsInfoData, chosenMarket.marketTokenAddress);
        const nextTradeType = chosenMarket.tradeType;
        if (marketInfo) {
          const indexName = getMarketIndexName(marketInfo);
          const poolName = getMarketPoolName(marketInfo);

          helperToast.success(
            <Trans>
              <span>{nextTradeType === TradeType.Long ? t`Long` : t`Short`}</span>{" "}
              <div className="inline-flex">
                <span>{indexName}</span>
                <span className="subtext gm-toast leading-1">[{poolName}]</span>
              </div>{" "}
              <span>market selected</span>
            </Trans>
          );
        }
      }
    },
    [chooseSuitableMarket, close, marketsInfoData, tradeType]
  );

  const rowVerticalPadding = cx({
    "group-last-of-type/row:pb-8": !isMobile,
    "h-50": !isMobile && !isSwap,
    "py-4": (!isMobile && isSwap) || (isMobile && !isSwap),
    "py-8": isMobile && isSwap,
  });
  const rowHorizontalPadding = isMobile
    ? cx("px-6 first-of-type:pl-8 last-of-type:pr-8")
    : cx("px-5 first-of-type:pl-16 last-of-type:pr-16");
  const thClassName = cx(
<<<<<<< HEAD
    "text-body-medium sticky top-0 border-b border-slate-700 bg-slate-800 text-left font-normal uppercase text-slate-100 first-of-type:text-left last-of-type:[&:not(:first-of-type)]:text-right",
    rowVerticalPadding,
    rowHorizontalPadding
  );
  const tdClassName = cx(
    "text-body-medium cursor-pointer rounded-4 last-of-type:text-right hover:bg-cold-blue-900",
=======
    "text-body-medium sticky top-0 z-10 whitespace-nowrap border-b border-slate-700 bg-slate-800 text-left font-normal uppercase text-gray-400",
    "first-of-type:text-left last-of-type:[&:not(:first-of-type)]:text-right",
    isMobile ? "first-of-type:!pl-40" : "first-of-type:!pl-37",
>>>>>>> 7aef0de4
    rowVerticalPadding,
    rowHorizontalPadding
  );
  const tdClassName = cx("text-body-medium last-of-type:text-right", rowVerticalPadding, rowHorizontalPadding);

  const handleKeyDown = useCallback(
    (event: React.KeyboardEvent<HTMLInputElement>) => {
      if (event.key === "Enter" && sortedTokens && sortedTokens.length > 0) {
        const token = sortedTokens[0];
        handleMarketSelect(token.address);
      }
    },
    [sortedTokens, handleMarketSelect]
  );

  const placeholder = useMemo(() => {
    if (isSwap) {
      return t`Search Token`;
    }

    return t`Search Market`;
  }, [isSwap]);

  return (
    <>
      <SelectorBaseMobileHeaderContent>
        <div className="mt-16 flex flex-col gap-8">
          <SearchInput
            className="w-full *:!text-body-medium"
            value={searchKeyword}
            setValue={setSearchKeyword}
            onKeyDown={handleKeyDown}
            placeholder={placeholder}
          />
          <ButtonRowScrollFadeContainer>
            <FavoriteTabs favoritesKey="chart-token-selector" />
          </ButtonRowScrollFadeContainer>
        </div>
      </SelectorBaseMobileHeaderContent>
      <div className="Synths-ChartTokenSelector">
        {!isMobile && (
          <>
            <div className="m-16 flex justify-between gap-16">
              <SearchInput
                className="w-full *:!text-body-medium"
                value={searchKeyword}
                setValue={setSearchKeyword}
                onKeyDown={handleKeyDown}
                placeholder={placeholder}
              />
              <FavoriteTabs favoritesKey="chart-token-selector" />
            </div>
          </>
        )}

        <div
          className={cx({
            "max-h-[444px] overflow-x-auto": !isMobile,
          })}
        >
          <table className="text-sm w-full border-separate border-spacing-0">
            <thead className="bg-slate-800">
              <tr>
                <th className={thClassName} colSpan={2}>
                  <Trans>Market</Trans>
                </th>
                {!isSwap && (
                  <>
                    <th className={thClassName}>
                      <Sorter {...getSorterProps("lastPrice")}>
                        {isSmallMobile ? <Trans>PRICE</Trans> : <Trans>LAST PRICE</Trans>}
                      </Sorter>
                    </th>
                    {!isMobile && (
                      <>
                        <th className={thClassName}>
                          <Sorter {...getSorterProps("24hChange")}>
                            <Trans>24H%</Trans>
                          </Sorter>
                        </th>
                        <th className={thClassName}>
                          <Sorter {...getSorterProps("24hVolume")}>
                            <Trans>24H VOL.</Trans>
                          </Sorter>
                        </th>
                        <th className={thClassName} colSpan={2}>
                          <Sorter {...getSorterProps("combinedOpenInterest")}>
                            <Trans>OPEN INTEREST</Trans>
                          </Sorter>
                        </th>
                      </>
                    )}
                    <th className={thClassName} colSpan={2}>
                      <Sorter {...getSorterProps("combinedAvailableLiquidity")}>
                        {isSmallMobile ? <Trans>AVAIL. LIQ.</Trans> : <Trans>AVAILABLE LIQ.</Trans>}
                      </Sorter>
                    </th>
                  </>
                )}
              </tr>
            </thead>

            <tbody>
              {sortedDetails?.map(
                ({ token, tokenData, dayPriceDelta, dayVolume, openInterestLong, openInterestShort, maxLeverage }) => (
                  <MarketListItem
                    key={token.address}
                    token={token}
                    tokenData={tokenData}
                    dayPriceDelta={dayPriceDelta}
                    dayVolume={dayVolume}
                    openInterestLong={openInterestLong}
                    openInterestShort={openInterestShort}
                    maxLeverage={maxLeverage}
                    isSwap={isSwap}
                    isMobile={isMobile}
                    isFavorite={favoriteTokens?.includes(token.address)}
                    onFavorite={toggleFavoriteToken}
                    rowVerticalPadding={rowVerticalPadding}
                    rowHorizontalPadding={rowHorizontalPadding}
                    tdClassName={tdClassName}
                    onMarketSelect={handleMarketSelect}
                  />
                )
              )}
              {options && options.length > 0 && !sortedTokens?.length && (
                <TableTr hoverable={false} bordered={false}>
                  <TableTd colSpan={isSwap ? 2 : 3} className="text-body-medium text-slate-100">
                    <Trans>No markets matched.</Trans>
                  </TableTd>
                </TableTr>
              )}
            </tbody>
          </table>
        </div>
      </div>
    </>
  );
}

function useFilterSortTokens({
  chainId,
  options,
  searchKeyword,
  tab,
  favoriteTokens,
  direction,
  orderBy,
  tokensData,
  dayPriceDeltaMap,
  dayVolumes,
  indexTokenStatsMap,
  isSwap,
}: {
  chainId: number;
  options: Token[] | undefined;
  searchKeyword: string;
  tab: TokenFavoritesTabOption;
  favoriteTokens: string[];
  direction: SortDirection;
  orderBy: SortField;
  tokensData: TokensData | undefined;
  dayPriceDeltaMap: PriceDeltaMap | undefined;
  dayVolumes: Record<Address, bigint> | undefined;
  indexTokenStatsMap: Partial<IndexTokensStats> | undefined;
  isSwap: boolean;
}) {
  const filteredTokens: Token[] | undefined = useMemo(() => {
    const textMatched =
      searchKeyword.trim() && options
        ? searchBy(
            options,
            [
              (item) => stripBlacklistedWords(item.name),
              (item) => (isSwap ? item.symbol : `${getTokenVisualMultiplier(item)}${item.symbol}`),
            ],
            searchKeyword
          )
        : options;

    if (tab === "all") {
      return textMatched;
    }

    if (tab === "favorites") {
      return textMatched?.filter((item) => favoriteTokens?.includes(item.address));
    }

    const categoryTokenAddresses = getCategoryTokenAddresses(chainId, tab);
    const tabMatched = textMatched?.filter((item) => categoryTokenAddresses.includes(item.address));

    return tabMatched;
  }, [chainId, favoriteTokens, isSwap, options, searchKeyword, tab]);

  const getMaxLongShortLiquidityPool = useSelector(selectTradeboxGetMaxLongShortLiquidityPool);

  const sortedTokens = useMemo(() => {
    const [favorites, nonFavorites] = partition(filteredTokens, (token) => favoriteTokens.includes(token.address));

    const sorter = tokenSortingComparatorBuilder({
      chainId,
      orderBy,
      direction,
      tokensData,
      dayPriceDeltaMap,
      dayVolumes,
      indexTokenStatsMap,
      getMaxLongShortLiquidityPool,
      isSwap,
    });

    const sortedFavorites = favorites.slice().sort(sorter);

    const sortedNonFavorites = nonFavorites.slice().sort(sorter);

    return [...sortedFavorites, ...sortedNonFavorites];
  }, [
    filteredTokens,
    chainId,
    orderBy,
    direction,
    tokensData,
    dayPriceDeltaMap,
    dayVolumes,
    indexTokenStatsMap,
    getMaxLongShortLiquidityPool,
    favoriteTokens,
    isSwap,
  ]);

  return sortedTokens;
}

function MarketListItem({
  token,
  tokenData,
  dayPriceDelta,
  dayVolume,
  openInterestLong,
  openInterestShort,
  maxLeverage,
  isSwap,
  isMobile,
  isFavorite,
  onFavorite,
  rowVerticalPadding,
  rowHorizontalPadding,
  tdClassName,
  onMarketSelect,
}: {
  token: Token;
  tokenData: TokenData | undefined;
  dayPriceDelta: PriceDelta | undefined;
  dayVolume: bigint | undefined;
  openInterestLong: bigint | undefined;
  openInterestShort: bigint | undefined;
  maxLeverage: number | undefined;
  isSwap: boolean;
  isMobile: boolean;
  isFavorite?: boolean;
  onFavorite: (address: string) => void;
  rowVerticalPadding: string;
  rowHorizontalPadding: string;
  tdClassName: string;
  onMarketSelect: (address: string, preferredTradeType?: PreferredTradeTypePickStrategy | undefined) => void;
}) {
  const getMaxLongShortLiquidityPool = useSelector(selectTradeboxGetMaxLongShortLiquidityPool);

  const { maxLongLiquidityPool, maxShortLiquidityPool } = getMaxLongShortLiquidityPool(token);

  const handleFavoriteClick = useCallback(
    (e: React.MouseEvent<HTMLTableCellElement>) => {
      e.stopPropagation();
      onFavorite(token.address);
    },
    [onFavorite, token.address]
  );

  const handleSelectLargePosition = useCallback(
    (e: React.MouseEvent<HTMLTableCellElement | HTMLTableRowElement>) => {
      e.stopPropagation();
      onMarketSelect(token.address, "largestPosition");
    },
    [onMarketSelect, token.address]
  );

  const handleSelectLong = useCallback(
    (e: React.MouseEvent<HTMLTableCellElement>) => {
      e.stopPropagation();
      onMarketSelect(token.address, TradeType.Long);
    },
    [onMarketSelect, token.address]
  );

  const handleSelectShort = useCallback(
    (e: React.MouseEvent<HTMLTableCellElement>) => {
      e.stopPropagation();
      onMarketSelect(token.address, TradeType.Short);
    },
    [onMarketSelect, token.address]
  );

  const dayPriceDeltaComponent = useMemo(() => {
    return (
      <div
        className={cx({
          positive: dayPriceDelta?.deltaPercentage && dayPriceDelta?.deltaPercentage > 0,
          negative: dayPriceDelta?.deltaPercentage && dayPriceDelta?.deltaPercentage < 0,
        })}
      >
        {dayPriceDelta?.deltaPercentageStr || "-"}
      </div>
    );
  }, [dayPriceDelta]);

  if (isSwap) {
    return (
      <tr key={token.symbol} className="group/row cursor-pointer hover:bg-cold-blue-900">
        <td className={cx("pl-16 pr-4 text-center", rowVerticalPadding)} onClick={handleFavoriteClick}>
          <FavoriteStar isFavorite={isFavorite} />
        </td>
        <td
          className={cx("text-body-medium w-full", rowVerticalPadding, rowHorizontalPadding)}
          onClick={handleSelectLargePosition}
        >
          <span className="inline-flex items-center text-slate-100">
            <TokenIcon
              className="ChartToken-list-icon -my-5 mr-8"
              symbol={token.symbol}
              displaySize={16}
              importSize={24}
            />
            {token.symbol}
          </span>
        </td>
      </tr>
    );
  }

  return (
    <tr
      key={token.symbol}
      className="group/row cursor-pointer hover:bg-cold-blue-900"
      onClick={handleSelectLargePosition}
    >
      <td
        className={cx("pr-4 text-center", rowVerticalPadding, isMobile ? "pl-8" : "pl-16")}
        onClick={handleFavoriteClick}
      >
        <FavoriteStar isFavorite={isFavorite} />
      </td>
      <td className={cx("text-body-medium pl-4", rowVerticalPadding, isMobile ? "pr-6" : "pr-8")}>
        <div className="flex items-center">
          <TokenIcon
            className="ChartToken-list-icon -my-5 mr-8"
            symbol={token.symbol}
            displaySize={16}
            importSize={24}
          />
          <span className="flex flex-wrap items-center gap-4">
            <span className="-mt-2 leading-1">{getMarketIndexName({ indexToken: token, isSpotOnly: false })}</span>
            <span className="text-body-small rounded-2 bg-slate-700 px-2 pb-3 pt-1 leading-1">
              {maxLeverage ? `${maxLeverage}x` : "-"}
            </span>
          </span>
        </div>
      </td>

      <td className={tdClassName}>
        <div className="flex flex-col gap-4">
          <span>
            {tokenData
              ? formatUsdPrice(getMidPrice(tokenData.prices), { visualMultiplier: tokenData.visualMultiplier })
              : "-"}
          </span>
          {isMobile && <span>{dayPriceDeltaComponent}</span>}
        </div>
      </td>
      {!isMobile && (
        <>
          <td className={tdClassName}>{dayPriceDeltaComponent}</td>
          <td className={tdClassName}>{dayVolume ? formatAmountHuman(dayVolume, USD_DECIMALS, true) : "-"}</td>
          <td className={tdClassName}>
            <span className="inline-flex items-center gap-4">
              <LongIcon width={12} className="relative top-1 opacity-70" />
              {formatAmountHuman(openInterestLong ?? 0n, USD_DECIMALS, true)}
            </span>
          </td>
          <td className={tdClassName}>
            <span className="inline-flex items-center gap-4">
              <ShortIcon width={12} className="relative top-1 opacity-70" />
              {formatAmountHuman(openInterestShort ?? 0n, USD_DECIMALS, true)}
            </span>
          </td>
        </>
      )}
      {!isMobile ? (
        <>
          <td className={cx(tdClassName, "group text-right hover:bg-cold-blue-700")} onClick={handleSelectLong}>
            <div className="inline-flex items-center justify-end gap-4">
              <LongIcon width={12} className="relative top-1 opacity-70" />
              {formatAmountHuman(maxLongLiquidityPool?.maxLongLiquidity, USD_DECIMALS, true)}
            </div>
          </td>
          <td className={cx(tdClassName, "group hover:bg-cold-blue-700")} onClick={handleSelectShort}>
            <div className="inline-flex items-center justify-end gap-4">
              <ShortIcon width={12} className="relative top-1 opacity-70" />
              {formatAmountHuman(maxShortLiquidityPool?.maxShortLiquidity, USD_DECIMALS, true)}
            </div>
          </td>
        </>
      ) : (
        <td colSpan={2} className={cx(tdClassName)}>
          <div className="flex items-center justify-end gap-4">
            <LongIcon width={12} className="relative top-1 opacity-70" />
            {formatAmountHuman(maxLongLiquidityPool?.maxLongLiquidity, USD_DECIMALS, true)}
          </div>
          <div className="flex items-center justify-end gap-4">
            <ShortIcon width={12} className="relative top-1 opacity-70" />
            {formatAmountHuman(maxShortLiquidityPool?.maxShortLiquidity, USD_DECIMALS, true)}
          </div>
        </td>
      )}
    </tr>
  );
}

function tokenSortingComparatorBuilder({
  chainId,
  orderBy,
  direction,
  tokensData,
  dayPriceDeltaMap,
  dayVolumes,
  indexTokenStatsMap,
  getMaxLongShortLiquidityPool,
  isSwap,
}: {
  chainId: number;
  orderBy: SortField;
  direction: SortDirection;
  tokensData: TokensData | undefined;
  dayPriceDeltaMap: PriceDeltaMap | undefined;
  dayVolumes: Record<Address, bigint> | undefined;
  indexTokenStatsMap: Partial<IndexTokensStats> | undefined;
  getMaxLongShortLiquidityPool: (token: Token) => {
    maxLongLiquidityPool: TokenOption;
    maxShortLiquidityPool: TokenOption;
  };
  isSwap: boolean;
}) {
  const directionMultiplier = direction === "asc" ? 1 : -1;

  return (a: Token, b: Token) => {
    const aAddress = convertTokenAddress(chainId, a.address, "wrapped");
    const bAddress = convertTokenAddress(chainId, b.address, "wrapped");

    if (isSwap) {
      // Swap tokens are already sorted by long and short tokens
      return 0;
    }

    if (orderBy === "unspecified" || direction === "unspecified") {
      // Tokens are already sorted by pool size
      return 0;
    }

    if (orderBy === "24hVolume") {
      const aVolume = dayVolumes?.[aAddress] || 0n;
      const bVolume = dayVolumes?.[bAddress] || 0n;
      return aVolume > bVolume ? directionMultiplier : -directionMultiplier;
    }

    if (orderBy === "lastPrice") {
      const aVisualMultiplier = BigInt(a.visualMultiplier ?? 1);
      const bVisualMultiplier = BigInt(b.visualMultiplier ?? 1);

      let aMidPrice = tokensData?.[aAddress]?.prices ? getMidPrice(tokensData[aAddress].prices) : 0n;
      aMidPrice *= aVisualMultiplier;
      let bMidPrice = tokensData?.[bAddress]?.prices ? getMidPrice(tokensData[bAddress].prices) : 0n;
      bMidPrice *= bVisualMultiplier;

      return aMidPrice > bMidPrice ? directionMultiplier : -directionMultiplier;
    }

    if (orderBy === "24hChange") {
      // Price delta map uses native addresses
      const aChange = dayPriceDeltaMap?.[a.address]?.deltaPercentage || 0;
      const bChange = dayPriceDeltaMap?.[b.address]?.deltaPercentage || 0;
      return aChange > bChange ? directionMultiplier : -directionMultiplier;
    }

    if (orderBy === "combinedAvailableLiquidity") {
      const { maxLongLiquidityPool: aLongLiq, maxShortLiquidityPool: aShortLiq } = getMaxLongShortLiquidityPool(a);
      const { maxLongLiquidityPool: bLongLiq, maxShortLiquidityPool: bShortLiq } = getMaxLongShortLiquidityPool(b);

      const aTotalLiq = aLongLiq.maxLongLiquidity + aShortLiq.maxShortLiquidity;
      const bTotalLiq = bLongLiq.maxLongLiquidity + bShortLiq.maxShortLiquidity;
      return aTotalLiq > bTotalLiq ? directionMultiplier : -directionMultiplier;
    }

    if (orderBy === "combinedOpenInterest") {
      const aOI =
        (indexTokenStatsMap?.[aAddress]?.totalOpenInterestLong || 0n) +
        (indexTokenStatsMap?.[aAddress]?.totalOpenInterestShort || 0n);
      const bOI =
        (indexTokenStatsMap?.[bAddress]?.totalOpenInterestLong || 0n) +
        (indexTokenStatsMap?.[bAddress]?.totalOpenInterestShort || 0n);
      return aOI > bOI ? directionMultiplier : -directionMultiplier;
    }

    return 0;
  };
}<|MERGE_RESOLUTION|>--- conflicted
+++ resolved
@@ -248,18 +248,9 @@
     ? cx("px-6 first-of-type:pl-8 last-of-type:pr-8")
     : cx("px-5 first-of-type:pl-16 last-of-type:pr-16");
   const thClassName = cx(
-<<<<<<< HEAD
-    "text-body-medium sticky top-0 border-b border-slate-700 bg-slate-800 text-left font-normal uppercase text-slate-100 first-of-type:text-left last-of-type:[&:not(:first-of-type)]:text-right",
-    rowVerticalPadding,
-    rowHorizontalPadding
-  );
-  const tdClassName = cx(
-    "text-body-medium cursor-pointer rounded-4 last-of-type:text-right hover:bg-cold-blue-900",
-=======
-    "text-body-medium sticky top-0 z-10 whitespace-nowrap border-b border-slate-700 bg-slate-800 text-left font-normal uppercase text-gray-400",
+    "text-body-medium sticky top-0 z-10 whitespace-nowrap border-b border-slate-700 bg-slate-800 text-left font-normal uppercase text-slate-100",
     "first-of-type:text-left last-of-type:[&:not(:first-of-type)]:text-right",
     isMobile ? "first-of-type:!pl-40" : "first-of-type:!pl-37",
->>>>>>> 7aef0de4
     rowVerticalPadding,
     rowHorizontalPadding
   );
