--- conflicted
+++ resolved
@@ -2,18 +2,10 @@
 import { useState } from "react";
 
 import { getSwapDebugSettings, setSwapDebugSetting } from "config/externalSwaps";
+import { SWAP_PRICE_IMPACT_FOR_EXTERNAL_SWAP_THRESHOLD_BPS } from "config/externalSwaps";
 
 import NumberInput from "components/NumberInput/NumberInput";
 import ToggleSwitch from "components/ToggleSwitch/ToggleSwitch";
-<<<<<<< HEAD
-import {
-  getSwapDebugSettings,
-  setSwapDebugSetting,
-  SWAP_PRICE_IMPACT_FOR_EXTERNAL_SWAP_THRESHOLD_BPS,
-} from "config/externalSwaps";
-import { useState } from "react";
-=======
->>>>>>> 2954c600
 
 export function DebugSwapsSettings() {
   const [isShown, setIsShown] = useState(false);
