import cx from "classnames";
import { ReactNode } from "react";

import "./Tab.css";

type Props = {
  options: (string | number)[];
  option: string | number | undefined;
  setOption?: (option: any) => void;
  onChange?: (option: any) => void;
  type?: "block" | "inline";
  className?: string;
  optionLabels?: Record<string | number, ReactNode> | string[];
<<<<<<< HEAD
  icons?: Record<string, string>;
  qa?: string;
=======
  icons?: Record<string, ReactNode>;
>>>>>>> 5ff8b25f
};

export default function Tab(props: Props) {
  const { options, option, setOption, onChange, type = "block", className, optionLabels, icons, qa } = props;
  const onClick = (opt) => {
    if (setOption) {
      setOption(opt);
    }
    if (onChange) {
      onChange(opt);
    }
  };

  return (
    <div data-qa={qa} className={cx("Tab", `Tab__${type}`, className)}>
      {options.map((opt) => {
        const label = optionLabels && optionLabels[opt] ? optionLabels[opt] : opt;
        return (
          <div
<<<<<<< HEAD
            data-qa={`${qa}-tab-${opt}`}
            className={cx("Tab-option", "muted", { active: opt === option })}
            onClick={() => onClick(opt)}
            key={opt}
          >
            {icons && icons[opt] && <img className="Tab-option-icon inline" src={icons[opt]} alt={String(option)} />}
=======
            className={cx("Tab-option flex items-center justify-center gap-8", "muted", { active: opt === option })}
            onClick={() => onClick(opt)}
            key={opt}
          >
            {icons && icons[opt] && <span className="mt-2 scale-75">{icons[opt]}</span>}
>>>>>>> 5ff8b25f
            {label}
          </div>
        );
      })}
    </div>
  );
}<|MERGE_RESOLUTION|>--- conflicted
+++ resolved
@@ -11,12 +11,8 @@
   type?: "block" | "inline";
   className?: string;
   optionLabels?: Record<string | number, ReactNode> | string[];
-<<<<<<< HEAD
-  icons?: Record<string, string>;
+  icons?: Record<string, ReactNode>;
   qa?: string;
-=======
-  icons?: Record<string, ReactNode>;
->>>>>>> 5ff8b25f
 };
 
 export default function Tab(props: Props) {
@@ -36,20 +32,12 @@
         const label = optionLabels && optionLabels[opt] ? optionLabels[opt] : opt;
         return (
           <div
-<<<<<<< HEAD
-            data-qa={`${qa}-tab-${opt}`}
-            className={cx("Tab-option", "muted", { active: opt === option })}
-            onClick={() => onClick(opt)}
-            key={opt}
-          >
-            {icons && icons[opt] && <img className="Tab-option-icon inline" src={icons[opt]} alt={String(option)} />}
-=======
             className={cx("Tab-option flex items-center justify-center gap-8", "muted", { active: opt === option })}
             onClick={() => onClick(opt)}
             key={opt}
+            data-qa={`${qa}-tab-${opt}`}
           >
             {icons && icons[opt] && <span className="mt-2 scale-75">{icons[opt]}</span>}
->>>>>>> 5ff8b25f
             {label}
           </div>
         );
