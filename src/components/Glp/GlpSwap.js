--- conflicted
+++ resolved
@@ -1,6 +1,7 @@
 import { t, Trans } from "@lingui/macro";
 import cx from "classnames";
 import { getContract } from "config/contracts";
+import { BASIS_POINTS_DIVISOR, BASIS_POINTS_DIVISOR_BIGINT } from "config/factors";
 import { ethers } from "ethers";
 import {
   adjustForDecimals,
@@ -14,8 +15,7 @@
   USD_DECIMALS,
   USDG_DECIMALS,
 } from "lib/legacy";
-import { BASIS_POINTS_DIVISOR, BASIS_POINTS_DIVISOR_BIGINT } from "config/factors";
-import { useEffect, useState, useMemo } from "react";
+import { useEffect, useMemo, useState } from "react";
 import { useHistory } from "react-router-dom";
 import useSWR from "swr";
 import Tab from "../Tab/Tab";
@@ -35,20 +35,32 @@
 import VaultV2 from "abis/VaultV2.json";
 import Vester from "abis/Vester.json";
 
+import { useConnectModal } from "@rainbow-me/rainbowkit";
 import Button from "components/Button/Button";
+import Checkbox from "components/Checkbox/Checkbox";
 import ExternalLink from "components/ExternalLink/ExternalLink";
+import PageTitle from "components/PageTitle/PageTitle";
+import TokenIcon from "components/TokenIcon/TokenIcon";
 import { ARBITRUM, FEES_HIGH_BPS, getChainName, IS_NETWORK_DISABLED } from "config/chains";
 import { getIcon } from "config/icons";
+import { getIncentivesV2Url } from "config/links";
 import {
   getNativeToken,
   getToken,
+  getTokenBySymbolSafe,
   getV1Tokens,
-  getTokenBySymbolSafe,
   getWhitelistedV1Tokens,
   getWrappedToken,
 } from "config/tokens";
+import { MAX_METAMASK_MOBILE_DECIMALS } from "config/ui";
+import { useSettings } from "context/SettingsContext/SettingsContextProvider";
+import { differenceInSeconds, intervalToDuration, nextWednesday } from "date-fns";
+import useIncentiveStats from "domain/synthetics/common/useIncentiveStats";
+import { getFeeItem } from "domain/synthetics/fees";
+import { formatUsdPrice } from "domain/synthetics/positions";
 import { approveTokens, useInfoTokens } from "domain/tokens";
 import { getMinResidualAmount, getTokenInfo, getUsd } from "domain/tokens/utils";
+import { bigMath } from "lib/bigmath";
 import { useChainId } from "lib/chains";
 import { callContract, contractFetcher } from "lib/contracts";
 import { helperToast } from "lib/helperToast";
@@ -64,30 +76,15 @@
   limitDecimals,
   parseValue,
 } from "lib/numbers";
+import { usePendingTxns } from "lib/usePendingTxns";
+import useSearchParams from "lib/useSearchParams";
+import useIsMetamaskMobile from "lib/wallets/useIsMetamaskMobile";
+import useWallet from "lib/wallets/useWallet";
 import AssetDropdown from "pages/Dashboard/AssetDropdown";
 import { IoChevronDownOutline } from "react-icons/io5";
 import StatsTooltipRow from "../StatsTooltip/StatsTooltipRow";
 import "./GlpSwap.css";
 import SwapErrorModal from "./SwapErrorModal";
-import useWallet from "lib/wallets/useWallet";
-import { useConnectModal } from "@rainbow-me/rainbowkit";
-import TokenIcon from "components/TokenIcon/TokenIcon";
-import PageTitle from "components/PageTitle/PageTitle";
-import useIsMetamaskMobile from "lib/wallets/useIsMetamaskMobile";
-import { MAX_METAMASK_MOBILE_DECIMALS } from "config/ui";
-import useSearchParams from "lib/useSearchParams";
-import { getFeeItem } from "domain/synthetics/fees";
-import { differenceInSeconds, intervalToDuration, nextWednesday } from "date-fns";
-import useIncentiveStats from "domain/synthetics/common/useIncentiveStats";
-import Checkbox from "components/Checkbox/Checkbox";
-<<<<<<< HEAD
-import { formatUsdPrice } from "domain/synthetics/positions";
-=======
-import { useSettings } from "context/SettingsContext/SettingsContextProvider";
-import { usePendingTxns } from "lib/usePendingTxns";
-import { bigMath } from "lib/bigmath";
-import { getIncentivesV2Url } from "config/links";
->>>>>>> 2e2483bf
 
 const { ZeroAddress } = ethers;
 
