<<<<<<< HEAD
import React, { useState, useEffect } from "react";
=======
import React, { useState, useEffect, useCallback } from "react";
>>>>>>> bdbab970
import { useHistory } from "react-router-dom";

import { useWeb3React } from "@web3-react/core";
import useSWR from "swr";
import { ethers } from "ethers";

import Tab from "../Tab/Tab";
import cx from "classnames";

import { getToken, getTokens, getWhitelistedTokens, getWrappedToken, getNativeToken } from "../../data/Tokens";
import { getContract } from "../../Addresses";
import {
  helperToast,
  useLocalStorageByChainId,
  getInfoTokens,
  getTokenInfo,
  // getChainName,
  useChainId,
  expandDecimals,
  fetcher,
  bigNumberify,
  formatAmount,
  formatAmountFree,
  formatKeyAmount,
  // formatDateTime,
  getBuyGlpToAmount,
  getBuyGlpFromAmount,
  getSellGlpFromAmount,
  getSellGlpToAmount,
  parseValue,
  approveTokens,
  getUsd,
  adjustForDecimals,
  GLP_DECIMALS,
  USD_DECIMALS,
  BASIS_POINTS_DIVISOR,
  GLP_COOLDOWN_DURATION,
  SECONDS_PER_YEAR,
  USDG_DECIMALS,
  ARBITRUM,
  PLACEHOLDER_ACCOUNT,
} from "../../Helpers";

import { callContract, useGmxPrice } from "../../Api";

import TokenSelector from "../Exchange/TokenSelector";
import BuyInputSection from "../BuyInputSection/BuyInputSection";
import Tooltip from "../Tooltip/Tooltip";
<<<<<<< HEAD
=======
import Modal from "../Modal/Modal";
>>>>>>> bdbab970

import ReaderV2 from "../../abis/ReaderV2.json";
import RewardReader from "../../abis/RewardReader.json";
import VaultV2 from "../../abis/VaultV2.json";
import GlpManager from "../../abis/GlpManager.json";
import RewardTracker from "../../abis/RewardTracker.json";
import Vester from "../../abis/Vester.json";
import RewardRouter from "../../abis/RewardRouter.json";
import Token from "../../abis/Token.json";

import glp24Icon from "../../img/ic_glp_24.svg";
import glp40Icon from "../../img/ic_glp_40.svg";
import arrowIcon from "../../img/ic_convert_down.svg";

import avalanche16Icon from "../../img/ic_avalanche_16.svg";
import arbitrum16Icon from "../../img/ic_arbitrum_16.svg";

<<<<<<< HEAD
import "./GlpSwap.css";
=======
import "./GlpSwap.css"
import AssetDropdown from '../../views/Dashboard/AssetDropdown'
>>>>>>> bdbab970

const { AddressZero } = ethers.constants;

function getStakingData(stakingInfo) {
  if (!stakingInfo || stakingInfo.length === 0) {
    return;
  }

  const keys = ["stakedGlpTracker", "feeGlpTracker"];
  const data = {};
  const propsLength = 5;

  for (let i = 0; i < keys.length; i++) {
    const key = keys[i];
    data[key] = {
      claimable: stakingInfo[i * propsLength],
      tokensPerInterval: stakingInfo[i * propsLength + 1],
      averageStakedAmounts: stakingInfo[i * propsLength + 2],
      cumulativeRewards: stakingInfo[i * propsLength + 3],
      totalSupply: stakingInfo[i * propsLength + 4],
    };
  }

  return data;
}

export default function GlpSwap(props) {
  const { savedSlippageAmount, isBuying, setPendingTxns, connectWallet, setIsBuying } = props;
  const history = useHistory();
  const swapLabel = isBuying ? "BuyGlp" : "SellGlp";
  const tabLabel = isBuying ? "Buy GLP" : "Sell GLP";
  const { active, library, account } = useWeb3React();
  const { chainId } = useChainId();
  // const chainName = getChainName(chainId)
  const tokens = getTokens(chainId);
  const whitelistedTokens = getWhitelistedTokens(chainId);
  const tokenList = whitelistedTokens.filter((t) => !t.isWrapped);
  const [swapValue, setSwapValue] = useState("");
  const [glpValue, setGlpValue] = useState("");
  const [swapTokenAddress, setSwapTokenAddress] = useLocalStorageByChainId(
    chainId,
    `${swapLabel}-swap-token-address`,
    AddressZero
  );
  const [isApproving, setIsApproving] = useState(false);
  const [isWaitingForApproval, setIsWaitingForApproval] = useState(false);
  const [isSubmitting, setIsSubmitting] = useState(false);
  const [anchorOnSwapAmount, setAnchorOnSwapAmount] = useState(true);
  const [feeBasisPoints, setFeeBasisPoints] = useState("");
<<<<<<< HEAD
=======
  const [modalError, setModalError] = useState(false);
>>>>>>> bdbab970

  const readerAddress = getContract(chainId, "Reader");
  const rewardReaderAddress = getContract(chainId, "RewardReader");
  const vaultAddress = getContract(chainId, "Vault");
  const nativeTokenAddress = getContract(chainId, "NATIVE_TOKEN");
  const stakedGlpTrackerAddress = getContract(chainId, "StakedGlpTracker");
  const feeGlpTrackerAddress = getContract(chainId, "FeeGlpTracker");
  const usdgAddress = getContract(chainId, "USDG");
  const glpManagerAddress = getContract(chainId, "GlpManager");
  const rewardRouterAddress = getContract(chainId, "RewardRouter");
  const tokensForBalanceAndSupplyQuery = [stakedGlpTrackerAddress, usdgAddress];

  const whitelistedTokenAddresses = whitelistedTokens.map((token) => token.address);
  const { data: vaultTokenInfo, mutate: updateVaultTokenInfo } = useSWR(
    [`GlpSwap:getVaultTokenInfo:${active}`, chainId, readerAddress, "getVaultTokenInfoV2"],
    {
      fetcher: fetcher(library, ReaderV2, [
        vaultAddress,
        nativeTokenAddress,
        expandDecimals(1, 18),
        whitelistedTokenAddresses,
      ]),
    }
  );

  const tokenAddresses = tokens.map((token) => token.address);
  const { data: tokenBalances, mutate: updateTokenBalances } = useSWR(
    [`GlpSwap:getTokenBalances:${active}`, chainId, readerAddress, "getTokenBalances", account || PLACEHOLDER_ACCOUNT],
    {
      fetcher: fetcher(library, ReaderV2, [tokenAddresses]),
    }
  );

  const { data: balancesAndSupplies, mutate: updateBalancesAndSupplies } = useSWR(
    [
      `GlpSwap:getTokenBalancesWithSupplies:${active}`,
      chainId,
      readerAddress,
      "getTokenBalancesWithSupplies",
      account || PLACEHOLDER_ACCOUNT,
    ],
    {
      fetcher: fetcher(library, ReaderV2, [tokensForBalanceAndSupplyQuery]),
    }
  );

  const { data: aums, mutate: updateAums } = useSWR(
    [`GlpSwap:getAums:${active}`, chainId, glpManagerAddress, "getAums"],
    {
      fetcher: fetcher(library, GlpManager),
    }
  );

  const { data: totalTokenWeights, mutate: updateTotalTokenWeights } = useSWR(
    [`GlpSwap:totalTokenWeights:${active}`, chainId, vaultAddress, "totalTokenWeights"],
    {
      fetcher: fetcher(library, VaultV2),
    }
  );

  const tokenAllowanceAddress = swapTokenAddress === AddressZero ? nativeTokenAddress : swapTokenAddress;
  const { data: tokenAllowance, mutate: updateTokenAllowance } = useSWR(
    [active, chainId, tokenAllowanceAddress, "allowance", account || PLACEHOLDER_ACCOUNT, glpManagerAddress],
    {
      fetcher: fetcher(library, Token),
    }
  );

  const { data: lastPurchaseTime, mutate: updateLastPurchaseTime } = useSWR(
    [`GlpSwap:lastPurchaseTime:${active}`, chainId, glpManagerAddress, "lastAddedAt", account || PLACEHOLDER_ACCOUNT],
    {
      fetcher: fetcher(library, GlpManager),
    }
  );

  const { data: glpBalance, mutate: updateGlpBalance } = useSWR(
    [`GlpSwap:glpBalance:${active}`, chainId, feeGlpTrackerAddress, "stakedAmounts", account || PLACEHOLDER_ACCOUNT],
    {
      fetcher: fetcher(library, RewardTracker),
    }
  );

  const glpVesterAddress = getContract(chainId, "GlpVester");
  const { data: reservedAmount, mutate: updateReservedAmount } = useSWR(
    [`GlpSwap:reservedAmount:${active}`, chainId, glpVesterAddress, "pairAmounts", account || PLACEHOLDER_ACCOUNT],
    {
      fetcher: fetcher(library, Vester),
    }
  );

  const { gmxPrice, mutate: updateGmxPrice } = useGmxPrice(
    chainId,
    { arbitrum: chainId === ARBITRUM ? library : undefined },
    active
  );

  const rewardTrackersForStakingInfo = [stakedGlpTrackerAddress, feeGlpTrackerAddress];
  const { data: stakingInfo, mutate: updateStakingInfo } = useSWR(
    [`GlpSwap:stakingInfo:${active}`, chainId, rewardReaderAddress, "getStakingInfo", account || PLACEHOLDER_ACCOUNT],
    {
      fetcher: fetcher(library, RewardReader, [rewardTrackersForStakingInfo]),
    }
  );

  const stakingData = getStakingData(stakingInfo);

  const redemptionTime = lastPurchaseTime ? lastPurchaseTime.add(GLP_COOLDOWN_DURATION) : undefined;
  const inCooldownWindow = redemptionTime && parseInt(Date.now() / 1000) < redemptionTime;

  const glpSupply = balancesAndSupplies ? balancesAndSupplies[1] : bigNumberify(0);
  const usdgSupply = balancesAndSupplies ? balancesAndSupplies[3] : bigNumberify(0);
  let aum;
  if (aums && aums.length > 0) {
    aum = isBuying ? aums[0] : aums[1];
  }
  const glpPrice =
    aum && aum.gt(0) && glpSupply.gt(0)
      ? aum.mul(expandDecimals(1, GLP_DECIMALS)).div(glpSupply)
      : expandDecimals(1, USD_DECIMALS);
  let glpBalanceUsd;
  if (glpBalance) {
    glpBalanceUsd = glpBalance.mul(glpPrice).div(expandDecimals(1, GLP_DECIMALS));
  }
  const glpSupplyUsd = glpSupply.mul(glpPrice).div(expandDecimals(1, GLP_DECIMALS));

  let reserveAmountUsd;
  if (reservedAmount) {
    reserveAmountUsd = reservedAmount.mul(glpPrice).div(expandDecimals(1, GLP_DECIMALS));
  }

  const infoTokens = getInfoTokens(tokens, tokenBalances, whitelistedTokens, vaultTokenInfo, undefined);
  const swapToken = getToken(chainId, swapTokenAddress);
  const swapTokenInfo = getTokenInfo(infoTokens, swapTokenAddress);

  const swapTokenBalance = swapTokenInfo && swapTokenInfo.balance ? swapTokenInfo.balance : bigNumberify(0);

  const swapAmount = parseValue(swapValue, swapToken && swapToken.decimals);
  const glpAmount = parseValue(glpValue, GLP_DECIMALS);

  const needApproval =
    isBuying && swapTokenAddress !== AddressZero && tokenAllowance && swapAmount && swapAmount.gt(tokenAllowance);

  const swapUsdMin = getUsd(swapAmount, swapTokenAddress, false, infoTokens);
  const glpUsdMax = glpAmount && glpPrice ? glpAmount.mul(glpPrice).div(expandDecimals(1, GLP_DECIMALS)) : undefined;
<<<<<<< HEAD
  // vipin
  let isSwapTokenCapReached;
  if (swapTokenInfo.managedUsd && swapTokenInfo.maxUsdgAmount) {
    isSwapTokenCapReached = swapTokenInfo.managedUsd.gt(
      adjustForDecimals(swapTokenInfo.maxUsdgAmount, USDG_DECIMALS, USD_DECIMALS)
    );
  }
=======
>>>>>>> bdbab970

  const onSwapValueChange = (e) => {
    setAnchorOnSwapAmount(true);
    setSwapValue(e.target.value);
  };

  const onGlpValueChange = (e) => {
    setAnchorOnSwapAmount(false);
    setGlpValue(e.target.value);
  };

  const onSelectSwapToken = (token) => {
    setSwapTokenAddress(token.address);
    setIsWaitingForApproval(false);
  };

  const nativeToken = getTokenInfo(infoTokens, AddressZero);

  let totalApr = bigNumberify(0);

  let feeGlpTrackerAnnualRewardsUsd;
  let feeGlpTrackerApr;
  if (
    stakingData &&
    stakingData.feeGlpTracker &&
    stakingData.feeGlpTracker.tokensPerInterval &&
    nativeToken &&
    nativeToken.minPrice &&
    glpSupplyUsd &&
    glpSupplyUsd.gt(0)
  ) {
    feeGlpTrackerAnnualRewardsUsd = stakingData.feeGlpTracker.tokensPerInterval
      .mul(SECONDS_PER_YEAR)
      .mul(nativeToken.minPrice)
      .div(expandDecimals(1, 18));
    feeGlpTrackerApr = feeGlpTrackerAnnualRewardsUsd.mul(BASIS_POINTS_DIVISOR).div(glpSupplyUsd);
    totalApr = totalApr.add(feeGlpTrackerApr);
  }

  let stakedGlpTrackerAnnualRewardsUsd;
  let stakedGlpTrackerApr;

  if (
    gmxPrice &&
    stakingData &&
    stakingData.stakedGlpTracker &&
    stakingData.stakedGlpTracker.tokensPerInterval &&
    glpSupplyUsd &&
    glpSupplyUsd.gt(0)
  ) {
    stakedGlpTrackerAnnualRewardsUsd = stakingData.stakedGlpTracker.tokensPerInterval
      .mul(SECONDS_PER_YEAR)
      .mul(gmxPrice)
      .div(expandDecimals(1, 18));
    stakedGlpTrackerApr = stakedGlpTrackerAnnualRewardsUsd.mul(BASIS_POINTS_DIVISOR).div(glpSupplyUsd);
    totalApr = totalApr.add(stakedGlpTrackerApr);
  }

  useEffect(() => {
    if (active) {
      library.on("block", () => {
        updateVaultTokenInfo(undefined, true);
        updateTokenBalances(undefined, true);
        updateBalancesAndSupplies(undefined, true);
        updateAums(undefined, true);
        updateTotalTokenWeights(undefined, true);
        updateTokenAllowance(undefined, true);
        updateLastPurchaseTime(undefined, true);
        updateStakingInfo(undefined, true);
        updateGmxPrice(undefined, true);
        updateReservedAmount(undefined, true);
        updateGlpBalance(undefined, true);
      });
      return () => {
        library.removeAllListeners("block");
      };
    }
  }, [
    active,
    library,
    chainId,
    updateVaultTokenInfo,
    updateTokenBalances,
    updateBalancesAndSupplies,
    updateAums,
    updateTotalTokenWeights,
    updateTokenAllowance,
    updateLastPurchaseTime,
    updateStakingInfo,
    updateGmxPrice,
    updateReservedAmount,
    updateGlpBalance,
  ]);

  useEffect(() => {
    const updateSwapAmounts = () => {
      if (anchorOnSwapAmount) {
        if (!swapAmount) {
          setGlpValue("");
          setFeeBasisPoints("");
          return;
        }

        if (isBuying) {
          const { amount: nextAmount, feeBasisPoints: feeBps } = getBuyGlpToAmount(
            swapAmount,
            swapTokenAddress,
            infoTokens,
            glpPrice,
            usdgSupply,
            totalTokenWeights
          );
          const nextValue = formatAmountFree(nextAmount, GLP_DECIMALS, GLP_DECIMALS);
          setGlpValue(nextValue);
          setFeeBasisPoints(feeBps);
        } else {
          const { amount: nextAmount, feeBasisPoints: feeBps } = getSellGlpFromAmount(
            swapAmount,
            swapTokenAddress,
            infoTokens,
            glpPrice,
            usdgSupply,
            totalTokenWeights
          );
          const nextValue = formatAmountFree(nextAmount, GLP_DECIMALS, GLP_DECIMALS);
          setGlpValue(nextValue);
          setFeeBasisPoints(feeBps);
        }

        return;
      }

      if (!glpAmount) {
        setSwapValue("");
        setFeeBasisPoints("");
        return;
      }

      if (swapToken) {
        if (isBuying) {
          const { amount: nextAmount, feeBasisPoints: feeBps } = getBuyGlpFromAmount(
            glpAmount,
            swapTokenAddress,
            infoTokens,
            glpPrice,
            usdgSupply,
            totalTokenWeights
          );
          const nextValue = formatAmountFree(nextAmount, swapToken.decimals, swapToken.decimals);
          setSwapValue(nextValue);
          setFeeBasisPoints(feeBps);
        } else {
          const { amount: nextAmount, feeBasisPoints: feeBps } = getSellGlpToAmount(
            glpAmount,
            swapTokenAddress,
            infoTokens,
            glpPrice,
            usdgSupply,
            totalTokenWeights,
            true
          );

          const nextValue = formatAmountFree(nextAmount, swapToken.decimals, swapToken.decimals);
          setSwapValue(nextValue);
          setFeeBasisPoints(feeBps);
        }
      }
    };

    updateSwapAmounts();
  }, [
    isBuying,
    anchorOnSwapAmount,
    swapAmount,
    glpAmount,
    swapToken,
    swapTokenAddress,
    infoTokens,
    glpPrice,
    usdgSupply,
    totalTokenWeights,
  ]);

  useEffect(() => {
    window.scrollTo(0, 0);
  }, []);

  const switchSwapOption = (hash = "") => {
    history.push(`${history.location.pathname}#${hash}`);
    props.setIsBuying(hash === "redeem" ? false : true);
  };

  const fillMaxAmount = () => {
    if (isBuying) {
      setAnchorOnSwapAmount(true);
      setSwapValue(formatAmountFree(swapTokenBalance, swapToken.decimals, swapToken.decimals));
      return;
    }

    setAnchorOnSwapAmount(false);
    setGlpValue(formatAmountFree(maxSellAmount, GLP_DECIMALS, GLP_DECIMALS));
  };

  const getError = () => {
    if (!isBuying && inCooldownWindow) {
      return [`Redemption time not yet reached`];
    }

    if (!swapAmount || swapAmount.eq(0)) {
      return ["Enter an amount"];
    }
    if (!glpAmount || glpAmount.eq(0)) {
      return ["Enter an amount"];
    }

    if (isBuying) {
      const swapTokenInfo = getTokenInfo(infoTokens, swapTokenAddress);
      if (swapTokenInfo && swapTokenInfo.balance && swapAmount && swapAmount.gt(swapTokenInfo.balance)) {
        return [`Insufficient ${swapTokenInfo.symbol} balance`];
      }

      if (swapTokenInfo.maxUsdgAmount && swapTokenInfo.usdgAmount && swapUsdMin) {
        const usdgFromAmount = adjustForDecimals(swapUsdMin, USD_DECIMALS, USDG_DECIMALS);
        const nextUsdgAmount = swapTokenInfo.usdgAmount.add(usdgFromAmount);
        if (swapTokenInfo.maxUsdgAmount.gt(0) && nextUsdgAmount.gt(swapTokenInfo.maxUsdgAmount)) {
          return [`${swapTokenInfo.symbol} pool exceeded, try different token`, true];
        }
      }
    }

    if (!isBuying) {
      if (maxSellAmount && glpAmount && glpAmount.gt(maxSellAmount)) {
        return [`Insufficient GLP balance`];
      }

      const swapTokenInfo = getTokenInfo(infoTokens, swapTokenAddress);
      if (
        swapTokenInfo &&
        swapTokenInfo.availableAmount &&
        swapAmount &&
        swapAmount.gt(swapTokenInfo.availableAmount)
      ) {
        return [`Insufficient liquidity`];
      }
    }

    return [false];
  };
<<<<<<< HEAD
=======

  const renderErrorModal = useCallback(() => {
    const inputCurrency = swapToken.address;
    const uniswapUrl = `https://app.uniswap.org/#/swap?inputCurrency=${inputCurrency}`;
    const label = `${swapToken.symbol} Capacity Reached`;
    return (
      <Modal isVisible={!!modalError} setIsVisible={setModalError} label={label} className="Error-modal">
        <p>The pool's capacity has been reached for {swapToken.symbol}. Please use another token to buy GLP.</p>
        <p>Check the "Save on Fees" section for tokens with the lowest fees.</p>
        <p>
          <a href={uniswapUrl} target="_blank" rel="noreferrer">
            Swap on Uniswap
          </a>
        </p>
      </Modal>
    );
  }, [modalError, setModalError, swapToken.symbol, swapToken.address]);
>>>>>>> bdbab970

  const isPrimaryEnabled = () => {
    if (!active) {
      return true;
    }
    const [error, modal] = getError();
    if (error && !modal) {
      return false;
    }
    if ((needApproval && isWaitingForApproval) || isApproving) {
      return false;
    }
    if (isApproving) {
      return false;
    }
    if (isSubmitting) {
      return false;
    }
<<<<<<< HEAD
    if (isSwapTokenCapReached) {
      return false;
    }
=======
>>>>>>> bdbab970

    return true;
  };

  const getPrimaryText = () => {
    if (!active) {
      return "Connect Wallet";
    }
    const [error, modal] = getError();
    if (error && !modal) {
      return error;
    }
<<<<<<< HEAD
    if (isBuying && isSwapTokenCapReached) {
      return `Max Capacity for ${swapToken.symbol} Reached`;
    }
=======
>>>>>>> bdbab970

    if (needApproval && isWaitingForApproval) {
      return "Waiting for Approval";
    }
    if (isApproving) {
      return `Approving ${swapToken.symbol}...`;
    }
    if (needApproval) {
      return `Approve ${swapToken.symbol}`;
    }

    if (isSubmitting) {
      return isBuying ? `Buying...` : `Selling...`;
    }

    return isBuying ? "Buy GLP" : "Sell GLP";
  };

  const approveFromToken = () => {
    approveTokens({
      setIsApproving,
      library,
      tokenAddress: swapToken.address,
      spender: glpManagerAddress,
      chainId: chainId,
      onApproveSubmitted: () => {
        setIsWaitingForApproval(true);
      },
      infoTokens,
      getTokenInfo,
    });
  };

  const buyGlp = () => {
    setIsSubmitting(true);

    const minGlp = glpAmount.mul(BASIS_POINTS_DIVISOR - savedSlippageAmount).div(BASIS_POINTS_DIVISOR);

    const contract = new ethers.Contract(rewardRouterAddress, RewardRouter.abi, library.getSigner());
    const method = swapTokenAddress === AddressZero ? "mintAndStakeGlpETH" : "mintAndStakeGlp";
    const params = swapTokenAddress === AddressZero ? [0, minGlp] : [swapTokenAddress, swapAmount, 0, minGlp];
    const value = swapTokenAddress === AddressZero ? swapAmount : 0;

    callContract(chainId, contract, method, params, {
      value,
      sentMsg: "Buy submitted!",
      failMsg: "Buy failed.",
      successMsg: `${formatAmount(glpAmount, 18, 4, true)} GLP bought with ${formatAmount(
        swapAmount,
        swapTokenInfo.decimals,
        4,
        true
      )} ${swapTokenInfo.symbol}.`,
      setPendingTxns,
    })
      .then(async () => {})
      .finally(() => {
        setIsSubmitting(false);
      });
  };

  const sellGlp = () => {
    setIsSubmitting(true);

    const minOut = swapAmount.mul(BASIS_POINTS_DIVISOR - savedSlippageAmount).div(BASIS_POINTS_DIVISOR);

    const contract = new ethers.Contract(rewardRouterAddress, RewardRouter.abi, library.getSigner());
    const method = swapTokenAddress === AddressZero ? "unstakeAndRedeemGlpETH" : "unstakeAndRedeemGlp";
    const params =
      swapTokenAddress === AddressZero ? [glpAmount, minOut, account] : [swapTokenAddress, glpAmount, minOut, account];

    callContract(chainId, contract, method, params, {
      sentMsg: "Sell submitted!",
      failMsg: "Sell failed.",
      successMsg: `${formatAmount(glpAmount, 18, 4, true)} GLP sold for ${formatAmount(
        swapAmount,
        swapTokenInfo.decimals,
        4,
        true
      )} ${swapTokenInfo.symbol}.`,
      setPendingTxns,
    })
      .then(async () => {})
      .finally(() => {
        setIsSubmitting(false);
      });
  };

  const onClickPrimary = () => {
    if (!active) {
      connectWallet();
      return;
    }

    if (needApproval) {
      approveFromToken();
      return;
    }

    const [, modal] = getError();

    if (modal) {
<<<<<<< HEAD
=======
      setModalError(true);
>>>>>>> bdbab970
      return;
    }

    if (isBuying) {
      buyGlp();
    } else {
      sellGlp();
    }
  };

  let payLabel = "Pay";
  let receiveLabel = "Receive";
  let payBalance = "$0.00";
  let receiveBalance = "$0.00";
  if (isBuying) {
    if (swapUsdMin) {
      payBalance = `$${formatAmount(swapUsdMin, USD_DECIMALS, 2, true)}`;
    }
    if (glpUsdMax) {
      receiveBalance = `$${formatAmount(glpUsdMax, USD_DECIMALS, 2, true)}`;
    }
  } else {
    if (glpUsdMax) {
      payBalance = `$${formatAmount(glpUsdMax, USD_DECIMALS, 2, true)}`;
    }
    if (swapUsdMin) {
      receiveBalance = `$${formatAmount(swapUsdMin, USD_DECIMALS, 2, true)}`;
    }
  }

  const selectToken = (token) => {
    setAnchorOnSwapAmount(false);
    setSwapTokenAddress(token.address);
    helperToast.success(`${token.symbol} selected in order form`);
  };

  let feePercentageText = formatAmount(feeBasisPoints, 2, 2, true, "-");
  if (feeBasisPoints !== undefined && feeBasisPoints.toString().length > 0) {
    feePercentageText += "%";
  }

  let maxSellAmount = glpBalance;
  if (glpBalance && reservedAmount) {
    maxSellAmount = glpBalance.sub(reservedAmount);
  }

  const wrappedTokenSymbol = getWrappedToken(chainId).symbol;
  const nativeTokenSymbol = getNativeToken(chainId).symbol;

  const onSwapOptionChange = (opt) => {
    if (opt === "Sell GLP") {
      switchSwapOption("redeem");
    } else {
      switchSwapOption();
    }
  };

  return (
    <div className="GlpSwap">
      {/* <div className="Page-title-section">
        <div className="Page-title">{isBuying ? "Buy GLP" : "Sell GLP"}</div>
        {isBuying && <div className="Page-description">
          Purchase <a href="https://gmxio.gitbook.io/gmx/glp" target="_blank" rel="noopener noreferrer">GLP tokens</a> to earn {nativeTokenSymbol} fees from swaps and leverage trading.<br/>
          Note that there is a minimum holding time of 15 minutes after a purchase.<br/>
          <div>View <Link to="/earn">staking</Link> page.</div>
        </div>}
        {!isBuying && <div className="Page-description">
          Redeem your GLP tokens for any supported asset.
          {inCooldownWindow && <div>
            GLP tokens can only be redeemed 15 minutes after your most recent purchase.<br/>
            Your last purchase was at {formatDateTime(lastPurchaseTime)}, you can redeem GLP tokens after {formatDateTime(redemptionTime)}.<br/>
          </div>}
          <div>View <Link to="/earn">staking</Link> page.</div>
        </div>}
      </div> */}
      <div className="GlpSwap-content">
        <div className="App-card GlpSwap-stats-card">
          <div className="App-card-title">
            <div className="App-card-title-mark">
              <div className="App-card-title-mark-icon">
                <img src={glp40Icon} alt="glp40Icon" />
                {chainId === ARBITRUM ? (
                  <img src={arbitrum16Icon} alt="arbitrum16Icon" className="selected-network-symbol" />
                ) : (
                  <img src={avalanche16Icon} alt="avalanche16Icon" className="selected-network-symbol" />
                )}
              </div>
              <div className="App-card-title-mark-info">
                <div className="App-card-title-mark-title">GLP</div>
                <div className="App-card-title-mark-subtitle">GLP</div>
              </div>
            </div>
          </div>
          <div className="App-card-divider"></div>
          <div className="App-card-content">
            <div className="App-card-row">
              <div className="label">Price</div>
              <div className="value">${formatAmount(glpPrice, USD_DECIMALS, 2, true)}</div>
            </div>
            <div className="App-card-row">
              <div className="label">Wallet</div>
              <div className="value">
                {formatAmount(glpBalance, GLP_DECIMALS, 4, true)} GLP ($
                {formatAmount(glpBalanceUsd, USD_DECIMALS, 2, true)})
              </div>
            </div>
          </div>
          <div className="App-card-divider"></div>
          <div className="App-card-content">
            {!isBuying && (
              <div className="App-card-row">
                <div className="label">Reserved</div>
                <div className="value">
                  <Tooltip
                    handle={`${formatAmount(reservedAmount, 18, 4, true)} GLP ($${formatAmount(
                      reserveAmountUsd,
                      USD_DECIMALS,
                      2,
                      true
                    )})`}
                    position="right-bottom"
                    renderContent={() =>
                      `${formatAmount(reservedAmount, 18, 4, true)} GLP have been reserved for vesting.`
                    }
                  />
                </div>
              </div>
            )}
            <div className="App-card-row">
              <div className="label">APR</div>
              <div className="value">
                <Tooltip
                  handle={`${formatAmount(totalApr, 2, 2, true)}%`}
                  position="right-bottom"
                  renderContent={() => {
                    return (
                      <>
                        <div className="Tooltip-row">
                          <span className="label">
                            {nativeTokenSymbol} ({wrappedTokenSymbol}) APR
                          </span>
                          <span>{formatAmount(feeGlpTrackerApr, 2, 2, false)}%</span>
                        </div>
                        <div className="Tooltip-row">
                          <span className="label">Escrowed GMX APR</span>
                          <span>{formatAmount(stakedGlpTrackerApr, 2, 2, false)}%</span>
                        </div>
                      </>
                    );
                  }}
                />
              </div>
            </div>
            <div className="App-card-row">
              <div className="label">Total Supply</div>
              <div className="value">
                {formatAmount(glpSupply, GLP_DECIMALS, 4, true)} GLP ($
                {formatAmount(glpSupplyUsd, USD_DECIMALS, 2, true)})
              </div>
            </div>
          </div>
        </div>
        <div className="GlpSwap-box App-box">
          <Tab
            options={["Buy GLP", "Sell GLP"]}
            option={tabLabel}
            onChange={onSwapOptionChange}
            className="Exchange-swap-option-tabs"
          />
          {isBuying && (
            <BuyInputSection
              topLeftLabel={payLabel}
              topRightLabel={`Balance: `}
              tokenBalance={`${formatAmount(swapTokenBalance, swapToken.decimals, 4, true)}`}
              inputValue={swapValue}
              onInputValueChange={onSwapValueChange}
              showMaxButton={swapValue !== formatAmountFree(swapTokenBalance, swapToken.decimals, swapToken.decimals)}
              onClickTopRightLabel={fillMaxAmount}
              onClickMax={fillMaxAmount}
              selectedToken={swapToken}
              balance={payBalance}
            >
              <TokenSelector
                label="Pay"
                chainId={chainId}
                tokenAddress={swapTokenAddress}
                onSelectToken={onSelectSwapToken}
                tokens={whitelistedTokens}
                infoTokens={infoTokens}
                className="GlpSwap-from-token"
                showSymbolImage={true}
                showTokenImgInDropdown={true}
              />
            </BuyInputSection>
          )}

          {!isBuying && (
            <BuyInputSection
              topLeftLabel={payLabel}
              topRightLabel={`Available: `}
              tokenBalance={`${formatAmount(maxSellAmount, GLP_DECIMALS, 4, true)}`}
              inputValue={glpValue}
              onInputValueChange={onGlpValueChange}
              showMaxButton={glpValue !== formatAmountFree(maxSellAmount, GLP_DECIMALS, GLP_DECIMALS)}
              onClickTopRightLabel={fillMaxAmount}
              onClickMax={fillMaxAmount}
              balance={payBalance}
              defaultTokenName={"GLP"}
            >
              <div className="selected-token">
                GLP <img src={glp24Icon} alt="glp24Icon" />
              </div>
            </BuyInputSection>
          )}

          <div className="AppOrder-ball-container">
            <div className="AppOrder-ball">
              <img
                src={arrowIcon}
                alt="arrowIcon"
                onClick={() => {
                  setIsBuying(!isBuying);
                  switchSwapOption(isBuying ? "redeem" : "");
                }}
              />
            </div>
          </div>

          {isBuying && (
            <BuyInputSection
              topLeftLabel={receiveLabel}
              topRightLabel={`Balance: `}
              tokenBalance={`${formatAmount(glpBalance, GLP_DECIMALS, 4, true)}`}
              inputValue={glpValue}
              onInputValueChange={onGlpValueChange}
              balance={receiveBalance}
              defaultTokenName={"GLP"}
            >
              <div className="selected-token">
                GLP <img src={glp24Icon} alt="glp24Icon" />
              </div>
            </BuyInputSection>
          )}

          {!isBuying && (
            <BuyInputSection
              topLeftLabel={receiveLabel}
              topRightLabel={`Balance: `}
              tokenBalance={`${formatAmount(swapTokenBalance, swapToken.decimals, 4, true)}`}
              inputValue={swapValue}
              onInputValueChange={onSwapValueChange}
              balance={receiveBalance}
              selectedToken={swapToken}
            >
              <TokenSelector
                label="Receive"
                chainId={chainId}
                tokenAddress={swapTokenAddress}
                onSelectToken={onSelectSwapToken}
                tokens={whitelistedTokens}
                infoTokens={infoTokens}
                className="GlpSwap-from-token"
                showSymbolImage={true}
                showTokenImgInDropdown={true}
              />
            </BuyInputSection>
          )}
          <div>
            <div className="Exchange-info-row">
              <div className="Exchange-info-label">{feeBasisPoints > 50 ? "WARNING: High Fees" : "Fees"}</div>
              <div className="align-right fee-block">
                {isBuying && (
                  <Tooltip
<<<<<<< HEAD
                    handle={isBuying && isSwapTokenCapReached ? "NA" : feePercentageText}
=======
                    handle={feePercentageText}
>>>>>>> bdbab970
                    position="right-bottom"
                    renderContent={() => {
                      return (
                        <>
                          {feeBasisPoints > 50 && <div>To reduce fees, select a different asset to pay with.</div>}
                          Check the "Save on Fees" section below to get the lowest fee percentages.
                        </>
                      );
                    }}
                  />
                )}
                {!isBuying && (
                  <Tooltip
                    handle={feePercentageText}
                    position="right-bottom"
                    renderContent={() => {
                      return (
                        <>
                          {feeBasisPoints > 50 && <div>To reduce fees, select a different asset to receive.</div>}
                          Check the "Save on Fees" section below to get the lowest fee percentages.
                        </>
                      );
                    }}
                  />
                )}
              </div>
            </div>
          </div>
          <div className="GlpSwap-cta Exchange-swap-button-container">
            <button className="App-cta Exchange-swap-button" onClick={onClickPrimary} disabled={!isPrimaryEnabled()}>
              {getPrimaryText()}
            </button>
          </div>
        </div>
      </div>
      <div className="Tab-title-section">
        <div className="Page-title">Save on Fees</div>
        {isBuying && (
          <div className="Page-description">
            Fees may vary depending on which asset you use to buy GLP.
            <br /> Enter the amount of GLP you want to purchase in the order form, then check here to compare fees.
          </div>
        )}
        {!isBuying && (
          <div className="Page-description">
            Fees may vary depending on which asset you sell GLP for.
            <br /> Enter the amount of GLP you want to redeem in the order form, then check here to compare fees.
          </div>
        )}
      </div>
      <div className="GlpSwap-token-list">
        <div className="GlpSwap-token-list-content">
          <table className="token-table">
            <thead>
              <tr>
                <th>TOKEN</th>
                <th>PRICE</th>
                <th>
                  {isBuying ? (
<<<<<<< HEAD
                    <Tooltip
                      handle={"AVAILABLE"}
                      tooltipIconPosition="right"
                      position="right-bottom text-none"
                      renderContent={() => "Available amount to deposit into GLP."}
                    />
=======
                    "POOL"
>>>>>>> bdbab970
                  ) : (
                    <Tooltip
                      handle={"AVAILABLE"}
                      tooltipIconPosition="right"
                      position="right-bottom text-none"
                      renderContent={() => {
                        return (
                          <>
<<<<<<< HEAD
                            <div>Available amount to withdraw from GLP.</div>
=======
>>>>>>> bdbab970
                            <div>Funds not utilized by current open positions.</div>
                          </>
                        );
                      }}
                    />
                  )}
                </th>
                <th>WALLET</th>
                <th>
                  <Tooltip
                    handle={"FEES"}
                    tooltipIconPosition="right"
                    position="right-bottom text-none"
                    renderContent={() => {
                      return (
                        <>
                          <div>Fees will be shown once you have entered an amount in the order form.</div>
                        </>
                      );
                    }}
                  />
                </th>
                <th></th>
              </tr>
            </thead>
            <tbody>
              {tokenList.map((token) => {
                let tokenFeeBps;
                if (isBuying) {
                  const { feeBasisPoints: feeBps } = getBuyGlpFromAmount(
                    glpAmount,
                    token.address,
                    infoTokens,
                    glpPrice,
                    usdgSupply,
                    totalTokenWeights
                  );
                  tokenFeeBps = feeBps;
                } else {
                  const { feeBasisPoints: feeBps } = getSellGlpToAmount(
                    glpAmount,
                    token.address,
                    infoTokens,
                    glpPrice,
                    usdgSupply,
                    totalTokenWeights
                  );
                  tokenFeeBps = feeBps;
                }
                const tokenInfo = getTokenInfo(infoTokens, token.address);
                let managedUsd;
                if (tokenInfo && tokenInfo.managedUsd) {
                  managedUsd = tokenInfo.managedUsd;
                }
                let availableAmountUsd;
                if (tokenInfo && tokenInfo.minPrice && tokenInfo.availableAmount) {
                  availableAmountUsd = tokenInfo.availableAmount
                    .mul(tokenInfo.minPrice)
                    .div(expandDecimals(1, token.decimals));
                }
                let balanceUsd;
                if (tokenInfo && tokenInfo.minPrice && tokenInfo.balance) {
                  balanceUsd = tokenInfo.balance.mul(tokenInfo.minPrice).div(expandDecimals(1, token.decimals));
<<<<<<< HEAD
=======
                }

                let maxUsdgAmount = DEFAULT_MAX_USDG_AMOUNT;
                if (tokenInfo.maxUsdgAmount && tokenInfo.maxUsdgAmount.gt(0)) {
                  maxUsdgAmount = tokenInfo.maxUsdgAmount;
>>>>>>> bdbab970
                }

                var tokenImage = null;

                try {
                  tokenImage = require("../../img/ic_" + token.symbol.toLowerCase() + "_40.svg");
                } catch (error) {
                  console.log(error)
                }
                let isCapReached = tokenInfo.managedAmount?.gt(tokenInfo.maxUsdgAmount);

                let amountLeftToDeposit;
                if (tokenInfo.maxUsdgAmount && tokenInfo.maxUsdgAmount.gt(0)) {
                  amountLeftToDeposit = adjustForDecimals(tokenInfo.maxUsdgAmount, USDG_DECIMALS, USD_DECIMALS).sub(
                    tokenInfo.managedUsd
                  );
                }
                function renderFees() {
                  const swapUrl =
                    chainId === ARBITRUM
                      ? `https://app.uniswap.org/#/swap?inputCurrency=${token.address}`
                      : `https://traderjoexyz.com/trade?inputCurrency=${token.address}`;
                  switch (true) {
                    case (isBuying && isCapReached) || (!isBuying && managedUsd?.lt(1)):
                      return (
                        <Tooltip
                          handle="NA"
                          position="right-bottom"
                          renderContent={() => (
                            <div>
                              Max pool capacity reached for {tokenInfo.symbol}
                              <br />
                              <br />
                              Please mint GLP using another token
                              <br />
                              <p>
                                <a href={swapUrl} target="_blank" rel="noreferrer">
                                  Swap on {chainId === ARBITRUM ? "Uniswap" : "Trader Joe"}
                                </a>
                              </p>
                            </div>
                          )}
                        />
                      );
                    case (isBuying && !isCapReached) || (!isBuying && managedUsd?.gt(0)):
                      return `${formatAmount(tokenFeeBps, 2, 2, true, "-")}${
                        tokenFeeBps !== undefined && tokenFeeBps.toString().length > 0 ? "%" : ""
                      }`;
                    default:
                      return "";
                  }
                }

                return (
                  <tr key={token.symbol}>
                    <td>
                      <div className="App-card-title-info">
                        <div className="App-card-title-info-icon">
                          <img src={tokenImage && tokenImage.default} alt={token.symbol} width="40px" />
                        </div>
                        <div className="App-card-title-info-text">
                          <div className="App-card-info-title">{token.name}</div>
                          <div className="App-card-info-subtitle">{token.symbol}</div>
                        </div>
                        <div>
                          <AssetDropdown assetSymbol={token.symbol} assetInfo={token} />
                        </div>
                      </div>
                    </td>
                    <td>${formatKeyAmount(tokenInfo, "minPrice", USD_DECIMALS, 2, true)}</td>
                    <td>
                      {isBuying && (
                        <div>
                          <Tooltip
                            handle={
                              amountLeftToDeposit && amountLeftToDeposit.lt(0)
                                ? "$0.00"
                                : `$${formatAmount(amountLeftToDeposit, USD_DECIMALS, 2, true)}`
                            }
                            position="right-bottom"
                            tooltipIconPosition="right"
                            renderContent={() => {
                              return (
                                <>
<<<<<<< HEAD
                                  Current Pool Amount: ${formatAmount(managedUsd, USD_DECIMALS, 2, true)} (
                                  {formatKeyAmount(tokenInfo, "poolAmount", token.decimals, 2, true)} {token.symbol})
                                  <br />
                                  <br />
                                  Max Pool Capacity: ${formatAmount(tokenInfo.maxUsdgAmount, 18, 0, true)}
=======
                                  Pool Amount: {formatKeyAmount(tokenInfo, "poolAmount", token.decimals, 2, true)}{" "}
                                  {token.symbol}
                                  <br />
                                  <br />
                                  Max {tokenInfo.symbol} Capacity: ${formatAmount(maxUsdgAmount, 18, 0, true)}
>>>>>>> bdbab970
                                </>
                              );
                            }}
                          />
                        </div>
                      )}
                      {!isBuying && (
                        <div>
                          {formatKeyAmount(tokenInfo, "availableAmount", token.decimals, 2, true)} {token.symbol} ($
                          {formatAmount(availableAmountUsd, USD_DECIMALS, 2, true)})
                        </div>
                      )}
                    </td>
                    <td>
                      {formatKeyAmount(tokenInfo, "balance", tokenInfo.decimals, 2, true)} {tokenInfo.symbol} ($
                      {formatAmount(balanceUsd, USD_DECIMALS, 2, true)})
                    </td>
                    <td>{renderFees()}</td>
                    <td>
<<<<<<< HEAD
=======
                      {formatAmount(tokenFeeBps, 2, 2, true, "-")}
                      {tokenFeeBps !== undefined && tokenFeeBps.toString().length > 0 ? "%" : ""}
                    </td>
                    <td>
>>>>>>> bdbab970
                      <button
                        className={cx("App-button-option action-btn", isBuying ? "buying" : "selling")}
                        onClick={() => selectToken(token)}
                      >
                        {isBuying ? "Buy with " + token.symbol : "Sell for " + token.symbol}
                      </button>
                    </td>
                  </tr>
                );
              })}
            </tbody>
          </table>
          <div className="token-grid">
            {tokenList.map((token) => {
              let tokenFeeBps;
              if (isBuying) {
                const { feeBasisPoints: feeBps } = getBuyGlpFromAmount(
                  glpAmount,
                  token.address,
                  infoTokens,
                  glpPrice,
                  usdgSupply,
                  totalTokenWeights
                );
                tokenFeeBps = feeBps;
              } else {
                const { feeBasisPoints: feeBps } = getSellGlpToAmount(
                  glpAmount,
                  token.address,
                  infoTokens,
                  glpPrice,
                  usdgSupply,
                  totalTokenWeights
                );
                tokenFeeBps = feeBps;
              }
              const tokenInfo = getTokenInfo(infoTokens, token.address);
              let managedUsd;
              if (tokenInfo && tokenInfo.managedUsd) {
                managedUsd = tokenInfo.managedUsd;
              }
              let availableAmountUsd;
              if (tokenInfo && tokenInfo.minPrice && tokenInfo.availableAmount) {
                availableAmountUsd = tokenInfo.availableAmount
                  .mul(tokenInfo.minPrice)
                  .div(expandDecimals(1, token.decimals));
              }
              let balanceUsd;
              if (tokenInfo && tokenInfo.minPrice && tokenInfo.balance) {
                balanceUsd = tokenInfo.balance.mul(tokenInfo.minPrice).div(expandDecimals(1, token.decimals));
              }

<<<<<<< HEAD
              let amountLeftToDeposit;
              if (tokenInfo.maxUsdgAmount && tokenInfo.maxUsdgAmount.gt(0)) {
                amountLeftToDeposit = adjustForDecimals(tokenInfo.maxUsdgAmount, USDG_DECIMALS, USD_DECIMALS).sub(
                  tokenInfo.managedUsd
                );
              }
              let isCapReached = tokenInfo.managedAmount?.gt(tokenInfo.maxUsdgAmount);

              function renderFees() {
                switch (true) {
                  case (isBuying && isCapReached) || (!isBuying && managedUsd?.lt(1)):
                    return (
                      <Tooltip
                        handle="NA"
                        position="right-bottom"
                        renderContent={() =>
                          `Max pool capacity reached for ${tokenInfo.symbol}. Please mint GLP using another token`
                        }
                      />
                    );
                  case (isBuying && !isCapReached) || (!isBuying && managedUsd?.gt(0)):
                    return `${formatAmount(tokenFeeBps, 2, 2, true, "-")}${
                      tokenFeeBps !== undefined && tokenFeeBps.toString().length > 0 ? "%" : ""
                    }`;
                  default:
                    return "";
                }
=======
              let maxUsdgAmount = DEFAULT_MAX_USDG_AMOUNT;
              if (tokenInfo.maxUsdgAmount && tokenInfo.maxUsdgAmount.gt(0)) {
                maxUsdgAmount = tokenInfo.maxUsdgAmount;
>>>>>>> bdbab970
              }

              return (
                <div className="App-card" key={token.symbol}>
                  <div className="App-card-title">{token.name}</div>
                  <div className="App-card-divider"></div>
                  <div className="App-card-content">
                    <div className="App-card-row">
                      <div className="label">Price</div>
                      <div>${formatKeyAmount(tokenInfo, "minPrice", USD_DECIMALS, 2, true)}</div>
                    </div>
<<<<<<< HEAD
                    {isBuying && (
                      <div className="App-card-row">
                        <Tooltip
                          className="label"
                          handle="Available"
                          position="left-bottom"
                          renderContent={() => "Available amount to deposit into GLP."}
                        />
                        <div>
                          <Tooltip
                            handle={
                              amountLeftToDeposit && `$${formatAmount(amountLeftToDeposit, USD_DECIMALS, 2, true)}`
                            }
                            position="right-bottom"
                            tooltipIconPosition="right"
                            renderContent={() => {
                              return (
                                <>
                                  Current Pool Amount: ${formatAmount(managedUsd, USD_DECIMALS, 2, true)} (
                                  {formatKeyAmount(tokenInfo, "poolAmount", token.decimals, 2, true)} {token.symbol})
                                  <br />
                                  <br />
                                  Max Pool Capacity: ${formatAmount(tokenInfo.maxUsdgAmount, 18, 0, true)}
                                </>
                              );
                            }}
                          />
                        </div>
                      </div>
                    )}
                    {!isBuying && (
                      <div className="App-card-row">
                        <Tooltip
                          handle="Available"
                          position="left-bottom"
                          renderContent={() => {
                            return (
                              <>
                                <div>Available amount to withdraw from GLP.</div>
                                <div>Funds not utilized by current open positions.</div>
                              </>
                            );
                          }}
                        />
                        <div>
                          {formatKeyAmount(tokenInfo, "availableAmount", token.decimals, 2, true)} {token.symbol} ($
                          {formatAmount(availableAmountUsd, USD_DECIMALS, 2, true)})
                        </div>
                      </div>
                    )}

                    <div className="App-card-row">
                      <div className="label">Wallet</div>
                      <div>
                        {formatKeyAmount(tokenInfo, "balance", tokenInfo.decimals, 2, true)} {tokenInfo.symbol} ($
                        {formatAmount(balanceUsd, USD_DECIMALS, 2, true)})
                      </div>
                    </div>
=======
                    <div className="App-card-row">
                      <div className="label">Wallet</div>
                      <div>
                        {formatKeyAmount(tokenInfo, "balance", tokenInfo.decimals, 2, true)} {tokenInfo.symbol} ($
                        {formatAmount(balanceUsd, USD_DECIMALS, 2, true)})
                      </div>
                    </div>
                    {isBuying && (
                      <div className="App-card-row">
                        <div className="label">Pool</div>
                        <div>
                          <Tooltip
                            handle={`$${formatAmount(managedUsd, USD_DECIMALS, 2, true)}`}
                            position="right-bottom"
                            renderContent={() => {
                              return (
                                <>
                                  Pool Amount: {formatKeyAmount(tokenInfo, "poolAmount", token.decimals, 2, true)}{" "}
                                  {token.symbol}
                                  <br />
                                  <br />
                                  Max {tokenInfo.symbol} Capacity: ${formatAmount(maxUsdgAmount, 18, 0, true)}
                                </>
                              );
                            }}
                          />
                        </div>
                      </div>
                    )}
                    {!isBuying && (
                      <div className="App-card-row">
                        <div className="label">Available</div>
                        <div>
                          {formatKeyAmount(tokenInfo, "availableAmount", token.decimals, 2, true)} {token.symbol} ($
                          {formatAmount(availableAmountUsd, USD_DECIMALS, 2, true)})
                        </div>
                      </div>
                    )}
>>>>>>> bdbab970
                    <div className="App-card-row">
                      <div className="label">
                        {tokenFeeBps ? (
                          "Fees"
                        ) : (
                          <Tooltip
                            handle={`Fees`}
                            renderContent={() => `Please enter an amount to see fee percentages`}
                          />
                        )}
<<<<<<< HEAD
=======
                      </div>
                      <div>
                        {formatAmount(tokenFeeBps, 2, 2, true, "-")}
                        {tokenFeeBps !== undefined && tokenFeeBps.toString().length > 0 ? "%" : ""}
>>>>>>> bdbab970
                      </div>
                      <div>{renderFees()}</div>
                    </div>
                    <div className="App-card-divider"></div>
                    <div className="App-card-options">
                      {isBuying && (
                        <button className="App-button-option App-card-option" onClick={() => selectToken(token)}>
                          Buy with {token.symbol}
                        </button>
                      )}
                      {!isBuying && (
                        <button className="App-button-option App-card-option" onClick={() => selectToken(token)}>
                          Sell for {token.symbol}
                        </button>
                      )}
                    </div>
                  </div>
                </div>
              );
            })}
          </div>
        </div>
      </div>
    </div>
  );
}<|MERGE_RESOLUTION|>--- conflicted
+++ resolved
@@ -1,8 +1,4 @@
-<<<<<<< HEAD
 import React, { useState, useEffect } from "react";
-=======
-import React, { useState, useEffect, useCallback } from "react";
->>>>>>> bdbab970
 import { useHistory } from "react-router-dom";
 
 import { useWeb3React } from "@web3-react/core";
@@ -51,10 +47,6 @@
 import TokenSelector from "../Exchange/TokenSelector";
 import BuyInputSection from "../BuyInputSection/BuyInputSection";
 import Tooltip from "../Tooltip/Tooltip";
-<<<<<<< HEAD
-=======
-import Modal from "../Modal/Modal";
->>>>>>> bdbab970
 
 import ReaderV2 from "../../abis/ReaderV2.json";
 import RewardReader from "../../abis/RewardReader.json";
@@ -72,12 +64,8 @@
 import avalanche16Icon from "../../img/ic_avalanche_16.svg";
 import arbitrum16Icon from "../../img/ic_arbitrum_16.svg";
 
-<<<<<<< HEAD
 import "./GlpSwap.css";
-=======
-import "./GlpSwap.css"
-import AssetDropdown from '../../views/Dashboard/AssetDropdown'
->>>>>>> bdbab970
+import AssetDropdown from "../../views/Dashboard/AssetDropdown";
 
 const { AddressZero } = ethers.constants;
 
@@ -127,10 +115,6 @@
   const [isSubmitting, setIsSubmitting] = useState(false);
   const [anchorOnSwapAmount, setAnchorOnSwapAmount] = useState(true);
   const [feeBasisPoints, setFeeBasisPoints] = useState("");
-<<<<<<< HEAD
-=======
-  const [modalError, setModalError] = useState(false);
->>>>>>> bdbab970
 
   const readerAddress = getContract(chainId, "Reader");
   const rewardReaderAddress = getContract(chainId, "RewardReader");
@@ -275,16 +259,13 @@
 
   const swapUsdMin = getUsd(swapAmount, swapTokenAddress, false, infoTokens);
   const glpUsdMax = glpAmount && glpPrice ? glpAmount.mul(glpPrice).div(expandDecimals(1, GLP_DECIMALS)) : undefined;
-<<<<<<< HEAD
-  // vipin
+
   let isSwapTokenCapReached;
   if (swapTokenInfo.managedUsd && swapTokenInfo.maxUsdgAmount) {
     isSwapTokenCapReached = swapTokenInfo.managedUsd.gt(
       adjustForDecimals(swapTokenInfo.maxUsdgAmount, USDG_DECIMALS, USD_DECIMALS)
     );
   }
-=======
->>>>>>> bdbab970
 
   const onSwapValueChange = (e) => {
     setAnchorOnSwapAmount(true);
@@ -533,26 +514,6 @@
 
     return [false];
   };
-<<<<<<< HEAD
-=======
-
-  const renderErrorModal = useCallback(() => {
-    const inputCurrency = swapToken.address;
-    const uniswapUrl = `https://app.uniswap.org/#/swap?inputCurrency=${inputCurrency}`;
-    const label = `${swapToken.symbol} Capacity Reached`;
-    return (
-      <Modal isVisible={!!modalError} setIsVisible={setModalError} label={label} className="Error-modal">
-        <p>The pool's capacity has been reached for {swapToken.symbol}. Please use another token to buy GLP.</p>
-        <p>Check the "Save on Fees" section for tokens with the lowest fees.</p>
-        <p>
-          <a href={uniswapUrl} target="_blank" rel="noreferrer">
-            Swap on Uniswap
-          </a>
-        </p>
-      </Modal>
-    );
-  }, [modalError, setModalError, swapToken.symbol, swapToken.address]);
->>>>>>> bdbab970
 
   const isPrimaryEnabled = () => {
     if (!active) {
@@ -571,12 +532,9 @@
     if (isSubmitting) {
       return false;
     }
-<<<<<<< HEAD
     if (isSwapTokenCapReached) {
       return false;
     }
-=======
->>>>>>> bdbab970
 
     return true;
   };
@@ -589,12 +547,9 @@
     if (error && !modal) {
       return error;
     }
-<<<<<<< HEAD
     if (isBuying && isSwapTokenCapReached) {
       return `Max Capacity for ${swapToken.symbol} Reached`;
     }
-=======
->>>>>>> bdbab970
 
     if (needApproval && isWaitingForApproval) {
       return "Waiting for Approval";
@@ -697,10 +652,6 @@
     const [, modal] = getError();
 
     if (modal) {
-<<<<<<< HEAD
-=======
-      setModalError(true);
->>>>>>> bdbab970
       return;
     }
 
@@ -974,11 +925,7 @@
               <div className="align-right fee-block">
                 {isBuying && (
                   <Tooltip
-<<<<<<< HEAD
                     handle={isBuying && isSwapTokenCapReached ? "NA" : feePercentageText}
-=======
-                    handle={feePercentageText}
->>>>>>> bdbab970
                     position="right-bottom"
                     renderContent={() => {
                       return (
@@ -1038,16 +985,12 @@
                 <th>PRICE</th>
                 <th>
                   {isBuying ? (
-<<<<<<< HEAD
                     <Tooltip
                       handle={"AVAILABLE"}
                       tooltipIconPosition="right"
                       position="right-bottom text-none"
                       renderContent={() => "Available amount to deposit into GLP."}
                     />
-=======
-                    "POOL"
->>>>>>> bdbab970
                   ) : (
                     <Tooltip
                       handle={"AVAILABLE"}
@@ -1056,10 +999,7 @@
                       renderContent={() => {
                         return (
                           <>
-<<<<<<< HEAD
                             <div>Available amount to withdraw from GLP.</div>
-=======
->>>>>>> bdbab970
                             <div>Funds not utilized by current open positions.</div>
                           </>
                         );
@@ -1123,14 +1063,6 @@
                 let balanceUsd;
                 if (tokenInfo && tokenInfo.minPrice && tokenInfo.balance) {
                   balanceUsd = tokenInfo.balance.mul(tokenInfo.minPrice).div(expandDecimals(1, token.decimals));
-<<<<<<< HEAD
-=======
-                }
-
-                let maxUsdgAmount = DEFAULT_MAX_USDG_AMOUNT;
-                if (tokenInfo.maxUsdgAmount && tokenInfo.maxUsdgAmount.gt(0)) {
-                  maxUsdgAmount = tokenInfo.maxUsdgAmount;
->>>>>>> bdbab970
                 }
 
                 var tokenImage = null;
@@ -1138,7 +1070,7 @@
                 try {
                   tokenImage = require("../../img/ic_" + token.symbol.toLowerCase() + "_40.svg");
                 } catch (error) {
-                  console.log(error)
+                  console.log(error);
                 }
                 let isCapReached = tokenInfo.managedAmount?.gt(tokenInfo.maxUsdgAmount);
 
@@ -1215,19 +1147,11 @@
                             renderContent={() => {
                               return (
                                 <>
-<<<<<<< HEAD
                                   Current Pool Amount: ${formatAmount(managedUsd, USD_DECIMALS, 2, true)} (
                                   {formatKeyAmount(tokenInfo, "poolAmount", token.decimals, 2, true)} {token.symbol})
                                   <br />
                                   <br />
                                   Max Pool Capacity: ${formatAmount(tokenInfo.maxUsdgAmount, 18, 0, true)}
-=======
-                                  Pool Amount: {formatKeyAmount(tokenInfo, "poolAmount", token.decimals, 2, true)}{" "}
-                                  {token.symbol}
-                                  <br />
-                                  <br />
-                                  Max {tokenInfo.symbol} Capacity: ${formatAmount(maxUsdgAmount, 18, 0, true)}
->>>>>>> bdbab970
                                 </>
                               );
                             }}
@@ -1247,13 +1171,6 @@
                     </td>
                     <td>{renderFees()}</td>
                     <td>
-<<<<<<< HEAD
-=======
-                      {formatAmount(tokenFeeBps, 2, 2, true, "-")}
-                      {tokenFeeBps !== undefined && tokenFeeBps.toString().length > 0 ? "%" : ""}
-                    </td>
-                    <td>
->>>>>>> bdbab970
                       <button
                         className={cx("App-button-option action-btn", isBuying ? "buying" : "selling")}
                         onClick={() => selectToken(token)}
@@ -1306,7 +1223,6 @@
                 balanceUsd = tokenInfo.balance.mul(tokenInfo.minPrice).div(expandDecimals(1, token.decimals));
               }
 
-<<<<<<< HEAD
               let amountLeftToDeposit;
               if (tokenInfo.maxUsdgAmount && tokenInfo.maxUsdgAmount.gt(0)) {
                 amountLeftToDeposit = adjustForDecimals(tokenInfo.maxUsdgAmount, USDG_DECIMALS, USD_DECIMALS).sub(
@@ -1334,11 +1250,6 @@
                   default:
                     return "";
                 }
-=======
-              let maxUsdgAmount = DEFAULT_MAX_USDG_AMOUNT;
-              if (tokenInfo.maxUsdgAmount && tokenInfo.maxUsdgAmount.gt(0)) {
-                maxUsdgAmount = tokenInfo.maxUsdgAmount;
->>>>>>> bdbab970
               }
 
               return (
@@ -1350,7 +1261,6 @@
                       <div className="label">Price</div>
                       <div>${formatKeyAmount(tokenInfo, "minPrice", USD_DECIMALS, 2, true)}</div>
                     </div>
-<<<<<<< HEAD
                     {isBuying && (
                       <div className="App-card-row">
                         <Tooltip
@@ -1409,46 +1319,6 @@
                         {formatAmount(balanceUsd, USD_DECIMALS, 2, true)})
                       </div>
                     </div>
-=======
-                    <div className="App-card-row">
-                      <div className="label">Wallet</div>
-                      <div>
-                        {formatKeyAmount(tokenInfo, "balance", tokenInfo.decimals, 2, true)} {tokenInfo.symbol} ($
-                        {formatAmount(balanceUsd, USD_DECIMALS, 2, true)})
-                      </div>
-                    </div>
-                    {isBuying && (
-                      <div className="App-card-row">
-                        <div className="label">Pool</div>
-                        <div>
-                          <Tooltip
-                            handle={`$${formatAmount(managedUsd, USD_DECIMALS, 2, true)}`}
-                            position="right-bottom"
-                            renderContent={() => {
-                              return (
-                                <>
-                                  Pool Amount: {formatKeyAmount(tokenInfo, "poolAmount", token.decimals, 2, true)}{" "}
-                                  {token.symbol}
-                                  <br />
-                                  <br />
-                                  Max {tokenInfo.symbol} Capacity: ${formatAmount(maxUsdgAmount, 18, 0, true)}
-                                </>
-                              );
-                            }}
-                          />
-                        </div>
-                      </div>
-                    )}
-                    {!isBuying && (
-                      <div className="App-card-row">
-                        <div className="label">Available</div>
-                        <div>
-                          {formatKeyAmount(tokenInfo, "availableAmount", token.decimals, 2, true)} {token.symbol} ($
-                          {formatAmount(availableAmountUsd, USD_DECIMALS, 2, true)})
-                        </div>
-                      </div>
-                    )}
->>>>>>> bdbab970
                     <div className="App-card-row">
                       <div className="label">
                         {tokenFeeBps ? (
@@ -1459,13 +1329,6 @@
                             renderContent={() => `Please enter an amount to see fee percentages`}
                           />
                         )}
-<<<<<<< HEAD
-=======
-                      </div>
-                      <div>
-                        {formatAmount(tokenFeeBps, 2, 2, true, "-")}
-                        {tokenFeeBps !== undefined && tokenFeeBps.toString().length > 0 ? "%" : ""}
->>>>>>> bdbab970
                       </div>
                       <div>{renderFees()}</div>
                     </div>
