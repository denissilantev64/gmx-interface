--- conflicted
+++ resolved
@@ -693,13 +693,8 @@
           <div className="App-card-divider"></div>
           <div className="App-card-content">
             <div className="App-card-row">
-<<<<<<< HEAD
               <div className="label"><Trans>Price</Trans></div>
-              <div className="value">${formatAmount(glpPrice, USD_DECIMALS, 2, true)}</div>
-=======
-              <div className="label">Price</div>
               <div className="value">${formatAmount(glpPrice, USD_DECIMALS, 3, true)}</div>
->>>>>>> fb77f045
             </div>
             <div className="App-card-row">
               <div className="label"><Trans>Wallet</Trans></div>
