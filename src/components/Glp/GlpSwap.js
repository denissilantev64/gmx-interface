--- conflicted
+++ resolved
@@ -786,15 +786,8 @@
                 {isBuying && <div className="App-card-row">
                   <div className="label">Pool</div>
                   <div>
-<<<<<<< HEAD
-                    <Tooltip handle={`$${formatAmount(managedUsd, USD_DECIMALS, 2, true)}`} position="right-bottom">
-                        Pool Amount: {formatKeyAmount(tokenInfo, "poolAmount", token.decimals, 2, true)} {token.symbol}<br/>
-                        <br/>
-                        Max {tokenInfo.symbol} Capacity: ${formatAmount(maxUsdgAmount, 18, 0, true)}
-                    </Tooltip>
-=======
                     <Tooltip
-                      handle={`$${formatAmount(poolAmountUsd, USD_DECIMALS, 2, true)}`}
+                      handle={`$${formatAmount(managedUsd, USD_DECIMALS, 2, true)}`}
                       position="right-bottom"
                       renderContent={() => {
                         return <>
@@ -804,7 +797,6 @@
                         </>
                       }}
                     />
->>>>>>> 7795cfed
                   </div>
                 </div>}
                 {!isBuying && <div className="App-card-row">
