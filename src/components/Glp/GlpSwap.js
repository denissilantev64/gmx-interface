import React, { useState, useEffect } from "react";
import { useHistory } from "react-router-dom";

import { useWeb3React } from "@web3-react/core";
import useSWR from "swr";
import { ethers } from "ethers";

import Tab from "../Tab/Tab";
import cx from "classnames";

import { getToken, getTokens, getWhitelistedTokens, getWrappedToken, getNativeToken } from "../../data/Tokens";
import { getContract } from "../../Addresses";
import {
  helperToast,
  useLocalStorageByChainId,
  getInfoTokens,
  getTokenInfo,
  // getChainName,
  useChainId,
  expandDecimals,
  fetcher,
  bigNumberify,
  formatAmount,
  formatAmountFree,
  formatKeyAmount,
  // formatDateTime,
  getBuyGlpToAmount,
  getBuyGlpFromAmount,
  getSellGlpFromAmount,
  getSellGlpToAmount,
  parseValue,
  approveTokens,
  getUsd,
  adjustForDecimals,
  GLP_DECIMALS,
  USD_DECIMALS,
  BASIS_POINTS_DIVISOR,
  GLP_COOLDOWN_DURATION,
  SECONDS_PER_YEAR,
  USDG_DECIMALS,
  ARBITRUM,
  PLACEHOLDER_ACCOUNT,
} from "../../Helpers";

import { callContract, useGmxPrice } from "../../Api";

import TokenSelector from "../Exchange/TokenSelector";
import BuyInputSection from "../BuyInputSection/BuyInputSection";
import Tooltip from "../Tooltip/Tooltip";

import ReaderV2 from "../../abis/ReaderV2.json";
import RewardReader from "../../abis/RewardReader.json";
import VaultV2 from "../../abis/VaultV2.json";
import GlpManager from "../../abis/GlpManager.json";
import RewardTracker from "../../abis/RewardTracker.json";
import Vester from "../../abis/Vester.json";
import RewardRouter from "../../abis/RewardRouter.json";
import Token from "../../abis/Token.json";

import glp24Icon from "../../img/ic_glp_24.svg";
import glp40Icon from "../../img/ic_glp_40.svg";
import arrowIcon from "../../img/ic_convert_down.svg";

import avalanche16Icon from "../../img/ic_avalanche_16.svg";
import arbitrum16Icon from "../../img/ic_arbitrum_16.svg";

import "./GlpSwap.css";
import AssetDropdown from "../../views/Dashboard/AssetDropdown";

const { AddressZero } = ethers.constants;

function getStakingData(stakingInfo) {
  if (!stakingInfo || stakingInfo.length === 0) {
    return;
  }

  const keys = ["stakedGlpTracker", "feeGlpTracker"];
  const data = {};
  const propsLength = 5;

  for (let i = 0; i < keys.length; i++) {
    const key = keys[i];
    data[key] = {
      claimable: stakingInfo[i * propsLength],
      tokensPerInterval: stakingInfo[i * propsLength + 1],
      averageStakedAmounts: stakingInfo[i * propsLength + 2],
      cumulativeRewards: stakingInfo[i * propsLength + 3],
      totalSupply: stakingInfo[i * propsLength + 4],
    };
  }

  return data;
}

export default function GlpSwap(props) {
  const { savedSlippageAmount, isBuying, setPendingTxns, connectWallet, setIsBuying } = props;
  const history = useHistory();
  const swapLabel = isBuying ? "BuyGlp" : "SellGlp";
  const tabLabel = isBuying ? "Buy GLP" : "Sell GLP";
  const { active, library, account } = useWeb3React();
  const { chainId } = useChainId();
  // const chainName = getChainName(chainId)
  const tokens = getTokens(chainId);
  const whitelistedTokens = getWhitelistedTokens(chainId);
  const tokenList = whitelistedTokens.filter((t) => !t.isWrapped);
  const [swapValue, setSwapValue] = useState("");
  const [glpValue, setGlpValue] = useState("");
  const [swapTokenAddress, setSwapTokenAddress] = useLocalStorageByChainId(
    chainId,
    `${swapLabel}-swap-token-address`,
    AddressZero
  );
  const [isApproving, setIsApproving] = useState(false);
  const [isWaitingForApproval, setIsWaitingForApproval] = useState(false);
  const [isSubmitting, setIsSubmitting] = useState(false);
  const [anchorOnSwapAmount, setAnchorOnSwapAmount] = useState(true);
  const [feeBasisPoints, setFeeBasisPoints] = useState("");

  const readerAddress = getContract(chainId, "Reader");
  const rewardReaderAddress = getContract(chainId, "RewardReader");
  const vaultAddress = getContract(chainId, "Vault");
  const nativeTokenAddress = getContract(chainId, "NATIVE_TOKEN");
  const stakedGlpTrackerAddress = getContract(chainId, "StakedGlpTracker");
  const feeGlpTrackerAddress = getContract(chainId, "FeeGlpTracker");
  const usdgAddress = getContract(chainId, "USDG");
  const glpManagerAddress = getContract(chainId, "GlpManager");
  const rewardRouterAddress = getContract(chainId, "RewardRouter");
  const tokensForBalanceAndSupplyQuery = [stakedGlpTrackerAddress, usdgAddress];

  const whitelistedTokenAddresses = whitelistedTokens.map((token) => token.address);
  const { data: vaultTokenInfo } = useSWR(
    [`GlpSwap:getVaultTokenInfo:${active}`, chainId, readerAddress, "getVaultTokenInfoV2"],
    {
      fetcher: fetcher(library, ReaderV2, [
        vaultAddress,
        nativeTokenAddress,
        expandDecimals(1, 18),
        whitelistedTokenAddresses,
      ]),
    }
  );

  const tokenAddresses = tokens.map((token) => token.address);
  const { data: tokenBalances } = useSWR(
    [`GlpSwap:getTokenBalances:${active}`, chainId, readerAddress, "getTokenBalances", account || PLACEHOLDER_ACCOUNT],
    {
      fetcher: fetcher(library, ReaderV2, [tokenAddresses]),
    }
  );

  const { data: balancesAndSupplies } = useSWR(
    [
      `GlpSwap:getTokenBalancesWithSupplies:${active}`,
      chainId,
      readerAddress,
      "getTokenBalancesWithSupplies",
      account || PLACEHOLDER_ACCOUNT,
    ],
    {
      fetcher: fetcher(library, ReaderV2, [tokensForBalanceAndSupplyQuery]),
    }
  );

  const { data: aums } = useSWR([`GlpSwap:getAums:${active}`, chainId, glpManagerAddress, "getAums"], {
    fetcher: fetcher(library, GlpManager),
  });

  const { data: totalTokenWeights } = useSWR(
    [`GlpSwap:totalTokenWeights:${active}`, chainId, vaultAddress, "totalTokenWeights"],
    {
      fetcher: fetcher(library, VaultV2),
    }
  );

  const tokenAllowanceAddress = swapTokenAddress === AddressZero ? nativeTokenAddress : swapTokenAddress;
  const { data: tokenAllowance } = useSWR(
    [active, chainId, tokenAllowanceAddress, "allowance", account || PLACEHOLDER_ACCOUNT, glpManagerAddress],
    {
      fetcher: fetcher(library, Token),
    }
  );

  const { data: lastPurchaseTime } = useSWR(
    [`GlpSwap:lastPurchaseTime:${active}`, chainId, glpManagerAddress, "lastAddedAt", account || PLACEHOLDER_ACCOUNT],
    {
      fetcher: fetcher(library, GlpManager),
    }
  );

  const { data: glpBalance } = useSWR(
    [`GlpSwap:glpBalance:${active}`, chainId, feeGlpTrackerAddress, "stakedAmounts", account || PLACEHOLDER_ACCOUNT],
    {
      fetcher: fetcher(library, RewardTracker),
    }
  );

  const glpVesterAddress = getContract(chainId, "GlpVester");
  const { data: reservedAmount } = useSWR(
    [`GlpSwap:reservedAmount:${active}`, chainId, glpVesterAddress, "pairAmounts", account || PLACEHOLDER_ACCOUNT],
    {
      fetcher: fetcher(library, Vester),
    }
  );

  const { gmxPrice } = useGmxPrice(chainId, { arbitrum: chainId === ARBITRUM ? library : undefined }, active);

  const rewardTrackersForStakingInfo = [stakedGlpTrackerAddress, feeGlpTrackerAddress];
  const { data: stakingInfo } = useSWR(
    [`GlpSwap:stakingInfo:${active}`, chainId, rewardReaderAddress, "getStakingInfo", account || PLACEHOLDER_ACCOUNT],
    {
      fetcher: fetcher(library, RewardReader, [rewardTrackersForStakingInfo]),
    }
  );

  const stakingData = getStakingData(stakingInfo);

  const redemptionTime = lastPurchaseTime ? lastPurchaseTime.add(GLP_COOLDOWN_DURATION) : undefined;
  const inCooldownWindow = redemptionTime && parseInt(Date.now() / 1000) < redemptionTime;

  const glpSupply = balancesAndSupplies ? balancesAndSupplies[1] : bigNumberify(0);
  const usdgSupply = balancesAndSupplies ? balancesAndSupplies[3] : bigNumberify(0);
  let aum;
  if (aums && aums.length > 0) {
    aum = isBuying ? aums[0] : aums[1];
  }
  const glpPrice =
    aum && aum.gt(0) && glpSupply.gt(0)
      ? aum.mul(expandDecimals(1, GLP_DECIMALS)).div(glpSupply)
      : expandDecimals(1, USD_DECIMALS);
  let glpBalanceUsd;
  if (glpBalance) {
    glpBalanceUsd = glpBalance.mul(glpPrice).div(expandDecimals(1, GLP_DECIMALS));
  }
  const glpSupplyUsd = glpSupply.mul(glpPrice).div(expandDecimals(1, GLP_DECIMALS));

  let reserveAmountUsd;
  if (reservedAmount) {
    reserveAmountUsd = reservedAmount.mul(glpPrice).div(expandDecimals(1, GLP_DECIMALS));
  }

  const infoTokens = getInfoTokens(tokens, tokenBalances, whitelistedTokens, vaultTokenInfo, undefined);
  const swapToken = getToken(chainId, swapTokenAddress);
  const swapTokenInfo = getTokenInfo(infoTokens, swapTokenAddress);

  const swapTokenBalance = swapTokenInfo && swapTokenInfo.balance ? swapTokenInfo.balance : bigNumberify(0);

  const swapAmount = parseValue(swapValue, swapToken && swapToken.decimals);
  const glpAmount = parseValue(glpValue, GLP_DECIMALS);

  const needApproval =
    isBuying && swapTokenAddress !== AddressZero && tokenAllowance && swapAmount && swapAmount.gt(tokenAllowance);

  const swapUsdMin = getUsd(swapAmount, swapTokenAddress, false, infoTokens);
  const glpUsdMax = glpAmount && glpPrice ? glpAmount.mul(glpPrice).div(expandDecimals(1, GLP_DECIMALS)) : undefined;

  let isSwapTokenCapReached;
  if (swapTokenInfo.managedUsd && swapTokenInfo.maxUsdgAmount) {
    isSwapTokenCapReached = swapTokenInfo.managedUsd.gt(
      adjustForDecimals(swapTokenInfo.maxUsdgAmount, USDG_DECIMALS, USD_DECIMALS)
    );
  }

  const onSwapValueChange = (e) => {
    setAnchorOnSwapAmount(true);
    setSwapValue(e.target.value);
  };

  const onGlpValueChange = (e) => {
    setAnchorOnSwapAmount(false);
    setGlpValue(e.target.value);
  };

  const onSelectSwapToken = (token) => {
    setSwapTokenAddress(token.address);
    setIsWaitingForApproval(false);
  };

  const nativeToken = getTokenInfo(infoTokens, AddressZero);

  let totalApr = bigNumberify(0);

  let feeGlpTrackerAnnualRewardsUsd;
  let feeGlpTrackerApr;
  if (
    stakingData &&
    stakingData.feeGlpTracker &&
    stakingData.feeGlpTracker.tokensPerInterval &&
    nativeToken &&
    nativeToken.minPrice &&
    glpSupplyUsd &&
    glpSupplyUsd.gt(0)
  ) {
    feeGlpTrackerAnnualRewardsUsd = stakingData.feeGlpTracker.tokensPerInterval
      .mul(SECONDS_PER_YEAR)
      .mul(nativeToken.minPrice)
      .div(expandDecimals(1, 18));
    feeGlpTrackerApr = feeGlpTrackerAnnualRewardsUsd.mul(BASIS_POINTS_DIVISOR).div(glpSupplyUsd);
    totalApr = totalApr.add(feeGlpTrackerApr);
  }

  let stakedGlpTrackerAnnualRewardsUsd;
  let stakedGlpTrackerApr;

  if (
    gmxPrice &&
    stakingData &&
    stakingData.stakedGlpTracker &&
    stakingData.stakedGlpTracker.tokensPerInterval &&
    glpSupplyUsd &&
    glpSupplyUsd.gt(0)
  ) {
    stakedGlpTrackerAnnualRewardsUsd = stakingData.stakedGlpTracker.tokensPerInterval
      .mul(SECONDS_PER_YEAR)
      .mul(gmxPrice)
      .div(expandDecimals(1, 18));
    stakedGlpTrackerApr = stakedGlpTrackerAnnualRewardsUsd.mul(BASIS_POINTS_DIVISOR).div(glpSupplyUsd);
    totalApr = totalApr.add(stakedGlpTrackerApr);
  }

  useEffect(() => {
    const updateSwapAmounts = () => {
      if (anchorOnSwapAmount) {
        if (!swapAmount) {
          setGlpValue("");
          setFeeBasisPoints("");
          return;
        }

        if (isBuying) {
          const { amount: nextAmount, feeBasisPoints: feeBps } = getBuyGlpToAmount(
            swapAmount,
            swapTokenAddress,
            infoTokens,
            glpPrice,
            usdgSupply,
            totalTokenWeights
          );
          const nextValue = formatAmountFree(nextAmount, GLP_DECIMALS, GLP_DECIMALS);
          setGlpValue(nextValue);
          setFeeBasisPoints(feeBps);
        } else {
          const { amount: nextAmount, feeBasisPoints: feeBps } = getSellGlpFromAmount(
            swapAmount,
            swapTokenAddress,
            infoTokens,
            glpPrice,
            usdgSupply,
            totalTokenWeights
          );
          const nextValue = formatAmountFree(nextAmount, GLP_DECIMALS, GLP_DECIMALS);
          setGlpValue(nextValue);
          setFeeBasisPoints(feeBps);
        }

        return;
      }

      if (!glpAmount) {
        setSwapValue("");
        setFeeBasisPoints("");
        return;
      }

      if (swapToken) {
        if (isBuying) {
          const { amount: nextAmount, feeBasisPoints: feeBps } = getBuyGlpFromAmount(
            glpAmount,
            swapTokenAddress,
            infoTokens,
            glpPrice,
            usdgSupply,
            totalTokenWeights
          );
          const nextValue = formatAmountFree(nextAmount, swapToken.decimals, swapToken.decimals);
          setSwapValue(nextValue);
          setFeeBasisPoints(feeBps);
        } else {
          const { amount: nextAmount, feeBasisPoints: feeBps } = getSellGlpToAmount(
            glpAmount,
            swapTokenAddress,
            infoTokens,
            glpPrice,
            usdgSupply,
            totalTokenWeights,
            true
          );

          const nextValue = formatAmountFree(nextAmount, swapToken.decimals, swapToken.decimals);
          setSwapValue(nextValue);
          setFeeBasisPoints(feeBps);
        }
      }
    };

    updateSwapAmounts();
  }, [
    isBuying,
    anchorOnSwapAmount,
    swapAmount,
    glpAmount,
    swapToken,
    swapTokenAddress,
    infoTokens,
    glpPrice,
    usdgSupply,
    totalTokenWeights,
  ]);

  useEffect(() => {
    window.scrollTo(0, 0);
  }, []);

  const switchSwapOption = (hash = "") => {
    history.push(`${history.location.pathname}#${hash}`);
    props.setIsBuying(hash === "redeem" ? false : true);
  };

  const fillMaxAmount = () => {
    if (isBuying) {
      setAnchorOnSwapAmount(true);
      setSwapValue(formatAmountFree(swapTokenBalance, swapToken.decimals, swapToken.decimals));
      return;
    }

    setAnchorOnSwapAmount(false);
    setGlpValue(formatAmountFree(maxSellAmount, GLP_DECIMALS, GLP_DECIMALS));
  };

  const getError = () => {
    if (!isBuying && inCooldownWindow) {
      return [`Redemption time not yet reached`];
    }

    if (!swapAmount || swapAmount.eq(0)) {
      return ["Enter an amount"];
    }
    if (!glpAmount || glpAmount.eq(0)) {
      return ["Enter an amount"];
    }

    if (isBuying) {
      const swapTokenInfo = getTokenInfo(infoTokens, swapTokenAddress);
      if (swapTokenInfo && swapTokenInfo.balance && swapAmount && swapAmount.gt(swapTokenInfo.balance)) {
        return [`Insufficient ${swapTokenInfo.symbol} balance`];
      }

      if (swapTokenInfo.maxUsdgAmount && swapTokenInfo.usdgAmount && swapUsdMin) {
        const usdgFromAmount = adjustForDecimals(swapUsdMin, USD_DECIMALS, USDG_DECIMALS);
        const nextUsdgAmount = swapTokenInfo.usdgAmount.add(usdgFromAmount);
        if (swapTokenInfo.maxUsdgAmount.gt(0) && nextUsdgAmount.gt(swapTokenInfo.maxUsdgAmount)) {
          return [`${swapTokenInfo.symbol} pool exceeded, try different token`, true];
        }
      }
    }

    if (!isBuying) {
      if (maxSellAmount && glpAmount && glpAmount.gt(maxSellAmount)) {
        return [`Insufficient GLP balance`];
      }

      const swapTokenInfo = getTokenInfo(infoTokens, swapTokenAddress);
      if (
        swapTokenInfo &&
        swapTokenInfo.availableAmount &&
        swapAmount &&
        swapAmount.gt(swapTokenInfo.availableAmount)
      ) {
        return [`Insufficient liquidity`];
      }
    }

    return [false];
  };

  const isPrimaryEnabled = () => {
    if (!active) {
      return true;
    }
    const [error, modal] = getError();
    if (error && !modal) {
      return false;
    }
    if ((needApproval && isWaitingForApproval) || isApproving) {
      return false;
    }
    if (isApproving) {
      return false;
    }
    if (isSubmitting) {
      return false;
    }
    if (isSwapTokenCapReached) {
      return false;
    }

    return true;
  };

  const getPrimaryText = () => {
    if (!active) {
      return "Connect Wallet";
    }
    const [error, modal] = getError();
    if (error && !modal) {
      return error;
    }
    if (isBuying && isSwapTokenCapReached) {
      return `Max Capacity for ${swapToken.symbol} Reached`;
    }

    if (needApproval && isWaitingForApproval) {
      return "Waiting for Approval";
    }
    if (isApproving) {
      return `Approving ${swapToken.symbol}...`;
    }
    if (needApproval) {
      return `Approve ${swapToken.symbol}`;
    }

    if (isSubmitting) {
      return isBuying ? `Buying...` : `Selling...`;
    }

    return isBuying ? "Buy GLP" : "Sell GLP";
  };

  const approveFromToken = () => {
    approveTokens({
      setIsApproving,
      library,
      tokenAddress: swapToken.address,
      spender: glpManagerAddress,
      chainId: chainId,
      onApproveSubmitted: () => {
        setIsWaitingForApproval(true);
      },
      infoTokens,
      getTokenInfo,
    });
  };

  const buyGlp = () => {
    setIsSubmitting(true);

    const minGlp = glpAmount.mul(BASIS_POINTS_DIVISOR - savedSlippageAmount).div(BASIS_POINTS_DIVISOR);

    const contract = new ethers.Contract(rewardRouterAddress, RewardRouter.abi, library.getSigner());
    const method = swapTokenAddress === AddressZero ? "mintAndStakeGlpETH" : "mintAndStakeGlp";
    const params = swapTokenAddress === AddressZero ? [0, minGlp] : [swapTokenAddress, swapAmount, 0, minGlp];
    const value = swapTokenAddress === AddressZero ? swapAmount : 0;

    callContract(chainId, contract, method, params, {
      value,
      sentMsg: "Buy submitted!",
      failMsg: "Buy failed.",
      successMsg: `${formatAmount(glpAmount, 18, 4, true)} GLP bought with ${formatAmount(
        swapAmount,
        swapTokenInfo.decimals,
        4,
        true
      )} ${swapTokenInfo.symbol}.`,
      setPendingTxns,
    })
      .then(async () => {})
      .finally(() => {
        setIsSubmitting(false);
      });
  };

  const sellGlp = () => {
    setIsSubmitting(true);

    const minOut = swapAmount.mul(BASIS_POINTS_DIVISOR - savedSlippageAmount).div(BASIS_POINTS_DIVISOR);

    const contract = new ethers.Contract(rewardRouterAddress, RewardRouter.abi, library.getSigner());
    const method = swapTokenAddress === AddressZero ? "unstakeAndRedeemGlpETH" : "unstakeAndRedeemGlp";
    const params =
      swapTokenAddress === AddressZero ? [glpAmount, minOut, account] : [swapTokenAddress, glpAmount, minOut, account];

    callContract(chainId, contract, method, params, {
      sentMsg: "Sell submitted!",
      failMsg: "Sell failed.",
      successMsg: `${formatAmount(glpAmount, 18, 4, true)} GLP sold for ${formatAmount(
        swapAmount,
        swapTokenInfo.decimals,
        4,
        true
      )} ${swapTokenInfo.symbol}.`,
      setPendingTxns,
    })
      .then(async () => {})
      .finally(() => {
        setIsSubmitting(false);
      });
  };

  const onClickPrimary = () => {
    if (!active) {
      connectWallet();
      return;
    }

    if (needApproval) {
      approveFromToken();
      return;
    }

    const [, modal] = getError();

    if (modal) {
      return;
    }

    if (isBuying) {
      buyGlp();
    } else {
      sellGlp();
    }
  };

  let payLabel = "Pay";
  let receiveLabel = "Receive";
  let payBalance = "$0.00";
  let receiveBalance = "$0.00";
  if (isBuying) {
    if (swapUsdMin) {
      payBalance = `$${formatAmount(swapUsdMin, USD_DECIMALS, 2, true)}`;
    }
    if (glpUsdMax) {
      receiveBalance = `$${formatAmount(glpUsdMax, USD_DECIMALS, 2, true)}`;
    }
  } else {
    if (glpUsdMax) {
      payBalance = `$${formatAmount(glpUsdMax, USD_DECIMALS, 2, true)}`;
    }
    if (swapUsdMin) {
      receiveBalance = `$${formatAmount(swapUsdMin, USD_DECIMALS, 2, true)}`;
    }
  }

  const selectToken = (token) => {
    setAnchorOnSwapAmount(false);
    setSwapTokenAddress(token.address);
    helperToast.success(`${token.symbol} selected in order form`);
  };

  let feePercentageText = formatAmount(feeBasisPoints, 2, 2, true, "-");
  if (feeBasisPoints !== undefined && feeBasisPoints.toString().length > 0) {
    feePercentageText += "%";
  }

  let maxSellAmount = glpBalance;
  if (glpBalance && reservedAmount) {
    maxSellAmount = glpBalance.sub(reservedAmount);
  }

  const wrappedTokenSymbol = getWrappedToken(chainId).symbol;
  const nativeTokenSymbol = getNativeToken(chainId).symbol;

  const onSwapOptionChange = (opt) => {
    if (opt === "Sell GLP") {
      switchSwapOption("redeem");
    } else {
      switchSwapOption();
    }
  };

  return (
    <div className="GlpSwap">
      {/* <div className="Page-title-section">
        <div className="Page-title">{isBuying ? "Buy GLP" : "Sell GLP"}</div>
        {isBuying && <div className="Page-description">
          Purchase <a href="https://gmxio.gitbook.io/gmx/glp" target="_blank" rel="noopener noreferrer">GLP tokens</a> to earn {nativeTokenSymbol} fees from swaps and leverage trading.<br/>
          Note that there is a minimum holding time of 15 minutes after a purchase.<br/>
          <div>View <Link to="/earn">staking</Link> page.</div>
        </div>}
        {!isBuying && <div className="Page-description">
          Redeem your GLP tokens for any supported asset.
          {inCooldownWindow && <div>
            GLP tokens can only be redeemed 15 minutes after your most recent purchase.<br/>
            Your last purchase was at {formatDateTime(lastPurchaseTime)}, you can redeem GLP tokens after {formatDateTime(redemptionTime)}.<br/>
          </div>}
          <div>View <Link to="/earn">staking</Link> page.</div>
        </div>}
      </div> */}
      <div className="GlpSwap-content">
        <div className="App-card GlpSwap-stats-card">
          <div className="App-card-title">
            <div className="App-card-title-mark">
              <div className="App-card-title-mark-icon">
                <img src={glp40Icon} alt="glp40Icon" />
                {chainId === ARBITRUM ? (
                  <img src={arbitrum16Icon} alt="arbitrum16Icon" className="selected-network-symbol" />
                ) : (
                  <img src={avalanche16Icon} alt="avalanche16Icon" className="selected-network-symbol" />
                )}
              </div>
              <div className="App-card-title-mark-info">
                <div className="App-card-title-mark-title">GLP</div>
                <div className="App-card-title-mark-subtitle">GLP</div>
              </div>
            </div>
          </div>
          <div className="App-card-divider"></div>
          <div className="App-card-content">
            <div className="App-card-row">
              <div className="label">Price</div>
              <div className="value">${formatAmount(glpPrice, USD_DECIMALS, 2, true)}</div>
            </div>
            <div className="App-card-row">
              <div className="label">Wallet</div>
              <div className="value">
                {formatAmount(glpBalance, GLP_DECIMALS, 4, true)} GLP ($
                {formatAmount(glpBalanceUsd, USD_DECIMALS, 2, true)})
              </div>
            </div>
          </div>
          <div className="App-card-divider"></div>
          <div className="App-card-content">
            {!isBuying && (
              <div className="App-card-row">
                <div className="label">Reserved</div>
                <div className="value">
                  <Tooltip
                    handle={`${formatAmount(reservedAmount, 18, 4, true)} GLP ($${formatAmount(
                      reserveAmountUsd,
                      USD_DECIMALS,
                      2,
                      true
                    )})`}
                    position="right-bottom"
                    renderContent={() =>
                      `${formatAmount(reservedAmount, 18, 4, true)} GLP have been reserved for vesting.`
                    }
                  />
                </div>
              </div>
            )}
            <div className="App-card-row">
              <div className="label">APR</div>
              <div className="value">
                <Tooltip
                  handle={`${formatAmount(totalApr, 2, 2, true)}%`}
                  position="right-bottom"
                  renderContent={() => {
                    return (
                      <>
                        <div className="Tooltip-row">
                          <span className="label">
                            {nativeTokenSymbol} ({wrappedTokenSymbol}) APR
                          </span>
                          <span>{formatAmount(feeGlpTrackerApr, 2, 2, false)}%</span>
                        </div>
                        <div className="Tooltip-row">
                          <span className="label">Escrowed GMX APR</span>
                          <span>{formatAmount(stakedGlpTrackerApr, 2, 2, false)}%</span>
                        </div>
                      </>
                    );
                  }}
                />
              </div>
            </div>
            <div className="App-card-row">
              <div className="label">Total Supply</div>
              <div className="value">
                {formatAmount(glpSupply, GLP_DECIMALS, 4, true)} GLP ($
                {formatAmount(glpSupplyUsd, USD_DECIMALS, 2, true)})
              </div>
            </div>
          </div>
        </div>
        <div className="GlpSwap-box App-box">
          <Tab
            options={["Buy GLP", "Sell GLP"]}
            option={tabLabel}
            onChange={onSwapOptionChange}
            className="Exchange-swap-option-tabs"
          />
          {isBuying && (
            <BuyInputSection
              topLeftLabel={payLabel}
              topRightLabel={`Balance: `}
              tokenBalance={`${formatAmount(swapTokenBalance, swapToken.decimals, 4, true)}`}
              inputValue={swapValue}
              onInputValueChange={onSwapValueChange}
              showMaxButton={swapValue !== formatAmountFree(swapTokenBalance, swapToken.decimals, swapToken.decimals)}
              onClickTopRightLabel={fillMaxAmount}
              onClickMax={fillMaxAmount}
              selectedToken={swapToken}
              balance={payBalance}
            >
              <TokenSelector
                label="Pay"
                chainId={chainId}
                tokenAddress={swapTokenAddress}
                onSelectToken={onSelectSwapToken}
                tokens={whitelistedTokens}
                infoTokens={infoTokens}
                className="GlpSwap-from-token"
                showSymbolImage={true}
                showTokenImgInDropdown={true}
              />
            </BuyInputSection>
          )}

          {!isBuying && (
            <BuyInputSection
              topLeftLabel={payLabel}
              topRightLabel={`Available: `}
              tokenBalance={`${formatAmount(maxSellAmount, GLP_DECIMALS, 4, true)}`}
              inputValue={glpValue}
              onInputValueChange={onGlpValueChange}
              showMaxButton={glpValue !== formatAmountFree(maxSellAmount, GLP_DECIMALS, GLP_DECIMALS)}
              onClickTopRightLabel={fillMaxAmount}
              onClickMax={fillMaxAmount}
              balance={payBalance}
              defaultTokenName={"GLP"}
            >
              <div className="selected-token">
                GLP <img src={glp24Icon} alt="glp24Icon" />
              </div>
            </BuyInputSection>
          )}

          <div className="AppOrder-ball-container">
            <div className="AppOrder-ball">
              <img
                src={arrowIcon}
                alt="arrowIcon"
                onClick={() => {
                  setIsBuying(!isBuying);
                  switchSwapOption(isBuying ? "redeem" : "");
                }}
              />
            </div>
          </div>

          {isBuying && (
            <BuyInputSection
              topLeftLabel={receiveLabel}
              topRightLabel={`Balance: `}
              tokenBalance={`${formatAmount(glpBalance, GLP_DECIMALS, 4, true)}`}
              inputValue={glpValue}
              onInputValueChange={onGlpValueChange}
              balance={receiveBalance}
              defaultTokenName={"GLP"}
            >
              <div className="selected-token">
                GLP <img src={glp24Icon} alt="glp24Icon" />
              </div>
            </BuyInputSection>
          )}

          {!isBuying && (
            <BuyInputSection
              topLeftLabel={receiveLabel}
              topRightLabel={`Balance: `}
              tokenBalance={`${formatAmount(swapTokenBalance, swapToken.decimals, 4, true)}`}
              inputValue={swapValue}
              onInputValueChange={onSwapValueChange}
              balance={receiveBalance}
              selectedToken={swapToken}
            >
              <TokenSelector
                label="Receive"
                chainId={chainId}
                tokenAddress={swapTokenAddress}
                onSelectToken={onSelectSwapToken}
                tokens={whitelistedTokens}
                infoTokens={infoTokens}
                className="GlpSwap-from-token"
                showSymbolImage={true}
                showTokenImgInDropdown={true}
              />
            </BuyInputSection>
          )}
          <div>
            <div className="Exchange-info-row">
              <div className="Exchange-info-label">{feeBasisPoints > 50 ? "WARNING: High Fees" : "Fees"}</div>
              <div className="align-right fee-block">
                {isBuying && (
                  <Tooltip
                    handle={isBuying && isSwapTokenCapReached ? "NA" : feePercentageText}
                    position="right-bottom"
                    renderContent={() => {
                      return (
                        <>
                          {feeBasisPoints > 50 && <div>To reduce fees, select a different asset to pay with.</div>}
                          Check the "Save on Fees" section below to get the lowest fee percentages.
                        </>
                      );
                    }}
                  />
                )}
                {!isBuying && (
                  <Tooltip
                    handle={feePercentageText}
                    position="right-bottom"
                    renderContent={() => {
                      return (
                        <>
                          {feeBasisPoints > 50 && <div>To reduce fees, select a different asset to receive.</div>}
                          Check the "Save on Fees" section below to get the lowest fee percentages.
                        </>
                      );
                    }}
                  />
                )}
              </div>
            </div>
          </div>
          <div className="GlpSwap-cta Exchange-swap-button-container">
            <button className="App-cta Exchange-swap-button" onClick={onClickPrimary} disabled={!isPrimaryEnabled()}>
              {getPrimaryText()}
            </button>
          </div>
        </div>
      </div>
      <div className="Tab-title-section">
        <div className="Page-title">Save on Fees</div>
        {isBuying && (
          <div className="Page-description">
            Fees may vary depending on which asset you use to buy GLP.
            <br /> Enter the amount of GLP you want to purchase in the order form, then check here to compare fees.
          </div>
        )}
        {!isBuying && (
          <div className="Page-description">
            Fees may vary depending on which asset you sell GLP for.
            <br /> Enter the amount of GLP you want to redeem in the order form, then check here to compare fees.
          </div>
        )}
      </div>
      <div className="GlpSwap-token-list">
        {/* <div className="GlpSwap-token-list-content"> */}
        <table className="token-table">
          <thead>
            <tr>
              <th>TOKEN</th>
              <th>PRICE</th>
              <th>
                {isBuying ? (
<<<<<<< HEAD
                  <Tooltip
                    handle={"AVAILABLE"}
                    tooltipIconPosition="right"
                    position="right-bottom text-none"
                    renderContent={() => "Available amount to deposit into GLP."}
                  />
                ) : (
                  <Tooltip
                    handle={"AVAILABLE"}
=======
                  <Tooltip
                    handle={"AVAILABLE"}
                    tooltipIconPosition="right"
                    position="right-bottom text-none"
                    renderContent={() => "Available amount to deposit into GLP."}
                  />
                ) : (
                  <Tooltip
                    handle={"AVAILABLE"}
>>>>>>> 9a23b297
                    tooltipIconPosition="right"
                    position="right-bottom text-none"
                    renderContent={() => {
                      return (
                        <>
                          <div>Available amount to withdraw from GLP.</div>
                          <div>Funds not utilized by current open positions.</div>
                        </>
                      );
                    }}
                  />
                )}
              </th>
              <th>WALLET</th>
              <th>
                <Tooltip
                  handle={"FEES"}
                  tooltipIconPosition="right"
                  position="right-bottom text-none"
                  renderContent={() => {
                    return (
                      <>
                        <div>Fees will be shown once you have entered an amount in the order form.</div>
                      </>
                    );
                  }}
                />
              </th>
              <th></th>
            </tr>
          </thead>
          <tbody>
            {tokenList.map((token) => {
              let tokenFeeBps;
              if (isBuying) {
                const { feeBasisPoints: feeBps } = getBuyGlpFromAmount(
                  glpAmount,
                  token.address,
                  infoTokens,
                  glpPrice,
                  usdgSupply,
                  totalTokenWeights
                );
                tokenFeeBps = feeBps;
              } else {
                const { feeBasisPoints: feeBps } = getSellGlpToAmount(
                  glpAmount,
                  token.address,
                  infoTokens,
                  glpPrice,
                  usdgSupply,
                  totalTokenWeights
                );
                tokenFeeBps = feeBps;
              }
              const tokenInfo = getTokenInfo(infoTokens, token.address);
              let managedUsd;
              if (tokenInfo && tokenInfo.managedUsd) {
                managedUsd = tokenInfo.managedUsd;
              }
              let availableAmountUsd;
              if (tokenInfo && tokenInfo.minPrice && tokenInfo.availableAmount) {
                availableAmountUsd = tokenInfo.availableAmount
                  .mul(tokenInfo.minPrice)
                  .div(expandDecimals(1, token.decimals));
              }
              let balanceUsd;
              if (tokenInfo && tokenInfo.minPrice && tokenInfo.balance) {
                balanceUsd = tokenInfo.balance.mul(tokenInfo.minPrice).div(expandDecimals(1, token.decimals));
              }

              var tokenImage = null;

              try {
                tokenImage = require("../../img/ic_" + token.symbol.toLowerCase() + "_40.svg");
              } catch (error) {
<<<<<<< HEAD
                console.log(error);
=======
                console.error(error);
>>>>>>> 9a23b297
              }
              let isCapReached = tokenInfo.managedAmount?.gt(tokenInfo.maxUsdgAmount);

              let amountLeftToDeposit;
              if (tokenInfo.maxUsdgAmount && tokenInfo.maxUsdgAmount.gt(0)) {
                amountLeftToDeposit = adjustForDecimals(tokenInfo.maxUsdgAmount, USDG_DECIMALS, USD_DECIMALS).sub(
                  tokenInfo.managedUsd
                );
              }
              function renderFees() {
                const swapUrl =
                  chainId === ARBITRUM
                    ? `https://app.uniswap.org/#/swap?inputCurrency=${token.address}`
                    : `https://traderjoexyz.com/trade?inputCurrency=${token.address}`;
                switch (true) {
                  case (isBuying && isCapReached) || (!isBuying && managedUsd?.lt(1)):
                    return (
                      <Tooltip
                        handle="NA"
                        position="right-bottom"
                        renderContent={() => (
                          <div>
                            Max pool capacity reached for {tokenInfo.symbol}
                            <br />
                            <br />
                            Please mint GLP using another token
                            <br />
                            <p>
                              <a href={swapUrl} target="_blank" rel="noreferrer">
                                Swap on {chainId === ARBITRUM ? "Uniswap" : "Trader Joe"}
                              </a>
                            </p>
                          </div>
                        )}
                      />
                    );
                  case (isBuying && !isCapReached) || (!isBuying && managedUsd?.gt(0)):
                    return `${formatAmount(tokenFeeBps, 2, 2, true, "-")}${
                      tokenFeeBps !== undefined && tokenFeeBps.toString().length > 0 ? "%" : ""
                    }`;
                  default:
                    return "";
                }
              }

              return (
                <tr key={token.symbol}>
                  <td>
                    <div className="App-card-title-info">
                      <div className="App-card-title-info-icon">
                        <img src={tokenImage && tokenImage.default} alt={token.symbol} width="40px" />
                      </div>
                      <div className="App-card-title-info-text">
                        <div className="App-card-info-title">{token.name}</div>
                        <div className="App-card-info-subtitle">{token.symbol}</div>
                      </div>
                      <div>
                        <AssetDropdown assetSymbol={token.symbol} assetInfo={token} />
                      </div>
                    </div>
                  </td>
                  <td>${formatKeyAmount(tokenInfo, "minPrice", USD_DECIMALS, 2, true)}</td>
                  <td>
                    {isBuying && (
                      <div>
                        <Tooltip
                          handle={
                            amountLeftToDeposit && amountLeftToDeposit.lt(0)
                              ? "$0.00"
                              : `$${formatAmount(amountLeftToDeposit, USD_DECIMALS, 2, true)}`
                          }
                          position="right-bottom"
                          tooltipIconPosition="right"
                          renderContent={() => {
                            return (
                              <>
                                Current Pool Amount: ${formatAmount(managedUsd, USD_DECIMALS, 2, true)} (
                                {formatKeyAmount(tokenInfo, "poolAmount", token.decimals, 2, true)} {token.symbol})
                                <br />
                                <br />
                                Max Pool Capacity: ${formatAmount(tokenInfo.maxUsdgAmount, 18, 0, true)}
                              </>
                            );
                          }}
                        />
                      </div>
                    )}
                    {!isBuying && (
                      <div>
                        {formatKeyAmount(tokenInfo, "availableAmount", token.decimals, 2, true)} {token.symbol} ($
                        {formatAmount(availableAmountUsd, USD_DECIMALS, 2, true)})
                      </div>
                    )}
                  </td>
                  <td>
                    {formatKeyAmount(tokenInfo, "balance", tokenInfo.decimals, 2, true)} {tokenInfo.symbol} ($
                    {formatAmount(balanceUsd, USD_DECIMALS, 2, true)})
                  </td>
                  <td>{renderFees()}</td>
                  <td>
                    <button
                      className={cx("App-button-option action-btn", isBuying ? "buying" : "selling")}
                      onClick={() => selectToken(token)}
                    >
                      {isBuying ? "Buy with " + token.symbol : "Sell for " + token.symbol}
                    </button>
                  </td>
                </tr>
              );
            })}
          </tbody>
        </table>
        <div className="token-grid">
          {tokenList.map((token) => {
            let tokenFeeBps;
            if (isBuying) {
              const { feeBasisPoints: feeBps } = getBuyGlpFromAmount(
                glpAmount,
                token.address,
                infoTokens,
                glpPrice,
                usdgSupply,
                totalTokenWeights
              );
              tokenFeeBps = feeBps;
            } else {
              const { feeBasisPoints: feeBps } = getSellGlpToAmount(
                glpAmount,
                token.address,
                infoTokens,
                glpPrice,
                usdgSupply,
                totalTokenWeights
              );
              tokenFeeBps = feeBps;
            }
            const tokenInfo = getTokenInfo(infoTokens, token.address);
            let managedUsd;
            if (tokenInfo && tokenInfo.managedUsd) {
              managedUsd = tokenInfo.managedUsd;
            }
            let availableAmountUsd;
            if (tokenInfo && tokenInfo.minPrice && tokenInfo.availableAmount) {
              availableAmountUsd = tokenInfo.availableAmount
                .mul(tokenInfo.minPrice)
                .div(expandDecimals(1, token.decimals));
            }
            let balanceUsd;
            if (tokenInfo && tokenInfo.minPrice && tokenInfo.balance) {
              balanceUsd = tokenInfo.balance.mul(tokenInfo.minPrice).div(expandDecimals(1, token.decimals));
            }

            let amountLeftToDeposit;
            if (tokenInfo.maxUsdgAmount && tokenInfo.maxUsdgAmount.gt(0)) {
              amountLeftToDeposit = adjustForDecimals(tokenInfo.maxUsdgAmount, USDG_DECIMALS, USD_DECIMALS).sub(
                tokenInfo.managedUsd
              );
            }
            let isCapReached = tokenInfo.managedAmount?.gt(tokenInfo.maxUsdgAmount);

            function renderFees() {
              switch (true) {
                case (isBuying && isCapReached) || (!isBuying && managedUsd?.lt(1)):
                  return (
                    <Tooltip
                      handle="NA"
                      position="right-bottom"
                      renderContent={() =>
                        `Max pool capacity reached for ${tokenInfo.symbol}. Please mint GLP using another token`
                      }
                    />
                  );
                case (isBuying && !isCapReached) || (!isBuying && managedUsd?.gt(0)):
                  return `${formatAmount(tokenFeeBps, 2, 2, true, "-")}${
                    tokenFeeBps !== undefined && tokenFeeBps.toString().length > 0 ? "%" : ""
                  }`;
                default:
                  return "";
              }
            }

            return (
              <div className="App-card" key={token.symbol}>
                <div className="App-card-title">{token.name}</div>
                <div className="App-card-divider"></div>
                <div className="App-card-content">
                  <div className="App-card-row">
                    <div className="label">Price</div>
                    <div>${formatKeyAmount(tokenInfo, "minPrice", USD_DECIMALS, 2, true)}</div>
                  </div>
                  {isBuying && (
                    <div className="App-card-row">
                      <Tooltip
                        className="label"
                        handle="Available"
                        position="left-bottom"
                        renderContent={() => "Available amount to deposit into GLP."}
                      />
                      <div>
                        <Tooltip
                          handle={amountLeftToDeposit && `$${formatAmount(amountLeftToDeposit, USD_DECIMALS, 2, true)}`}
                          position="right-bottom"
                          tooltipIconPosition="right"
                          renderContent={() => {
                            return (
                              <>
                                Current Pool Amount: ${formatAmount(managedUsd, USD_DECIMALS, 2, true)} (
                                {formatKeyAmount(tokenInfo, "poolAmount", token.decimals, 2, true)} {token.symbol})
                                <br />
                                <br />
                                Max Pool Capacity: ${formatAmount(tokenInfo.maxUsdgAmount, 18, 0, true)}
                              </>
                            );
                          }}
                        />
                      </div>
                    </div>
                  )}
                  {!isBuying && (
                    <div className="App-card-row">
                      <Tooltip
                        handle="Available"
                        position="left-bottom"
                        renderContent={() => {
                          return (
                            <>
                              <div>Available amount to withdraw from GLP.</div>
                              <div>Funds not utilized by current open positions.</div>
                            </>
                          );
                        }}
                      />
                      <div>
                        {formatKeyAmount(tokenInfo, "availableAmount", token.decimals, 2, true)} {token.symbol} ($
                        {formatAmount(availableAmountUsd, USD_DECIMALS, 2, true)})
                      </div>
                    </div>
                  )}

                  <div className="App-card-row">
                    <div className="label">Wallet</div>
                    <div>
                      {formatKeyAmount(tokenInfo, "balance", tokenInfo.decimals, 2, true)} {tokenInfo.symbol} ($
                      {formatAmount(balanceUsd, USD_DECIMALS, 2, true)})
                    </div>
                  </div>
                  <div className="App-card-row">
                    <div className="label">
                      {tokenFeeBps ? (
                        "Fees"
                      ) : (
                        <Tooltip
                          handle={`Fees`}
                          renderContent={() => `Please enter an amount to see fee percentages`}
                        />
                      )}
                    </div>
                    <div>{renderFees()}</div>
                  </div>
                  <div className="App-card-divider"></div>
                  <div className="App-card-options">
                    {isBuying && (
                      <button className="App-button-option App-card-option" onClick={() => selectToken(token)}>
                        Buy with {token.symbol}
                      </button>
                    )}
                    {!isBuying && (
                      <button className="App-button-option App-card-option" onClick={() => selectToken(token)}>
                        Sell for {token.symbol}
                      </button>
                    )}
                  </div>
                </div>
              </div>
            );
          })}
        </div>
        {/* </div> */}
      </div>
    </div>
  );
}<|MERGE_RESOLUTION|>--- conflicted
+++ resolved
@@ -942,7 +942,6 @@
               <th>PRICE</th>
               <th>
                 {isBuying ? (
-<<<<<<< HEAD
                   <Tooltip
                     handle={"AVAILABLE"}
                     tooltipIconPosition="right"
@@ -952,17 +951,6 @@
                 ) : (
                   <Tooltip
                     handle={"AVAILABLE"}
-=======
-                  <Tooltip
-                    handle={"AVAILABLE"}
-                    tooltipIconPosition="right"
-                    position="right-bottom text-none"
-                    renderContent={() => "Available amount to deposit into GLP."}
-                  />
-                ) : (
-                  <Tooltip
-                    handle={"AVAILABLE"}
->>>>>>> 9a23b297
                     tooltipIconPosition="right"
                     position="right-bottom text-none"
                     renderContent={() => {
@@ -1039,11 +1027,7 @@
               try {
                 tokenImage = require("../../img/ic_" + token.symbol.toLowerCase() + "_40.svg");
               } catch (error) {
-<<<<<<< HEAD
-                console.log(error);
-=======
                 console.error(error);
->>>>>>> 9a23b297
               }
               let isCapReached = tokenInfo.managedAmount?.gt(tokenInfo.maxUsdgAmount);
 
