--- conflicted
+++ resolved
@@ -1,18 +1,7 @@
 import { Trans } from "@lingui/macro";
-<<<<<<< HEAD
-import { approveTokens } from "domain/tokens";
-import { isAddressZero } from "lib/legacy";
-=======
->>>>>>> 2954c600
 import { useState } from "react";
 import { ImCheckboxUnchecked, ImSpinner2 } from "react-icons/im";
-import { getWrappedToken } from "sdk/configs/tokens";
 
-<<<<<<< HEAD
-import { userAnalytics } from "lib/userAnalytics";
-import { TokenApproveClickEvent, TokenApproveResultEvent } from "lib/userAnalytics/types";
-import useWallet from "lib/wallets/useWallet";
-=======
 import { approveTokens } from "domain/tokens";
 import { isAddressZero } from "lib/legacy";
 import { userAnalytics } from "lib/userAnalytics";
@@ -20,7 +9,6 @@
 import useWallet from "lib/wallets/useWallet";
 import { getWrappedToken } from "sdk/configs/tokens";
 
->>>>>>> 2954c600
 import "./ApproveTokenButton.scss";
 
 type Props = {
