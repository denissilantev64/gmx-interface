import { Trans } from "@lingui/macro";
import keys from "lodash/keys";
import uniq from "lodash/uniq";
import { useCallback, useMemo } from "react";
import { Link } from "react-router-dom";

import { ARBITRUM, AVALANCHE } from "config/chains";
import { getIcon } from "config/icons";
import { getIncentivesV2Url } from "config/links";
import { getMarketListingDate } from "config/markets";
import useIncentiveStats from "domain/synthetics/common/useIncentiveStats";
import { getIsBaseApyReadyToBeShown } from "domain/synthetics/markets/getIsBaseApyReadyToBeShown";
import type { MarketTokensAPRData } from "domain/synthetics/markets/types";
import { useGmMarketsApy } from "domain/synthetics/markets/useGmMarketsApy";
import { useChainId } from "lib/chains";
import { isHomeSite } from "lib/legacy";
import { formatAmount } from "lib/numbers";
import { switchNetwork } from "lib/wallets";
import useWallet from "lib/wallets/useWallet";

import BannerButton from "components/Banner/BannerButton";
import Button from "components/Button/Button";
import ExternalLink from "components/ExternalLink/ExternalLink";
import APRLabel from "../APRLabel/APRLabel";
import { HeaderLink } from "../Header/HeaderLink";

import sparkleIcon from "img/sparkle.svg";
import { GlvList, useGlvMarketsInfo } from "domain/synthetics/markets/useGlvMarkets";
import { isGlvEnabled } from "domain/synthetics/markets/glv";
import { RawIncentivesStats } from "lib/oracleKeeperFetcher";
import { TrackingLink } from "components/TrackingLink/TrackingLink";
import { userAnalytics } from "lib/userAnalytics";
import { LandingPageProtocolReadMoreEvent, LandingPageProtocolTokenEvent } from "lib/userAnalytics/types";

const glpIcon = getIcon("common", "glp");
const gmxIcon = getIcon("common", "gmx");
const gmIcon = getIcon("common", "gm");
const glvIcon = getIcon("common", "glv");

function calculateMaxApr(apr: MarketTokensAPRData, incentiveApr: MarketTokensAPRData, chainId?: number) {
  const allKeys = uniq(keys(apr).concat(keys(incentiveApr)));

  let maxApr = 0n;

  for (const key of allKeys) {
    const isBaseApyReadyToBeShown = chainId ? getIsBaseApyReadyToBeShown(getMarketListingDate(chainId, key)) : true;

    let aprValue = 0n;
    if (isBaseApyReadyToBeShown) {
      aprValue = apr[key] ?? 0n;
    }

    const incentiveAprValue = incentiveApr[key] ?? 0n;
    const totalApr = aprValue + incentiveAprValue;

    if (totalApr > maxApr) {
      maxApr = totalApr;
    }
  }

  return maxApr;
}

const hasGlvRewards = (stats: RawIncentivesStats | null, glvs: GlvList | undefined) =>
  stats?.lp?.isActive &&
  Object.entries(stats?.lp.rewardsPerMarket ?? {}).some(([market, reward]) => {
    return Object.values(glvs ?? {}).some(({ glv }) => glv.glvToken === market && BigInt(reward) > 0n);
  });

type Props = {
  showRedirectModal?: (to: string) => void;
};

const BuyLink = ({
  chainId,
  active,
  className,
  to,
  children,
  network,
  showRedirectModal,
  onClick,
}: {
  chainId: number;
  active: boolean;
  className: string;
  to: string;
  children: React.ReactNode;
  network: number;
  showRedirectModal: undefined | ((to: string) => void);
  onClick?: () => void | Promise<void>;
}) => {
  const changeNetwork = useCallback(
    (network) => {
      if (network === chainId) {
        return;
      }
      if (!active) {
        // wait until the internal navigation is done
        setTimeout(() => {
          return switchNetwork(network, active);
        }, 500);
      } else {
        return switchNetwork(network, active);
      }
    },
    [chainId, active]
  );

  const isHome = isHomeSite();
  if (isHome && showRedirectModal) {
    return (
      <HeaderLink onClick={onClick} to={to} className={className} showRedirectModal={showRedirectModal}>
        {children}
      </HeaderLink>
    );
  }

  const LinkComponent = (
    <Link to={to} className={className} onClick={() => changeNetwork(network)}>
      {children}
    </Link>
  );

  return onClick ? <TrackingLink onClick={onClick}>{LinkComponent}</TrackingLink> : LinkComponent;
};

async function sendUserAnalyticsProtocolTokenEvent(
  chain: "Arbitrum" | "Avalanche",
  type: "GMX" | "GM" | "GLV" | "GLP"
) {
  if (isHomeSite()) {
    await userAnalytics.pushEvent<LandingPageProtocolTokenEvent>(
      {
        event: "LandingPageAction",
        data: {
          action: "ProtocolTokenAction",
          chain,
          type,
        },
      },
      { instantSend: true }
    );
  }
}

const trackGMXBuyArbitrum = () => sendUserAnalyticsProtocolTokenEvent("Arbitrum", "GMX");
const trackGMXBuyAvalanche = () => sendUserAnalyticsProtocolTokenEvent("Avalanche", "GMX");
const trackGLPBuyArbitrum = () => sendUserAnalyticsProtocolTokenEvent("Arbitrum", "GLP");
const trackGLPBuyAvalanche = () => sendUserAnalyticsProtocolTokenEvent("Avalanche", "GLP");
const trackGLVBuyArbitrum = () => sendUserAnalyticsProtocolTokenEvent("Arbitrum", "GLV");
const trackGLVBuyAvalanche = () => sendUserAnalyticsProtocolTokenEvent("Avalanche", "GLV");
const trackGMBuyArbitrum = () => sendUserAnalyticsProtocolTokenEvent("Arbitrum", "GM");
const trackGMBuyAvalanche = () => sendUserAnalyticsProtocolTokenEvent("Avalanche", "GM");

async function sendUserAnalyticsProtocolReadMoreEvent() {
  if (isHomeSite()) {
    await userAnalytics.pushEvent<LandingPageProtocolReadMoreEvent>(
      { event: "LandingPageAction", data: { action: "ProtocolReadMore" } },
      { instantSend: true }
    );
  }
}

export default function TokenCard({ showRedirectModal }: Props) {
  const { chainId } = useChainId();
  const { active, account } = useWallet();
  const arbitrumIncentiveState = useIncentiveStats(ARBITRUM);
  const avalancheIncentiveState = useIncentiveStats(AVALANCHE);

  const { glvs: glvArb } = useGlvMarketsInfo(isGlvEnabled(ARBITRUM), {
    chainId: ARBITRUM,
    account,
    marketsInfoData: undefined,
    tokensData: undefined,
    filterIncorrectMarkets: false,
  });

  const { glvs: glvAvax } = useGlvMarketsInfo(isGlvEnabled(AVALANCHE), {
    chainId: AVALANCHE,
    marketsInfoData: undefined,
    tokensData: undefined,
    account,
    filterIncorrectMarkets: false,
  });

  const {
    marketsTokensApyData: arbApy,
    marketsTokensIncentiveAprData: arbIncentiveApr,
    glvTokensIncentiveAprData: arbGlvIncentiveApr,
    glvApyInfoData: arbGlvApy,
  } = useGmMarketsApy(ARBITRUM);
  const {
    marketsTokensApyData: avaxApy,
    marketsTokensIncentiveAprData: avaxIncentiveApr,
    glvTokensIncentiveAprData: avaxGlvIncentiveApr,
    glvApyInfoData: avaxGlvApy,
  } = useGmMarketsApy(AVALANCHE);

  const maxMarketApyText = useMemo(() => {
    if (!arbApy || !arbIncentiveApr || !avaxApy || !avaxIncentiveApr)
      return {
        [ARBITRUM]: "...%",
        [AVALANCHE]: "...%",
      };

    const maxArbApy = calculateMaxApr(arbApy, arbIncentiveApr, ARBITRUM);
    const maxAvaxApy = calculateMaxApr(avaxApy, avaxIncentiveApr, AVALANCHE);

    return {
      [ARBITRUM]: `${formatAmount(maxArbApy, 28, 2)}%`,
      [AVALANCHE]: `${formatAmount(maxAvaxApy, 28, 2)}%`,
    };
  }, [arbApy, arbIncentiveApr, avaxApy, avaxIncentiveApr]);

  const maxGlvApyText = useMemo(() => {
    const arb = !arbGlvApy
      ? "...%"
      : `${formatAmount(calculateMaxApr(arbGlvApy, arbGlvIncentiveApr ?? {}, ARBITRUM), 28, 2)}%`;
    const avax = !avaxGlvApy
      ? "...%"
      : `${formatAmount(calculateMaxApr(avaxGlvApy, avaxGlvIncentiveApr ?? {}, AVALANCHE), 28, 2)}%`;
    return {
      [ARBITRUM]: isGlvEnabled(ARBITRUM) ? arb : undefined,
      [AVALANCHE]: isGlvEnabled(AVALANCHE) ? avax : undefined,
    };
  }, [arbGlvApy, avaxGlvApy, arbGlvIncentiveApr, avaxGlvIncentiveApr]);

  const poolsIncentivizedLabel = useMemo(() => {
    const sparkle = <img src={sparkleIcon} alt="sparkle" className="relative -top-2 -mr-10 inline h-10 align-top" />;
    const avalancheLink = <ExternalLink href={getIncentivesV2Url(AVALANCHE)}>Avalanche</ExternalLink>;

    if (avalancheIncentiveState?.lp?.isActive) {
      return (
        <Trans>
          {avalancheLink} GM Pools are <span className="whitespace-nowrap">incentivized{sparkle}.</span>
        </Trans>
      );
    } else {
      return null;
    }
  }, [avalancheIncentiveState?.lp?.isActive]);

  const glvsIncentivizedLabel = useMemo(() => {
    const sparkle = <img src={sparkleIcon} alt="sparkle" className="relative -top-2 -mr-10 inline h-10 align-top" />;
    const arbitrumLink = <ExternalLink href={getIncentivesV2Url(ARBITRUM)}>Arbitrum</ExternalLink>;
    const avalancheLink = <ExternalLink href={getIncentivesV2Url(AVALANCHE)}>Avalanche</ExternalLink>;

    const hasArbitrumGlvIncentives = hasGlvRewards(arbitrumIncentiveState, glvArb);
    const hasAvaxGlvIncentives = hasGlvRewards(avalancheIncentiveState, glvAvax);

    if (hasArbitrumGlvIncentives && hasAvaxGlvIncentives) {
      return (
        <Trans>
          {arbitrumLink} and {avalancheLink} GLV Pools are{" "}
          <span className="whitespace-nowrap">incentivized{sparkle}.</span>
        </Trans>
      );
    } else if (hasArbitrumGlvIncentives) {
      return (
        <Trans>
          {arbitrumLink} GLV Pools are <span className="whitespace-nowrap">incentivized{sparkle}.</span>
        </Trans>
      );
    } else if (hasAvaxGlvIncentives) {
      return (
        <Trans>
          {avalancheLink} GLV Pools are <span className="whitespace-nowrap">incentivized{sparkle}.</span>
        </Trans>
      );
    } else {
      return null;
    }
  }, [glvArb, glvAvax, arbitrumIncentiveState, avalancheIncentiveState]);

  return (
    <div className="Home-token-card-options">
      <div className="Home-token-card-option">
        <div>
          <div className="Home-token-card-option-icon">
            <img src={gmxIcon} width="40" alt="GMX Icons" /> GMX
          </div>
          <div className="Home-token-card-option-info">
            <div className="Home-token-card-option-title">
              <Trans>
                GMX is the utility and governance token. Accrues 30% and 27% of V1 and V2 markets generated fees,
                respectively.
              </Trans>
            </div>
            <div className="Home-token-card-option-apr">
              <Trans>Arbitrum APR:</Trans> <APRLabel chainId={ARBITRUM} label="avgGMXAprTotal" />,{" "}
              <Trans>Avalanche APR:</Trans> <APRLabel chainId={AVALANCHE} label="avgGMXAprTotal" />
            </div>
          </div>
        </div>
        <div className="Home-token-card-option-action">
          <div className="buy">
            <BuyLink
              chainId={chainId}
              active={active}
              className="default-btn"
              to={`/buy_gmx?${userAnalytics.getSessionIdUrlParam()}`}
              network={ARBITRUM}
              showRedirectModal={showRedirectModal}
              onClick={trackGMXBuyArbitrum}
            >
              <Trans>View on Arbitrum</Trans>
            </BuyLink>
            <BuyLink
              chainId={chainId}
              active={active}
              className="default-btn"
              to={`/buy_gmx?${userAnalytics.getSessionIdUrlParam()}`}
              network={AVALANCHE}
              showRedirectModal={showRedirectModal}
              onClick={trackGMXBuyAvalanche}
            >
              <Trans>View on Avalanche</Trans>
            </BuyLink>
          </div>
<<<<<<< HEAD
          <Button
            className="!py-11 tracking-normal"
            newTab
            variant="secondary"
            to="https://docs.gmx.io/docs/category/tokenomics"
          >
            <Trans>Read more</Trans>
          </Button>
=======
          <TrackingLink onClick={sendUserAnalyticsProtocolReadMoreEvent}>
            <Button
              className="!py-11 tracking-normal"
              newTab
              variant="primary"
              to="https://docs.gmx.io/docs/category/tokenomics"
            >
              <Trans>Read more</Trans>
            </Button>
          </TrackingLink>
>>>>>>> 052b9b76
        </div>
      </div>
      <div className="Home-token-card-option">
        <div>
          <div className="Home-token-card-option-icon">
            <img src={glvIcon} alt="GLV icon" /> GLV
          </div>
          <div className="Home-token-card-option-info">
            <div className="Home-token-card-option-title">
              <Trans>
                GLV is the liquidity provider token for GMX V2 vaults. Consist of several GM tokens and accrues fees
                generated by them.
              </Trans>
            </div>
          </div>
          {glvsIncentivizedLabel && (
            <div className="text-body-large mt-15 rounded-4 bg-cold-blue-900 px-15 py-8">{glvsIncentivizedLabel}</div>
          )}
          <div className="Home-token-card-option-apr">
            <Trans>Arbitrum Max. APY:</Trans> {maxGlvApyText?.[ARBITRUM]}
            {maxGlvApyText?.[AVALANCHE] && (
              <>
                , <Trans>Avalanche Max. APY: {maxGlvApyText?.[AVALANCHE]}</Trans>
              </>
            )}
          </div>
        </div>

        <div className="Home-token-card-option-action Token-card-buy">
          <div className="buy">
            <BuyLink
              to={`/pools?pickBestGlv=1&${userAnalytics.getSessionIdUrlParam()}`}
              className="default-btn"
              network={ARBITRUM}
              chainId={chainId}
              active={active}
              showRedirectModal={showRedirectModal}
              onClick={trackGLVBuyArbitrum}
            >
              <Trans>View on Arbitrum</Trans>
            </BuyLink>
            {isGlvEnabled(AVALANCHE) && (
              <BuyLink
                to={`/pools?pickBestGlv=1&${userAnalytics.getSessionIdUrlParam()}`}
                className="default-btn"
                network={AVALANCHE}
                chainId={chainId}
                active={active}
                showRedirectModal={showRedirectModal}
                onClick={trackGLVBuyAvalanche}
              >
                <Trans>View on Avalanche</Trans>
              </BuyLink>
            )}
          </div>
          <TrackingLink onClick={sendUserAnalyticsProtocolReadMoreEvent}>
            <a
              href="https://docs.gmx.io/docs/providing-liquidity/v2/#glv-pools"
              target="_blank"
              rel="noreferrer"
              className="default-btn read-more"
            >
              <Trans>Read more</Trans>
            </a>
          </TrackingLink>
        </div>
      </div>
      <div className="Home-token-card-option">
        <div>
          <div className="Home-token-card-option-icon">
            <img src={gmIcon} alt="gmxBigIcon" /> GM
          </div>
          <div className="Home-token-card-option-info">
            <div className="Home-token-card-option-title">
              <Trans>
                GM is the liquidity provider token for GMX V2 markets. Accrues 63% of the V2 markets generated fees.
              </Trans>
            </div>
          </div>
          {poolsIncentivizedLabel && (
            <div className="text-body-large mt-15 rounded-4 bg-cold-blue-900 px-15 py-8">{poolsIncentivizedLabel}</div>
          )}
          <div className="Home-token-card-option-apr">
            <Trans>Arbitrum Max. APY:</Trans> {maxMarketApyText?.[ARBITRUM]},{" "}
            <Trans>Avalanche Max. APY: {maxMarketApyText?.[AVALANCHE]}</Trans>{" "}
          </div>
        </div>

        <div className="Home-token-card-option-action Token-card-buy">
          <div className="buy">
            <BuyLink
              to={`/pools?${userAnalytics.getSessionIdUrlParam()}`}
              className="default-btn"
              network={ARBITRUM}
              chainId={chainId}
              active={active}
              showRedirectModal={showRedirectModal}
              onClick={trackGMBuyArbitrum}
            >
              <Trans>View on Arbitrum</Trans>
            </BuyLink>

            <BuyLink
              to={`/pools?${userAnalytics.getSessionIdUrlParam()}`}
              className="default-btn"
              network={AVALANCHE}
              chainId={chainId}
              active={active}
              showRedirectModal={showRedirectModal}
              onClick={trackGMBuyAvalanche}
            >
              <Trans>View on Avalanche</Trans>
            </BuyLink>
          </div>
          <TrackingLink onClick={sendUserAnalyticsProtocolReadMoreEvent}>
            <a
              href="https://docs.gmx.io/docs/providing-liquidity/v2"
              target="_blank"
              rel="noreferrer"
              className="default-btn read-more"
            >
              <Trans>Read more</Trans>
            </a>
          </TrackingLink>
        </div>
      </div>
      <div className="Home-token-card-option">
        <div>
          <div className="Home-token-card-option-icon">
            <img src={glpIcon} width="40" alt="GLP Icon" /> GLP
          </div>
          <div className="Home-token-card-option-info">
            <div className="Home-token-card-option-title">
              <Trans>
                GLP is the liquidity provider token for GMX V1 markets. Accrues 70% of the V1 markets generated fees.
              </Trans>
              {arbitrumIncentiveState?.migration?.isActive && (
                <BannerButton
                  className="mt-15"
                  label="Migrating from GLP to GM is incentivized in Arbitrum."
                  link={getIncentivesV2Url(ARBITRUM)}
                />
              )}
            </div>
            <div className="Home-token-card-option-apr">
              <Trans>Arbitrum APR:</Trans> <APRLabel chainId={ARBITRUM} label="glpAprTotal" key="ARBITRUM" />,{" "}
              <Trans>Avalanche APR:</Trans> <APRLabel chainId={AVALANCHE} label="glpAprTotal" key="AVALANCHE" />
            </div>
          </div>
        </div>
        <div className="Home-token-card-option-action">
          <div className="buy">
            <BuyLink
              to={`/buy_glp?${userAnalytics.getSessionIdUrlParam()}`}
              className="default-btn"
              network={ARBITRUM}
              chainId={chainId}
              active={active}
              showRedirectModal={showRedirectModal}
              onClick={trackGLPBuyArbitrum}
            >
              <Trans>View on Arbitrum</Trans>
            </BuyLink>
            <BuyLink
              to={`/buy_glp?${userAnalytics.getSessionIdUrlParam()}`}
              className="default-btn"
              network={AVALANCHE}
              chainId={chainId}
              active={active}
              showRedirectModal={showRedirectModal}
              onClick={trackGLPBuyAvalanche}
            >
              <Trans>View on Avalanche</Trans>
            </BuyLink>
          </div>
          <TrackingLink onClick={sendUserAnalyticsProtocolReadMoreEvent}>
            <a
              href="https://docs.gmx.io/docs/providing-liquidity/v1"
              target="_blank"
              rel="noreferrer"
              className="default-btn read-more"
            >
              <Trans>Read more</Trans>
            </a>
          </TrackingLink>
        </div>
      </div>
    </div>
  );
}<|MERGE_RESOLUTION|>--- conflicted
+++ resolved
@@ -318,16 +318,6 @@
               <Trans>View on Avalanche</Trans>
             </BuyLink>
           </div>
-<<<<<<< HEAD
-          <Button
-            className="!py-11 tracking-normal"
-            newTab
-            variant="secondary"
-            to="https://docs.gmx.io/docs/category/tokenomics"
-          >
-            <Trans>Read more</Trans>
-          </Button>
-=======
           <TrackingLink onClick={sendUserAnalyticsProtocolReadMoreEvent}>
             <Button
               className="!py-11 tracking-normal"
@@ -338,7 +328,6 @@
               <Trans>Read more</Trans>
             </Button>
           </TrackingLink>
->>>>>>> 052b9b76
         </div>
       </div>
       <div className="Home-token-card-option">
