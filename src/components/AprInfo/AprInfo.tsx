--- conflicted
+++ resolved
@@ -17,13 +17,9 @@
   isIncentiveActive?: boolean;
   showTooltip?: boolean;
 }) {
-<<<<<<< HEAD
   const totalApr = (apr ?? 0n) + (incentiveApr ?? 0n);
-  const aprNode = <>{apr ? `${formatAmount(totalApr, 2, 2)}%` : "..."}</>;
-=======
-  const totalApr = apr?.add(incentiveApr ?? 0) ?? BigNumber.from(0);
-  const aprNode = <>{apr ? `${formatAmount(totalApr, 28, 2)}%` : "..."}</>;
->>>>>>> 3800e6a2
+  const aprNode = <>{apr !== undefined ? `${formatAmount(totalApr, 28, 2)}%` : "..."}</>;
+
   const renderTooltipContent = useCallback(() => {
     if (!isIncentiveActive) {
       return <StatsTooltipRow showDollar={false} label={t`Base APR`} value={`${formatAmount(apr, 28, 2)}%`} />;
