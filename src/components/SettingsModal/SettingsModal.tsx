--- conflicted
+++ resolved
@@ -3,11 +3,6 @@
 import { ReactNode, useCallback, useEffect, useState } from "react";
 import { useKey } from "react-use";
 
-<<<<<<< HEAD
-import { getIsFlagEnabled } from "config/ab";
-=======
-import { EXECUTION_FEE_CONFIG_V2 } from "config/chains";
->>>>>>> be8e4e96
 import { isDevelopment } from "config/env";
 import { DEFAULT_SLIPPAGE_AMOUNT } from "config/factors";
 import { useSettings } from "context/SettingsContext/SettingsContextProvider";
@@ -248,7 +243,6 @@
               onChange={(value) => setExecutionFeeBufferBps(String(value))}
             />
 
-<<<<<<< HEAD
             <ToggleSwitch isChecked={isAutoCancelTPSL} setIsChecked={setIsAutoCancelTPSL}>
               <TooltipWithPortal
                 content={
@@ -267,19 +261,10 @@
                 handle={<Trans>Auto-Cancel TP/SL</Trans>}
               />
             </ToggleSwitch>
-=======
-        <div className="Exchange-settings-row">
-          <ToggleSwitch isChecked={settings.externalSwapsEnabled} setIsChecked={settings.setExternalSwapsEnabled}>
-            <Trans>Enable external swaps</Trans>
-          </ToggleSwitch>
-        </div>
->>>>>>> be8e4e96
-
-            {getIsFlagEnabled("testExternalSwap") && (
-              <ToggleSwitch isChecked={settings.externalSwapsEnabled} setIsChecked={settings.setExternalSwapsEnabled}>
-                <Trans>Enable external swaps</Trans>
-              </ToggleSwitch>
-            )}
+
+            <ToggleSwitch isChecked={settings.externalSwapsEnabled} setIsChecked={settings.setExternalSwapsEnabled}>
+              <Trans>Enable external swaps</Trans>
+            </ToggleSwitch>
           </SettingsSection>
 
           <div className="divider mt-16"></div>
