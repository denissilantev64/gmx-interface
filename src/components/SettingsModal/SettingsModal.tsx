--- conflicted
+++ resolved
@@ -3,23 +3,15 @@
 import { ReactNode, useCallback, useEffect } from "react";
 
 import { isDevelopment } from "config/env";
-<<<<<<< HEAD
 import { DEFAULT_SLIPPAGE_AMOUNT } from "config/factors";
+import { DEFAULT_TIME_WEIGHTED_NUMBER_OF_PARTS } from "config/twap";
 import { useSettings } from "context/SettingsContext/SettingsContextProvider";
 import { useSubaccountContext } from "context/SubaccountContext/SubaccountContextProvider";
 import { useIsOutOfGasPaymentBalance } from "domain/synthetics/express/useIsOutOfGasPaymentBalance";
 import { useEnabledFeaturesRequest } from "domain/synthetics/features/useDisabledFeatures";
 import { getIsSubaccountActive } from "domain/synthetics/subaccount";
-=======
-import { BASIS_POINTS_DIVISOR, DEFAULT_SLIPPAGE_AMOUNT } from "config/factors";
-import { DEFAULT_TIME_WEIGHTED_NUMBER_OF_PARTS } from "config/twap";
-import { useSettings } from "context/SettingsContext/SettingsContextProvider";
-import {
-  changeTwapNumberOfPartsValue,
-  MAX_TWAP_NUMBER_OF_PARTS,
-  MIN_TWAP_NUMBER_OF_PARTS,
-} from "domain/synthetics/trade/twap/utils";
->>>>>>> 5d3be8ff
+import { MAX_TWAP_NUMBER_OF_PARTS } from "domain/synthetics/trade/twap/utils";
+import { MIN_TWAP_NUMBER_OF_PARTS } from "domain/synthetics/trade/twap/utils";
 import { useChainId } from "lib/chains";
 import { helperToast } from "lib/helperToast";
 import { roundToTwoDecimals } from "lib/numbers";
@@ -52,44 +44,16 @@
   const { features } = useEnabledFeaturesRequest(chainId);
   const subaccountState = useSubaccountContext();
 
-<<<<<<< HEAD
   const isOutOfGasPaymentBalance = useIsOutOfGasPaymentBalance();
-=======
-  const [slippageAmount, setSlippageAmount] = useState<string>("0");
-  const [executionFeeBufferBps, setExecutionFeeBufferBps] = useState<string>("0");
-  const [isPnlInLeverage, setIsPnlInLeverage] = useState(false);
-  const [isAutoCancelTPSL, setIsAutoCancelTPSL] = useState(true);
-  const [showPnlAfterFees, setShowPnlAfterFees] = useState(true);
-  const [shouldDisableValidationForTesting, setShouldDisableValidationForTesting] = useState(false);
-  const [showDebugValues, setShowDebugValues] = useState(false);
-  const [isLeverageSliderEnabled, setIsLeverageSliderEnabled] = useState(false);
-  const [numberOfParts, setNumberOfParts] = useState<string>("0");
->>>>>>> 5d3be8ff
 
   useEffect(() => {
     if (!isSettingsVisible) return;
 
-<<<<<<< HEAD
     subaccountState.refreshSubaccountData();
 
     if (settings.settingsWarningDotVisible) {
       settings.setSettingsWarningDotVisible(false);
     }
-=======
-    const slippage = parseInt(String(settings.savedAllowedSlippage));
-    setSlippageAmount(String(roundToTwoDecimals((slippage / BASIS_POINTS_DIVISOR) * 100)));
-    if (settings.executionFeeBufferBps !== undefined) {
-      const bps = settings.executionFeeBufferBps;
-      setExecutionFeeBufferBps(String(roundToTwoDecimals((bps / BASIS_POINTS_DIVISOR) * 100)));
-    }
-    setIsPnlInLeverage(settings.isPnlInLeverage);
-    setIsAutoCancelTPSL(settings.isAutoCancelTPSL);
-    setShowPnlAfterFees(settings.showPnlAfterFees);
-    setShowDebugValues(settings.showDebugValues);
-    setShouldDisableValidationForTesting(settings.shouldDisableValidationForTesting);
-    setIsLeverageSliderEnabled(settings.isLeverageSliderEnabled);
-    setNumberOfParts(String(settings.savedTwapNumberOfParts));
->>>>>>> 5d3be8ff
     // eslint-disable-next-line react-hooks/exhaustive-deps
   }, [isSettingsVisible]);
 
@@ -137,7 +101,6 @@
     [settings]
   );
 
-<<<<<<< HEAD
   const onChangeTwapNumberOfParts = useCallback(
     (value: number) => {
       const numberOfParts = parseInt(String(value));
@@ -145,43 +108,13 @@
       if (isNaN(numberOfParts) || numberOfParts < 0) {
         helperToast.error(t`Invalid TWAP number of parts value`);
         return;
-=======
-    const numberOfPartsValue = parseInt(String(numberOfParts));
-
-    if (numberOfPartsValue < MIN_TWAP_NUMBER_OF_PARTS || numberOfPartsValue > MAX_TWAP_NUMBER_OF_PARTS) {
-      helperToast.error(t`Number of parts must be between ${MIN_TWAP_NUMBER_OF_PARTS} and ${MAX_TWAP_NUMBER_OF_PARTS}`);
-      return;
-    }
-
-    settings.setIsPnlInLeverage(isPnlInLeverage);
-    settings.setIsAutoCancelTPSL(isAutoCancelTPSL);
-    settings.setShowPnlAfterFees(showPnlAfterFees);
-    settings.setShouldDisableValidationForTesting(shouldDisableValidationForTesting);
-    settings.setShowDebugValues(showDebugValues);
-    settings.setIsLeverageSliderEnabled(isLeverageSliderEnabled);
-    settings.setSavedTWAPNumberOfParts(numberOfPartsValue);
-
-    setIsSettingsVisible(false);
-  }, [
-    slippageAmount,
-    settings,
-    isPnlInLeverage,
-    isAutoCancelTPSL,
-    showPnlAfterFees,
-    shouldDisableValidationForTesting,
-    showDebugValues,
-    isLeverageSliderEnabled,
-    numberOfParts,
-    setIsSettingsVisible,
-    executionFeeBufferBps,
-  ]);
-
-  useKey(
-    "Enter",
-    () => {
-      if (isSettingsVisible) {
-        saveAndCloseSettings();
->>>>>>> 5d3be8ff
+      }
+
+      if (numberOfParts < MIN_TWAP_NUMBER_OF_PARTS || numberOfParts > MAX_TWAP_NUMBER_OF_PARTS) {
+        helperToast.error(
+          t`Number of parts must be between ${MIN_TWAP_NUMBER_OF_PARTS} and ${MAX_TWAP_NUMBER_OF_PARTS}`
+        );
+        return;
       }
 
       settings.setSavedTWAPNumberOfParts(numberOfParts);
@@ -219,7 +152,6 @@
       className="text-body-medium"
       desktopContentClassName="w-[400px]"
     >
-<<<<<<< HEAD
       <div className="flex flex-col">
         <h1 className="muted">
           <Trans>Trading Settings</Trans>
@@ -233,55 +165,6 @@
             >
               <TooltipWithPortal
                 content={
-=======
-      <div className="mb-8">
-        <div>
-          <Trans>Default Allowed Slippage</Trans>
-        </div>
-        <div className="relative">
-          <div className="absolute left-11 top-1/2 -translate-y-1/2 text-slate-100">-</div>
-          <NumberInput
-            className="mb-8 mt-8 w-full rounded-4 border border-gray-700 pl-25"
-            value={slippageAmount}
-            onValueChange={(e) => setSlippageAmount(e.target.value)}
-            placeholder={defaultSippageDisplay.toString()}
-          />
-
-          <div className="absolute right-11 top-1/2 -translate-y-1/2 text-right text-slate-100">%</div>
-        </div>
-        {parseFloat(slippageAmount) < defaultSippageDisplay && (
-          <AlertInfo type="warning">
-            <Trans>Allowed Slippage below {defaultSippageDisplay}% may result in failed orders. orders.</Trans>
-          </AlertInfo>
-        )}
-      </div>
-
-      <div className="mb-8">
-        <div>
-          <Tooltip
-            handle={<Trans>TWAP Number of Parts</Trans>}
-            content={<Trans>The default number of parts for Time-Weighted Average Price (TWAP) orders.</Trans>}
-          />
-        </div>
-        <div className="relative">
-          <NumberInput
-            className="mb-8 mt-8 w-full rounded-4 border border-gray-700"
-            value={numberOfParts}
-            onValueChange={(e) => setNumberOfParts(e.target.value ?? "0")}
-            placeholder={DEFAULT_TIME_WEIGHTED_NUMBER_OF_PARTS.toString()}
-            onBlur={() => setNumberOfParts(changeTwapNumberOfPartsValue(parseInt(numberOfParts)).toString())}
-          />
-        </div>
-      </div>
-
-      {settings.shouldUseExecutionFeeBuffer && (
-        <div className="mb-8">
-          <div>
-            <Tooltip
-              handle={<Trans>Max Network Fee Buffer</Trans>}
-              content={
-                <>
->>>>>>> 5d3be8ff
                   <Trans>
                     Express Trading simplifies your trades on GMX. Instead of sending transactions directly and paying
                     gas fees in ETH/AVAX, you sign secure off-chain messages.
@@ -357,7 +240,7 @@
                   <Trans>TWAP Number of Parts</Trans>
                 </div>
               }
-              defaultValue={30}
+              defaultValue={DEFAULT_TIME_WEIGHTED_NUMBER_OF_PARTS}
               value={parseFloat(String(settings.savedTwapNumberOfParts))}
               onChange={onChangeTwapNumberOfParts}
               suggestions={EMPTY_ARRAY}
