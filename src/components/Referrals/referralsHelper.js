import {
  isAddressZero,
  USD_DECIMALS,
  MAX_REFERRAL_CODE_LENGTH,
  getTwitterIntentURL,
  REFERRAL_CODE_QUERY_PARAM,
} from "lib/legacy";
import { encodeReferralCode, getReferralCodeOwner } from "domain/referrals";
import { ARBITRUM, AVALANCHE } from "config/chains";
import { bigNumberify, formatAmount } from "lib/numbers";
<<<<<<< HEAD
import { t } from "@lingui/macro";
=======
import { getRootUrl } from "lib/url";
>>>>>>> ce71b596

export const REFERRAL_CODE_REGEX = /^\w+$/; // only number, string and underscore is allowed
export const REGEX_VERIFY_BYTES32 = /^0x[0-9a-f]{64}$/;

export function isRecentReferralCodeNotExpired(referralCodeInfo) {
  const REFERRAL_DATA_MAX_TIME = 60000 * 5; // 5 minutes
  if (referralCodeInfo.time) {
    return referralCodeInfo.time + REFERRAL_DATA_MAX_TIME > Date.now();
  }
}

export async function getReferralCodeTakenStatus(account, referralCode, chainId) {
  const referralCodeBytes32 = encodeReferralCode(referralCode);
  const [ownerArbitrum, ownerAvax] = await Promise.all([
    getReferralCodeOwner(ARBITRUM, referralCodeBytes32),
    getReferralCodeOwner(AVALANCHE, referralCodeBytes32),
  ]);

  const takenOnArb =
    !isAddressZero(ownerArbitrum) && (ownerArbitrum !== account || (ownerArbitrum === account && chainId === ARBITRUM));
  const takenOnAvax =
    !isAddressZero(ownerAvax) && (ownerAvax !== account || (ownerAvax === account && chainId === AVALANCHE));

  const referralCodeTakenInfo = {
    [ARBITRUM]: takenOnArb,
    [AVALANCHE]: takenOnAvax,
    both: takenOnArb && takenOnAvax,
    ownerArbitrum,
    ownerAvax,
  };

  if (referralCodeTakenInfo.both) {
    return { status: "all", info: referralCodeTakenInfo };
  }
  if (referralCodeTakenInfo[chainId]) {
    return { status: "current", info: referralCodeTakenInfo };
  }
  if (chainId === AVALANCHE ? referralCodeTakenInfo[ARBITRUM] : referralCodeTakenInfo[AVALANCHE]) {
    return { status: "other", info: referralCodeTakenInfo };
  }
  return { status: "none", info: referralCodeTakenInfo };
}

export function getTierIdDisplay(tierId) {
  return Number(tierId) + 1;
}

export const tierRebateInfo = {
  0: 5,
  1: 10,
  2: 15,
};

export const tierDiscountInfo = {
  0: 5,
  1: 10,
  2: 10,
};

function areObjectsWithSameKeys(obj1, obj2) {
  return Object.keys(obj1).every((key) => key in obj2);
}

export function deserializeSampleStats(input) {
  const parsedData = JSON.parse(input);
  if (!Array.isArray(parsedData)) return [];
  return parsedData
    .map((data) => {
      if (!areObjectsWithSameKeys(getSampleReferrarStat(), data)) return null;
      return Object.keys(data).reduce((acc, cv) => {
        const currentValue = data[cv];
        if (currentValue?.type === "BigNumber") {
          acc[cv] = bigNumberify(currentValue.hex || 0);
        } else {
          acc[cv] = currentValue;
        }
        return acc;
      }, {});
    })
    .filter(Boolean);
}

export const getSampleReferrarStat = (code = "", ownerOnOtherNetwork = "", account = "") => {
  return {
    discountUsd: bigNumberify(0),
    referralCode: code,
    totalRebateUsd: bigNumberify(0),
    tradedReferralsCount: 0,
    registeredReferralsCount: 0,
    trades: 0,
    volume: bigNumberify(0),
    time: Date.now(),
    ownerOnOtherChain: {
      code: encodeReferralCode(code),
      codeString: code,
      owner: undefined,
      isTaken: !isAddressZero(ownerOnOtherNetwork),
      isTakenByCurrentUser:
        !isAddressZero(ownerOnOtherNetwork) && ownerOnOtherNetwork.toLowerCase() === account.toLowerCase(),
    },
  };
};

export function getUSDValue(value, decimals = 2) {
  return `$${formatAmount(value, USD_DECIMALS, decimals, true, "0.00")}`;
}

export function getCodeError(value) {
  const trimmedValue = value.trim();
  if (!trimmedValue) return "";

  if (trimmedValue.length > MAX_REFERRAL_CODE_LENGTH) {
    return t`The referral code can't be more than ${MAX_REFERRAL_CODE_LENGTH} characters.`;
  }

  if (!REFERRAL_CODE_REGEX.test(trimmedValue)) {
    return t`Only letters, numbers and underscores are allowed.`;
  }
  return "";
}

export function getReferralCodeTradeUrl(referralCode) {
  return `${getRootUrl()}/#/trade/?${REFERRAL_CODE_QUERY_PARAM}=${referralCode}`;
}

export function getTwitterShareUrl(referralCode) {
  const message = ["Trying out trading on @GMX_IO, up to 30x leverage on $BTC, $ETH 📈", "For fee discounts use:"];
  const shareURL = getReferralCodeTradeUrl(referralCode);

  return getTwitterIntentURL(message, shareURL);
}<|MERGE_RESOLUTION|>--- conflicted
+++ resolved
@@ -8,11 +8,8 @@
 import { encodeReferralCode, getReferralCodeOwner } from "domain/referrals";
 import { ARBITRUM, AVALANCHE } from "config/chains";
 import { bigNumberify, formatAmount } from "lib/numbers";
-<<<<<<< HEAD
 import { t } from "@lingui/macro";
-=======
 import { getRootUrl } from "lib/url";
->>>>>>> ce71b596
 
 export const REFERRAL_CODE_REGEX = /^\w+$/; // only number, string and underscore is allowed
 export const REGEX_VERIFY_BYTES32 = /^0x[0-9a-f]{64}$/;
