import { useCallback } from "react";

import { USD_DECIMALS } from "config/factors";
import { usePendingTxns } from "context/PendingTxnsContext/PendingTxnsContext";
import { useSubaccountCancelOrdersDetailsMessage } from "context/SubaccountContext/useSubaccountCancelOrdersDetailsMessage";
import { useSyntheticsEvents } from "context/SyntheticsEvents/SyntheticsEventsProvider";
import {
  useCancellingOrdersKeysState,
  useEditingOrderState,
  useOrderEditorIsSubmittingState,
} from "context/SyntheticsStateContext/hooks/orderEditorHooks";
import { selectChartDynamicLines } from "context/SyntheticsStateContext/selectors/chartSelectors/selectChartDynamicLines";
import {
  selectChainId,
  selectMarketsInfoData,
  selectOrdersInfoData,
} from "context/SyntheticsStateContext/selectors/globalSelectors";
import {
  makeSelectOrderEditorPositionOrderError,
  selectOrderEditorSetTriggerPriceInputValue,
} from "context/SyntheticsStateContext/selectors/orderEditorSelectors";
import { useCalcSelector } from "context/SyntheticsStateContext/SyntheticsStateContextProvider";
import { useSelector } from "context/SyntheticsStateContext/utils";
import { useMarkets } from "domain/synthetics/markets";
import { cancelOrdersTxn } from "domain/synthetics/orders/cancelOrdersTxn";
import { calculateDisplayDecimals, formatAmount, numberToBigint } from "lib/numbers";
import { getByKey } from "lib/objects";
import useWallet from "lib/wallets/useWallet";
import { getToken } from "sdk/configs/tokens";
import { PositionOrderInfo } from "sdk/types/orders";

import { DynamicLine } from "./DynamicLine";
<<<<<<< HEAD
import { makeSelectSubaccountForActions } from "context/SyntheticsStateContext/selectors/globalSelectors";
=======
import type { IChartingLibraryWidget } from "../../charting_library";
>>>>>>> 2954c600

export function DynamicLines({
  tvWidgetRef,
  isMobile,
}: {
  tvWidgetRef: React.RefObject<IChartingLibraryWidget>;
  isMobile: boolean;
}) {
  const dynamicChartLines = useSelector(selectChartDynamicLines);
  const { signer } = useWallet();
  const chainId = useSelector(selectChainId);
  const subaccount = useSelector(makeSelectSubaccountForActions(1));
  const [, setCancellingOrdersKeys] = useCancellingOrdersKeysState();
  const cancelOrdersDetailsMessage = useSubaccountCancelOrdersDetailsMessage(1);
  const [isSubmitting] = useOrderEditorIsSubmittingState();
  const [editingOrderState, setEditingOrderState] = useEditingOrderState();
  const setTriggerPriceInputValue = useSelector(selectOrderEditorSetTriggerPriceInputValue);
  const ordersInfoData = useSelector(selectOrdersInfoData);
  const { marketsData } = useMarkets(chainId);
  const { setPendingTxns } = usePendingTxns();
  const { pendingOrdersUpdates } = useSyntheticsEvents();

  const onCancelOrder = useCallback(
    (key: string) => {
      if (!signer) return;
      setCancellingOrdersKeys((prev) => [...prev, key]);

      cancelOrdersTxn(chainId, signer, subaccount, {
        orderKeys: [key],
        setPendingTxns: setPendingTxns,
        detailsMsg: cancelOrdersDetailsMessage,
      }).finally(() => {
        setCancellingOrdersKeys((prev) => prev.filter((k) => k !== key));
      });
    },
    [cancelOrdersDetailsMessage, chainId, setCancellingOrdersKeys, setPendingTxns, signer, subaccount]
  );

  const calcSelector = useCalcSelector();

  const getError = useCallback(
    (id: string, price: number): string | undefined => {
      let triggerPrice = numberToBigint(price, USD_DECIMALS);

      return calcSelector((state) => {
        const order = getByKey(selectOrdersInfoData(state), id) as PositionOrderInfo;
        const chainId = selectChainId(state);
        const marketsInfoData = selectMarketsInfoData(state);

        if (!order) return undefined;

        const indexTokenAddress = getByKey(marketsInfoData, order.marketAddress)?.indexTokenAddress;
        if (!indexTokenAddress) return undefined;

        const indexToken = getToken(chainId, indexTokenAddress);
        if (!indexToken) return undefined;

        triggerPrice = triggerPrice / BigInt(indexToken?.visualMultiplier ?? 1);

        return makeSelectOrderEditorPositionOrderError(id, triggerPrice)(state);
      });
    },
    [calcSelector]
  );

  const onEditOrder = useCallback(
    (id: string, price?: number) => {
      setEditingOrderState({ orderKey: id, source: "PriceChart" });
      const order = getByKey(ordersInfoData, id) as PositionOrderInfo;
      if (!order) return;

      const indexTokenAddress = getByKey(marketsData, order.marketAddress)?.indexTokenAddress;
      if (!indexTokenAddress) return;

      const indexToken = getToken(chainId, indexTokenAddress);
      if (!indexToken) return;

      const decimals = calculateDisplayDecimals(order.triggerPrice, USD_DECIMALS, indexToken?.visualMultiplier);
      const formattedInitialPrice = formatAmount(
        order.triggerPrice,
        USD_DECIMALS,
        decimals,
        undefined,
        undefined,
        indexToken?.visualMultiplier
      );
      setTriggerPriceInputValue(price !== undefined ? String(price) : formattedInitialPrice);
    },
    [chainId, marketsData, ordersInfoData, setEditingOrderState, setTriggerPriceInputValue]
  );

  return dynamicChartLines.map((line) => (
    <DynamicLine
      {...line}
      key={line.id}
      onEdit={onEditOrder}
      onCancel={onCancelOrder}
      getError={getError}
      tvWidgetRef={tvWidgetRef}
      isMobile={isMobile}
      isEdited={editingOrderState?.orderKey === line.id}
      isPending={(isSubmitting && editingOrderState?.orderKey === line.id) || line.id in pendingOrdersUpdates}
    />
  ));
}<|MERGE_RESOLUTION|>--- conflicted
+++ resolved
@@ -30,11 +30,7 @@
 import { PositionOrderInfo } from "sdk/types/orders";
 
 import { DynamicLine } from "./DynamicLine";
-<<<<<<< HEAD
-import { makeSelectSubaccountForActions } from "context/SyntheticsStateContext/selectors/globalSelectors";
-=======
 import type { IChartingLibraryWidget } from "../../charting_library";
->>>>>>> 2954c600
 
 export function DynamicLines({
   tvWidgetRef,
@@ -46,7 +42,7 @@
   const dynamicChartLines = useSelector(selectChartDynamicLines);
   const { signer } = useWallet();
   const chainId = useSelector(selectChainId);
-  const subaccount = useSelector(makeSelectSubaccountForActions(1));
+  // const subaccount = useSelector(makeSelectSubaccountForActions(1));
   const [, setCancellingOrdersKeys] = useCancellingOrdersKeysState();
   const cancelOrdersDetailsMessage = useSubaccountCancelOrdersDetailsMessage(1);
   const [isSubmitting] = useOrderEditorIsSubmittingState();
@@ -62,7 +58,7 @@
       if (!signer) return;
       setCancellingOrdersKeys((prev) => [...prev, key]);
 
-      cancelOrdersTxn(chainId, signer, subaccount, {
+      cancelOrdersTxn(chainId, signer, {
         orderKeys: [key],
         setPendingTxns: setPendingTxns,
         detailsMsg: cancelOrdersDetailsMessage,
@@ -70,7 +66,7 @@
         setCancellingOrdersKeys((prev) => prev.filter((k) => k !== key));
       });
     },
-    [cancelOrdersDetailsMessage, chainId, setCancellingOrdersKeys, setPendingTxns, signer, subaccount]
+    [cancelOrdersDetailsMessage, chainId, setCancellingOrdersKeys, setPendingTxns, signer]
   );
 
   const calcSelector = useCalcSelector();
