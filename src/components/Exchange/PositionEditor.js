import React, { useEffect, useState } from "react";
import useSWR from "swr";
import { Trans, t } from "@lingui/macro";
import { ethers } from "ethers";
import { BsArrowRight } from "react-icons/bs";

import {
  USD_DECIMALS,
  BASIS_POINTS_DIVISOR,
  DEPOSIT_FEE,
  DUST_BNB,
  getLiquidationPrice,
  MAX_ALLOWED_LEVERAGE,
  getFundingFee,
} from "lib/legacy";
import { getContract } from "config/contracts";
import Tab from "../Tab/Tab";
import Modal from "../Modal/Modal";

import PositionRouter from "abis/PositionRouter.json";
import Token from "abis/Token.json";
import Tooltip from "../Tooltip/Tooltip";

import { getChainName, getConstant, IS_NETWORK_DISABLED } from "config/chains";
import StatsTooltipRow from "../StatsTooltip/StatsTooltipRow";
import { callContract, contractFetcher } from "lib/contracts";
import { helperToast } from "lib/helperToast";
import { getTokenInfo } from "domain/tokens/utils";
import { approveTokens, shouldRaiseGasError } from "domain/tokens";
import { usePrevious } from "lib/usePrevious";
import { bigNumberify, expandDecimals, formatAmount, formatAmountFree, parseValue } from "lib/numbers";
import ExternalLink from "components/ExternalLink/ExternalLink";

const DEPOSIT = "Deposit";
const WITHDRAW = "Withdraw";
const EDIT_OPTIONS = [DEPOSIT, WITHDRAW];
const MIN_ORDER_USD = expandDecimals(10, USD_DECIMALS);
const { AddressZero } = ethers.constants;

export default function PositionEditor(props) {
  const {
    pendingPositions,
    setPendingPositions,
    positionsMap,
    positionKey,
    isVisible,
    setIsVisible,
    infoTokens,
    active,
    account,
    library,
    collateralTokenAddress,
    pendingTxns,
    setPendingTxns,
    getUsd,
    getLeverage,
    savedIsPnlInLeverage,
    positionRouterApproved,
    isWaitingForPositionRouterApproval,
    isPositionRouterApproving,
    approvePositionRouter,
    chainId,
    minExecutionFee,
    minExecutionFeeUSD,
    minExecutionFeeErrorMessage,
    isContractAccount,
  } = props;
  const nativeTokenAddress = getContract(chainId, "NATIVE_TOKEN");
  const position = positionsMap && positionKey ? positionsMap[positionKey] : undefined;
  const [option, setOption] = useState(DEPOSIT);
  const [fromValue, setFromValue] = useState("");
  const [isApproving, setIsApproving] = useState(false);
  const [isSwapping, setIsSwapping] = useState(false);
  const prevIsVisible = usePrevious(isVisible);
  const longOrShortText = position?.isLong ? t`Long` : t`Short`;

  const routerAddress = getContract(chainId, "Router");
  const positionRouterAddress = getContract(chainId, "PositionRouter");

  const { data: tokenAllowance } = useSWR(
    [active, chainId, collateralTokenAddress, "allowance", account, routerAddress],
    {
      fetcher: contractFetcher(library, Token),
    }
  );

  const isDeposit = option === DEPOSIT;
  const isWithdrawal = option === WITHDRAW;

  const needPositionRouterApproval = !positionRouterApproved;

  let collateralToken;
  let maxAmount;
  let maxAmountFormatted;
  let maxAmountFormattedFree;
  let fromAmount;
  let needApproval;

  let convertedAmount;
  let convertedAmountFormatted;

  let nextLeverage;
  let nextLeverageExcludingPnl;
  let liquidationPrice;
  let nextLiquidationPrice;
  let nextCollateral;

  let title;
  let collateralDelta;
  let fundingFee;

  if (position) {
    title = t`Edit ${longOrShortText} ${position.indexToken.symbol}`;
    collateralToken = position.collateralToken;
    liquidationPrice = getLiquidationPrice(position);
    fundingFee = getFundingFee(position);

    if (isDeposit) {
      fromAmount = parseValue(fromValue, collateralToken.decimals);
      maxAmount = collateralToken ? collateralToken.balance : bigNumberify(0);
      maxAmountFormatted = formatAmount(maxAmount, collateralToken.decimals, 4, true);
      maxAmountFormattedFree = formatAmountFree(maxAmount, collateralToken.decimals, 8);
      if (fromAmount) {
        convertedAmount = getUsd(fromAmount, position.collateralToken.address, false, infoTokens);
        convertedAmountFormatted = formatAmount(convertedAmount, USD_DECIMALS, 2);
      }
    } else {
      fromAmount = parseValue(fromValue, USD_DECIMALS);

      maxAmount = position.collateralAfterFee.sub(MIN_ORDER_USD).gt(0)
        ? position.collateralAfterFee.sub(MIN_ORDER_USD)
        : bigNumberify(0);

      maxAmountFormatted = formatAmount(maxAmount, USD_DECIMALS, 2, true);
      maxAmountFormattedFree = formatAmountFree(maxAmount, USD_DECIMALS, 2);
      if (fromAmount) {
        convertedAmount = fromAmount.mul(expandDecimals(1, collateralToken.decimals)).div(collateralToken.maxPrice);
        convertedAmountFormatted = formatAmount(convertedAmount, collateralToken.decimals, 4, true);
      }
    }
    needApproval = isDeposit && tokenAllowance && fromAmount && fromAmount.gt(tokenAllowance);

    if (fromAmount) {
      collateralDelta = isDeposit ? convertedAmount : fromAmount;

      if (position.isLong && isDeposit) {
        collateralDelta = collateralDelta.mul(BASIS_POINTS_DIVISOR - DEPOSIT_FEE).div(BASIS_POINTS_DIVISOR);
      }

      nextLeverage = getLeverage({
        size: position.size,
        collateral: position.collateral,
        collateralDelta,
        increaseCollateral: isDeposit,
        entryFundingRate: position.entryFundingRate,
        cumulativeFundingRate: position.cumulativeFundingRate,
        hasProfit: position.hasProfit,
        delta: position.delta,
        includeDelta: savedIsPnlInLeverage,
      });

      nextLeverageExcludingPnl = getLeverage({
        size: position.size,
        collateral: position.collateral,
        collateralDelta,
        increaseCollateral: isDeposit,
        entryFundingRate: position.entryFundingRate,
        cumulativeFundingRate: position.cumulativeFundingRate,
        hasProfit: position.hasProfit,
        delta: position.delta,
        includeDelta: false,
      });

      nextLiquidationPrice = getLiquidationPrice({
        isLong: position.isLong,
        size: position.size,
        collateral: position.collateral,
        averagePrice: position.averagePrice,
        entryFundingRate: position.entryFundingRate,
        cumulativeFundingRate: position.cumulativeFundingRate,
        collateralDelta,
        increaseCollateral: isDeposit,
      });

      nextCollateral = isDeposit
        ? position.collateralAfterFee.add(collateralDelta)
        : position.collateralAfterFee.sub(collateralDelta);
    }
  }

  const getError = () => {
    if (IS_NETWORK_DISABLED[chainId]) {
      if (isDeposit) return [t`Deposit disabled, pending ${getChainName(chainId)} upgrade`];
      return [t`Withdraw disabled, pending ${getChainName(chainId)} upgrade`];
    }

    if (!fromAmount) {
      return t`Enter an amount`;
    }

    if (fromAmount.lte(0)) {
      return t`Amount should be greater than zero`;
    }

    if (!isDeposit && fromAmount) {
<<<<<<< HEAD
      if (fromAmount.gte(position.collateral)) {
        return t`Min residual collateral: 10 USD`;
      }

      if (position.collateral.sub(fromAmount).lt(MIN_ORDER_USD)) {
=======
      if (position.collateralAfterFee.sub(fromAmount).lt(MIN_ORDER_USD)) {
>>>>>>> 5462e979
        return t`Min residual collateral: 10 USD`;
      }
    }

    if (!isDeposit && fromAmount && nextLiquidationPrice) {
      if (position.isLong && position.markPrice.lt(nextLiquidationPrice)) {
        return t`Invalid liq. price`;
      }
      if (!position.isLong && position.markPrice.gt(nextLiquidationPrice)) {
        return t`Invalid liq. price`;
      }
    }

    if (nextLeverageExcludingPnl && nextLeverageExcludingPnl.lt(1.1 * BASIS_POINTS_DIVISOR)) {
      return t`Min leverage: 1.1x`;
    }

    if (nextLeverage && nextLeverage.gt(MAX_ALLOWED_LEVERAGE)) {
      return t`Max leverage: ${(MAX_ALLOWED_LEVERAGE / BASIS_POINTS_DIVISOR).toFixed(1)}x`;
    }
  };

  const isPrimaryEnabled = () => {
    const error = getError();
    if (error) {
      return false;
    }
    if (isSwapping) {
      return false;
    }
    if (needPositionRouterApproval && isWaitingForPositionRouterApproval) {
      return false;
    }
    if (isPositionRouterApproving) {
      return false;
    }

    return true;
  };

  const getPrimaryText = () => {
    const error = getError();
    if (error) {
      return error;
    }
    if (isSwapping) {
      if (isDeposit) {
        return t`Depositing...`;
      }
      return t`Withdrawing...`;
    }

    if (isApproving) {
      return t`Approving ${position.collateralToken.symbol}...`;
    }
    if (needApproval) {
      return t`Approve ${position.collateralToken.symbol}`;
    }

    if (needPositionRouterApproval && isWaitingForPositionRouterApproval) {
      return t`Enabling Leverage`;
    }

    if (isPositionRouterApproving) {
      return t`Enabling Leverage...`;
    }

    if (needPositionRouterApproval) {
      return t`Enable Leverage`;
    }

    if (isDeposit) {
      return t`Deposit`;
    }

    return t`Withdraw`;
  };

  const resetForm = () => {
    setFromValue("");
  };

  useEffect(() => {
    if (prevIsVisible !== isVisible) {
      resetForm();
    }
  }, [prevIsVisible, isVisible]);

  const depositCollateral = async () => {
    setIsSwapping(true);
    const tokenAddress0 = collateralTokenAddress === AddressZero ? nativeTokenAddress : collateralTokenAddress;
    const path = [tokenAddress0];
    const indexTokenAddress =
      position.indexToken.address === AddressZero ? nativeTokenAddress : position.indexToken.address;

    const priceBasisPoints = position.isLong ? 11000 : 9000;
    const priceLimit = position.indexToken.maxPrice.mul(priceBasisPoints).div(10000);

    const referralCode = ethers.constants.HashZero;
    let params = [
      path, // _path
      indexTokenAddress, // _indexToken
      fromAmount, // _amountIn
      0, // _minOut
      0, // _sizeDelta
      position.isLong, // _isLong
      priceLimit, // _acceptablePrice
      minExecutionFee, // _executionFee
      referralCode, // _referralCode
      AddressZero, // _callbackTarget
    ];

    let method = "createIncreasePosition";
    let value = minExecutionFee;
    if (collateralTokenAddress === AddressZero) {
      method = "createIncreasePositionETH";
      value = fromAmount.add(minExecutionFee);
      params = [
        path, // _path
        indexTokenAddress, // _indexToken
        0, // _minOut
        0, // _sizeDelta
        position.isLong, // _isLong
        priceLimit, // _acceptablePrice
        minExecutionFee, // _executionFee
        referralCode, // _referralCode
        AddressZero, // _callbackTarget
      ];
    }

    if (shouldRaiseGasError(getTokenInfo(infoTokens, collateralTokenAddress), fromAmount)) {
      setIsSwapping(false);
      helperToast.error(t`Leave at least ${formatAmount(DUST_BNB, 18, 3)} ETH for gas`);
      return;
    }

    const contract = new ethers.Contract(positionRouterAddress, PositionRouter.abi, library.getSigner());
    callContract(chainId, contract, method, params, {
      value,
      sentMsg: t`Deposit submitted.`,
      successMsg: t`Requested deposit of ${formatAmount(fromAmount, position.collateralToken.decimals, 4)} ${
        position.collateralToken.symbol
      } into ${position.indexToken.symbol} ${longOrShortText}.`,
      failMsg: t`Deposit failed.`,
      setPendingTxns,
    })
      .then(async (res) => {
        setFromValue("");
        setIsVisible(false);

        pendingPositions[position.key] = {
          updatedAt: Date.now(),
          pendingChanges: {
            collateralSnapshot: position.collateral,
            expectingCollateralChange: true,
          },
        };

        setPendingPositions({ ...pendingPositions });
      })
      .finally(() => {
        setIsSwapping(false);
      });
  };

  const withdrawCollateral = async () => {
    setIsSwapping(true);
    const tokenAddress0 = collateralTokenAddress === AddressZero ? nativeTokenAddress : collateralTokenAddress;
    const indexTokenAddress =
      position.indexToken.address === AddressZero ? nativeTokenAddress : position.indexToken.address;
    const priceBasisPoints = position.isLong ? 9000 : 11000;
    const priceLimit = position.indexToken.maxPrice.mul(priceBasisPoints).div(10000);

    const withdrawAmount = fromAmount.add(fundingFee || bigNumberify(0));

    const withdrawETH =
      !isContractAccount && (collateralTokenAddress === AddressZero || collateralTokenAddress === nativeTokenAddress);

<<<<<<< HEAD
    const withdrawAmount = fromAmount.add(fundingFee || bigNumberify(0));

=======
>>>>>>> 5462e979
    const params = [
      [tokenAddress0], // _path
      indexTokenAddress, // _indexToken
      withdrawAmount, // _collateralDelta
      0, // _sizeDelta
      position.isLong, // _isLong
      account, // _receiver
      priceLimit, // _acceptablePrice
      0, // _minOut
      minExecutionFee, // _executionFee
      withdrawETH, // _withdrawETH
      AddressZero, // _callbackTarget
    ];

    const method = "createDecreasePosition";

    const contract = new ethers.Contract(positionRouterAddress, PositionRouter.abi, library.getSigner());
    callContract(chainId, contract, method, params, {
      value: minExecutionFee,
      sentMsg: t`Withdrawal submitted.`,
      successMsg: t`Requested withdrawal of ${formatAmount(fromAmount, USD_DECIMALS, 2)} USD from ${
        position.indexToken.symbol
      } ${longOrShortText}.`,
      failMsg: t`Withdrawal failed.`,
      setPendingTxns,
    })
      .then(async (res) => {
        setFromValue("");
        setIsVisible(false);

        pendingPositions[position.key] = {
          updatedAt: Date.now(),
          pendingChanges: {
            collateralSnapshot: position.collateral,
            expectingCollateralChange: true,
          },
        };
      })
      .finally(() => {
        setIsSwapping(false);
      });
  };

  const onClickPrimary = () => {
    if (needApproval) {
      approveTokens({
        setIsApproving,
        library,
        tokenAddress: collateralTokenAddress,
        spender: routerAddress,
        chainId: chainId,
        infoTokens,
        getTokenInfo,
        pendingTxns,
        setPendingTxns,
      });
      return;
    }

    if (needPositionRouterApproval) {
      approvePositionRouter({
        sentMsg: isDeposit ? t`Enable deposit sent.` : t`Enable withdraw sent.`,
        failMsg: isDeposit ? t`Enable deposit failed.` : t`Enable withdraw failed.`,
      });
      return;
    }

    if (isDeposit) {
      depositCollateral();
      return;
    }

    withdrawCollateral();
  };
  const nativeTokenSymbol = getConstant(chainId, "nativeTokenSymbol");
  const EDIT_OPTIONS_LABELS = {
    [DEPOSIT]: t`Deposit`,
    [WITHDRAW]: t`Withdraw`,
  };
  return (
    <div className="PositionEditor">
      {position && (
        <Modal isVisible={isVisible} setIsVisible={setIsVisible} label={title}>
          <div>
            <Tab
              options={EDIT_OPTIONS}
              optionLabels={EDIT_OPTIONS_LABELS}
              option={option}
              setOption={setOption}
              onChange={resetForm}
            />
            {(isDeposit || isWithdrawal) && (
              <div>
                <div className="Exchange-swap-section">
                  <div className="Exchange-swap-section-top">
                    <div className="muted">
                      {convertedAmountFormatted && (
                        <div className="Exchange-swap-usd">
                          {isDeposit ? t`Deposit` : t`Withdraw`}: {convertedAmountFormatted}{" "}
                          {isDeposit ? "USD" : position.collateralToken.symbol}
                        </div>
                      )}
                      {!convertedAmountFormatted && `${isDeposit ? t`Deposit` : t`Withdraw`}`}
                    </div>
                    {maxAmount && (
                      <div className="muted align-right clickable" onClick={() => setFromValue(maxAmountFormattedFree)}>
                        <Trans>Max: {maxAmountFormatted}</Trans>
                      </div>
                    )}
                  </div>
                  <div className="Exchange-swap-section-bottom">
                    <div className="Exchange-swap-input-container">
                      <input
                        type="number"
                        min="0"
                        placeholder="0.0"
                        className="Exchange-swap-input"
                        value={fromValue}
                        onChange={(e) => setFromValue(e.target.value)}
                      />
                      {fromValue !== maxAmountFormattedFree && maxAmount?.gt(0) && (
                        <div
                          className="Exchange-swap-max"
                          onClick={() => {
                            setFromValue(maxAmountFormattedFree);
                          }}
                        >
                          <Trans>MAX</Trans>
                        </div>
                      )}
                    </div>
                    <div className="PositionEditor-token-symbol">
                      {isDeposit ? position.collateralToken.symbol : "USD"}
                    </div>
                  </div>
                </div>
                <div className="PositionEditor-info-box">
                  {minExecutionFeeErrorMessage && (
                    <div className="Confirmation-box-warning">{minExecutionFeeErrorMessage}</div>
                  )}
                  <div className="Exchange-info-row">
                    <div className="Exchange-info-label">
                      <Trans>Size</Trans>
                    </div>
                    <div className="align-right">{formatAmount(position.size, USD_DECIMALS, 2, true)} USD</div>
                  </div>
                  <div className="Exchange-info-row">
                    <div className="Exchange-info-label">
                      <Trans>Collateral</Trans>
                    </div>
                    <div className="align-right">
                      {!nextCollateral && (
                        <div>${formatAmount(position.collateralAfterFee, USD_DECIMALS, 2, true)}</div>
                      )}
                      {nextCollateral && (
                        <div>
                          <div className="inline-block muted">
                            ${formatAmount(position.collateralAfterFee, USD_DECIMALS, 2, true)}
                            <BsArrowRight className="transition-arrow" />
                          </div>
                          ${formatAmount(nextCollateral, USD_DECIMALS, 2, true)}
                        </div>
                      )}
                    </div>
                  </div>
                  <div className="Exchange-info-row">
                    <div className="Exchange-info-label">
                      <Trans>Leverage</Trans>
                    </div>
                    <div className="align-right">
                      {!nextLeverage && <div>{formatAmount(position.leverage, 4, 2, true)}x</div>}
                      {nextLeverage && (
                        <div>
                          <div className="inline-block muted">
                            {formatAmount(position.leverage, 4, 2, true)}x
                            <BsArrowRight className="transition-arrow" />
                          </div>
                          {formatAmount(nextLeverage, 4, 2, true)}x
                        </div>
                      )}
                    </div>
                  </div>
                  <div className="Exchange-info-row">
                    <div className="Exchange-info-label">
                      <Trans>Mark Price</Trans>
                    </div>
                    <div className="align-right">${formatAmount(position.markPrice, USD_DECIMALS, 2, true)}</div>
                  </div>
                  <div className="Exchange-info-row">
                    <div className="Exchange-info-label">
                      <Trans>Liq. Price</Trans>
                    </div>
                    <div className="align-right">
                      {!nextLiquidationPrice && (
                        <div>
                          {!fromAmount && `$${formatAmount(liquidationPrice, USD_DECIMALS, 2, true)}`}
                          {fromAmount && "-"}
                        </div>
                      )}
                      {nextLiquidationPrice && (
                        <div>
                          <div className="inline-block muted">
                            ${formatAmount(liquidationPrice, USD_DECIMALS, 2, true)}
                            <BsArrowRight className="transition-arrow" />
                          </div>
                          ${formatAmount(nextLiquidationPrice, USD_DECIMALS, 2, true)}
                        </div>
                      )}
                    </div>
                  </div>
                  {fromAmount?.gt(0) && fundingFee?.gt(0) && (
                    <div className="Exchange-info-row">
                      <div className="Exchange-info-label">
                        <Trans>Borrow Fee</Trans>
                      </div>
                      <div className="align-right">
                        <Tooltip
                          handle={
                            <>
                              <div className="inline-block muted">
                                ${formatAmount(fundingFee, USD_DECIMALS, 2, true)}
                                <BsArrowRight className="transition-arrow" />
                              </div>
                              $0
                            </>
                          }
                          position="right-top"
                          renderContent={() => (
                            <Trans>The pending borrow fee will be charged on this transaction.</Trans>
                          )}
                        />
                      </div>
                    </div>
                  )}
                  <div className="Exchange-info-row">
                    <div className="Exchange-info-label">
                      <Trans>Execution Fee</Trans>
                    </div>
                    <div className="align-right">
                      <Tooltip
                        handle={`${formatAmountFree(minExecutionFee, 18, 5)} ${nativeTokenSymbol}`}
                        position="right-top"
                        renderContent={() => {
                          const depositOrWithdrawalText = isDeposit ? t`deposit` : t`withdrawal`;
                          return (
                            <>
                              <StatsTooltipRow
                                label={t`Network fee`}
                                showDollar={false}
                                value={`${formatAmountFree(
                                  minExecutionFee,
                                  18,
                                  5
                                )} ${nativeTokenSymbol} ($${formatAmount(minExecutionFeeUSD, USD_DECIMALS, 2)})`}
                              />
                              <br />
                              <Trans>
                                This is the network cost required to execute the {depositOrWithdrawalText}.
                                <br />
                                <br />
                                <ExternalLink href="https://gmxio.gitbook.io/gmx/trading#execution-fee">
                                  More Info
                                </ExternalLink>
                              </Trans>
                            </>
                          );
                        }}
                      />
                    </div>
                  </div>
                </div>

                <div className="Exchange-swap-button-container">
                  <button
                    className="App-cta Exchange-swap-button"
                    onClick={onClickPrimary}
                    disabled={!isPrimaryEnabled()}
                  >
                    {getPrimaryText()}
                  </button>
                </div>
              </div>
            )}
          </div>
        </Modal>
      )}
    </div>
  );
}<|MERGE_RESOLUTION|>--- conflicted
+++ resolved
@@ -203,15 +203,7 @@
     }
 
     if (!isDeposit && fromAmount) {
-<<<<<<< HEAD
-      if (fromAmount.gte(position.collateral)) {
-        return t`Min residual collateral: 10 USD`;
-      }
-
-      if (position.collateral.sub(fromAmount).lt(MIN_ORDER_USD)) {
-=======
       if (position.collateralAfterFee.sub(fromAmount).lt(MIN_ORDER_USD)) {
->>>>>>> 5462e979
         return t`Min residual collateral: 10 USD`;
       }
     }
@@ -390,11 +382,6 @@
     const withdrawETH =
       !isContractAccount && (collateralTokenAddress === AddressZero || collateralTokenAddress === nativeTokenAddress);
 
-<<<<<<< HEAD
-    const withdrawAmount = fromAmount.add(fundingFee || bigNumberify(0));
-
-=======
->>>>>>> 5462e979
     const params = [
       [tokenAddress0], // _path
       indexTokenAddress, // _indexToken
