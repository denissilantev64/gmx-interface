import React, { useEffect, useState } from "react";
import useSWR from "swr";
import { Trans, t } from "@lingui/macro";
import { ethers } from "ethers";
import { BsArrowRight } from "react-icons/bs";

import { USD_DECIMALS, DEPOSIT_FEE, DUST_BNB, getFundingFee, LIQUIDATION_FEE } from "lib/legacy";
import { BASIS_POINTS_DIVISOR, MAX_ALLOWED_LEVERAGE, MAX_LEVERAGE } from "config/factors";
import { getContract } from "config/contracts";
import Tab from "../Tab/Tab";
import Modal from "../Modal/Modal";

import PositionRouter from "abis/PositionRouter.json";
import Token from "abis/Token.json";
import Tooltip from "../Tooltip/Tooltip";

import { getChainName, IS_NETWORK_DISABLED } from "config/chains";
import { callContract, contractFetcher } from "lib/contracts";
import { helperToast } from "lib/helperToast";
import { getTokenInfo } from "domain/tokens/utils";
import { approveTokens, shouldRaiseGasError } from "domain/tokens";
import { usePrevious } from "lib/usePrevious";
import { bigNumberify, expandDecimals, formatAmount, formatAmountFree, limitDecimals, parseValue } from "lib/numbers";
import { ErrorCode, ErrorDisplayType } from "./constants";
import Button from "components/Button/Button";
import FeesTooltip from "./FeesTooltip";
import getLiquidationPrice from "lib/positions/getLiquidationPrice";
import { getLeverage } from "lib/positions/getLeverage";
import { getPriceDecimals } from "config/tokens";
<<<<<<< HEAD
import BuyInputSection from "components/BuyInputSection/BuyInputSection";
=======
import TokenIcon from "components/TokenIcon/TokenIcon";
>>>>>>> 292aae81
import useIsMetamaskMobile from "lib/wallets/useIsMetamaskMobile";
import { MAX_METAMASK_MOBILE_DECIMALS } from "config/ui";

const DEPOSIT = "Deposit";
const WITHDRAW = "Withdraw";
const EDIT_OPTIONS = [DEPOSIT, WITHDRAW];
const MIN_ORDER_USD = expandDecimals(10, USD_DECIMALS);
const { AddressZero } = ethers.constants;

export default function PositionEditor(props) {
  const {
    pendingPositions,
    setPendingPositions,
    positionsMap,
    positionKey,
    isVisible,
    setIsVisible,
    infoTokens,
    active,
    account,
    library,
    collateralTokenAddress,
    pendingTxns,
    setPendingTxns,
    getUsd,
    savedIsPnlInLeverage,
    positionRouterApproved,
    isWaitingForPositionRouterApproval,
    isPositionRouterApproving,
    approvePositionRouter,
    chainId,
    minExecutionFee,
    minExecutionFeeUSD,
    minExecutionFeeErrorMessage,
    isContractAccount,
  } = props;
  const nativeTokenAddress = getContract(chainId, "NATIVE_TOKEN");
  const isMetamaskMobile = useIsMetamaskMobile();
  const position = positionsMap && positionKey ? positionsMap[positionKey] : undefined;
  const [option, setOption] = useState(DEPOSIT);
  const [fromValue, setFromValue] = useState("");
  const [isApproving, setIsApproving] = useState(false);
  const [isSwapping, setIsSwapping] = useState(false);
  const prevIsVisible = usePrevious(isVisible);
  const longOrShortText = position?.isLong ? t`Long` : t`Short`;
  const positionPriceDecimal = getPriceDecimals(chainId, position?.indexToken?.symbol);

  const routerAddress = getContract(chainId, "Router");
  const positionRouterAddress = getContract(chainId, "PositionRouter");

  const { data: tokenAllowance } = useSWR(
    [active, chainId, collateralTokenAddress, "allowance", account, routerAddress],
    {
      fetcher: contractFetcher(library, Token),
    }
  );

  const isDeposit = option === DEPOSIT;
  const isWithdrawal = option === WITHDRAW;

  const needPositionRouterApproval = !positionRouterApproved;

  let collateralToken;
  let maxAmount;
  let maxAmountFormatted;
  let maxAmountFormattedFree;
  let fromAmount;
  let needApproval;

  let convertedAmount;
  let convertedAmountFormatted;

  let nextLeverage;
  let nextLeverageExcludingPnl;
  let liquidationPrice;
  let nextLiquidationPrice;
  let nextCollateral;

  let title;
  let collateralDelta;
  let fundingFee;
  let depositFeeUSD;

  if (position) {
    title = t`Edit ${longOrShortText} ${position.indexToken.symbol}`;
    collateralToken = position.collateralToken;
    fundingFee = getFundingFee(position);

    liquidationPrice = getLiquidationPrice({
      size: position.size,
      collateral: position.collateral,
      averagePrice: position.averagePrice,
      isLong: position.isLong,
      fundingFee,
    });

    if (isDeposit) {
      fromAmount = parseValue(fromValue, collateralToken.decimals);
      maxAmount = collateralToken ? collateralToken.balance : bigNumberify(0);
      maxAmountFormatted = formatAmount(maxAmount, collateralToken.decimals, 4, true);
      maxAmountFormattedFree = formatAmountFree(maxAmount, collateralToken.decimals, 8);
      if (fromAmount) {
        convertedAmount = getUsd(fromAmount, position.collateralToken.address, false, infoTokens);
        convertedAmountFormatted = formatAmount(convertedAmount, USD_DECIMALS, 2);
      }
    } else {
      fromAmount = parseValue(fromValue, USD_DECIMALS);

      maxAmount = position.collateralAfterFee.sub(MIN_ORDER_USD).gt(0)
        ? position.collateralAfterFee.sub(MIN_ORDER_USD)
        : bigNumberify(0);

      maxAmountFormatted = formatAmount(maxAmount, USD_DECIMALS, 2, true);
      maxAmountFormattedFree = formatAmountFree(maxAmount, USD_DECIMALS, 2);
      if (fromAmount) {
        convertedAmount = fromAmount.mul(expandDecimals(1, collateralToken.decimals)).div(collateralToken.maxPrice);
        convertedAmountFormatted = formatAmount(convertedAmount, collateralToken.decimals, 4, true);
      }
    }
    needApproval = isDeposit && tokenAllowance && fromAmount && fromAmount.gt(tokenAllowance);

    if (fromAmount) {
      collateralDelta = isDeposit ? convertedAmount : fromAmount;

      if (position.isLong && isDeposit) {
        collateralDelta = collateralDelta.mul(BASIS_POINTS_DIVISOR - DEPOSIT_FEE).div(BASIS_POINTS_DIVISOR);
        depositFeeUSD = convertedAmount.mul(DEPOSIT_FEE).div(BASIS_POINTS_DIVISOR);
      }

      nextCollateral = isDeposit
        ? position.collateralAfterFee.add(collateralDelta)
        : position.collateralAfterFee.sub(collateralDelta);

      nextLeverage = getLeverage({
        size: position.size,
        collateral: nextCollateral,
        hasProfit: position.hasProfit,
        delta: position.delta,
        includeDelta: savedIsPnlInLeverage,
      });

      nextLeverageExcludingPnl = getLeverage({
        size: position.size,
        collateral: nextCollateral,
        hasProfit: position.hasProfit,
        delta: position.delta,
        includeDelta: false,
      });

      // nextCollateral is prev collateral + deposit amount - borrow fee - deposit fee
      // in case of withdrawal nextCollateral is prev collateral - withdraw amount - borrow fee
      nextLiquidationPrice = getLiquidationPrice({
        isLong: position.isLong,
        size: position.size,
        collateral: nextCollateral,
        averagePrice: position.averagePrice,
      });
    }
  }

  const getError = () => {
    if (IS_NETWORK_DISABLED[chainId]) {
      if (isDeposit) return [t`Deposit disabled, pending ${getChainName(chainId)} upgrade`];
      return [t`Withdraw disabled, pending ${getChainName(chainId)} upgrade`];
    }

    if (!fromAmount) {
      return [t`Enter an amount`];
    }

    if (fromAmount.lte(0)) {
      return [t`Amount should be greater than zero`];
    }

    if (!isDeposit && fromAmount) {
      if (position.collateralAfterFee.sub(fromAmount).lt(MIN_ORDER_USD)) {
        return [t`Min residual collateral: 10 USD`];
      }
    }

    if (!isDeposit && fromAmount && nextLiquidationPrice) {
      if (position.isLong && position.markPrice.lt(nextLiquidationPrice)) {
        return [t`Invalid liq. price`, ErrorDisplayType.Tooltip, ErrorCode.InvalidLiqPrice];
      }
      if (!position.isLong && position.markPrice.gt(nextLiquidationPrice)) {
        return [t`Invalid liq. price`, ErrorDisplayType.Tooltip, ErrorCode.InvalidLiqPrice];
      }
    }

    if (nextLeverageExcludingPnl && nextLeverageExcludingPnl.lt(1.1 * BASIS_POINTS_DIVISOR)) {
      return [t`Min leverage: 1.1x`];
    }

    if (nextLeverage && nextLeverage.gt(MAX_ALLOWED_LEVERAGE)) {
      return [t`Max leverage: ${(MAX_ALLOWED_LEVERAGE / BASIS_POINTS_DIVISOR).toFixed(1)}x`];
    }

    if (fromAmount && isDeposit && nextLiquidationPrice) {
      const isInvalidLiquidationPrice = position.isLong
        ? nextLiquidationPrice.gte(position.markPrice)
        : nextLiquidationPrice.lte(position.markPrice);

      if (isInvalidLiquidationPrice) {
        return [t`Invalid liq. price`, ErrorDisplayType.Tooltip, ErrorCode.InsufficientDepositAmount];
      }
    }

    if (position.hasProfit) {
      if (nextCollateral.lte(position.closingFee.add(LIQUIDATION_FEE))) {
        return isDeposit ? [t`Deposit not enough to cover fees`] : [t`Leftover Collateral not enough to cover fees`];
      }
      if (nextLeverageExcludingPnl && nextLeverageExcludingPnl.gt(MAX_LEVERAGE)) {
        return [t`Max leverage without PnL: ${(MAX_LEVERAGE / BASIS_POINTS_DIVISOR).toFixed(1)}x`];
      }
    }

    return [false];
  };

  const isPrimaryEnabled = () => {
    const [error] = getError();
    if (error) {
      return false;
    }
    if (isSwapping) {
      return false;
    }
    if (needPositionRouterApproval && isWaitingForPositionRouterApproval) {
      return false;
    }
    if (isPositionRouterApproving) {
      return false;
    }

    return true;
  };

  const getPrimaryText = () => {
    const [error] = getError();
    if (error) {
      return error;
    }
    if (isSwapping) {
      if (isDeposit) {
        return t`Depositing...`;
      }
      return t`Withdrawing...`;
    }

    if (isApproving) {
      return t`Approving ${position.collateralToken.symbol}...`;
    }
    if (needApproval) {
      return t`Approve ${position.collateralToken.symbol}`;
    }

    if (needPositionRouterApproval && isWaitingForPositionRouterApproval) {
      return t`Enabling Leverage`;
    }

    if (isPositionRouterApproving) {
      return t`Enabling Leverage...`;
    }

    if (needPositionRouterApproval) {
      return t`Enable Leverage`;
    }

    if (isDeposit) {
      return t`Deposit`;
    }

    return t`Withdraw`;
  };

  const resetForm = () => {
    setFromValue("");
  };

  useEffect(() => {
    if (prevIsVisible !== isVisible) {
      resetForm();
    }
  }, [prevIsVisible, isVisible]);

  const depositCollateral = async () => {
    setIsSwapping(true);
    const tokenAddress0 = collateralTokenAddress === AddressZero ? nativeTokenAddress : collateralTokenAddress;
    const path = [tokenAddress0];
    const indexTokenAddress =
      position.indexToken.address === AddressZero ? nativeTokenAddress : position.indexToken.address;

    const priceBasisPoints = position.isLong ? 11000 : 9000;
    const priceLimit = position.indexToken.maxPrice.mul(priceBasisPoints).div(10000);

    const referralCode = ethers.constants.HashZero;
    let params = [
      path, // _path
      indexTokenAddress, // _indexToken
      fromAmount, // _amountIn
      0, // _minOut
      0, // _sizeDelta
      position.isLong, // _isLong
      priceLimit, // _acceptablePrice
      minExecutionFee, // _executionFee
      referralCode, // _referralCode
      AddressZero, // _callbackTarget
    ];

    let method = "createIncreasePosition";
    let value = minExecutionFee;
    if (collateralTokenAddress === AddressZero) {
      method = "createIncreasePositionETH";
      value = fromAmount.add(minExecutionFee);
      params = [
        path, // _path
        indexTokenAddress, // _indexToken
        0, // _minOut
        0, // _sizeDelta
        position.isLong, // _isLong
        priceLimit, // _acceptablePrice
        minExecutionFee, // _executionFee
        referralCode, // _referralCode
        AddressZero, // _callbackTarget
      ];
    }

    if (shouldRaiseGasError(getTokenInfo(infoTokens, collateralTokenAddress), fromAmount)) {
      setIsSwapping(false);
      helperToast.error(t`Leave at least ${formatAmount(DUST_BNB, 18, 3)} ETH for gas`);
      return;
    }

    const contract = new ethers.Contract(positionRouterAddress, PositionRouter.abi, library.getSigner());
    callContract(chainId, contract, method, params, {
      value,
      sentMsg: t`Deposit submitted.`,
      successMsg: t`Requested deposit of ${formatAmount(fromAmount, position.collateralToken.decimals, 4)} ${
        position.collateralToken.symbol
      } into ${position.indexToken.symbol} ${longOrShortText}.`,
      failMsg: t`Deposit failed.`,
      setPendingTxns,
    })
      .then(async (res) => {
        setFromValue("");
        setIsVisible(false);

        pendingPositions[position.key] = {
          updatedAt: Date.now(),
          pendingChanges: {
            collateralSnapshot: position.collateral,
            expectingCollateralChange: true,
          },
        };

        setPendingPositions({ ...pendingPositions });
      })
      .finally(() => {
        setIsSwapping(false);
      });
  };

  const withdrawCollateral = async () => {
    setIsSwapping(true);
    const tokenAddress0 = collateralTokenAddress === AddressZero ? nativeTokenAddress : collateralTokenAddress;
    const indexTokenAddress =
      position.indexToken.address === AddressZero ? nativeTokenAddress : position.indexToken.address;
    const priceBasisPoints = position.isLong ? 9000 : 11000;
    const priceLimit = position.indexToken.maxPrice.mul(priceBasisPoints).div(10000);

    const withdrawAmount = fromAmount.add(fundingFee || bigNumberify(0));

    const withdrawETH =
      !isContractAccount && (collateralTokenAddress === AddressZero || collateralTokenAddress === nativeTokenAddress);

    const params = [
      [tokenAddress0], // _path
      indexTokenAddress, // _indexToken
      withdrawAmount, // _collateralDelta
      0, // _sizeDelta
      position.isLong, // _isLong
      account, // _receiver
      priceLimit, // _acceptablePrice
      0, // _minOut
      minExecutionFee, // _executionFee
      withdrawETH, // _withdrawETH
      AddressZero, // _callbackTarget
    ];

    const method = "createDecreasePosition";

    const contract = new ethers.Contract(positionRouterAddress, PositionRouter.abi, library.getSigner());
    callContract(chainId, contract, method, params, {
      value: minExecutionFee,
      sentMsg: t`Withdrawal submitted.`,
      successMsg: t`Requested withdrawal of ${formatAmount(fromAmount, USD_DECIMALS, 2)} USD from ${
        position.indexToken.symbol
      } ${longOrShortText}.`,
      failMsg: t`Withdrawal failed.`,
      setPendingTxns,
    })
      .then(async (res) => {
        setFromValue("");
        setIsVisible(false);

        pendingPositions[position.key] = {
          updatedAt: Date.now(),
          pendingChanges: {
            collateralSnapshot: position.collateral,
            expectingCollateralChange: true,
          },
        };
      })
      .finally(() => {
        setIsSwapping(false);
      });
  };

  const onClickPrimary = () => {
    if (needApproval) {
      approveTokens({
        setIsApproving,
        library,
        tokenAddress: collateralTokenAddress,
        spender: routerAddress,
        chainId: chainId,
        infoTokens,
        getTokenInfo,
        pendingTxns,
        setPendingTxns,
      });
      return;
    }

    if (needPositionRouterApproval) {
      approvePositionRouter({
        sentMsg: isDeposit ? t`Enable deposit sent.` : t`Enable withdraw sent.`,
        failMsg: isDeposit ? t`Enable deposit failed.` : t`Enable withdraw failed.`,
      });
      return;
    }

    if (isDeposit) {
      depositCollateral();
      return;
    }

    withdrawCollateral();
  };

  const EDIT_OPTIONS_LABELS = {
    [DEPOSIT]: t`Deposit`,
    [WITHDRAW]: t`Withdraw`,
  };
  const ERROR_TOOLTIP_MSG = {
    [ErrorCode.InvalidLiqPrice]: t`Liquidation price would cross mark price.`,
    [ErrorCode.InsufficientDepositAmount]: t`Deposit amount is insufficient to bring leverage below the max allowed leverage of 100x`,
  };

  function renderPrimaryButton() {
    const [errorMessage, errorType, errorCode] = getError();
    const primaryTextMessage = getPrimaryText();
    if (errorType === ErrorDisplayType.Tooltip && errorMessage === primaryTextMessage && ERROR_TOOLTIP_MSG[errorCode]) {
      return (
        <Tooltip
          isHandlerDisabled
          handle={
            <Button variant="primary-action" className="w-full" onClick={onClickPrimary} disabled={!isPrimaryEnabled()}>
              {primaryTextMessage}
            </Button>
          }
          className="Tooltip-flex"
          position="center-top"
          renderContent={() => ERROR_TOOLTIP_MSG[errorCode]}
        />
      );
    }
    return (
      <Button variant="primary-action" className="w-full" onClick={onClickPrimary} disabled={!isPrimaryEnabled()}>
        {primaryTextMessage}
      </Button>
    );
  }

  return (
    <div className="PositionEditor">
      {position && (
        <Modal isVisible={isVisible} setIsVisible={setIsVisible} label={title}>
          <div>
            <Tab
              options={EDIT_OPTIONS}
              optionLabels={EDIT_OPTIONS_LABELS}
              option={option}
              setOption={setOption}
              onChange={resetForm}
            />
            {(isDeposit || isWithdrawal) && (
              <div>
<<<<<<< HEAD
                <BuyInputSection
                  inputValue={fromValue}
                  onInputValueChange={(e) => setFromValue(e.target.value)}
                  topLeftLabel={isDeposit ? t`Deposit` : t`Withdraw`}
                  topLeftValue={
                    convertedAmountFormatted
                      ? `${convertedAmountFormatted} ${isDeposit ? "USD" : position.collateralToken.symbol}`
                      : ""
                  }
                  topRightLabel={t`Max`}
                  topRightValue={maxAmount && maxAmountFormatted}
                  onClickTopRightLabel={() => setFromValue(maxAmountFormattedFree)}
                  onClick={() => {
                    const finalMaxAmount = isMetamaskMobile
                      ? limitDecimals(maxAmountFormattedFree, MAX_METAMASK_MOBILE_DECIMALS)
                      : maxAmountFormattedFree;
                    setFromValue(finalMaxAmount);
                  }}
                  showMaxButton={fromValue !== maxAmountFormattedFree}
                  showPercentSelector={!isDeposit}
                  onPercentChange={(percentage) => {
                    setFromValue(formatAmountFree(maxAmount.mul(percentage).div(100), USD_DECIMALS, 2));
                  }}
                >
                  {isDeposit ? position.collateralToken.symbol : "USD"}
                </BuyInputSection>
=======
                <div className="Exchange-swap-section">
                  <div className="Exchange-swap-section-top">
                    <div className="muted">
                      {convertedAmountFormatted && (
                        <div className="Exchange-swap-usd">
                          {isDeposit ? t`Deposit` : t`Withdraw`}: {convertedAmountFormatted}{" "}
                          {isDeposit ? "USD" : position.collateralToken.symbol}
                        </div>
                      )}
                      {!convertedAmountFormatted && `${isDeposit ? t`Deposit` : t`Withdraw`}`}
                    </div>
                    {maxAmount && (
                      <div className="muted align-right clickable" onClick={() => setFromValue(maxAmountFormattedFree)}>
                        <Trans>Max: {maxAmountFormatted}</Trans>
                      </div>
                    )}
                  </div>
                  <div className="Exchange-swap-section-bottom">
                    <div className="Exchange-swap-input-container">
                      <input
                        type="number"
                        min="0"
                        placeholder="0.0"
                        className="Exchange-swap-input"
                        value={fromValue}
                        onChange={(e) => setFromValue(e.target.value)}
                      />
                      {fromValue !== maxAmountFormattedFree && maxAmount?.gt(0) && (
                        <button
                          className="Exchange-swap-max"
                          onClick={() => {
                            const finalMaxAmount = isMetamaskMobile
                              ? limitDecimals(maxAmountFormattedFree, MAX_METAMASK_MOBILE_DECIMALS)
                              : maxAmountFormattedFree;
                            setFromValue(finalMaxAmount);
                          }}
                        >
                          <Trans>MAX</Trans>
                        </button>
                      )}
                    </div>
                    <div className="PositionEditor-token-symbol inline-items-center">
                      {isDeposit ? (
                        <>
                          <TokenIcon
                            className="mr-xs"
                            symbol={position.collateralToken.symbol}
                            displaySize={20}
                            importSize={24}
                          />
                          {position.collateralToken.symbol}
                        </>
                      ) : (
                        "USD"
                      )}
                    </div>
                  </div>
                </div>
>>>>>>> 292aae81
                <div className="PositionEditor-info-box">
                  {minExecutionFeeErrorMessage && (
                    <div className="Confirmation-box-warning">{minExecutionFeeErrorMessage}</div>
                  )}
                  <div className="Exchange-info-row">
                    <div className="Exchange-info-label">
                      <Trans>Leverage</Trans>
                    </div>
                    <div className="align-right">
                      {!nextLeverage && <div>{formatAmount(position.leverage, 4, 2, true)}x</div>}
                      {nextLeverage && (
                        <div>
                          <div className="inline-block muted">
                            {formatAmount(position.leverage, 4, 2, true)}x
                            <BsArrowRight className="transition-arrow" />
                          </div>
                          {formatAmount(nextLeverage, 4, 2, true)}x
                        </div>
                      )}
                    </div>
                  </div>
                  <div className="Exchange-info-row top-line">
                    <div className="Exchange-info-label">
                      <Trans>Entry Price</Trans>
                    </div>
                    <div className="align-right">
                      ${formatAmount(position.averagePrice, USD_DECIMALS, positionPriceDecimal, true)}
                    </div>
                  </div>
                  <div className="Exchange-info-row">
                    <div className="Exchange-info-label">
                      <Trans>Mark Price</Trans>
                    </div>
                    <div className="align-right">
                      ${formatAmount(position.markPrice, USD_DECIMALS, positionPriceDecimal, true)}
                    </div>
                  </div>
                  <div className="Exchange-info-row">
                    <div className="Exchange-info-label">
                      <Trans>Liq. Price</Trans>
                    </div>
                    <div className="align-right">
                      {!nextLiquidationPrice && (
                        <div>
                          {!fromAmount &&
                            `$${formatAmount(liquidationPrice, USD_DECIMALS, positionPriceDecimal, true)}`}
                          {fromAmount && "-"}
                        </div>
                      )}
                      {nextLiquidationPrice && (
                        <div>
                          <div className="inline-block muted">
                            ${formatAmount(liquidationPrice, USD_DECIMALS, positionPriceDecimal, true)}
                            <BsArrowRight className="transition-arrow" />
                          </div>
                          ${formatAmount(nextLiquidationPrice, USD_DECIMALS, positionPriceDecimal, true)}
                        </div>
                      )}
                    </div>
                  </div>
                  <div className="Exchange-info-row top-line">
                    <div className="Exchange-info-label">
                      <Trans>Size</Trans>
                    </div>
                    <div className="align-right">{formatAmount(position.size, USD_DECIMALS, 2, true)} USD</div>
                  </div>
                  <div className="Exchange-info-row">
                    <div className="Exchange-info-label">
                      <Trans>Collateral ({collateralToken.symbol})</Trans>
                    </div>
                    <div className="align-right">
                      {!nextCollateral && (
                        <div>${formatAmount(position.collateralAfterFee, USD_DECIMALS, 2, true)}</div>
                      )}
                      {nextCollateral && (
                        <div>
                          <div className="inline-block muted">
                            ${formatAmount(position.collateralAfterFee, USD_DECIMALS, 2, true)}
                            <BsArrowRight className="transition-arrow" />
                          </div>
                          ${formatAmount(nextCollateral, USD_DECIMALS, 2, true)}
                        </div>
                      )}
                    </div>
                  </div>

                  {fromAmount?.gt(0) && fundingFee?.gt(0) && (
                    <div className="Exchange-info-row">
                      <div className="Exchange-info-label">
                        <Trans>Borrow Fee</Trans>
                      </div>
                      <div className="align-right">
                        <Tooltip
                          handle={
                            <>
                              <div className="inline-block muted">
                                ${formatAmount(fundingFee, USD_DECIMALS, 2, true)}
                                <BsArrowRight className="transition-arrow" />
                              </div>
                              $0
                            </>
                          }
                          position="right-top"
                          renderContent={() => (
                            <Trans>The pending borrow fee will be charged on this transaction.</Trans>
                          )}
                        />
                      </div>
                    </div>
                  )}

                  <div className="Exchange-info-row">
                    <div className="Exchange-info-label">
                      <Trans>Fees</Trans>
                    </div>
                    <div className="align-right">
                      <FeesTooltip
                        executionFees={{
                          fee: minExecutionFee,
                          feeUsd: minExecutionFeeUSD,
                        }}
                        depositFee={depositFeeUSD}
                      />
                    </div>
                  </div>
                </div>

                <div className="Exchange-swap-button-container">{renderPrimaryButton()}</div>
              </div>
            )}
          </div>
        </Modal>
      )}
    </div>
  );
}<|MERGE_RESOLUTION|>--- conflicted
+++ resolved
@@ -27,11 +27,8 @@
 import getLiquidationPrice from "lib/positions/getLiquidationPrice";
 import { getLeverage } from "lib/positions/getLeverage";
 import { getPriceDecimals } from "config/tokens";
-<<<<<<< HEAD
 import BuyInputSection from "components/BuyInputSection/BuyInputSection";
-=======
 import TokenIcon from "components/TokenIcon/TokenIcon";
->>>>>>> 292aae81
 import useIsMetamaskMobile from "lib/wallets/useIsMetamaskMobile";
 import { MAX_METAMASK_MOBILE_DECIMALS } from "config/ui";
 
@@ -530,7 +527,6 @@
             />
             {(isDeposit || isWithdrawal) && (
               <div>
-<<<<<<< HEAD
                 <BuyInputSection
                   inputValue={fromValue}
                   onInputValueChange={(e) => setFromValue(e.target.value)}
@@ -550,73 +546,26 @@
                     setFromValue(finalMaxAmount);
                   }}
                   showMaxButton={fromValue !== maxAmountFormattedFree}
+                  onClickMax={() => setFromValue(maxAmountFormattedFree)}
                   showPercentSelector={!isDeposit}
                   onPercentChange={(percentage) => {
                     setFromValue(formatAmountFree(maxAmount.mul(percentage).div(100), USD_DECIMALS, 2));
                   }}
                 >
-                  {isDeposit ? position.collateralToken.symbol : "USD"}
+                  {isDeposit ? (
+                    <>
+                      <TokenIcon
+                        className="mr-xs"
+                        symbol={position.collateralToken.symbol}
+                        displaySize={20}
+                        importSize={24}
+                      />
+                      {position.collateralToken.symbol}
+                    </>
+                  ) : (
+                    "USD"
+                  )}
                 </BuyInputSection>
-=======
-                <div className="Exchange-swap-section">
-                  <div className="Exchange-swap-section-top">
-                    <div className="muted">
-                      {convertedAmountFormatted && (
-                        <div className="Exchange-swap-usd">
-                          {isDeposit ? t`Deposit` : t`Withdraw`}: {convertedAmountFormatted}{" "}
-                          {isDeposit ? "USD" : position.collateralToken.symbol}
-                        </div>
-                      )}
-                      {!convertedAmountFormatted && `${isDeposit ? t`Deposit` : t`Withdraw`}`}
-                    </div>
-                    {maxAmount && (
-                      <div className="muted align-right clickable" onClick={() => setFromValue(maxAmountFormattedFree)}>
-                        <Trans>Max: {maxAmountFormatted}</Trans>
-                      </div>
-                    )}
-                  </div>
-                  <div className="Exchange-swap-section-bottom">
-                    <div className="Exchange-swap-input-container">
-                      <input
-                        type="number"
-                        min="0"
-                        placeholder="0.0"
-                        className="Exchange-swap-input"
-                        value={fromValue}
-                        onChange={(e) => setFromValue(e.target.value)}
-                      />
-                      {fromValue !== maxAmountFormattedFree && maxAmount?.gt(0) && (
-                        <button
-                          className="Exchange-swap-max"
-                          onClick={() => {
-                            const finalMaxAmount = isMetamaskMobile
-                              ? limitDecimals(maxAmountFormattedFree, MAX_METAMASK_MOBILE_DECIMALS)
-                              : maxAmountFormattedFree;
-                            setFromValue(finalMaxAmount);
-                          }}
-                        >
-                          <Trans>MAX</Trans>
-                        </button>
-                      )}
-                    </div>
-                    <div className="PositionEditor-token-symbol inline-items-center">
-                      {isDeposit ? (
-                        <>
-                          <TokenIcon
-                            className="mr-xs"
-                            symbol={position.collateralToken.symbol}
-                            displaySize={20}
-                            importSize={24}
-                          />
-                          {position.collateralToken.symbol}
-                        </>
-                      ) : (
-                        "USD"
-                      )}
-                    </div>
-                  </div>
-                </div>
->>>>>>> 292aae81
                 <div className="PositionEditor-info-box">
                   {minExecutionFeeErrorMessage && (
                     <div className="Confirmation-box-warning">{minExecutionFeeErrorMessage}</div>
