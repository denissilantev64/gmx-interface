--- conflicted
+++ resolved
@@ -64,11 +64,6 @@
 import { useUserReferralCode } from "domain/referrals";
 import NoLiquidityErrorModal from "./NoLiquidityErrorModal";
 import StatsTooltipRow from "../StatsTooltip/StatsTooltipRow";
-<<<<<<< HEAD
-import { fetcher } from "../../lib/contracts/fetcher";
-import { callContract } from "../../lib/contracts/callContract";
-import ExternalLink from "../Common/ExternalLink";
-=======
 import { callContract, contractFetcher } from "lib/contracts";
 import {
   approveTokens,
@@ -82,7 +77,7 @@
 import { usePrevious } from "lib/usePrevious";
 import { bigNumberify, expandDecimals, formatAmount, formatAmountFree, parseValue } from "lib/numbers";
 import { getToken, getTokenBySymbol, getTokens, getWhitelistedTokens } from "config/tokens";
->>>>>>> 5f481259
+import ExternalLink from "components/Common/ExternalLink";
 
 const SWAP_ICONS = {
   [LONG]: longImg,
