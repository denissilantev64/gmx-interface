import React, { useEffect, useMemo, useState } from "react";
import Tooltip from "../Tooltip/Tooltip";
import { t, Trans } from "@lingui/macro";
import "./SwapBox.scss";

import useSWR from "swr";
import { ethers } from "ethers";

import { IoMdSwap } from "react-icons/io";
import { BsArrowRight } from "react-icons/bs";

import {
  adjustForDecimals,
  BASIS_POINTS_DIVISOR,
  calculatePositionDelta,
  DEFAULT_HIGHER_SLIPPAGE_AMOUNT,
  DUST_BNB,
  getExchangeRate,
  getExchangeRateDisplay,
  getLeverage,
  getLiquidationPrice,
  getNextFromAmount,
  getNextToAmount,
  getPositionKey,
  isTriggerRatioInverted,
  LEVERAGE_ORDER_OPTIONS,
  LIMIT,
  LONG,
  MARGIN_FEE_BASIS_POINTS,
  MARKET,
  PRECISION,
  SHORT,
  STOP,
  SWAP,
  SWAP_OPTIONS,
  SWAP_ORDER_OPTIONS,
  USD_DECIMALS,
  USDG_ADDRESS,
  USDG_DECIMALS,
  MAX_ALLOWED_LEVERAGE,
} from "lib/legacy";
import { ARBITRUM, getChainName, getConstant, IS_NETWORK_DISABLED, isSupportedChain } from "config/chains";
import * as Api from "domain/legacy";
import { getContract } from "config/contracts";

import Tab from "../Tab/Tab";
import TokenSelector from "./TokenSelector";
import ExchangeInfoRow from "./ExchangeInfoRow";
import ConfirmationBox from "./ConfirmationBox";
import OrdersToa from "./OrdersToa";

import PositionRouter from "abis/PositionRouter.json";
import Router from "abis/Router.json";
import Token from "abis/Token.json";
import WETH from "abis/WETH.json";

import longImg from "img/long.svg";
import shortImg from "img/short.svg";
import swapImg from "img/swap.svg";

import { useUserReferralCode } from "domain/referrals";
import NoLiquidityErrorModal from "./NoLiquidityErrorModal";
import StatsTooltipRow from "../StatsTooltip/StatsTooltipRow";
import { callContract, contractFetcher } from "lib/contracts";
import {
  approveTokens,
  getMostAbundantStableToken,
  replaceNativeTokenAddress,
  shouldRaiseGasError,
} from "domain/tokens";
import { useLocalStorageByChainId, useLocalStorageSerializeKey } from "lib/localStorage";
import { helperToast } from "lib/helperToast";
import { getTokenInfo, getUsd } from "domain/tokens/utils";
import { usePrevious } from "lib/usePrevious";
import { bigNumberify, expandDecimals, formatAmount, formatAmountFree, parseValue } from "lib/numbers";
import { getToken, getTokenBySymbol, getTokens, getWhitelistedTokens } from "config/tokens";
import ExternalLink from "components/ExternalLink/ExternalLink";
import { ErrorCode, ErrorDisplayType } from "./constants";
import Button from "components/Button/Button";
import UsefulLinks from "./UsefulLinks";
import { get1InchSwapUrl } from "config/links";
<<<<<<< HEAD
import ToggleSwitch from "components/ToggleSwitch/ToggleSwitch";
import LeverageSlider from "./LeverageSlider";
import BuyInputSection from "components/BuyInputSection/BuyInputSection";
=======
import FeesTooltip from "./FeesTooltip";
>>>>>>> 64f8638b

const SWAP_ICONS = {
  [LONG]: longImg,
  [SHORT]: shortImg,
  [SWAP]: swapImg,
};

const { AddressZero } = ethers.constants;

function getNextAveragePrice({ size, sizeDelta, hasProfit, delta, nextPrice, isLong }) {
  if (!size || !sizeDelta || !delta || !nextPrice) {
    return;
  }
  const nextSize = size.add(sizeDelta);
  let divisor;
  if (isLong) {
    divisor = hasProfit ? nextSize.add(delta) : nextSize.sub(delta);
  } else {
    divisor = hasProfit ? nextSize.sub(delta) : nextSize.add(delta);
  }
  if (!divisor || divisor.eq(0)) {
    return;
  }
  const nextAveragePrice = nextPrice.mul(nextSize).div(divisor);
  return nextAveragePrice;
}

export default function SwapBox(props) {
  const {
    pendingPositions,
    setPendingPositions,
    infoTokens,
    active,
    library,
    account,
    fromTokenAddress,
    setFromTokenAddress,
    toTokenAddress,
    setToTokenAddress,
    swapOption,
    setSwapOption,
    positionsMap,
    pendingTxns,
    setPendingTxns,
    tokenSelection,
    setTokenSelection,
    setIsConfirming,
    isConfirming,
    isPendingConfirmation,
    setIsPendingConfirmation,
    flagOrdersEnabled,
    chainId,
    nativeTokenAddress,
    savedSlippageAmount,
    totalTokenWeights,
    usdgSupply,
    orders,
    savedIsPnlInLeverage,
    orderBookApproved,
    positionRouterApproved,
    isWaitingForPluginApproval,
    approveOrderBook,
    approvePositionRouter,
    setIsWaitingForPluginApproval,
    isWaitingForPositionRouterApproval,
    setIsWaitingForPositionRouterApproval,
    isPluginApproving,
    isPositionRouterApproving,
    savedShouldDisableValidationForTesting,
    minExecutionFee,
    minExecutionFeeUSD,
    minExecutionFeeErrorMessage,
  } = props;
  const [fromValue, setFromValue] = useState("");
  const [toValue, setToValue] = useState("");
  const [anchorOnFromAmount, setAnchorOnFromAmount] = useState(true);
  const [isApproving, setIsApproving] = useState(false);
  const [isWaitingForApproval, setIsWaitingForApproval] = useState(false);
  const [isSubmitting, setIsSubmitting] = useState(false);
  const [modalError, setModalError] = useState(false);
  const [isHigherSlippageAllowed, setIsHigherSlippageAllowed] = useState(false);
  const { attachedOnChain, userReferralCode } = useUserReferralCode(library, chainId, account);

  let allowedSlippage = savedSlippageAmount;
  if (isHigherSlippageAllowed) {
    allowedSlippage = DEFAULT_HIGHER_SLIPPAGE_AMOUNT;
  }

  const defaultCollateralSymbol = getConstant(chainId, "defaultCollateralSymbol");
  // TODO hack with useLocalStorageSerializeKey
  const [shortCollateralAddress, setShortCollateralAddress] = useLocalStorageByChainId(
    chainId,
    "Short-Collateral-Address",
    getTokenBySymbol(chainId, defaultCollateralSymbol).address
  );
  const isLong = swapOption === LONG;
  const isShort = swapOption === SHORT;
  const isSwap = swapOption === SWAP;

  function getTokenLabel() {
    switch (true) {
      case isLong:
        return t`Long`;
      case isShort:
        return t`Short`;
      case isSwap:
        return t`Receive`;
      default:
        return "";
    }
  }
  const [leverageOption, setLeverageOption] = useLocalStorageSerializeKey(
    [chainId, "Exchange-swap-leverage-option"],
    "2"
  );
  const [isLeverageSliderEnabled, setIsLeverageSliderEnabled] = useLocalStorageSerializeKey(
    [chainId, "Exchange-swap-leverage-slider-enabled"],
    true
  );

  const hasLeverageOption = isLeverageSliderEnabled && !isNaN(parseFloat(leverageOption));

  const [ordersToaOpen, setOrdersToaOpen] = useState(false);

  let [orderOption, setOrderOption] = useLocalStorageSerializeKey([chainId, "Order-option"], MARKET);
  if (!flagOrdersEnabled) {
    orderOption = MARKET;
  }

  const onOrderOptionChange = (option) => {
    setOrderOption(option);
  };

  const isMarketOrder = orderOption === MARKET;
  const orderOptions = isSwap ? SWAP_ORDER_OPTIONS : LEVERAGE_ORDER_OPTIONS;
  const orderOptionLabels = { [STOP]: t`Trigger`, [MARKET]: t`Market`, [LIMIT]: t`Limit` };

  const [triggerPriceValue, setTriggerPriceValue] = useState("");
  const triggerPriceUsd = isMarketOrder ? 0 : parseValue(triggerPriceValue, USD_DECIMALS);

  const onTriggerPriceChange = (evt) => {
    setTriggerPriceValue(evt.target.value || "");
  };

  const onTriggerRatioChange = (evt) => {
    setTriggerRatioValue(evt.target.value || "");
  };

  let positionKey;
  if (isLong) {
    positionKey = getPositionKey(account, toTokenAddress, toTokenAddress, true, nativeTokenAddress);
  }
  if (isShort) {
    positionKey = getPositionKey(account, shortCollateralAddress, toTokenAddress, false, nativeTokenAddress);
  }

  const existingPosition = positionKey ? positionsMap[positionKey] : undefined;
  const hasExistingPosition = existingPosition && existingPosition.size && existingPosition.size.gt(0);

  const whitelistedTokens = getWhitelistedTokens(chainId);
  const tokens = getTokens(chainId);
  const fromTokens = tokens;
  const stableTokens = tokens.filter((token) => token.isStable);
  const indexTokens = whitelistedTokens.filter((token) => !token.isStable && !token.isWrapped);
  const shortableTokens = indexTokens.filter((token) => token.isShortable);

  let toTokens = tokens;
  if (isLong) {
    toTokens = indexTokens;
  }
  if (isShort) {
    toTokens = shortableTokens;
  }

  const needOrderBookApproval = !isMarketOrder && !orderBookApproved;
  const prevNeedOrderBookApproval = usePrevious(needOrderBookApproval);

  const needPositionRouterApproval = (isLong || isShort) && isMarketOrder && !positionRouterApproved;
  const prevNeedPositionRouterApproval = usePrevious(needPositionRouterApproval);

  useEffect(() => {
    if (!needOrderBookApproval && prevNeedOrderBookApproval && isWaitingForPluginApproval) {
      setIsWaitingForPluginApproval(false);
      helperToast.success(<div>Orders enabled!</div>);
    }
  }, [needOrderBookApproval, prevNeedOrderBookApproval, setIsWaitingForPluginApproval, isWaitingForPluginApproval]);

  useEffect(() => {
    if (!needPositionRouterApproval && prevNeedPositionRouterApproval && isWaitingForPositionRouterApproval) {
      setIsWaitingForPositionRouterApproval(false);
      helperToast.success(<div>Leverage enabled!</div>);
    }
  }, [
    needPositionRouterApproval,
    prevNeedPositionRouterApproval,
    setIsWaitingForPositionRouterApproval,
    isWaitingForPositionRouterApproval,
  ]);

  useEffect(() => {
    if (!needOrderBookApproval && prevNeedOrderBookApproval && isWaitingForPluginApproval) {
      setIsWaitingForPluginApproval(false);
      helperToast.success(<div>Orders enabled!</div>);
    }
  }, [needOrderBookApproval, prevNeedOrderBookApproval, setIsWaitingForPluginApproval, isWaitingForPluginApproval]);

  const routerAddress = getContract(chainId, "Router");
  const tokenAllowanceAddress = fromTokenAddress === AddressZero ? nativeTokenAddress : fromTokenAddress;
  const { data: tokenAllowance } = useSWR(
    active && [active, chainId, tokenAllowanceAddress, "allowance", account, routerAddress],
    {
      fetcher: contractFetcher(library, Token),
    }
  );

  const { data: hasOutdatedUi } = Api.useHasOutdatedUi();

  const fromToken = getToken(chainId, fromTokenAddress);
  const toToken = getToken(chainId, toTokenAddress);
  const shortCollateralToken = getTokenInfo(infoTokens, shortCollateralAddress);

  const fromTokenInfo = getTokenInfo(infoTokens, fromTokenAddress);
  const toTokenInfo = getTokenInfo(infoTokens, toTokenAddress);

  const renderAvailableLongLiquidity = () => {
    if (!isLong) {
      return null;
    }

    return (
      <div className="Exchange-info-row">
        <div className="Exchange-info-label">
          <Trans>Available Liquidity</Trans>
        </div>
        <div className="align-right">
          <Tooltip
            handle={`$${formatAmount(toTokenInfo.maxAvailableLong, USD_DECIMALS, 2, true)}`}
            position="right-bottom"
            renderContent={() => {
              return (
                <>
                  <StatsTooltipRow
                    label={t`Max ${toTokenInfo.symbol} long capacity`}
                    value={formatAmount(toTokenInfo.maxLongCapacity, USD_DECIMALS, 0, true)}
                  />
                  <StatsTooltipRow
                    label={t`Current ${toTokenInfo.symbol} long`}
                    value={formatAmount(toTokenInfo.guaranteedUsd, USD_DECIMALS, 0, true)}
                  />
                </>
              );
            }}
          ></Tooltip>
        </div>
      </div>
    );
  };

  const fromBalance = fromTokenInfo ? fromTokenInfo.balance : bigNumberify(0);
  const toBalance = toTokenInfo ? toTokenInfo.balance : bigNumberify(0);

  const fromAmount = parseValue(fromValue, fromToken && fromToken.decimals);
  const toAmount = parseValue(toValue, toToken && toToken.decimals);

  const isPotentialWrap = (fromToken.isNative && toToken.isWrapped) || (fromToken.isWrapped && toToken.isNative);
  const isWrapOrUnwrap = isSwap && isPotentialWrap;
  const needApproval =
    fromTokenAddress !== AddressZero &&
    tokenAllowance &&
    fromAmount &&
    fromAmount.gt(tokenAllowance) &&
    !isWrapOrUnwrap;
  const prevFromTokenAddress = usePrevious(fromTokenAddress);
  const prevNeedApproval = usePrevious(needApproval);
  const prevToTokenAddress = usePrevious(toTokenAddress);

  const fromUsdMin = getUsd(fromAmount, fromTokenAddress, false, infoTokens);
  const toUsdMax = getUsd(toAmount, toTokenAddress, true, infoTokens, orderOption, triggerPriceUsd);

  const indexTokenAddress = toTokenAddress === AddressZero ? nativeTokenAddress : toTokenAddress;
  const collateralTokenAddress = isLong ? indexTokenAddress : shortCollateralAddress;
  const collateralToken = getToken(chainId, collateralTokenAddress);

  const [triggerRatioValue, setTriggerRatioValue] = useState("");

  const triggerRatioInverted = useMemo(() => {
    return isTriggerRatioInverted(fromTokenInfo, toTokenInfo);
  }, [toTokenInfo, fromTokenInfo]);

  const maxToTokenOut = useMemo(() => {
    const value = toTokenInfo.availableAmount?.gt(toTokenInfo.poolAmount?.sub(toTokenInfo.bufferAmount))
      ? toTokenInfo.poolAmount?.sub(toTokenInfo.bufferAmount)
      : toTokenInfo.availableAmount;

    if (!value) {
      return bigNumberify(0);
    }

    return value.gt(0) ? value : bigNumberify(0);
  }, [toTokenInfo]);

  const maxToTokenOutUSD = useMemo(() => {
    return getUsd(maxToTokenOut, toTokenAddress, false, infoTokens);
  }, [maxToTokenOut, toTokenAddress, infoTokens]);

  const maxFromTokenInUSD = useMemo(() => {
    const value = fromTokenInfo.maxUsdgAmount
      ?.sub(fromTokenInfo.usdgAmount)
      .mul(expandDecimals(1, USD_DECIMALS))
      .div(expandDecimals(1, USDG_DECIMALS));

    if (!value) {
      return bigNumberify(0);
    }

    return value.gt(0) ? value : bigNumberify(0);
  }, [fromTokenInfo]);

  const maxFromTokenIn = useMemo(() => {
    if (!fromTokenInfo.maxPrice) {
      return bigNumberify(0);
    }
    return maxFromTokenInUSD?.mul(expandDecimals(1, fromTokenInfo.decimals)).div(fromTokenInfo.maxPrice).toString();
  }, [maxFromTokenInUSD, fromTokenInfo]);

  let maxSwapAmountUsd = bigNumberify(0);

  if (maxToTokenOutUSD && maxFromTokenInUSD) {
    maxSwapAmountUsd = maxToTokenOutUSD.lt(maxFromTokenInUSD) ? maxToTokenOutUSD : maxFromTokenInUSD;
  }

  const triggerRatio = useMemo(() => {
    if (!triggerRatioValue) {
      return bigNumberify(0);
    }
    let ratio = parseValue(triggerRatioValue, USD_DECIMALS);
    if (ratio.eq(0)) {
      return bigNumberify(0);
    }
    if (triggerRatioInverted) {
      ratio = PRECISION.mul(PRECISION).div(ratio);
    }
    return ratio;
  }, [triggerRatioValue, triggerRatioInverted]);

  useEffect(() => {
    if (
      fromToken &&
      fromTokenAddress === prevFromTokenAddress &&
      !needApproval &&
      prevNeedApproval &&
      isWaitingForApproval
    ) {
      setIsWaitingForApproval(false);
      helperToast.success(<div>{fromToken.symbol} approved!</div>);
    }
  }, [
    fromTokenAddress,
    prevFromTokenAddress,
    needApproval,
    prevNeedApproval,
    setIsWaitingForApproval,
    fromToken.symbol,
    isWaitingForApproval,
    fromToken,
  ]);

  useEffect(() => {
    if (!toTokens.find((token) => token.address === toTokenAddress)) {
      setToTokenAddress(swapOption, toTokens[0].address);
    }
  }, [swapOption, toTokens, toTokenAddress, setToTokenAddress]);

  useEffect(() => {
    if (swapOption !== SHORT) {
      return;
    }
    if (toTokenAddress === prevToTokenAddress) {
      return;
    }
    for (let i = 0; i < stableTokens.length; i++) {
      const stableToken = stableTokens[i];
      const key = getPositionKey(account, stableToken.address, toTokenAddress, false, nativeTokenAddress);
      const position = positionsMap[key];
      if (position && position.size && position.size.gt(0)) {
        setShortCollateralAddress(position.collateralToken.address);
        return;
      }
    }
  }, [
    account,
    toTokenAddress,
    prevToTokenAddress,
    swapOption,
    positionsMap,
    stableTokens,
    nativeTokenAddress,
    shortCollateralAddress,
    setShortCollateralAddress,
  ]);

  useEffect(() => {
    const updateSwapAmounts = () => {
      if (anchorOnFromAmount) {
        if (!fromAmount) {
          setToValue("");
          return;
        }
        if (toToken) {
          const { amount: nextToAmount } = getNextToAmount(
            chainId,
            fromAmount,
            fromTokenAddress,
            toTokenAddress,
            infoTokens,
            undefined,
            !isMarketOrder && triggerRatio,
            usdgSupply,
            totalTokenWeights,
            isSwap
          );

          const nextToValue = formatAmountFree(nextToAmount, toToken.decimals, toToken.decimals);
          setToValue(nextToValue);
        }
        return;
      }

      if (!toAmount) {
        setFromValue("");
        return;
      }
      if (fromToken) {
        const { amount: nextFromAmount } = getNextFromAmount(
          chainId,
          toAmount,
          fromTokenAddress,
          toTokenAddress,
          infoTokens,
          undefined,
          !isMarketOrder && triggerRatio,
          usdgSupply,
          totalTokenWeights,
          isSwap
        );
        const nextFromValue = formatAmountFree(nextFromAmount, fromToken.decimals, fromToken.decimals);
        setFromValue(nextFromValue);
      }
    };

    const updateLeverageAmounts = () => {
      if (!hasLeverageOption) {
        return;
      }
      if (anchorOnFromAmount) {
        if (!fromAmount) {
          setToValue("");
          return;
        }

        const toTokenInfo = getTokenInfo(infoTokens, toTokenAddress);
        if (toTokenInfo && toTokenInfo.maxPrice && fromUsdMin && fromUsdMin.gt(0)) {
          const leverageMultiplier = parseInt(leverageOption * BASIS_POINTS_DIVISOR);
          const toTokenPriceUsd =
            !isMarketOrder && triggerPriceUsd && triggerPriceUsd.gt(0) ? triggerPriceUsd : toTokenInfo.maxPrice;

          const { feeBasisPoints } = getNextToAmount(
            chainId,
            fromAmount,
            fromTokenAddress,
            collateralTokenAddress,
            infoTokens,
            undefined,
            undefined,
            usdgSupply,
            totalTokenWeights,
            isSwap
          );

          let fromUsdMinAfterFee = fromUsdMin;
          if (feeBasisPoints) {
            fromUsdMinAfterFee = fromUsdMin.mul(BASIS_POINTS_DIVISOR - feeBasisPoints).div(BASIS_POINTS_DIVISOR);
          }

          const toNumerator = fromUsdMinAfterFee.mul(leverageMultiplier).mul(BASIS_POINTS_DIVISOR);
          const toDenominator = bigNumberify(MARGIN_FEE_BASIS_POINTS)
            .mul(leverageMultiplier)
            .add(bigNumberify(BASIS_POINTS_DIVISOR).mul(BASIS_POINTS_DIVISOR));

          const nextToUsd = toNumerator.div(toDenominator);

          const nextToAmount = nextToUsd.mul(expandDecimals(1, toToken.decimals)).div(toTokenPriceUsd);

          const nextToValue = formatAmountFree(nextToAmount, toToken.decimals, toToken.decimals);

          setToValue(nextToValue);
        }
        return;
      }

      if (!toAmount) {
        setFromValue("");
        return;
      }

      const fromTokenInfo = getTokenInfo(infoTokens, fromTokenAddress);
      if (fromTokenInfo && fromTokenInfo.minPrice && toUsdMax && toUsdMax.gt(0)) {
        const leverageMultiplier = parseInt(leverageOption * BASIS_POINTS_DIVISOR);

        const baseFromAmountUsd = toUsdMax.mul(BASIS_POINTS_DIVISOR).div(leverageMultiplier);

        let fees = toUsdMax.mul(MARGIN_FEE_BASIS_POINTS).div(BASIS_POINTS_DIVISOR);

        const { feeBasisPoints } = getNextToAmount(
          chainId,
          fromAmount,
          fromTokenAddress,
          collateralTokenAddress,
          infoTokens,
          undefined,
          undefined,
          usdgSupply,
          totalTokenWeights,
          isSwap
        );

        if (feeBasisPoints) {
          const swapFees = baseFromAmountUsd.mul(feeBasisPoints).div(BASIS_POINTS_DIVISOR);
          fees = fees.add(swapFees);
        }

        const nextFromUsd = baseFromAmountUsd.add(fees);

        const nextFromAmount = nextFromUsd.mul(expandDecimals(1, fromToken.decimals)).div(fromTokenInfo.minPrice);

        const nextFromValue = formatAmountFree(nextFromAmount, fromToken.decimals, fromToken.decimals);

        setFromValue(nextFromValue);
      }
    };

    if (isSwap) {
      updateSwapAmounts();
    }

    if (isLong || isShort) {
      updateLeverageAmounts();
    }
  }, [
    anchorOnFromAmount,
    fromAmount,
    toAmount,
    fromToken,
    toToken,
    fromTokenAddress,
    toTokenAddress,
    infoTokens,
    isSwap,
    isLong,
    isShort,
    leverageOption,
    fromUsdMin,
    toUsdMax,
    isMarketOrder,
    triggerPriceUsd,
    triggerRatio,
    hasLeverageOption,
    usdgSupply,
    totalTokenWeights,
    chainId,
    collateralTokenAddress,
    indexTokenAddress,
  ]);

  let entryMarkPrice;
  let exitMarkPrice;
  if (toTokenInfo) {
    entryMarkPrice = swapOption === LONG ? toTokenInfo.maxPrice : toTokenInfo.minPrice;
    exitMarkPrice = swapOption === LONG ? toTokenInfo.minPrice : toTokenInfo.maxPrice;
  }

  let leverage = bigNumberify(0);
  if (fromUsdMin && toUsdMax && fromUsdMin.gt(0)) {
    const fees = toUsdMax.mul(MARGIN_FEE_BASIS_POINTS).div(BASIS_POINTS_DIVISOR);
    if (fromUsdMin.sub(fees).gt(0)) {
      leverage = toUsdMax.mul(BASIS_POINTS_DIVISOR).div(fromUsdMin.sub(fees));
    }
  }

  let nextAveragePrice = isMarketOrder ? entryMarkPrice : triggerPriceUsd;
  if (hasExistingPosition) {
    let nextDelta, nextHasProfit;

    if (isMarketOrder) {
      nextDelta = existingPosition.delta;
      nextHasProfit = existingPosition.hasProfit;
    } else {
      const data = calculatePositionDelta(triggerPriceUsd || bigNumberify(0), existingPosition);
      nextDelta = data.delta;
      nextHasProfit = data.hasProfit;
    }

    nextAveragePrice = getNextAveragePrice({
      size: existingPosition.size,
      sizeDelta: toUsdMax,
      hasProfit: nextHasProfit,
      delta: nextDelta,
      nextPrice: isMarketOrder ? entryMarkPrice : triggerPriceUsd,
      isLong,
    });
  }

  const liquidationPrice = getLiquidationPrice({
    isLong,
    size: hasExistingPosition ? existingPosition.size : bigNumberify(0),
    collateral: hasExistingPosition ? existingPosition.collateral : bigNumberify(0),
    averagePrice: nextAveragePrice,
    entryFundingRate: hasExistingPosition ? existingPosition.entryFundingRate : bigNumberify(0),
    cumulativeFundingRate: hasExistingPosition ? existingPosition.cumulativeFundingRate : bigNumberify(0),
    sizeDelta: toUsdMax,
    collateralDelta: fromUsdMin,
    increaseCollateral: true,
    increaseSize: true,
  });

  const existingLiquidationPrice = existingPosition ? getLiquidationPrice(existingPosition) : undefined;
  let displayLiquidationPrice = liquidationPrice ? liquidationPrice : existingLiquidationPrice;

  if (hasExistingPosition) {
    const collateralDelta = fromUsdMin ? fromUsdMin : bigNumberify(0);
    const sizeDelta = toUsdMax ? toUsdMax : bigNumberify(0);
    leverage = getLeverage({
      size: existingPosition.size,
      sizeDelta,
      collateral: existingPosition.collateral,
      collateralDelta,
      increaseCollateral: true,
      entryFundingRate: existingPosition.entryFundingRate,
      cumulativeFundingRate: existingPosition.cumulativeFundingRate,
      increaseSize: true,
      hasProfit: existingPosition.hasProfit,
      delta: existingPosition.delta,
      includeDelta: savedIsPnlInLeverage,
    });
  } else if (hasLeverageOption) {
    leverage = bigNumberify(parseInt(leverageOption * BASIS_POINTS_DIVISOR));
  }

  const getSwapError = () => {
    if (IS_NETWORK_DISABLED[chainId]) {
      return [t`Swaps disabled, pending ${getChainName(chainId)} upgrade`];
    }

    if (fromTokenAddress === toTokenAddress) {
      return [t`Select different tokens`];
    }

    if (!isMarketOrder) {
      if ((toToken.isStable || toToken.isUsdg) && (fromToken.isStable || fromToken.isUsdg)) {
        return [t`Select different tokens`];
      }

      if (fromToken.isNative && toToken.isWrapped) {
        return [t`Select different tokens`];
      }

      if (toToken.isNative && fromToken.isWrapped) {
        return [t`Select different tokens`];
      }
    }

    if (!fromAmount || fromAmount.eq(0)) {
      return [t`Enter an amount`];
    }
    if (!toAmount || toAmount.eq(0)) {
      return [t`Enter an amount`];
    }

    const fromTokenInfo = getTokenInfo(infoTokens, fromTokenAddress);
    if (!fromTokenInfo || !fromTokenInfo.minPrice) {
      return [t`Incorrect network`];
    }
    if (
      !savedShouldDisableValidationForTesting &&
      fromTokenInfo &&
      fromTokenInfo.balance &&
      fromAmount &&
      fromAmount.gt(fromTokenInfo.balance)
    ) {
      return [t`Insufficient ${fromTokenInfo.symbol} balance`];
    }

    const toTokenInfo = getTokenInfo(infoTokens, toTokenAddress);

    if (!isMarketOrder) {
      if (!triggerRatioValue || triggerRatio.eq(0)) {
        return [t`Enter a price`];
      }

      const currentRate = getExchangeRate(fromTokenInfo, toTokenInfo);
      if (currentRate && currentRate.lt(triggerRatio)) {
        return triggerRatioInverted ? [t`Price below Mark Price`] : [t`Price above Mark Price`];
      }
    }

    if (
      !isWrapOrUnwrap &&
      toToken &&
      toTokenAddress !== USDG_ADDRESS &&
      toTokenInfo &&
      toTokenInfo.availableAmount &&
      toAmount.gt(toTokenInfo.availableAmount)
    ) {
      return [t`Insufficient Liquidity`];
    }
    if (
      !isWrapOrUnwrap &&
      toAmount &&
      toTokenInfo.bufferAmount &&
      toTokenInfo.poolAmount &&
      toTokenInfo.bufferAmount.gt(toTokenInfo.poolAmount.sub(toAmount))
    ) {
      return [t`Insufficient Liquidity`];
    }

    if (
      fromUsdMin &&
      fromTokenInfo.maxUsdgAmount &&
      fromTokenInfo.maxUsdgAmount.gt(0) &&
      fromTokenInfo.usdgAmount &&
      fromTokenInfo.maxPrice
    ) {
      const usdgFromAmount = adjustForDecimals(fromUsdMin, USD_DECIMALS, USDG_DECIMALS);
      const nextUsdgAmount = fromTokenInfo.usdgAmount.add(usdgFromAmount);

      if (nextUsdgAmount.gt(fromTokenInfo.maxUsdgAmount)) {
        return [t`Insufficient liquidity`, ErrorDisplayType.Tooltip, ErrorCode.InsufficientLiquiditySwap];
      }
    }

    return [false];
  };

  const getLeverageError = () => {
    if (IS_NETWORK_DISABLED[chainId]) {
      return [t`Leverage disabled, pending ${getChainName(chainId)} upgrade`];
    }
    if (hasOutdatedUi) {
      return [t`Page outdated, please refresh`];
    }

    if (!toAmount || toAmount.eq(0)) {
      return [t`Enter an amount`];
    }

    let toTokenInfo = getTokenInfo(infoTokens, toTokenAddress);
    if (toTokenInfo && toTokenInfo.isStable) {
      const SWAP_OPTION_LABEL = {
        [LONG]: "Longing",
        [SHORT]: "Shorting",
      };
      return [t`${SWAP_OPTION_LABEL[swapOption]} ${toTokenInfo.symbol} not supported`];
    }

    const fromTokenInfo = getTokenInfo(infoTokens, fromTokenAddress);
    if (
      !savedShouldDisableValidationForTesting &&
      fromTokenInfo &&
      fromTokenInfo.balance &&
      fromAmount &&
      fromAmount.gt(fromTokenInfo.balance)
    ) {
      return [t`Insufficient ${fromTokenInfo.symbol} balance`];
    }

    if (leverage && leverage.eq(0)) {
      return [t`Enter an amount`];
    }
    if (!isMarketOrder && (!triggerPriceValue || triggerPriceUsd.eq(0))) {
      return [t`Enter a price`];
    }

    if (!hasExistingPosition && fromUsdMin && fromUsdMin.lt(expandDecimals(10, USD_DECIMALS))) {
      return [t`Min order: 10 USD`];
    }

    if (leverage && leverage.lt(1.1 * BASIS_POINTS_DIVISOR)) {
      return [t`Min leverage: 1.1x`];
    }

    if (leverage && leverage.gt(MAX_ALLOWED_LEVERAGE)) {
      return [t`Max leverage: ${(MAX_ALLOWED_LEVERAGE / BASIS_POINTS_DIVISOR).toFixed(1)}x`];
    }

    if (!isMarketOrder && entryMarkPrice && triggerPriceUsd && !savedShouldDisableValidationForTesting) {
      if (isLong && entryMarkPrice.lt(triggerPriceUsd)) {
        return [t`Price above Mark Price`];
      }
      if (!isLong && entryMarkPrice.gt(triggerPriceUsd)) {
        return [t`Price below Mark Price`];
      }
    }

    if (isLong) {
      let requiredAmount = toAmount;
      if (fromTokenAddress !== toTokenAddress) {
        const { amount: swapAmount } = getNextToAmount(
          chainId,
          fromAmount,
          fromTokenAddress,
          toTokenAddress,
          infoTokens,
          undefined,
          undefined,
          usdgSupply,
          totalTokenWeights,
          isSwap
        );
        requiredAmount = requiredAmount.add(swapAmount);

        if (toToken && toTokenAddress !== USDG_ADDRESS) {
          if (!toTokenInfo.availableAmount) {
            return [t`Liquidity data not loaded`];
          }
          if (toTokenInfo.availableAmount && requiredAmount.gt(toTokenInfo.availableAmount)) {
            return [t`Insufficient Liquidity`, ErrorDisplayType.Tooltip, ErrorCode.InsufficientLiquidityLeverage];
          }
        }

        if (
          toTokenInfo.poolAmount &&
          toTokenInfo.bufferAmount &&
          toTokenInfo.bufferAmount.gt(toTokenInfo.poolAmount.sub(swapAmount))
        ) {
          return [t`Insufficient Liquidity`, ErrorDisplayType.Tooltip, ErrorCode.InsufficientLiquidityLeverage];
        }

        if (
          fromUsdMin &&
          fromTokenInfo.maxUsdgAmount &&
          fromTokenInfo.maxUsdgAmount.gt(0) &&
          fromTokenInfo.minPrice &&
          fromTokenInfo.usdgAmount
        ) {
          const usdgFromAmount = adjustForDecimals(fromUsdMin, USD_DECIMALS, USDG_DECIMALS);
          const nextUsdgAmount = fromTokenInfo.usdgAmount.add(usdgFromAmount);
          if (nextUsdgAmount.gt(fromTokenInfo.maxUsdgAmount)) {
            return [t`Insufficient Liquidity`, ErrorDisplayType.Tooltip, ErrorCode.TokenPoolExceeded];
          }
        }
      }

      if (toTokenInfo && toTokenInfo.maxPrice) {
        const sizeUsd = toAmount.mul(toTokenInfo.maxPrice).div(expandDecimals(1, toTokenInfo.decimals));
        if (
          toTokenInfo.maxGlobalLongSize &&
          toTokenInfo.maxGlobalLongSize.gt(0) &&
          toTokenInfo.maxAvailableLong &&
          sizeUsd.gt(toTokenInfo.maxAvailableLong)
        ) {
          return [t`Max ${toTokenInfo.symbol} long exceeded`];
        }
      }
    }

    if (isShort) {
      let stableTokenAmount = bigNumberify(0);
      if (fromTokenAddress !== shortCollateralAddress && fromAmount && fromAmount.gt(0)) {
        const { amount: nextToAmount } = getNextToAmount(
          chainId,
          fromAmount,
          fromTokenAddress,
          shortCollateralAddress,
          infoTokens,
          undefined,
          undefined,
          usdgSupply,
          totalTokenWeights,
          isSwap
        );
        stableTokenAmount = nextToAmount;
        if (stableTokenAmount.gt(shortCollateralToken.availableAmount)) {
          return [t`Insufficient Liquidity`, ErrorDisplayType.Tooltip, ErrorCode.InsufficientCollateralIn];
        }

        if (
          shortCollateralToken.bufferAmount &&
          shortCollateralToken.poolAmount &&
          shortCollateralToken.bufferAmount.gt(shortCollateralToken.poolAmount.sub(stableTokenAmount))
        ) {
          // suggest swapping to collateralToken
          return [t`Insufficient Liquidity`, ErrorDisplayType.Tooltip, ErrorCode.InsufficientCollateralIn];
        }

        if (
          fromTokenInfo.maxUsdgAmount &&
          fromTokenInfo.maxUsdgAmount.gt(0) &&
          fromTokenInfo.minPrice &&
          fromTokenInfo.usdgAmount
        ) {
          const usdgFromAmount = adjustForDecimals(fromUsdMin, USD_DECIMALS, USDG_DECIMALS);
          const nextUsdgAmount = fromTokenInfo.usdgAmount.add(usdgFromAmount);
          if (nextUsdgAmount.gt(fromTokenInfo.maxUsdgAmount)) {
            return [t`Insufficient Liquidity`, ErrorDisplayType.Tooltip, ErrorCode.TokenPoolExceededShorts];
          }
        }
      }
      if (
        !shortCollateralToken ||
        !fromTokenInfo ||
        !toTokenInfo ||
        !toTokenInfo.maxPrice ||
        !shortCollateralToken.availableAmount
      ) {
        return [t`Fetching token info...`];
      }

      const sizeUsd = toAmount.mul(toTokenInfo.maxPrice).div(expandDecimals(1, toTokenInfo.decimals));
      const sizeTokens = sizeUsd
        .mul(expandDecimals(1, shortCollateralToken.decimals))
        .div(shortCollateralToken.minPrice);

      if (!toTokenInfo.maxAvailableShort) {
        return [t`Liquidity data not loaded`];
      }

      if (
        toTokenInfo.maxGlobalShortSize &&
        toTokenInfo.maxGlobalShortSize.gt(0) &&
        toTokenInfo.maxAvailableShort &&
        sizeUsd.gt(toTokenInfo.maxAvailableShort)
      ) {
        return [t`Max ${toTokenInfo.symbol} short exceeded`];
      }

      stableTokenAmount = stableTokenAmount.add(sizeTokens);
      if (stableTokenAmount.gt(shortCollateralToken.availableAmount)) {
        return [t`Insufficient Liquidity`, ErrorDisplayType.Tooltip, ErrorCode.InsufficientProfitLiquidity];
      }
    }

    return [false];
  };

  const getToLabel = () => {
    if (isSwap) {
      return t`Receive`;
    }
    if (isLong) {
      return t`Long`;
    }
    return t`Short`;
  };

  const getError = () => {
    if (isSwap) {
      return getSwapError();
    }
    return getLeverageError();
  };

  const renderOrdersToa = () => {
    if (!ordersToaOpen) {
      return null;
    }

    return (
      <OrdersToa
        setIsVisible={setOrdersToaOpen}
        approveOrderBook={approveOrderBook}
        isPluginApproving={isPluginApproving}
      />
    );
  };

  const isPrimaryEnabled = () => {
    if (IS_NETWORK_DISABLED[chainId]) {
      return false;
    }
    if (isStopOrder) {
      return true;
    }
    if (!active) {
      return true;
    }
    const [error, errorType] = getError();
    if (error && errorType !== ErrorDisplayType.Modal) {
      return false;
    }
    if (needOrderBookApproval && isWaitingForPluginApproval) {
      return false;
    }
    if ((needApproval && isWaitingForApproval) || isApproving) {
      return false;
    }
    if (needPositionRouterApproval && isWaitingForPositionRouterApproval) {
      return false;
    }
    if (isPositionRouterApproving) {
      return false;
    }
    if (isApproving) {
      return false;
    }
    if (isSubmitting) {
      return false;
    }

    return true;
  };

  const getPrimaryText = () => {
    if (isStopOrder) {
      return t`Open a position`;
    }
    if (!active) {
      return t`Connect Wallet`;
    }
    if (!isSupportedChain(chainId)) {
      return t`Incorrect Network`;
    }
    const [error, errorType] = getError();
    if (error && errorType !== ErrorDisplayType.Modal) {
      return error;
    }

    if (needPositionRouterApproval && isWaitingForPositionRouterApproval) {
      return t`Enabling Leverage...`;
    }
    if (isPositionRouterApproving) {
      return t`Enabling Leverage...`;
    }
    if (needPositionRouterApproval) {
      return t`Enable Leverage`;
    }

    if (needApproval && isWaitingForApproval) {
      return t`Waiting for Approval`;
    }
    if (isApproving) {
      return t`Approving ${fromToken.symbol}...`;
    }
    if (needApproval) {
      return t`Approve ${fromToken.symbol}`;
    }

    if (needOrderBookApproval && isWaitingForPluginApproval) {
      return t`Enabling Orders...`;
    }
    if (isPluginApproving) {
      return t`Enabling Orders...`;
    }
    if (needOrderBookApproval) {
      return t`Enable Orders`;
    }

    if (!isMarketOrder) return t`Create ${orderOption.charAt(0) + orderOption.substring(1).toLowerCase()} Order`;

    if (isSwap) {
      if (toUsdMax && toUsdMax.lt(fromUsdMin.mul(95).div(100))) {
        return t`High Slippage, Swap Anyway`;
      }
      return t`Swap`;
    }

    if (isLong) {
      const indexTokenInfo = getTokenInfo(infoTokens, toTokenAddress);
      if (indexTokenInfo && indexTokenInfo.minPrice) {
        const { amount: nextToAmount } = getNextToAmount(
          chainId,
          fromAmount,
          fromTokenAddress,
          indexTokenAddress,
          infoTokens,
          undefined,
          undefined,
          usdgSupply,
          totalTokenWeights,
          isSwap
        );
        const nextToAmountUsd = nextToAmount
          .mul(indexTokenInfo.minPrice)
          .div(expandDecimals(1, indexTokenInfo.decimals));
        if (fromTokenAddress === USDG_ADDRESS && nextToAmountUsd.lt(fromUsdMin.mul(98).div(100))) {
          return t`High USDG Slippage, Long Anyway`;
        }
      }
      return t`Long ${toToken.symbol}`;
    }

    return t`Short ${toToken.symbol}`;
  };

  const onSelectFromToken = (token) => {
    setFromTokenAddress(swapOption, token.address);
    setIsWaitingForApproval(false);

    if (isShort && token.isStable) {
      setShortCollateralAddress(token.address);
    }
  };

  const onSelectShortCollateralAddress = (token) => {
    setShortCollateralAddress(token.address);
  };

  const onSelectToToken = (token) => {
    setToTokenAddress(swapOption, token.address);
  };

  const onFromValueChange = (e) => {
    setAnchorOnFromAmount(true);
    setFromValue(e.target.value);
  };

  const onToValueChange = (e) => {
    setAnchorOnFromAmount(false);
    setToValue(e.target.value);
  };

  const switchTokens = () => {
    if (fromAmount && toAmount) {
      if (anchorOnFromAmount) {
        setToValue(formatAmountFree(fromAmount, fromToken.decimals, 8));
      } else {
        setFromValue(formatAmountFree(toAmount, toToken.decimals, 8));
      }
      setAnchorOnFromAmount(!anchorOnFromAmount);
    }
    setIsWaitingForApproval(false);

    const updatedTokenSelection = JSON.parse(JSON.stringify(tokenSelection));
    updatedTokenSelection[swapOption] = {
      from: toTokenAddress,
      to: fromTokenAddress,
    };
    setTokenSelection(updatedTokenSelection);
  };

  const wrap = async () => {
    setIsSubmitting(true);

    const contract = new ethers.Contract(nativeTokenAddress, WETH.abi, library.getSigner());
    callContract(chainId, contract, "deposit", {
      value: fromAmount,
      sentMsg: t`Swap submitted.`,
      successMsg: t`Swapped ${formatAmount(fromAmount, fromToken.decimals, 4, true)} ${
        fromToken.symbol
      } for ${formatAmount(toAmount, toToken.decimals, 4, true)} ${toToken.symbol}!`,
      failMsg: t`Swap failed.`,
      setPendingTxns,
    })
      .then(async (res) => {})
      .finally(() => {
        setIsSubmitting(false);
      });
  };

  const unwrap = async () => {
    setIsSubmitting(true);

    const contract = new ethers.Contract(nativeTokenAddress, WETH.abi, library.getSigner());
    callContract(chainId, contract, "withdraw", [fromAmount], {
      sentMsg: t`Swap submitted!`,
      failMsg: t`Swap failed.`,
      successMsg: t`Swapped ${formatAmount(fromAmount, fromToken.decimals, 4, true)} ${
        fromToken.symbol
      } for ${formatAmount(toAmount, toToken.decimals, 4, true)} ${toToken.symbol}!`,
      setPendingTxns,
    })
      .then(async (res) => {})
      .finally(() => {
        setIsSubmitting(false);
      });
  };

  const swap = async () => {
    if (fromToken.isNative && toToken.isWrapped) {
      wrap();
      return;
    }

    if (fromTokenAddress.isWrapped && toToken.isNative) {
      unwrap();
      return;
    }

    setIsSubmitting(true);
    let path = [fromTokenAddress, toTokenAddress];
    if (anchorOnFromAmount) {
      const { path: multiPath } = getNextToAmount(
        chainId,
        fromAmount,
        fromTokenAddress,
        toTokenAddress,
        infoTokens,
        undefined,
        undefined,
        usdgSupply,
        totalTokenWeights,
        isSwap
      );
      if (multiPath) {
        path = multiPath;
      }
    } else {
      const { path: multiPath } = getNextFromAmount(
        chainId,
        toAmount,
        fromTokenAddress,
        toTokenAddress,
        infoTokens,
        undefined,
        undefined,
        usdgSupply,
        totalTokenWeights,
        isSwap
      );
      if (multiPath) {
        path = multiPath;
      }
    }

    let method;
    let contract;
    let value;
    let params;
    let minOut;
    if (shouldRaiseGasError(getTokenInfo(infoTokens, fromTokenAddress), fromAmount)) {
      setIsSubmitting(false);
      setIsPendingConfirmation(true);
      helperToast.error(
        t`Leave at least ${formatAmount(DUST_BNB, 18, 3)} ${getConstant(chainId, "nativeTokenSymbol")} for gas`
      );
      return;
    }

    if (!isMarketOrder) {
      minOut = toAmount;
      Api.createSwapOrder(chainId, library, path, fromAmount, minOut, triggerRatio, nativeTokenAddress, {
        sentMsg: t`Swap Order submitted!`,
        successMsg: t`Swap Order created!`,
        failMsg: t`Swap Order creation failed.`,
        pendingTxns,
        setPendingTxns,
      })
        .then(() => {
          setIsConfirming(false);
        })
        .finally(() => {
          setIsSubmitting(false);
          setIsPendingConfirmation(false);
        });
      return;
    }

    path = replaceNativeTokenAddress(path, nativeTokenAddress);
    method = "swap";
    value = bigNumberify(0);
    if (toTokenAddress === AddressZero) {
      method = "swapTokensToETH";
    }

    minOut = toAmount.mul(BASIS_POINTS_DIVISOR - allowedSlippage).div(BASIS_POINTS_DIVISOR);
    params = [path, fromAmount, minOut, account];
    if (fromTokenAddress === AddressZero) {
      method = "swapETHToTokens";
      value = fromAmount;
      params = [path, minOut, account];
    }
    contract = new ethers.Contract(routerAddress, Router.abi, library.getSigner());

    callContract(chainId, contract, method, params, {
      value,
      sentMsg: t`Swap ${!isMarketOrder ? " order " : ""} submitted!`,
      successMsg: t`Swapped ${formatAmount(fromAmount, fromToken.decimals, 4, true)} ${
        fromToken.symbol
      } for ${formatAmount(toAmount, toToken.decimals, 4, true)} ${toToken.symbol}!`,
      failMsg: t`Swap failed.`,
      setPendingTxns,
    })
      .then(async () => {
        setIsConfirming(false);
      })
      .finally(() => {
        setIsSubmitting(false);
        setIsPendingConfirmation(false);
      });
  };

  const createIncreaseOrder = () => {
    let path = [fromTokenAddress];

    if (path[0] === USDG_ADDRESS) {
      if (isLong) {
        const stableToken = getMostAbundantStableToken(chainId, infoTokens);
        path.push(stableToken.address);
      } else {
        path.push(shortCollateralAddress);
      }
    }

    const minOut = 0;
    const indexToken = getToken(chainId, indexTokenAddress);
    const successMsg = t`
      Created limit order for ${indexToken.symbol} ${isLong ? "Long" : "Short"}: ${formatAmount(
      toUsdMax,
      USD_DECIMALS,
      2
    )} USD!
    `;
    return Api.createIncreaseOrder(
      chainId,
      library,
      nativeTokenAddress,
      path,
      fromAmount,
      indexTokenAddress,
      minOut,
      toUsdMax,
      collateralTokenAddress,
      isLong,
      triggerPriceUsd,
      {
        pendingTxns,
        setPendingTxns,
        sentMsg: t`Limit order submitted!`,
        successMsg,
        failMsg: t`Limit order creation failed.`,
      }
    )
      .then(() => {
        setIsConfirming(false);
      })
      .finally(() => {
        setIsSubmitting(false);
        setIsPendingConfirmation(false);
      });
  };

  let referralCode = ethers.constants.HashZero;
  if (!attachedOnChain && userReferralCode) {
    referralCode = userReferralCode;
  }

  const increasePosition = async () => {
    setIsSubmitting(true);
    const tokenAddress0 = fromTokenAddress === AddressZero ? nativeTokenAddress : fromTokenAddress;
    const indexTokenAddress = toTokenAddress === AddressZero ? nativeTokenAddress : toTokenAddress;
    let path = [indexTokenAddress]; // assume long
    if (toTokenAddress !== fromTokenAddress) {
      path = [tokenAddress0, indexTokenAddress];
    }

    if (fromTokenAddress === AddressZero && toTokenAddress === nativeTokenAddress) {
      path = [nativeTokenAddress];
    }

    if (fromTokenAddress === nativeTokenAddress && toTokenAddress === AddressZero) {
      path = [nativeTokenAddress];
    }

    if (isShort) {
      path = [shortCollateralAddress];
      if (tokenAddress0 !== shortCollateralAddress) {
        path = [tokenAddress0, shortCollateralAddress];
      }
    }

    const refPrice = isLong ? toTokenInfo.maxPrice : toTokenInfo.minPrice;
    const priceBasisPoints = isLong ? BASIS_POINTS_DIVISOR + allowedSlippage : BASIS_POINTS_DIVISOR - allowedSlippage;
    const priceLimit = refPrice.mul(priceBasisPoints).div(BASIS_POINTS_DIVISOR);

    const boundedFromAmount = fromAmount ? fromAmount : bigNumberify(0);

    if (fromAmount && fromAmount.gt(0) && fromTokenAddress === USDG_ADDRESS && isLong) {
      const { amount: nextToAmount, path: multiPath } = getNextToAmount(
        chainId,
        fromAmount,
        fromTokenAddress,
        indexTokenAddress,
        infoTokens,
        undefined,
        undefined,
        usdgSupply,
        totalTokenWeights,
        isSwap
      );
      if (nextToAmount.eq(0)) {
        helperToast.error(t`Insufficient Liquidity`);
        return;
      }
      if (multiPath) {
        path = replaceNativeTokenAddress(multiPath);
      }
    }

    let params = [
      path, // _path
      indexTokenAddress, // _indexToken
      boundedFromAmount, // _amountIn
      0, // _minOut
      toUsdMax, // _sizeDelta
      isLong, // _isLong
      priceLimit, // _acceptablePrice
      minExecutionFee, // _executionFee
      referralCode, // _referralCode
      AddressZero, // _callbackTarget
    ];

    let method = "createIncreasePosition";
    let value = minExecutionFee;
    if (fromTokenAddress === AddressZero) {
      method = "createIncreasePositionETH";
      value = boundedFromAmount.add(minExecutionFee);
      params = [
        path, // _path
        indexTokenAddress, // _indexToken
        0, // _minOut
        toUsdMax, // _sizeDelta
        isLong, // _isLong
        priceLimit, // _acceptablePrice
        minExecutionFee, // _executionFee
        referralCode, // _referralCode
        AddressZero, // _callbackTarget
      ];
    }

    if (shouldRaiseGasError(getTokenInfo(infoTokens, fromTokenAddress), fromAmount)) {
      setIsSubmitting(false);
      setIsPendingConfirmation(false);
      helperToast.error(
        t`Leave at least ${formatAmount(DUST_BNB, 18, 3)} ${getConstant(chainId, "nativeTokenSymbol")} for gas`
      );
      return;
    }

    const contractAddress = getContract(chainId, "PositionRouter");
    const contract = new ethers.Contract(contractAddress, PositionRouter.abi, library.getSigner());
    const indexToken = getTokenInfo(infoTokens, indexTokenAddress);
    const tokenSymbol = indexToken.isWrapped ? getConstant(chainId, "nativeTokenSymbol") : indexToken.symbol;
    const longOrShortText = isLong ? t`Long` : t`Short`;
    const successMsg = t`Requested increase of ${tokenSymbol} ${longOrShortText} by ${formatAmount(
      toUsdMax,
      USD_DECIMALS,
      2
    )} USD.`;

    callContract(chainId, contract, method, params, {
      value,
      setPendingTxns,
      sentMsg: `${longOrShortText} submitted.`,
      failMsg: `${longOrShortText} failed.`,
      successMsg,
      // for Arbitrum, sometimes the successMsg shows after the position has already been executed
      // hide the success message for Arbitrum as a workaround
      hideSuccessMsg: chainId === ARBITRUM,
    })
      .then(async () => {
        setIsConfirming(false);

        const key = getPositionKey(account, path[path.length - 1], indexTokenAddress, isLong);
        let nextSize = toUsdMax;
        if (hasExistingPosition) {
          nextSize = existingPosition.size.add(toUsdMax);
        }

        pendingPositions[key] = {
          updatedAt: Date.now(),
          pendingChanges: {
            size: nextSize,
          },
        };

        setPendingPositions({ ...pendingPositions });
      })
      .finally(() => {
        setIsSubmitting(false);
        setIsPendingConfirmation(false);
      });
  };

  const onSwapOptionChange = (opt) => {
    setSwapOption(opt);
    if (orderOption === STOP) {
      setOrderOption(MARKET);
    }
    setAnchorOnFromAmount(true);
    setFromValue("");
    setToValue("");
    setTriggerPriceValue("");
    setTriggerRatioValue("");

    if (opt === SHORT && infoTokens) {
      const fromToken = getToken(chainId, tokenSelection[opt].from);
      if (fromToken && fromToken.isStable) {
        setShortCollateralAddress(fromToken.address);
      } else {
        const stableToken = getMostAbundantStableToken(chainId, infoTokens);
        setShortCollateralAddress(stableToken.address);
      }
    }
  };

  const onConfirmationClick = () => {
    if (!active) {
      props.connectWallet();
      return;
    }

    if (needOrderBookApproval) {
      approveOrderBook();
      return;
    }

    setIsPendingConfirmation(true);

    if (isSwap) {
      swap();
      return;
    }

    if (orderOption === LIMIT) {
      createIncreaseOrder();
      return;
    }

    increasePosition();
  };

  function approveFromToken() {
    approveTokens({
      setIsApproving,
      library,
      tokenAddress: fromToken.address,
      spender: routerAddress,
      chainId: chainId,
      onApproveSubmitted: () => {
        setIsWaitingForApproval(true);
      },
      infoTokens,
      getTokenInfo,
      pendingTxns,
      setPendingTxns,
    });
  }

  const onClickPrimary = () => {
    if (isStopOrder) {
      setOrderOption(MARKET);
      return;
    }

    if (!active) {
      props.connectWallet();
      return;
    }

    if (needPositionRouterApproval) {
      approvePositionRouter({
        sentMsg: t`Enable leverage sent.`,
        failMsg: t`Enable leverage failed.`,
      });
      return;
    }

    if (needApproval) {
      approveFromToken();
      return;
    }

    if (needOrderBookApproval) {
      setOrdersToaOpen(true);
      return;
    }

    const [, errorType, errorCode] = getError();

    if (errorType === ErrorDisplayType.Modal) {
      setModalError(errorCode);
      return;
    }

    if (isSwap) {
      if (fromTokenAddress === AddressZero && toTokenAddress === nativeTokenAddress) {
        wrap();
        return;
      }

      if (fromTokenAddress === nativeTokenAddress && toTokenAddress === AddressZero) {
        unwrap();
        return;
      }
    }

    setIsConfirming(true);
    setIsHigherSlippageAllowed(false);
  };

  const isStopOrder = orderOption === STOP;
  const showFromAndToSection = !isStopOrder;
  const showTriggerPriceSection = !isSwap && !isMarketOrder && !isStopOrder;
  const showTriggerRatioSection = isSwap && !isMarketOrder && !isStopOrder;

  let fees;
  let feesUsd;
  let feeBps;
  let swapFees;
  let positionFee;
  if (isSwap) {
    if (fromAmount) {
      const { feeBasisPoints } = getNextToAmount(
        chainId,
        fromAmount,
        fromTokenAddress,
        toTokenAddress,
        infoTokens,
        undefined,
        undefined,
        usdgSupply,
        totalTokenWeights,
        isSwap
      );
      if (feeBasisPoints !== undefined) {
        fees = fromAmount.mul(feeBasisPoints).div(BASIS_POINTS_DIVISOR);
        const feeTokenPrice =
          fromTokenInfo.address === USDG_ADDRESS ? expandDecimals(1, USD_DECIMALS) : fromTokenInfo.maxPrice;
        feesUsd = fees.mul(feeTokenPrice).div(expandDecimals(1, fromTokenInfo.decimals));
      }
      feeBps = feeBasisPoints;
    }
  } else if (toUsdMax) {
    positionFee = toUsdMax.mul(MARGIN_FEE_BASIS_POINTS).div(BASIS_POINTS_DIVISOR);
    feesUsd = positionFee;

    const { feeBasisPoints } = getNextToAmount(
      chainId,
      fromAmount,
      fromTokenAddress,
      collateralTokenAddress,
      infoTokens,
      undefined,
      undefined,
      usdgSupply,
      totalTokenWeights,
      isSwap
    );
    if (feeBasisPoints) {
      swapFees = fromUsdMin.mul(feeBasisPoints).div(BASIS_POINTS_DIVISOR);
      feesUsd = feesUsd.add(swapFees);
    }
    feeBps = feeBasisPoints;
  }

  if (!fromToken || !toToken) {
    return null;
  }

  let hasZeroBorrowFee = false;
  let borrowFeeText;
  if (isLong && toTokenInfo && toTokenInfo.fundingRate) {
    borrowFeeText = formatAmount(toTokenInfo.fundingRate, 4, 4) + "% / 1h";
    if (toTokenInfo.fundingRate.eq(0)) {
      // hasZeroBorrowFee = true
    }
  }
  if (isShort && shortCollateralToken && shortCollateralToken.fundingRate) {
    borrowFeeText = formatAmount(shortCollateralToken.fundingRate, 4, 4) + "% / 1h";
    if (shortCollateralToken.fundingRate.eq(0)) {
      // hasZeroBorrowFee = true
    }
  }

  function getFundingRate() {
    let fundingRate = "";

    if (isLong && toTokenInfo) {
      fundingRate = formatAmount(toTokenInfo.fundingRate, 4, 4);
    } else if (isShort && shortCollateralToken) {
      fundingRate = formatAmount(shortCollateralToken.fundingRate, 4, 4);
    }

    if (fundingRate) {
      fundingRate += "% / 1h";
    }

    return fundingRate;
  }

  function setFromValueToMaximumAvailable() {
    if (!fromToken || !fromBalance) {
      return;
    }

    const maxAvailableAmount = fromToken.isNative ? fromBalance.sub(bigNumberify(DUST_BNB).mul(2)) : fromBalance;
    setFromValue(formatAmountFree(maxAvailableAmount, fromToken.decimals, fromToken.decimals));
    setAnchorOnFromAmount(true);
  }

  function shouldShowMaxButton() {
    if (!fromToken || !fromBalance) {
      return false;
    }
    const maxAvailableAmount = fromToken.isNative ? fromBalance.sub(bigNumberify(DUST_BNB).mul(2)) : fromBalance;
    return fromValue !== formatAmountFree(maxAvailableAmount, fromToken.decimals, fromToken.decimals);
  }

  const ERROR_TOOLTIP_MSG = {
    [ErrorCode.InsufficientLiquiditySwap]: t`Swap amount exceeds available liquidity.`,
    [ErrorCode.InsufficientLiquidityLeverage]: (
      <Trans>
        <p>{toToken.symbol} is required for collateral.</p>
        <p>
          Swap amount from {fromToken.symbol} to {toToken.symbol} exceeds {toToken.symbol} available liquidity. Reduce
          the "Pay" size, or use {toToken.symbol} as the "Pay" token to use it for collateral.
        </p>
        <ExternalLink href={get1InchSwapUrl(chainId, fromToken.symbol, toToken.symbol)}>
          You can buy {toToken.symbol} on 1inch.
        </ExternalLink>
      </Trans>
    ),
    [ErrorCode.TokenPoolExceeded]: (
      <Trans>
        <p>{toToken.symbol} is required for collateral.</p>
        <p>
          Swap amount from {fromToken.symbol} to {toToken.symbol} exceeds {fromToken.symbol} acceptable amount. Reduce
          the "Pay" size, or use {toToken.symbol} as the "Pay" token to use it for collateral.
        </p>
        <ExternalLink href={get1InchSwapUrl(chainId, fromToken.symbol, toToken.symbol)}>
          You can buy {toToken.symbol} on 1inch.
        </ExternalLink>
      </Trans>
    ),
    [ErrorCode.TokenPoolExceededShorts]: (
      <Trans>
        <p>{shortCollateralToken.symbol} is required for collateral.</p>
        <p>
          Swap amount from {fromToken.symbol} to {shortCollateralToken.symbol} exceeds {fromToken.symbol} acceptable
          amount. Reduce the "Pay" size, or use {shortCollateralToken.symbol} as the "Pay" token to use it for
          collateral.
        </p>
        <ExternalLink href={get1InchSwapUrl(chainId, fromToken.symbol, shortCollateralToken.symbol)}>
          You can buy {shortCollateralToken.symbol} on 1inch.
        </ExternalLink>
      </Trans>
    ),
    [ErrorCode.InsufficientCollateralIn]: (
      <Trans>
        <p>{shortCollateralToken.symbol} is required for collateral.</p>
        <p>
          Swap amount from {fromToken.symbol} to {shortCollateralToken.symbol} exceeds {shortCollateralToken.symbol}{" "}
          available liquidity. Reduce the "Pay" size, or change the "Collateral In" token.
        </p>
      </Trans>
    ),
    [ErrorCode.InsufficientProfitLiquidity]: (
      <Trans>
        <p>{shortCollateralToken.symbol} is required for collateral.</p>
        <p>
          Short amount for {toToken.symbol} with {shortCollateralToken.symbol} exceeds potential profits liquidity.
          Reduce the "Short Position" size, or change the "Collateral In" token.
        </p>
      </Trans>
    ),
  };

  const SWAP_LABELS = {
    [LONG]: t`Long`,
    [SHORT]: t`Short`,
    [SWAP]: t`Swap`,
  };

  const SWAP_ORDER_EXECUTION_GAS_FEE = getConstant(chainId, "SWAP_ORDER_EXECUTION_GAS_FEE");
  const INCREASE_ORDER_EXECUTION_GAS_FEE = getConstant(chainId, "INCREASE_ORDER_EXECUTION_GAS_FEE");
  const executionFee = isSwap ? SWAP_ORDER_EXECUTION_GAS_FEE : INCREASE_ORDER_EXECUTION_GAS_FEE;
  const executionFeeUsd = getUsd(executionFee, nativeTokenAddress, false, infoTokens);
  const currentExecutionFee = isMarketOrder ? minExecutionFee : executionFee;
  const currentExecutionFeeUsd = isMarketOrder ? minExecutionFeeUSD : executionFeeUsd;

  function renderPrimaryButton() {
    const [errorMessage, errorType, errorCode] = getError();
    const primaryTextMessage = getPrimaryText();
    if (errorType === ErrorDisplayType.Tooltip && errorMessage === primaryTextMessage && ERROR_TOOLTIP_MSG[errorCode]) {
      return (
        <Tooltip
          isHandlerDisabled
          handle={
            <Button variant="primary-action" className="w-full" onClick={onClickPrimary} disabled={!isPrimaryEnabled()}>
              {primaryTextMessage}
            </Button>
          }
          position="center-bottom"
          className="Tooltip-flex"
          renderContent={() => ERROR_TOOLTIP_MSG[errorCode]}
        />
      );
    }
    return (
<<<<<<< HEAD
      <Button variant="primary-action" className="w-full" onClick={onClickPrimary} disabled={!isPrimaryEnabled()}>
=======
      <Button
        type="submit"
        variant="primary-action"
        className="w-100"
        onClick={onClickPrimary}
        disabled={!isPrimaryEnabled()}
      >
>>>>>>> 64f8638b
        {primaryTextMessage}
      </Button>
    );
  }

  return (
    <div className="Exchange-swap-box">
<<<<<<< HEAD
      <div className="Exchange-swap-box-inner App-box-highlight">
        <div>
          <Tab
            icons={SWAP_ICONS}
            options={SWAP_OPTIONS}
            optionLabels={SWAP_LABELS}
            option={swapOption}
            onChange={onSwapOptionChange}
            className="Exchange-swap-option-tabs"
          />
          {flagOrdersEnabled && (
=======
      <form
        onSubmit={(e) => {
          e.preventDefault();
          onClickPrimary();
        }}
      >
        <div className="Exchange-swap-box-inner App-box-highlight">
          <div>
>>>>>>> 64f8638b
            <Tab
              icons={SWAP_ICONS}
              options={SWAP_OPTIONS}
              optionLabels={SWAP_LABELS}
              option={swapOption}
              onChange={onSwapOptionChange}
              className="Exchange-swap-option-tabs"
            />
            {flagOrdersEnabled && (
              <Tab
                options={orderOptions}
                optionLabels={orderOptionLabels}
                className="Exchange-swap-order-type-tabs"
                type="inline"
                option={orderOption}
                onChange={onOrderOptionChange}
              />
            )}
          </div>
          {showFromAndToSection && (
            <React.Fragment>
              <div className="Exchange-swap-section">
                <div className="Exchange-swap-section-top">
                  <div className="muted">
                    {fromUsdMin && (
                      <div className="Exchange-swap-usd">
                        <Trans>Pay: {formatAmount(fromUsdMin, USD_DECIMALS, 2, true)} USD</Trans>
                      </div>
                    )}
                    {!fromUsdMin && t`Pay`}
                  </div>
                  {fromBalance && (
                    <div className="muted align-right clickable" onClick={setFromValueToMaximumAvailable}>
                      <Trans>Balance: {formatAmount(fromBalance, fromToken.decimals, 4, true)}</Trans>
                    </div>
                  )}
                </div>
                <div className="Exchange-swap-section-bottom">
                  <div className="Exchange-swap-input-container">
                    <input
                      type="number"
                      min="0"
                      step="any"
                      placeholder="0.0"
                      className="Exchange-swap-input"
                      value={fromValue}
                      onChange={onFromValueChange}
                    />
                    {shouldShowMaxButton() && (
                      <div className="Exchange-swap-max" onClick={setFromValueToMaximumAvailable}>
                        <Trans>MAX</Trans>
                      </div>
                    )}
                  </div>
                  <div>
                    <TokenSelector
                      label={t`Pay`}
                      chainId={chainId}
                      tokenAddress={fromTokenAddress}
                      onSelectToken={onSelectFromToken}
                      tokens={fromTokens}
                      infoTokens={infoTokens}
                      showMintingCap={false}
                      showTokenImgInDropdown={true}
                    />
                  </div>
                </div>
              </div>
              <div className="Exchange-swap-ball-container">
                <div className="Exchange-swap-ball" onClick={switchTokens}>
                  <IoMdSwap className="Exchange-swap-ball-icon" />
                </div>
              </div>
              <div className="Exchange-swap-section">
                <div className="Exchange-swap-section-top">
                  <div className="muted">
                    {toUsdMax && (
                      <div className="Exchange-swap-usd">
                        {getToLabel()}: {formatAmount(toUsdMax, USD_DECIMALS, 2, true)} USD
                      </div>
                    )}
                    {!toUsdMax && getToLabel()}
                  </div>
                  {toBalance && isSwap && (
                    <div className="muted align-right">
                      <Trans>Balance</Trans>: {formatAmount(toBalance, toToken.decimals, 4, true)}
                    </div>
                  )}
                  {(isLong || isShort) && hasLeverageOption && (
                    <div className="muted align-right">
                      <Trans>Leverage</Trans>: {parseFloat(leverageOption).toFixed(2)}x
                    </div>
                  )}
                </div>
                <div className="Exchange-swap-section-bottom">
                  <div>
                    <input
                      type="number"
                      min="0"
                      step="any"
                      placeholder="0.0"
                      className="Exchange-swap-input"
                      value={toValue}
                      onChange={onToValueChange}
                    />
                  </div>
                  <div>
                    <TokenSelector
                      label={getTokenLabel()}
                      chainId={chainId}
                      tokenAddress={toTokenAddress}
                      onSelectToken={onSelectToToken}
                      tokens={toTokens}
                      infoTokens={infoTokens}
                      showTokenImgInDropdown={true}
                    />
                  </div>
                </div>
              </div>
            </React.Fragment>
          )}
<<<<<<< HEAD
        </div>

        {showFromAndToSection && (
          <React.Fragment>
            <BuyInputSection
              topLeftLabel={t`Pay`}
              topRightLabel={t`Balance`}
              balance={fromUsdMin && `${formatAmount(fromUsdMin, USD_DECIMALS, 2, true)} USD`}
              tokenBalance={fromBalance && `${formatAmount(fromBalance, fromToken.decimals, 4, true)}`}
              onClickTopRightLabel={setFromValueToMaximumAvailable}
              showMaxButton={shouldShowMaxButton()}
              inputValue={fromValue}
              onInputValueChange={onFromValueChange}
              onClickMax={setFromValueToMaximumAvailable}
            >
              <TokenSelector
                label={t`Pay`}
                chainId={chainId}
                tokenAddress={fromTokenAddress}
                onSelectToken={onSelectFromToken}
                tokens={fromTokens}
                infoTokens={infoTokens}
                showMintingCap={false}
                showTokenImgInDropdown={true}
              />
            </BuyInputSection>
            <div className="Exchange-swap-ball-container">
              <button className="Exchange-swap-ball" onClick={switchTokens}>
                <IoMdSwap className="Exchange-swap-ball-icon" />
              </button>
            </div>
            <BuyInputSection
              topLeftLabel={getToLabel()}
              topRightLabel={isSwap ? t`Balance` : t`Leverage`}
              balance={toUsdMax && `${formatAmount(toUsdMax, USD_DECIMALS, 2, true)} USD`}
              tokenBalance={
                isSwap
                  ? formatAmount(toBalance, toToken.decimals, 4, true)
                  : `${parseFloat(leverageOption).toFixed(2)}x`
              }
              showMaxButton={false}
              inputValue={toValue}
              onInputValueChange={onToValueChange}
            >
              <TokenSelector
                label={getTokenLabel()}
                chainId={chainId}
                tokenAddress={toTokenAddress}
                onSelectToken={onSelectToToken}
                tokens={toTokens}
                infoTokens={infoTokens}
                showTokenImgInDropdown={true}
              />
            </BuyInputSection>
          </React.Fragment>
        )}
        {showTriggerRatioSection && (
          <BuyInputSection
            topLeftLabel={t`Price`}
            topRightLabel={formatAmount(
              getExchangeRate(fromTokenInfo, toTokenInfo, triggerRatioInverted),
              USD_DECIMALS,
              4
            )}
            onClickTopRightLabel={() => {
              setTriggerRatioValue(
                formatAmountFree(getExchangeRate(fromTokenInfo, toTokenInfo, triggerRatioInverted), USD_DECIMALS, 10)
              );
            }}
            showMaxButton={false}
            inputValue={triggerRatioValue}
            onInputValueChange={onTriggerRatioChange}
          >
            {(() => {
              if (!toTokenInfo) return;
              if (!fromTokenInfo) return;
              const [tokenA, tokenB] = triggerRatioInverted
                ? [toTokenInfo, fromTokenInfo]
                : [fromTokenInfo, toTokenInfo];
              return (
                <div className="PositionEditor-token-symbol">
                  {tokenA.symbol}&nbsp;per&nbsp;{tokenB.symbol}
                </div>
              );
            })()}
          </BuyInputSection>
        )}
        {showTriggerPriceSection && (
          <BuyInputSection
            topLeftLabel={t`Price`}
            topRightLabel={t`Mark`}
            tokenBalance={formatAmount(entryMarkPrice, USD_DECIMALS, 2, true)}
            onClickTopRightLabel={() => {
              setTriggerPriceValue(formatAmountFree(entryMarkPrice, USD_DECIMALS, 2));
            }}
            showMaxButton={false}
            inputValue={triggerPriceValue}
            onInputValueChange={onTriggerPriceChange}
          >
            USD
          </BuyInputSection>
        )}
        {isSwap && (
          <div className="Exchange-swap-box-info">
            <ExchangeInfoRow label={t`Fees`}>
              <div>
                {!fees && "-"}
                {fees && (
                  <div>
                    {formatAmount(feeBps, 2, 2, false)}%&nbsp; ({formatAmount(fees, fromToken.decimals, 4, true)}{" "}
                    {fromToken.symbol}: ${formatAmount(feesUsd, USD_DECIMALS, 2, true)})
                  </div>
                )}
              </div>
            </ExchangeInfoRow>
          </div>
        )}
        {(isLong || isShort) && !isStopOrder && (
          <div className="Exchange-leverage-box">
            <ToggleSwitch
              className="Exchange-leverage-toggle-wrapper"
              isChecked={isLeverageSliderEnabled}
              setIsChecked={setIsLeverageSliderEnabled}
            >
              <span className="muted">Leverage slider</span>
            </ToggleSwitch>
            {isLeverageSliderEnabled && (
              <LeverageSlider isLong={isLong} leverageOption={leverageOption} setLeverageOption={setLeverageOption} />
            )}
            {isShort && (
=======
          {showTriggerRatioSection && (
            <div className="Exchange-swap-section">
              <div className="Exchange-swap-section-top">
                <div className="muted">
                  <Trans>Price</Trans>
                </div>
                {fromTokenInfo && toTokenInfo && (
                  <div
                    className="muted align-right clickable"
                    onClick={() => {
                      setTriggerRatioValue(
                        formatAmountFree(
                          getExchangeRate(fromTokenInfo, toTokenInfo, triggerRatioInverted),
                          USD_DECIMALS,
                          10
                        )
                      );
                    }}
                  >
                    {formatAmount(getExchangeRate(fromTokenInfo, toTokenInfo, triggerRatioInverted), USD_DECIMALS, 4)}
                  </div>
                )}
              </div>
              <div className="Exchange-swap-section-bottom">
                <div className="Exchange-swap-input-container">
                  <input
                    type="number"
                    min="0"
                    step="any"
                    placeholder="0.0"
                    className="Exchange-swap-input small"
                    value={triggerRatioValue}
                    onChange={onTriggerRatioChange}
                  />
                </div>
                {(() => {
                  if (!toTokenInfo) return;
                  if (!fromTokenInfo) return;
                  const [tokenA, tokenB] = triggerRatioInverted
                    ? [toTokenInfo, fromTokenInfo]
                    : [fromTokenInfo, toTokenInfo];
                  return (
                    <div className="PositionEditor-token-symbol">
                      {tokenA.symbol}&nbsp;per&nbsp;{tokenB.symbol}
                    </div>
                  );
                })()}
              </div>
            </div>
          )}
          {showTriggerPriceSection && (
            <div className="Exchange-swap-section">
              <div className="Exchange-swap-section-top">
                <div className="muted">
                  <Trans>Price</Trans>
                </div>
                <div
                  className="muted align-right clickable"
                  onClick={() => {
                    setTriggerPriceValue(formatAmountFree(entryMarkPrice, USD_DECIMALS, 2));
                  }}
                >
                  <Trans>Mark: {formatAmount(entryMarkPrice, USD_DECIMALS, 2, true)}</Trans>
                </div>
              </div>
              <div className="Exchange-swap-section-bottom">
                <div className="Exchange-swap-input-container">
                  <input
                    type="number"
                    min="0"
                    placeholder="0.0"
                    className="Exchange-swap-input"
                    value={triggerPriceValue}
                    onChange={onTriggerPriceChange}
                    step="any"
                  />
                </div>
                <div className="PositionEditor-token-symbol">USD</div>
              </div>
            </div>
          )}
          {isSwap && (
            <div className="Exchange-swap-box-info">
              <ExchangeInfoRow label={t`Fees`}>
                <div>
                  {!fees && "-"}
                  {fees && (
                    <FeesTooltip
                      swapFee={feesUsd}
                      executionFees={
                        !isMarketOrder && {
                          fee: currentExecutionFee,
                          feeUsd: currentExecutionFeeUsd,
                        }
                      }
                    />
                  )}
                </div>
              </ExchangeInfoRow>
            </div>
          )}
          {(isLong || isShort) && !isStopOrder && (
            <div className="Exchange-leverage-box">
              <div className="Exchange-leverage-slider-settings">
                <Checkbox isChecked={isLeverageSliderEnabled} setIsChecked={setIsLeverageSliderEnabled}>
                  <span className="muted">Leverage slider</span>
                </Checkbox>
              </div>
              {isLeverageSliderEnabled && (
                <div
                  className={cx("Exchange-leverage-slider", "App-slider", {
                    positive: isLong,
                    negative: isShort,
                  })}
                >
                  <Slider
                    min={1.1}
                    max={MAX_ALLOWED_LEVERAGE / BASIS_POINTS_DIVISOR}
                    step={0.1}
                    marks={leverageMarks}
                    handle={leverageSliderHandle}
                    onChange={(value) => setLeverageOption(value)}
                    defaultValue={leverageOption}
                  />
                </div>
              )}
              {isShort && (
                <div className="Exchange-info-row">
                  <div className="Exchange-info-label">
                    <Trans>Collateral In</Trans>
                  </div>

                  <div className="align-right">
                    <TokenSelector
                      label={t`Collateral In`}
                      chainId={chainId}
                      tokenAddress={shortCollateralAddress}
                      onSelectToken={onSelectShortCollateralAddress}
                      tokens={stableTokens}
                      showTokenImgInDropdown={true}
                    />
                  </div>
                </div>
              )}
              {isLong && (
                <div className="Exchange-info-row">
                  <div className="Exchange-info-label">
                    <Trans>Collateral In</Trans>
                  </div>
                  <div className="align-right">
                    <Tooltip
                      position="right-bottom"
                      handle="USD"
                      renderContent={() => (
                        <span className="SwapBox-collateral-tooltip-text">
                          <Trans>
                            A snapshot of the USD value of your {existingPosition?.collateralToken?.symbol} collateral
                            is taken when the position is opened.
                          </Trans>
                          <br />
                          <br />
                          <Trans>
                            When closing the position, you can select which token you would like to receive the profits
                            in.
                          </Trans>
                        </span>
                      )}
                    />
                  </div>
                </div>
              )}
>>>>>>> 64f8638b
              <div className="Exchange-info-row">
                <div className="Exchange-info-label">
                  <Trans>Leverage</Trans>
                </div>
                <div className="align-right">
                  {hasExistingPosition && toAmount && toAmount.gt(0) && (
                    <div className="inline-block muted">
                      {formatAmount(existingPosition.leverage, 4, 2)}x
                      <BsArrowRight className="transition-arrow" />
                    </div>
                  )}
                  {toAmount && leverage && leverage.gt(0) && `${formatAmount(leverage, 4, 2)}x`}
                  {!toAmount && leverage && leverage.gt(0) && `-`}
                  {leverage && leverage.eq(0) && `-`}
                </div>
              </div>
              <div className="Exchange-info-row">
                <div className="Exchange-info-label">
                  <Trans>Entry Price</Trans>
                </div>
                <div className="align-right">
                  {hasExistingPosition && toAmount && toAmount.gt(0) && (
                    <div className="inline-block muted">
                      ${formatAmount(existingPosition.averagePrice, USD_DECIMALS, 2, true)}
                      <BsArrowRight className="transition-arrow" />
                    </div>
                  )}
                  {nextAveragePrice && `$${formatAmount(nextAveragePrice, USD_DECIMALS, 2, true)}`}
                  {!nextAveragePrice && `-`}
                </div>
              </div>
              <div className="Exchange-info-row">
                <div className="Exchange-info-label">
                  <Trans>Liq. Price</Trans>
                </div>
                <div className="align-right">
                  {hasExistingPosition && toAmount && toAmount.gt(0) && (
                    <div className="inline-block muted">
                      ${formatAmount(existingLiquidationPrice, USD_DECIMALS, 2, true)}
                      <BsArrowRight className="transition-arrow" />
                    </div>
                  )}
                  {toAmount &&
                    displayLiquidationPrice &&
                    `$${formatAmount(displayLiquidationPrice, USD_DECIMALS, 2, true)}`}
                  {!toAmount && displayLiquidationPrice && `-`}
                  {!displayLiquidationPrice && `-`}
                </div>
              </div>
              <ExchangeInfoRow label={t`Fees`}>
                <div>
                  {!feesUsd && "-"}

                  {feesUsd && (
                    <FeesTooltip
                      fundingRate={getFundingRate()}
                      executionFees={{
                        fee: currentExecutionFee,
                        feeUsd: currentExecutionFeeUsd,
                      }}
                      positionFee={positionFee}
                      swapFee={swapFees}
                      titleText={swapFees && <Trans>{collateralToken.symbol} is required for collateral.</Trans>}
                    />
                  )}
                </div>
              </ExchangeInfoRow>
            </div>
          )}
          {isStopOrder && (
            <div className="Exchange-swap-section Exchange-trigger-order-info">
              <Trans>
                Take-profit and stop-loss orders can be set after opening a position. <br />
                <br />
                There will be a "Close" button on each position row, clicking this will display the option to set
                trigger orders. <br />
                <br />
                For screenshots and more information, please see the{" "}
                <ExternalLink href="https://gmxio.gitbook.io/gmx/trading#stop-loss-take-profit-orders">
                  docs
                </ExternalLink>
                .
              </Trans>
            </div>
          )}
          <div className="Exchange-swap-button-container">{renderPrimaryButton()}</div>
        </div>
      </form>
      {isSwap && (
        <div className="Exchange-swap-market-box App-box App-box-border">
          <div className="Exchange-swap-market-box-title">
            <Trans>Swap</Trans>
          </div>
          <div className="App-card-divider"></div>
          <div className="Exchange-info-row">
            <div className="Exchange-info-label">
              <Trans>{fromToken.symbol} Price</Trans>
            </div>
            <div className="align-right">
              ${fromTokenInfo && formatAmount(fromTokenInfo.minPrice, USD_DECIMALS, 2, true)}
            </div>
          </div>
          <div className="Exchange-info-row">
            <div className="Exchange-info-label">
              <Trans>{toToken.symbol} Price</Trans>
            </div>
            <div className="align-right">
              ${toTokenInfo && formatAmount(toTokenInfo.maxPrice, USD_DECIMALS, 2, true)}
            </div>
          </div>
          <div className="Exchange-info-row">
            <div className="Exchange-info-label">
              <Trans>Available Liquidity</Trans>
            </div>

            <div className="align-right al-swap">
              <Tooltip
                handle={`$${formatAmount(maxSwapAmountUsd, USD_DECIMALS, 2, true)}`}
                position="right-bottom"
                renderContent={() => {
                  return (
                    <div>
                      <StatsTooltipRow
                        label={t`Max ${fromTokenInfo.symbol} in`}
                        value={[
                          `${formatAmount(maxFromTokenIn, fromTokenInfo.decimals, 0, true)} ${fromTokenInfo.symbol}`,
                          `($${formatAmount(maxFromTokenInUSD, USD_DECIMALS, 0, true)})`,
                        ]}
                      />
                      <StatsTooltipRow
                        label={t`Max ${toTokenInfo.symbol} out`}
                        value={[
                          `${formatAmount(maxToTokenOut, toTokenInfo.decimals, 0, true)} ${toTokenInfo.symbol}`,
                          `($${formatAmount(maxToTokenOutUSD, USD_DECIMALS, 0, true)})`,
                        ]}
                      />
                    </div>
                  );
                }}
              />
            </div>
          </div>
          {!isMarketOrder && (
            <ExchangeInfoRow label={t`Price`}>
              {getExchangeRateDisplay(getExchangeRate(fromTokenInfo, toTokenInfo), fromToken, toToken)}
            </ExchangeInfoRow>
          )}
        </div>
      )}
      {(isLong || isShort) && (
        <div className="Exchange-swap-market-box App-box App-box-border">
          <div className="Exchange-swap-market-box-title">
            {isLong ? t`Long` : t`Short`}&nbsp;{toToken.symbol}
          </div>
          <div className="App-card-divider" />
          <div className="Exchange-info-row">
            <div className="Exchange-info-label">
              <Trans>Entry Price</Trans>
            </div>
            <div className="align-right">
              <Tooltip
                handle={`$${formatAmount(entryMarkPrice, USD_DECIMALS, 2, true)}`}
                position="right-bottom"
                renderContent={() => {
                  return (
                    <div>
                      <Trans>
                        The position will be opened at {formatAmount(entryMarkPrice, USD_DECIMALS, 2, true)} USD with a
                        max slippage of {parseFloat(savedSlippageAmount / 100.0).toFixed(2)}%.
                        <br />
                        <br />
                        The slippage amount can be configured under Settings, found by clicking on your address at the
                        top right of the page after connecting your wallet.
                        <br />
                        <br />
                        <ExternalLink href="https://gmxio.gitbook.io/gmx/trading#opening-a-position">
                          More Info
                        </ExternalLink>
                      </Trans>
                    </div>
                  );
                }}
              />
            </div>
          </div>
          <div className="Exchange-info-row">
            <div className="Exchange-info-label">
              <Trans>Exit Price</Trans>
            </div>
            <div className="align-right">
              <Tooltip
                handle={`$${formatAmount(exitMarkPrice, USD_DECIMALS, 2, true)}`}
                position="right-bottom"
                renderContent={() => {
                  return (
                    <div>
                      <Trans>
                        If you have an existing position, the position will be closed at{" "}
                        {formatAmount(entryMarkPrice, USD_DECIMALS, 2, true)} USD.
                        <br />
                        <br />
                        This exit price will change with the price of the asset.
                        <br />
                        <br />
                        <ExternalLink href="https://gmxio.gitbook.io/gmx/trading#opening-a-position">
                          More Info
                        </ExternalLink>
                      </Trans>
                    </div>
                  );
                }}
              />
            </div>
          </div>
          <div className="Exchange-info-row">
            <div className="Exchange-info-label">
              <Trans>Borrow Fee</Trans>
            </div>
            <div className="align-right">
              <Tooltip
                handle={borrowFeeText}
                position="right-bottom"
                renderContent={() => {
                  return (
                    <div>
                      {hasZeroBorrowFee && (
                        <div>
                          {isLong && t`There are more shorts than longs, borrow fees for longing is currently zero`}
                          {isShort && t`There are more longs than shorts, borrow fees for shorting is currently zero`}
                        </div>
                      )}
                      {!hasZeroBorrowFee && (
                        <div>
                          <Trans>
                            The borrow fee is calculated as (assets borrowed) / (total assets in pool) * 0.01% per hour.
                          </Trans>
                          <br />
                          <br />
                          {isShort && t`You can change the "Collateral In" token above to find lower fees`}
                        </div>
                      )}
                      <br />
                      <ExternalLink href="https://gmxio.gitbook.io/gmx/trading#opening-a-position">
                        <Trans>More Info</Trans>
                      </ExternalLink>
                    </div>
                  );
                }}
              >
                {!hasZeroBorrowFee && null}
              </Tooltip>
            </div>
          </div>
          {renderAvailableLongLiquidity()}
          {isShort && toTokenInfo.hasMaxAvailableShort && (
            <div className="Exchange-info-row">
              <div className="Exchange-info-label">
                <Trans>Available Liquidity</Trans>
              </div>
              <div className="align-right">
                <Tooltip
                  handle={`$${formatAmount(toTokenInfo.maxAvailableShort, USD_DECIMALS, 2, true)}`}
                  position="right-bottom"
                  renderContent={() => {
                    return (
                      <>
                        <StatsTooltipRow
                          label={t`Max ${toTokenInfo.symbol} short capacity`}
                          value={formatAmount(toTokenInfo.maxGlobalShortSize, USD_DECIMALS, 0, true)}
                        />
                        <StatsTooltipRow
                          label={t`Current ${toTokenInfo.symbol} shorts`}
                          value={formatAmount(toTokenInfo.globalShortSize, USD_DECIMALS, 0, true)}
                        />
                      </>
                    );
                  }}
                ></Tooltip>
              </div>
            </div>
          )}
        </div>
      )}
      <UsefulLinks className="Useful-links-swapbox" />
      <NoLiquidityErrorModal
        chainId={chainId}
        fromToken={fromToken}
        toToken={toToken}
        shortCollateralToken={shortCollateralToken}
        isLong={isLong}
        isShort={isShort}
        modalError={modalError}
        setModalError={setModalError}
      />
      {renderOrdersToa()}
      {isConfirming && (
        <ConfirmationBox
          library={library}
          isHigherSlippageAllowed={isHigherSlippageAllowed}
          setIsHigherSlippageAllowed={setIsHigherSlippageAllowed}
          orders={orders}
          isSwap={isSwap}
          isLong={isLong}
          isMarketOrder={isMarketOrder}
          orderOption={orderOption}
          isShort={isShort}
          fromToken={fromToken}
          fromTokenInfo={fromTokenInfo}
          toToken={toToken}
          toTokenInfo={toTokenInfo}
          toAmount={toAmount}
          fromAmount={fromAmount}
          feeBps={feeBps}
          onConfirmationClick={onConfirmationClick}
          setIsConfirming={setIsConfirming}
          hasExistingPosition={hasExistingPosition}
          shortCollateralAddress={shortCollateralAddress}
          shortCollateralToken={shortCollateralToken}
          leverage={leverage}
          existingPosition={existingPosition}
          existingLiquidationPrice={existingLiquidationPrice}
          displayLiquidationPrice={displayLiquidationPrice}
          nextAveragePrice={nextAveragePrice}
          triggerPriceUsd={triggerPriceUsd}
          triggerRatio={triggerRatio}
          fees={fees}
          feesUsd={feesUsd}
          isSubmitting={isSubmitting}
          isPendingConfirmation={isPendingConfirmation}
          fromUsdMin={fromUsdMin}
          toUsdMax={toUsdMax}
          collateralTokenAddress={collateralTokenAddress}
          infoTokens={infoTokens}
          chainId={chainId}
          setPendingTxns={setPendingTxns}
          pendingTxns={pendingTxns}
          minExecutionFee={minExecutionFee}
          minExecutionFeeUSD={minExecutionFeeUSD}
          minExecutionFeeErrorMessage={minExecutionFeeErrorMessage}
          entryMarkPrice={entryMarkPrice}
          swapFees={swapFees}
          positionFee={positionFee}
          fundingRate={getFundingRate()}
        />
      )}
    </div>
  );
}<|MERGE_RESOLUTION|>--- conflicted
+++ resolved
@@ -79,13 +79,10 @@
 import Button from "components/Button/Button";
 import UsefulLinks from "./UsefulLinks";
 import { get1InchSwapUrl } from "config/links";
-<<<<<<< HEAD
 import ToggleSwitch from "components/ToggleSwitch/ToggleSwitch";
 import LeverageSlider from "./LeverageSlider";
 import BuyInputSection from "components/BuyInputSection/BuyInputSection";
-=======
 import FeesTooltip from "./FeesTooltip";
->>>>>>> 64f8638b
 
 const SWAP_ICONS = {
   [LONG]: longImg,
@@ -1884,17 +1881,13 @@
       );
     }
     return (
-<<<<<<< HEAD
-      <Button variant="primary-action" className="w-full" onClick={onClickPrimary} disabled={!isPrimaryEnabled()}>
-=======
       <Button
         type="submit"
         variant="primary-action"
-        className="w-100"
+        className="w-full"
         onClick={onClickPrimary}
         disabled={!isPrimaryEnabled()}
       >
->>>>>>> 64f8638b
         {primaryTextMessage}
       </Button>
     );
@@ -1902,19 +1895,6 @@
 
   return (
     <div className="Exchange-swap-box">
-<<<<<<< HEAD
-      <div className="Exchange-swap-box-inner App-box-highlight">
-        <div>
-          <Tab
-            icons={SWAP_ICONS}
-            options={SWAP_OPTIONS}
-            optionLabels={SWAP_LABELS}
-            option={swapOption}
-            onChange={onSwapOptionChange}
-            className="Exchange-swap-option-tabs"
-          />
-          {flagOrdersEnabled && (
-=======
       <form
         onSubmit={(e) => {
           e.preventDefault();
@@ -1923,7 +1903,6 @@
       >
         <div className="Exchange-swap-box-inner App-box-highlight">
           <div>
->>>>>>> 64f8638b
             <Tab
               icons={SWAP_ICONS}
               options={SWAP_OPTIONS}
@@ -1945,318 +1924,103 @@
           </div>
           {showFromAndToSection && (
             <React.Fragment>
-              <div className="Exchange-swap-section">
-                <div className="Exchange-swap-section-top">
-                  <div className="muted">
-                    {fromUsdMin && (
-                      <div className="Exchange-swap-usd">
-                        <Trans>Pay: {formatAmount(fromUsdMin, USD_DECIMALS, 2, true)} USD</Trans>
-                      </div>
-                    )}
-                    {!fromUsdMin && t`Pay`}
-                  </div>
-                  {fromBalance && (
-                    <div className="muted align-right clickable" onClick={setFromValueToMaximumAvailable}>
-                      <Trans>Balance: {formatAmount(fromBalance, fromToken.decimals, 4, true)}</Trans>
-                    </div>
-                  )}
-                </div>
-                <div className="Exchange-swap-section-bottom">
-                  <div className="Exchange-swap-input-container">
-                    <input
-                      type="number"
-                      min="0"
-                      step="any"
-                      placeholder="0.0"
-                      className="Exchange-swap-input"
-                      value={fromValue}
-                      onChange={onFromValueChange}
-                    />
-                    {shouldShowMaxButton() && (
-                      <div className="Exchange-swap-max" onClick={setFromValueToMaximumAvailable}>
-                        <Trans>MAX</Trans>
-                      </div>
-                    )}
-                  </div>
-                  <div>
-                    <TokenSelector
-                      label={t`Pay`}
-                      chainId={chainId}
-                      tokenAddress={fromTokenAddress}
-                      onSelectToken={onSelectFromToken}
-                      tokens={fromTokens}
-                      infoTokens={infoTokens}
-                      showMintingCap={false}
-                      showTokenImgInDropdown={true}
-                    />
-                  </div>
-                </div>
+              <BuyInputSection
+                topLeftLabel={t`Pay`}
+                topRightLabel={t`Balance`}
+                balance={fromUsdMin && `${formatAmount(fromUsdMin, USD_DECIMALS, 2, true)} USD`}
+                tokenBalance={fromBalance && `${formatAmount(fromBalance, fromToken.decimals, 4, true)}`}
+                onClickTopRightLabel={setFromValueToMaximumAvailable}
+                showMaxButton={shouldShowMaxButton()}
+                inputValue={fromValue}
+                onInputValueChange={onFromValueChange}
+                onClickMax={setFromValueToMaximumAvailable}
+              >
+                <TokenSelector
+                  label={t`Pay`}
+                  chainId={chainId}
+                  tokenAddress={fromTokenAddress}
+                  onSelectToken={onSelectFromToken}
+                  tokens={fromTokens}
+                  infoTokens={infoTokens}
+                  showMintingCap={false}
+                  showTokenImgInDropdown={true}
+                />
+              </BuyInputSection>
+              <div className="Exchange-swap-ball-container">
+                <button className="Exchange-swap-ball" type="button" onClick={switchTokens}>
+                  <IoMdSwap className="Exchange-swap-ball-icon" />
+                </button>
               </div>
-              <div className="Exchange-swap-ball-container">
-                <div className="Exchange-swap-ball" onClick={switchTokens}>
-                  <IoMdSwap className="Exchange-swap-ball-icon" />
-                </div>
-              </div>
-              <div className="Exchange-swap-section">
-                <div className="Exchange-swap-section-top">
-                  <div className="muted">
-                    {toUsdMax && (
-                      <div className="Exchange-swap-usd">
-                        {getToLabel()}: {formatAmount(toUsdMax, USD_DECIMALS, 2, true)} USD
-                      </div>
-                    )}
-                    {!toUsdMax && getToLabel()}
-                  </div>
-                  {toBalance && isSwap && (
-                    <div className="muted align-right">
-                      <Trans>Balance</Trans>: {formatAmount(toBalance, toToken.decimals, 4, true)}
-                    </div>
-                  )}
-                  {(isLong || isShort) && hasLeverageOption && (
-                    <div className="muted align-right">
-                      <Trans>Leverage</Trans>: {parseFloat(leverageOption).toFixed(2)}x
-                    </div>
-                  )}
-                </div>
-                <div className="Exchange-swap-section-bottom">
-                  <div>
-                    <input
-                      type="number"
-                      min="0"
-                      step="any"
-                      placeholder="0.0"
-                      className="Exchange-swap-input"
-                      value={toValue}
-                      onChange={onToValueChange}
-                    />
-                  </div>
-                  <div>
-                    <TokenSelector
-                      label={getTokenLabel()}
-                      chainId={chainId}
-                      tokenAddress={toTokenAddress}
-                      onSelectToken={onSelectToToken}
-                      tokens={toTokens}
-                      infoTokens={infoTokens}
-                      showTokenImgInDropdown={true}
-                    />
-                  </div>
-                </div>
-              </div>
+              <BuyInputSection
+                topLeftLabel={getToLabel()}
+                topRightLabel={isSwap ? t`Balance` : t`Leverage`}
+                balance={toUsdMax && `${formatAmount(toUsdMax, USD_DECIMALS, 2, true)} USD`}
+                tokenBalance={
+                  isSwap
+                    ? formatAmount(toBalance, toToken.decimals, 4, true)
+                    : `${parseFloat(leverageOption).toFixed(2)}x`
+                }
+                showMaxButton={false}
+                inputValue={toValue}
+                onInputValueChange={onToValueChange}
+              >
+                <TokenSelector
+                  label={getTokenLabel()}
+                  chainId={chainId}
+                  tokenAddress={toTokenAddress}
+                  onSelectToken={onSelectToToken}
+                  tokens={toTokens}
+                  infoTokens={infoTokens}
+                  showTokenImgInDropdown={true}
+                />
+              </BuyInputSection>
             </React.Fragment>
           )}
-<<<<<<< HEAD
-        </div>
-
-        {showFromAndToSection && (
-          <React.Fragment>
+          {showTriggerRatioSection && (
             <BuyInputSection
-              topLeftLabel={t`Pay`}
-              topRightLabel={t`Balance`}
-              balance={fromUsdMin && `${formatAmount(fromUsdMin, USD_DECIMALS, 2, true)} USD`}
-              tokenBalance={fromBalance && `${formatAmount(fromBalance, fromToken.decimals, 4, true)}`}
-              onClickTopRightLabel={setFromValueToMaximumAvailable}
-              showMaxButton={shouldShowMaxButton()}
-              inputValue={fromValue}
-              onInputValueChange={onFromValueChange}
-              onClickMax={setFromValueToMaximumAvailable}
+              topLeftLabel={t`Price`}
+              topRightLabel={formatAmount(
+                getExchangeRate(fromTokenInfo, toTokenInfo, triggerRatioInverted),
+                USD_DECIMALS,
+                4
+              )}
+              onClickTopRightLabel={() => {
+                setTriggerRatioValue(
+                  formatAmountFree(getExchangeRate(fromTokenInfo, toTokenInfo, triggerRatioInverted), USD_DECIMALS, 10)
+                );
+              }}
+              showMaxButton={false}
+              inputValue={triggerRatioValue}
+              onInputValueChange={onTriggerRatioChange}
             >
-              <TokenSelector
-                label={t`Pay`}
-                chainId={chainId}
-                tokenAddress={fromTokenAddress}
-                onSelectToken={onSelectFromToken}
-                tokens={fromTokens}
-                infoTokens={infoTokens}
-                showMintingCap={false}
-                showTokenImgInDropdown={true}
-              />
+              {(() => {
+                if (!toTokenInfo) return;
+                if (!fromTokenInfo) return;
+                const [tokenA, tokenB] = triggerRatioInverted
+                  ? [toTokenInfo, fromTokenInfo]
+                  : [fromTokenInfo, toTokenInfo];
+                return (
+                  <div className="PositionEditor-token-symbol">
+                    {tokenA.symbol}&nbsp;per&nbsp;{tokenB.symbol}
+                  </div>
+                );
+              })()}
             </BuyInputSection>
-            <div className="Exchange-swap-ball-container">
-              <button className="Exchange-swap-ball" onClick={switchTokens}>
-                <IoMdSwap className="Exchange-swap-ball-icon" />
-              </button>
-            </div>
-            <BuyInputSection
-              topLeftLabel={getToLabel()}
-              topRightLabel={isSwap ? t`Balance` : t`Leverage`}
-              balance={toUsdMax && `${formatAmount(toUsdMax, USD_DECIMALS, 2, true)} USD`}
-              tokenBalance={
-                isSwap
-                  ? formatAmount(toBalance, toToken.decimals, 4, true)
-                  : `${parseFloat(leverageOption).toFixed(2)}x`
-              }
-              showMaxButton={false}
-              inputValue={toValue}
-              onInputValueChange={onToValueChange}
-            >
-              <TokenSelector
-                label={getTokenLabel()}
-                chainId={chainId}
-                tokenAddress={toTokenAddress}
-                onSelectToken={onSelectToToken}
-                tokens={toTokens}
-                infoTokens={infoTokens}
-                showTokenImgInDropdown={true}
-              />
-            </BuyInputSection>
-          </React.Fragment>
-        )}
-        {showTriggerRatioSection && (
-          <BuyInputSection
-            topLeftLabel={t`Price`}
-            topRightLabel={formatAmount(
-              getExchangeRate(fromTokenInfo, toTokenInfo, triggerRatioInverted),
-              USD_DECIMALS,
-              4
-            )}
-            onClickTopRightLabel={() => {
-              setTriggerRatioValue(
-                formatAmountFree(getExchangeRate(fromTokenInfo, toTokenInfo, triggerRatioInverted), USD_DECIMALS, 10)
-              );
-            }}
-            showMaxButton={false}
-            inputValue={triggerRatioValue}
-            onInputValueChange={onTriggerRatioChange}
-          >
-            {(() => {
-              if (!toTokenInfo) return;
-              if (!fromTokenInfo) return;
-              const [tokenA, tokenB] = triggerRatioInverted
-                ? [toTokenInfo, fromTokenInfo]
-                : [fromTokenInfo, toTokenInfo];
-              return (
-                <div className="PositionEditor-token-symbol">
-                  {tokenA.symbol}&nbsp;per&nbsp;{tokenB.symbol}
-                </div>
-              );
-            })()}
-          </BuyInputSection>
-        )}
-        {showTriggerPriceSection && (
-          <BuyInputSection
-            topLeftLabel={t`Price`}
-            topRightLabel={t`Mark`}
-            tokenBalance={formatAmount(entryMarkPrice, USD_DECIMALS, 2, true)}
-            onClickTopRightLabel={() => {
-              setTriggerPriceValue(formatAmountFree(entryMarkPrice, USD_DECIMALS, 2));
-            }}
-            showMaxButton={false}
-            inputValue={triggerPriceValue}
-            onInputValueChange={onTriggerPriceChange}
-          >
-            USD
-          </BuyInputSection>
-        )}
-        {isSwap && (
-          <div className="Exchange-swap-box-info">
-            <ExchangeInfoRow label={t`Fees`}>
-              <div>
-                {!fees && "-"}
-                {fees && (
-                  <div>
-                    {formatAmount(feeBps, 2, 2, false)}%&nbsp; ({formatAmount(fees, fromToken.decimals, 4, true)}{" "}
-                    {fromToken.symbol}: ${formatAmount(feesUsd, USD_DECIMALS, 2, true)})
-                  </div>
-                )}
-              </div>
-            </ExchangeInfoRow>
-          </div>
-        )}
-        {(isLong || isShort) && !isStopOrder && (
-          <div className="Exchange-leverage-box">
-            <ToggleSwitch
-              className="Exchange-leverage-toggle-wrapper"
-              isChecked={isLeverageSliderEnabled}
-              setIsChecked={setIsLeverageSliderEnabled}
-            >
-              <span className="muted">Leverage slider</span>
-            </ToggleSwitch>
-            {isLeverageSliderEnabled && (
-              <LeverageSlider isLong={isLong} leverageOption={leverageOption} setLeverageOption={setLeverageOption} />
-            )}
-            {isShort && (
-=======
-          {showTriggerRatioSection && (
-            <div className="Exchange-swap-section">
-              <div className="Exchange-swap-section-top">
-                <div className="muted">
-                  <Trans>Price</Trans>
-                </div>
-                {fromTokenInfo && toTokenInfo && (
-                  <div
-                    className="muted align-right clickable"
-                    onClick={() => {
-                      setTriggerRatioValue(
-                        formatAmountFree(
-                          getExchangeRate(fromTokenInfo, toTokenInfo, triggerRatioInverted),
-                          USD_DECIMALS,
-                          10
-                        )
-                      );
-                    }}
-                  >
-                    {formatAmount(getExchangeRate(fromTokenInfo, toTokenInfo, triggerRatioInverted), USD_DECIMALS, 4)}
-                  </div>
-                )}
-              </div>
-              <div className="Exchange-swap-section-bottom">
-                <div className="Exchange-swap-input-container">
-                  <input
-                    type="number"
-                    min="0"
-                    step="any"
-                    placeholder="0.0"
-                    className="Exchange-swap-input small"
-                    value={triggerRatioValue}
-                    onChange={onTriggerRatioChange}
-                  />
-                </div>
-                {(() => {
-                  if (!toTokenInfo) return;
-                  if (!fromTokenInfo) return;
-                  const [tokenA, tokenB] = triggerRatioInverted
-                    ? [toTokenInfo, fromTokenInfo]
-                    : [fromTokenInfo, toTokenInfo];
-                  return (
-                    <div className="PositionEditor-token-symbol">
-                      {tokenA.symbol}&nbsp;per&nbsp;{tokenB.symbol}
-                    </div>
-                  );
-                })()}
-              </div>
-            </div>
           )}
           {showTriggerPriceSection && (
-            <div className="Exchange-swap-section">
-              <div className="Exchange-swap-section-top">
-                <div className="muted">
-                  <Trans>Price</Trans>
-                </div>
-                <div
-                  className="muted align-right clickable"
-                  onClick={() => {
-                    setTriggerPriceValue(formatAmountFree(entryMarkPrice, USD_DECIMALS, 2));
-                  }}
-                >
-                  <Trans>Mark: {formatAmount(entryMarkPrice, USD_DECIMALS, 2, true)}</Trans>
-                </div>
-              </div>
-              <div className="Exchange-swap-section-bottom">
-                <div className="Exchange-swap-input-container">
-                  <input
-                    type="number"
-                    min="0"
-                    placeholder="0.0"
-                    className="Exchange-swap-input"
-                    value={triggerPriceValue}
-                    onChange={onTriggerPriceChange}
-                    step="any"
-                  />
-                </div>
-                <div className="PositionEditor-token-symbol">USD</div>
-              </div>
-            </div>
+            <BuyInputSection
+              topLeftLabel={t`Price`}
+              topRightLabel={t`Mark`}
+              tokenBalance={formatAmount(entryMarkPrice, USD_DECIMALS, 2, true)}
+              onClickTopRightLabel={() => {
+                setTriggerPriceValue(formatAmountFree(entryMarkPrice, USD_DECIMALS, 2));
+              }}
+              showMaxButton={false}
+              inputValue={triggerPriceValue}
+              onInputValueChange={onTriggerPriceChange}
+            >
+              USD
+            </BuyInputSection>
           )}
           {isSwap && (
             <div className="Exchange-swap-box-info">
@@ -2264,15 +2028,10 @@
                 <div>
                   {!fees && "-"}
                   {fees && (
-                    <FeesTooltip
-                      swapFee={feesUsd}
-                      executionFees={
-                        !isMarketOrder && {
-                          fee: currentExecutionFee,
-                          feeUsd: currentExecutionFeeUsd,
-                        }
-                      }
-                    />
+                    <div>
+                      {formatAmount(feeBps, 2, 2, false)}%&nbsp; ({formatAmount(fees, fromToken.decimals, 4, true)}{" "}
+                      {fromToken.symbol}: ${formatAmount(feesUsd, USD_DECIMALS, 2, true)})
+                    </div>
                   )}
                 </div>
               </ExchangeInfoRow>
@@ -2280,28 +2039,15 @@
           )}
           {(isLong || isShort) && !isStopOrder && (
             <div className="Exchange-leverage-box">
-              <div className="Exchange-leverage-slider-settings">
-                <Checkbox isChecked={isLeverageSliderEnabled} setIsChecked={setIsLeverageSliderEnabled}>
-                  <span className="muted">Leverage slider</span>
-                </Checkbox>
-              </div>
+              <ToggleSwitch
+                className="Exchange-leverage-toggle-wrapper"
+                isChecked={isLeverageSliderEnabled}
+                setIsChecked={setIsLeverageSliderEnabled}
+              >
+                <span className="muted">Leverage slider</span>
+              </ToggleSwitch>
               {isLeverageSliderEnabled && (
-                <div
-                  className={cx("Exchange-leverage-slider", "App-slider", {
-                    positive: isLong,
-                    negative: isShort,
-                  })}
-                >
-                  <Slider
-                    min={1.1}
-                    max={MAX_ALLOWED_LEVERAGE / BASIS_POINTS_DIVISOR}
-                    step={0.1}
-                    marks={leverageMarks}
-                    handle={leverageSliderHandle}
-                    onChange={(value) => setLeverageOption(value)}
-                    defaultValue={leverageOption}
-                  />
-                </div>
+                <LeverageSlider isLong={isLong} leverageOption={leverageOption} setLeverageOption={setLeverageOption} />
               )}
               {isShort && (
                 <div className="Exchange-info-row">
@@ -2348,7 +2094,6 @@
                   </div>
                 </div>
               )}
->>>>>>> 64f8638b
               <div className="Exchange-info-row">
                 <div className="Exchange-info-label">
                   <Trans>Leverage</Trans>
