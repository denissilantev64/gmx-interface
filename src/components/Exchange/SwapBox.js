import React, { useEffect, useMemo, useState } from "react";
import Tooltip from "../Tooltip/Tooltip";
import { t, Trans } from "@lingui/macro";
import Slider, { SliderTooltip } from "rc-slider";
import "rc-slider/assets/index.css";
import "./SwapBox.css";

import cx from "classnames";
import useSWR from "swr";
import { ethers } from "ethers";

import { IoMdSwap } from "react-icons/io";
import { BsArrowRight } from "react-icons/bs";

import {
  adjustForDecimals,
  BASIS_POINTS_DIVISOR,
  calculatePositionDelta,
  DEFAULT_HIGHER_SLIPPAGE_AMOUNT,
  DUST_BNB,
  getExchangeRate,
  getExchangeRateDisplay,
  getLeverage,
  getLiquidationPrice,
  getNextFromAmount,
  getNextToAmount,
  getPositionKey,
  isTriggerRatioInverted,
  LEVERAGE_ORDER_OPTIONS,
  LIMIT,
  LONG,
  MARGIN_FEE_BASIS_POINTS,
  MARKET,
  PRECISION,
  SHORT,
  STOP,
  SWAP,
  SWAP_OPTIONS,
  SWAP_ORDER_OPTIONS,
  USD_DECIMALS,
  USDG_ADDRESS,
  USDG_DECIMALS,
  MAX_ALLOWED_LEVERAGE,
} from "lib/legacy";
import { ARBITRUM, getChainName, getConstant, IS_NETWORK_DISABLED, isSupportedChain } from "config/chains";
import * as Api from "domain/legacy";
import { getContract } from "config/contracts";

import Checkbox from "../Checkbox/Checkbox";
import Tab from "../Tab/Tab";
import TokenSelector from "./TokenSelector";
import ExchangeInfoRow from "./ExchangeInfoRow";
import ConfirmationBox from "./ConfirmationBox";
import OrdersToa from "./OrdersToa";

import PositionRouter from "abis/PositionRouter.json";
import Router from "abis/Router.json";
import Token from "abis/Token.json";
import WETH from "abis/WETH.json";

import longImg from "img/long.svg";
import shortImg from "img/short.svg";
import swapImg from "img/swap.svg";

import { useUserReferralCode } from "domain/referrals";
import NoLiquidityErrorModal from "./NoLiquidityErrorModal";
import StatsTooltipRow from "../StatsTooltip/StatsTooltipRow";
import { callContract, contractFetcher } from "lib/contracts";
import {
  approveTokens,
  getMostAbundantStableToken,
  replaceNativeTokenAddress,
  shouldRaiseGasError,
} from "domain/tokens";
import { useLocalStorageByChainId, useLocalStorageSerializeKey } from "lib/localStorage";
import { helperToast } from "lib/helperToast";
import { getTokenInfo, getUsd } from "domain/tokens/utils";
import { usePrevious } from "lib/usePrevious";
import { bigNumberify, expandDecimals, formatAmount, formatAmountFree, parseValue } from "lib/numbers";
import { getToken, getTokenBySymbol, getTokens, getWhitelistedTokens } from "config/tokens";
import ExternalLink from "components/ExternalLink/ExternalLink";
import { ErrorCode, ErrorDisplayType } from "./constants";
import Button from "components/Button/Button";
import UsefulLinks from "./UsefulLinks";
import { get1InchSwapUrl } from "config/links";
import FeesTooltip from "./FeesTooltip";

const SWAP_ICONS = {
  [LONG]: longImg,
  [SHORT]: shortImg,
  [SWAP]: swapImg,
};

const { AddressZero } = ethers.constants;

const leverageSliderHandle = (props) => {
  const { value, dragging, index, ...restProps } = props;
  return (
    <SliderTooltip
      prefixCls="rc-slider-tooltip"
      overlay={`${parseFloat(value).toFixed(2)}x`}
      visible={dragging}
      placement="top"
      key={index}
    >
      <Slider.Handle value={value} {...restProps} />
    </SliderTooltip>
  );
};

function getNextAveragePrice({ size, sizeDelta, hasProfit, delta, nextPrice, isLong }) {
  if (!size || !sizeDelta || !delta || !nextPrice) {
    return;
  }
  const nextSize = size.add(sizeDelta);
  let divisor;
  if (isLong) {
    divisor = hasProfit ? nextSize.add(delta) : nextSize.sub(delta);
  } else {
    divisor = hasProfit ? nextSize.sub(delta) : nextSize.add(delta);
  }
  if (!divisor || divisor.eq(0)) {
    return;
  }
  const nextAveragePrice = nextPrice.mul(nextSize).div(divisor);
  return nextAveragePrice;
}

export default function SwapBox(props) {
  const {
    pendingPositions,
    setPendingPositions,
    infoTokens,
    active,
    library,
    account,
    fromTokenAddress,
    setFromTokenAddress,
    toTokenAddress,
    setToTokenAddress,
    swapOption,
    setSwapOption,
    positionsMap,
    pendingTxns,
    setPendingTxns,
    tokenSelection,
    setTokenSelection,
    setIsConfirming,
    isConfirming,
    isPendingConfirmation,
    setIsPendingConfirmation,
    flagOrdersEnabled,
    chainId,
    nativeTokenAddress,
    savedSlippageAmount,
    totalTokenWeights,
    usdgSupply,
    orders,
    savedIsPnlInLeverage,
    orderBookApproved,
    positionRouterApproved,
    isWaitingForPluginApproval,
    approveOrderBook,
    approvePositionRouter,
    setIsWaitingForPluginApproval,
    isWaitingForPositionRouterApproval,
    setIsWaitingForPositionRouterApproval,
    isPluginApproving,
    isPositionRouterApproving,
    savedShouldDisableValidationForTesting,
    minExecutionFee,
    minExecutionFeeUSD,
    minExecutionFeeErrorMessage,
  } = props;
  const [fromValue, setFromValue] = useState("");
  const [toValue, setToValue] = useState("");
  const [anchorOnFromAmount, setAnchorOnFromAmount] = useState(true);
  const [isApproving, setIsApproving] = useState(false);
  const [isWaitingForApproval, setIsWaitingForApproval] = useState(false);
  const [isSubmitting, setIsSubmitting] = useState(false);
  const [modalError, setModalError] = useState(false);
  const [isHigherSlippageAllowed, setIsHigherSlippageAllowed] = useState(false);
  const { attachedOnChain, userReferralCode } = useUserReferralCode(library, chainId, account);

  let allowedSlippage = savedSlippageAmount;
  if (isHigherSlippageAllowed) {
    allowedSlippage = DEFAULT_HIGHER_SLIPPAGE_AMOUNT;
  }

  const defaultCollateralSymbol = getConstant(chainId, "defaultCollateralSymbol");
  // TODO hack with useLocalStorageSerializeKey
  const [shortCollateralAddress, setShortCollateralAddress] = useLocalStorageByChainId(
    chainId,
    "Short-Collateral-Address",
    getTokenBySymbol(chainId, defaultCollateralSymbol).address
  );
  const isLong = swapOption === LONG;
  const isShort = swapOption === SHORT;
  const isSwap = swapOption === SWAP;

  function getTokenLabel() {
    switch (true) {
      case isLong:
        return t`Long`;
      case isShort:
        return t`Short`;
      case isSwap:
        return t`Receive`;
      default:
        return "";
    }
  }
  const [leverageOption, setLeverageOption] = useLocalStorageSerializeKey(
    [chainId, "Exchange-swap-leverage-option"],
    "2"
  );
  const [isLeverageSliderEnabled, setIsLeverageSliderEnabled] = useLocalStorageSerializeKey(
    [chainId, "Exchange-swap-leverage-slider-enabled"],
    true
  );

  const hasLeverageOption = isLeverageSliderEnabled && !isNaN(parseFloat(leverageOption));

  const [ordersToaOpen, setOrdersToaOpen] = useState(false);

  let [orderOption, setOrderOption] = useLocalStorageSerializeKey([chainId, "Order-option"], MARKET);
  if (!flagOrdersEnabled) {
    orderOption = MARKET;
  }

  const onOrderOptionChange = (option) => {
    setOrderOption(option);
  };

  const isMarketOrder = orderOption === MARKET;
  const orderOptions = isSwap ? SWAP_ORDER_OPTIONS : LEVERAGE_ORDER_OPTIONS;
  const orderOptionLabels = { [STOP]: t`Trigger`, [MARKET]: t`Market`, [LIMIT]: t`Limit` };

  const [triggerPriceValue, setTriggerPriceValue] = useState("");
  const triggerPriceUsd = isMarketOrder ? 0 : parseValue(triggerPriceValue, USD_DECIMALS);

  const onTriggerPriceChange = (evt) => {
    setTriggerPriceValue(evt.target.value || "");
  };

  const onTriggerRatioChange = (evt) => {
    setTriggerRatioValue(evt.target.value || "");
  };

  let positionKey;
  if (isLong) {
    positionKey = getPositionKey(account, toTokenAddress, toTokenAddress, true, nativeTokenAddress);
  }
  if (isShort) {
    positionKey = getPositionKey(account, shortCollateralAddress, toTokenAddress, false, nativeTokenAddress);
  }

  const existingPosition = positionKey ? positionsMap[positionKey] : undefined;
  const hasExistingPosition = existingPosition && existingPosition.size && existingPosition.size.gt(0);

  const whitelistedTokens = getWhitelistedTokens(chainId);
  const tokens = getTokens(chainId);
  const fromTokens = tokens;
  const stableTokens = tokens.filter((token) => token.isStable);
  const indexTokens = whitelistedTokens.filter((token) => !token.isStable && !token.isWrapped);
  const shortableTokens = indexTokens.filter((token) => token.isShortable);

  let toTokens = tokens;
  if (isLong) {
    toTokens = indexTokens;
  }
  if (isShort) {
    toTokens = shortableTokens;
  }

  const needOrderBookApproval = !isMarketOrder && !orderBookApproved;
  const prevNeedOrderBookApproval = usePrevious(needOrderBookApproval);

  const needPositionRouterApproval = (isLong || isShort) && isMarketOrder && !positionRouterApproved;
  const prevNeedPositionRouterApproval = usePrevious(needPositionRouterApproval);

  useEffect(() => {
    if (!needOrderBookApproval && prevNeedOrderBookApproval && isWaitingForPluginApproval) {
      setIsWaitingForPluginApproval(false);
      helperToast.success(<div>Orders enabled!</div>);
    }
  }, [needOrderBookApproval, prevNeedOrderBookApproval, setIsWaitingForPluginApproval, isWaitingForPluginApproval]);

  useEffect(() => {
    if (!needPositionRouterApproval && prevNeedPositionRouterApproval && isWaitingForPositionRouterApproval) {
      setIsWaitingForPositionRouterApproval(false);
      helperToast.success(<div>Leverage enabled!</div>);
    }
  }, [
    needPositionRouterApproval,
    prevNeedPositionRouterApproval,
    setIsWaitingForPositionRouterApproval,
    isWaitingForPositionRouterApproval,
  ]);

  useEffect(() => {
    if (!needOrderBookApproval && prevNeedOrderBookApproval && isWaitingForPluginApproval) {
      setIsWaitingForPluginApproval(false);
      helperToast.success(<div>Orders enabled!</div>);
    }
  }, [needOrderBookApproval, prevNeedOrderBookApproval, setIsWaitingForPluginApproval, isWaitingForPluginApproval]);

  const routerAddress = getContract(chainId, "Router");
  const tokenAllowanceAddress = fromTokenAddress === AddressZero ? nativeTokenAddress : fromTokenAddress;
  const { data: tokenAllowance } = useSWR(
    active && [active, chainId, tokenAllowanceAddress, "allowance", account, routerAddress],
    {
      fetcher: contractFetcher(library, Token),
    }
  );

  const { data: hasOutdatedUi } = Api.useHasOutdatedUi();

  const fromToken = getToken(chainId, fromTokenAddress);
  const toToken = getToken(chainId, toTokenAddress);
  const shortCollateralToken = getTokenInfo(infoTokens, shortCollateralAddress);

  const fromTokenInfo = getTokenInfo(infoTokens, fromTokenAddress);
  const toTokenInfo = getTokenInfo(infoTokens, toTokenAddress);

  const renderAvailableLongLiquidity = () => {
    if (!isLong) {
      return null;
    }

    return (
      <div className="Exchange-info-row">
        <div className="Exchange-info-label">
          <Trans>Available Liquidity</Trans>
        </div>
        <div className="align-right">
          <Tooltip
            handle={`$${formatAmount(toTokenInfo.maxAvailableLong, USD_DECIMALS, 2, true)}`}
            position="right-bottom"
            renderContent={() => {
              return (
                <>
                  <StatsTooltipRow
                    label={t`Max ${toTokenInfo.symbol} long capacity`}
                    value={formatAmount(toTokenInfo.maxLongCapacity, USD_DECIMALS, 0, true)}
                  />
                  <StatsTooltipRow
                    label={t`Current ${toTokenInfo.symbol} long`}
                    value={formatAmount(toTokenInfo.guaranteedUsd, USD_DECIMALS, 0, true)}
                  />
                </>
              );
            }}
          ></Tooltip>
        </div>
      </div>
    );
  };

  const fromBalance = fromTokenInfo ? fromTokenInfo.balance : bigNumberify(0);
  const toBalance = toTokenInfo ? toTokenInfo.balance : bigNumberify(0);

  const fromAmount = parseValue(fromValue, fromToken && fromToken.decimals);
  const toAmount = parseValue(toValue, toToken && toToken.decimals);

  const isPotentialWrap = (fromToken.isNative && toToken.isWrapped) || (fromToken.isWrapped && toToken.isNative);
  const isWrapOrUnwrap = isSwap && isPotentialWrap;
  const needApproval =
    fromTokenAddress !== AddressZero &&
    tokenAllowance &&
    fromAmount &&
    fromAmount.gt(tokenAllowance) &&
    !isWrapOrUnwrap;
  const prevFromTokenAddress = usePrevious(fromTokenAddress);
  const prevNeedApproval = usePrevious(needApproval);
  const prevToTokenAddress = usePrevious(toTokenAddress);

  const fromUsdMin = getUsd(fromAmount, fromTokenAddress, false, infoTokens);
  const toUsdMax = getUsd(toAmount, toTokenAddress, true, infoTokens, orderOption, triggerPriceUsd);

  const indexTokenAddress = toTokenAddress === AddressZero ? nativeTokenAddress : toTokenAddress;
  const collateralTokenAddress = isLong ? indexTokenAddress : shortCollateralAddress;
  const collateralToken = getToken(chainId, collateralTokenAddress);

  const [triggerRatioValue, setTriggerRatioValue] = useState("");

  const triggerRatioInverted = useMemo(() => {
    return isTriggerRatioInverted(fromTokenInfo, toTokenInfo);
  }, [toTokenInfo, fromTokenInfo]);

  const maxToTokenOut = useMemo(() => {
    const value = toTokenInfo.availableAmount?.gt(toTokenInfo.poolAmount?.sub(toTokenInfo.bufferAmount))
      ? toTokenInfo.poolAmount?.sub(toTokenInfo.bufferAmount)
      : toTokenInfo.availableAmount;

    if (!value) {
      return bigNumberify(0);
    }

    return value.gt(0) ? value : bigNumberify(0);
  }, [toTokenInfo]);

  const maxToTokenOutUSD = useMemo(() => {
    return getUsd(maxToTokenOut, toTokenAddress, false, infoTokens);
  }, [maxToTokenOut, toTokenAddress, infoTokens]);

  const maxFromTokenInUSD = useMemo(() => {
    const value = fromTokenInfo.maxUsdgAmount
      ?.sub(fromTokenInfo.usdgAmount)
      .mul(expandDecimals(1, USD_DECIMALS))
      .div(expandDecimals(1, USDG_DECIMALS));

    if (!value) {
      return bigNumberify(0);
    }

    return value.gt(0) ? value : bigNumberify(0);
  }, [fromTokenInfo]);

  const maxFromTokenIn = useMemo(() => {
    if (!fromTokenInfo.maxPrice) {
      return bigNumberify(0);
    }
    return maxFromTokenInUSD?.mul(expandDecimals(1, fromTokenInfo.decimals)).div(fromTokenInfo.maxPrice).toString();
  }, [maxFromTokenInUSD, fromTokenInfo]);

  let maxSwapAmountUsd = bigNumberify(0);

  if (maxToTokenOutUSD && maxFromTokenInUSD) {
    maxSwapAmountUsd = maxToTokenOutUSD.lt(maxFromTokenInUSD) ? maxToTokenOutUSD : maxFromTokenInUSD;
  }

  const triggerRatio = useMemo(() => {
    if (!triggerRatioValue) {
      return bigNumberify(0);
    }
    let ratio = parseValue(triggerRatioValue, USD_DECIMALS);
    if (ratio.eq(0)) {
      return bigNumberify(0);
    }
    if (triggerRatioInverted) {
      ratio = PRECISION.mul(PRECISION).div(ratio);
    }
    return ratio;
  }, [triggerRatioValue, triggerRatioInverted]);

  useEffect(() => {
    if (
      fromToken &&
      fromTokenAddress === prevFromTokenAddress &&
      !needApproval &&
      prevNeedApproval &&
      isWaitingForApproval
    ) {
      setIsWaitingForApproval(false);
      helperToast.success(<div>{fromToken.symbol} approved!</div>);
    }
  }, [
    fromTokenAddress,
    prevFromTokenAddress,
    needApproval,
    prevNeedApproval,
    setIsWaitingForApproval,
    fromToken.symbol,
    isWaitingForApproval,
    fromToken,
  ]);

  useEffect(() => {
    if (!toTokens.find((token) => token.address === toTokenAddress)) {
      setToTokenAddress(swapOption, toTokens[0].address);
    }
  }, [swapOption, toTokens, toTokenAddress, setToTokenAddress]);

  useEffect(() => {
    if (swapOption !== SHORT) {
      return;
    }
    if (toTokenAddress === prevToTokenAddress) {
      return;
    }
    for (let i = 0; i < stableTokens.length; i++) {
      const stableToken = stableTokens[i];
      const key = getPositionKey(account, stableToken.address, toTokenAddress, false, nativeTokenAddress);
      const position = positionsMap[key];
      if (position && position.size && position.size.gt(0)) {
        setShortCollateralAddress(position.collateralToken.address);
        return;
      }
    }
  }, [
    account,
    toTokenAddress,
    prevToTokenAddress,
    swapOption,
    positionsMap,
    stableTokens,
    nativeTokenAddress,
    shortCollateralAddress,
    setShortCollateralAddress,
  ]);

  useEffect(() => {
    const updateSwapAmounts = () => {
      if (anchorOnFromAmount) {
        if (!fromAmount) {
          setToValue("");
          return;
        }
        if (toToken) {
          const { amount: nextToAmount } = getNextToAmount(
            chainId,
            fromAmount,
            fromTokenAddress,
            toTokenAddress,
            infoTokens,
            undefined,
            !isMarketOrder && triggerRatio,
            usdgSupply,
            totalTokenWeights,
            isSwap
          );

          const nextToValue = formatAmountFree(nextToAmount, toToken.decimals, toToken.decimals);
          setToValue(nextToValue);
        }
        return;
      }

      if (!toAmount) {
        setFromValue("");
        return;
      }
      if (fromToken) {
        const { amount: nextFromAmount } = getNextFromAmount(
          chainId,
          toAmount,
          fromTokenAddress,
          toTokenAddress,
          infoTokens,
          undefined,
          !isMarketOrder && triggerRatio,
          usdgSupply,
          totalTokenWeights,
          isSwap
        );
        const nextFromValue = formatAmountFree(nextFromAmount, fromToken.decimals, fromToken.decimals);
        setFromValue(nextFromValue);
      }
    };

    const updateLeverageAmounts = () => {
      if (!hasLeverageOption) {
        return;
      }
      if (anchorOnFromAmount) {
        if (!fromAmount) {
          setToValue("");
          return;
        }

        const toTokenInfo = getTokenInfo(infoTokens, toTokenAddress);
        if (toTokenInfo && toTokenInfo.maxPrice && fromUsdMin && fromUsdMin.gt(0)) {
          const leverageMultiplier = parseInt(leverageOption * BASIS_POINTS_DIVISOR);
          const toTokenPriceUsd =
            !isMarketOrder && triggerPriceUsd && triggerPriceUsd.gt(0) ? triggerPriceUsd : toTokenInfo.maxPrice;

          const { feeBasisPoints } = getNextToAmount(
            chainId,
            fromAmount,
            fromTokenAddress,
            collateralTokenAddress,
            infoTokens,
            undefined,
            undefined,
            usdgSupply,
            totalTokenWeights,
            isSwap
          );

          let fromUsdMinAfterFee = fromUsdMin;
          if (feeBasisPoints) {
            fromUsdMinAfterFee = fromUsdMin.mul(BASIS_POINTS_DIVISOR - feeBasisPoints).div(BASIS_POINTS_DIVISOR);
          }

          const toNumerator = fromUsdMinAfterFee.mul(leverageMultiplier).mul(BASIS_POINTS_DIVISOR);
          const toDenominator = bigNumberify(MARGIN_FEE_BASIS_POINTS)
            .mul(leverageMultiplier)
            .add(bigNumberify(BASIS_POINTS_DIVISOR).mul(BASIS_POINTS_DIVISOR));

          const nextToUsd = toNumerator.div(toDenominator);

          const nextToAmount = nextToUsd.mul(expandDecimals(1, toToken.decimals)).div(toTokenPriceUsd);

          const nextToValue = formatAmountFree(nextToAmount, toToken.decimals, toToken.decimals);

          setToValue(nextToValue);
        }
        return;
      }

      if (!toAmount) {
        setFromValue("");
        return;
      }

      const fromTokenInfo = getTokenInfo(infoTokens, fromTokenAddress);
      if (fromTokenInfo && fromTokenInfo.minPrice && toUsdMax && toUsdMax.gt(0)) {
        const leverageMultiplier = parseInt(leverageOption * BASIS_POINTS_DIVISOR);

        const baseFromAmountUsd = toUsdMax.mul(BASIS_POINTS_DIVISOR).div(leverageMultiplier);

        let fees = toUsdMax.mul(MARGIN_FEE_BASIS_POINTS).div(BASIS_POINTS_DIVISOR);

        const { feeBasisPoints } = getNextToAmount(
          chainId,
          fromAmount,
          fromTokenAddress,
          collateralTokenAddress,
          infoTokens,
          undefined,
          undefined,
          usdgSupply,
          totalTokenWeights,
          isSwap
        );

        if (feeBasisPoints) {
          const swapFees = baseFromAmountUsd.mul(feeBasisPoints).div(BASIS_POINTS_DIVISOR);
          fees = fees.add(swapFees);
        }

        const nextFromUsd = baseFromAmountUsd.add(fees);

        const nextFromAmount = nextFromUsd.mul(expandDecimals(1, fromToken.decimals)).div(fromTokenInfo.minPrice);

        const nextFromValue = formatAmountFree(nextFromAmount, fromToken.decimals, fromToken.decimals);

        setFromValue(nextFromValue);
      }
    };

    if (isSwap) {
      updateSwapAmounts();
    }

    if (isLong || isShort) {
      updateLeverageAmounts();
    }
  }, [
    anchorOnFromAmount,
    fromAmount,
    toAmount,
    fromToken,
    toToken,
    fromTokenAddress,
    toTokenAddress,
    infoTokens,
    isSwap,
    isLong,
    isShort,
    leverageOption,
    fromUsdMin,
    toUsdMax,
    isMarketOrder,
    triggerPriceUsd,
    triggerRatio,
    hasLeverageOption,
    usdgSupply,
    totalTokenWeights,
    chainId,
    collateralTokenAddress,
    indexTokenAddress,
  ]);

  let entryMarkPrice;
  let exitMarkPrice;
  if (toTokenInfo) {
    entryMarkPrice = swapOption === LONG ? toTokenInfo.maxPrice : toTokenInfo.minPrice;
    exitMarkPrice = swapOption === LONG ? toTokenInfo.minPrice : toTokenInfo.maxPrice;
  }

  let leverage = bigNumberify(0);
  if (fromUsdMin && toUsdMax && fromUsdMin.gt(0)) {
    const fees = toUsdMax.mul(MARGIN_FEE_BASIS_POINTS).div(BASIS_POINTS_DIVISOR);
    if (fromUsdMin.sub(fees).gt(0)) {
      leverage = toUsdMax.mul(BASIS_POINTS_DIVISOR).div(fromUsdMin.sub(fees));
    }
  }

  let nextAveragePrice = isMarketOrder ? entryMarkPrice : triggerPriceUsd;
  if (hasExistingPosition) {
    let nextDelta, nextHasProfit;

    if (isMarketOrder) {
      nextDelta = existingPosition.delta;
      nextHasProfit = existingPosition.hasProfit;
    } else {
      const data = calculatePositionDelta(triggerPriceUsd || bigNumberify(0), existingPosition);
      nextDelta = data.delta;
      nextHasProfit = data.hasProfit;
    }

    nextAveragePrice = getNextAveragePrice({
      size: existingPosition.size,
      sizeDelta: toUsdMax,
      hasProfit: nextHasProfit,
      delta: nextDelta,
      nextPrice: isMarketOrder ? entryMarkPrice : triggerPriceUsd,
      isLong,
    });
  }

  const liquidationPrice = getLiquidationPrice({
    isLong,
    size: hasExistingPosition ? existingPosition.size : bigNumberify(0),
    collateral: hasExistingPosition ? existingPosition.collateral : bigNumberify(0),
    averagePrice: nextAveragePrice,
    entryFundingRate: hasExistingPosition ? existingPosition.entryFundingRate : bigNumberify(0),
    cumulativeFundingRate: hasExistingPosition ? existingPosition.cumulativeFundingRate : bigNumberify(0),
    sizeDelta: toUsdMax,
    collateralDelta: fromUsdMin,
    increaseCollateral: true,
    increaseSize: true,
  });

  const existingLiquidationPrice = existingPosition ? getLiquidationPrice(existingPosition) : undefined;
  let displayLiquidationPrice = liquidationPrice ? liquidationPrice : existingLiquidationPrice;

  if (hasExistingPosition) {
    const collateralDelta = fromUsdMin ? fromUsdMin : bigNumberify(0);
    const sizeDelta = toUsdMax ? toUsdMax : bigNumberify(0);
    leverage = getLeverage({
      size: existingPosition.size,
      sizeDelta,
      collateral: existingPosition.collateral,
      collateralDelta,
      increaseCollateral: true,
      entryFundingRate: existingPosition.entryFundingRate,
      cumulativeFundingRate: existingPosition.cumulativeFundingRate,
      increaseSize: true,
      hasProfit: existingPosition.hasProfit,
      delta: existingPosition.delta,
      includeDelta: savedIsPnlInLeverage,
    });
  } else if (hasLeverageOption) {
    leverage = bigNumberify(parseInt(leverageOption * BASIS_POINTS_DIVISOR));
  }

  const getSwapError = () => {
    if (IS_NETWORK_DISABLED[chainId]) {
      return [t`Swaps disabled, pending ${getChainName(chainId)} upgrade`];
    }

    if (fromTokenAddress === toTokenAddress) {
      return [t`Select different tokens`];
    }

    if (!isMarketOrder) {
      if ((toToken.isStable || toToken.isUsdg) && (fromToken.isStable || fromToken.isUsdg)) {
        return [t`Select different tokens`];
      }

      if (fromToken.isNative && toToken.isWrapped) {
        return [t`Select different tokens`];
      }

      if (toToken.isNative && fromToken.isWrapped) {
        return [t`Select different tokens`];
      }
    }

    if (!fromAmount || fromAmount.eq(0)) {
      return [t`Enter an amount`];
    }
    if (!toAmount || toAmount.eq(0)) {
      return [t`Enter an amount`];
    }

    const fromTokenInfo = getTokenInfo(infoTokens, fromTokenAddress);
    if (!fromTokenInfo || !fromTokenInfo.minPrice) {
      return [t`Incorrect network`];
    }
    if (
      !savedShouldDisableValidationForTesting &&
      fromTokenInfo &&
      fromTokenInfo.balance &&
      fromAmount &&
      fromAmount.gt(fromTokenInfo.balance)
    ) {
      return [t`Insufficient ${fromTokenInfo.symbol} balance`];
    }

    const toTokenInfo = getTokenInfo(infoTokens, toTokenAddress);

    if (!isMarketOrder) {
      if (!triggerRatioValue || triggerRatio.eq(0)) {
        return [t`Enter a price`];
      }

      const currentRate = getExchangeRate(fromTokenInfo, toTokenInfo);
      if (currentRate && currentRate.lt(triggerRatio)) {
        return triggerRatioInverted ? [t`Price below Mark Price`] : [t`Price above Mark Price`];
      }
    }

    if (
      !isWrapOrUnwrap &&
      toToken &&
      toTokenAddress !== USDG_ADDRESS &&
      toTokenInfo &&
      toTokenInfo.availableAmount &&
      toAmount.gt(toTokenInfo.availableAmount)
    ) {
      return [t`Insufficient Liquidity`];
    }
    if (
      !isWrapOrUnwrap &&
      toAmount &&
      toTokenInfo.bufferAmount &&
      toTokenInfo.poolAmount &&
      toTokenInfo.bufferAmount.gt(toTokenInfo.poolAmount.sub(toAmount))
    ) {
      return [t`Insufficient Liquidity`];
    }

    if (
      fromUsdMin &&
      fromTokenInfo.maxUsdgAmount &&
      fromTokenInfo.maxUsdgAmount.gt(0) &&
      fromTokenInfo.usdgAmount &&
      fromTokenInfo.maxPrice
    ) {
      const usdgFromAmount = adjustForDecimals(fromUsdMin, USD_DECIMALS, USDG_DECIMALS);
      const nextUsdgAmount = fromTokenInfo.usdgAmount.add(usdgFromAmount);

      if (nextUsdgAmount.gt(fromTokenInfo.maxUsdgAmount)) {
        return [t`Insufficient liquidity`, ErrorDisplayType.Tooltip, ErrorCode.InsufficientLiquiditySwap];
      }
    }

    return [false];
  };

  const getLeverageError = () => {
    if (IS_NETWORK_DISABLED[chainId]) {
      return [t`Leverage disabled, pending ${getChainName(chainId)} upgrade`];
    }
    if (hasOutdatedUi) {
      return [t`Page outdated, please refresh`];
    }

    if (!toAmount || toAmount.eq(0)) {
      return [t`Enter an amount`];
    }

    let toTokenInfo = getTokenInfo(infoTokens, toTokenAddress);
    if (toTokenInfo && toTokenInfo.isStable) {
      const SWAP_OPTION_LABEL = {
        [LONG]: "Longing",
        [SHORT]: "Shorting",
      };
      return [t`${SWAP_OPTION_LABEL[swapOption]} ${toTokenInfo.symbol} not supported`];
    }

    const fromTokenInfo = getTokenInfo(infoTokens, fromTokenAddress);
    if (
      !savedShouldDisableValidationForTesting &&
      fromTokenInfo &&
      fromTokenInfo.balance &&
      fromAmount &&
      fromAmount.gt(fromTokenInfo.balance)
    ) {
      return [t`Insufficient ${fromTokenInfo.symbol} balance`];
    }

    if (leverage && leverage.eq(0)) {
      return [t`Enter an amount`];
    }
    if (!isMarketOrder && (!triggerPriceValue || triggerPriceUsd.eq(0))) {
      return [t`Enter a price`];
    }

    if (!hasExistingPosition && fromUsdMin && fromUsdMin.lt(expandDecimals(10, USD_DECIMALS))) {
      return [t`Min order: 10 USD`];
    }

    if (leverage && leverage.lt(1.1 * BASIS_POINTS_DIVISOR)) {
      return [t`Min leverage: 1.1x`];
    }

    if (leverage && leverage.gt(MAX_ALLOWED_LEVERAGE)) {
      return [t`Max leverage: ${(MAX_ALLOWED_LEVERAGE / BASIS_POINTS_DIVISOR).toFixed(1)}x`];
    }

    if (!isMarketOrder && entryMarkPrice && triggerPriceUsd && !savedShouldDisableValidationForTesting) {
      if (isLong && entryMarkPrice.lt(triggerPriceUsd)) {
        return [t`Price above Mark Price`];
      }
      if (!isLong && entryMarkPrice.gt(triggerPriceUsd)) {
        return [t`Price below Mark Price`];
      }
    }

    if (isLong) {
      let requiredAmount = toAmount;
      if (fromTokenAddress !== toTokenAddress) {
        const { amount: swapAmount } = getNextToAmount(
          chainId,
          fromAmount,
          fromTokenAddress,
          toTokenAddress,
          infoTokens,
          undefined,
          undefined,
          usdgSupply,
          totalTokenWeights,
          isSwap
        );
        requiredAmount = requiredAmount.add(swapAmount);

        if (toToken && toTokenAddress !== USDG_ADDRESS) {
          if (!toTokenInfo.availableAmount) {
            return [t`Liquidity data not loaded`];
          }
          if (toTokenInfo.availableAmount && requiredAmount.gt(toTokenInfo.availableAmount)) {
            return [t`Insufficient Liquidity`, ErrorDisplayType.Tooltip, ErrorCode.InsufficientLiquidityLeverage];
          }
        }

        if (
          toTokenInfo.poolAmount &&
          toTokenInfo.bufferAmount &&
          toTokenInfo.bufferAmount.gt(toTokenInfo.poolAmount.sub(swapAmount))
        ) {
          return [t`Insufficient Liquidity`, ErrorDisplayType.Tooltip, ErrorCode.InsufficientLiquidityLeverage];
        }

        if (
          fromUsdMin &&
          fromTokenInfo.maxUsdgAmount &&
          fromTokenInfo.maxUsdgAmount.gt(0) &&
          fromTokenInfo.minPrice &&
          fromTokenInfo.usdgAmount
        ) {
          const usdgFromAmount = adjustForDecimals(fromUsdMin, USD_DECIMALS, USDG_DECIMALS);
          const nextUsdgAmount = fromTokenInfo.usdgAmount.add(usdgFromAmount);
          if (nextUsdgAmount.gt(fromTokenInfo.maxUsdgAmount)) {
            return [t`Insufficient Liquidity`, ErrorDisplayType.Tooltip, ErrorCode.TokenPoolExceeded];
          }
        }
      }

      if (toTokenInfo && toTokenInfo.maxPrice) {
        const sizeUsd = toAmount.mul(toTokenInfo.maxPrice).div(expandDecimals(1, toTokenInfo.decimals));
        if (
          toTokenInfo.maxGlobalLongSize &&
          toTokenInfo.maxGlobalLongSize.gt(0) &&
          toTokenInfo.maxAvailableLong &&
          sizeUsd.gt(toTokenInfo.maxAvailableLong)
        ) {
          return [t`Max ${toTokenInfo.symbol} long exceeded`];
        }
      }
    }

    if (isShort) {
      let stableTokenAmount = bigNumberify(0);
      if (fromTokenAddress !== shortCollateralAddress && fromAmount && fromAmount.gt(0)) {
        const { amount: nextToAmount } = getNextToAmount(
          chainId,
          fromAmount,
          fromTokenAddress,
          shortCollateralAddress,
          infoTokens,
          undefined,
          undefined,
          usdgSupply,
          totalTokenWeights,
          isSwap
        );
        stableTokenAmount = nextToAmount;
        if (stableTokenAmount.gt(shortCollateralToken.availableAmount)) {
          return [t`Insufficient Liquidity`, ErrorDisplayType.Tooltip, ErrorCode.InsufficientCollateralIn];
        }

        if (
          shortCollateralToken.bufferAmount &&
          shortCollateralToken.poolAmount &&
          shortCollateralToken.bufferAmount.gt(shortCollateralToken.poolAmount.sub(stableTokenAmount))
        ) {
          // suggest swapping to collateralToken
          return [t`Insufficient Liquidity`, ErrorDisplayType.Tooltip, ErrorCode.InsufficientCollateralIn];
        }

        if (
          fromTokenInfo.maxUsdgAmount &&
          fromTokenInfo.maxUsdgAmount.gt(0) &&
          fromTokenInfo.minPrice &&
          fromTokenInfo.usdgAmount
        ) {
          const usdgFromAmount = adjustForDecimals(fromUsdMin, USD_DECIMALS, USDG_DECIMALS);
          const nextUsdgAmount = fromTokenInfo.usdgAmount.add(usdgFromAmount);
          if (nextUsdgAmount.gt(fromTokenInfo.maxUsdgAmount)) {
            return [t`Insufficient Liquidity`, ErrorDisplayType.Tooltip, ErrorCode.TokenPoolExceededShorts];
          }
        }
      }
      if (
        !shortCollateralToken ||
        !fromTokenInfo ||
        !toTokenInfo ||
        !toTokenInfo.maxPrice ||
        !shortCollateralToken.availableAmount
      ) {
        return [t`Fetching token info...`];
      }

      const sizeUsd = toAmount.mul(toTokenInfo.maxPrice).div(expandDecimals(1, toTokenInfo.decimals));
      const sizeTokens = sizeUsd
        .mul(expandDecimals(1, shortCollateralToken.decimals))
        .div(shortCollateralToken.minPrice);

      if (!toTokenInfo.maxAvailableShort) {
        return [t`Liquidity data not loaded`];
      }

      if (
        toTokenInfo.maxGlobalShortSize &&
        toTokenInfo.maxGlobalShortSize.gt(0) &&
        toTokenInfo.maxAvailableShort &&
        sizeUsd.gt(toTokenInfo.maxAvailableShort)
      ) {
        return [t`Max ${toTokenInfo.symbol} short exceeded`];
      }

      stableTokenAmount = stableTokenAmount.add(sizeTokens);
      if (stableTokenAmount.gt(shortCollateralToken.availableAmount)) {
        return [t`Insufficient Liquidity`, ErrorDisplayType.Tooltip, ErrorCode.InsufficientProfitLiquidity];
      }
    }

    return [false];
  };

  const getToLabel = () => {
    if (isSwap) {
      return t`Receive`;
    }
    if (isLong) {
      return t`Long`;
    }
    return t`Short`;
  };

  const getError = () => {
    if (isSwap) {
      return getSwapError();
    }
    return getLeverageError();
  };

  const renderOrdersToa = () => {
    if (!ordersToaOpen) {
      return null;
    }

    return (
      <OrdersToa
        setIsVisible={setOrdersToaOpen}
        approveOrderBook={approveOrderBook}
        isPluginApproving={isPluginApproving}
      />
    );
  };

  const isPrimaryEnabled = () => {
    if (IS_NETWORK_DISABLED[chainId]) {
      return false;
    }
    if (isStopOrder) {
      return true;
    }
    if (!active) {
      return true;
    }
    const [error, errorType] = getError();
    if (error && errorType !== ErrorDisplayType.Modal) {
      return false;
    }
    if (needOrderBookApproval && isWaitingForPluginApproval) {
      return false;
    }
    if ((needApproval && isWaitingForApproval) || isApproving) {
      return false;
    }
    if (needPositionRouterApproval && isWaitingForPositionRouterApproval) {
      return false;
    }
    if (isPositionRouterApproving) {
      return false;
    }
    if (isApproving) {
      return false;
    }
    if (isSubmitting) {
      return false;
    }

    return true;
  };

  const getPrimaryText = () => {
    if (isStopOrder) {
      return t`Open a position`;
    }
    if (!active) {
      return t`Connect Wallet`;
    }
    if (!isSupportedChain(chainId)) {
      return t`Incorrect Network`;
    }
    const [error, errorType] = getError();
    if (error && errorType !== ErrorDisplayType.Modal) {
      return error;
    }

    if (needPositionRouterApproval && isWaitingForPositionRouterApproval) {
      return t`Enabling Leverage...`;
    }
    if (isPositionRouterApproving) {
      return t`Enabling Leverage...`;
    }
    if (needPositionRouterApproval) {
      return t`Enable Leverage`;
    }

    if (needApproval && isWaitingForApproval) {
      return t`Waiting for Approval`;
    }
    if (isApproving) {
      return t`Approving ${fromToken.symbol}...`;
    }
    if (needApproval) {
      return t`Approve ${fromToken.symbol}`;
    }

    if (needOrderBookApproval && isWaitingForPluginApproval) {
      return t`Enabling Orders...`;
    }
    if (isPluginApproving) {
      return t`Enabling Orders...`;
    }
    if (needOrderBookApproval) {
      return t`Enable Orders`;
    }

    if (!isMarketOrder) return t`Create ${orderOption.charAt(0) + orderOption.substring(1).toLowerCase()} Order`;

    if (isSwap) {
      if (toUsdMax && toUsdMax.lt(fromUsdMin.mul(95).div(100))) {
        return t`High Slippage, Swap Anyway`;
      }
      return t`Swap`;
    }

    if (isLong) {
      const indexTokenInfo = getTokenInfo(infoTokens, toTokenAddress);
      if (indexTokenInfo && indexTokenInfo.minPrice) {
        const { amount: nextToAmount } = getNextToAmount(
          chainId,
          fromAmount,
          fromTokenAddress,
          indexTokenAddress,
          infoTokens,
          undefined,
          undefined,
          usdgSupply,
          totalTokenWeights,
          isSwap
        );
        const nextToAmountUsd = nextToAmount
          .mul(indexTokenInfo.minPrice)
          .div(expandDecimals(1, indexTokenInfo.decimals));
        if (fromTokenAddress === USDG_ADDRESS && nextToAmountUsd.lt(fromUsdMin.mul(98).div(100))) {
          return t`High USDG Slippage, Long Anyway`;
        }
      }
      return t`Long ${toToken.symbol}`;
    }

    return t`Short ${toToken.symbol}`;
  };

  const onSelectFromToken = (token) => {
    setFromTokenAddress(swapOption, token.address);
    setIsWaitingForApproval(false);

    if (isShort && token.isStable) {
      setShortCollateralAddress(token.address);
    }
  };

  const onSelectShortCollateralAddress = (token) => {
    setShortCollateralAddress(token.address);
  };

  const onSelectToToken = (token) => {
    setToTokenAddress(swapOption, token.address);
  };

  const onFromValueChange = (e) => {
    setAnchorOnFromAmount(true);
    setFromValue(e.target.value);
  };

  const onToValueChange = (e) => {
    setAnchorOnFromAmount(false);
    setToValue(e.target.value);
  };

  const switchTokens = () => {
    if (fromAmount && toAmount) {
      if (anchorOnFromAmount) {
        setToValue(formatAmountFree(fromAmount, fromToken.decimals, 8));
      } else {
        setFromValue(formatAmountFree(toAmount, toToken.decimals, 8));
      }
      setAnchorOnFromAmount(!anchorOnFromAmount);
    }
    setIsWaitingForApproval(false);

    const updatedTokenSelection = JSON.parse(JSON.stringify(tokenSelection));
    updatedTokenSelection[swapOption] = {
      from: toTokenAddress,
      to: fromTokenAddress,
    };
    setTokenSelection(updatedTokenSelection);
  };

  const wrap = async () => {
    setIsSubmitting(true);

    const contract = new ethers.Contract(nativeTokenAddress, WETH.abi, library.getSigner());
    callContract(chainId, contract, "deposit", {
      value: fromAmount,
      sentMsg: t`Swap submitted.`,
      successMsg: t`Swapped ${formatAmount(fromAmount, fromToken.decimals, 4, true)} ${
        fromToken.symbol
      } for ${formatAmount(toAmount, toToken.decimals, 4, true)} ${toToken.symbol}!`,
      failMsg: t`Swap failed.`,
      setPendingTxns,
    })
      .then(async (res) => {})
      .finally(() => {
        setIsSubmitting(false);
      });
  };

  const unwrap = async () => {
    setIsSubmitting(true);

    const contract = new ethers.Contract(nativeTokenAddress, WETH.abi, library.getSigner());
    callContract(chainId, contract, "withdraw", [fromAmount], {
      sentMsg: t`Swap submitted!`,
      failMsg: t`Swap failed.`,
      successMsg: t`Swapped ${formatAmount(fromAmount, fromToken.decimals, 4, true)} ${
        fromToken.symbol
      } for ${formatAmount(toAmount, toToken.decimals, 4, true)} ${toToken.symbol}!`,
      setPendingTxns,
    })
      .then(async (res) => {})
      .finally(() => {
        setIsSubmitting(false);
      });
  };

  const swap = async () => {
    if (fromToken.isNative && toToken.isWrapped) {
      wrap();
      return;
    }

    if (fromTokenAddress.isWrapped && toToken.isNative) {
      unwrap();
      return;
    }

    setIsSubmitting(true);
    let path = [fromTokenAddress, toTokenAddress];
    if (anchorOnFromAmount) {
      const { path: multiPath } = getNextToAmount(
        chainId,
        fromAmount,
        fromTokenAddress,
        toTokenAddress,
        infoTokens,
        undefined,
        undefined,
        usdgSupply,
        totalTokenWeights,
        isSwap
      );
      if (multiPath) {
        path = multiPath;
      }
    } else {
      const { path: multiPath } = getNextFromAmount(
        chainId,
        toAmount,
        fromTokenAddress,
        toTokenAddress,
        infoTokens,
        undefined,
        undefined,
        usdgSupply,
        totalTokenWeights,
        isSwap
      );
      if (multiPath) {
        path = multiPath;
      }
    }

    let method;
    let contract;
    let value;
    let params;
    let minOut;
    if (shouldRaiseGasError(getTokenInfo(infoTokens, fromTokenAddress), fromAmount)) {
      setIsSubmitting(false);
      setIsPendingConfirmation(true);
      helperToast.error(
        t`Leave at least ${formatAmount(DUST_BNB, 18, 3)} ${getConstant(chainId, "nativeTokenSymbol")} for gas`
      );
      return;
    }

    if (!isMarketOrder) {
      minOut = toAmount;
      Api.createSwapOrder(chainId, library, path, fromAmount, minOut, triggerRatio, nativeTokenAddress, {
        sentMsg: t`Swap Order submitted!`,
        successMsg: t`Swap Order created!`,
        failMsg: t`Swap Order creation failed.`,
        pendingTxns,
        setPendingTxns,
      })
        .then(() => {
          setIsConfirming(false);
        })
        .finally(() => {
          setIsSubmitting(false);
          setIsPendingConfirmation(false);
        });
      return;
    }

    path = replaceNativeTokenAddress(path, nativeTokenAddress);
    method = "swap";
    value = bigNumberify(0);
    if (toTokenAddress === AddressZero) {
      method = "swapTokensToETH";
    }

    minOut = toAmount.mul(BASIS_POINTS_DIVISOR - allowedSlippage).div(BASIS_POINTS_DIVISOR);
    params = [path, fromAmount, minOut, account];
    if (fromTokenAddress === AddressZero) {
      method = "swapETHToTokens";
      value = fromAmount;
      params = [path, minOut, account];
    }
    contract = new ethers.Contract(routerAddress, Router.abi, library.getSigner());

    callContract(chainId, contract, method, params, {
      value,
      sentMsg: t`Swap ${!isMarketOrder ? " order " : ""} submitted!`,
      successMsg: t`Swapped ${formatAmount(fromAmount, fromToken.decimals, 4, true)} ${
        fromToken.symbol
      } for ${formatAmount(toAmount, toToken.decimals, 4, true)} ${toToken.symbol}!`,
      failMsg: t`Swap failed.`,
      setPendingTxns,
    })
      .then(async () => {
        setIsConfirming(false);
      })
      .finally(() => {
        setIsSubmitting(false);
        setIsPendingConfirmation(false);
      });
  };

  const createIncreaseOrder = () => {
    let path = [fromTokenAddress];

    if (path[0] === USDG_ADDRESS) {
      if (isLong) {
        const stableToken = getMostAbundantStableToken(chainId, infoTokens);
        path.push(stableToken.address);
      } else {
        path.push(shortCollateralAddress);
      }
    }

    const minOut = 0;
    const indexToken = getToken(chainId, indexTokenAddress);
    const successMsg = t`
      Created limit order for ${indexToken.symbol} ${isLong ? "Long" : "Short"}: ${formatAmount(
      toUsdMax,
      USD_DECIMALS,
      2
    )} USD!
    `;
    return Api.createIncreaseOrder(
      chainId,
      library,
      nativeTokenAddress,
      path,
      fromAmount,
      indexTokenAddress,
      minOut,
      toUsdMax,
      collateralTokenAddress,
      isLong,
      triggerPriceUsd,
      {
        pendingTxns,
        setPendingTxns,
        sentMsg: t`Limit order submitted!`,
        successMsg,
        failMsg: t`Limit order creation failed.`,
      }
    )
      .then(() => {
        setIsConfirming(false);
      })
      .finally(() => {
        setIsSubmitting(false);
        setIsPendingConfirmation(false);
      });
  };

  let referralCode = ethers.constants.HashZero;
  if (!attachedOnChain && userReferralCode) {
    referralCode = userReferralCode;
  }

  const increasePosition = async () => {
    setIsSubmitting(true);
    const tokenAddress0 = fromTokenAddress === AddressZero ? nativeTokenAddress : fromTokenAddress;
    const indexTokenAddress = toTokenAddress === AddressZero ? nativeTokenAddress : toTokenAddress;
    let path = [indexTokenAddress]; // assume long
    if (toTokenAddress !== fromTokenAddress) {
      path = [tokenAddress0, indexTokenAddress];
    }

    if (fromTokenAddress === AddressZero && toTokenAddress === nativeTokenAddress) {
      path = [nativeTokenAddress];
    }

    if (fromTokenAddress === nativeTokenAddress && toTokenAddress === AddressZero) {
      path = [nativeTokenAddress];
    }

    if (isShort) {
      path = [shortCollateralAddress];
      if (tokenAddress0 !== shortCollateralAddress) {
        path = [tokenAddress0, shortCollateralAddress];
      }
    }

    const refPrice = isLong ? toTokenInfo.maxPrice : toTokenInfo.minPrice;
    const priceBasisPoints = isLong ? BASIS_POINTS_DIVISOR + allowedSlippage : BASIS_POINTS_DIVISOR - allowedSlippage;
    const priceLimit = refPrice.mul(priceBasisPoints).div(BASIS_POINTS_DIVISOR);

    const boundedFromAmount = fromAmount ? fromAmount : bigNumberify(0);

    if (fromAmount && fromAmount.gt(0) && fromTokenAddress === USDG_ADDRESS && isLong) {
      const { amount: nextToAmount, path: multiPath } = getNextToAmount(
        chainId,
        fromAmount,
        fromTokenAddress,
        indexTokenAddress,
        infoTokens,
        undefined,
        undefined,
        usdgSupply,
        totalTokenWeights,
        isSwap
      );
      if (nextToAmount.eq(0)) {
        helperToast.error(t`Insufficient Liquidity`);
        return;
      }
      if (multiPath) {
        path = replaceNativeTokenAddress(multiPath);
      }
    }

    let params = [
      path, // _path
      indexTokenAddress, // _indexToken
      boundedFromAmount, // _amountIn
      0, // _minOut
      toUsdMax, // _sizeDelta
      isLong, // _isLong
      priceLimit, // _acceptablePrice
      minExecutionFee, // _executionFee
      referralCode, // _referralCode
      AddressZero, // _callbackTarget
    ];

    let method = "createIncreasePosition";
    let value = minExecutionFee;
    if (fromTokenAddress === AddressZero) {
      method = "createIncreasePositionETH";
      value = boundedFromAmount.add(minExecutionFee);
      params = [
        path, // _path
        indexTokenAddress, // _indexToken
        0, // _minOut
        toUsdMax, // _sizeDelta
        isLong, // _isLong
        priceLimit, // _acceptablePrice
        minExecutionFee, // _executionFee
        referralCode, // _referralCode
        AddressZero, // _callbackTarget
      ];
    }

    if (shouldRaiseGasError(getTokenInfo(infoTokens, fromTokenAddress), fromAmount)) {
      setIsSubmitting(false);
      setIsPendingConfirmation(false);
      helperToast.error(
        t`Leave at least ${formatAmount(DUST_BNB, 18, 3)} ${getConstant(chainId, "nativeTokenSymbol")} for gas`
      );
      return;
    }

    const contractAddress = getContract(chainId, "PositionRouter");
    const contract = new ethers.Contract(contractAddress, PositionRouter.abi, library.getSigner());
    const indexToken = getTokenInfo(infoTokens, indexTokenAddress);
    const tokenSymbol = indexToken.isWrapped ? getConstant(chainId, "nativeTokenSymbol") : indexToken.symbol;
    const longOrShortText = isLong ? t`Long` : t`Short`;
    const successMsg = t`Requested increase of ${tokenSymbol} ${longOrShortText} by ${formatAmount(
      toUsdMax,
      USD_DECIMALS,
      2
    )} USD.`;

    callContract(chainId, contract, method, params, {
      value,
      setPendingTxns,
      sentMsg: `${longOrShortText} submitted.`,
      failMsg: `${longOrShortText} failed.`,
      successMsg,
      // for Arbitrum, sometimes the successMsg shows after the position has already been executed
      // hide the success message for Arbitrum as a workaround
      hideSuccessMsg: chainId === ARBITRUM,
    })
      .then(async () => {
        setIsConfirming(false);

        const key = getPositionKey(account, path[path.length - 1], indexTokenAddress, isLong);
        let nextSize = toUsdMax;
        if (hasExistingPosition) {
          nextSize = existingPosition.size.add(toUsdMax);
        }

        pendingPositions[key] = {
          updatedAt: Date.now(),
          pendingChanges: {
            size: nextSize,
          },
        };

        setPendingPositions({ ...pendingPositions });
      })
      .finally(() => {
        setIsSubmitting(false);
        setIsPendingConfirmation(false);
      });
  };

  const onSwapOptionChange = (opt) => {
    setSwapOption(opt);
    if (orderOption === STOP) {
      setOrderOption(MARKET);
    }
    setAnchorOnFromAmount(true);
    setFromValue("");
    setToValue("");
    setTriggerPriceValue("");
    setTriggerRatioValue("");

    if (opt === SHORT && infoTokens) {
      const fromToken = getToken(chainId, tokenSelection[opt].from);
      if (fromToken && fromToken.isStable) {
        setShortCollateralAddress(fromToken.address);
      } else {
        const stableToken = getMostAbundantStableToken(chainId, infoTokens);
        setShortCollateralAddress(stableToken.address);
      }
    }
  };

  const onConfirmationClick = () => {
    if (!active) {
      props.connectWallet();
      return;
    }

    if (needOrderBookApproval) {
      approveOrderBook();
      return;
    }

    setIsPendingConfirmation(true);

    if (isSwap) {
      swap();
      return;
    }

    if (orderOption === LIMIT) {
      createIncreaseOrder();
      return;
    }

    increasePosition();
  };

  function approveFromToken() {
    approveTokens({
      setIsApproving,
      library,
      tokenAddress: fromToken.address,
      spender: routerAddress,
      chainId: chainId,
      onApproveSubmitted: () => {
        setIsWaitingForApproval(true);
      },
      infoTokens,
      getTokenInfo,
      pendingTxns,
      setPendingTxns,
    });
  }

  const onClickPrimary = () => {
    if (isStopOrder) {
      setOrderOption(MARKET);
      return;
    }

    if (!active) {
      props.connectWallet();
      return;
    }

    if (needPositionRouterApproval) {
      approvePositionRouter({
        sentMsg: t`Enable leverage sent.`,
        failMsg: t`Enable leverage failed.`,
      });
      return;
    }

    if (needApproval) {
      approveFromToken();
      return;
    }

    if (needOrderBookApproval) {
      setOrdersToaOpen(true);
      return;
    }

    const [, errorType, errorCode] = getError();

    if (errorType === ErrorDisplayType.Modal) {
      setModalError(errorCode);
      return;
    }

    if (isSwap) {
      if (fromTokenAddress === AddressZero && toTokenAddress === nativeTokenAddress) {
        wrap();
        return;
      }

      if (fromTokenAddress === nativeTokenAddress && toTokenAddress === AddressZero) {
        unwrap();
        return;
      }
    }

    setIsConfirming(true);
    setIsHigherSlippageAllowed(false);
  };

  const isStopOrder = orderOption === STOP;
  const showFromAndToSection = !isStopOrder;
  const showTriggerPriceSection = !isSwap && !isMarketOrder && !isStopOrder;
  const showTriggerRatioSection = isSwap && !isMarketOrder && !isStopOrder;

  let fees;
  let feesUsd;
  let feeBps;
  let swapFees;
  let positionFee;
  if (isSwap) {
    if (fromAmount) {
      const { feeBasisPoints } = getNextToAmount(
        chainId,
        fromAmount,
        fromTokenAddress,
        toTokenAddress,
        infoTokens,
        undefined,
        undefined,
        usdgSupply,
        totalTokenWeights,
        isSwap
      );
      if (feeBasisPoints !== undefined) {
        fees = fromAmount.mul(feeBasisPoints).div(BASIS_POINTS_DIVISOR);
        const feeTokenPrice =
          fromTokenInfo.address === USDG_ADDRESS ? expandDecimals(1, USD_DECIMALS) : fromTokenInfo.maxPrice;
        feesUsd = fees.mul(feeTokenPrice).div(expandDecimals(1, fromTokenInfo.decimals));
      }
      feeBps = feeBasisPoints;
    }
  } else if (toUsdMax) {
    positionFee = toUsdMax.mul(MARGIN_FEE_BASIS_POINTS).div(BASIS_POINTS_DIVISOR);
    feesUsd = positionFee;

    const { feeBasisPoints } = getNextToAmount(
      chainId,
      fromAmount,
      fromTokenAddress,
      collateralTokenAddress,
      infoTokens,
      undefined,
      undefined,
      usdgSupply,
      totalTokenWeights,
      isSwap
    );
    if (feeBasisPoints) {
      swapFees = fromUsdMin.mul(feeBasisPoints).div(BASIS_POINTS_DIVISOR);
      feesUsd = feesUsd.add(swapFees);
    }
    feeBps = feeBasisPoints;
  }

  const leverageMarks = {
    2: "2x",
    5: "5x",
    10: "10x",
    15: "15x",
    20: "20x",
    25: "25x",
    30: "30x",
    35: "35x",
    40: "40x",
    45: "45x",
    50: "50x",
  };

  if (!fromToken || !toToken) {
    return null;
  }

  let hasZeroBorrowFee = false;
  let borrowFeeText;
  if (isLong && toTokenInfo && toTokenInfo.fundingRate) {
    borrowFeeText = formatAmount(toTokenInfo.fundingRate, 4, 4) + "% / 1h";
    if (toTokenInfo.fundingRate.eq(0)) {
      // hasZeroBorrowFee = true
    }
  }
  if (isShort && shortCollateralToken && shortCollateralToken.fundingRate) {
    borrowFeeText = formatAmount(shortCollateralToken.fundingRate, 4, 4) + "% / 1h";
    if (shortCollateralToken.fundingRate.eq(0)) {
      // hasZeroBorrowFee = true
    }
  }

  function getFundingRate() {
    let fundingRate = "";

    if (isLong && toTokenInfo) {
      fundingRate = formatAmount(toTokenInfo.fundingRate, 4, 4);
    } else if (isShort && shortCollateralToken) {
      fundingRate = formatAmount(shortCollateralToken.fundingRate, 4, 4);
    }

    if (fundingRate) {
      fundingRate += "% / 1h";
    }

    return fundingRate;
  }

  function setFromValueToMaximumAvailable() {
    if (!fromToken || !fromBalance) {
      return;
    }

    const maxAvailableAmount = fromToken.isNative ? fromBalance.sub(bigNumberify(DUST_BNB).mul(2)) : fromBalance;
    setFromValue(formatAmountFree(maxAvailableAmount, fromToken.decimals, fromToken.decimals));
    setAnchorOnFromAmount(true);
  }

  function shouldShowMaxButton() {
    if (!fromToken || !fromBalance) {
      return false;
    }
    const maxAvailableAmount = fromToken.isNative ? fromBalance.sub(bigNumberify(DUST_BNB).mul(2)) : fromBalance;
    return fromValue !== formatAmountFree(maxAvailableAmount, fromToken.decimals, fromToken.decimals);
  }

  const ERROR_TOOLTIP_MSG = {
    [ErrorCode.InsufficientLiquiditySwap]: t`Swap amount exceeds available liquidity.`,
    [ErrorCode.InsufficientLiquidityLeverage]: (
      <Trans>
        <p>{toToken.symbol} is required for collateral.</p>
        <p>
          Swap amount from {fromToken.symbol} to {toToken.symbol} exceeds {toToken.symbol} available liquidity. Reduce
          the "Pay" size, or use {toToken.symbol} as the "Pay" token to use it for collateral.
        </p>
        <ExternalLink href={get1InchSwapUrl(chainId, fromToken.symbol, toToken.symbol)}>
          You can buy {toToken.symbol} on 1inch.
        </ExternalLink>
      </Trans>
    ),
    [ErrorCode.TokenPoolExceeded]: (
      <Trans>
        <p>{toToken.symbol} is required for collateral.</p>
        <p>
          Swap amount from {fromToken.symbol} to {toToken.symbol} exceeds {fromToken.symbol} acceptable amount. Reduce
          the "Pay" size, or use {toToken.symbol} as the "Pay" token to use it for collateral.
        </p>
        <ExternalLink href={get1InchSwapUrl(chainId, fromToken.symbol, toToken.symbol)}>
          You can buy {toToken.symbol} on 1inch.
        </ExternalLink>
      </Trans>
    ),
    [ErrorCode.TokenPoolExceededShorts]: (
      <Trans>
        <p>{shortCollateralToken.symbol} is required for collateral.</p>
        <p>
          Swap amount from {fromToken.symbol} to {shortCollateralToken.symbol} exceeds {fromToken.symbol} acceptable
          amount. Reduce the "Pay" size, or use {shortCollateralToken.symbol} as the "Pay" token to use it for
          collateral.
        </p>
        <ExternalLink href={get1InchSwapUrl(chainId, fromToken.symbol, shortCollateralToken.symbol)}>
          You can buy {shortCollateralToken.symbol} on 1inch.
        </ExternalLink>
      </Trans>
    ),
    [ErrorCode.InsufficientCollateralIn]: (
      <Trans>
        <p>{shortCollateralToken.symbol} is required for collateral.</p>
        <p>
          Swap amount from {fromToken.symbol} to {shortCollateralToken.symbol} exceeds {shortCollateralToken.symbol}{" "}
          available liquidity. Reduce the "Pay" size, or change the "Collateral In" token.
        </p>
      </Trans>
    ),
    [ErrorCode.InsufficientProfitLiquidity]: (
      <Trans>
        <p>{shortCollateralToken.symbol} is required for collateral.</p>
        <p>
          Short amount for {toToken.symbol} with {shortCollateralToken.symbol} exceeds potential profits liquidity.
          Reduce the "Short Position" size, or change the "Collateral In" token.
        </p>
      </Trans>
    ),
  };

  const SWAP_LABELS = {
    [LONG]: t`Long`,
    [SHORT]: t`Short`,
    [SWAP]: t`Swap`,
  };

  const SWAP_ORDER_EXECUTION_GAS_FEE = getConstant(chainId, "SWAP_ORDER_EXECUTION_GAS_FEE");
  const INCREASE_ORDER_EXECUTION_GAS_FEE = getConstant(chainId, "INCREASE_ORDER_EXECUTION_GAS_FEE");
  const executionFee = isSwap ? SWAP_ORDER_EXECUTION_GAS_FEE : INCREASE_ORDER_EXECUTION_GAS_FEE;
  const executionFeeUsd = getUsd(executionFee, nativeTokenAddress, false, infoTokens);
  const currentExecutionFee = isMarketOrder ? minExecutionFee : executionFee;
  const currentExecutionFeeUsd = isMarketOrder ? minExecutionFeeUSD : executionFeeUsd;

  function renderPrimaryButton() {
    const [errorMessage, errorType, errorCode] = getError();
    const primaryTextMessage = getPrimaryText();
    if (errorType === ErrorDisplayType.Tooltip && errorMessage === primaryTextMessage && ERROR_TOOLTIP_MSG[errorCode]) {
      return (
        <Tooltip
          isHandlerDisabled
          handle={
            <Button variant="primary-action" className="w-100" onClick={onClickPrimary} disabled={!isPrimaryEnabled()}>
              {primaryTextMessage}
            </Button>
          }
          position="center-bottom"
          className="Tooltip-flex"
          renderContent={() => ERROR_TOOLTIP_MSG[errorCode]}
        />
      );
    }
    return (
      <Button
        type="submit"
        variant="primary-action"
        className="w-100"
        onClick={onClickPrimary}
        disabled={!isPrimaryEnabled()}
      >
        {primaryTextMessage}
      </Button>
    );
  }

  return (
    <div className="Exchange-swap-box">
      <form
        onSubmit={(e) => {
          e.preventDefault();
          onClickPrimary();
        }}
      >
        <div className="Exchange-swap-box-inner App-box-highlight">
          <div>
            <Tab
              icons={SWAP_ICONS}
              options={SWAP_OPTIONS}
              optionLabels={SWAP_LABELS}
              option={swapOption}
              onChange={onSwapOptionChange}
              className="Exchange-swap-option-tabs"
            />
            {flagOrdersEnabled && (
              <Tab
                options={orderOptions}
                optionLabels={orderOptionLabels}
                className="Exchange-swap-order-type-tabs"
                type="inline"
                option={orderOption}
                onChange={onOrderOptionChange}
              />
            )}
          </div>
          {showFromAndToSection && (
            <React.Fragment>
              <div className="Exchange-swap-section">
                <div className="Exchange-swap-section-top">
                  <div className="muted">
                    {fromUsdMin && (
                      <div className="Exchange-swap-usd">
                        <Trans>Pay: {formatAmount(fromUsdMin, USD_DECIMALS, 2, true)} USD</Trans>
                      </div>
                    )}
                    {!fromUsdMin && t`Pay`}
                  </div>
                  {fromBalance && (
                    <div className="muted align-right clickable" onClick={setFromValueToMaximumAvailable}>
                      <Trans>Balance: {formatAmount(fromBalance, fromToken.decimals, 4, true)}</Trans>
                    </div>
                  )}
                </div>
                <div className="Exchange-swap-section-bottom">
                  <div className="Exchange-swap-input-container">
                    <input
                      type="number"
                      min="0"
                      step="any"
                      placeholder="0.0"
                      className="Exchange-swap-input"
                      value={fromValue}
                      onChange={onFromValueChange}
                    />
                    {shouldShowMaxButton() && (
                      <div className="Exchange-swap-max" onClick={setFromValueToMaximumAvailable}>
                        <Trans>MAX</Trans>
                      </div>
                    )}
                  </div>
                  <div>
                    <TokenSelector
                      label={t`Pay`}
                      chainId={chainId}
                      tokenAddress={fromTokenAddress}
                      onSelectToken={onSelectFromToken}
                      tokens={fromTokens}
                      infoTokens={infoTokens}
                      showMintingCap={false}
                      showTokenImgInDropdown={true}
                    />
                  </div>
                </div>
              </div>
              <div className="Exchange-swap-ball-container">
                <div className="Exchange-swap-ball" onClick={switchTokens}>
                  <IoMdSwap className="Exchange-swap-ball-icon" />
                </div>
              </div>
              <div className="Exchange-swap-section">
                <div className="Exchange-swap-section-top">
                  <div className="muted">
                    {toUsdMax && (
                      <div className="Exchange-swap-usd">
                        {getToLabel()}: {formatAmount(toUsdMax, USD_DECIMALS, 2, true)} USD
                      </div>
                    )}
                    {!toUsdMax && getToLabel()}
                  </div>
                  {toBalance && isSwap && (
                    <div className="muted align-right">
                      <Trans>Balance</Trans>: {formatAmount(toBalance, toToken.decimals, 4, true)}
                    </div>
                  )}
                  {(isLong || isShort) && hasLeverageOption && (
                    <div className="muted align-right">
                      <Trans>Leverage</Trans>: {parseFloat(leverageOption).toFixed(2)}x
                    </div>
                  )}
                </div>
                <div className="Exchange-swap-section-bottom">
                  <div>
                    <input
                      type="number"
                      min="0"
                      step="any"
                      placeholder="0.0"
                      className="Exchange-swap-input"
                      value={toValue}
                      onChange={onToValueChange}
                    />
                  </div>
                  <div>
                    <TokenSelector
                      label={getTokenLabel()}
                      chainId={chainId}
                      tokenAddress={toTokenAddress}
                      onSelectToken={onSelectToToken}
                      tokens={toTokens}
                      infoTokens={infoTokens}
                      showTokenImgInDropdown={true}
                    />
                  </div>
                </div>
              </div>
            </React.Fragment>
          )}
          {showTriggerRatioSection && (
            <div className="Exchange-swap-section">
              <div className="Exchange-swap-section-top">
                <div className="muted">
                  <Trans>Price</Trans>
                </div>
                {fromTokenInfo && toTokenInfo && (
                  <div
                    className="muted align-right clickable"
                    onClick={() => {
                      setTriggerRatioValue(
                        formatAmountFree(
                          getExchangeRate(fromTokenInfo, toTokenInfo, triggerRatioInverted),
                          USD_DECIMALS,
                          10
                        )
                      );
                    }}
                  >
                    {formatAmount(getExchangeRate(fromTokenInfo, toTokenInfo, triggerRatioInverted), USD_DECIMALS, 4)}
                  </div>
                )}
              </div>
              <div className="Exchange-swap-section-bottom">
                <div className="Exchange-swap-input-container">
                  <input
                    type="number"
                    min="0"
                    step="any"
                    placeholder="0.0"
                    className="Exchange-swap-input small"
                    value={triggerRatioValue}
                    onChange={onTriggerRatioChange}
                  />
                </div>
                {(() => {
                  if (!toTokenInfo) return;
                  if (!fromTokenInfo) return;
                  const [tokenA, tokenB] = triggerRatioInverted
                    ? [toTokenInfo, fromTokenInfo]
                    : [fromTokenInfo, toTokenInfo];
                  return (
                    <div className="PositionEditor-token-symbol">
                      {tokenA.symbol}&nbsp;per&nbsp;{tokenB.symbol}
                    </div>
                  );
                })()}
              </div>
            </div>
          )}
          {showTriggerPriceSection && (
            <div className="Exchange-swap-section">
              <div className="Exchange-swap-section-top">
                <div className="muted">
                  <Trans>Price</Trans>
                </div>
                <div
                  className="muted align-right clickable"
                  onClick={() => {
                    setTriggerPriceValue(formatAmountFree(entryMarkPrice, USD_DECIMALS, 2));
                  }}
                >
                  <Trans>Mark: {formatAmount(entryMarkPrice, USD_DECIMALS, 2, true)}</Trans>
                </div>
              </div>
              <div className="Exchange-swap-section-bottom">
                <div className="Exchange-swap-input-container">
                  <input
                    type="number"
                    min="0"
                    placeholder="0.0"
                    className="Exchange-swap-input"
                    value={triggerPriceValue}
                    onChange={onTriggerPriceChange}
                    step="any"
                  />
                </div>
                <div className="PositionEditor-token-symbol">USD</div>
              </div>
            </div>
          )}
          {isSwap && (
            <div className="Exchange-swap-box-info">
              <ExchangeInfoRow label={t`Fees`}>
                <div>
                  {!fees && "-"}
                  {fees && (
                    <FeesTooltip
                      swapFee={feesUsd}
                      executionFees={
                        !isMarketOrder && {
                          fee: currentExecutionFee,
                          feeUsd: currentExecutionFeeUsd,
                        }
                      }
                    />
                  )}
                </div>
              </ExchangeInfoRow>
            </div>
          )}
          {(isLong || isShort) && !isStopOrder && (
            <div className="Exchange-leverage-box">
              <div className="Exchange-leverage-slider-settings">
                <Checkbox isChecked={isLeverageSliderEnabled} setIsChecked={setIsLeverageSliderEnabled}>
                  <span className="muted">Leverage slider</span>
                </Checkbox>
              </div>
              {isLeverageSliderEnabled && (
                <div
                  className={cx("Exchange-leverage-slider", "App-slider", {
                    positive: isLong,
                    negative: isShort,
                  })}
                >
                  <Slider
                    min={1.1}
                    max={MAX_ALLOWED_LEVERAGE / BASIS_POINTS_DIVISOR}
                    step={0.1}
                    marks={leverageMarks}
                    handle={leverageSliderHandle}
                    onChange={(value) => setLeverageOption(value)}
                    defaultValue={leverageOption}
                  />
                </div>
              )}
              {isShort && (
                <div className="Exchange-info-row">
                  <div className="Exchange-info-label">
                    <Trans>Collateral In</Trans>
                  </div>

                  <div className="align-right">
                    <TokenSelector
                      label={t`Collateral In`}
                      chainId={chainId}
                      tokenAddress={shortCollateralAddress}
                      onSelectToken={onSelectShortCollateralAddress}
                      tokens={stableTokens}
                      showTokenImgInDropdown={true}
                    />
                  </div>
                </div>
              )}
              {isLong && (
                <div className="Exchange-info-row">
                  <div className="Exchange-info-label">
                    <Trans>Collateral In</Trans>
                  </div>
                  <div className="align-right">
                    <Tooltip
                      position="right-bottom"
                      handle="USD"
                      renderContent={() => (
                        <span className="SwapBox-collateral-tooltip-text">
                          <Trans>
                            A snapshot of the USD value of your {existingPosition?.collateralToken?.symbol} collateral
                            is taken when the position is opened.
                          </Trans>
                          <br />
                          <br />
                          <Trans>
                            When closing the position, you can select which token you would like to receive the profits
                            in.
                          </Trans>
                        </span>
                      )}
                    />
                  </div>
                </div>
              )}
              <div className="Exchange-info-row">
                <div className="Exchange-info-label">
                  <Trans>Leverage</Trans>
                </div>
                <div className="align-right">
                  {hasExistingPosition && toAmount && toAmount.gt(0) && (
                    <div className="inline-block muted">
                      {formatAmount(existingPosition.leverage, 4, 2)}x
                      <BsArrowRight className="transition-arrow" />
                    </div>
                  )}
                  {toAmount && leverage && leverage.gt(0) && `${formatAmount(leverage, 4, 2)}x`}
                  {!toAmount && leverage && leverage.gt(0) && `-`}
                  {leverage && leverage.eq(0) && `-`}
                </div>
              </div>
              <div className="Exchange-info-row">
                <div className="Exchange-info-label">
                  <Trans>Entry Price</Trans>
                </div>
                <div className="align-right">
                  {hasExistingPosition && toAmount && toAmount.gt(0) && (
                    <div className="inline-block muted">
                      ${formatAmount(existingPosition.averagePrice, USD_DECIMALS, 2, true)}
                      <BsArrowRight className="transition-arrow" />
                    </div>
                  )}
                  {nextAveragePrice && `$${formatAmount(nextAveragePrice, USD_DECIMALS, 2, true)}`}
                  {!nextAveragePrice && `-`}
                </div>
              </div>
              <div className="Exchange-info-row">
                <div className="Exchange-info-label">
                  <Trans>Liq. Price</Trans>
                </div>
                <div className="align-right">
                  {hasExistingPosition && toAmount && toAmount.gt(0) && (
                    <div className="inline-block muted">
                      ${formatAmount(existingLiquidationPrice, USD_DECIMALS, 2, true)}
                      <BsArrowRight className="transition-arrow" />
                    </div>
                  )}
                  {toAmount &&
                    displayLiquidationPrice &&
                    `$${formatAmount(displayLiquidationPrice, USD_DECIMALS, 2, true)}`}
                  {!toAmount && displayLiquidationPrice && `-`}
                  {!displayLiquidationPrice && `-`}
                </div>
              </div>
              <ExchangeInfoRow label={t`Fees`}>
                <div>
                  {!feesUsd && "-"}

                  {feesUsd && (
                    <FeesTooltip
                      fundingRate={getFundingRate()}
                      executionFees={{
                        fee: currentExecutionFee,
                        feeUsd: currentExecutionFeeUsd,
                      }}
                      positionFee={positionFee}
                      swapFee={swapFees}
                      titleText={swapFees && <Trans>{collateralToken.symbol} is required for collateral.</Trans>}
                    />
                  )}
                </div>
              </ExchangeInfoRow>
            </div>
          )}
          {isStopOrder && (
            <div className="Exchange-swap-section Exchange-trigger-order-info">
              <Trans>
                Take-profit and stop-loss orders can be set after opening a position. <br />
                <br />
                There will be a "Close" button on each position row, clicking this will display the option to set
                trigger orders. <br />
                <br />
                For screenshots and more information, please see the{" "}
                <ExternalLink href="https://gmxio.gitbook.io/gmx/trading#stop-loss-take-profit-orders">
                  docs
                </ExternalLink>
                .
              </Trans>
            </div>
<<<<<<< HEAD
            <ExchangeInfoRow label={t`Fees`}>
              <div>
                {!feesUsd && "-"}
                {feesUsd && (
                  <Tooltip
                    handle={`$${formatAmount(feesUsd, USD_DECIMALS, 2, true)}`}
                    position="right-bottom"
                    renderContent={() => {
                      return (
                        <div>
                          {swapFees && (
                            <div>
                              <Trans>{collateralToken.symbol} is required for collateral.</Trans> <br />
                              <br />
                              <StatsTooltipRow
                                label={t`Swap Fee`}
                                value={formatAmount(swapFees, USD_DECIMALS, 2, true)}
                              />
                            </div>
                          )}
                          <div>
                            <StatsTooltipRow
                              label={t`Open Fee`}
                              value={formatAmount(positionFee, USD_DECIMALS, 2, true)}
                            />
                          </div>
                          <br />
                          <div className="PositionSeller-fee-item">
                            <Trans>
                              <ExternalLink href="https://gmxio.gitbook.io/gmx/trading#fees">More Info</ExternalLink>{" "}
                              about fees.
                            </Trans>
                          </div>
                        </div>
                      );
                    }}
                  />
                )}
              </div>
            </ExchangeInfoRow>
          </div>
        )}
        {isStopOrder && (
          <div className="Exchange-swap-section Exchange-trigger-order-info">
            <Trans>
              Take-profit and stop-loss orders can be set after opening a position. <br />
              <br />
              There will be a "Close" button on each position row, clicking this will display the option to set trigger
              orders. <br />
              <br />
              For screenshots and more information, please see the{" "}
              <ExternalLink href="https://gmxio.gitbook.io/gmx/trading#stop-loss-take-profit-orders">docs</ExternalLink>
              .
            </Trans>
          </div>
        )}
        <div className="Exchange-swap-button-container">{renderPrimaryButton()}</div>
      </div>
      <div className="Exchange-swap-info-group">
        {isSwap && (
          <div className="Exchange-swap-market-box App-box App-box-border">
            <div className="Exchange-swap-market-box-title">
              <Trans>Swap</Trans>
=======
          )}
          <div className="Exchange-swap-button-container">{renderPrimaryButton()}</div>
        </div>
      </form>
      {isSwap && (
        <div className="Exchange-swap-market-box App-box App-box-border">
          <div className="Exchange-swap-market-box-title">
            <Trans>Swap</Trans>
          </div>
          <div className="App-card-divider"></div>
          <div className="Exchange-info-row">
            <div className="Exchange-info-label">
              <Trans>{fromToken.symbol} Price</Trans>
            </div>
            <div className="align-right">
              ${fromTokenInfo && formatAmount(fromTokenInfo.minPrice, USD_DECIMALS, 2, true)}
            </div>
          </div>
          <div className="Exchange-info-row">
            <div className="Exchange-info-label">
              <Trans>{toToken.symbol} Price</Trans>
>>>>>>> 64f8638b
            </div>
            <div className="App-card-divider"></div>
            <div className="Exchange-info-row">
              <div className="Exchange-info-label">
                <Trans>{fromToken.symbol} Price</Trans>
              </div>
              <div className="align-right">
                ${fromTokenInfo && formatAmount(fromTokenInfo.minPrice, USD_DECIMALS, 2, true)}
              </div>
            </div>
            <div className="Exchange-info-row">
              <div className="Exchange-info-label">
                <Trans>{toToken.symbol} Price</Trans>
              </div>
              <div className="align-right">
                ${toTokenInfo && formatAmount(toTokenInfo.maxPrice, USD_DECIMALS, 2, true)}
              </div>
            </div>
            <div className="Exchange-info-row">
              <div className="Exchange-info-label">
                <Trans>Available Liquidity</Trans>
              </div>

              <div className="align-right al-swap">
                <Tooltip
                  handle={`$${formatAmount(maxSwapAmountUsd, USD_DECIMALS, 2, true)}`}
                  position="right-bottom"
                  renderContent={() => {
                    return (
                      <div>
                        <StatsTooltipRow
                          label={t`Max ${fromTokenInfo.symbol} in`}
                          value={[
                            `${formatAmount(maxFromTokenIn, fromTokenInfo.decimals, 0, true)} ${fromTokenInfo.symbol}`,
                            `($${formatAmount(maxFromTokenInUSD, USD_DECIMALS, 0, true)})`,
                          ]}
                        />
                        <StatsTooltipRow
                          label={t`Max ${toTokenInfo.symbol} out`}
                          value={[
                            `${formatAmount(maxToTokenOut, toTokenInfo.decimals, 0, true)} ${toTokenInfo.symbol}`,
                            `($${formatAmount(maxToTokenOutUSD, USD_DECIMALS, 0, true)})`,
                          ]}
                        />
                      </div>
                    );
                  }}
                />
              </div>
            </div>
            {!isMarketOrder && (
              <ExchangeInfoRow label={t`Price`}>
                {getExchangeRateDisplay(getExchangeRate(fromTokenInfo, toTokenInfo), fromToken, toToken)}
              </ExchangeInfoRow>
            )}
          </div>
        )}
        {(isLong || isShort) && (
          <div className="Exchange-swap-market-box App-box App-box-border">
            <div className="Exchange-swap-market-box-title">
              {isLong ? t`Long` : t`Short`}&nbsp;{toToken.symbol}
            </div>
            <div className="App-card-divider" />
            <div className="Exchange-info-row">
              <div className="Exchange-info-label">
                <Trans>Entry Price</Trans>
              </div>
              <div className="align-right">
                <Tooltip
                  handle={`$${formatAmount(entryMarkPrice, USD_DECIMALS, 2, true)}`}
                  position="right-bottom"
                  renderContent={() => {
                    return (
                      <div>
                        <Trans>
                          The position will be opened at {formatAmount(entryMarkPrice, USD_DECIMALS, 2, true)} USD with
                          a max slippage of {parseFloat(savedSlippageAmount / 100.0).toFixed(2)}%.
                          <br />
                          <br />
                          The slippage amount can be configured under Settings, found by clicking on your address at the
                          top right of the page after connecting your wallet.
                          <br />
                          <br />
                          <ExternalLink href="https://gmxio.gitbook.io/gmx/trading#opening-a-position">
                            More Info
                          </ExternalLink>
                        </Trans>
                      </div>
                    );
                  }}
                />
              </div>
            </div>
            <div className="Exchange-info-row">
              <div className="Exchange-info-label">
                <Trans>Exit Price</Trans>
              </div>
              <div className="align-right">
                <Tooltip
                  handle={`$${formatAmount(exitMarkPrice, USD_DECIMALS, 2, true)}`}
                  position="right-bottom"
                  renderContent={() => {
                    return (
                      <div>
                        <Trans>
                          If you have an existing position, the position will be closed at{" "}
                          {formatAmount(entryMarkPrice, USD_DECIMALS, 2, true)} USD.
                          <br />
                          <br />
                          This exit price will change with the price of the asset.
                          <br />
                          <br />
                          <ExternalLink href="https://gmxio.gitbook.io/gmx/trading#opening-a-position">
                            More Info
                          </ExternalLink>
                        </Trans>
                      </div>
                    );
                  }}
                />
              </div>
            </div>
            <div className="Exchange-info-row">
              <div className="Exchange-info-label">
                <Trans>Borrow Fee</Trans>
              </div>
              <div className="align-right">
                <Tooltip
                  handle={borrowFeeText}
                  position="right-bottom"
                  renderContent={() => {
                    return (
                      <div>
                        {hasZeroBorrowFee && (
                          <div>
                            {isLong && t`There are more shorts than longs, borrow fees for longing is currently zero`}
                            {isShort && t`There are more longs than shorts, borrow fees for shorting is currently zero`}
                          </div>
                        )}
                        {!hasZeroBorrowFee && (
                          <div>
                            <Trans>
                              The borrow fee is calculated as (assets borrowed) / (total assets in pool) * 0.01% per
                              hour.
                            </Trans>
                            <br />
                            <br />
                            {isShort && t`You can change the "Collateral In" token above to find lower fees`}
                          </div>
                        )}
                        <br />
                        <ExternalLink href="https://gmxio.gitbook.io/gmx/trading#opening-a-position">
                          <Trans>More Info</Trans>
                        </ExternalLink>
                      </div>
                    );
                  }}
                >
                  {!hasZeroBorrowFee && null}
                </Tooltip>
              </div>
            </div>
            {renderAvailableLongLiquidity()}
            {isShort && toTokenInfo.hasMaxAvailableShort && (
              <div className="Exchange-info-row">
                <div className="Exchange-info-label">
                  <Trans>Available Liquidity</Trans>
                </div>
                <div className="align-right">
                  <Tooltip
                    handle={`$${formatAmount(toTokenInfo.maxAvailableShort, USD_DECIMALS, 2, true)}`}
                    position="right-bottom"
                    renderContent={() => {
                      return (
                        <>
                          <StatsTooltipRow
                            label={t`Max ${toTokenInfo.symbol} short capacity`}
                            value={formatAmount(toTokenInfo.maxGlobalShortSize, USD_DECIMALS, 0, true)}
                          />
                          <StatsTooltipRow
                            label={t`Current ${toTokenInfo.symbol} shorts`}
                            value={formatAmount(toTokenInfo.globalShortSize, USD_DECIMALS, 0, true)}
                          />
                        </>
                      );
                    }}
                  ></Tooltip>
                </div>
              </div>
            )}
          </div>
        )}
        <UsefulLinks className="Useful-links-swapbox" />
      </div>
      <NoLiquidityErrorModal
        chainId={chainId}
        fromToken={fromToken}
        toToken={toToken}
        shortCollateralToken={shortCollateralToken}
        isLong={isLong}
        isShort={isShort}
        modalError={modalError}
        setModalError={setModalError}
      />
      {renderOrdersToa()}
      {isConfirming && (
        <ConfirmationBox
          library={library}
          isHigherSlippageAllowed={isHigherSlippageAllowed}
          setIsHigherSlippageAllowed={setIsHigherSlippageAllowed}
          orders={orders}
          isSwap={isSwap}
          isLong={isLong}
          isMarketOrder={isMarketOrder}
          orderOption={orderOption}
          isShort={isShort}
          fromToken={fromToken}
          fromTokenInfo={fromTokenInfo}
          toToken={toToken}
          toTokenInfo={toTokenInfo}
          toAmount={toAmount}
          fromAmount={fromAmount}
          feeBps={feeBps}
          onConfirmationClick={onConfirmationClick}
          setIsConfirming={setIsConfirming}
          hasExistingPosition={hasExistingPosition}
          shortCollateralAddress={shortCollateralAddress}
          shortCollateralToken={shortCollateralToken}
          leverage={leverage}
          existingPosition={existingPosition}
          existingLiquidationPrice={existingLiquidationPrice}
          displayLiquidationPrice={displayLiquidationPrice}
          nextAveragePrice={nextAveragePrice}
          triggerPriceUsd={triggerPriceUsd}
          triggerRatio={triggerRatio}
          fees={fees}
          feesUsd={feesUsd}
          isSubmitting={isSubmitting}
          isPendingConfirmation={isPendingConfirmation}
          fromUsdMin={fromUsdMin}
          toUsdMax={toUsdMax}
          collateralTokenAddress={collateralTokenAddress}
          infoTokens={infoTokens}
          chainId={chainId}
          setPendingTxns={setPendingTxns}
          pendingTxns={pendingTxns}
          minExecutionFee={minExecutionFee}
          minExecutionFeeUSD={minExecutionFeeUSD}
          minExecutionFeeErrorMessage={minExecutionFeeErrorMessage}
          entryMarkPrice={entryMarkPrice}
          swapFees={swapFees}
          positionFee={positionFee}
          fundingRate={getFundingRate()}
        />
      )}
    </div>
  );
}<|MERGE_RESOLUTION|>--- conflicted
+++ resolved
@@ -2309,93 +2309,15 @@
                 .
               </Trans>
             </div>
-<<<<<<< HEAD
-            <ExchangeInfoRow label={t`Fees`}>
-              <div>
-                {!feesUsd && "-"}
-                {feesUsd && (
-                  <Tooltip
-                    handle={`$${formatAmount(feesUsd, USD_DECIMALS, 2, true)}`}
-                    position="right-bottom"
-                    renderContent={() => {
-                      return (
-                        <div>
-                          {swapFees && (
-                            <div>
-                              <Trans>{collateralToken.symbol} is required for collateral.</Trans> <br />
-                              <br />
-                              <StatsTooltipRow
-                                label={t`Swap Fee`}
-                                value={formatAmount(swapFees, USD_DECIMALS, 2, true)}
-                              />
-                            </div>
-                          )}
-                          <div>
-                            <StatsTooltipRow
-                              label={t`Open Fee`}
-                              value={formatAmount(positionFee, USD_DECIMALS, 2, true)}
-                            />
-                          </div>
-                          <br />
-                          <div className="PositionSeller-fee-item">
-                            <Trans>
-                              <ExternalLink href="https://gmxio.gitbook.io/gmx/trading#fees">More Info</ExternalLink>{" "}
-                              about fees.
-                            </Trans>
-                          </div>
-                        </div>
-                      );
-                    }}
-                  />
-                )}
-              </div>
-            </ExchangeInfoRow>
-          </div>
-        )}
-        {isStopOrder && (
-          <div className="Exchange-swap-section Exchange-trigger-order-info">
-            <Trans>
-              Take-profit and stop-loss orders can be set after opening a position. <br />
-              <br />
-              There will be a "Close" button on each position row, clicking this will display the option to set trigger
-              orders. <br />
-              <br />
-              For screenshots and more information, please see the{" "}
-              <ExternalLink href="https://gmxio.gitbook.io/gmx/trading#stop-loss-take-profit-orders">docs</ExternalLink>
-              .
-            </Trans>
-          </div>
-        )}
-        <div className="Exchange-swap-button-container">{renderPrimaryButton()}</div>
-      </div>
+          )}
+          <div className="Exchange-swap-button-container">{renderPrimaryButton()}</div>
+        </div>
+      </form>
       <div className="Exchange-swap-info-group">
         {isSwap && (
           <div className="Exchange-swap-market-box App-box App-box-border">
             <div className="Exchange-swap-market-box-title">
               <Trans>Swap</Trans>
-=======
-          )}
-          <div className="Exchange-swap-button-container">{renderPrimaryButton()}</div>
-        </div>
-      </form>
-      {isSwap && (
-        <div className="Exchange-swap-market-box App-box App-box-border">
-          <div className="Exchange-swap-market-box-title">
-            <Trans>Swap</Trans>
-          </div>
-          <div className="App-card-divider"></div>
-          <div className="Exchange-info-row">
-            <div className="Exchange-info-label">
-              <Trans>{fromToken.symbol} Price</Trans>
-            </div>
-            <div className="align-right">
-              ${fromTokenInfo && formatAmount(fromTokenInfo.minPrice, USD_DECIMALS, 2, true)}
-            </div>
-          </div>
-          <div className="Exchange-info-row">
-            <div className="Exchange-info-label">
-              <Trans>{toToken.symbol} Price</Trans>
->>>>>>> 64f8638b
             </div>
             <div className="App-card-divider"></div>
             <div className="Exchange-info-row">
@@ -2648,7 +2570,6 @@
           entryMarkPrice={entryMarkPrice}
           swapFees={swapFees}
           positionFee={positionFee}
-          fundingRate={getFundingRate()}
         />
       )}
     </div>
