import React, { useState, useEffect, useMemo, useCallback } from "react";

import Tooltip from "../Tooltip/Tooltip";
import Modal from "../Modal/Modal";
import Slider, { SliderTooltip } from "rc-slider";
import "rc-slider/assets/index.css";

import cx from "classnames";
import useSWR from "swr";
import { ethers } from "ethers";

import { IoMdSwap } from "react-icons/io";
import { BsArrowRight } from "react-icons/bs";

import {
  helperToast,
  formatAmount,
  bigNumberify,
  USD_DECIMALS,
  USDG_DECIMALS,
  LONG,
  SHORT,
  SWAP,
  MARKET,
  SWAP_ORDER_OPTIONS,
  LEVERAGE_ORDER_OPTIONS,
  getPositionKey,
  getUsd,
  BASIS_POINTS_DIVISOR,
  MARGIN_FEE_BASIS_POINTS,
  PRECISION,
  USDG_ADDRESS,
  STOP,
  LIMIT,
  SWAP_OPTIONS,
  DUST_BNB,
  isTriggerRatioInverted,
  usePrevious,
  formatAmountFree,
  fetcher,
  parseValue,
  expandDecimals,
  shouldRaiseGasError,
  getTokenInfo,
  getLiquidationPrice,
  approveTokens,
  getLeverage,
  isSupportedChain,
  getExchangeRate,
  getExchangeRateDisplay,
  getNextToAmount,
  getNextFromAmount,
  getMostAbundantStableToken,
  useLocalStorageSerializeKey,
  useLocalStorageByChainId,
  calculatePositionDelta,
  replaceNativeTokenAddress,
  adjustForDecimals
} from "../../Helpers";
import { getConstant } from "../../Constants";
import * as Api from "../../Api";
import { getContract } from "../../Addresses";

import Checkbox from "../Checkbox/Checkbox";
import Tab from "../Tab/Tab";
import TokenSelector from "./TokenSelector";
import ExchangeInfoRow from "./ExchangeInfoRow";
import ConfirmationBox from "./ConfirmationBox";
import OrdersToa from "./OrdersToa";

import {
  getTokens,
  getWhitelistedTokens,
  getToken,
  getTokenBySymbol
} from "../../data/Tokens";
import Token from "../../abis/Token.json";
import Router from "../../abis/Router.json";
import WETH from "../../abis/WETH.json";

import longImg from "../../img/long.svg";
import shortImg from "../../img/short.svg";
import swapImg from "../../img/swap.svg";

const SWAP_ICONS = {
  [LONG]: longImg,
  [SHORT]: shortImg,
  [SWAP]: swapImg
};
const { AddressZero } = ethers.constants;

const leverageSliderHandle = props => {
  const { value, dragging, index, ...restProps } = props;
  return (
    <SliderTooltip
      prefixCls="rc-slider-tooltip"
      overlay={`${parseFloat(value).toFixed(2)}x`}
      visible={dragging}
      placement="top"
      key={index}
    >
      <Slider.Handle value={value} {...restProps} />
    </SliderTooltip>
  );
};

function getNextAveragePrice({
  size,
  sizeDelta,
  hasProfit,
  delta,
  nextPrice,
  isLong
}) {
  if (!size || !sizeDelta || !delta || !nextPrice) {
    return;
  }
  const nextSize = size.add(sizeDelta);
  let divisor;
  if (isLong) {
    divisor = hasProfit ? nextSize.add(delta) : nextSize.sub(delta);
  } else {
    divisor = hasProfit ? nextSize.sub(delta) : nextSize.add(delta);
  }
  if (!divisor || divisor.eq(0)) {
    return;
  }
  const nextAveragePrice = nextPrice.mul(nextSize).div(divisor);
  return nextAveragePrice;
}

export default function SwapBox(props) {
  const {
    infoTokens,
    active,
    library,
    account,
    fromTokenAddress,
    setFromTokenAddress,
    toTokenAddress,
    setToTokenAddress,
    swapOption,
    setSwapOption,
    positionsMap,
    pendingTxns,
    setPendingTxns,
    tokenSelection,
    setTokenSelection,
    setIsConfirming,
    isConfirming,
    isPendingConfirmation,
    setIsPendingConfirmation,
    flagOrdersEnabled,
    chainId,
    nativeTokenAddress,
    savedSlippageAmount,
    totalTokenWeights,
    usdgSupply,
    orders,
    savedIsPnlInLeverage,
    orderBookApproved,
    isWaitingForPluginApproval,
    approveOrderBook,
    setIsWaitingForPluginApproval,
    isPluginApproving
  } = props;

  const [fromValue, setFromValue] = useState("");
  const [toValue, setToValue] = useState("");
  const [anchorOnFromAmount, setAnchorOnFromAmount] = useState(true);
  const [isApproving, setIsApproving] = useState(false);
  const [isWaitingForApproval, setIsWaitingForApproval] = useState(false);
  const [isSubmitting, setIsSubmitting] = useState(false);
  const [modalError, setModalError] = useState(false);

  const defaultCollateralSymbol = getConstant(
    chainId,
    "defaultCollateralSymbol"
  );
  // TODO hack with useLocalStorageSerializeKey
  const [
    shortCollateralAddress,
    setShortCollateralAddress
  ] = useLocalStorageByChainId(
    chainId,
    "Short-Collateral-Address",
    getTokenBySymbol(chainId, defaultCollateralSymbol).address
  );
  const isLong = swapOption === LONG;
  const isShort = swapOption === SHORT;
  const isSwap = swapOption === SWAP;
  const [leverageOption, setLeverageOption] = useLocalStorageSerializeKey(
    [chainId, "Exchange-swap-leverage-option"],
    "2"
  );
  const [
    isLeverageSliderEnabled,
    setIsLeverageSliderEnabled
  ] = useLocalStorageSerializeKey(
    [chainId, "Exchange-swap-leverage-slider-enabled"],
    true
  );

  const hasLeverageOption =
    isLeverageSliderEnabled && !isNaN(parseFloat(leverageOption));

  const [ordersToaOpen, setOrdersToaOpen] = useState(false);

  let [orderOption, setOrderOption] = useLocalStorageSerializeKey(
    [chainId, "Order-option"],
    MARKET
  );
  if (!flagOrdersEnabled) {
    orderOption = MARKET;
  }

  const onOrderOptionChange = option => {
    setOrderOption(option);
  };

  const [sellValue, setSellValue] = useState("");

  const onSellChange = evt => {
    setSellValue(evt.target.value || "");
  };

  const isMarketOrder = orderOption === MARKET;
  const orderOptions = isSwap ? SWAP_ORDER_OPTIONS : LEVERAGE_ORDER_OPTIONS;

  const [triggerPriceValue, setTriggerPriceValue] = useState("");
  const triggerPriceUsd = isMarketOrder
    ? 0
    : parseValue(triggerPriceValue, USD_DECIMALS);

  const onTriggerPriceChange = evt => {
    setTriggerPriceValue(evt.target.value || "");
  };

  const onTriggerRatioChange = evt => {
    setTriggerRatioValue(evt.target.value || "");
  };

  let positionKey;
  if (isLong) {
    positionKey = getPositionKey(
      toTokenAddress,
      toTokenAddress,
      true,
      nativeTokenAddress
    );
  }
  if (isShort) {
    positionKey = getPositionKey(
      shortCollateralAddress,
      toTokenAddress,
      false,
      nativeTokenAddress
    );
  }

  const existingPosition = positionKey ? positionsMap[positionKey] : undefined;
  const hasExistingPosition =
    existingPosition && existingPosition.size && existingPosition.size.gt(0);

  const whitelistedTokens = getWhitelistedTokens(chainId);
  const tokens = getTokens(chainId);
  const fromTokens = tokens;
  const stableTokens = tokens.filter(token => token.isStable);
  const indexTokens = whitelistedTokens.filter(
    token => !token.isStable && !token.isWrapped
  );
  const shortableTokens = indexTokens.filter(token => token.isShortable);
  let toTokens = tokens;
  if (isLong) {
    toTokens = indexTokens;
  }
  if (isShort) {
    toTokens = shortableTokens;
  }

  const needOrderBookApproval = !isMarketOrder && !orderBookApproved;
  const prevNeedOrderBookApproval = usePrevious(needOrderBookApproval);

  useEffect(() => {
    if (
      !needOrderBookApproval &&
      prevNeedOrderBookApproval &&
      isWaitingForPluginApproval
    ) {
      setIsWaitingForPluginApproval(false);
      helperToast.success(<div>Orders enabled!</div>);
    }
  }, [
    needOrderBookApproval,
    prevNeedOrderBookApproval,
    setIsWaitingForPluginApproval,
    isWaitingForPluginApproval
  ]);

  const routerAddress = getContract(chainId, "Router");
  const tokenAllowanceAddress =
    fromTokenAddress === AddressZero ? nativeTokenAddress : fromTokenAddress;
  const { data: tokenAllowance, mutate: updateTokenAllowance } = useSWR(
    active && [
      active,
      chainId,
      tokenAllowanceAddress,
      "allowance",
      account,
      routerAddress
    ],
    {
      fetcher: fetcher(library, Token)
    }
  );

  const fromToken = getToken(chainId, fromTokenAddress);
  const toToken = getToken(chainId, toTokenAddress);
  const shortCollateralToken = getTokenInfo(infoTokens, shortCollateralAddress);

  const fromTokenInfo = getTokenInfo(infoTokens, fromTokenAddress);
  const toTokenInfo = getTokenInfo(infoTokens, toTokenAddress);

  const fromBalance = fromTokenInfo ? fromTokenInfo.balance : bigNumberify(0);
  const toBalance = toTokenInfo ? toTokenInfo.balance : bigNumberify(0);

  const fromAmount = parseValue(fromValue, fromToken && fromToken.decimals);
  const toAmount = parseValue(toValue, toToken && toToken.decimals);

  const isPotentialWrap =
    (fromToken.isNative && toToken.isWrapped) ||
    (fromToken.isWrapped && toToken.isNative);
  const isWrapOrUnwrap = isSwap && isPotentialWrap;
  const needApproval =
    fromTokenAddress !== AddressZero &&
    tokenAllowance &&
    fromAmount &&
    fromAmount.gt(tokenAllowance) &&
    !isWrapOrUnwrap;
  const prevFromTokenAddress = usePrevious(fromTokenAddress);
  const prevNeedApproval = usePrevious(needApproval);
  const prevToTokenAddress = usePrevious(toTokenAddress);

  const fromUsdMin = getUsd(fromAmount, fromTokenAddress, false, infoTokens);
  const toUsdMax = getUsd(
    toAmount,
    toTokenAddress,
    true,
    infoTokens,
    orderOption,
    triggerPriceUsd
  );

<<<<<<< HEAD
  const indexTokenAddress =
    toTokenAddress === AddressZero ? nativeTokenAddress : toTokenAddress;
  const collateralTokenAddress = isLong
    ? indexTokenAddress
    : shortCollateralAddress;
=======
  const indexTokenAddress = toTokenAddress === AddressZero ? nativeTokenAddress : toTokenAddress
  const collateralTokenAddress = isLong ? indexTokenAddress : shortCollateralAddress;
  const collateralToken = getToken(chainId, collateralTokenAddress)
>>>>>>> 7d0a071d

  const [triggerRatioValue, setTriggerRatioValue] = useState("");

  const triggerRatioInverted = useMemo(() => {
    return isTriggerRatioInverted(fromTokenInfo, toTokenInfo);
  }, [toTokenInfo, fromTokenInfo]);

  const triggerRatio = useMemo(() => {
    if (!triggerRatioValue) {
      return bigNumberify(0);
    }
    let ratio = parseValue(triggerRatioValue, USD_DECIMALS);
    if (ratio.eq(0)) {
      return bigNumberify(0);
    }
    if (triggerRatioInverted) {
      ratio = PRECISION.mul(PRECISION).div(ratio);
    }
    return ratio;
  }, [triggerRatioValue, triggerRatioInverted]);

  useEffect(() => {
    if (
      fromToken &&
      fromTokenAddress === prevFromTokenAddress &&
      !needApproval &&
      prevNeedApproval &&
      isWaitingForApproval
    ) {
      setIsWaitingForApproval(false);
      helperToast.success(<div>{fromToken.symbol} approved!</div>);
    }
  }, [
    fromTokenAddress,
    prevFromTokenAddress,
    needApproval,
    prevNeedApproval,
    setIsWaitingForApproval,
    fromToken.symbol,
    isWaitingForApproval,
    fromToken
  ]);

  useEffect(() => {
    if (!toTokens.find(token => token.address === toTokenAddress)) {
      setToTokenAddress(swapOption, toTokens[0].address);
    }
  }, [swapOption, toTokens, toTokenAddress, setToTokenAddress]);

  useEffect(() => {
    if (active) {
      function onBlock() {
        updateTokenAllowance(undefined, true);
      }
      library.on("block", onBlock);
      return () => {
        library.removeListener("block", onBlock);
      };
    }
  }, [active, library, updateTokenAllowance]);

  useEffect(() => {
    if (swapOption !== SHORT) {
      return;
    }
    if (toTokenAddress === prevToTokenAddress) {
      return;
    }
    for (let i = 0; i < stableTokens.length; i++) {
      const stableToken = stableTokens[i];
      const key = getPositionKey(
        stableToken.address,
        toTokenAddress,
        false,
        nativeTokenAddress
      );
      const position = positionsMap[key];
      if (position && position.size && position.size.gt(0)) {
        setShortCollateralAddress(position.collateralToken.address);
        return;
      }
    }
  }, [
    toTokenAddress,
    prevToTokenAddress,
    swapOption,
    positionsMap,
    stableTokens,
    nativeTokenAddress,
    shortCollateralAddress,
    setShortCollateralAddress
  ]);

  useEffect(() => {
    const updateSwapAmounts = () => {
      if (anchorOnFromAmount) {
        if (!fromAmount) {
          setToValue("");
          return;
        }
        if (toToken) {
          const { amount: nextToAmount } = getNextToAmount(
            chainId,
            fromAmount,
            fromTokenAddress,
            toTokenAddress,
            infoTokens,
            undefined,
            !isMarketOrder && triggerRatio,
            usdgSupply,
            totalTokenWeights
          );

          const nextToValue = formatAmountFree(
            nextToAmount,
            toToken.decimals,
            toToken.decimals
          );
          setToValue(nextToValue);
        }
        return;
      }

      if (!toAmount) {
        setFromValue("");
        return;
      }
      if (fromToken) {
        const { amount: nextFromAmount } = getNextFromAmount(
          chainId,
          toAmount,
          fromTokenAddress,
          toTokenAddress,
          infoTokens,
          undefined,
          !isMarketOrder && triggerRatio,
          usdgSupply,
          totalTokenWeights
        );
        const nextFromValue = formatAmountFree(
          nextFromAmount,
          fromToken.decimals,
          fromToken.decimals
        );
        setFromValue(nextFromValue);
      }
    };

    const updateLeverageAmounts = () => {
      if (!hasLeverageOption) {
        return;
      }
      if (anchorOnFromAmount) {
        if (!fromAmount) {
          setToValue("");
          return;
        }

        const toTokenInfo = getTokenInfo(infoTokens, toTokenAddress);
        if (
          toTokenInfo &&
          toTokenInfo.maxPrice &&
          fromUsdMin &&
          fromUsdMin.gt(0)
        ) {
          const leverageMultiplier = parseInt(
            leverageOption * BASIS_POINTS_DIVISOR
          );
          const toTokenPriceUsd =
            !isMarketOrder && triggerPriceUsd && triggerPriceUsd.gt(0)
              ? triggerPriceUsd
              : toTokenInfo.maxPrice;

          const { feeBasisPoints } = getNextToAmount(
            chainId,
            fromAmount,
            collateralTokenAddress,
            indexTokenAddress,
            infoTokens,
            undefined,
            undefined,
            usdgSupply,
            totalTokenWeights
          );
          let fromUsdMinAfterFee = fromUsdMin;
          if (feeBasisPoints) {
            fromUsdMinAfterFee = fromUsdMin
              .mul(BASIS_POINTS_DIVISOR - feeBasisPoints)
              .div(BASIS_POINTS_DIVISOR);
          }

          const baseToUsd = fromUsdMinAfterFee
            .mul(leverageMultiplier)
            .div(BASIS_POINTS_DIVISOR);
          fromUsdMinAfterFee = fromUsdMinAfterFee.sub(
            baseToUsd.mul(MARGIN_FEE_BASIS_POINTS).div(BASIS_POINTS_DIVISOR)
          );
          const nextToUsd = fromUsdMinAfterFee
            .mul(leverageMultiplier)
            .div(BASIS_POINTS_DIVISOR);
          const nextToAmount = nextToUsd
            .mul(expandDecimals(1, toToken.decimals))
            .div(toTokenPriceUsd);
          const nextToValue = formatAmountFree(
            nextToAmount,
            toToken.decimals,
            toToken.decimals
          );
          setToValue(nextToValue);
        }
        return;
      }

      if (!toAmount) {
        setFromValue("");
        return;
      }

      const fromTokenInfo = getTokenInfo(infoTokens, fromTokenAddress);
      if (
        fromTokenInfo &&
        fromTokenInfo.minPrice &&
        toUsdMax &&
        toUsdMax.gt(0)
      ) {
        const leverageMultiplier = parseInt(
          leverageOption * BASIS_POINTS_DIVISOR
        );
        const baseFromAmountUsd = toUsdMax
          .mul(BASIS_POINTS_DIVISOR)
          .div(leverageMultiplier);
        let fees = toUsdMax
          .mul(MARGIN_FEE_BASIS_POINTS)
          .div(BASIS_POINTS_DIVISOR);

        const { feeBasisPoints } = getNextToAmount(
          chainId,
          fromAmount,
          collateralTokenAddress,
          indexTokenAddress,
          infoTokens,
          undefined,
          undefined,
          usdgSupply,
          totalTokenWeights
        );
        if (feeBasisPoints) {
          const swapFees = baseFromAmountUsd
            .mul(feeBasisPoints)
            .div(BASIS_POINTS_DIVISOR);
          fees = fees.add(swapFees);
        }

        const nextFromUsd = baseFromAmountUsd.add(fees);
        const nextFromAmount = nextFromUsd
          .mul(expandDecimals(1, fromToken.decimals))
          .div(fromTokenInfo.minPrice);
        const nextFromValue = formatAmountFree(
          nextFromAmount,
          fromToken.decimals,
          fromToken.decimals
        );
        setFromValue(nextFromValue);
      }
    };

    if (isSwap) {
      updateSwapAmounts();
    }

    if (isLong || isShort) {
      updateLeverageAmounts();
    }
  }, [
    anchorOnFromAmount,
    fromAmount,
    toAmount,
    fromToken,
    toToken,
    fromTokenAddress,
    toTokenAddress,
    infoTokens,
    isSwap,
    isLong,
    isShort,
    leverageOption,
    fromUsdMin,
    toUsdMax,
    isMarketOrder,
    triggerPriceUsd,
    triggerRatio,
    hasLeverageOption,
    usdgSupply,
    totalTokenWeights,
    chainId,
    collateralTokenAddress,
    indexTokenAddress
  ]);

  let entryMarkPrice;
  let exitMarkPrice;
  if (toTokenInfo) {
    entryMarkPrice =
      swapOption === LONG ? toTokenInfo.maxPrice : toTokenInfo.minPrice;
    exitMarkPrice =
      swapOption === LONG ? toTokenInfo.minPrice : toTokenInfo.maxPrice;
  }

  let leverage = bigNumberify(0);
  if (fromUsdMin && toUsdMax && fromUsdMin.gt(0)) {
    const fees = toUsdMax
      .mul(MARGIN_FEE_BASIS_POINTS)
      .div(BASIS_POINTS_DIVISOR);
    if (fromUsdMin.sub(fees).gt(0)) {
      leverage = toUsdMax.mul(BASIS_POINTS_DIVISOR).div(fromUsdMin.sub(fees));
    }
  }

  let nextAveragePrice = isMarketOrder ? entryMarkPrice : triggerPriceUsd;
  if (hasExistingPosition) {
    let nextDelta, nextHasProfit;

    if (isMarketOrder) {
      nextDelta = existingPosition.delta;
      nextHasProfit = existingPosition.hasProfit;
    } else {
      const data = calculatePositionDelta(
        triggerPriceUsd || bigNumberify(0),
        existingPosition
      );
      nextDelta = data.delta;
      nextHasProfit = data.hasProfit;
    }

    nextAveragePrice = getNextAveragePrice({
      size: existingPosition.size,
      sizeDelta: toUsdMax,
      hasProfit: nextHasProfit,
      delta: nextDelta,
      nextPrice: isMarketOrder ? entryMarkPrice : triggerPriceUsd,
      isLong
    });
  }

  const liquidationPrice = getLiquidationPrice({
    isLong,
    size: hasExistingPosition ? existingPosition.size : bigNumberify(0),
    collateral: hasExistingPosition
      ? existingPosition.collateral
      : bigNumberify(0),
    averagePrice: nextAveragePrice,
    entryFundingRate: hasExistingPosition
      ? existingPosition.entryFundingRate
      : bigNumberify(0),
    cumulativeFundingRate: hasExistingPosition
      ? existingPosition.cumulativeFundingRate
      : bigNumberify(0),
    sizeDelta: toUsdMax,
    collateralDelta: fromUsdMin,
    increaseCollateral: true,
    increaseSize: true
  });

  const existingLiquidationPrice = existingPosition
    ? getLiquidationPrice(existingPosition)
    : undefined;
  let displayLiquidationPrice = liquidationPrice
    ? liquidationPrice
    : existingLiquidationPrice;

  if (hasExistingPosition) {
    const collateralDelta = fromUsdMin ? fromUsdMin : bigNumberify(0);
    const sizeDelta = toUsdMax ? toUsdMax : bigNumberify(0);
    leverage = getLeverage({
      size: existingPosition.size,
      sizeDelta,
      collateral: existingPosition.collateral,
      collateralDelta,
      increaseCollateral: true,
      entryFundingRate: existingPosition.entryFundingRate,
      cumulativeFundingRate: existingPosition.cumulativeFundingRate,
      increaseSize: true,
      hasProfit: existingPosition.hasProfit,
      delta: existingPosition.delta,
      includeDelta: savedIsPnlInLeverage
    });
  } else if (hasLeverageOption) {
    leverage = bigNumberify(parseInt(leverageOption * BASIS_POINTS_DIVISOR));
  }

  const getSwapError = () => {
    if (fromTokenAddress === toTokenAddress) {
      return ["Select different tokens"];
    }

    if (!isMarketOrder) {
      if (
        (toToken.isStable || toToken.isUsdg) &&
        (fromToken.isStable || fromToken.isUsdg)
      ) {
        return ["Select different tokens"];
      }

      if (fromToken.isNative && toToken.isWrapped) {
        return ["Select different tokens"];
      }

      if (toToken.isNative && fromToken.isWrapped) {
        return ["Select different tokens"];
      }
    }

    if (!fromAmount || fromAmount.eq(0)) {
      return ["Enter an amount"];
    }
    if (!toAmount || toAmount.eq(0)) {
      return ["Enter an amount"];
    }

    const fromTokenInfo = getTokenInfo(infoTokens, fromTokenAddress);
    if (!fromTokenInfo || !fromTokenInfo.minPrice) {
      return ["Incorrect network"];
    }
    if (
      fromTokenInfo &&
      fromTokenInfo.balance &&
      fromAmount &&
      fromAmount.gt(fromTokenInfo.balance)
    ) {
      return [`Insufficient ${fromTokenInfo.symbol} balance`];
    }

    const toTokenInfo = getTokenInfo(infoTokens, toTokenAddress);

    if (!isMarketOrder) {
      if (!triggerRatioValue || triggerRatio.eq(0)) {
        return ["Enter a price"];
      }

      const currentRate = getExchangeRate(fromTokenInfo, toTokenInfo);
      if (currentRate && currentRate.lt(triggerRatio)) {
        return [`Price ${triggerRatioInverted ? "below" : "above"} Mark Price`];
      }
    }

    if (
      !isWrapOrUnwrap &&
      toToken &&
      toTokenAddress !== USDG_ADDRESS &&
      toTokenInfo &&
      toTokenInfo.availableAmount &&
      toAmount.gt(toTokenInfo.availableAmount)
    ) {
      return ["Insufficient liquidity"];
    }
    if (
      !isWrapOrUnwrap &&
      toAmount &&
      toTokenInfo.bufferAmount &&
      toTokenInfo.poolAmount &&
      toTokenInfo.bufferAmount.gt(toTokenInfo.poolAmount.sub(toAmount))
    ) {
      return ["Insufficient liquidity"];
    }

    if (
      fromUsdMin &&
      fromTokenInfo.maxUsdgAmount &&
      fromTokenInfo.maxUsdgAmount.gt(0) &&
      fromTokenInfo.usdgAmount &&
      fromTokenInfo.maxPrice
    ) {
      const usdgFromAmount = adjustForDecimals(
        fromUsdMin,
        USD_DECIMALS,
        USDG_DECIMALS
      );
      const nextUsdgAmount = fromTokenInfo.usdgAmount.add(usdgFromAmount);

      if (nextUsdgAmount.gt(fromTokenInfo.maxUsdgAmount)) {
        return [`${fromTokenInfo.symbol} pool exceeded`];
      }
    }

    return [false];
  };

  const getLeverageError = useCallback(() => {
    if (!toAmount || toAmount.eq(0)) {
      return ["Enter an amount"];
    }

    let toTokenInfo = getTokenInfo(infoTokens, toTokenAddress);
    if (toTokenInfo && toTokenInfo.isStable) {
      return [
        `${swapOption === LONG ? "Longing" : "Shorting"} ${
          toTokenInfo.symbol
        } not supported`
      ];
    }

    const fromTokenInfo = getTokenInfo(infoTokens, fromTokenAddress);
    if (
      fromTokenInfo &&
      fromTokenInfo.balance &&
      fromAmount &&
      fromAmount.gt(fromTokenInfo.balance)
    ) {
      return [`Insufficient ${fromTokenInfo.symbol} balance`];
    }

    if (leverage && leverage.eq(0)) {
      return ["Enter an amount"];
    }
    if (!isMarketOrder && (!triggerPriceValue || triggerPriceUsd.eq(0))) {
      return ["Enter a price"];
    }

    if (
      !hasExistingPosition &&
      fromUsdMin &&
      fromUsdMin.lt(expandDecimals(10, USD_DECIMALS))
    ) {
      return ["Min order: 10 USD"];
    }

    if (leverage && leverage.lt(1.1 * BASIS_POINTS_DIVISOR)) {
      return ["Min leverage: 1.1x"];
    }

    if (leverage && leverage.gt(30.5 * BASIS_POINTS_DIVISOR)) {
      return ["Max leverage: 30.5x"];
    }

    if (!isMarketOrder && entryMarkPrice && triggerPriceUsd) {
      if (isLong && entryMarkPrice.lt(triggerPriceUsd)) {
        return ["Price above Mark Price"];
      }
      if (!isLong && entryMarkPrice.gt(triggerPriceUsd)) {
        return ["Price below Mark Price"];
      }
    }

    if (isLong) {
      let requiredAmount = toAmount;
      if (fromTokenAddress !== toTokenAddress) {
        const { amount: swapAmount } = getNextToAmount(
          chainId,
          fromAmount,
          fromTokenAddress,
          toTokenAddress,
          infoTokens,
          undefined,
          undefined,
          usdgSupply,
          totalTokenWeights
        );
        requiredAmount = requiredAmount.add(swapAmount);

        if (
          toToken &&
          toTokenAddress !== USDG_ADDRESS &&
          toTokenInfo.availableAmount &&
          requiredAmount.gt(toTokenInfo.availableAmount)
        ) {
          return ["Insufficient liquidity"];
        }

        if (
          toTokenInfo.poolAmount &&
          toTokenInfo.bufferAmount &&
          toTokenInfo.bufferAmount.gt(toTokenInfo.poolAmount.sub(swapAmount))
        ) {
          return ["Insufficient liquidity", true, "BUFFER"];
        }

        if (
          fromUsdMin &&
          fromTokenInfo.maxUsdgAmount &&
          fromTokenInfo.maxUsdgAmount.gt(0) &&
          fromTokenInfo.minPrice &&
          fromTokenInfo.usdgAmount
        ) {
          const usdgFromAmount = adjustForDecimals(
            fromUsdMin,
            USD_DECIMALS,
            USDG_DECIMALS
          );
          const nextUsdgAmount = fromTokenInfo.usdgAmount.add(usdgFromAmount);
          if (nextUsdgAmount.gt(fromTokenInfo.maxUsdgAmount)) {
            return [
              `${fromTokenInfo.symbol} pool exceeded, try different token`,
              true,
              "MAX_USDG"
            ];
          }
        }
      }
    }

    if (isShort) {
      let stableTokenAmount = bigNumberify(0);
      if (
        fromTokenAddress !== shortCollateralAddress &&
        fromAmount &&
        fromAmount.gt(0)
      ) {
        const { amount: nextToAmount } = getNextToAmount(
          chainId,
          fromAmount,
          fromTokenAddress,
          shortCollateralAddress,
          infoTokens,
          undefined,
          undefined,
          usdgSupply,
          totalTokenWeights
        );
        stableTokenAmount = nextToAmount;
        if (stableTokenAmount.gt(shortCollateralToken.availableAmount)) {
          return [`Insufficient liquidity, change "Profits In"`];
        }

        if (
          shortCollateralToken.bufferAmount &&
          shortCollateralToken.poolAmount &&
          shortCollateralToken.bufferAmount.gt(
            shortCollateralToken.poolAmount.sub(stableTokenAmount)
          )
        ) {
          // suggest swapping to collateralToken
          return [
            `Insufficient liquidity, change "Profits In"`,
            true,
            "BUFFER"
          ];
        }

        if (
          fromTokenInfo.maxUsdgAmount &&
          fromTokenInfo.maxUsdgAmount.gt(0) &&
          fromTokenInfo.minPrice &&
          fromTokenInfo.usdgAmount
        ) {
          const usdgFromAmount = adjustForDecimals(
            fromUsdMin,
            USD_DECIMALS,
            USDG_DECIMALS
          );
          const nextUsdgAmount = fromTokenInfo.usdgAmount.add(usdgFromAmount);
          if (nextUsdgAmount.gt(fromTokenInfo.maxUsdgAmount)) {
            return [
              `${fromTokenInfo.symbol} pool exceeded, try different token`,
              true,
              "MAX_USDG"
            ];
          }
        }
      }
      if (
        !shortCollateralToken ||
        !fromTokenInfo ||
        !toTokenInfo ||
        !toTokenInfo.maxPrice ||
        !shortCollateralToken.availableAmount
      ) {
        return ["Fetching token info..."];
      }

      const sizeUsd = toAmount
        .mul(toTokenInfo.maxPrice)
        .div(expandDecimals(1, toTokenInfo.decimals));
      const sizeTokens = sizeUsd
        .mul(expandDecimals(1, shortCollateralToken.decimals))
        .div(shortCollateralToken.minPrice);

      stableTokenAmount = stableTokenAmount.add(sizeTokens);
      if (stableTokenAmount.gt(shortCollateralToken.availableAmount)) {
        return [`Insufficient liquidity, change "Profits In"`];
      }
    }

    return [false];
  }, [
    chainId,
    fromAmount,
    fromTokenAddress,
    fromUsdMin,
    hasExistingPosition,
    infoTokens,
    isLong,
    isMarketOrder,
    isShort,
    leverage,
    shortCollateralAddress,
    shortCollateralToken,
    swapOption,
    toAmount,
    toToken,
    toTokenAddress,
    totalTokenWeights,
    triggerPriceUsd,
    triggerPriceValue,
    usdgSupply,
    entryMarkPrice
  ]);

  const getToLabel = () => {
    if (isSwap) {
      return "Receive";
    }
    if (isLong) {
      return "Long";
    }
    return "Short";
  };

  const getError = () => {
    if (isSwap) {
      return getSwapError();
    }
    return getLeverageError();
  };

  const renderOrdersToa = useCallback(() => {
    if (!ordersToaOpen) {
      return null;
    }

    return (
      <OrdersToa
        setIsVisible={setOrdersToaOpen}
        approveOrderBook={approveOrderBook}
        isPluginApproving={isPluginApproving}
      />
    );
  }, [ordersToaOpen, setOrdersToaOpen, isPluginApproving, approveOrderBook]);

  const renderErrorModal = useCallback(() => {
    const inputCurrency =
      fromToken.address === AddressZero ? "ETH" : fromToken.address;
    let outputCurrency;
    if (isLong) {
      outputCurrency =
        toToken.address === AddressZero ? "ETH" : toToken.address;
    } else {
      outputCurrency = shortCollateralToken.address;
    }
    let uniswapUrl = `https://app.uniswap.org/#/swap?inputCurrency=${inputCurrency}&outputCurrency=${outputCurrency}`;
    const label =
      modalError === "BUFFER"
        ? `${shortCollateralToken.symbol} Required`
        : `${fromToken.symbol} Capacity Reached`;
    const swapTokenSymbol = isLong
      ? toToken.symbol
      : shortCollateralToken.symbol;
    return (
      <Modal
        isVisible={!!modalError}
        setIsVisible={setModalError}
        label={label}
        className="Error-modal"
      >
        You will need to select {swapTokenSymbol} as the "Pay" token to initiate
        this trade.
        <br />
        <br />
        <a href={uniswapUrl} target="_blank" rel="noreferrer">
          Buy {swapTokenSymbol} on Uniswap
        </a>
      </Modal>
    );
  }, [
    modalError,
    setModalError,
    fromToken?.address,
    toToken?.address,
    shortCollateralToken?.address,
    isLong,
    shortCollateralToken?.symbol,
    toToken?.symbol,
    fromToken?.symbol
  ]);

  const isPrimaryEnabled = () => {
    if (!active) {
      return true;
    }
    const [error, modal] = getError();
    if (error && !modal) {
      return false;
    }
    if (needOrderBookApproval && isWaitingForPluginApproval) {
      return false;
    }
    if ((needApproval && isWaitingForApproval) || isApproving) {
      return false;
    }
    if (isApproving) {
      return false;
    }
    if (isSubmitting) {
      return false;
    }

    return true;
  };

  const getPrimaryText = () => {
    if (!active) {
      return "Connect Wallet";
    }
    if (!isSupportedChain(chainId)) {
      return "Incorrect Network";
    }
    const [error, modal] = getError();
    if (error && !modal) {
      return error;
    }

    if (needApproval && isWaitingForApproval) {
      return "Waiting for Approval";
    }
    if (isApproving) {
      return `Approving ${fromToken.symbol}...`;
    }
    if (needApproval) {
      return `Approve ${fromToken.symbol}`;
    }

    if (needOrderBookApproval && isWaitingForPluginApproval) {
      return "Enabling Orders...";
    }
    if (isPluginApproving) {
      return "Enabling Orders...";
    }
    if (needOrderBookApproval) {
      return "Enable Orders";
    }

    if (!isMarketOrder)
      return `Create ${orderOption.charAt(0) +
        orderOption.substring(1).toLowerCase()} Order`;

    if (isSwap) {
      if (toUsdMax && toUsdMax.lt(fromUsdMin.mul(95).div(100))) {
        return "High Slippage, Swap Anyway";
      }
      return "Swap";
    }

    if (isLong) {
      const indexTokenInfo = getTokenInfo(infoTokens, toTokenAddress);
      if (indexTokenInfo && indexTokenInfo.minPrice) {
        const { amount: nextToAmount } = getNextToAmount(
          chainId,
          fromAmount,
          fromTokenAddress,
          indexTokenAddress,
          infoTokens,
          undefined,
          undefined,
          usdgSupply,
          totalTokenWeights
        );
        const nextToAmountUsd = nextToAmount
          .mul(indexTokenInfo.minPrice)
          .div(expandDecimals(1, indexTokenInfo.decimals));
        if (
          fromTokenAddress === USDG_ADDRESS &&
          nextToAmountUsd.lt(fromUsdMin.mul(98).div(100))
        ) {
          return "High USDG Slippage, Long Anyway";
        }
      }
      return `Long ${toToken.symbol}`;
    }

    return `Short ${toToken.symbol}`;
  };

  const onSelectFromToken = token => {
    setFromTokenAddress(swapOption, token.address);
    setIsWaitingForApproval(false);

    if (isShort && token.isStable) {
      setShortCollateralAddress(token.address);
    }
  };

  const onSelectShortCollateralAddress = token => {
    setShortCollateralAddress(token.address);
  };

  const onSelectToToken = token => {
    setToTokenAddress(swapOption, token.address);
  };

  const onFromValueChange = e => {
    setAnchorOnFromAmount(true);
    setFromValue(e.target.value);
  };

  const onToValueChange = e => {
    setAnchorOnFromAmount(false);
    setToValue(e.target.value);
  };

  const switchTokens = () => {
    if (fromAmount && toAmount) {
      if (anchorOnFromAmount) {
        setToValue(formatAmountFree(fromAmount, fromToken.decimals, 8));
      } else {
        setFromValue(formatAmountFree(toAmount, toToken.decimals, 8));
      }
      setAnchorOnFromAmount(!anchorOnFromAmount);
    }
    setIsWaitingForApproval(false);

    const updatedTokenSelection = JSON.parse(JSON.stringify(tokenSelection));
    updatedTokenSelection[swapOption] = {
      from: toTokenAddress,
      to: fromTokenAddress
    };
    setTokenSelection(updatedTokenSelection);
  };

  const wrap = async () => {
    setIsSubmitting(true);

    const contract = new ethers.Contract(
      nativeTokenAddress,
      WETH.abi,
      library.getSigner()
    );
    Api.callContract(chainId, contract, "deposit", {
      value: fromAmount,
      sentMsg: "Swap submitted!",
      successMsg: `Swapped ${formatAmount(
        fromAmount,
        fromToken.decimals,
        4,
        true
      )} ${fromToken.symbol} for ${formatAmount(
        toAmount,
        toToken.decimals,
        4,
        true
      )} ${toToken.symbol}`,
      failMsg: "Swap failed.",
      setPendingTxns
    })
      .then(async res => {})
      .finally(() => {
        setIsSubmitting(false);
      });
  };

  const unwrap = async () => {
    setIsSubmitting(true);

    const contract = new ethers.Contract(
      nativeTokenAddress,
      WETH.abi,
      library.getSigner()
    );
    Api.callContract(chainId, contract, "withdraw", [fromAmount], {
      sentMsg: "Swap submitted!",
      failMsg: "Swap failed.",
      successMsg: `Swapped ${formatAmount(
        fromAmount,
        fromToken.decimals,
        4,
        true
      )} ${fromToken.symbol} for ${formatAmount(
        toAmount,
        toToken.decimals,
        4,
        true
      )} ${toToken.symbol}`,
      setPendingTxns
    })
      .then(async res => {})
      .finally(() => {
        setIsSubmitting(false);
      });
  };

  const swap = async () => {
    if (fromToken.isNative && toToken.isWrapped) {
      wrap();
      return;
    }

    if (fromTokenAddress.isWrapped && toToken.isNative) {
      unwrap();
      return;
    }

    setIsSubmitting(true);
    let path = [fromTokenAddress, toTokenAddress];
    if (anchorOnFromAmount) {
      const { path: multiPath } = getNextToAmount(
        chainId,
        fromAmount,
        fromTokenAddress,
        toTokenAddress,
        infoTokens,
        undefined,
        undefined,
        usdgSupply,
        totalTokenWeights
      );
      if (multiPath) {
        path = multiPath;
      }
    } else {
      const { path: multiPath } = getNextFromAmount(
        chainId,
        toAmount,
        fromTokenAddress,
        toTokenAddress,
        infoTokens,
        undefined,
        undefined,
        usdgSupply,
        totalTokenWeights
      );
      if (multiPath) {
        path = multiPath;
      }
    }

    let method;
    let contract;
    let value;
    let params;
    let minOut;
    if (
      shouldRaiseGasError(
        getTokenInfo(infoTokens, fromTokenAddress),
        fromAmount
      )
    ) {
      setIsSubmitting(false);
      setIsPendingConfirmation(true);
      helperToast.error(
        `Leave at least ${formatAmount(DUST_BNB, 18, 3)} ${getConstant(
          chainId,
          "nativeTokenSymbol"
        )} for gas`
      );
      return;
    }

    if (!isMarketOrder) {
      minOut = toAmount;
      Api.createSwapOrder(
        chainId,
        library,
        path,
        fromAmount,
        minOut,
        triggerRatio,
        nativeTokenAddress,
        {
          sentMsg: "Swap Order submitted!",
          successMsg: "Swap Order created!",
          failMsg: "Swap Order creation failed",
          pendingTxns,
          setPendingTxns
        }
      )
        .then(() => {
          setIsConfirming(false);
        })
        .finally(() => {
          setIsSubmitting(false);
          setIsPendingConfirmation(false);
        });
      return;
    }

    path = replaceNativeTokenAddress(path, nativeTokenAddress);
    method = "swap";
    value = bigNumberify(0);
    if (toTokenAddress === AddressZero) {
      method = "swapTokensToETH";
    }

    minOut = toAmount
      .mul(BASIS_POINTS_DIVISOR - savedSlippageAmount)
      .div(BASIS_POINTS_DIVISOR);
    params = [path, fromAmount, minOut, account];
    if (fromTokenAddress === AddressZero) {
      method = "swapETHToTokens";
      value = fromAmount;
      params = [path, minOut, account];
    }
    contract = new ethers.Contract(
      routerAddress,
      Router.abi,
      library.getSigner()
    );

    Api.callContract(chainId, contract, method, params, {
      value,
      sentMsg: `Swap ${!isMarketOrder ? " order " : ""} submitted!`,
      successMsg: `Swapped ${formatAmount(
        fromAmount,
        fromToken.decimals,
        4,
        true
      )} ${fromToken.symbol} for ${formatAmount(
        toAmount,
        toToken.decimals,
        4,
        true
      )} ${toToken.symbol}`,
      failMsg: "Swap failed.",
      setPendingTxns
    })
      .then(async () => {
        setIsConfirming(false);
      })
      .finally(() => {
        setIsSubmitting(false);
        setIsPendingConfirmation(false);
      });
  };

  const createIncreaseOrder = () => {
    let path = [fromTokenAddress];

    if (path[0] === USDG_ADDRESS) {
      if (isLong) {
        const stableToken = getMostAbundantStableToken(chainId, infoTokens);
        path.push(stableToken.address);
      } else {
        path.push(shortCollateralAddress);
      }
    }

    const minOut = 0;
    const indexToken = getToken(chainId, indexTokenAddress);
    const successMsg = `
      Created limit order for ${indexToken.symbol} ${
      isLong ? "Long" : "Short"
    }: ${formatAmount(toUsdMax, USD_DECIMALS, 2)} USD
    `;
    return Api.createIncreaseOrder(
      chainId,
      library,
      nativeTokenAddress,
      path,
      fromAmount,
      indexTokenAddress,
      minOut,
      toUsdMax,
      collateralTokenAddress,
      isLong,
      triggerPriceUsd,
      {
        pendingTxns,
        setPendingTxns,
        sentMsg: "Limit order submitted!",
        successMsg,
        failMsg: "Limit order creation failed."
      }
    )
      .then(() => {
        setIsConfirming(false);
      })
      .finally(() => {
        setIsSubmitting(false);
        setIsPendingConfirmation(false);
      });
  };

  const increasePosition = async () => {
    setIsSubmitting(true);
    const tokenAddress0 =
      fromTokenAddress === AddressZero ? nativeTokenAddress : fromTokenAddress;
    const indexTokenAddress =
      toTokenAddress === AddressZero ? nativeTokenAddress : toTokenAddress;
    let path = [indexTokenAddress]; // assume long
    if (toTokenAddress !== fromTokenAddress) {
      path = [tokenAddress0, indexTokenAddress];
    }

    if (
      fromTokenAddress === AddressZero &&
      toTokenAddress === nativeTokenAddress
    ) {
      path = [nativeTokenAddress];
    }

    if (
      fromTokenAddress === nativeTokenAddress &&
      toTokenAddress === AddressZero
    ) {
      path = [nativeTokenAddress];
    }

    if (isShort) {
      path = [shortCollateralAddress];
      if (tokenAddress0 !== shortCollateralAddress) {
        path = [tokenAddress0, shortCollateralAddress];
      }
    }

    const refPrice = isLong ? toTokenInfo.maxPrice : toTokenInfo.minPrice;
    const priceBasisPoints = isLong
      ? BASIS_POINTS_DIVISOR + savedSlippageAmount
      : BASIS_POINTS_DIVISOR - savedSlippageAmount;
    const priceLimit = refPrice.mul(priceBasisPoints).div(BASIS_POINTS_DIVISOR);

    const boundedFromAmount = fromAmount ? fromAmount : bigNumberify(0);

    if (
      fromAmount &&
      fromAmount.gt(0) &&
      fromTokenAddress === USDG_ADDRESS &&
      isLong
    ) {
      const { amount: nextToAmount, path: multiPath } = getNextToAmount(
        chainId,
        fromAmount,
        fromTokenAddress,
        indexTokenAddress,
        infoTokens,
        undefined,
        undefined,
        usdgSupply,
        totalTokenWeights
      );
      if (nextToAmount.eq(0)) {
        helperToast.error("Insufficient liquidity");
        return;
      }
      if (multiPath) {
        path = replaceNativeTokenAddress(multiPath);
      }
    }

    let params = [
      path,
      indexTokenAddress,
      boundedFromAmount,
      0,
      toUsdMax,
      isLong,
      priceLimit
    ];

    let method = "increasePosition";
    let value = bigNumberify(0);
    if (fromTokenAddress === AddressZero) {
      method = "increasePositionETH";
      value = boundedFromAmount;
      params = [path, indexTokenAddress, 0, toUsdMax, isLong, priceLimit];
    }

    if (
      shouldRaiseGasError(
        getTokenInfo(infoTokens, fromTokenAddress),
        fromAmount
      )
    ) {
      setIsSubmitting(false);
      setIsPendingConfirmation(false);
      helperToast.error(
        `Leave at least ${formatAmount(DUST_BNB, 18, 3)} ${getConstant(
          chainId,
          "nativeTokenSymbol"
        )} for gas`
      );
      return;
    }

    const contract = new ethers.Contract(
      routerAddress,
      Router.abi,
      library.getSigner()
    );
    const indexToken = getTokenInfo(infoTokens, indexTokenAddress);
    const tokenSymbol = indexToken.isWrapped
      ? getConstant(chainId, "nativeTokenSymbol")
      : indexToken.symbol;
    const successMsg = `Increased ${tokenSymbol} ${
      isLong ? "Long" : "Short"
    } by ${formatAmount(toUsdMax, USD_DECIMALS, 2)} USD`;

    Api.callContract(chainId, contract, method, params, {
      value,
      setPendingTxns,
      sentMsg: `${isLong ? "Long" : "Short"} submitted!`,
      failMsg: `${isLong ? "Long" : "Short"} failed.`,
      successMsg
    })
      .then(async () => {
        setIsConfirming(false);
      })
      .finally(() => {
        setIsSubmitting(false);
        setIsPendingConfirmation(false);
      });
  };

  const onSwapOptionChange = opt => {
    setSwapOption(opt);
    setAnchorOnFromAmount(true);
    setFromValue("");
    setToValue("");
    setTriggerPriceValue("");
    setTriggerRatioValue("");

    if (opt === SHORT && infoTokens) {
      const fromToken = getToken(chainId, tokenSelection[opt].from);
      if (fromToken && fromToken.isStable) {
        setShortCollateralAddress(fromToken.address);
      } else {
        const stableToken = getMostAbundantStableToken(chainId, infoTokens);
        setShortCollateralAddress(stableToken.address);
      }
    }
  };

  const onConfirmationClick = () => {
    if (!active) {
      props.connectWallet();
      return;
    }

    if (needOrderBookApproval) {
      approveOrderBook();
      return;
    }

    setIsPendingConfirmation(true);

    if (isSwap) {
      swap();
      return;
    }

    if (orderOption === LIMIT) {
      createIncreaseOrder();
      return;
    }

    increasePosition();
  };

  function approveFromToken() {
    approveTokens({
      setIsApproving,
      library,
      tokenAddress: fromToken.address,
      spender: routerAddress,
      chainId: chainId,
      onApproveSubmitted: () => {
        setIsWaitingForApproval(true);
      },
      infoTokens,
      getTokenInfo,
      pendingTxns,
      setPendingTxns
    });
  }

  const onClickPrimary = () => {
    if (!active) {
      props.connectWallet();
      return;
    }

    if (needOrderBookApproval) {
      setOrdersToaOpen(true);
      return;
    }

    if (needApproval) {
      approveFromToken();
      return;
    }

    const [, modal, errorCode] = getError();

    if (modal) {
      setModalError(errorCode);
      return;
    }

    if (isSwap) {
      if (
        fromTokenAddress === AddressZero &&
        toTokenAddress === nativeTokenAddress
      ) {
        wrap();
        return;
      }

      if (
        fromTokenAddress === nativeTokenAddress &&
        toTokenAddress === AddressZero
      ) {
        unwrap();
        return;
      }
    }

    setIsConfirming(true);
  };

  const showFromAndToSection = orderOption !== STOP;
  const showSizeSection = orderOption === STOP;
  const showTriggerPriceSection = !isSwap && !isMarketOrder;
  const showTriggerRatioSection = isSwap && !isMarketOrder;

  let fees;
  let feesUsd;
<<<<<<< HEAD
  let feeBps;
=======
  let feeBps
  let swapFees
  let positionFee
>>>>>>> 7d0a071d
  if (isSwap) {
    if (fromAmount) {
      const { feeBasisPoints } = getNextToAmount(
        chainId,
        fromAmount,
        fromTokenAddress,
        toTokenAddress,
        infoTokens,
        undefined,
        undefined,
        usdgSupply,
        totalTokenWeights
      );
      if (feeBasisPoints !== undefined) {
        fees = fromAmount.mul(feeBasisPoints).div(BASIS_POINTS_DIVISOR);
        const feeTokenPrice =
          fromTokenInfo.address === USDG_ADDRESS
            ? expandDecimals(1, USD_DECIMALS)
            : fromTokenInfo.maxPrice;
        feesUsd = fees
          .mul(feeTokenPrice)
          .div(expandDecimals(1, fromTokenInfo.decimals));
      }
      feeBps = feeBasisPoints;
    }
  } else if (toUsdMax) {
    positionFee = toUsdMax.mul(MARGIN_FEE_BASIS_POINTS).div(BASIS_POINTS_DIVISOR);
    feesUsd = positionFee

    const { feeBasisPoints } = getNextToAmount(
      chainId,
      fromAmount,
      fromTokenAddress,
      collateralTokenAddress,
      infoTokens,
      undefined,
      undefined,
      usdgSupply,
      totalTokenWeights
    );
    if (feeBasisPoints) {
<<<<<<< HEAD
      const swapFees = fromUsdMin.mul(feeBasisPoints).div(BASIS_POINTS_DIVISOR);
      feesUsd = feesUsd.add(swapFees);
=======
      swapFees = fromUsdMin.mul(feeBasisPoints).div(BASIS_POINTS_DIVISOR)
      feesUsd = feesUsd.add(swapFees)
>>>>>>> 7d0a071d
    }
    feeBps = feeBasisPoints;
  }

  const leverageMarks = {
    2: "2x",
    5: "5x",
    10: "10x",
    15: "15x",
    20: "20x",
    25: "25x",
    30: "30x"
  };

  if (!fromToken || !toToken) {
    return null;
  }

  let hasZeroBorrowFee = false;
  let borrowFeeText;
  if (isLong && toTokenInfo && toTokenInfo.fundingRate) {
    borrowFeeText = formatAmount(toTokenInfo.fundingRate, 4, 4) + "% / 1h";
    if (toTokenInfo.fundingRate.eq(0)) {
      // hasZeroBorrowFee = true
    }
  }
  if (isShort && shortCollateralToken && shortCollateralToken.fundingRate) {
    borrowFeeText =
      formatAmount(shortCollateralToken.fundingRate, 4, 4) + "% / 1h";
    if (shortCollateralToken.fundingRate.eq(0)) {
      // hasZeroBorrowFee = true
    }
  }

  function setFromValueToMaximumAvailable() {
    if (!fromToken || !fromBalance) {
      return;
    }

    const maxAvailableAmount = fromToken.isNative
      ? fromBalance.sub(bigNumberify(DUST_BNB).mul(2))
      : fromBalance;
    setFromValue(
      formatAmountFree(
        maxAvailableAmount,
        fromToken.decimals,
        fromToken.decimals
      )
    );
    setAnchorOnFromAmount(true);
  }

  function shouldShowMaxButton() {
    if (!fromToken || !fromBalance) {
      return false;
    }
    const maxAvailableAmount = fromToken.isNative
      ? fromBalance.sub(bigNumberify(DUST_BNB).mul(2))
      : fromBalance;
    return (
      fromValue !==
      formatAmountFree(
        maxAvailableAmount,
        fromToken.decimals,
        fromToken.decimals
      )
    );
  }

  return (
    <div className="Exchange-swap-box">
      {/* <div className="Exchange-swap-wallet-box App-box">
        {active && <div className="Exchange-swap-account" >
        </div>}
      </div> */}
      <div className="Exchange-swap-box-inner App-box-highlight">
        <div>
          <Tab
            icons={SWAP_ICONS}
            options={SWAP_OPTIONS}
            option={swapOption}
            onChange={onSwapOptionChange}
            className="Exchange-swap-option-tabs"
          />
          {flagOrdersEnabled && (
            <Tab
              options={orderOptions}
              className="Exchange-swap-order-type-tabs"
              type="inline"
              option={orderOption}
              onChange={onOrderOptionChange}
            />
          )}
        </div>
        {showFromAndToSection && (
          <React.Fragment>
            <div className="Exchange-swap-section">
              <div className="Exchange-swap-section-top">
                <div className="muted">
                  {fromUsdMin && (
                    <div className="Exchange-swap-usd">
                      Pay: {formatAmount(fromUsdMin, USD_DECIMALS, 2, true)} USD
                    </div>
                  )}
                  {!fromUsdMin && "Pay"}
                </div>
                {fromBalance && (
                  <div
                    className="muted align-right clickable"
                    onClick={setFromValueToMaximumAvailable}
                  >
                    Balance:{" "}
                    {formatAmount(fromBalance, fromToken.decimals, 4, true)}
                  </div>
                )}
              </div>
              <div className="Exchange-swap-section-bottom">
                <div className="Exchange-swap-input-container">
                  <input
                    type="number"
                    min="0"
                    placeholder="0.0"
                    className="Exchange-swap-input"
                    value={fromValue}
                    onChange={onFromValueChange}
                  />
                  {shouldShowMaxButton() && (
                    <div
                      className="Exchange-swap-max"
                      onClick={setFromValueToMaximumAvailable}
                    >
                      MAX
                    </div>
                  )}
                </div>
                <div>
                  <TokenSelector
                    label="From"
                    chainId={chainId}
                    tokenAddress={fromTokenAddress}
                    onSelectToken={onSelectFromToken}
                    tokens={fromTokens}
                    infoTokens={infoTokens}
                    showMintingCap={false}
                  />
                </div>
              </div>
            </div>
            <div className="Exchange-swap-ball-container">
              <div className="Exchange-swap-ball" onClick={switchTokens}>
                <IoMdSwap className="Exchange-swap-ball-icon" />
              </div>
            </div>
            <div className="Exchange-swap-section">
              <div className="Exchange-swap-section-top">
                <div className="muted">
                  {toUsdMax && (
                    <div className="Exchange-swap-usd">
                      {getToLabel()}:{" "}
                      {formatAmount(toUsdMax, USD_DECIMALS, 2, true)} USD
                    </div>
                  )}
                  {!toUsdMax && getToLabel()}
                </div>
                {toBalance && isSwap && (
                  <div className="muted align-right">
                    Balance:{" "}
                    {formatAmount(toBalance, toToken.decimals, 4, true)}
                  </div>
                )}
                {(isLong || isShort) && hasLeverageOption && (
                  <div className="muted align-right">
                    Leverage: {parseFloat(leverageOption).toFixed(2)}x
                  </div>
                )}
              </div>
              <div className="Exchange-swap-section-bottom">
                <div>
                  <input
                    type="number"
                    min="0"
                    placeholder="0.0"
                    className="Exchange-swap-input"
                    value={toValue}
                    onChange={onToValueChange}
                  />
                </div>
                <div>
                  <TokenSelector
                    label="To"
                    chainId={chainId}
                    tokenAddress={toTokenAddress}
                    onSelectToken={onSelectToToken}
                    tokens={toTokens}
                    infoTokens={infoTokens}
                  />
                </div>
              </div>
            </div>
          </React.Fragment>
        )}
        {showSizeSection && (
          <div className="Exchange-swap-section">
            <div className="Exchange-swap-section-top">
              <div className="muted">Sell, USD</div>
              {existingPosition && (
                <div
                  className="muted align-right clickable"
                  onClick={() => {
                    setSellValue(
                      formatAmountFree(existingPosition.size, USD_DECIMALS, 2)
                    );
                  }}
                >
                  Position:{" "}
                  {formatAmount(existingPosition.size, USD_DECIMALS, 2, true)}
                </div>
              )}
            </div>
            <div className="Exchange-swap-section-bottom">
              <div className="Exchange-swap-input-container">
                <input
                  type="number"
                  min="0"
                  placeholder="0.0"
                  className="Exchange-swap-input"
                  value={sellValue}
                  onChange={onSellChange}
                />
                {existingPosition &&
                  sellValue !==
                    formatAmountFree(
                      existingPosition.size,
                      USD_DECIMALS,
                      2
                    ) && (
                    <div
                      className="Exchange-swap-max"
                      onClick={() => {
                        setSellValue(
                          formatAmountFree(
                            existingPosition.size,
                            USD_DECIMALS,
                            2
                          )
                        );
                      }}
                    >
                      MAX
                    </div>
                  )}
              </div>
              <div>
                <TokenSelector
                  label="To"
                  chainId={chainId}
                  tokenAddress={toTokenAddress}
                  onSelectToken={onSelectToToken}
                  tokens={toTokens}
                  infoTokens={infoTokens}
                />
              </div>
            </div>
          </div>
        )}
        {showTriggerRatioSection && (
          <div className="Exchange-swap-section">
            <div className="Exchange-swap-section-top">
              <div className="muted">Price</div>
              {fromTokenInfo && toTokenInfo && (
                <div
                  className="muted align-right clickable"
                  onClick={() => {
                    setTriggerRatioValue(
                      formatAmountFree(
                        getExchangeRate(
                          fromTokenInfo,
                          toTokenInfo,
                          triggerRatioInverted
                        ),
                        USD_DECIMALS,
                        10
                      )
                    );
                  }}
                >
                  {formatAmount(
                    getExchangeRate(
                      fromTokenInfo,
                      toTokenInfo,
                      triggerRatioInverted
                    ),
                    USD_DECIMALS,
                    4
                  )}
                </div>
              )}
            </div>
            <div className="Exchange-swap-section-bottom">
              <div className="Exchange-swap-input-container">
                <input
                  type="number"
                  min="0"
                  placeholder="0.0"
                  className="Exchange-swap-input small"
                  value={triggerRatioValue}
                  onChange={onTriggerRatioChange}
                />
              </div>
              {(() => {
                if (!toTokenInfo) return;
                if (!fromTokenInfo) return;
                const [tokenA, tokenB] = triggerRatioInverted
                  ? [toTokenInfo, fromTokenInfo]
                  : [fromTokenInfo, toTokenInfo];
                return (
                  <div className="PositionEditor-token-symbol">
                    {tokenA.symbol}&nbsp;per&nbsp;{tokenB.symbol}
                  </div>
                );
              })()}
            </div>
          </div>
        )}
        {showTriggerPriceSection && (
          <div className="Exchange-swap-section">
            <div className="Exchange-swap-section-top">
              <div className="muted">Price</div>
              <div
                className="muted align-right clickable"
                onClick={() => {
                  setTriggerPriceValue(
                    formatAmountFree(entryMarkPrice, USD_DECIMALS, 2)
                  );
                }}
              >
                Mark: {formatAmount(entryMarkPrice, USD_DECIMALS, 2, true)}
              </div>
            </div>
            <div className="Exchange-swap-section-bottom">
              <div className="Exchange-swap-input-container">
                <input
                  type="number"
                  min="0"
                  placeholder="0.0"
                  className="Exchange-swap-input"
                  value={triggerPriceValue}
                  onChange={onTriggerPriceChange}
                />
              </div>
              <div className="PositionEditor-token-symbol">USD</div>
            </div>
          </div>
        )}
        {isSwap && (
          <div className="Exchange-swap-box-info">
            <ExchangeInfoRow label="Fees">
              <div>
                {!fees && "-"}
                {fees && (
                  <div>
                    {formatAmount(feeBps, 2, 2, false)}%&nbsp; (
                    {formatAmount(fees, fromToken.decimals, 4, true)}{" "}
                    {fromToken.symbol}: $
                    {formatAmount(feesUsd, USD_DECIMALS, 2, true)})
                  </div>
                )}
              </div>
            </ExchangeInfoRow>
          </div>
        )}
        {(isLong || isShort) && (
          <div className="Exchange-leverage-box">
            <div className="Exchange-leverage-slider-settings">
              <Checkbox
                isChecked={isLeverageSliderEnabled}
                setIsChecked={setIsLeverageSliderEnabled}
              >
                <span className="muted">Leverage slider</span>
              </Checkbox>
            </div>
            {isLeverageSliderEnabled && (
              <div
                className={cx("Exchange-leverage-slider", "App-slider", {
                  positive: isLong,
                  negative: isShort
                })}
              >
                <Slider
                  min={1.1}
                  max={30.5}
                  step={0.1}
                  marks={leverageMarks}
                  handle={leverageSliderHandle}
                  onChange={value => setLeverageOption(value)}
                  defaultValue={leverageOption}
                />
              </div>
            )}
            {isShort && (
              <div className="Exchange-info-row">
                <div className="Exchange-info-label">Profits In</div>
                <div className="align-right">
                  <TokenSelector
                    label="Profits In"
                    chainId={chainId}
                    tokenAddress={shortCollateralAddress}
                    onSelectToken={onSelectShortCollateralAddress}
                    tokens={stableTokens}
                  />
                </div>
              </div>
            )}
            {isLong && (
              <div className="Exchange-info-row">
                <div className="Exchange-info-label">Profits In</div>
                <div className="align-right strong">{toToken.symbol}</div>
              </div>
            )}
            <div className="Exchange-info-row">
              <div className="Exchange-info-label">Leverage</div>
              <div className="align-right">
                {hasExistingPosition && toAmount && toAmount.gt(0) && (
                  <div className="inline-block muted">
                    {formatAmount(existingPosition.leverage, 4, 2)}x
                    <BsArrowRight className="transition-arrow" />
                  </div>
                )}
                {toAmount &&
                  leverage &&
                  leverage.gt(0) &&
                  `${formatAmount(leverage, 4, 2)}x`}
                {!toAmount && leverage && leverage.gt(0) && `-`}
                {leverage && leverage.eq(0) && `-`}
              </div>
            </div>
            <div className="Exchange-info-row">
              <div className="Exchange-info-label">Entry Price</div>
              <div className="align-right">
                {hasExistingPosition && toAmount && toAmount.gt(0) && (
                  <div className="inline-block muted">
                    $
                    {formatAmount(
                      existingPosition.averagePrice,
                      USD_DECIMALS,
                      2,
                      true
                    )}
                    <BsArrowRight className="transition-arrow" />
                  </div>
                )}
                {nextAveragePrice &&
                  `$${formatAmount(nextAveragePrice, USD_DECIMALS, 2, true)}`}
                {!nextAveragePrice && `-`}
              </div>
            </div>
            <div className="Exchange-info-row">
              <div className="Exchange-info-label">Liq. Price</div>
              <div className="align-right">
                {hasExistingPosition && toAmount && toAmount.gt(0) && (
                  <div className="inline-block muted">
                    $
                    {formatAmount(
                      existingLiquidationPrice,
                      USD_DECIMALS,
                      2,
                      true
                    )}
                    <BsArrowRight className="transition-arrow" />
                  </div>
                )}
                {toAmount &&
                  displayLiquidationPrice &&
                  `$${formatAmount(
                    displayLiquidationPrice,
                    USD_DECIMALS,
                    2,
                    true
                  )}`}
                {!toAmount && displayLiquidationPrice && `-`}
                {!displayLiquidationPrice && `-`}
              </div>
            </div>
            <ExchangeInfoRow label="Fees">
              <div>
                {!feesUsd && "-"}
                {feesUsd && (
                  <Tooltip
<<<<<<< HEAD
                    handle={`${formatAmount(
                      MARGIN_FEE_BASIS_POINTS,
                      2,
                      2,
                      false
                    )}% (${formatAmount(feesUsd, USD_DECIMALS, 2, true)} USD)`}
                    position="right-bottom"
                    renderContent={() =>
                      "Fees are calculated based on your position size."
                    }
=======
                    handle={`$${formatAmount(feesUsd, USD_DECIMALS, 2, true)}`}
                    position="right-bottom"
                    renderContent={() => {
                      return <>
                        {swapFees && <div>
                          {collateralToken.symbol} is required for collateral. <br/>
                          <br/>
                          Swap {fromToken.symbol} to {collateralToken.symbol} Fee: ${formatAmount(swapFees, USD_DECIMALS, 2, true)}<br/>
                          <br/>
                        </div>}
                        <div>
                          Position Fee (0.1% of position size): ${formatAmount(positionFee, USD_DECIMALS, 2, true)}
                        </div>
                      </>
                    }}
>>>>>>> 7d0a071d
                  />
                )}
              </div>
            </ExchangeInfoRow>
          </div>
        )}
        <div className="Exchange-swap-button-container">
          <button
            className="App-cta Exchange-swap-button"
            onClick={onClickPrimary}
            disabled={!isPrimaryEnabled()}
          >
            {getPrimaryText()}
          </button>
        </div>
      </div>
      {isSwap && (
        <div className="Exchange-swap-market-box App-box App-box-border">
          <div className="Exchange-swap-market-box-title">Swap</div>
          <div className="App-card-divider"></div>
          <div className="Exchange-info-row">
            <div className="Exchange-info-label">{fromToken.symbol} Price</div>
            <div className="align-right">
              {fromTokenInfo &&
                formatAmount(
                  fromTokenInfo.minPrice,
                  USD_DECIMALS,
                  2,
                  true
                )}{" "}
              USD
            </div>
          </div>
          <div className="Exchange-info-row">
            <div className="Exchange-info-label">{toToken.symbol} Price</div>
            <div className="align-right">
              {toTokenInfo &&
                formatAmount(toTokenInfo.maxPrice, USD_DECIMALS, 2, true)}{" "}
              USD
            </div>
          </div>
          {!isMarketOrder && (
            <ExchangeInfoRow label="Price">
              {getExchangeRateDisplay(
                getExchangeRate(fromTokenInfo, toTokenInfo),
                fromToken,
                toToken
              )}
            </ExchangeInfoRow>
          )}
        </div>
      )}
      {(isLong || isShort) && (
        <div className="Exchange-swap-market-box App-box App-box-border">
          <div className="Exchange-swap-market-box-title">
            {isLong ? "Long" : "Short"}&nbsp;{toToken.symbol}
          </div>
          <div className="App-card-divider"></div>
          <div className="Exchange-info-row">
            <div className="Exchange-info-label">Entry Price</div>
            <div className="align-right">
              <Tooltip
                handle={`${formatAmount(
                  entryMarkPrice,
                  USD_DECIMALS,
                  2,
                  true
                )} USD`}
                position="right-bottom"
                renderContent={() => {
                  return (
                    <>
                      The position will be opened at{" "}
                      {formatAmount(entryMarkPrice, USD_DECIMALS, 2, true)} USD
                      with a max slippage of{" "}
                      {parseFloat(savedSlippageAmount / 100.0).toFixed(2)}%.
                      <br />
                      <br />
                      The slippage amount can be configured under Settings,
                      found by clicking on your address at the top right of the
                      page after connecting your wallet.
                      <br />
                      <br />
                      <a
                        href="https://gmxio.gitbook.io/gmx/trading#opening-a-position"
                        target="_blank"
                        rel="noopener noreferrer"
                      >
                        More Info
                      </a>
                    </>
                  );
                }}
              />
            </div>
          </div>
          <div className="Exchange-info-row">
            <div className="Exchange-info-label">Exit Price</div>
            <div className="align-right">
              <Tooltip
                handle={`${formatAmount(
                  exitMarkPrice,
                  USD_DECIMALS,
                  2,
                  true
                )} USD`}
                position="right-bottom"
                renderContent={() => {
                  return (
                    <>
                      If you have an existing position, the position will be
                      closed at{" "}
                      {formatAmount(entryMarkPrice, USD_DECIMALS, 2, true)} USD.
                      <br />
                      <br />
                      This exit price will change with the price of the asset.
                      <br />
                      <br />
                      <a
                        href="https://gmxio.gitbook.io/gmx/trading#opening-a-position"
                        target="_blank"
                        rel="noopener noreferrer"
                      >
                        More Info
                      </a>
                    </>
                  );
                }}
              />
            </div>
          </div>
          <div className="Exchange-info-row">
            <div className="Exchange-info-label">Borrow Fee</div>
            <div className="align-right">
              <Tooltip
                handle={borrowFeeText}
                position="right-bottom"
                renderContent={() => {
                  return (
                    <>
                      {hasZeroBorrowFee && (
                        <div>
                          {isLong &&
                            "There are more shorts than longs, borrow fees for longing is currently zero"}
                          {isShort &&
                            "There are more longs than shorts, borrow fees for shorting is currently zero"}
                        </div>
                      )}
                      {!hasZeroBorrowFee && (
                        <div>
                          The borrow fee is calculated as (assets borrowed) /
                          (total assets in pool) * 0.01% per hour.
                          <br />
                          <br />
                          {isShort &&
                            `You can change the "Profits In" token above to find lower fees`}
                        </div>
                      )}
                      <br />
                      <a
                        href="https://gmxio.gitbook.io/gmx/trading#opening-a-position"
                        target="_blank"
                        rel="noopener noreferrer"
                      >
                        More Info
                      </a>
                    </>
                  );
                }}
              >
                {!hasZeroBorrowFee && null}
              </Tooltip>
            </div>
          </div>
        </div>
      )}
      <div className="Exchange-swap-market-box App-box App-box-border">
        <div className="Exchange-swap-market-box-title">Trading Guide</div>
        <div className="App-card-divider"></div>
        <div className="Exchange-info-row">
          <div className="Exchange-info-label-button">
            <a
              href="https://gmxio.gitbook.io/gmx/trading"
              target="_blank"
              rel="noopener noreferrer"
            >
              How to Trade
            </a>
          </div>
        </div>
      </div>
      {renderErrorModal()}
      {renderOrdersToa()}
      {isConfirming && (
        <ConfirmationBox
          orders={orders}
          isSwap={isSwap}
          isLong={isLong}
          isMarketOrder={isMarketOrder}
          orderOption={orderOption}
          isShort={isShort}
          fromToken={fromToken}
          fromTokenInfo={fromTokenInfo}
          toToken={toToken}
          toTokenInfo={toTokenInfo}
          toAmount={toAmount}
          fromAmount={fromAmount}
          feeBps={feeBps}
          onConfirmationClick={onConfirmationClick}
          setIsConfirming={setIsConfirming}
          hasExistingPosition={hasExistingPosition}
          shortCollateralAddress={shortCollateralAddress}
          shortCollateralToken={shortCollateralToken}
          leverage={leverage}
          existingPosition={existingPosition}
          existingLiquidationPrice={existingLiquidationPrice}
          displayLiquidationPrice={displayLiquidationPrice}
          nextAveragePrice={nextAveragePrice}
          triggerPriceUsd={triggerPriceUsd}
          triggerRatio={triggerRatio}
          fees={fees}
          feesUsd={feesUsd}
          isSubmitting={isSubmitting}
          isPendingConfirmation={isPendingConfirmation}
          fromUsdMin={fromUsdMin}
          toUsdMax={toUsdMax}
          collateralTokenAddress={collateralTokenAddress}
          infoTokens={infoTokens}
          chainId={chainId}
        />
      )}
    </div>
  );
}<|MERGE_RESOLUTION|>--- conflicted
+++ resolved
@@ -351,17 +351,12 @@
     triggerPriceUsd
   );
 
-<<<<<<< HEAD
   const indexTokenAddress =
     toTokenAddress === AddressZero ? nativeTokenAddress : toTokenAddress;
   const collateralTokenAddress = isLong
     ? indexTokenAddress
     : shortCollateralAddress;
-=======
-  const indexTokenAddress = toTokenAddress === AddressZero ? nativeTokenAddress : toTokenAddress
-  const collateralTokenAddress = isLong ? indexTokenAddress : shortCollateralAddress;
-  const collateralToken = getToken(chainId, collateralTokenAddress)
->>>>>>> 7d0a071d
+  const collateralToken = getToken(chainId, collateralTokenAddress);
 
   const [triggerRatioValue, setTriggerRatioValue] = useState("");
 
@@ -1784,13 +1779,9 @@
 
   let fees;
   let feesUsd;
-<<<<<<< HEAD
   let feeBps;
-=======
-  let feeBps
-  let swapFees
-  let positionFee
->>>>>>> 7d0a071d
+  let swapFees;
+  let positionFee;
   if (isSwap) {
     if (fromAmount) {
       const { feeBasisPoints } = getNextToAmount(
@@ -1817,8 +1808,10 @@
       feeBps = feeBasisPoints;
     }
   } else if (toUsdMax) {
-    positionFee = toUsdMax.mul(MARGIN_FEE_BASIS_POINTS).div(BASIS_POINTS_DIVISOR);
-    feesUsd = positionFee
+    positionFee = toUsdMax
+      .mul(MARGIN_FEE_BASIS_POINTS)
+      .div(BASIS_POINTS_DIVISOR);
+    feesUsd = positionFee;
 
     const { feeBasisPoints } = getNextToAmount(
       chainId,
@@ -1832,13 +1825,8 @@
       totalTokenWeights
     );
     if (feeBasisPoints) {
-<<<<<<< HEAD
-      const swapFees = fromUsdMin.mul(feeBasisPoints).div(BASIS_POINTS_DIVISOR);
+      swapFees = fromUsdMin.mul(feeBasisPoints).div(BASIS_POINTS_DIVISOR);
       feesUsd = feesUsd.add(swapFees);
-=======
-      swapFees = fromUsdMin.mul(feeBasisPoints).div(BASIS_POINTS_DIVISOR)
-      feesUsd = feesUsd.add(swapFees)
->>>>>>> 7d0a071d
     }
     feeBps = feeBasisPoints;
   }
@@ -2327,34 +2315,30 @@
                 {!feesUsd && "-"}
                 {feesUsd && (
                   <Tooltip
-<<<<<<< HEAD
-                    handle={`${formatAmount(
-                      MARGIN_FEE_BASIS_POINTS,
-                      2,
-                      2,
-                      false
-                    )}% (${formatAmount(feesUsd, USD_DECIMALS, 2, true)} USD)`}
-                    position="right-bottom"
-                    renderContent={() =>
-                      "Fees are calculated based on your position size."
-                    }
-=======
                     handle={`$${formatAmount(feesUsd, USD_DECIMALS, 2, true)}`}
                     position="right-bottom"
                     renderContent={() => {
-                      return <>
-                        {swapFees && <div>
-                          {collateralToken.symbol} is required for collateral. <br/>
-                          <br/>
-                          Swap {fromToken.symbol} to {collateralToken.symbol} Fee: ${formatAmount(swapFees, USD_DECIMALS, 2, true)}<br/>
-                          <br/>
-                        </div>}
-                        <div>
-                          Position Fee (0.1% of position size): ${formatAmount(positionFee, USD_DECIMALS, 2, true)}
-                        </div>
-                      </>
+                      return (
+                        <>
+                          {swapFees && (
+                            <div>
+                              {collateralToken.symbol} is required for
+                              collateral. <br />
+                              <br />
+                              Swap {fromToken.symbol} to{" "}
+                              {collateralToken.symbol} Fee: $
+                              {formatAmount(swapFees, USD_DECIMALS, 2, true)}
+                              <br />
+                              <br />
+                            </div>
+                          )}
+                          <div>
+                            Position Fee (0.1% of position size): $
+                            {formatAmount(positionFee, USD_DECIMALS, 2, true)}
+                          </div>
+                        </>
+                      );
                     }}
->>>>>>> 7d0a071d
                   />
                 )}
               </div>
