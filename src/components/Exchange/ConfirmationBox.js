--- conflicted
+++ resolved
@@ -29,12 +29,8 @@
 import Tooltip from "../Tooltip/Tooltip";
 import Checkbox from "../Checkbox/Checkbox";
 import ExchangeInfoRow from "./ExchangeInfoRow";
-<<<<<<< HEAD
-import { getToken, getWrappedToken } from "../../data/Tokens";
 import { cancelDecreaseOrder } from "../../Api";
-=======
 import { getNativeToken, getToken, getWrappedToken } from "../../data/Tokens";
->>>>>>> 6af98450
 
 const HIGH_SPREAD_THRESHOLD = expandDecimals(1, USD_DECIMALS).div(100); // 1%;
 
@@ -661,14 +657,11 @@
     orderOption,
     fromUsdMin,
     collateralAfterFees,
-<<<<<<< HEAD
     renderExistingOrderWarning,
     renderExistingTriggerWarning,
     renderExistingTriggerError,
-=======
     isHigherSlippageAllowed,
     setIsHigherSlippageAllowed,
->>>>>>> 6af98450
   ]);
 
   const renderSwapSection = useCallback(() => {
