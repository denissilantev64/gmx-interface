import React, { useCallback, useMemo } from 'react'
import {
	USD_DECIMALS,
	PRECISION,
	BASIS_POINTS_DIVISOR,
  MARKET,
  LIMIT,
  LONG,
  SWAP_ORDER_EXECUTION_GAS_FEE,
  INCREASE_ORDER_EXECUTION_GAS_FEE,
	expandDecimals,
  getExchangeRate,
  formatAmount,
  useLocalStorageSerializeKey,
  getExchangeRateDisplay,
  DEFAULT_SLIPPAGE_AMOUNT,
  SLIPPAGE_BPS_KEY
} from '../../Helpers'

import { BsArrowRight } from 'react-icons/bs'
import Modal from '../Modal/Modal'
import ExchangeInfoRow from './ExchangeInfoRow'
import { getToken, getTokenBySymbol } from '../../data/Tokens'

const HIGH_SPREAD_THRESHOLD = expandDecimals(1, USD_DECIMALS).div(100); // 1%;

function getSpread(fromTokenInfo, toTokenInfo) {
  if (fromTokenInfo && fromTokenInfo.maxPrice && toTokenInfo && toTokenInfo.minPrice) {
    const fromDiff = fromTokenInfo.maxPrice.sub(fromTokenInfo.minPrice)
    const fromSpread = fromDiff.mul(PRECISION).div(fromTokenInfo.maxPrice);
    const toDiff = toTokenInfo.maxPrice.sub(toTokenInfo.minPrice)
    const toSpread = toDiff.mul(PRECISION).div(toTokenInfo.maxPrice);
    const value = fromSpread.add(toSpread);
    return {
      value,
      isHigh: value.gt(HIGH_SPREAD_THRESHOLD)
    };
  }
}

export default function ConfirmationBox(props) {
  const {
    fromToken,
    fromTokenInfo,
    toToken,
    toTokenInfo,
    isSwap,
    isLong,
    isMarketOrder,
    orderType,
    isShort,
    toAmount,
    fromAmount,
    onConfirmationClick,
    setIsConfirming,
    shortCollateralAddress,
    hasExistingPosition,
    leverage,
    existingPosition,
    existingLiquidationPrice,
    displayLiquidationPrice,
    entryMarkPrice,
    shortCollateralToken,
    isPendingConfirmation,
    triggerPriceUsd,
    triggerRatio,
    fees,
    feesUsd,
    isSubmitting,
    fromUsdMin,
    toUsdMax,
    triggerRatioInverted,
    nextAveragePrice,
    collateralTokenAddress,
    feeBps,
    chainId,
    orders
  } = props;

  const [savedSlippageAmount] = useLocalStorageSerializeKey([chainId, SLIPPAGE_BPS_KEY], DEFAULT_SLIPPAGE_AMOUNT)

  let minOut;
  let fromTokenUsd;
  let toTokenUsd;

  if (isSwap) {
    minOut = toAmount.mul(BASIS_POINTS_DIVISOR - savedSlippageAmount).div(BASIS_POINTS_DIVISOR);

    fromTokenUsd = fromTokenInfo ? formatAmount(fromTokenInfo.minPrice, USD_DECIMALS, 2, true) : 0;
    toTokenUsd = toTokenInfo ? formatAmount(toTokenInfo.maxPrice, USD_DECIMALS, 2, true) : 0;
  }

  const getTitle = () => {
    if (!isMarketOrder) { return "Confirm Limit Order" }
    if (isSwap) { return "Confirm Swap" }
    return isLong ? "Confirm Long" : "Confirm Short";
  }
  const title = getTitle();

  const existingOrder = useMemo(() => {
    const WETH = getTokenBySymbol(chainId, "WETH")
    for (const order of orders) {
      if (order.orderType !== LIMIT) continue
      const sameToken = order.indexToken === WETH.address
        ? toToken.isNative 
        : order.indexToken === toToken.address
      if ((order.swapOption === LONG) === isLong
        && sameToken) {
        return order
      }
    }
  }, [orders, chainId, isLong, toToken.address, toToken.isNative])

  const getPrimaryText = () => {
    if (!isPendingConfirmation) {
      if (isSwap) {
        return title
      }
      const action = isMarketOrder
        ? (isLong ? "Long" : "Short")
        : "Create Order"

      if (hasExistingPosition && existingPosition.delta.eq(0) && existingPosition.pendingDelta.gt(0)) {
        return isLong ? `Accept reduction and ${action}` : `Accept reduction and Short`
      }

      return isLong ? `Accept minimum and ${action}` : `Accept minimum and ${action}`
    }

    if (!isMarketOrder) { return "Creating Order..." }
    if (isSwap) { return "Swapping..." }
    if (isLong) { return "Longing..." }
    return "Shorting..."
  }

  const isPrimaryEnabled = () => {
    return !isPendingConfirmation && !isSubmitting;
  }

  const spread = getSpread(fromTokenInfo, toTokenInfo);
  // it's meaningless for limit/stop orders to show spread based on current prices
  const showSpread = isMarketOrder && !!spread;

  const renderSpreadWarning = useCallback(() => {
    if (!isMarketOrder) { return null }

    if (spread && spread.isHigh) {
      return (
        <div className="Confirmation-box-warning">
          WARNING: the spread is > 1%, please ensure the trade details are acceptable before comfirming
        </div>
      );
    }
  }, [isMarketOrder, spread])

  const renderTriggerRatioWarning = useCallback(() => {
    if (!isSwap || !triggerRatio) {
      return null;
    }
    const currentRate = getExchangeRate(fromTokenInfo, toTokenInfo);
    if (orderType === LIMIT && currentRate && !currentRate.gt(triggerRatio)) {
      return (
        <div className="Confirmation-box-warning">
          WARNING: Price is {triggerRatioInverted ? "lower": "higher"} then Mark Price, the order will be executed immediatelly
        </div>
      );
    }
  }, [isSwap, fromTokenInfo, toTokenInfo, orderType, triggerRatio, triggerRatioInverted])

  const renderTriggerPriceWarning = useCallback(() => {
    if (isSwap || orderType === MARKET || !entryMarkPrice || !triggerPriceUsd) {
      return null;
    }
    if ((isLong && entryMarkPrice.gte(triggerPriceUsd))
      || (!isLong && entryMarkPrice.lte(triggerPriceUsd))
    ) {
      return null;
    }

    return (
      <div className="Confirmation-box-warning">
        WARNING: Price is {isLong ? "higher" : "lower"} then Mark Price, the order will be executed immediatelly
      </div>
    );
  }, [isLong, isSwap, orderType, entryMarkPrice, triggerPriceUsd])

  const renderFeeWarning = useCallback(() => {
<<<<<<< HEAD
    if (orderType === LIMIT || !feeBps || feeBps < 50) {
=======
    if (!feeBps || feeBps < 80) {
>>>>>>> f5675e34
      return null
    }

    if (isSwap) {
      return (
        <div className="Confirmation-box-warning">
          WARNING: Fees are high to swap from {fromToken.symbol} to {toToken.symbol}.
        </div>
      )
    }

    if (!collateralTokenAddress) {
      return null
    }

    const collateralToken = getToken(chainId, collateralTokenAddress)
    return (
      <div className="Confirmation-box-warning">
        WARNING: Fees are high to swap from {fromToken.symbol} to {collateralToken.symbol}. <br/>
        {collateralToken.symbol} is needed for collateral.
      </div>
    )
  }, [feeBps, isSwap, collateralTokenAddress, chainId, fromToken.symbol, toToken.symbol, orderType])

  const renderMinProfitWarning = useCallback(() => {
    if (!isSwap) {
      if (hasExistingPosition && existingPosition.delta.eq(0) && existingPosition.pendingDelta.gt(0)) {
        return (
          <div className="Confirmation-box-warning">
            WARNING: You have a&nbsp;
            <a href="https://gmxio.gitbook.io/gmx/trading#minimum-price-change" target="_blank" rel="noopener noreferrer">
              pending profit
            </a> of {existingPosition.deltaStr}, this will be reduced to zero if you increase your position now.
          </div>
        );
      }
      return (
        <div className="Confirmation-box-warning">
          NOTE: A minimum price change of&nbsp;
          <a href="https://gmxio.gitbook.io/gmx/trading#minimum-price-change" target="_blank" rel="noopener noreferrer">
            1.5%
          </a> is required for a position to be in profit.
        </div>
      );
    }
  }, [isSwap, hasExistingPosition, existingPosition])

  const renderExistingOrderWarning = useCallback(() => {
    if (isSwap || !existingOrder) {
      return
    }
    const indexToken = getToken(chainId, existingOrder.indexToken)
    const sizeInToken = formatAmount(existingOrder.sizeDelta.mul(PRECISION).div(existingOrder.triggerPrice), USD_DECIMALS, 4, true)
    return (
      <div className="Confirmation-box-warning">
        NOTE: You have an active Limit Order to Increase {existingOrder.swapOption} {sizeInToken} {indexToken.symbol} (${formatAmount(existingOrder.sizeDelta, USD_DECIMALS, 2, true)}) at price ${formatAmount(existingOrder.triggerPrice, USD_DECIMALS, 2, true)}
      </div>
    );
  }, [existingOrder, isSwap, chainId])

  // TODO handle unaprproved order plugin (very unlikely case)
  const renderMain = useCallback(() => {
    if (isSwap) {
      return (
        <div className="Confirmation-box-main">
          <div>
            Pay&nbsp;{formatAmount(fromAmount, fromToken.decimals, 4, true)} {fromToken.symbol} (${formatAmount(fromUsdMin, USD_DECIMALS, 2, true)})
          </div>
          <div className="Confirmation-box-main-icon"></div>
          <div>
            Receive&nbsp;{formatAmount(toAmount, toToken.decimals, 4, true)} {toToken.symbol} (${formatAmount(toUsdMax, USD_DECIMALS, 2, true)})
          </div>
        </div>
      );
    }

    return (
      <div className="Confirmation-box-main">
        <span>Pay&nbsp;{formatAmount(fromAmount, fromToken.decimals, 4, true)} {fromToken.symbol} </span>
        <div className="Confirmation-box-main-icon"></div>
        <div>
          {isLong ? 'Long' : 'Short'}&nbsp;
          {formatAmount(toAmount, toToken.decimals, 4, true)} {toToken.symbol}
        </div>
      </div>
    );
  }, [isSwap, fromAmount, fromToken, toToken, fromUsdMin, toUsdMax, isLong, toAmount])

  const renderExecutionFee = useCallback(() => {
    if (isMarketOrder) {
      return null;
    }
    const fee = isSwap ? SWAP_ORDER_EXECUTION_GAS_FEE : INCREASE_ORDER_EXECUTION_GAS_FEE
    return (
      <ExchangeInfoRow label="Execution Fee">
        {formatAmount(fee, 18, 4)} ETH
      </ExchangeInfoRow>
    );
  }, [isMarketOrder, isSwap])
  const renderMarginSection = useCallback(() => {
    return <>
      <div className="Confirmation-box-info">
        {renderMain()}
        {renderTriggerPriceWarning()}
        {renderFeeWarning()}
        {renderMinProfitWarning()}
        {renderExistingOrderWarning()}
        {(isShort) &&
          <ExchangeInfoRow label="Profits In">
              {getToken(chainId, shortCollateralAddress).symbol}
          </ExchangeInfoRow>
        }
        {(isLong) &&
          <ExchangeInfoRow label="Profits In" value={toTokenInfo.symbol} />
        }
        <ExchangeInfoRow label="Leverage">
          {hasExistingPosition && toAmount && toAmount.gt(0) && <div className="inline-block muted">
            {formatAmount(existingPosition.leverage, 4, 2)}x
            <BsArrowRight className="transition-arrow" />
          </div>}
          {(toAmount && leverage && leverage.gt(0)) && `${formatAmount(leverage, 4, 2)}x`}
          {(!toAmount && leverage && leverage.gt(0)) && `-`}
          {(leverage && leverage.eq(0)) && `-`}
        </ExchangeInfoRow>
        <ExchangeInfoRow label="Liq. Price">
          {hasExistingPosition && toAmount && toAmount.gt(0) && <div className="inline-block muted">
            ${formatAmount(existingLiquidationPrice, USD_DECIMALS, 2, true)}
            <BsArrowRight className="transition-arrow" />
          </div>}
          {toAmount && displayLiquidationPrice && `$${formatAmount(displayLiquidationPrice, USD_DECIMALS, 2, true)}`}
          {!toAmount && displayLiquidationPrice && `-`}
          {!displayLiquidationPrice && `-`}
        </ExchangeInfoRow>
        <ExchangeInfoRow label="Fees">
          {formatAmount(feesUsd, USD_DECIMALS, 2, true)} USD
        </ExchangeInfoRow>
        {showSpread &&
          <ExchangeInfoRow label="Spread" isWarning={spread.isHigh} isTop={true}>
            {formatAmount(spread.value.mul(100), USD_DECIMALS, 2, true)}%
          </ExchangeInfoRow>
        }
        {isMarketOrder &&
          <ExchangeInfoRow label="Entry Price">
            {hasExistingPosition && toAmount && toAmount.gt(0) && <div className="inline-block muted">
              ${formatAmount(existingPosition.averagePrice, USD_DECIMALS, 2, true)}
              <BsArrowRight className="transition-arrow" />
            </div>}
            {nextAveragePrice && `$${formatAmount(nextAveragePrice, USD_DECIMALS, 2, true)}`}
            {!nextAveragePrice && `-`}
          </ExchangeInfoRow>
        }
        {!isMarketOrder &&
          <ExchangeInfoRow label="Limit Price" isTop={true}>
            ${formatAmount(triggerPriceUsd, USD_DECIMALS, 2, true)}
          </ExchangeInfoRow>
        }
        <ExchangeInfoRow label="Borrow Fee">
          {(isLong && toTokenInfo) && formatAmount(toTokenInfo.fundingRate, 4, 4)}
          {(isShort && shortCollateralToken) && formatAmount(shortCollateralToken.fundingRate, 4, 4)}
          {((isLong && toTokenInfo && toTokenInfo.fundingRate) || (isShort && shortCollateralToken && shortCollateralToken.fundingRate)) && "% / 1h"}
        </ExchangeInfoRow>
        {renderExecutionFee()}
      </div>
    </>
  }, [renderMain, renderTriggerPriceWarning, renderMinProfitWarning, shortCollateralAddress,
      isShort, isLong, toTokenInfo, nextAveragePrice, toAmount, hasExistingPosition, existingPosition,
      isMarketOrder, triggerPriceUsd, showSpread, spread, displayLiquidationPrice, existingLiquidationPrice,
      feesUsd, leverage, renderExecutionFee, shortCollateralToken, renderExistingOrderWarning, chainId, renderFeeWarning])

  const renderSwapSection = useCallback(() => {
    return <>
      <div className="Confirmation-box-info">
        {renderMain()}
        {renderFeeWarning()}
        {renderTriggerRatioWarning()}
        {renderSpreadWarning()}
        <ExchangeInfoRow label="Min. Receive">
          {formatAmount(minOut, toTokenInfo.decimals, 4, true)} {toTokenInfo.symbol}
        </ExchangeInfoRow>
        <ExchangeInfoRow label="Price">
          {getExchangeRateDisplay(getExchangeRate(fromTokenInfo, toTokenInfo), fromTokenInfo, toTokenInfo)}
        </ExchangeInfoRow>
        {!isMarketOrder &&
          <div className="Exchange-info-row">
            <div className="Exchange-info-label">Limit Price</div>
            <div className="align-right">
              {getExchangeRateDisplay(triggerRatio, fromTokenInfo, toTokenInfo)}
            </div>
          </div>
        }
        {showSpread &&
          <ExchangeInfoRow label="Spread" isWarning={spread.isHigh}>
            {formatAmount(spread.value.mul(100), USD_DECIMALS, 2, true)}%
          </ExchangeInfoRow>
        }
        <div className="Exchange-info-row">
          <div className="Exchange-info-label">Fees</div>
          <div className="align-right">
            {formatAmount(feeBps, 2, 2, true)}%
            ({formatAmount(fees, fromTokenInfo.decimals, 4, true)} {fromTokenInfo.symbol}: ${formatAmount(feesUsd, USD_DECIMALS, 2, true)})
          </div>
        </div>
        {renderExecutionFee()}
        {fromTokenUsd &&
          <div className="Exchange-info-row">
            <div className="Exchange-info-label">{fromTokenInfo.symbol} Price</div>
            <div className="align-right">{fromTokenUsd} USD</div>
          </div>
        }
        {toTokenUsd &&
          <div className="Exchange-info-row">
            <div className="Exchange-info-label">{toTokenInfo.symbol} Price</div>
            <div className="align-right">{toTokenUsd} USD</div>
          </div>
        }
      </div>
    </>
  }, [renderMain, renderTriggerRatioWarning, renderSpreadWarning, fromTokenInfo, toTokenInfo,
      showSpread, spread, feesUsd, feeBps, renderExecutionFee, fromTokenUsd, toTokenUsd,
      triggerRatio, fees, isMarketOrder, minOut, renderFeeWarning])

  return <div className="Confirmation-box">
    <Modal isVisible={true} setIsVisible={() => setIsConfirming(false)} label={title}>
      {isSwap && renderSwapSection()}
      {!isSwap && renderMarginSection()}
      <div className="Confirmation-box-row">
        <button
          onClick={onConfirmationClick}
          className="App-cta Confirmation-box-button"
          disabled={!isPrimaryEnabled()}
        >{getPrimaryText()}</button>
      </div>
    </Modal>
  </div>;
}<|MERGE_RESOLUTION|>--- conflicted
+++ resolved
@@ -185,11 +185,7 @@
   }, [isLong, isSwap, orderType, entryMarkPrice, triggerPriceUsd])
 
   const renderFeeWarning = useCallback(() => {
-<<<<<<< HEAD
-    if (orderType === LIMIT || !feeBps || feeBps < 50) {
-=======
-    if (!feeBps || feeBps < 80) {
->>>>>>> f5675e34
+    if (orderType === LIMIT || !feeBps || feeBps < 80) {
       return null
     }
 
