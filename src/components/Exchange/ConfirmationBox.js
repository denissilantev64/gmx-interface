import React, { useCallback, useState, useMemo } from "react";
import "./ConfirmationBox.css";
import {
  USD_DECIMALS,
  PRECISION,
  BASIS_POINTS_DIVISOR,
  LIMIT,
  MIN_PROFIT_TIME,
  INCREASE,
  expandDecimals,
  getExchangeRate,
  getProfitPrice,
  getTimeRemaining,
  formatAmount,
  useLocalStorageSerializeKey,
  getExchangeRateDisplay,
  DEFAULT_SLIPPAGE_AMOUNT,
  DEFAULT_HIGHER_SLIPPAGE_AMOUNT,
  SLIPPAGE_BPS_KEY,
  formatDateTime,
  calculatePositionDelta,
  DECREASE,
  TRIGGER_PREFIX_ABOVE,
  TRIGGER_PREFIX_BELOW,
} from "../../Helpers";
import { getConstant } from "../../Constants";
import { getContract } from "../../Addresses";

import { BsArrowRight } from "react-icons/bs";
import Modal from "../Modal/Modal";
import Tooltip from "../Tooltip/Tooltip";
import Checkbox from "../Checkbox/Checkbox";
import ExchangeInfoRow from "./ExchangeInfoRow";
import { cancelDecreaseOrder } from "../../Api";
import { getNativeToken, getToken, getWrappedToken } from "../../data/Tokens";

const HIGH_SPREAD_THRESHOLD = expandDecimals(1, USD_DECIMALS).div(100); // 1%;

function getSpread(fromTokenInfo, toTokenInfo, isLong, nativeTokenAddress) {
  if (fromTokenInfo && fromTokenInfo.maxPrice && toTokenInfo && toTokenInfo.minPrice) {
    const fromDiff = fromTokenInfo.maxPrice.sub(fromTokenInfo.minPrice).div(2);
    const fromSpread = fromDiff.mul(PRECISION).div(fromTokenInfo.maxPrice);
    const toDiff = toTokenInfo.maxPrice.sub(toTokenInfo.minPrice).div(2);
    const toSpread = toDiff.mul(PRECISION).div(toTokenInfo.maxPrice);

    let value = fromSpread.add(toSpread);

    const fromTokenAddress = fromTokenInfo.isNative ? nativeTokenAddress : fromTokenInfo.address;
    const toTokenAddress = toTokenInfo.isNative ? nativeTokenAddress : toTokenInfo.address;

    if (isLong && fromTokenAddress === toTokenAddress) {
      value = fromSpread;
    }

    return {
      value,
      isHigh: value.gt(HIGH_SPREAD_THRESHOLD),
    };
  }
}

export default function ConfirmationBox(props) {
  const {
    fromToken,
    fromTokenInfo,
    toToken,
    toTokenInfo,
    isSwap,
    isLong,
    isMarketOrder,
    orderOption,
    isShort,
    toAmount,
    fromAmount,
    isHigherSlippageAllowed,
    setIsHigherSlippageAllowed,
    onConfirmationClick,
    setIsConfirming,
    shortCollateralAddress,
    hasExistingPosition,
    leverage,
    existingPosition,
    existingLiquidationPrice,
    displayLiquidationPrice,
    shortCollateralToken,
    isPendingConfirmation,
    triggerPriceUsd,
    triggerRatio,
    fees,
    feesUsd,
    isSubmitting,
    fromUsdMin,
    toUsdMax,
    nextAveragePrice,
    collateralTokenAddress,
    feeBps,
    chainId,
    orders,
    library,
    setPendingTxns,
    pendingTxns,
  } = props;

  const [savedSlippageAmount] = useLocalStorageSerializeKey([chainId, SLIPPAGE_BPS_KEY], DEFAULT_SLIPPAGE_AMOUNT);
  const [isProfitWarningAccepted, setIsProfitWarningAccepted] = useState(false);
  const [isTriggerWarningAccepted, setIsTriggerWarningAccepted] = useState(false);

  let minOut;
  let fromTokenUsd;
  let toTokenUsd;

  let collateralAfterFees = fromUsdMin;
  if (feesUsd) {
    collateralAfterFees = fromUsdMin.sub(feesUsd);
  }

  if (isSwap) {
    minOut = toAmount.mul(BASIS_POINTS_DIVISOR - savedSlippageAmount).div(BASIS_POINTS_DIVISOR);

    fromTokenUsd = fromTokenInfo ? formatAmount(fromTokenInfo.minPrice, USD_DECIMALS, 2, true) : 0;
    toTokenUsd = toTokenInfo ? formatAmount(toTokenInfo.maxPrice, USD_DECIMALS, 2, true) : 0;
  }

  const getTitle = () => {
    if (!isMarketOrder) {
      return "Confirm Limit Order";
    }
    if (isSwap) {
      return "Confirm Swap";
    }
    return isLong ? "Confirm Long" : "Confirm Short";
  };
  const title = getTitle();

  const existingOrder = useMemo(() => {
    const wrappedToken = getWrappedToken(chainId);
    for (const order of orders) {
      if (order.type !== INCREASE) continue;
      const sameToken =
        order.indexToken === wrappedToken.address ? toToken.isNative : order.indexToken === toToken.address;
      if (order.isLong === isLong && sameToken) {
        return order;
      }
    }
  }, [orders, chainId, isLong, toToken.address, toToken.isNative]);

  const existingTriggerOrders = useMemo(() => {
    const wrappedToken = getWrappedToken(chainId);
    return orders.filter((order) => {
      if (order.type !== DECREASE) return false;
      const sameToken =
        order.indexToken === wrappedToken.address ? toToken.isNative : order.indexToken === toToken.address;
      return order.isLong === isLong && sameToken;
    });
  }, [orders, chainId, isLong, toToken.address, toToken.isNative]);

  const decreaseOrdersThatWillBeExecuted = useMemo(() => {
    return existingTriggerOrders.filter((order) => {
      if (order.triggerAboveThreshold) {
        return existingPosition.markPrice.gte(order.triggerPrice);
      } else {
        return existingPosition.markPrice.lte(order.triggerPrice);
      }
    });
  }, [existingPosition, existingTriggerOrders]);

  const getError = () => {
    if (!isSwap && hasExistingPosition && !isMarketOrder) {
      const { delta, hasProfit } = calculatePositionDelta(triggerPriceUsd, existingPosition);
      if (hasProfit && delta.eq(0)) {
        return "Invalid price, see warning";
      }
    }
    if (isMarketOrder && hasPendingProfit && !isProfitWarningAccepted) {
      return "Forfeit profit not checked";
    }
    return false;
  };

  const getPrimaryText = () => {
    if (decreaseOrdersThatWillBeExecuted.length > 0 && !isTriggerWarningAccepted) {
      return `Accept confirmation of trigger orders`;
    }

    if (!isPendingConfirmation) {
      const error = getError();
      if (error) {
        return error;
      }

      if (isSwap) {
        return title;
      }
      const action = isMarketOrder ? (isLong ? "Long" : "Short") : "Create Order";

      if (
        isMarketOrder &&
        MIN_PROFIT_TIME > 0 &&
        hasExistingPosition &&
        existingPosition.delta.eq(0) &&
        existingPosition.pendingDelta.gt(0)
      ) {
        return isLong ? `Forfeit profit and ${action}` : `Forfeit profit and Short`;
      }

      return isMarketOrder && MIN_PROFIT_TIME > 0 ? `Accept minimum and ${action}` : action;
    }

    if (!isMarketOrder) {
      return "Creating Order...";
    }
    if (isSwap) {
      return "Swapping...";
    }
    if (isLong) {
      return "Longing...";
    }
    return "Shorting...";
  };

  const isPrimaryEnabled = () => {
    if (getError()) {
      return false;
    }
    if (decreaseOrdersThatWillBeExecuted.length > 0 && !isTriggerWarningAccepted) {
      return false;
    }
    return !isPendingConfirmation && !isSubmitting;
  };

  const nativeTokenAddress = getContract(chainId, "NATIVE_TOKEN");
  const spread = getSpread(fromTokenInfo, toTokenInfo, isLong, nativeTokenAddress);
  // it's meaningless for limit/stop orders to show spread based on current prices
  const showSpread = isMarketOrder && !!spread;

  let allowedSlippage = savedSlippageAmount;
  if (isHigherSlippageAllowed) {
    allowedSlippage = DEFAULT_HIGHER_SLIPPAGE_AMOUNT;
  }

  const renderSpreadWarning = useCallback(() => {
    if (!isMarketOrder) {
      return null;
    }

    if (spread && spread.isHigh) {
      return (
        <div className="Confirmation-box-warning">
          The spread is > 1%, please ensure the trade details are acceptable before comfirming
        </div>
      );
    }
  }, [isMarketOrder, spread]);

  const renderFeeWarning = useCallback(() => {
    if (orderOption === LIMIT || !feeBps || feeBps <= 50) {
      return null;
    }

    if (isSwap) {
      return (
        <div className="Confirmation-box-warning">
          Fees are high to swap from {fromToken.symbol} to {toToken.symbol}.
        </div>
      );
    }

    if (!collateralTokenAddress) {
      return null;
    }

    const collateralToken = getToken(chainId, collateralTokenAddress);
    return (
      <div className="Confirmation-box-warning">
        Fees are high to swap from {fromToken.symbol} to {collateralToken.symbol}. <br />
        {collateralToken.symbol} is needed for collateral.
      </div>
    );
  }, [feeBps, isSwap, collateralTokenAddress, chainId, fromToken.symbol, toToken.symbol, orderOption]);

  const hasPendingProfit =
    MIN_PROFIT_TIME > 0 && existingPosition && existingPosition.delta.eq(0) && existingPosition.pendingDelta.gt(0);

  const renderMinProfitWarning = useCallback(() => {
    if (MIN_PROFIT_TIME === 0) {
      return null;
    }
    if (!isSwap) {
      if (hasExistingPosition) {
        const minProfitExpiration = existingPosition.lastIncreasedTime + MIN_PROFIT_TIME;
        if (isMarketOrder && existingPosition.delta.eq(0) && existingPosition.pendingDelta.gt(0)) {
          const profitPrice = getProfitPrice(existingPosition.markPrice, existingPosition);
          return (
            <div className="Confirmation-box-warning">
              Increasing this position at the current price will forfeit a&nbsp;
              <a
                href="https://gmxio.gitbook.io/gmx/trading#minimum-price-change"
                target="_blank"
                rel="noopener noreferrer"
              >
                pending profit
              </a>{" "}
              of {existingPosition.deltaStr}.<br />
              <br />
              Profit price: {existingPosition.isLong ? ">" : "<"} ${formatAmount(profitPrice, USD_DECIMALS, 2, true)}.
              This rule only applies for the next {getTimeRemaining(minProfitExpiration)}, until{" "}
              {formatDateTime(minProfitExpiration)}.
            </div>
          );
        }
        if (!isMarketOrder) {
          const { delta, hasProfit } = calculatePositionDelta(triggerPriceUsd, existingPosition);
          if (hasProfit && delta.eq(0)) {
            const profitPrice = getProfitPrice(existingPosition.markPrice, existingPosition);
            return (
              <div className="Confirmation-box-warning">
                This order will forfeit a&nbsp;
                <a
                  href="https://gmxio.gitbook.io/gmx/trading#minimum-price-change"
                  target="_blank"
                  rel="noopener noreferrer"
                >
                  profit
                </a>{" "}
                of {existingPosition.deltaStr}.<br />
                Profit price: {existingPosition.isLong ? ">" : "<"} ${formatAmount(profitPrice, USD_DECIMALS, 2, true)}.
                This rule only applies for the next {getTimeRemaining(minProfitExpiration)}, until{" "}
                {formatDateTime(minProfitExpiration)}.
              </div>
            );
          }
        }
      }

      return (
        <div className="Confirmation-box-warning">
          A minimum price change of&nbsp;
          <a href="https://gmxio.gitbook.io/gmx/trading#minimum-price-change" target="_blank" rel="noopener noreferrer">
            1.5%
          </a>{" "}
          is required for a position to be in profit. This only applies for the first {MIN_PROFIT_TIME / 60 / 60} hours
          after increasing a position.
        </div>
      );
    }
  }, [isSwap, hasExistingPosition, existingPosition, isMarketOrder, triggerPriceUsd]);

  const renderExistingOrderWarning = useCallback(() => {
    if (isSwap || !existingOrder) {
      return;
    }
    const indexToken = getToken(chainId, existingOrder.indexToken);
    const sizeInToken = formatAmount(
      existingOrder.sizeDelta.mul(PRECISION).div(existingOrder.triggerPrice),
      USD_DECIMALS,
      4,
      true
    );
    return (
      <div className="Confirmation-box-warning">
        You have an active Limit Order to Increase {existingOrder.isLong ? "Long" : "Short"} {sizeInToken}{" "}
        {indexToken.symbol} (${formatAmount(existingOrder.sizeDelta, USD_DECIMALS, 2, true)}) at price $
        {formatAmount(existingOrder.triggerPrice, USD_DECIMALS, 2, true)}
      </div>
    );
  }, [existingOrder, isSwap, chainId]);

  const renderExistingTriggerErrors = useCallback(() => {
    if (isSwap || decreaseOrdersThatWillBeExecuted?.length < 1) {
      return;
    }
    const existingTriggerOrderLength = decreaseOrdersThatWillBeExecuted.length;
    const orderText = existingTriggerOrderLength > 1 ? "orders" : "order";
    return (
      <>
        <div className="Confirmation-box-warning">
          You have {existingTriggerOrderLength > 1 ? `${existingTriggerOrderLength}` : "an"} active trigger {orderText}{" "}
<<<<<<< HEAD
          that would potentially execute immediately. Please accept confirmation of trigger
          {` ${orderText} `} to continue.
=======
          that might execute immediately after you open this position. Please cancel the {orderText} or accept the
          confirmation to continue.
>>>>>>> 100b8e5c
        </div>
        <ul className="trigger-order-list">
          {decreaseOrdersThatWillBeExecuted.map((order, i) => {
            const triggerPricePrefix = order.triggerAboveThreshold ? TRIGGER_PREFIX_ABOVE : TRIGGER_PREFIX_BELOW;
            const indexToken = getToken(chainId, order.indexToken);
            return (
              <li key={`${order.account}-${i}`}>
                <p>
                  {order.type === INCREASE ? "Increase" : "Decrease"} {indexToken.symbol}{" "}
                  {order.isLong ? "Long" : "Short"}
                  &nbsp;{triggerPricePrefix} ${formatAmount(order.triggerPrice, USD_DECIMALS, 2, true)}
                </p>
                <button
                  onClick={() =>
                    cancelDecreaseOrder(chainId, library, order.index, {
                      successMsg: "Order cancelled",
                      failMsg: "Cancel failed",
                      sentMsg: "Cancel submitted",
                      pendingTxns,
                      setPendingTxns,
                    })
                  }
                >
                  Cancel
                </button>
              </li>
            );
          })}
        </ul>
      </>
    );
  }, [decreaseOrdersThatWillBeExecuted, isSwap, chainId, library, pendingTxns, setPendingTxns]);

  const renderExistingTriggerWarning = useCallback(() => {
    if (
      isSwap ||
      existingTriggerOrders.length < 1 ||
      decreaseOrdersThatWillBeExecuted.length > 0 ||
      renderExistingOrderWarning()
    ) {
      return;
    }
    const existingTriggerOrderLength = existingTriggerOrders.length;
    return (
      <div className="Confirmation-box-warning">
        You have {existingTriggerOrderLength > 1 ? `${existingTriggerOrderLength}` : "an"} active trigger{" "}
        {existingTriggerOrderLength > 1 ? "orders" : "order"} that could impact this position.
      </div>
    );
  }, [existingTriggerOrders, isSwap, decreaseOrdersThatWillBeExecuted, renderExistingOrderWarning]);

  // TODO handle unaprproved order plugin (very unlikely case)
  const renderMain = useCallback(() => {
    if (isSwap) {
      return (
        <div className="Confirmation-box-main">
          <div>
            Pay&nbsp;{formatAmount(fromAmount, fromToken.decimals, 4, true)} {fromToken.symbol} ($
            {formatAmount(fromUsdMin, USD_DECIMALS, 2, true)})
          </div>
          <div className="Confirmation-box-main-icon"></div>
          <div>
            Receive&nbsp;{formatAmount(toAmount, toToken.decimals, 4, true)} {toToken.symbol} ($
            {formatAmount(toUsdMax, USD_DECIMALS, 2, true)})
          </div>
        </div>
      );
    }

    return (
      <div className="Confirmation-box-main">
        <span>
          Pay&nbsp;{formatAmount(fromAmount, fromToken.decimals, 4, true)} {fromToken.symbol} ($
          {formatAmount(fromUsdMin, USD_DECIMALS, 2, true)})
        </span>
        <div className="Confirmation-box-main-icon"></div>
        <div>
          {isLong ? "Long" : "Short"}&nbsp;
          {formatAmount(toAmount, toToken.decimals, 4, true)} {toToken.symbol} ($
          {formatAmount(toUsdMax, USD_DECIMALS, 2, true)})
        </div>
      </div>
    );
  }, [isSwap, fromAmount, fromToken, toToken, fromUsdMin, toUsdMax, isLong, toAmount]);

  const SWAP_ORDER_EXECUTION_GAS_FEE = getConstant(chainId, "SWAP_ORDER_EXECUTION_GAS_FEE");
  const INCREASE_ORDER_EXECUTION_GAS_FEE = getConstant(chainId, "INCREASE_ORDER_EXECUTION_GAS_FEE");
  const executionFee = isSwap ? SWAP_ORDER_EXECUTION_GAS_FEE : INCREASE_ORDER_EXECUTION_GAS_FEE;
  const renderExecutionFee = useCallback(() => {
    if (isMarketOrder) {
      return null;
    }
    return (
      <ExchangeInfoRow label="Execution Fee">
        {formatAmount(executionFee, 18, 4)} {getNativeToken(chainId).symbol}
      </ExchangeInfoRow>
    );
  }, [isMarketOrder, executionFee, chainId]);

  const renderAvailableLiquidity = useCallback(() => {
    let availableLiquidity;
    const riskThresholdBps = 5000;
    let isLiquidityRisk;
    const token = isSwap || isLong ? toTokenInfo : shortCollateralToken;

    if (!token || !token.poolAmount || !token.availableAmount) {
      return null;
    }

    if (isSwap) {
      const poolWithoutBuffer = token.poolAmount.sub(token.bufferAmount);
      availableLiquidity = token.availableAmount.gt(poolWithoutBuffer) ? poolWithoutBuffer : token.availableAmount;
      isLiquidityRisk = availableLiquidity.mul(riskThresholdBps).div(BASIS_POINTS_DIVISOR).lt(toAmount);
    } else {
      if (isShort) {
        availableLiquidity = token.availableAmount;

        let adjustedMaxGlobalShortSize;

        if (toTokenInfo.maxAvailableShort && toTokenInfo.maxAvailableShort.gt(0)) {
          adjustedMaxGlobalShortSize = toTokenInfo.maxAvailableShort
            .mul(expandDecimals(1, token.decimals))
            .div(expandDecimals(1, USD_DECIMALS));
        }

        if (adjustedMaxGlobalShortSize && adjustedMaxGlobalShortSize.lt(token.availableAmount)) {
          availableLiquidity = adjustedMaxGlobalShortSize;
        }

        const sizeTokens = toUsdMax.mul(expandDecimals(1, token.decimals)).div(token.minPrice);
        isLiquidityRisk = availableLiquidity.mul(riskThresholdBps).div(BASIS_POINTS_DIVISOR).lt(sizeTokens);
      } else {
        availableLiquidity = token.availableAmount;
        isLiquidityRisk = availableLiquidity.mul(riskThresholdBps).div(BASIS_POINTS_DIVISOR).lt(toAmount);
      }
    }

    if (!availableLiquidity) {
      return null;
    }

    return (
      <ExchangeInfoRow label="Available Liquidity">
        <Tooltip
          position="right-bottom"
          handleClassName={isLiquidityRisk ? "negative" : null}
          handle={
            <>
              {formatAmount(availableLiquidity, token.decimals, token.isStable ? 0 : 2, true)} {token.symbol}
            </>
          }
          renderContent={() =>
            isLiquidityRisk
              ? "There may not be sufficient liquidity to execute your order when the price conditions are met"
              : "The order will only execute if the price conditions are met and there is sufficient liquidity"
          }
        />
      </ExchangeInfoRow>
    );
  }, [toTokenInfo, shortCollateralToken, isShort, isLong, isSwap, toAmount, toUsdMax]);

  const renderMarginSection = useCallback(() => {
    return (
      <>
        <div className="Confirmation-box-info">
          {renderMain()}
          {renderFeeWarning()}
          {renderMinProfitWarning()}
          {renderExistingOrderWarning()}
          {renderExistingTriggerErrors()}
          {renderExistingTriggerWarning()}
          {hasPendingProfit && isMarketOrder && (
            <div className="PositionEditor-accept-profit-warning">
              <Checkbox isChecked={isProfitWarningAccepted} setIsChecked={setIsProfitWarningAccepted}>
                <span className="muted">Forfeit profit</span>
              </Checkbox>
            </div>
          )}
          {orderOption === LIMIT && renderAvailableLiquidity()}
          {isShort && (
            <ExchangeInfoRow label="Profits In">{getToken(chainId, shortCollateralAddress).symbol}</ExchangeInfoRow>
          )}
          {isLong && <ExchangeInfoRow label="Profits In" value={toTokenInfo.symbol} />}
          <ExchangeInfoRow label="Leverage">
            {hasExistingPosition && toAmount && toAmount.gt(0) && (
              <div className="inline-block muted">
                {formatAmount(existingPosition.leverage, 4, 2)}x
                <BsArrowRight className="transition-arrow" />
              </div>
            )}
            {toAmount && leverage && leverage.gt(0) && `${formatAmount(leverage, 4, 2)}x`}
            {!toAmount && leverage && leverage.gt(0) && `-`}
            {leverage && leverage.eq(0) && `-`}
          </ExchangeInfoRow>
          <ExchangeInfoRow label="Liq. Price">
            {hasExistingPosition && toAmount && toAmount.gt(0) && (
              <div className="inline-block muted">
                ${formatAmount(existingLiquidationPrice, USD_DECIMALS, 2, true)}
                <BsArrowRight className="transition-arrow" />
              </div>
            )}
            {toAmount && displayLiquidationPrice && `$${formatAmount(displayLiquidationPrice, USD_DECIMALS, 2, true)}`}
            {!toAmount && displayLiquidationPrice && `-`}
            {!displayLiquidationPrice && `-`}
          </ExchangeInfoRow>
          <ExchangeInfoRow label="Fees">${formatAmount(feesUsd, USD_DECIMALS, 2, true)}</ExchangeInfoRow>
          <ExchangeInfoRow label="Collateral">
            <Tooltip
              handle={`$${formatAmount(collateralAfterFees, USD_DECIMALS, 2, true)}`}
              position="right-bottom"
              renderContent={() => {
                return (
                  <>
                    Your position's collateral after deducting fees.
                    <br />
                    <br />
                    Pay amount: ${formatAmount(fromUsdMin, USD_DECIMALS, 2, true)}
                    <br />
                    Fees: ${formatAmount(feesUsd, USD_DECIMALS, 2, true)}
                    <br />
                  </>
                );
              }}
            />
          </ExchangeInfoRow>
          {showSpread && (
            <ExchangeInfoRow label="Spread" isWarning={spread.isHigh} isTop={true}>
              {formatAmount(spread.value.mul(100), USD_DECIMALS, 2, true)}%
            </ExchangeInfoRow>
          )}
          {isMarketOrder && (
            <ExchangeInfoRow label="Entry Price">
              {hasExistingPosition && toAmount && toAmount.gt(0) && (
                <div className="inline-block muted">
                  ${formatAmount(existingPosition.averagePrice, USD_DECIMALS, 2, true)}
                  <BsArrowRight className="transition-arrow" />
                </div>
              )}
              {nextAveragePrice && `$${formatAmount(nextAveragePrice, USD_DECIMALS, 2, true)}`}
              {!nextAveragePrice && `-`}
            </ExchangeInfoRow>
          )}
          {!isMarketOrder && (
            <ExchangeInfoRow label="Limit Price" isTop={true}>
              ${formatAmount(triggerPriceUsd, USD_DECIMALS, 2, true)}
            </ExchangeInfoRow>
          )}
          <ExchangeInfoRow label="Borrow Fee">
            {isLong && toTokenInfo && formatAmount(toTokenInfo.fundingRate, 4, 4)}
            {isShort && shortCollateralToken && formatAmount(shortCollateralToken.fundingRate, 4, 4)}
            {((isLong && toTokenInfo && toTokenInfo.fundingRate) ||
              (isShort && shortCollateralToken && shortCollateralToken.fundingRate)) &&
              "% / 1h"}
          </ExchangeInfoRow>
          <ExchangeInfoRow label="Allowed Slippage">
            <Tooltip
              handle={`${formatAmount(allowedSlippage, 2, 2)}%`}
              position="right-top"
              renderContent={() => {
                return (
                  <>
                    You can change this in the settings menu on the top right of the page.
                    <br />
                    <br />
                    Note that a low allowed slippage, e.g. less than 0.5%, may result in failed orders if prices are
                    volatile.
                  </>
                );
              }}
            />
          </ExchangeInfoRow>
          {isMarketOrder && (
            <div className="PositionEditor-allow-higher-slippage">
              <Checkbox isChecked={isHigherSlippageAllowed} setIsChecked={setIsHigherSlippageAllowed}>
                <span className="muted font-sm">Allow up to 1% slippage</span>
              </Checkbox>
            </div>
          )}
          {decreaseOrdersThatWillBeExecuted.length > 0 && (
            <div className="PositionEditor-allow-higher-slippage">
              <Checkbox isChecked={isTriggerWarningAccepted} setIsChecked={setIsTriggerWarningAccepted}>
                <span className="muted font-sm">I am aware of the trigger orders</span>
              </Checkbox>
            </div>
          )}
          {decreaseOrdersThatWillBeExecuted.length > 0 && (
            <div className="PositionEditor-allow-higher-slippage">
              <Checkbox isChecked={isTriggerWarningAccepted} setIsChecked={setIsTriggerWarningAccepted}>
                <span className="muted">I am aware of the trigger orders</span>
              </Checkbox>
            </div>
          )}
          {renderExecutionFee()}
        </div>
      </>
    );
  }, [
    renderMain,
    renderMinProfitWarning,
    shortCollateralAddress,
    isShort,
    isLong,
    toTokenInfo,
    nextAveragePrice,
    toAmount,
    hasExistingPosition,
    existingPosition,
    isMarketOrder,
    triggerPriceUsd,
    showSpread,
    spread,
    displayLiquidationPrice,
    existingLiquidationPrice,
    feesUsd,
    leverage,
    renderExecutionFee,
    shortCollateralToken,
    chainId,
    renderFeeWarning,
    hasPendingProfit,
    isProfitWarningAccepted,
    renderAvailableLiquidity,
    orderOption,
    fromUsdMin,
    collateralAfterFees,
    renderExistingOrderWarning,
    renderExistingTriggerWarning,
    renderExistingTriggerErrors,
    isHigherSlippageAllowed,
    setIsHigherSlippageAllowed,
    allowedSlippage,
    isTriggerWarningAccepted,
    decreaseOrdersThatWillBeExecuted,
  ]);

  const renderSwapSection = useCallback(() => {
    return (
      <>
        <div className="Confirmation-box-info">
          {renderMain()}
          {renderFeeWarning()}
          {renderSpreadWarning()}
          {orderOption === LIMIT && renderAvailableLiquidity()}
          <ExchangeInfoRow label="Min. Receive">
            {formatAmount(minOut, toTokenInfo.decimals, 4, true)} {toTokenInfo.symbol}
          </ExchangeInfoRow>
          <ExchangeInfoRow label="Price">
            {getExchangeRateDisplay(getExchangeRate(fromTokenInfo, toTokenInfo), fromTokenInfo, toTokenInfo)}
          </ExchangeInfoRow>
          {!isMarketOrder && (
            <div className="Exchange-info-row">
              <div className="Exchange-info-label">Limit Price</div>
              <div className="align-right">{getExchangeRateDisplay(triggerRatio, fromTokenInfo, toTokenInfo)}</div>
            </div>
          )}
          {showSpread && (
            <ExchangeInfoRow label="Spread" isWarning={spread.isHigh}>
              {formatAmount(spread.value.mul(100), USD_DECIMALS, 2, true)}%
            </ExchangeInfoRow>
          )}
          <div className="Exchange-info-row">
            <div className="Exchange-info-label">Fees</div>
            <div className="align-right">
              {formatAmount(feeBps, 2, 2, true)}% ({formatAmount(fees, fromTokenInfo.decimals, 4, true)}{" "}
              {fromTokenInfo.symbol}: ${formatAmount(feesUsd, USD_DECIMALS, 2, true)})
            </div>
          </div>
          {renderExecutionFee()}
          {fromTokenUsd && (
            <div className="Exchange-info-row">
              <div className="Exchange-info-label">{fromTokenInfo.symbol} Price</div>
              <div className="align-right">{fromTokenUsd} USD</div>
            </div>
          )}
          {toTokenUsd && (
            <div className="Exchange-info-row">
              <div className="Exchange-info-label">{toTokenInfo.symbol} Price</div>
              <div className="align-right">{toTokenUsd} USD</div>
            </div>
          )}
        </div>
      </>
    );
  }, [
    renderMain,
    renderSpreadWarning,
    fromTokenInfo,
    toTokenInfo,
    orderOption,
    showSpread,
    spread,
    feesUsd,
    feeBps,
    renderExecutionFee,
    fromTokenUsd,
    toTokenUsd,
    triggerRatio,
    fees,
    isMarketOrder,
    minOut,
    renderFeeWarning,
    renderAvailableLiquidity,
  ]);

  return (
    <div className="Confirmation-box">
      <Modal isVisible={true} setIsVisible={() => setIsConfirming(false)} label={title}>
        {isSwap && renderSwapSection()}
        {!isSwap && renderMarginSection()}
        <div className="Confirmation-box-row">
          <button
            onClick={onConfirmationClick}
            className="App-cta Confirmation-box-button"
            disabled={!isPrimaryEnabled()}
          >
            {getPrimaryText()}
          </button>
        </div>
      </Modal>
    </div>
  );
}<|MERGE_RESOLUTION|>--- conflicted
+++ resolved
@@ -375,13 +375,8 @@
       <>
         <div className="Confirmation-box-warning">
           You have {existingTriggerOrderLength > 1 ? `${existingTriggerOrderLength}` : "an"} active trigger {orderText}{" "}
-<<<<<<< HEAD
-          that would potentially execute immediately. Please accept confirmation of trigger
-          {` ${orderText} `} to continue.
-=======
           that might execute immediately after you open this position. Please cancel the {orderText} or accept the
           confirmation to continue.
->>>>>>> 100b8e5c
         </div>
         <ul className="trigger-order-list">
           {decreaseOrdersThatWillBeExecuted.map((order, i) => {
@@ -667,13 +662,6 @@
               </Checkbox>
             </div>
           )}
-          {decreaseOrdersThatWillBeExecuted.length > 0 && (
-            <div className="PositionEditor-allow-higher-slippage">
-              <Checkbox isChecked={isTriggerWarningAccepted} setIsChecked={setIsTriggerWarningAccepted}>
-                <span className="muted">I am aware of the trigger orders</span>
-              </Checkbox>
-            </div>
-          )}
           {renderExecutionFee()}
         </div>
       </>
