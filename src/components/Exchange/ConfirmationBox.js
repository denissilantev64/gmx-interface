--- conflicted
+++ resolved
@@ -436,11 +436,7 @@
       isShort, isLong, toTokenInfo, nextAveragePrice, toAmount, hasExistingPosition, existingPosition,
       isMarketOrder, triggerPriceUsd, showSpread, spread, displayLiquidationPrice, existingLiquidationPrice,
       feesUsd, leverage, renderExecutionFee, shortCollateralToken, renderExistingOrderWarning, chainId, renderFeeWarning,
-<<<<<<< HEAD
-      hasPendingProfit, isProfitWarningAccepted, renderAvailableLiquidity, orderOption])
-=======
-      hasPendingProfit, isProfitWarningAccepted, renderAvailableLiquidity, orderType, fromUsdMin, collateralAfterFees])
->>>>>>> e979ee59
+      hasPendingProfit, isProfitWarningAccepted, renderAvailableLiquidity, orderOption, fromUsdMin, collateralAfterFees])
 
   const renderSwapSection = useCallback(() => {
     return <>
