--- conflicted
+++ resolved
@@ -16,16 +16,12 @@
 import { getContract } from "config/contracts";
 
 import "./TradeHistory.css";
-<<<<<<< HEAD
-import { select, t, Trans } from "@lingui/macro";
-import StatsTooltipRow from "../StatsTooltip/StatsTooltipRow";
-import ExternalLink from "../Common/ExternalLink";
-=======
 import { getExplorerUrl } from "config/chains";
 import { bigNumberify, formatAmount } from "lib/numbers";
 import { formatDateTime } from "lib/dates";
 import StatsTooltipRow from "../StatsTooltip/StatsTooltipRow";
->>>>>>> 5f481259
+import { select, t, Trans } from "@lingui/macro";
+import ExternalLink from "components/Common/ExternalLink";
 
 const { AddressZero } = ethers.constants;
 
@@ -54,13 +50,8 @@
   const minCollateral = liquidationData.size.mul(BASIS_POINTS_DIVISOR).div(MAX_LEVERAGE);
   const text =
     liquidationData.type === "full"
-<<<<<<< HEAD
       ? t`This position was liquidated as the max leverage of 100x was exceeded.`
       : t`Max leverage of 100x was exceeded, the remaining collateral after deducting losses and fees have been sent back to your account`;
-=======
-      ? "This position was liquidated as the max leverage of 100x was exceeded."
-      : "Max leverage of 100x was exceeded, the remaining collateral after deducting losses and fees have been sent back to your account";
->>>>>>> 5f481259
   return (
     <Tooltip
       position="left-top"
@@ -71,25 +62,16 @@
           <br />
           <br />
           <StatsTooltipRow
-<<<<<<< HEAD
             label={t`Initial collateral`}
-=======
-            label="Initial collateral"
->>>>>>> 5f481259
             showDollar
             value={formatAmount(liquidationData.collateral, USD_DECIMALS, 2, true)}
           />
           <StatsTooltipRow
-<<<<<<< HEAD
             label={t`Min required collateral`}
-=======
-            label="Min required collateral"
->>>>>>> 5f481259
             showDollar
             value={formatAmount(minCollateral, USD_DECIMALS, 2, true)}
           />
           <StatsTooltipRow
-<<<<<<< HEAD
             label={t`Borrow fee`}
             showDollar
             value={formatAmount(liquidationData.borrowFee, USD_DECIMALS, 2, true)}
@@ -97,19 +79,6 @@
           <StatsTooltipRow label={t`PnL`} value={`-$${formatAmount(liquidationData.loss, USD_DECIMALS, 2, true)}`} />
           {liquidationData.type === "full" && (
             <StatsTooltipRow label={t`Liquidation fee`} showDollar value={formatAmount(LIQUIDATION_FEE, 30, 2, true)} />
-=======
-            label="Borrow fee"
-            showDollar
-            value={formatAmount(liquidationData.borrowFee, USD_DECIMALS, 2, true)}
-          />
-          <StatsTooltipRow
-            label="PnL"
-            showDollar={false}
-            value={`-$${formatAmount(liquidationData.loss, USD_DECIMALS, 2, true)}`}
-          />
-          {liquidationData.type === "full" && (
-            <StatsTooltipRow label="Liquidation fee" showDollar value={formatAmount(LIQUIDATION_FEE, 30, 2, true)} />
->>>>>>> 5f481259
           )}
         </>
       )}
