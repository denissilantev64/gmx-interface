--- conflicted
+++ resolved
@@ -96,12 +96,6 @@
   const [pageIds, setPageIds] = useState({});
   const [pageIndex, setPageIndex] = useState(0);
 
-  const ORDER_TYPE_LABELS = {
-    Increase: t`Increase`,
-    Decrease: t`Decrease`,
-    Swap: t`Swap`,
-  };
-
   const getAfterId = () => {
     return pageIds[pageIndex];
   };
@@ -387,13 +381,7 @@
           2,
           true
         )}`;
-<<<<<<< HEAD
-        return t`Execute Order: ${ORDER_TYPE_LABELS[order.type]} ${
-          indexToken.symbol
-        } ${longShortDisplay} ${sizeDeltaDisplay} USD, Price: ${executionPriceDisplay} USD`;
-=======
         return t`Execute Order: ${orderTypeText} ${indexToken.symbol} ${longShortDisplay} ${sizeDeltaDisplay} USD, Price: ${executionPriceDisplay} USD`;
->>>>>>> c3705de2
       }
 
       if (
