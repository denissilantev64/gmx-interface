import React, { useEffect, useState, useRef, useCallback, useMemo } from "react";
import cx from "classnames";

import { createChart } from "krasulya-lightweight-charts";

import { USD_DECIMALS, SWAP, INCREASE, CHART_PERIODS, getLiquidationPrice } from "lib/legacy";
import { useChartPrices } from "domain/legacy";
import Tab from "../Tab/Tab";

import ChartTokenSelector from "./ChartTokenSelector";
<<<<<<< HEAD
import { Trans } from "@lingui/macro";
=======
import { useLocalStorageSerializeKey } from "lib/localStorage";
import { getTokenInfo } from "domain/tokens/utils";
import { usePrevious } from "lib/usePrevious";
import { formatAmount, numberWithCommas } from "lib/numbers";
import { getToken, getTokens } from "config/tokens";
import { formatDateTime } from "lib/dates";
>>>>>>> 5f481259

const PRICE_LINE_TEXT_WIDTH = 15;

const timezoneOffset = -new Date().getTimezoneOffset() * 60;

export function getChartToken(swapOption, fromToken, toToken, chainId) {
  if (!fromToken || !toToken) {
    return;
  }

  if (swapOption !== SWAP) {
    return toToken;
  }

  if (fromToken.isUsdg && toToken.isUsdg) {
    return getTokens(chainId).find((t) => t.isStable);
  }
  if (fromToken.isUsdg) {
    return toToken;
  }
  if (toToken.isUsdg) {
    return fromToken;
  }

  if (fromToken.isStable && toToken.isStable) {
    return toToken;
  }
  if (fromToken.isStable) {
    return toToken;
  }
  if (toToken.isStable) {
    return fromToken;
  }

  return toToken;
}

const DEFAULT_PERIOD = "4h";

const getSeriesOptions = () => ({
  // https://github.com/tradingview/lightweight-charts/blob/master/docs/area-series.md
  lineColor: "#5472cc",
  topColor: "rgba(49, 69, 131, 0.4)",
  bottomColor: "rgba(42, 64, 103, 0.0)",
  lineWidth: 2,
  priceLineColor: "#3a3e5e",
  downColor: "#fa3c58",
  wickDownColor: "#fa3c58",
  upColor: "#0ecc83",
  wickUpColor: "#0ecc83",
  borderVisible: false,
});

const getChartOptions = (width, height) => ({
  width,
  height,
  layout: {
    backgroundColor: "rgba(255, 255, 255, 0)",
    textColor: "#ccc",
    fontFamily: "Relative",
  },
  localization: {
    // https://github.com/tradingview/lightweight-charts/blob/master/docs/customization.md#time-format
    timeFormatter: (businessDayOrTimestamp) => {
      return formatDateTime(businessDayOrTimestamp - timezoneOffset);
    },
  },
  grid: {
    vertLines: {
      visible: true,
      color: "rgba(35, 38, 59, 1)",
      style: 2,
    },
    horzLines: {
      visible: true,
      color: "rgba(35, 38, 59, 1)",
      style: 2,
    },
  },
  // https://github.com/tradingview/lightweight-charts/blob/master/docs/time-scale.md#time-scale
  timeScale: {
    rightOffset: 5,
    borderVisible: false,
    barSpacing: 5,
    timeVisible: true,
    fixLeftEdge: true,
  },
  // https://github.com/tradingview/lightweight-charts/blob/master/docs/customization.md#price-axis
  priceScale: {
    borderVisible: false,
  },
  crosshair: {
    horzLine: {
      color: "#aaa",
    },
    vertLine: {
      color: "#aaa",
    },
    mode: 0,
  },
});

export default function ExchangeTVChart(props) {
  const {
    swapOption,
    fromTokenAddress,
    toTokenAddress,
    infoTokens,
    chainId,
    positions,
    savedShouldShowPositionLines,
    orders,
    setToTokenAddress,
  } = props;
  const [currentChart, setCurrentChart] = useState();
  const [currentSeries, setCurrentSeries] = useState();

  let [period, setPeriod] = useLocalStorageSerializeKey([chainId, "Chart-period"], DEFAULT_PERIOD);
  if (!(period in CHART_PERIODS)) {
    period = DEFAULT_PERIOD;
  }

  const [hoveredCandlestick, setHoveredCandlestick] = useState();

  const fromToken = getTokenInfo(infoTokens, fromTokenAddress);
  const toToken = getTokenInfo(infoTokens, toTokenAddress);

  const [chartToken, setChartToken] = useState({
    maxPrice: null,
    minPrice: null,
  });
  useEffect(() => {
    const tmp = getChartToken(swapOption, fromToken, toToken, chainId);
    setChartToken(tmp);
  }, [swapOption, fromToken, toToken, chainId]);

  const symbol = chartToken ? (chartToken.isWrapped ? chartToken.baseSymbol : chartToken.symbol) : undefined;
  const marketName = chartToken ? symbol + "_USD" : undefined;
  const previousMarketName = usePrevious(marketName);

  const currentOrders = useMemo(() => {
    if (swapOption === SWAP || !chartToken) {
      return [];
    }

    return orders.filter((order) => {
      if (order.type === SWAP) {
        // we can't show non-stable to non-stable swap orders with existing charts
        // so to avoid users confusion we'll show only long/short orders
        return false;
      }

      const indexToken = getToken(chainId, order.indexToken);
      return order.indexToken === chartToken.address || (chartToken.isNative && indexToken.isWrapped);
    });
  }, [orders, chartToken, swapOption, chainId]);

  const ref = useRef(null);
  const chartRef = useRef(null);

  const currentAveragePrice =
    chartToken.maxPrice && chartToken.minPrice ? chartToken.maxPrice.add(chartToken.minPrice).div(2) : null;
  const [priceData, updatePriceData] = useChartPrices(
    chainId,
    chartToken.symbol,
    chartToken.isStable,
    period,
    currentAveragePrice
  );

  const [chartInited, setChartInited] = useState(false);
  useEffect(() => {
    if (marketName !== previousMarketName) {
      setChartInited(false);
    }
  }, [marketName, previousMarketName]);

  const scaleChart = useCallback(() => {
    const from = Date.now() / 1000 - (7 * 24 * CHART_PERIODS[period]) / 2 + timezoneOffset;
    const to = Date.now() / 1000 + timezoneOffset;
    currentChart.timeScale().setVisibleRange({ from, to });
  }, [currentChart, period]);

  const onCrosshairMove = useCallback(
    (evt) => {
      if (!evt.time) {
        setHoveredCandlestick(null);
        return;
      }

      for (const point of evt.seriesPrices.values()) {
        setHoveredCandlestick((hoveredCandlestick) => {
          if (hoveredCandlestick && hoveredCandlestick.time === evt.time) {
            // rerender optimisations
            return hoveredCandlestick;
          }
          return {
            time: evt.time,
            ...point,
          };
        });
        break;
      }
    },
    [setHoveredCandlestick]
  );

  useEffect(() => {
    if (!ref.current || !priceData || !priceData.length || currentChart) {
      return;
    }

    const chart = createChart(
      chartRef.current,
      getChartOptions(chartRef.current.offsetWidth, chartRef.current.offsetHeight)
    );

    chart.subscribeCrosshairMove(onCrosshairMove);

    const series = chart.addCandlestickSeries(getSeriesOptions());

    setCurrentChart(chart);
    setCurrentSeries(series);
  }, [ref, priceData, currentChart, onCrosshairMove]);

  useEffect(() => {
    const interval = setInterval(() => {
      updatePriceData(undefined, true);
    }, 60 * 1000);
    return () => clearInterval(interval);
  }, [updatePriceData]);

  useEffect(() => {
    if (!currentChart) {
      return;
    }
    const resizeChart = () => {
      currentChart.resize(chartRef.current.offsetWidth, chartRef.current.offsetHeight);
    };
    window.addEventListener("resize", resizeChart);
    return () => window.removeEventListener("resize", resizeChart);
  }, [currentChart]);

  useEffect(() => {
    if (currentSeries && priceData && priceData.length) {
      currentSeries.setData(priceData);

      if (!chartInited) {
        scaleChart();
        setChartInited(true);
      }
    }
  }, [priceData, currentSeries, chartInited, scaleChart]);

  useEffect(() => {
    const lines = [];
    if (currentSeries && savedShouldShowPositionLines) {
      if (currentOrders && currentOrders.length > 0) {
        currentOrders.forEach((order) => {
          const indexToken = getToken(chainId, order.indexToken);
          let tokenSymbol;
          if (indexToken && indexToken.symbol) {
            tokenSymbol = indexToken.isWrapped ? indexToken.baseSymbol : indexToken.symbol;
          }
          const title = `${order.type === INCREASE ? "Inc." : "Dec."} ${tokenSymbol} ${
            order.isLong ? "Long" : "Short"
          }`;
          const color = "#3a3e5e";
          lines.push(
            currentSeries.createPriceLine({
              price: parseFloat(formatAmount(order.triggerPrice, USD_DECIMALS, 2)),
              color,
              title: title.padEnd(PRICE_LINE_TEXT_WIDTH, " "),
            })
          );
        });
      }
      if (positions && positions.length > 0) {
        const color = "#3a3e5e";

        positions.forEach((position) => {
          lines.push(
            currentSeries.createPriceLine({
              price: parseFloat(formatAmount(position.averagePrice, USD_DECIMALS, 2)),
              color,
              title: `Open ${position.indexToken.symbol} ${position.isLong ? "Long" : "Short"}`.padEnd(
                PRICE_LINE_TEXT_WIDTH,
                " "
              ),
            })
          );

          const liquidationPrice = getLiquidationPrice(position);
          lines.push(
            currentSeries.createPriceLine({
              price: parseFloat(formatAmount(liquidationPrice, USD_DECIMALS, 2)),
              color,
              title: `Liq. ${position.indexToken.symbol} ${position.isLong ? "Long" : "Short"}`.padEnd(
                PRICE_LINE_TEXT_WIDTH,
                " "
              ),
            })
          );
        });
      }
    }
    return () => {
      lines.forEach((line) => currentSeries.removePriceLine(line));
    };
  }, [currentOrders, positions, currentSeries, chainId, savedShouldShowPositionLines]);

  const candleStatsHtml = useMemo(() => {
    if (!priceData) {
      return null;
    }
    const candlestick = hoveredCandlestick || priceData[priceData.length - 1];
    if (!candlestick) {
      return null;
    }

    const className = cx({
      "ExchangeChart-bottom-stats": true,
      positive: candlestick.open <= candlestick.close,
      negative: candlestick.open > candlestick.close,
      [`length-${String(parseInt(candlestick.close)).length}`]: true,
    });

    const toFixedNumbers = 2;

    return (
      <div className={className}>
        <span className="ExchangeChart-bottom-stats-label">O</span>
        <span className="ExchangeChart-bottom-stats-value">{candlestick.open.toFixed(toFixedNumbers)}</span>
        <span className="ExchangeChart-bottom-stats-label">H</span>
        <span className="ExchangeChart-bottom-stats-value">{candlestick.high.toFixed(toFixedNumbers)}</span>
        <span className="ExchangeChart-bottom-stats-label">L</span>
        <span className="ExchangeChart-bottom-stats-value">{candlestick.low.toFixed(toFixedNumbers)}</span>
        <span className="ExchangeChart-bottom-stats-label">C</span>
        <span className="ExchangeChart-bottom-stats-value">{candlestick.close.toFixed(toFixedNumbers)}</span>
      </div>
    );
  }, [hoveredCandlestick, priceData]);

  let high;
  let low;
  let deltaPrice;
  let delta;
  let deltaPercentage;
  let deltaPercentageStr;

  const now = parseInt(Date.now() / 1000);
  const timeThreshold = now - 24 * 60 * 60;

  if (priceData) {
    for (let i = priceData.length - 1; i > 0; i--) {
      const price = priceData[i];
      if (price.time < timeThreshold) {
        break;
      }
      if (!low) {
        low = price.low;
      }
      if (!high) {
        high = price.high;
      }

      if (price.high > high) {
        high = price.high;
      }
      if (price.low < low) {
        low = price.low;
      }

      deltaPrice = price.open;
    }
  }

  if (deltaPrice && currentAveragePrice) {
    const average = parseFloat(formatAmount(currentAveragePrice, USD_DECIMALS, 2));
    delta = average - deltaPrice;
    deltaPercentage = (delta * 100) / average;
    if (deltaPercentage > 0) {
      deltaPercentageStr = `+${deltaPercentage.toFixed(2)}%`;
    } else {
      deltaPercentageStr = `${deltaPercentage.toFixed(2)}%`;
    }
    if (deltaPercentage === 0) {
      deltaPercentageStr = "0.00";
    }
  }

  if (!chartToken) {
    return null;
  }

  const onSelectToken = (token) => {
    const tmp = getTokenInfo(infoTokens, token.address);
    setChartToken(tmp);
    setToTokenAddress(swapOption, token.address);
  };

  return (
    <div className="ExchangeChart tv" ref={ref}>
      <div className="ExchangeChart-top App-box App-box-border">
        <div className="ExchangeChart-top-inner">
          <div>
            <div className="ExchangeChart-title">
              <ChartTokenSelector
                chainId={chainId}
                selectedToken={chartToken}
                swapOption={swapOption}
                infoTokens={infoTokens}
                onSelectToken={onSelectToken}
                className="chart-token-selector"
              />
            </div>
          </div>
          <div>
            <div className="ExchangeChart-main-price">
              {chartToken.maxPrice && formatAmount(chartToken.maxPrice, USD_DECIMALS, 2, true)}
            </div>
            <div className="ExchangeChart-info-label">
              ${chartToken.minPrice && formatAmount(chartToken.minPrice, USD_DECIMALS, 2, true)}
            </div>
          </div>
          <div>
            <div className="ExchangeChart-info-label">
              <Trans>24h Change</Trans>
            </div>
            <div className={cx({ positive: deltaPercentage > 0, negative: deltaPercentage < 0 })}>
              {!deltaPercentageStr && "-"}
              {deltaPercentageStr && deltaPercentageStr}
            </div>
          </div>
          <div className="ExchangeChart-additional-info">
            <div className="ExchangeChart-info-label">
              <Trans>24h High</Trans>
            </div>
            <div>
              {!high && "-"}
              {high && numberWithCommas(high.toFixed(2))}
            </div>
          </div>
          <div className="ExchangeChart-additional-info">
            <div className="ExchangeChart-info-label">
              <Trans>24h Low</Trans>
            </div>
            <div>
              {!low && "-"}
              {low && numberWithCommas(low.toFixed(2))}
            </div>
          </div>
        </div>
      </div>
      <div className="ExchangeChart-bottom App-box App-box-border">
        <div className="ExchangeChart-bottom-header">
          <div className="ExchangeChart-bottom-controls">
            <Tab options={Object.keys(CHART_PERIODS)} option={period} setOption={setPeriod} />
          </div>
          {candleStatsHtml}
        </div>
        <div className="ExchangeChart-bottom-content" ref={chartRef}></div>
      </div>
    </div>
  );
}<|MERGE_RESOLUTION|>--- conflicted
+++ resolved
@@ -8,16 +8,13 @@
 import Tab from "../Tab/Tab";
 
 import ChartTokenSelector from "./ChartTokenSelector";
-<<<<<<< HEAD
-import { Trans } from "@lingui/macro";
-=======
 import { useLocalStorageSerializeKey } from "lib/localStorage";
 import { getTokenInfo } from "domain/tokens/utils";
 import { usePrevious } from "lib/usePrevious";
 import { formatAmount, numberWithCommas } from "lib/numbers";
 import { getToken, getTokens } from "config/tokens";
 import { formatDateTime } from "lib/dates";
->>>>>>> 5f481259
+import { Trans } from "@lingui/macro";
 
 const PRICE_LINE_TEXT_WIDTH = 15;
 
