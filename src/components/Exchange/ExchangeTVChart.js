import React, { useEffect, useState, useRef, useCallback, useMemo } from "react";
import cx from "classnames";

import { createChart } from "krasulya-lightweight-charts";

import {
  USD_DECIMALS,
  SWAP,
  INCREASE,
  CHART_PERIODS,
  getTokenInfo,
  formatAmount,
  formatDateTime,
  usePrevious,
  getLiquidationPrice,
<<<<<<< HEAD
  useLocalStorageSerializeKey
} from '../../Helpers'
import { useChartPrices } from '../../Api'
import Tab from '../Tab/Tab'

import { getTokens, getToken } from '../../data/Tokens'
import ChartTokenSelector from './ChartTokenSelector'
=======
  useLocalStorageSerializeKey,
} from "../../Helpers";
import { getToken } from "../../data/Tokens";
import { useChartPrices } from "../../Api";
import Tab from "../Tab/Tab";

import { getTokens } from "../../data/Tokens";
>>>>>>> 44e9384c

const PRICE_LINE_TEXT_WIDTH = 15;

const timezoneOffset = -new Date().getTimezoneOffset() * 60;

function getChartToken(swapOption, fromToken, toToken, chainId) {
  if (!fromToken || !toToken) {
    return;
  }

  if (swapOption !== SWAP) {
    return toToken;
  }

  if (fromToken.isUsdg && toToken.isUsdg) {
    return getTokens(chainId).find((t) => t.isStable);
  }
  if (fromToken.isUsdg) {
    return toToken;
  }
  if (toToken.isUsdg) {
    return fromToken;
  }

  if (fromToken.isStable && toToken.isStable) {
    return toToken;
  }
  if (fromToken.isStable) {
    return toToken;
  }
  if (toToken.isStable) {
    return fromToken;
  }

  return toToken;
}

const DEFAULT_PERIOD = "4h";

const getSeriesOptions = () => ({
  // https://github.com/tradingview/lightweight-charts/blob/master/docs/area-series.md
  lineColor: "#5472cc",
  topColor: "rgba(49, 69, 131, 0.4)",
  bottomColor: "rgba(42, 64, 103, 0.0)",
  lineWidth: 2,
  priceLineColor: "#3a3e5e",
  downColor: "#fa3c58",
  wickDownColor: "#fa3c58",
  upColor: "#0ecc83",
  wickUpColor: "#0ecc83",
  borderVisible: false,
});

const getChartOptions = (width, height) => ({
  width,
  height,
  layout: {
    backgroundColor: "rgba(255, 255, 255, 0)",
    textColor: "#ccc",
    fontFamily: "Relative",
  },
  localization: {
    // https://github.com/tradingview/lightweight-charts/blob/master/docs/customization.md#time-format
    timeFormatter: (businessDayOrTimestamp) => {
      return formatDateTime(businessDayOrTimestamp - timezoneOffset);
    },
  },
  grid: {
    vertLines: {
      visible: true,
      color: "rgba(35, 38, 59, 1)",
      style: 2,
    },
    horzLines: {
      visible: true,
      color: "rgba(35, 38, 59, 1)",
      style: 2,
    },
  },
  // https://github.com/tradingview/lightweight-charts/blob/master/docs/time-scale.md#time-scale
  timeScale: {
    rightOffset: 5,
    borderVisible: false,
    barSpacing: 5,
    timeVisible: true,
    fixLeftEdge: true,
  },
  // https://github.com/tradingview/lightweight-charts/blob/master/docs/customization.md#price-axis
  priceScale: {
    borderVisible: false,
  },
  crosshair: {
    horzLine: {
      color: "#aaa",
    },
    vertLine: {
      color: "#aaa",
    },
    mode: 0,
  },
});

export default function ExchangeTVChart(props) {
  const {
    swapOption,
    fromTokenAddress,
    toTokenAddress,
    infoTokens,
    chainId,
    positions,
    savedShouldShowPositionLines,
    orders,
<<<<<<< HEAD
    setToTokenAddress
  } = props
=======
  } = props;
>>>>>>> 44e9384c
  const [currentChart, setCurrentChart] = useState();
  const [currentSeries, setCurrentSeries] = useState();

  let [period, setPeriod] = useLocalStorageSerializeKey([chainId, "Chart-period"], DEFAULT_PERIOD);
  if (!(period in CHART_PERIODS)) {
    period = DEFAULT_PERIOD;
  }

  const [hoveredCandlestick, setHoveredCandlestick] = useState();

<<<<<<< HEAD
  const fromToken = getTokenInfo(infoTokens, fromTokenAddress)
  const toToken = getTokenInfo(infoTokens, toTokenAddress)

  const [chartToken, setChartToken] = useState({
    maxPrice: null,
    minPrice: null
  })
  useEffect(() => {
    const tmp = getChartToken(swapOption, fromToken, toToken, chainId)
    setChartToken(tmp)
  }, [swapOption, fromToken, toToken, chainId])
=======
  const fromToken = getTokenInfo(infoTokens, fromTokenAddress);
  const toToken = getTokenInfo(infoTokens, toTokenAddress);
  const chartToken = getChartToken(swapOption, fromToken, toToken, chainId);
>>>>>>> 44e9384c

  const symbol = chartToken ? (chartToken.isWrapped ? chartToken.baseSymbol : chartToken.symbol) : undefined;
  const marketName = chartToken ? symbol + "_USD" : undefined;
  const previousMarketName = usePrevious(marketName);

  const currentOrders = useMemo(() => {
    if (swapOption === SWAP || !chartToken) {
      return [];
    }

    return orders.filter((order) => {
      if (order.type === SWAP) {
        // we can't show non-stable to non-stable swap orders with existing charts
        // so to avoid users confusion we'll show only long/short orders
        return false;
      }

      const indexToken = getToken(chainId, order.indexToken);
      return order.indexToken === chartToken.address || (chartToken.isNative && indexToken.isWrapped);
    });
  }, [orders, chartToken, swapOption, chainId]);

  const ref = useRef(null);
  const chartRef = useRef(null);

  const currentAveragePrice =
    chartToken.maxPrice && chartToken.minPrice ? chartToken.maxPrice.add(chartToken.minPrice).div(2) : null;
  const [priceData, updatePriceData] = useChartPrices(
    chainId,
    chartToken.symbol,
    chartToken.isStable,
    period,
    currentAveragePrice
  );

  const [chartInited, setChartInited] = useState(false);
  useEffect(() => {
    if (marketName !== previousMarketName) {
      setChartInited(false);
    }
  }, [marketName, previousMarketName]);

  const scaleChart = useCallback(() => {
    const from = Date.now() / 1000 - (7 * 24 * CHART_PERIODS[period]) / 2 + timezoneOffset;
    const to = Date.now() / 1000 + timezoneOffset;
    currentChart.timeScale().setVisibleRange({ from, to });
  }, [currentChart, period]);

  const onCrosshairMove = useCallback(
    (evt) => {
      if (!evt.time) {
        setHoveredCandlestick(null);
        return;
      }

      for (const point of evt.seriesPrices.values()) {
        setHoveredCandlestick((hoveredCandlestick) => {
          if (hoveredCandlestick && hoveredCandlestick.time === evt.time) {
            // rerender optimisations
            return hoveredCandlestick;
          }
          return {
            time: evt.time,
            ...point,
          };
        });
        break;
      }
    },
    [setHoveredCandlestick]
  );

  useEffect(() => {
    if (!ref.current || !priceData || !priceData.length || currentChart) {
      return;
    }

    const chart = createChart(
      chartRef.current,
      getChartOptions(chartRef.current.offsetWidth, chartRef.current.offsetHeight)
    );

    chart.subscribeCrosshairMove(onCrosshairMove);

    const series = chart.addCandlestickSeries(getSeriesOptions());

    setCurrentChart(chart);
    setCurrentSeries(series);
  }, [ref, priceData, currentChart, onCrosshairMove]);

  useEffect(() => {
    const interval = setInterval(() => {
      updatePriceData(undefined, true);
    }, 60 * 1000);
    return () => clearInterval(interval);
  }, [updatePriceData]);

  useEffect(() => {
    if (!currentChart) {
      return;
    }
    const resizeChart = () => {
      currentChart.resize(chartRef.current.offsetWidth, chartRef.current.offsetHeight);
    };
    window.addEventListener("resize", resizeChart);
    return () => window.removeEventListener("resize", resizeChart);
  }, [currentChart]);

  useEffect(() => {
    if (currentSeries && priceData && priceData.length) {
      currentSeries.setData(priceData);

      if (!chartInited) {
        scaleChart();
        setChartInited(true);
      }
    }
  }, [priceData, currentSeries, chartInited, scaleChart]);

  useEffect(() => {
    const lines = [];
    if (currentSeries && savedShouldShowPositionLines) {
      if (currentOrders && currentOrders.length > 0) {
        currentOrders.forEach((order) => {
          const indexToken = getToken(chainId, order.indexToken);
          let tokenSymbol;
          if (indexToken && indexToken.symbol) {
            tokenSymbol = indexToken.isWrapped ? indexToken.baseSymbol : indexToken.symbol;
          }
          const title = `${order.type === INCREASE ? "Inc." : "Dec."} ${tokenSymbol} ${
            order.isLong ? "Long" : "Short"
          }`;
          const color = "#3a3e5e";
          lines.push(
            currentSeries.createPriceLine({
              price: parseFloat(formatAmount(order.triggerPrice, USD_DECIMALS, 2)),
              color,
              title: title.padEnd(PRICE_LINE_TEXT_WIDTH, " "),
            })
          );
        });
      }
      if (positions && positions.length > 0) {
        const color = "#3a3e5e";

        positions.forEach((position) => {
          lines.push(
            currentSeries.createPriceLine({
              price: parseFloat(formatAmount(position.averagePrice, USD_DECIMALS, 2)),
              color,
              title: `Open ${position.indexToken.symbol} ${position.isLong ? "Long" : "Short"}`.padEnd(
                PRICE_LINE_TEXT_WIDTH,
                " "
              ),
            })
          );

          const liquidationPrice = getLiquidationPrice(position);
          lines.push(
            currentSeries.createPriceLine({
              price: parseFloat(formatAmount(liquidationPrice, USD_DECIMALS, 2)),
              color,
              title: `Liq. ${position.indexToken.symbol} ${position.isLong ? "Long" : "Short"}`.padEnd(
                PRICE_LINE_TEXT_WIDTH,
                " "
              ),
            })
          );
        });
      }
    }
    return () => {
      lines.forEach((line) => currentSeries.removePriceLine(line));
    };
  }, [currentOrders, positions, currentSeries, chainId, savedShouldShowPositionLines]);

  const candleStatsHtml = useMemo(() => {
    if (!priceData) {
      return null;
    }
    const candlestick = hoveredCandlestick || priceData[priceData.length - 1];
    if (!candlestick) {
      return null;
    }

    const className = cx({
      "ExchangeChart-bottom-stats": true,
      positive: candlestick.open <= candlestick.close,
      negative: candlestick.open > candlestick.close,
      [`length-${String(parseInt(candlestick.close)).length}`]: true,
    });

    const toFixedNumbers = 2;

    return (
      <div className={className}>
        <span className="ExchangeChart-bottom-stats-label">O</span>
        <span className="ExchangeChart-bottom-stats-value">{candlestick.open.toFixed(toFixedNumbers)}</span>
        <span className="ExchangeChart-bottom-stats-label">H</span>
        <span className="ExchangeChart-bottom-stats-value">{candlestick.high.toFixed(toFixedNumbers)}</span>
        <span className="ExchangeChart-bottom-stats-label">L</span>
        <span className="ExchangeChart-bottom-stats-value">{candlestick.low.toFixed(toFixedNumbers)}</span>
        <span className="ExchangeChart-bottom-stats-label">C</span>
        <span className="ExchangeChart-bottom-stats-value">{candlestick.close.toFixed(toFixedNumbers)}</span>
      </div>
    );
  }, [hoveredCandlestick, priceData]);

  let high;
  let low;
  let deltaPrice;
  let delta;
  let deltaPercentage;
  let deltaPercentageStr;

  const now = parseInt(Date.now() / 1000);
  const timeThreshold = now - 24 * 60 * 60;

  if (priceData) {
    for (let i = priceData.length - 1; i > 0; i--) {
      const price = priceData[i];
      if (price.time < timeThreshold) {
        break;
      }
      if (!low) {
        low = price.low;
      }
      if (!high) {
        high = price.high;
      }

      if (price.high > high) {
        high = price.high;
      }
      if (price.low < low) {
        low = price.low;
      }

      deltaPrice = price.open;
    }
  }

  if (deltaPrice && currentAveragePrice) {
    const average = parseFloat(formatAmount(currentAveragePrice, USD_DECIMALS, 2));
    delta = average - deltaPrice;
    deltaPercentage = (delta * 100) / average;
    if (deltaPercentage > 0) {
      deltaPercentageStr = `+${deltaPercentage.toFixed(2)}%`;
    } else {
      deltaPercentageStr = `${deltaPercentage.toFixed(2)}%`;
    }
    if (deltaPercentage === 0) {
      deltaPercentageStr = "0.00";
    }
  }

  if (!chartToken) {
    return null;
  }

  const onSelectToken = (token) => {
    const tmp = getTokenInfo(infoTokens, token.address)
    console.log(tmp)
    setChartToken(tmp)
    setToTokenAddress(swapOption, token.address)
  }

  return (
    <div className="ExchangeChart tv" ref={ref}>
      <div className="ExchangeChart-top App-box App-box-border">
        <div className="ExchangeChart-top-inner">
          <div>
<<<<<<< HEAD
            <div className="ExchangeChart-title">
              <ChartTokenSelector
                chainId={chainId}
                selectedToken={chartToken}
                swapOption={swapOption}
                infoTokens={infoTokens}
                onSelectToken={onSelectToken}
                className="chart-token-selector"
              />
            </div>
          </div>
					<div>
						<div className="ExchangeChart-main-price">{chartToken.maxPrice && formatAmount(chartToken.maxPrice, USD_DECIMALS, 2)}</div>
						<div className="ExchangeChart-info-label">${chartToken.minPrice && formatAmount(chartToken.minPrice, USD_DECIMALS, 2)}</div>
					</div>
					<div>
						<div className="ExchangeChart-info-label">24h Change</div>
						<div className={cx({ positive: deltaPercentage > 0, negative: deltaPercentage < 0 })}>
							{!deltaPercentageStr && "-"}
							{deltaPercentageStr && deltaPercentageStr}
						</div>
					</div>
					<div className="ExchangeChart-additional-info">
						<div className="ExchangeChart-info-label">24h High</div>
						<div>
							{!high && "-"}
							{high && high.toFixed(2)}
						</div>
					</div>
					<div className="ExchangeChart-additional-info">
						<div className="ExchangeChart-info-label">24h Low</div>
						<div>
							{!low && "-"}
							{low && low.toFixed(2)}
						</div>
					</div>
=======
            <div className="ExchangeChart-title">{chartToken && `${chartToken.symbol} / USD`}</div>
          </div>
          <div>
            <div className="ExchangeChart-main-price">{formatAmount(chartToken.maxPrice, USD_DECIMALS, 2)}</div>
            <div className="ExchangeChart-info-label">${formatAmount(chartToken.minPrice, USD_DECIMALS, 2)}</div>
          </div>
          <div>
            <div className="ExchangeChart-info-label">24h Change</div>
            <div className={cx({ positive: deltaPercentage > 0, negative: deltaPercentage < 0 })}>
              {!deltaPercentageStr && "-"}
              {deltaPercentageStr && deltaPercentageStr}
            </div>
          </div>
          <div className="ExchangeChart-additional-info">
            <div className="ExchangeChart-info-label">24h High</div>
            <div>
              {!high && "-"}
              {high && high.toFixed(2)}
            </div>
          </div>
          <div className="ExchangeChart-additional-info">
            <div className="ExchangeChart-info-label">24h Low</div>
            <div>
              {!low && "-"}
              {low && low.toFixed(2)}
            </div>
          </div>
>>>>>>> 44e9384c
        </div>
      </div>
      <div className="ExchangeChart-bottom App-box App-box-border">
        <div className="ExchangeChart-bottom-header">
          <div className="ExchangeChart-bottom-controls">
            <Tab options={Object.keys(CHART_PERIODS)} option={period} setOption={setPeriod} />
          </div>
          {candleStatsHtml}
        </div>
        <div className="ExchangeChart-bottom-content" ref={chartRef}></div>
      </div>
    </div>
  );
}<|MERGE_RESOLUTION|>--- conflicted
+++ resolved
@@ -13,7 +13,6 @@
   formatDateTime,
   usePrevious,
   getLiquidationPrice,
-<<<<<<< HEAD
   useLocalStorageSerializeKey
 } from '../../Helpers'
 import { useChartPrices } from '../../Api'
@@ -21,15 +20,6 @@
 
 import { getTokens, getToken } from '../../data/Tokens'
 import ChartTokenSelector from './ChartTokenSelector'
-=======
-  useLocalStorageSerializeKey,
-} from "../../Helpers";
-import { getToken } from "../../data/Tokens";
-import { useChartPrices } from "../../Api";
-import Tab from "../Tab/Tab";
-
-import { getTokens } from "../../data/Tokens";
->>>>>>> 44e9384c
 
 const PRICE_LINE_TEXT_WIDTH = 15;
 
@@ -142,12 +132,8 @@
     positions,
     savedShouldShowPositionLines,
     orders,
-<<<<<<< HEAD
     setToTokenAddress
   } = props
-=======
-  } = props;
->>>>>>> 44e9384c
   const [currentChart, setCurrentChart] = useState();
   const [currentSeries, setCurrentSeries] = useState();
 
@@ -158,7 +144,6 @@
 
   const [hoveredCandlestick, setHoveredCandlestick] = useState();
 
-<<<<<<< HEAD
   const fromToken = getTokenInfo(infoTokens, fromTokenAddress)
   const toToken = getTokenInfo(infoTokens, toTokenAddress)
 
@@ -170,11 +155,6 @@
     const tmp = getChartToken(swapOption, fromToken, toToken, chainId)
     setChartToken(tmp)
   }, [swapOption, fromToken, toToken, chainId])
-=======
-  const fromToken = getTokenInfo(infoTokens, fromTokenAddress);
-  const toToken = getTokenInfo(infoTokens, toTokenAddress);
-  const chartToken = getChartToken(swapOption, fromToken, toToken, chainId);
->>>>>>> 44e9384c
 
   const symbol = chartToken ? (chartToken.isWrapped ? chartToken.baseSymbol : chartToken.symbol) : undefined;
   const marketName = chartToken ? symbol + "_USD" : undefined;
@@ -447,7 +427,6 @@
       <div className="ExchangeChart-top App-box App-box-border">
         <div className="ExchangeChart-top-inner">
           <div>
-<<<<<<< HEAD
             <div className="ExchangeChart-title">
               <ChartTokenSelector
                 chainId={chainId}
@@ -484,35 +463,6 @@
 							{low && low.toFixed(2)}
 						</div>
 					</div>
-=======
-            <div className="ExchangeChart-title">{chartToken && `${chartToken.symbol} / USD`}</div>
-          </div>
-          <div>
-            <div className="ExchangeChart-main-price">{formatAmount(chartToken.maxPrice, USD_DECIMALS, 2)}</div>
-            <div className="ExchangeChart-info-label">${formatAmount(chartToken.minPrice, USD_DECIMALS, 2)}</div>
-          </div>
-          <div>
-            <div className="ExchangeChart-info-label">24h Change</div>
-            <div className={cx({ positive: deltaPercentage > 0, negative: deltaPercentage < 0 })}>
-              {!deltaPercentageStr && "-"}
-              {deltaPercentageStr && deltaPercentageStr}
-            </div>
-          </div>
-          <div className="ExchangeChart-additional-info">
-            <div className="ExchangeChart-info-label">24h High</div>
-            <div>
-              {!high && "-"}
-              {high && high.toFixed(2)}
-            </div>
-          </div>
-          <div className="ExchangeChart-additional-info">
-            <div className="ExchangeChart-info-label">24h Low</div>
-            <div>
-              {!low && "-"}
-              {low && low.toFixed(2)}
-            </div>
-          </div>
->>>>>>> 44e9384c
         </div>
       </div>
       <div className="ExchangeChart-bottom App-box App-box-border">
