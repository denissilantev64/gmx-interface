--- conflicted
+++ resolved
@@ -84,7 +84,6 @@
       return [];
     }
 
-<<<<<<< HEAD
     return orders
       .filter((order) => {
         if (order.type === SWAP) {
@@ -107,27 +106,7 @@
         }`;
         return { title, price: parseFloat(formatAmount(order.triggerPrice, USD_DECIMALS, 2)) };
       });
-  }, [orders, chartToken, swapOption, chainId]);
-=======
-    return orders.filter((order) => {
-      if (order.type === SWAP) {
-        // we can't show non-stable to non-stable swap orders with existing charts
-        // so to avoid users confusion we'll show only long/short orders
-        return false;
-      }
-
-      const indexToken = getToken(chainId, order.indexToken);
-      return order.indexToken === chartToken.address || (chartToken.isNative && indexToken.isWrapped);
-    });
   }, [orders, chartToken, chainId]);
-
-  const currentPositions = useMemo(() => {
-    if (!positions || !chartToken) {
-      return [];
-    }
-    return positions.filter((p) => p.indexToken.address === chartToken.address);
-  }, [chartToken, positions]);
->>>>>>> 580d464f
 
   const currentPositions = useMemo(() => {
     if (!positions || !chartToken) {
@@ -193,13 +172,8 @@
       }
       if (currentPositions && currentPositions.length > 0) {
         const color = "#3a3e5e";
-<<<<<<< HEAD
 
         positions.forEach((position) => {
-=======
-        currentPositions.forEach((position) => {
-          const longOrShortText = position.isLong ? t`Long` : t`Short`;
->>>>>>> 580d464f
           lines.push(
             currentSeries.createPriceLine({
               price: parseFloat(formatAmount(position.averagePrice, USD_DECIMALS, 2)),
@@ -228,7 +202,7 @@
     return () => {
       lines.forEach((line) => currentSeries.removePriceLine(line));
     };
-  }, [currentOrders, currentSeries, chainId, savedShouldShowPositionLines, currentPositions]);
+  }, [currentOrders, currentSeries, chainId, savedShouldShowPositionLines, currentPositions, positions]);
 
   let high;
   let low;
