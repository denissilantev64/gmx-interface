--- conflicted
+++ resolved
@@ -382,11 +382,18 @@
                   </div>
                   <div className="App-card-divider"></div>
                   <div className="App-card-options">
-<<<<<<< HEAD
-                    <button className="App-button-option App-card-option" onClick={() => sellPosition(position)}>
+                    <button
+                      className="App-button-option App-card-option"
+                      disabled={position.size.eq(0)}
+                      onClick={() => sellPosition(position)}
+                    >
                       Close
                     </button>
-                    <button className="App-button-option App-card-option" onClick={() => editPosition(position)}>
+                    <button
+                      className="App-button-option App-card-option"
+                      disabled={position.size.eq(0)}
+                      onClick={() => editPosition(position)}
+                    >
                       Edit
                     </button>
                     <button
@@ -395,24 +402,9 @@
                         setPositionToShare(position);
                         setIsPositionShareModalOpen(true);
                       }}
-                      disabled={isPositionShareModalOpen}
+                      disabled={position.size.eq(0)}
                     >
                       Share
-=======
-                    <button
-                      disabled={position.size.eq(0)}
-                      className="App-button-option App-card-option"
-                      onClick={() => editPosition(position)}
-                    >
-                      Edit
-                    </button>
-                    <button
-                      disabled={position.size.eq(0)}
-                      className="App-button-option App-card-option"
-                      onClick={() => sellPosition(position)}
-                    >
-                      Close
->>>>>>> ef829d1a
                     </button>
                   </div>
                 </div>
