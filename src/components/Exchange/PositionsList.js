--- conflicted
+++ resolved
@@ -27,13 +27,8 @@
   /* eslint-disable array-callback-return */
   return orders.filter(order => {
     if (order.type === SWAP) { return false }
-<<<<<<< HEAD
-    const sameToken = order.indexToken === nativeTokenAddress
+    const hasMatchingIndexToken = order.indexToken === nativeTokenAddress
       ? position.indexToken.isNetwork
-=======
-    const hasMatchingIndexToken = order.indexToken === nativeTokenAddress
-      ? position.indexToken.isNative
->>>>>>> d60c001d
       : order.indexToken === position.indexToken.address
     const hasMatchingCollateralToken = order.collateralToken === position.collateralToken.address
     if (order.isLong === position.isLong && hasMatchingIndexToken && hasMatchingCollateralToken) {
