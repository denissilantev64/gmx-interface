import React, { useState } from "react";
import cx from "classnames";
import { Trans, t } from "@lingui/macro";
import Tooltip from "../Tooltip/Tooltip";
import PositionSeller from "./PositionSeller";
import PositionEditor from "./PositionEditor";
import OrdersToa from "./OrdersToa";
import { ImSpinner2 } from "react-icons/im";

import { getOrderError, USD_DECIMALS, FUNDING_RATE_PRECISION, SWAP, LONG, SHORT, INCREASE, DECREASE } from "lib/legacy";
import PositionShare from "./PositionShare";
import PositionDropdown from "./PositionDropdown";
import StatsTooltipRow from "../StatsTooltip/StatsTooltipRow";
import NetValueTooltip from "./NetValueTooltip";
import { helperToast } from "lib/helperToast";
import { getUsd } from "domain/tokens/utils";
import { bigNumberify, formatAmount } from "lib/numbers";
import { AiOutlineEdit } from "react-icons/ai";
import useAccountType, { AccountType } from "lib/wallets/useAccountType";
import getLiquidationPrice from "lib/positions/getLiquidationPrice";
import { getPriceDecimals } from "config/tokens";
import TokenIcon from "components/TokenIcon/TokenIcon";
import Button from "components/Button/Button";

const getOrdersForPosition = (account, position, orders, nativeTokenAddress) => {
  if (!orders || orders.length === 0) {
    return [];
  }
  /* eslint-disable array-callback-return */
  return orders
    .filter((order) => {
      if (order.type === SWAP) {
        return false;
      }
      const hasMatchingIndexToken =
        order.indexToken === nativeTokenAddress
          ? position.indexToken.isNative
          : order.indexToken === position.indexToken.address;
      const hasMatchingCollateralToken =
        order.collateralToken === nativeTokenAddress
          ? position.collateralToken.isNative
          : order.collateralToken === position.collateralToken.address;
      if (order.isLong === position.isLong && hasMatchingIndexToken && hasMatchingCollateralToken) {
        return true;
      }
    })
    .map((order) => {
      order.error = getOrderError(account, order, undefined, position);
      if (order.type === DECREASE && order.sizeDelta.gt(position.size)) {
        order.error = t`Order size is bigger than position, will only be executable if position increases`;
      }
      return order;
    });
};

export default function PositionsList(props) {
  const {
    pendingPositions,
    setPendingPositions,
    positions,
    positionsDataIsLoading,
    positionsMap,
    infoTokens,
    active,
    account,
    library,
    pendingTxns,
    setPendingTxns,
    setListSection,
    flagOrdersEnabled,
    savedIsPnlInLeverage,
    chainId,
    nativeTokenAddress,
    orders,
    setIsWaitingForPluginApproval,
    approveOrderBook,
    isPluginApproving,
    isWaitingForPluginApproval,
    orderBookApproved,
    positionRouterApproved,
    isWaitingForPositionRouterApproval,
    isPositionRouterApproving,
    approvePositionRouter,
    showPnlAfterFees,
    setMarket,
    minExecutionFee,
    minExecutionFeeUSD,
    minExecutionFeeErrorMessage,
    usdgSupply,
    totalTokenWeights,
    hideActions,
    openSettings,
  } = props;
  const [positionToEditKey, setPositionToEditKey] = useState(undefined);
  const [positionToSellKey, setPositionToSellKey] = useState(undefined);
  const [positionToShare, setPositionToShare] = useState(null);
  const [isPositionEditorVisible, setIsPositionEditorVisible] = useState(undefined);
  const [isPositionSellerVisible, setIsPositionSellerVisible] = useState(undefined);
  const [collateralTokenAddress, setCollateralTokenAddress] = useState(undefined);
  const [isPositionShareModalOpen, setIsPositionShareModalOpen] = useState(false);
  const [ordersToaOpen, setOrdersToaOpen] = useState(false);
  const [isHigherSlippageAllowed, setIsHigherSlippageAllowed] = useState(false);
  const accountType = useAccountType();
  const isContractAccount = accountType === AccountType.CONTRACT;

  const editPosition = (position) => {
    setCollateralTokenAddress(position.collateralToken.address);
    setPositionToEditKey(position.key);
    setIsPositionEditorVisible(true);
  };

  const sellPosition = (position) => {
    setPositionToSellKey(position.key);
    setIsPositionSellerVisible(true);
    setIsHigherSlippageAllowed(false);
  };

  const onPositionClick = (position) => {
    if (hideActions) return;
    const longOrShortText = position.isLong ? t`Long` : t`Short`;
    helperToast.success(t`${longOrShortText} ${position.indexToken.symbol} market selected`);
    setMarket(position.isLong ? LONG : SHORT, position.indexToken.address);
  };

  return (
    <div className="PositionsList">
      <PositionEditor
        pendingPositions={pendingPositions}
        setPendingPositions={setPendingPositions}
        positionsMap={positionsMap}
        positionKey={positionToEditKey}
        isVisible={isPositionEditorVisible}
        setIsVisible={setIsPositionEditorVisible}
        infoTokens={infoTokens}
        active={active}
        account={account}
        library={library}
        collateralTokenAddress={collateralTokenAddress}
        pendingTxns={pendingTxns}
        setPendingTxns={setPendingTxns}
        getUsd={getUsd}
        savedIsPnlInLeverage={savedIsPnlInLeverage}
        positionRouterApproved={positionRouterApproved}
        isPositionRouterApproving={isPositionRouterApproving}
        isWaitingForPositionRouterApproval={isWaitingForPositionRouterApproval}
        approvePositionRouter={approvePositionRouter}
        chainId={chainId}
        minExecutionFee={minExecutionFee}
        minExecutionFeeUSD={minExecutionFeeUSD}
        minExecutionFeeErrorMessage={minExecutionFeeErrorMessage}
        isContractAccount={isContractAccount}
      />
      {ordersToaOpen && (
        <OrdersToa
          setIsVisible={setOrdersToaOpen}
          approveOrderBook={approveOrderBook}
          isPluginApproving={isPluginApproving}
        />
      )}
      {isPositionShareModalOpen && (
        <PositionShare
          setIsPositionShareModalOpen={setIsPositionShareModalOpen}
          isPositionShareModalOpen={isPositionShareModalOpen}
          positionToShare={positionToShare}
          chainId={chainId}
          account={account}
        />
      )}
      {ordersToaOpen && (
        <OrdersToa
          setIsVisible={setOrdersToaOpen}
          approveOrderBook={approveOrderBook}
          isPluginApproving={isPluginApproving}
        />
      )}
      {isPositionSellerVisible && positionToSellKey in positionsMap && (
        <PositionSeller
          pendingPositions={pendingPositions}
          setPendingPositions={setPendingPositions}
          setIsWaitingForPluginApproval={setIsWaitingForPluginApproval}
          approveOrderBook={approveOrderBook}
          isPluginApproving={isPluginApproving}
          isWaitingForPluginApproval={isWaitingForPluginApproval}
          orderBookApproved={orderBookApproved}
          positionsMap={positionsMap}
          positionKey={positionToSellKey}
          isVisible={isPositionSellerVisible}
          setIsVisible={setIsPositionSellerVisible}
          infoTokens={infoTokens}
          active={active}
          account={account}
          orders={orders}
          library={library}
          pendingTxns={pendingTxns}
          setPendingTxns={setPendingTxns}
          flagOrdersEnabled={flagOrdersEnabled}
          savedIsPnlInLeverage={savedIsPnlInLeverage}
          chainId={chainId}
          nativeTokenAddress={nativeTokenAddress}
          setOrdersToaOpen={setOrdersToaOpen}
          positionRouterApproved={positionRouterApproved}
          isPositionRouterApproving={isPositionRouterApproving}
          isWaitingForPositionRouterApproval={isWaitingForPositionRouterApproval}
          approvePositionRouter={approvePositionRouter}
          isHigherSlippageAllowed={isHigherSlippageAllowed}
          setIsHigherSlippageAllowed={setIsHigherSlippageAllowed}
          minExecutionFee={minExecutionFee}
          minExecutionFeeUSD={minExecutionFeeUSD}
          minExecutionFeeErrorMessage={minExecutionFeeErrorMessage}
          usdgSupply={usdgSupply}
          totalTokenWeights={totalTokenWeights}
          isContractAccount={isContractAccount}
        />
      )}
      {positions && (
        <>
          {positions.length === 0 && (
            <div className="Exchange-empty-positions-list-note small App-card">
              {positionsDataIsLoading ? <Trans>Loading...</Trans> : <Trans>No open positions</Trans>}
            </div>
          )}
          <div className="Exchange-list small">
            {positions.map((position) => {
              const positionOrders = getOrdersForPosition(account, position, orders, nativeTokenAddress);
              const liquidationPrice = getLiquidationPrice({
                size: position.size,
                collateral: position.collateral,
                averagePrice: position.averagePrice,
                isLong: position.isLong,
                fundingFee: position.fundingFee,
              });

              const positionPriceDecimal = getPriceDecimals(chainId, position.indexToken.symbol);

              const hasPositionProfit = position[showPnlAfterFees ? "hasProfitAfterFees" : "hasProfit"];
              const positionDelta =
                position[showPnlAfterFees ? "pendingDeltaAfterFees" : "pendingDelta"] || bigNumberify(0);
              let borrowFeeUSD;
              if (position.collateralToken && position.collateralToken.fundingRate) {
                const borrowFeeRate = position.collateralToken.fundingRate
                  .mul(position.size)
                  .mul(24)
                  .div(FUNDING_RATE_PRECISION);
                borrowFeeUSD = formatAmount(borrowFeeRate, USD_DECIMALS, 2, true);
              }

              return (
                <div key={position.key} className="App-card">
                  <div>
                    <div className="App-card-title Position-card-title">
<<<<<<< HEAD
                      <TokenIcon
                        className="PositionList-token-icon"
                        symbol={position.indexToken.symbol}
                        displaySize={20}
                        importSize={24}
                      />
                      <span className="Exchange-list-title">{position.indexToken.symbol}</span>
=======
                      <span className="Exchange-list-title" onClick={() => onPositionClick(position)}>
                        {position.indexToken.symbol}
                      </span>
>>>>>>> 795bc1df
                      <div>
                        <span className="Position-leverage" onClick={openSettings}>
                          {position.leverageStr}
                        </span>
                        <span
                          className={cx("Exchange-list-side", {
                            positive: position.isLong,
                            negative: !position.isLong,
                          })}
                        >
                          {position.isLong ? t`Long` : t`Short`}
                        </span>
                      </div>
                    </div>
                    <div className="App-card-divider" />
                    <div className="App-card-content">
                      <div className="App-card-row">
                        <div className="label">
                          <Trans>Net Value</Trans>
                        </div>
                        <div>
                          <NetValueTooltip isMobile position={position} />
                        </div>
                      </div>
                      <div className="App-card-row">
                        <div className="label">
                          <Trans>PnL</Trans>
                        </div>
                        <div>
                          <span
                            className={cx("Exchange-list-info-label Position-pnl", {
                              positive: hasPositionProfit && positionDelta.gt(0),
                              negative: !hasPositionProfit && positionDelta.gt(0),
                              muted: positionDelta.eq(0),
                            })}
                            onClick={openSettings}
                          >
                            {position.deltaStr} ({position.deltaPercentageStr})
                          </span>
                        </div>
                      </div>
                      <div className="App-card-row">
                        <div className="label">
                          <Trans>Size</Trans>
                        </div>
                        <div>${formatAmount(position.size, USD_DECIMALS, 2, true)}</div>
                      </div>
                      <div className="App-card-row">
                        <div className="label">
                          <Trans>Collateral</Trans>
                        </div>
                        <div className="position-list-collateral">
                          <Tooltip
                            handle={`$${formatAmount(position.collateralAfterFee, USD_DECIMALS, 2, true)}`}
                            position="right-bottom"
                            handleClassName={cx("plain", { negative: position.hasLowCollateral })}
                            renderContent={() => {
                              return (
                                <>
                                  {position.hasLowCollateral && (
                                    <div>
                                      <Trans>
                                        WARNING: This position has a low amount of collateral after deducting borrowing
                                        fees, deposit more collateral to reduce the position's liquidation risk.
                                      </Trans>
                                      <br />
                                      <br />
                                    </div>
                                  )}
                                  <StatsTooltipRow
                                    label={t`Initial Collateral`}
                                    value={formatAmount(position.collateral, USD_DECIMALS, 2, true)}
                                  />
                                  <StatsTooltipRow
                                    label={t`Borrow Fee`}
                                    value={formatAmount(position.fundingFee, USD_DECIMALS, 2, true)}
                                  />
                                  <StatsTooltipRow
                                    showDollar={false}
                                    label={t`Borrow Fee / Day`}
                                    value={`-$${borrowFeeUSD}`}
                                  />

                                  {!hideActions && (
                                    <span>
                                      <Trans>Use the Edit Collateral icon to deposit or withdraw collateral.</Trans>
                                    </span>
                                  )}
                                </>
                              );
                            }}
                          />
                          {!hideActions && (
                            <span className="edit-icon" onClick={() => editPosition(position)}>
                              <AiOutlineEdit fontSize={16} />
                            </span>
                          )}
                        </div>
                      </div>
                    </div>
                    <div className="App-card-divider" />
                    <div className="App-card-content">
                      <div className="App-card-row">
                        <div className="label">
                          <Trans>Entry Price</Trans>
                        </div>
                        <div>${formatAmount(position.averagePrice, USD_DECIMALS, positionPriceDecimal, true)}</div>
                      </div>
                      <div className="App-card-row">
                        <div className="label">
                          <Trans>Mark Price</Trans>
                        </div>
                        <div>${formatAmount(position.markPrice, USD_DECIMALS, positionPriceDecimal, true)}</div>
                      </div>
                      <div className="App-card-row">
                        <div className="label">
                          <Trans>Liq. Price</Trans>
                        </div>
                        <div>${formatAmount(liquidationPrice, USD_DECIMALS, positionPriceDecimal, true)}</div>
                      </div>
                    </div>
                    <div className="App-card-divider" />
                    <div className="App-card-row">
                      <div className="label">
                        <Trans>Orders</Trans>
                      </div>
                      <div>
                        {positionOrders.length === 0 && "None"}
                        {positionOrders.map((order) => {
                          const orderText = () => (
                            <>
                              {order.triggerAboveThreshold ? ">" : "<"} {formatAmount(order.triggerPrice, 30, 2, true)}:
                              {order.type === INCREASE ? " +" : " -"}${formatAmount(order.sizeDelta, 30, 2, true)}
                            </>
                          );
                          if (order.error) {
                            return (
                              <div key={`${order.isLong}-${order.type}-${order.index}`} className="Position-list-order">
                                <Tooltip
                                  className="order-error"
                                  handle={orderText()}
                                  position="right-bottom"
                                  handleClassName="plain"
                                  renderContent={() => <span className="negative">{order.error}</span>}
                                />
                              </div>
                            );
                          } else {
                            return (
                              <div key={`${order.isLong}-${order.type}-${order.index}`} className="Position-list-order">
                                {orderText()}
                              </div>
                            );
                          }
                        })}
                      </div>
                    </div>
                  </div>
                  {!hideActions && (
                    <div>
                      <div className="App-card-divider"></div>
                      <div className="remove-top-margin">
                        <Button
                          variant="secondary"
                          className="mr-md mt-md"
                          disabled={position.size.eq(0)}
                          onClick={() => sellPosition(position)}
                        >
                          <Trans>Close</Trans>
                        </Button>
                        <Button
                          variant="secondary"
                          className="mr-md mt-md"
                          disabled={position.size.eq(0)}
                          onClick={() => editPosition(position)}
                        >
                          <Trans>Edit Collateral</Trans>
                        </Button>
                        <Button
                          variant="secondary"
                          className="mt-md"
                          onClick={() => {
                            setPositionToShare(position);
                            setIsPositionShareModalOpen(true);
                          }}
                          disabled={position.size.eq(0)}
                        >
                          <Trans>Share</Trans>
                        </Button>
                      </div>
                    </div>
                  )}
                </div>
              );
            })}
          </div>
        </>
      )}
      <table className="Exchange-list large App-box">
        <tbody>
          <tr className="Exchange-list-header">
            <th>
              <Trans>Position</Trans>
            </th>
            <th>
              <Trans>Net Value</Trans>
            </th>
            <th>
              <Trans>Size</Trans>
            </th>
            <th>
              <Trans>Collateral</Trans>
            </th>
            <th>
              <Trans>Entry Price</Trans>
            </th>
            <th>
              <Trans>Mark Price</Trans>
            </th>
            <th>
              <Trans>Liq. Price</Trans>
            </th>
            {!hideActions && (
              <>
                <th></th>
                <th></th>
              </>
            )}
          </tr>
          {positions.length === 0 && (
            <tr>
              <td colSpan="15">
                <div className="Exchange-empty-positions-list-note">
                  {positionsDataIsLoading ? <Trans>Loading...</Trans> : <Trans>No open positions</Trans>}
                </div>
              </td>
            </tr>
          )}

          {positions.map((position) => {
            const liquidationPrice =
              getLiquidationPrice({
                size: position.size,
                collateral: position.collateral,
                averagePrice: position.averagePrice,
                isLong: position.isLong,
                fundingFee: position.fundingFee,
              }) || bigNumberify(0);

            const positionPriceDecimal = getPriceDecimals(chainId, position.indexToken.symbol);
            const positionOrders = getOrdersForPosition(account, position, orders, nativeTokenAddress);
            const hasOrderError = !!positionOrders.find((order) => order.error);
            const hasPositionProfit = position[showPnlAfterFees ? "hasProfitAfterFees" : "hasProfit"];
            const positionDelta =
              position[showPnlAfterFees ? "pendingDeltaAfterFees" : "pendingDelta"] || bigNumberify(0);
            let borrowFeeUSD;
            if (position.collateralToken && position.collateralToken.fundingRate) {
              const borrowFeeRate = position.collateralToken.fundingRate
                .mul(position.size)
                .mul(24)
                .div(FUNDING_RATE_PRECISION);
              borrowFeeUSD = formatAmount(borrowFeeRate, USD_DECIMALS, 2, true);
            }

            return (
              <tr key={position.key}>
                <td className={!hideActions ? "clickable" : ""} onClick={() => onPositionClick(position)}>
                  <div className="Exchange-list-title" onClick={() => onPositionClick(position)}>
                    {!hideActions ? (
                      <Tooltip
                        handle={
                          <>
                            <TokenIcon
                              className="PositionList-token-icon"
                              symbol={position.indexToken.symbol}
                              displaySize={20}
                              importSize={24}
                            />
                            {position.indexToken.symbol}
                          </>
                        }
                        position="left-bottom"
                        handleClassName="plain clickable"
                        renderContent={() => {
                          return (
                            <div>
                              <Trans>
                                Click on a row to select the position's market, then use the trade box to increase your
                                position size if needed.
                              </Trans>
                              <br />
                              <br />
                              <Trans>
                                Use the "Close" button to reduce your position size, or to set stop-loss / take-profit
                                orders.
                              </Trans>
                            </div>
                          );
                        }}
                      />
                    ) : (
                      <div className="inline-flex">
                        <TokenIcon
                          className="PositionList-token-icon"
                          symbol={position.indexToken.symbol}
                          displaySize={20}
                          importSize={24}
                        />
                        {position.indexToken.symbol}
                      </div>
                    )}
                    {position.hasPendingChanges && <ImSpinner2 className="spin position-loading-icon" />}
                  </div>
                  <div className="Exchange-list-info-label">
                    {position.leverageStr && (
                      <span
                        onClick={(e) => {
                          e.stopPropagation();
                          openSettings();
                        }}
                        className="muted Position-leverage"
                      >
                        {position.leverageStr}
                      </span>
                    )}
                    <span className={cx({ positive: position.isLong, negative: !position.isLong })}>
                      {position.isLong ? t`Long` : t`Short`}
                    </span>
                  </div>
                </td>
                <td>
                  <div>{position.netValue ? <NetValueTooltip position={position} /> : t`Opening...`}</div>

                  {position.deltaStr && (
                    <div
                      className={cx("Exchange-list-info-label cursor-pointer Position-pnl", {
                        positive: hasPositionProfit && positionDelta.gt(0),
                        negative: !hasPositionProfit && positionDelta.gt(0),
                        muted: positionDelta.eq(0),
                      })}
                      onClick={openSettings}
                    >
                      {position.deltaStr} ({position.deltaPercentageStr})
                    </div>
                  )}
                </td>
                <td>
                  <div>${formatAmount(position.size, USD_DECIMALS, 2, true)}</div>
                  {positionOrders.length > 0 && (
                    <div onClick={() => setListSection && setListSection("Orders")}>
                      <Tooltip
                        handle={t`Orders (${positionOrders.length})`}
                        position="left-bottom"
                        handleClassName={cx(
                          ["Exchange-list-info-label", "Exchange-position-list-orders", "plain", "clickable"],
                          { muted: !hasOrderError, negative: hasOrderError }
                        )}
                        renderContent={() => {
                          return (
                            <>
                              <strong>
                                <Trans>Active Orders</Trans>
                              </strong>
                              {positionOrders.map((order) => {
                                const priceDecimal = getPriceDecimals(chainId, order.indexToken.symbol);
                                return (
                                  <div
                                    key={`${order.isLong}-${order.type}-${order.index}`}
                                    className="Position-list-order active-order-tooltip"
                                  >
                                    {order.triggerAboveThreshold ? ">" : "<"}{" "}
                                    {formatAmount(order.triggerPrice, 30, priceDecimal, true)}:
                                    {order.type === INCREASE ? " +" : " -"}${formatAmount(order.sizeDelta, 30, 2, true)}
                                    {order.error && <div className="negative active-oredr-error">{order.error}</div>}
                                  </div>
                                );
                              })}
                            </>
                          );
                        }}
                      />
                    </div>
                  )}
                </td>
                <td>
                  <div className="position-list-collateral">
                    <Tooltip
                      handle={`$${formatAmount(position.collateralAfterFee, USD_DECIMALS, 2, true)}`}
                      position="left-bottom"
                      handleClassName={cx("plain", { negative: position.hasLowCollateral })}
                      renderContent={() => {
                        return (
                          <>
                            {position.hasLowCollateral && (
                              <div>
                                <Trans>
                                  WARNING: This position has a low amount of collateral after deducting borrowing fees,
                                  deposit more collateral to reduce the position's liquidation risk.
                                </Trans>
                                <br />
                                <br />
                              </div>
                            )}

                            <StatsTooltipRow
                              label={t`Initial Collateral`}
                              value={formatAmount(position.collateral, USD_DECIMALS, 2, true)}
                            />
                            <StatsTooltipRow
                              label={t`Borrow Fee`}
                              showDollar={false}
                              value={`-$${formatAmount(position.fundingFee, USD_DECIMALS, 2, true)}`}
                            />
                            <StatsTooltipRow
                              showDollar={false}
                              label={t`Borrow Fee / Day`}
                              value={`-$${borrowFeeUSD}`}
                            />
                            {!hideActions && (
                              <>
                                <br />
                                <Trans>Use the Edit Collateral icon to deposit or withdraw collateral.</Trans>
                              </>
                            )}
                          </>
                        );
                      }}
                    />
                    {!hideActions && (
                      <span className="edit-icon" onClick={() => editPosition(position)}>
                        <AiOutlineEdit fontSize={16} />
                      </span>
                    )}
                  </div>
                </td>
                <td className="clickable" onClick={() => onPositionClick(position)}>
                  ${formatAmount(position.averagePrice, USD_DECIMALS, positionPriceDecimal, true)}
                </td>
                <td className="clickable" onClick={() => onPositionClick(position)}>
                  ${formatAmount(position.markPrice, USD_DECIMALS, positionPriceDecimal, true)}
                </td>
                <td className="clickable" onClick={() => onPositionClick(position)}>
                  ${formatAmount(liquidationPrice, USD_DECIMALS, positionPriceDecimal, true)}
                </td>

                <td>
                  <button
                    className="Exchange-list-action"
                    onClick={() => sellPosition(position)}
                    disabled={position.size.eq(0)}
                  >
                    <Trans>Close</Trans>
                  </button>
                </td>
                {!hideActions && (
                  <td>
                    <PositionDropdown
                      handleEditCollateral={() => {
                        editPosition(position);
                      }}
                      handleShare={() => {
                        setPositionToShare(position);
                        setIsPositionShareModalOpen(true);
                      }}
                      handleMarketSelect={() => {
                        onPositionClick(position);
                      }}
                    />
                  </td>
                )}
              </tr>
            );
          })}
        </tbody>
      </table>
    </div>
  );
}<|MERGE_RESOLUTION|>--- conflicted
+++ resolved
@@ -248,19 +248,15 @@
                 <div key={position.key} className="App-card">
                   <div>
                     <div className="App-card-title Position-card-title">
-<<<<<<< HEAD
                       <TokenIcon
                         className="PositionList-token-icon"
                         symbol={position.indexToken.symbol}
                         displaySize={20}
                         importSize={24}
                       />
-                      <span className="Exchange-list-title">{position.indexToken.symbol}</span>
-=======
                       <span className="Exchange-list-title" onClick={() => onPositionClick(position)}>
                         {position.indexToken.symbol}
                       </span>
->>>>>>> 795bc1df
                       <div>
                         <span className="Position-leverage" onClick={openSettings}>
                           {position.leverageStr}
