--- conflicted
+++ resolved
@@ -43,7 +43,7 @@
     positionForOrder.size.gt(order.sizeDelta) &&
     positionForOrder.size.sub(order.sizeDelta).lt(positionForOrder.collateral.sub(order.collateralDelta))
   ) {
-    return "Order size is incorrect, it can't be executed";
+    return "Order size is incorrect, will only be executable if position changes";
   }
 }
 
@@ -232,18 +232,7 @@
       const triggerPricePrefix = order.triggerAboveThreshold ? TRIGGER_PREFIX_ABOVE : TRIGGER_PREFIX_BELOW;
       const indexTokenSymbol = indexToken.isWrapped ? indexToken.baseSymbol : indexToken.symbol;
 
-<<<<<<< HEAD
       const error = getOrderError(account, order, positionsMap);
-=======
-      let error;
-      if (order.type === DECREASE) {
-        const positionForOrder = getPositionForOrder(account, order, positionsMap);
-        if (!positionForOrder) {
-          error = "No open position, order cannot be executed unless a position is opened";
-        } else if (positionForOrder.size.lt(order.sizeDelta)) {
-          error = "Order size is bigger than position, will only be executable if position increases";
-        }
-      }
       const orderId = `${order.type}-${order.index}`;
       const orderText = (
         <>
@@ -252,7 +241,6 @@
           {error && <div className="Exchange-list-item-error">{error}</div>}
         </>
       );
->>>>>>> f0847725
 
       return (
         <tr className="Exchange-list-item" key={`${order.isLong}-${order.type}-${order.index}`}>
@@ -401,22 +389,10 @@
       const triggerPricePrefix = order.triggerAboveThreshold ? TRIGGER_PREFIX_ABOVE : TRIGGER_PREFIX_BELOW;
       const indexTokenSymbol = indexToken.isWrapped ? indexToken.baseSymbol : indexToken.symbol;
 
-<<<<<<< HEAD
-      const error = getOrderError(account, order, positionsMap);
-=======
       const collateralTokenInfo = getTokenInfo(infoTokens, order.purchaseToken);
       const collateralUSD = getUsd(order.purchaseTokenAmount, order.purchaseToken, true, infoTokens);
 
-      let error;
-      if (order.type === DECREASE) {
-        const positionForOrder = getPositionForOrder(account, order, positionsMap);
-        if (!positionForOrder) {
-          error = "No open position, order cannot be executed unless a position is opened";
-        } else if (positionForOrder.size.lt(order.sizeDelta)) {
-          error = "Order size is bigger than position, will only be executable if position increases";
-        }
-      }
->>>>>>> f0847725
+      const error = getOrderError(account, order, positionsMap);
 
       return (
         <div key={`${order.isLong}-${order.type}-${order.index}`} className="App-card">
