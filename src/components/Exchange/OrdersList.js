import React, { useState, useCallback } from "react";

import {
  SWAP,
  INCREASE,
  DECREASE,
  USD_DECIMALS,
  formatAmount,
  TRIGGER_PREFIX_ABOVE,
  TRIGGER_PREFIX_BELOW,
  getExchangeRateDisplay,
  getTokenInfo,
  getExchangeRate,
  getPositionKey,
} from "../../Helpers.js";
import { cancelSwapOrder, cancelIncreaseOrder, cancelDecreaseOrder } from "../../Api";
import { getContract } from "../../Addresses";

import Tooltip from "../Tooltip/Tooltip";
import OrderEditor from "./OrderEditor";

import "./OrdersList.css";

function getPositionForOrder(account, order, positionsMap) {
  const key = getPositionKey(account, order.collateralToken, order.indexToken, order.isLong);
  const position = positionsMap[key];
  return position && position.size && position.size.gt(0) ? position : null;
}

export default function OrdersList(props) {
  const {
    account,
    library,
    setPendingTxns,
    pendingTxns,
    infoTokens,
    positionsMap,
    totalTokenWeights,
    usdgSupply,
    orders,
    hideActions,
    chainId,
    savedShouldDisableOrderValidation,
  } = props;

  const [editingOrder, setEditingOrder] = useState(null);

  const onCancelClick = useCallback(
    (order) => {
      let func;
      if (order.type === SWAP) {
        func = cancelSwapOrder;
      } else if (order.type === INCREASE) {
        func = cancelIncreaseOrder;
      } else if (order.type === DECREASE) {
        func = cancelDecreaseOrder;
      }

      return func(chainId, library, order.index, {
        successMsg: "Order cancelled.",
        failMsg: "Cancel failed.",
        sentMsg: "Cancel submitted.",
        pendingTxns,
        setPendingTxns,
      });
    },
    [library, pendingTxns, setPendingTxns, chainId]
  );

  const onEditClick = useCallback(
    (order) => {
      setEditingOrder(order);
    },
    [setEditingOrder]
  );

  const renderHead = useCallback(() => {
    return (
      <tr className="Exchange-list-header">
        <th>
          <div>Type</div>
        </th>
        <th>
          <div>Order</div>
        </th>
        <th>
          <div>Price</div>
        </th>
        <th>
          <div>Mark Price</div>
        </th>
        <th colSpan="2"></th>
      </tr>
    );
  }, []);

  const renderEmptyRow = useCallback(() => {
    if (orders && orders.length) {
      return null;
    }

    return (
      <tr>
        <td colSpan="5">No open orders</td>
      </tr>
    );
  }, [orders]);

  const renderActions = useCallback(
    (order) => {
      return (
        <>
          <td>
            <button className="Exchange-list-action" onClick={() => onEditClick(order)}>
              Edit
            </button>
          </td>
          <td>
            <button className="Exchange-list-action" onClick={() => onCancelClick(order)}>
              Cancel
            </button>
          </td>
        </>
      );
    },
    [onEditClick, onCancelClick]
  );

  const renderLargeList = useCallback(() => {
    if (!orders || !orders.length) {
      return null;
    }

    return orders.map((order) => {
      if (order.type === SWAP) {
        const nativeTokenAddress = getContract(chainId, "NATIVE_TOKEN");
        const fromTokenInfo = getTokenInfo(infoTokens, order.path[0], true, nativeTokenAddress);
        const toTokenInfo = getTokenInfo(
          infoTokens,
          order.path[order.path.length - 1],
          order.shouldUnwrap,
          nativeTokenAddress
        );

        const markExchangeRate = getExchangeRate(fromTokenInfo, toTokenInfo);

        return (
          <tr className="Exchange-list-item" key={`${order.type}-${order.index}`}>
            <td className="Exchange-list-item-type">Limit</td>
            <td>
              Swap{" "}
              {formatAmount(
                order.amountIn,
                fromTokenInfo.decimals,
                fromTokenInfo.isStable || fromTokenInfo.isUsdg ? 2 : 4,
                true
              )}{" "}
              {fromTokenInfo.symbol} for{" "}
              {formatAmount(
                order.minOut,
                toTokenInfo.decimals,
                toTokenInfo.isStable || toTokenInfo.isUsdg ? 2 : 4,
                true
              )}{" "}
              {toTokenInfo.symbol}
            </td>
            <td>
              <Tooltip
                handle={getExchangeRateDisplay(order.triggerRatio, fromTokenInfo, toTokenInfo)}
                renderContent={() => `
                  You will receive at least ${formatAmount(
                    order.minOut,
                    toTokenInfo.decimals,
                    toTokenInfo.isStable || toTokenInfo.isUsdg ? 2 : 4,
                    true
                  )} ${
                  toTokenInfo.symbol
                } if this order is executed. The execution price may vary depending on swap fees at the time the order is executed.
                `}
              />
            </td>
            <td>{getExchangeRateDisplay(markExchangeRate, fromTokenInfo, toTokenInfo, true)}</td>
            {!hideActions && renderActions(order)}
          </tr>
        );
      }

      const indexToken = getTokenInfo(infoTokens, order.indexToken);
      const maximisePrice = (order.type === INCREASE && order.isLong) || (order.type === DECREASE && !order.isLong);
      const markPrice = maximisePrice ? indexToken.contractMaxPrice : indexToken.contractMinPrice;
      const triggerPricePrefix = order.triggerAboveThreshold ? TRIGGER_PREFIX_ABOVE : TRIGGER_PREFIX_BELOW;
      const indexTokenSymbol = indexToken.isWrapped ? indexToken.baseSymbol : indexToken.symbol;

      let error;
      if (order.type === DECREASE) {
        const positionForOrder = getPositionForOrder(account, order, positionsMap);
        if (!positionForOrder) {
<<<<<<< HEAD
          error = "No open position, order cannot be executed unless opening a position";
        } else if (positionForOrder.size.lt(order.sizeDelta)) {
          error = "Order size is bigger than position, will be executable when position increases";
=======
          error = "No open position, order cannot be executed unless a position is opened";
        } else if (positionForOrder.size.lt(order.sizeDelta)) {
          error = "Order size is bigger than position, will only be executable if position increases";
>>>>>>> 100b8e5c
        }
      }

      return (
        <tr className="Exchange-list-item" key={`${order.isLong}-${order.type}-${order.index}`}>
          <td className="Exchange-list-item-type">{order.type === INCREASE ? "Limit" : "Trigger"}</td>
          <td>
            {order.type === INCREASE ? "Increase" : "Decrease"} {indexTokenSymbol} {order.isLong ? "Long" : "Short"}
            &nbsp;by ${formatAmount(order.sizeDelta, USD_DECIMALS, 2, true)}
            {error && <div className="Exchange-list-item-error">{error}</div>}
          </td>
          <td>
            {triggerPricePrefix} {formatAmount(order.triggerPrice, USD_DECIMALS, 2, true)}
          </td>
          <td>
            <Tooltip
              handle={formatAmount(markPrice, USD_DECIMALS, 2, true)}
              position="right-bottom"
              renderContent={() => {
                return (
                  <>
                    The price that the order can be executed at may differ slightly from the chart price as market
                    orders can change the price while limit / trigger orders cannot.
                  </>
                );
              }}
            />
          </td>
          {!hideActions && renderActions(order)}
        </tr>
      );
    });
  }, [orders, renderActions, infoTokens, positionsMap, hideActions, chainId, account]);

  const renderSmallList = useCallback(() => {
    if (!orders || !orders.length) {
      return null;
    }

    return orders.map((order) => {
      if (order.type === SWAP) {
        const nativeTokenAddress = getContract(chainId, "NATIVE_TOKEN");
        const fromTokenInfo = getTokenInfo(infoTokens, order.path[0], true, nativeTokenAddress);
        const toTokenInfo = getTokenInfo(
          infoTokens,
          order.path[order.path.length - 1],
          order.shouldUnwrap,
          nativeTokenAddress
        );
        const markExchangeRate = getExchangeRate(fromTokenInfo, toTokenInfo);

        return (
          <div key={`${order.type}-${order.index}`} className="App-card">
            <div className="App-card-title-small">
              Swap {formatAmount(order.amountIn, fromTokenInfo.decimals, fromTokenInfo.isStable ? 2 : 4, true)}{" "}
              {fromTokenInfo.symbol} for{" "}
              {formatAmount(order.minOut, toTokenInfo.decimals, toTokenInfo.isStable ? 2 : 4, true)}{" "}
              {toTokenInfo.symbol}
            </div>
            <div className="App-card-divider"></div>
            <div className="App-card-content">
              <div className="App-card-row">
                <div className="label">Price</div>
                <div>
                  <Tooltip
                    position="right-bottom"
                    handle={getExchangeRateDisplay(order.triggerRatio, fromTokenInfo, toTokenInfo)}
                    renderContent={() => `
                    You will receive at least ${formatAmount(
                      order.minOut,
                      toTokenInfo.decimals,
                      toTokenInfo.isStable || toTokenInfo.isUsdg ? 2 : 4,
                      true
                    )} ${
                      toTokenInfo.symbol
                    } if this order is executed. The exact execution price may vary depending on fees at the time the order is executed.
                  `}
                  />
                </div>
              </div>
              <div className="App-card-row">
                <div className="label">Mark Price</div>
                <div>{getExchangeRateDisplay(markExchangeRate, fromTokenInfo, toTokenInfo)}</div>
              </div>
              {!hideActions && (
                <>
                  <div className="App-card-divider"></div>
                  <div className="App-card-options">
                    <button className="App-button-option App-card-option" onClick={() => onEditClick(order)}>
                      Edit
                    </button>
                    <button className="App-button-option App-card-option" onClick={() => onCancelClick(order)}>
                      Cancel
                    </button>
                  </div>
                </>
              )}
            </div>
          </div>
        );
      }

      const indexToken = getTokenInfo(infoTokens, order.indexToken);
      const maximisePrice = (order.type === INCREASE && order.isLong) || (order.type === DECREASE && !order.isLong);
      const markPrice = maximisePrice ? indexToken.contractMaxPrice : indexToken.contractMinPrice;
      const triggerPricePrefix = order.triggerAboveThreshold ? TRIGGER_PREFIX_ABOVE : TRIGGER_PREFIX_BELOW;
      const indexTokenSymbol = indexToken.isWrapped ? indexToken.baseSymbol : indexToken.symbol;

      let error;
      if (order.type === DECREASE) {
        const positionForOrder = getPositionForOrder(account, order, positionsMap);
        if (!positionForOrder) {
<<<<<<< HEAD
          error = "No open position, order cannot be executed unless opening a position";
        } else if (positionForOrder.size.lt(order.sizeDelta)) {
          error = "Order size is bigger than position, will be executed when position increase";
=======
          error = "No open position, order cannot be executed unless a position is opened";
        } else if (positionForOrder.size.lt(order.sizeDelta)) {
          error = "Order size is bigger than position, will only be executable if position increases";
>>>>>>> 100b8e5c
        }
      }

      return (
        <div key={`${order.isLong}-${order.type}-${order.index}`} className="App-card">
          <div className="App-card-title-small">
            {order.type === INCREASE ? "Increase" : "Decrease"} {indexTokenSymbol} {order.isLong ? "Long" : "Short"}
            &nbsp;by ${formatAmount(order.sizeDelta, USD_DECIMALS, 2, true)}
            {error && <div className="Exchange-list-item-error">{error}</div>}
          </div>
          <div className="App-card-divider"></div>
          <div className="App-card-content">
            <div className="App-card-row">
              <div className="label">Price</div>
              <div>
                {triggerPricePrefix} {formatAmount(order.triggerPrice, USD_DECIMALS, 2, true)}
              </div>
            </div>
            <div className="App-card-row">
              <div className="label">Mark Price</div>
              <div>
                <Tooltip
                  handle={formatAmount(markPrice, USD_DECIMALS, 2, true)}
                  position="right-bottom"
                  renderContent={() => {
                    return (
                      <>
                        The price that the order can be executed at may differ slightly from the chart price as market
                        orders can change the price while limit / trigger orders cannot.
                      </>
                    );
                  }}
                />
              </div>
            </div>
            {!hideActions && (
              <>
                <div className="App-card-divider"></div>
                <div className="App-card-options">
                  <button className="App-button-option App-card-option" onClick={() => onEditClick(order)}>
                    Edit
                  </button>
                  <button className="App-button-option App-card-option" onClick={() => onCancelClick(order)}>
                    Cancel
                  </button>
                </div>
              </>
            )}
          </div>
        </div>
      );
    });
  }, [orders, onEditClick, onCancelClick, infoTokens, positionsMap, hideActions, chainId, account]);

  return (
    <React.Fragment>
      <table className="Exchange-list Orders App-box large">
        <tbody>
          {renderHead()}
          {renderEmptyRow()}
          {renderLargeList()}
        </tbody>
      </table>
      <div className="Exchange-list Orders small">
        {(!orders || orders.length === 0) && (
          <div className="Exchange-empty-positions-list-note App-card">No open orders</div>
        )}
        {renderSmallList()}
      </div>
      {editingOrder && (
        <OrderEditor
          account={account}
          order={editingOrder}
          setEditingOrder={setEditingOrder}
          infoTokens={infoTokens}
          pendingTxns={pendingTxns}
          setPendingTxns={setPendingTxns}
          getPositionForOrder={getPositionForOrder}
          positionsMap={positionsMap}
          library={library}
          totalTokenWeights={totalTokenWeights}
          usdgSupply={usdgSupply}
          savedShouldDisableOrderValidation={savedShouldDisableOrderValidation}
        />
      )}
    </React.Fragment>
  );
}<|MERGE_RESOLUTION|>--- conflicted
+++ resolved
@@ -195,15 +195,9 @@
       if (order.type === DECREASE) {
         const positionForOrder = getPositionForOrder(account, order, positionsMap);
         if (!positionForOrder) {
-<<<<<<< HEAD
-          error = "No open position, order cannot be executed unless opening a position";
-        } else if (positionForOrder.size.lt(order.sizeDelta)) {
-          error = "Order size is bigger than position, will be executable when position increases";
-=======
           error = "No open position, order cannot be executed unless a position is opened";
         } else if (positionForOrder.size.lt(order.sizeDelta)) {
           error = "Order size is bigger than position, will only be executable if position increases";
->>>>>>> 100b8e5c
         }
       }
 
@@ -316,15 +310,9 @@
       if (order.type === DECREASE) {
         const positionForOrder = getPositionForOrder(account, order, positionsMap);
         if (!positionForOrder) {
-<<<<<<< HEAD
-          error = "No open position, order cannot be executed unless opening a position";
-        } else if (positionForOrder.size.lt(order.sizeDelta)) {
-          error = "Order size is bigger than position, will be executed when position increase";
-=======
           error = "No open position, order cannot be executed unless a position is opened";
         } else if (positionForOrder.size.lt(order.sizeDelta)) {
           error = "Order size is bigger than position, will only be executable if position increases";
->>>>>>> 100b8e5c
         }
       }
 
