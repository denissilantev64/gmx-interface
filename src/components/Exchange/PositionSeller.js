--- conflicted
+++ resolved
@@ -52,12 +52,9 @@
 import ExternalLink from "components/ExternalLink/ExternalLink";
 import { ErrorCode, ErrorDisplayType } from "./constants";
 import FeesTooltip from "./FeesTooltip";
-<<<<<<< HEAD
 import Button from "components/Button/Button";
 import ToggleSwitch from "components/ToggleSwitch/ToggleSwitch";
-=======
 import SlippageInput from "components/SlippageInput/SlippageInput";
->>>>>>> 9ad0262c
 
 const { AddressZero } = ethers.constants;
 const ORDER_SIZE_DUST_USD = expandDecimals(1, USD_DECIMALS - 1); // $0.10
@@ -1071,18 +1068,6 @@
               </ToggleSwitch>
             </div>
             {orderOption === MARKET && (
-<<<<<<< HEAD
-              <div className="PositionEditor-allow-higher-slippage">
-                <ToggleSwitch isChecked={isHigherSlippageAllowed} setIsChecked={setIsHigherSlippageAllowed}>
-                  <span className="muted font-sm">
-                    <Trans>Allow up to 1% slippage</Trans>
-                  </span>
-                </ToggleSwitch>
-              </div>
-            )}
-            {orderOption === MARKET && (
-=======
->>>>>>> 9ad0262c
               <div>
                 <ExchangeInfoRow
                   label={
