--- conflicted
+++ resolved
@@ -37,11 +37,6 @@
 import TokenSelector from "./TokenSelector";
 import "./PositionSeller.css";
 import StatsTooltipRow from "../StatsTooltip/StatsTooltipRow";
-<<<<<<< HEAD
-import { getTokenAmountFromUsd } from "../../domain/tokens/utils";
-import { callContract } from "../../lib/contracts/callContract";
-import ExternalLink from "../Common/ExternalLink";
-=======
 import { callContract } from "lib/contracts";
 import { getTokenAmountFromUsd } from "domain/tokens";
 import { TRIGGER_PREFIX_ABOVE, TRIGGER_PREFIX_BELOW } from "config/ui";
@@ -52,7 +47,7 @@
 import { bigNumberify, expandDecimals, formatAmount, formatAmountFree, parseValue } from "lib/numbers";
 import { getTokens } from "config/tokens";
 import { formatDateTime, getTimeRemaining } from "lib/dates";
->>>>>>> 5f481259
+import ExternalLink from "components/Common/ExternalLink";
 
 const { AddressZero } = ethers.constants;
 const ORDER_SIZE_DUST_USD = expandDecimals(1, USD_DECIMALS - 1); // $0.10
