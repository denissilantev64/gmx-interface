import React, { useState, useCallback, useEffect, useMemo } from "react";
import { ethers } from "ethers";
import cx from "classnames";
import { Trans, t } from "@lingui/macro";
import { BsArrowRight } from "react-icons/bs";

import {
  formatAmount,
  bigNumberify,
  ARBITRUM,
  DEFAULT_SLIPPAGE_AMOUNT,
  DEFAULT_HIGHER_SLIPPAGE_AMOUNT,
  USD_DECIMALS,
  DUST_USD,
  BASIS_POINTS_DIVISOR,
  USDG_ADDRESS,
  SLIPPAGE_BPS_KEY,
  TRIGGER_PREFIX_BELOW,
  TRIGGER_PREFIX_ABOVE,
  MIN_PROFIT_TIME,
  usePrevious,
  formatAmountFree,
  parseValue,
  expandDecimals,
  getTokenInfo,
  getLiquidationPrice,
  getLeverage,
  getMarginFee,
  PRECISION,
  MARKET,
  STOP,
  DECREASE,
  useLocalStorageSerializeKey,
  calculatePositionDelta,
  getDeltaStr,
  getProfitPrice,
  formatDateTime,
  getTimeRemaining,
  getNextToAmount,
  getUsd,
  USDG_DECIMALS,
  CLOSE_POSITION_RECEIVE_TOKEN_KEY,
  useLocalStorageByChainId,
  adjustForDecimals,
  IS_NETWORK_DISABLED,
  getChainName,
} from "../../lib/legacy";
import { getConstant } from "../../config/chains";
import { createDecreaseOrder, useHasOutdatedUi } from "../../domain/legacy";
import { getContract } from "../../config/Addresses";
import PositionRouter from "../../abis/PositionRouter.json";
import Checkbox from "../Checkbox/Checkbox";
import Tab from "../Tab/Tab";
import Modal from "../Modal/Modal";
import ExchangeInfoRow from "./ExchangeInfoRow";
import Tooltip from "../Tooltip/Tooltip";
import TokenSelector from "./TokenSelector";
import { getTokens } from "../../config/Tokens";
import "./PositionSeller.css";
<<<<<<< HEAD
import StatsTooltipRow from "../StatsTooltip/StatsTooltipRow";
=======
import { callContract } from "../../lib/contracts/callContract";
>>>>>>> ca76a09e

const { AddressZero } = ethers.constants;
const ORDER_SIZE_DUST_USD = expandDecimals(1, USD_DECIMALS - 1); // $0.10

const orderOptionLabels = {
  [MARKET]: "Market",
  [STOP]: "Trigger",
};

function getTokenAmount(usdAmount, tokenAddress, max, infoTokens) {
  if (!usdAmount) {
    return;
  }
  if (tokenAddress === USDG_ADDRESS) {
    return usdAmount.mul(expandDecimals(1, 18)).div(PRECISION);
  }
  const info = getTokenInfo(infoTokens, tokenAddress);
  if (!info) {
    return;
  }
  if (max && !info.maxPrice) {
    return;
  }
  if (!max && !info.minPrice) {
    return;
  }

  return usdAmount.mul(expandDecimals(1, info.decimals)).div(max ? info.minPrice : info.maxPrice);
}

function shouldSwap(collateralToken, receiveToken) {
  // If position collateral is WETH in contract, then position.collateralToken is { symbol: “ETH”, isNative: true, … }
  // @see https://github.com/gmx-io/gmx-interface/blob/master/src/pages/Exchange/Exchange.js#L162
  // meaning if collateralToken.isNative === true in reality position has WETH as a collateral
  // and if collateralToken.isNative === true and receiveToken.isNative === true then position’s WETH will be unwrapped and user will receive native ETH
  const isCollateralWrapped = collateralToken.isNative;

  const isSameToken =
    collateralToken.address === receiveToken.address || (isCollateralWrapped && receiveToken.isWrapped);

  const isUnwrap = isCollateralWrapped && receiveToken.isNative;

  return !isSameToken && !isUnwrap;
}

function getSwapLimits(infoTokens, fromTokenAddress, toTokenAddress) {
  const fromInfo = getTokenInfo(infoTokens, fromTokenAddress);
  const toInfo = getTokenInfo(infoTokens, toTokenAddress);

  let maxInUsd;
  let maxIn;
  let maxOut;
  let maxOutUsd;

  if (!fromInfo?.maxUsdgAmount) {
    maxInUsd = bigNumberify(0);
    maxIn = bigNumberify(0);
  } else {
    maxInUsd = fromInfo.maxUsdgAmount
      .sub(fromInfo.usdgAmount)
      .mul(expandDecimals(1, USD_DECIMALS))
      .div(expandDecimals(1, USDG_DECIMALS));

    maxIn = maxInUsd.mul(expandDecimals(1, fromInfo.decimals)).div(fromInfo.maxPrice).toString();
  }

  if (!toInfo?.poolAmount || !toInfo?.bufferAmount) {
    maxOut = bigNumberify(0);
    maxOutUsd = bigNumberify(0);
  } else {
    maxOut = toInfo.availableAmount.gt(toInfo.poolAmount.sub(toInfo.bufferAmount))
      ? toInfo.poolAmount.sub(toInfo.bufferAmount)
      : toInfo.availableAmount;

    maxOutUsd = getUsd(maxOut, toInfo.address, false, infoTokens);
  }

  return {
    maxIn,
    maxInUsd,
    maxOut,
    maxOutUsd,
  };
}

export default function PositionSeller(props) {
  const {
    pendingPositions,
    setPendingPositions,
    positionsMap,
    positionKey,
    isVisible,
    setIsVisible,
    account,
    library,
    infoTokens,
    setPendingTxns,
    flagOrdersEnabled,
    savedIsPnlInLeverage,
    chainId,
    nativeTokenAddress,
    orders,
    isWaitingForPluginApproval,
    isPluginApproving,
    orderBookApproved,
    setOrdersToaOpen,
    positionRouterApproved,
    isWaitingForPositionRouterApproval,
    isPositionRouterApproving,
    approvePositionRouter,
    isHigherSlippageAllowed,
    setIsHigherSlippageAllowed,
    minExecutionFee,
    minExecutionFeeErrorMessage,
    usdgSupply,
    totalTokenWeights,
  } = props;
  const [savedSlippageAmount] = useLocalStorageSerializeKey([chainId, SLIPPAGE_BPS_KEY], DEFAULT_SLIPPAGE_AMOUNT);
  const [keepLeverage, setKeepLeverage] = useLocalStorageSerializeKey([chainId, "Exchange-keep-leverage"], true);
  const position = positionsMap && positionKey ? positionsMap[positionKey] : undefined;
  const [fromValue, setFromValue] = useState("");
  const [isProfitWarningAccepted, setIsProfitWarningAccepted] = useState(false);
  const [isSubmitting, setIsSubmitting] = useState(false);
  const prevIsVisible = usePrevious(isVisible);
  const positionRouterAddress = getContract(chainId, "PositionRouter");
  const nativeTokenSymbol = getConstant(chainId, "nativeTokenSymbol");
  const toTokens = getTokens(chainId);

  const [savedRecieveTokenAddress, setSavedRecieveTokenAddress] = useLocalStorageByChainId(
    chainId,
    `${CLOSE_POSITION_RECEIVE_TOKEN_KEY}-${position?.indexToken?.symbol}-${position.isLong ? "long" : "short"}`
  );

  const [swapToToken, setSwapToToken] = useState(() =>
    savedRecieveTokenAddress ? toTokens.find((token) => token.address === savedRecieveTokenAddress) : undefined
  );

  let allowedSlippage = savedSlippageAmount;
  if (isHigherSlippageAllowed) {
    allowedSlippage = DEFAULT_HIGHER_SLIPPAGE_AMOUNT;
  }

  const orderOptions = [MARKET, STOP];
  let [orderOption, setOrderOption] = useState(MARKET);

  if (!flagOrdersEnabled) {
    orderOption = MARKET;
  }

  const needPositionRouterApproval = !positionRouterApproved && orderOption === MARKET;

  const onOrderOptionChange = (option) => {
    setOrderOption(option);
  };

  const onTriggerPriceChange = (evt) => {
    setTriggerPriceValue(evt.target.value || "");
  };

  const [triggerPriceValue, setTriggerPriceValue] = useState("");
  const triggerPriceUsd = orderOption === MARKET ? 0 : parseValue(triggerPriceValue, USD_DECIMALS);

  const [nextDelta, nextHasProfit = bigNumberify(0)] = useMemo(() => {
    if (!position) {
      return [bigNumberify(0), false];
    }

    if (orderOption !== STOP) {
      return [position.delta, position.hasProfit, position.deltaPercentage];
    }

    if (!triggerPriceUsd) {
      return [bigNumberify(0), false];
    }

    const { delta, hasProfit, deltaPercentage } = calculatePositionDelta(triggerPriceUsd, position);
    return [delta, hasProfit, deltaPercentage];
  }, [position, orderOption, triggerPriceUsd]);

  const existingOrders = useMemo(() => {
    if (orderOption === STOP && (!triggerPriceUsd || triggerPriceUsd.eq(0))) {
      return [];
    }
    if (!orders || !position) {
      return [];
    }

    const ret = [];
    for (const order of orders) {
      // only Stop orders can't be executed without corresponding opened position
      if (order.type !== DECREASE) continue;

      // if user creates Stop-Loss we need only Stop-Loss orders and vice versa
      if (orderOption === STOP) {
        const triggerAboveThreshold = triggerPriceUsd.gt(position.markPrice);
        if (triggerAboveThreshold !== order.triggerAboveThreshold) continue;
      }

      const sameToken =
        order.indexToken === nativeTokenAddress
          ? position.indexToken.isNative
          : order.indexToken === position.indexToken.address;
      if (order.isLong === position.isLong && sameToken) {
        ret.push(order);
      }
    }
    return ret;
  }, [position, orders, triggerPriceUsd, orderOption, nativeTokenAddress]);

  const existingOrder = existingOrders[0];

  const needOrderBookApproval = orderOption === STOP && !orderBookApproved;

  const isSwapAllowed = orderOption === MARKET;

  const { data: hasOutdatedUi } = useHasOutdatedUi();

  let collateralToken;
  let receiveToken;
  let maxAmount;
  let maxAmountFormatted;
  let maxAmountFormattedFree;
  let fromAmount;

  let convertedAmount;
  let convertedAmountFormatted;

  let nextLeverage;
  let liquidationPrice;
  let nextLiquidationPrice;
  let isClosing;
  let sizeDelta;

  let nextCollateral;
  let collateralDelta = bigNumberify(0);
  let receiveAmount = bigNumberify(0);
  let convertedReceiveAmount = bigNumberify(0);
  let adjustedDelta = bigNumberify(0);

  let isNotEnoughReceiveTokenLiquidity;
  let isCollateralPoolCapacityExceeded;

  let title;
  let fundingFee;
  let positionFee;
  let swapFeeToken;
  let swapFee;
  let totalFees = bigNumberify(0);

  let executionFee = orderOption === STOP ? getConstant(chainId, "DECREASE_ORDER_EXECUTION_GAS_FEE") : minExecutionFee;

  let executionFeeUsd = getUsd(executionFee, nativeTokenAddress, false, infoTokens) || bigNumberify(0);

  if (position) {
    fundingFee = position.fundingFee;
    fromAmount = parseValue(fromValue, USD_DECIMALS);
    sizeDelta = fromAmount;

    title = `Close ${position.isLong ? "Long" : "Short"} ${position.indexToken.symbol}`;
    collateralToken = position.collateralToken;
    liquidationPrice = getLiquidationPrice(position);

    if (fromAmount) {
      isClosing = position.size.sub(fromAmount).lt(DUST_USD);
      positionFee = getMarginFee(fromAmount);
    }

    if (isClosing) {
      sizeDelta = position.size;
      receiveAmount = position.collateral;
    } else if (orderOption === STOP && sizeDelta && existingOrders.length > 0) {
      let residualSize = position.size;
      for (const order of existingOrders) {
        residualSize = residualSize.sub(order.sizeDelta);
      }
      if (residualSize.sub(sizeDelta).abs().lt(ORDER_SIZE_DUST_USD)) {
        sizeDelta = residualSize;
      }
    }

    if (sizeDelta) {
      adjustedDelta = nextDelta.mul(sizeDelta).div(position.size);
    }

    if (nextHasProfit) {
      receiveAmount = receiveAmount.add(adjustedDelta);
    } else {
      if (receiveAmount.gt(adjustedDelta)) {
        receiveAmount = receiveAmount.sub(adjustedDelta);
      } else {
        receiveAmount = bigNumberify(0);
      }
    }

    if (keepLeverage && sizeDelta && !isClosing) {
      collateralDelta = sizeDelta.mul(position.collateral).div(position.size);
      // if the position will be realising a loss then reduce collateralDelta by the realised loss
      if (!nextHasProfit) {
        const deductions = adjustedDelta.add(positionFee).add(fundingFee);
        if (collateralDelta.gt(deductions)) {
          collateralDelta = collateralDelta = collateralDelta.sub(deductions);
        } else {
          collateralDelta = bigNumberify(0);
        }
      }
    }

    maxAmount = position.size;
    maxAmountFormatted = formatAmount(maxAmount, USD_DECIMALS, 2, true);
    maxAmountFormattedFree = formatAmountFree(maxAmount, USD_DECIMALS, 2);

    if (fromAmount && collateralToken.maxPrice) {
      convertedAmount = fromAmount.mul(expandDecimals(1, collateralToken.decimals)).div(collateralToken.maxPrice);
      convertedAmountFormatted = formatAmount(convertedAmount, collateralToken.decimals, 4, true);
    }

    totalFees = totalFees.add(positionFee || bigNumberify(0)).add(fundingFee || bigNumberify(0));

    receiveAmount = receiveAmount.add(collateralDelta);

    if (sizeDelta) {
      if (receiveAmount.gt(totalFees)) {
        receiveAmount = receiveAmount.sub(totalFees);
      } else {
        receiveAmount = bigNumberify(0);
      }
    }

    receiveToken = isSwapAllowed && swapToToken ? swapToToken : collateralToken;

    // Calculate swap fees
    if (isSwapAllowed && swapToToken) {
      const { feeBasisPoints } = getNextToAmount(
        chainId,
        convertedAmount,
        collateralToken.address,
        receiveToken.address,
        infoTokens,
        undefined,
        undefined,
        usdgSupply,
        totalTokenWeights,
        true
      );

      if (feeBasisPoints) {
        swapFee = receiveAmount.mul(feeBasisPoints).div(BASIS_POINTS_DIVISOR);
        swapFeeToken = getTokenAmount(swapFee, collateralToken.address, false, infoTokens);
        totalFees = totalFees.add(swapFee || bigNumberify(0));
        receiveAmount = receiveAmount.sub(swapFee);
      }
    }

    convertedReceiveAmount = getTokenAmount(receiveAmount, receiveToken.address, false, infoTokens);

    // Check swap limits (max in / max out)
    if (isSwapAllowed && shouldSwap(collateralToken, receiveToken)) {
      const collateralInfo = getTokenInfo(infoTokens, collateralToken.address);
      const receiveTokenInfo = getTokenInfo(infoTokens, receiveToken.address);

      isNotEnoughReceiveTokenLiquidity =
        receiveTokenInfo.availableAmount.lt(convertedReceiveAmount) ||
        receiveTokenInfo.bufferAmount.gt(receiveTokenInfo.poolAmount.sub(convertedReceiveAmount));

      if (
        collateralInfo.maxUsdgAmount &&
        collateralInfo.maxUsdgAmount.gt(0) &&
        collateralInfo.usdgAmount &&
        collateralInfo.maxPrice
      ) {
        const usdgFromAmount = adjustForDecimals(receiveAmount, USD_DECIMALS, USDG_DECIMALS);
        const nextUsdgAmount = collateralInfo.usdgAmount.add(usdgFromAmount);

        if (nextUsdgAmount.gt(collateralInfo.maxUsdgAmount)) {
          isCollateralPoolCapacityExceeded = true;
        }
      }
    }

    if (isClosing) {
      nextCollateral = bigNumberify(0);
    } else {
      if (position.collateral) {
        nextCollateral = position.collateral;
        if (collateralDelta && collateralDelta.gt(0)) {
          nextCollateral = position.collateral.sub(collateralDelta);
        } else if (position.delta && position.delta.gt(0) && sizeDelta) {
          if (!position.hasProfit) {
            nextCollateral = nextCollateral.sub(adjustedDelta);
          }
        }
      }
    }

    if (fromAmount) {
      if (!isClosing && !keepLeverage) {
        nextLeverage = getLeverage({
          size: position.size,
          sizeDelta,
          collateral: position.collateral,
          entryFundingRate: position.entryFundingRate,
          cumulativeFundingRate: position.cumulativeFundingRate,
          hasProfit: nextHasProfit,
          delta: nextDelta,
          includeDelta: savedIsPnlInLeverage,
        });
        nextLiquidationPrice = getLiquidationPrice({
          isLong: position.isLong,
          size: position.size,
          sizeDelta,
          collateral: position.collateral,
          averagePrice: position.averagePrice,
          entryFundingRate: position.entryFundingRate,
          cumulativeFundingRate: position.cumulativeFundingRate,
          delta: nextDelta,
          hasProfit: nextHasProfit,
          includeDelta: true,
        });
      }
    }
  }

  const [deltaStr, deltaPercentageStr] = useMemo(() => {
    if (!position || !position.markPrice) {
      return ["-", "-"];
    }
    if (orderOption !== STOP) {
      const { pendingDelta, pendingDeltaPercentage, hasProfit } = calculatePositionDelta(
        position.markPrice,
        position,
        fromAmount
      );
      const { deltaStr, deltaPercentageStr } = getDeltaStr({
        delta: pendingDelta,
        deltaPercentage: pendingDeltaPercentage,
        hasProfit,
      });
      return [deltaStr, deltaPercentageStr];
    }
    if (!triggerPriceUsd || triggerPriceUsd.eq(0)) {
      return ["-", "-"];
    }

    const { pendingDelta, pendingDeltaPercentage, hasProfit } = calculatePositionDelta(
      triggerPriceUsd,
      position,
      fromAmount
    );

    const { deltaStr, deltaPercentageStr } = getDeltaStr({
      delta: pendingDelta,
      deltaPercentage: pendingDeltaPercentage,
      hasProfit,
    });
    return [deltaStr, deltaPercentageStr];
  }, [position, triggerPriceUsd, orderOption, fromAmount]);

  const getError = () => {
    if (IS_NETWORK_DISABLED[chainId]) {
      if (orderOption === STOP) return [t`Trigger order disabled, pending ${getChainName(chainId)} upgrade`];
      return [t`Position close disabled, pending ${getChainName(chainId)} upgrade`];
    }
    if (hasOutdatedUi) {
      return t`Page outdated, please refresh`;
    }
    if (!fromAmount) {
      return t`Enter an amount`;
    }
    if (nextLeverage && nextLeverage.eq(0)) {
      return t`Enter an amount`;
    }
    if (orderOption === STOP) {
      if (!triggerPriceUsd || triggerPriceUsd.eq(0)) {
        return t`Enter Price`;
      }
      if (position.isLong && triggerPriceUsd.lte(liquidationPrice)) {
        return t`Price below Liq. Price`;
      }
      if (!position.isLong && triggerPriceUsd.gte(liquidationPrice)) {
        return t`Price above Liq. Price`;
      }

      if (profitPrice && nextDelta.eq(0) && nextHasProfit) {
        return t`Invalid price, see warning`;
      }
    }

    if (isNotEnoughReceiveTokenLiquidity) {
      return "Insufficient receive token liquidity";
    }

    if (isCollateralPoolCapacityExceeded) {
      return `${collateralToken.symbol} pool exceeded, can only Receive ${collateralToken.symbol}`;
    }

    if (!isClosing && position && position.size && fromAmount) {
      if (position.size.sub(fromAmount).lt(expandDecimals(10, USD_DECIMALS))) {
        return t`Leftover position below 10 USD`;
      }
      if (nextCollateral && nextCollateral.lt(expandDecimals(5, USD_DECIMALS))) {
        return t`Leftover collateral below 5 USD`;
      }
    }

    if (position && position.size && position.size.lt(fromAmount)) {
      return t`Max close amount exceeded`;
    }

    if (nextLeverage && nextLeverage.lt(1.1 * BASIS_POINTS_DIVISOR)) {
      return t`Min leverage: 1.1x`;
    }

    if (nextLeverage && nextLeverage.gt(30.5 * BASIS_POINTS_DIVISOR)) {
      return t`Max leverage: 30.5xt`;
    }

    if (hasPendingProfit && orderOption !== STOP && !isProfitWarningAccepted) {
      return t`Forfeit profit not checked`;
    }
  };

  const isPrimaryEnabled = () => {
    const error = getError();
    if (error) {
      return false;
    }
    if (isSubmitting) {
      return false;
    }
    if (needOrderBookApproval && isWaitingForPluginApproval) {
      return false;
    }
    if (isPluginApproving) {
      return false;
    }
    if (needPositionRouterApproval && isWaitingForPositionRouterApproval) {
      return false;
    }
    if (isPositionRouterApproving) {
      return false;
    }

    return true;
  };

  const hasPendingProfit = MIN_PROFIT_TIME > 0 && position.delta.eq(0) && position.pendingDelta.gt(0);

  const getPrimaryText = () => {
    const error = getError();
    if (error) {
      return error;
    }

    if (orderOption === STOP) {
      if (isSubmitting) return t`Creating Order...`;

      if (needOrderBookApproval && isWaitingForPluginApproval) {
        return t`Enabling Orders...`;
      }
      if (isPluginApproving) {
        return t`Enabling Orders...`;
      }
      if (needOrderBookApproval) {
        return t`Enable Orders`;
      }

      return t`Create Order`;
    }

    if (needPositionRouterApproval && isWaitingForPositionRouterApproval) {
      return t`Enabling Leverage...`;
    }

    if (isPositionRouterApproving) {
      return t`Enabling Leverage...`;
    }

    if (needPositionRouterApproval) {
      return t`Enable Leverage`;
    }

    if (hasPendingProfit) {
      return t`Close without profit`;
    }
    return isSubmitting ? t`Closing...` : t`Close`;
  };

  const resetForm = () => {
    setFromValue("");
    setIsProfitWarningAccepted(false);
  };

  useEffect(() => {
    if (prevIsVisible !== isVisible) {
      resetForm();
    }
  }, [prevIsVisible, isVisible]);

  const onClickPrimary = async () => {
    if (needOrderBookApproval) {
      setOrdersToaOpen(true);
      return;
    }

    if (needPositionRouterApproval) {
      approvePositionRouter({
        sentMsg: t`Enable leverage sent.`,
        failMsg: t`Enable leverage failed.`,
      });
      return;
    }

    setIsSubmitting(true);

    const collateralTokenAddress = position.collateralToken.isNative
      ? nativeTokenAddress
      : position.collateralToken.address;
    const indexTokenAddress = position.indexToken.isNative ? nativeTokenAddress : position.indexToken.address;

    if (orderOption === STOP) {
      const triggerAboveThreshold = triggerPriceUsd.gt(position.markPrice);

      createDecreaseOrder(
        chainId,
        library,
        indexTokenAddress,
        sizeDelta,
        collateralTokenAddress,
        collateralDelta,
        position.isLong,
        triggerPriceUsd,
        triggerAboveThreshold,
        {
          sentMsg: t`Order submitted!`,
          successMsg: t`Order created!`,
          failMsg: t`Order creation failed.`,
          setPendingTxns,
        }
      )
        .then(() => {
          setFromValue("");
          setIsVisible(false);
        })
        .finally(() => {
          setIsSubmitting(false);
        });
      return;
    }

    const priceBasisPoints = position.isLong
      ? BASIS_POINTS_DIVISOR - allowedSlippage
      : BASIS_POINTS_DIVISOR + allowedSlippage;
    const refPrice = position.isLong ? position.indexToken.minPrice : position.indexToken.maxPrice;
    let priceLimit = refPrice.mul(priceBasisPoints).div(BASIS_POINTS_DIVISOR);
    const minProfitExpiration = position.lastIncreasedTime + MIN_PROFIT_TIME;
    const minProfitTimeExpired = parseInt(Date.now() / 1000) > minProfitExpiration;

    if (nextHasProfit && !minProfitTimeExpired && !isProfitWarningAccepted) {
      if ((position.isLong && priceLimit.lt(profitPrice)) || (!position.isLong && priceLimit.gt(profitPrice))) {
        priceLimit = profitPrice;
      }
    }

    const tokenAddress0 = collateralTokenAddress === AddressZero ? nativeTokenAddress : collateralTokenAddress;

    const path = [tokenAddress0];

    const isUnwrap = receiveToken.address === AddressZero;
    const isSwap = receiveToken.address !== tokenAddress0;

    if (isSwap) {
      if (isUnwrap && tokenAddress0 !== nativeTokenAddress) {
        path.push(nativeTokenAddress);
      } else if (!isUnwrap) {
        path.push(receiveToken.address);
      }
    }

    const withdrawETH = isUnwrap;

    const params = [
      path, // _path
      indexTokenAddress, // _indexToken
      collateralDelta, // _collateralDelta
      sizeDelta, // _sizeDelta
      position.isLong, // _isLong
      account, // _receiver
      priceLimit, // _acceptablePrice
      0, // _minOut
      minExecutionFee, // _executionFee
      withdrawETH, // _withdrawETH
    ];

    const successMsg = t`Requested decrease of ${position.indexToken.symbol} ${
      position.isLong ? "Long" : "Short"
    } by ${formatAmount(sizeDelta, USD_DECIMALS, 2)} USD.`;

    const contract = new ethers.Contract(positionRouterAddress, PositionRouter.abi, library.getSigner());

    callContract(chainId, contract, "createDecreasePosition", params, {
      value: minExecutionFee,
      sentMsg: t`Close submitted!`,
      successMsg,
      failMsg: t`Close failed.`,
      setPendingTxns,
      // for Arbitrum, sometimes the successMsg shows after the position has already been executed
      // hide the success message for Arbitrum as a workaround
      hideSuccessMsg: chainId === ARBITRUM,
    })
      .then(async (res) => {
        setFromValue("");
        setIsVisible(false);

        let nextSize = position.size.sub(sizeDelta);

        pendingPositions[position.key] = {
          updatedAt: Date.now(),
          pendingChanges: {
            size: nextSize,
          },
        };

        setPendingPositions({ ...pendingPositions });
      })
      .finally(() => {
        setIsSubmitting(false);
      });
  };

  const renderExistingOrderWarning = useCallback(() => {
    if (!existingOrder) {
      return;
    }
    const indexToken = getTokenInfo(infoTokens, existingOrder.indexToken);
    const sizeInToken = formatAmount(
      existingOrder.sizeDelta.mul(PRECISION).div(existingOrder.triggerPrice),
      USD_DECIMALS,
      4,
      true
    );
    const prefix = existingOrder.triggerAboveThreshold ? TRIGGER_PREFIX_ABOVE : TRIGGER_PREFIX_BELOW;
    return (
      <div className="Confirmation-box-warning">
        You have an active order to decrease {existingOrder.isLong ? "Long" : "Short"} {sizeInToken} {indexToken.symbol}{" "}
        ($
        {formatAmount(existingOrder.sizeDelta, USD_DECIMALS, 2, true)}) at {prefix}{" "}
        {formatAmount(existingOrder.triggerPrice, USD_DECIMALS, 2, true)}
      </div>
    );
  }, [existingOrder, infoTokens]);

  function renderMinProfitWarning() {
    if (MIN_PROFIT_TIME === 0) {
      return null;
    }

    if (profitPrice && nextDelta.eq(0) && nextHasProfit) {
      const minProfitExpiration = position.lastIncreasedTime + MIN_PROFIT_TIME;

      if (orderOption === MARKET) {
        return (
          <div className="Confirmation-box-warning">
            Reducing the position at the current price will forfeit a&nbsp;
            <a
              href="https://gmxio.gitbook.io/gmx/trading#minimum-price-change"
              target="_blank"
              rel="noopener noreferrer"
            >
              pending profit
            </a>{" "}
            of {deltaStr}. <br />
            <br />
            Profit price: {position.isLong ? ">" : "<"} ${formatAmount(profitPrice, USD_DECIMALS, 2, true)}. This rule
            applies for the next {getTimeRemaining(minProfitExpiration)}, until {formatDateTime(minProfitExpiration)}.
          </div>
        );
      }
      return (
        <div className="Confirmation-box-warning">
          This order will forfeit a&nbsp;
          <a href="https://gmxio.gitbook.io/gmx/trading#minimum-price-change" target="_blank" rel="noopener noreferrer">
            profit
          </a>{" "}
          of {deltaStr}. <br />
          Profit price: {position.isLong ? ">" : "<"} ${formatAmount(profitPrice, USD_DECIMALS, 2, true)}. This rule
          applies for the next {getTimeRemaining(minProfitExpiration)}, until {formatDateTime(minProfitExpiration)}.
        </div>
      );
    }
  }

  const profitPrice = getProfitPrice(orderOption === MARKET ? position.markPrice : triggerPriceUsd, position);

  let triggerPricePrefix;
  if (triggerPriceUsd) {
    triggerPricePrefix = triggerPriceUsd.gt(position.markPrice) ? TRIGGER_PREFIX_ABOVE : TRIGGER_PREFIX_BELOW;
  }

  const shouldShowExistingOrderWarning = false;

  return (
    <div className="PositionEditor">
      {position && (
        <Modal
          className="PositionSeller-modal"
          isVisible={isVisible}
          setIsVisible={setIsVisible}
          label={title}
          allowContentTouchMove
        >
          {flagOrdersEnabled && (
            <Tab
              options={orderOptions}
              option={orderOption}
              optionLabels={orderOptionLabels}
              onChange={onOrderOptionChange}
            />
          )}
          <div className="Exchange-swap-section">
            <div className="Exchange-swap-section-top">
              <div className="muted">
                {convertedAmountFormatted && (
                  <div className="Exchange-swap-usd">
                    Close: {convertedAmountFormatted} {position.collateralToken.symbol}
                  </div>
                )}
                {!convertedAmountFormatted && "Close"}
              </div>
              {maxAmount && (
                <div className="muted align-right clickable" onClick={() => setFromValue(maxAmountFormattedFree)}>
                  Max: {maxAmountFormatted}
                </div>
              )}
            </div>
            <div className="Exchange-swap-section-bottom">
              <div className="Exchange-swap-input-container">
                <input
                  type="number"
                  min="0"
                  placeholder="0.0"
                  className="Exchange-swap-input"
                  value={fromValue}
                  onChange={(e) => setFromValue(e.target.value)}
                />
                {fromValue !== maxAmountFormattedFree && (
                  <div
                    className="Exchange-swap-max"
                    onClick={() => {
                      setFromValue(maxAmountFormattedFree);
                    }}
                  >
                    MAX
                  </div>
                )}
              </div>
              <div className="PositionEditor-token-symbol">USD</div>
            </div>
          </div>
          {orderOption === STOP && (
            <div className="Exchange-swap-section">
              <div className="Exchange-swap-section-top">
                <div className="muted">
                  <Trans>Price</Trans>
                </div>
                <div
                  className="muted align-right clickable"
                  onClick={() => {
                    setTriggerPriceValue(formatAmountFree(position.markPrice, USD_DECIMALS, 2));
                  }}
                >
                  Mark: {formatAmount(position.markPrice, USD_DECIMALS, 2, true)}
                </div>
              </div>
              <div className="Exchange-swap-section-bottom">
                <div className="Exchange-swap-input-container">
                  <input
                    type="number"
                    min="0"
                    placeholder="0.0"
                    className="Exchange-swap-input"
                    value={triggerPriceValue}
                    onChange={onTriggerPriceChange}
                  />
                </div>
                <div className="PositionEditor-token-symbol">USD</div>
              </div>
            </div>
          )}
          {renderMinProfitWarning()}
          {shouldShowExistingOrderWarning && renderExistingOrderWarning()}
          <div className="PositionEditor-info-box">
            {minExecutionFeeErrorMessage && (
              <div className="Confirmation-box-warning">{minExecutionFeeErrorMessage}</div>
            )}
            {hasPendingProfit && orderOption !== STOP && (
              <div className="PositionEditor-accept-profit-warning">
                <Checkbox isChecked={isProfitWarningAccepted} setIsChecked={setIsProfitWarningAccepted}>
                  <span className="muted">Forfeit profit</span>
                </Checkbox>
              </div>
            )}
            <div className="PositionEditor-keep-leverage-settings">
              <Checkbox isChecked={keepLeverage} setIsChecked={setKeepLeverage}>
                <span className="muted font-sm">Keep leverage at {formatAmount(position.leverage, 4, 2)}x</span>
              </Checkbox>
            </div>
            {orderOption === MARKET && (
              <div className="PositionEditor-allow-higher-slippage">
                <Checkbox isChecked={isHigherSlippageAllowed} setIsChecked={setIsHigherSlippageAllowed}>
                  <span className="muted font-sm">Allow up to 1% slippage</span>
                </Checkbox>
              </div>
            )}
            {orderOption === MARKET && (
              <div>
                <ExchangeInfoRow label="Allowed Slippage">
                  <Tooltip
                    handle={`${formatAmount(allowedSlippage, 2, 2)}%`}
                    position="right-bottom"
                    renderContent={() => {
                      return (
                        <>
                          You can change this in the settings menu on the top right of the page.
                          <br />
                          <br />
                          Note that a low allowed slippage, e.g. less than 0.5%, may result in failed orders if prices
                          are volatile.
                        </>
                      );
                    }}
                  />
                </ExchangeInfoRow>
              </div>
            )}
            {orderOption === STOP && (
              <div className="Exchange-info-row">
                <div className="Exchange-info-label">
                  <Trans>Trigger Price</Trans>
                </div>
                <div className="align-right">
                  {!triggerPriceUsd && "-"}
                  {triggerPriceUsd && `${triggerPricePrefix} ${formatAmount(triggerPriceUsd, USD_DECIMALS, 2, true)}`}
                </div>
              </div>
            )}
            <div className="Exchange-info-row top-line">
              <div className="Exchange-info-label">
                <Trans>Mark Price</Trans>
              </div>
              <div className="align-right">${formatAmount(position.markPrice, USD_DECIMALS, 2, true)}</div>
            </div>
            <div className="Exchange-info-row">
              <div className="Exchange-info-label">
                <Trans>Entry Price</Trans>
              </div>
              <div className="align-right">${formatAmount(position.averagePrice, USD_DECIMALS, 2, true)}</div>
            </div>
            <div className="Exchange-info-row">
              <div className="Exchange-info-label">
                <Trans>Liq. Price</Trans>
              </div>
              <div className="align-right">
                {isClosing && orderOption !== STOP && "-"}
                {(!isClosing || orderOption === STOP) && (
                  <div>
                    {(!nextLiquidationPrice || nextLiquidationPrice.eq(liquidationPrice)) && (
                      <div>{`$${formatAmount(liquidationPrice, USD_DECIMALS, 2, true)}`}</div>
                    )}
                    {nextLiquidationPrice && !nextLiquidationPrice.eq(liquidationPrice) && (
                      <div>
                        <div className="inline-block muted">
                          ${formatAmount(liquidationPrice, USD_DECIMALS, 2, true)}
                          <BsArrowRight className="transition-arrow" />
                        </div>
                        ${formatAmount(nextLiquidationPrice, USD_DECIMALS, 2, true)}
                      </div>
                    )}
                  </div>
                )}
              </div>
            </div>
            <div className="Exchange-info-row top-line">
              <div className="Exchange-info-label">
                <Trans>Size</Trans>
              </div>
              <div className="align-right">
                {position && position.size && fromAmount && (
                  <div>
                    <div className="inline-block muted">
                      ${formatAmount(position.size, USD_DECIMALS, 2, true)}
                      <BsArrowRight className="transition-arrow" />
                    </div>
                    ${formatAmount(position.size.sub(fromAmount), USD_DECIMALS, 2, true)}
                  </div>
                )}
                {position && position.size && !fromAmount && (
                  <div>${formatAmount(position.size, USD_DECIMALS, 2, true)}</div>
                )}
              </div>
            </div>
            <div className="Exchange-info-row">
              <div className="Exchange-info-label">
                <Trans>Collateral ({collateralToken.symbol})</Trans>
              </div>
              <div className="align-right">
                {nextCollateral && !nextCollateral.eq(position.collateral) ? (
                  <div>
                    <div className="inline-block muted">
                      ${formatAmount(position.collateral, USD_DECIMALS, 2, true)}
                      <BsArrowRight className="transition-arrow" />
                    </div>
                    ${formatAmount(nextCollateral, USD_DECIMALS, 2, true)}
                  </div>
                ) : (
                  `$${formatAmount(position.collateral, USD_DECIMALS, 4, true)}`
                )}
              </div>
            </div>
            {!keepLeverage && (
              <div className="Exchange-info-row">
                <div className="Exchange-info-label">
                  <Trans>Leverage</Trans>
                </div>
                <div className="align-right">
                  {isClosing && "-"}
                  {!isClosing && (
                    <div>
                      {!nextLeverage && <div>{formatAmount(position.leverage, 4, 2)}x</div>}
                      {nextLeverage && (
                        <div>
                          <div className="inline-block muted">
                            {formatAmount(position.leverage, 4, 2)}x
                            <BsArrowRight className="transition-arrow" />
                          </div>
                          {formatAmount(nextLeverage, 4, 2)}x
                        </div>
                      )}
                    </div>
                  )}
                </div>
              </div>
            )}
            <div className="Exchange-info-row">
              <div className="Exchange-info-label">
                <Trans>PnL</Trans>
              </div>
              <div className="align-right">
                {deltaStr} ({deltaPercentageStr})
              </div>
            </div>

            <div className="Exchange-info-row">
              <div className="Exchange-info-label">
                <Trans>Fees</Trans>
              </div>
              <div className="align-right">
                <Tooltip
                  position="right-top"
                  className="PositionSeller-fees-tooltip"
                  handle={
                    <div>
                      {totalFees ? `$${formatAmount(totalFees.add(executionFeeUsd), USD_DECIMALS, 2, true)}` : "-"}
                    </div>
                  }
                  renderContent={() => (
                    <div>
                      {fundingFee && (
                        <StatsTooltipRow label="Borrow fee" value={formatAmount(fundingFee, USD_DECIMALS, 2, true)} />
                      )}

                      {positionFee && (
                        <StatsTooltipRow label="Closing fee" value={formatAmount(positionFee, USD_DECIMALS, 2, true)} />
                      )}

                      {swapFee && (
                        <StatsTooltipRow
                          label="Swap fee"
                          showDollar={false}
                          value={`${formatAmount(swapFeeToken, collateralToken.decimals, 5)} ${collateralToken.symbol}
                           ($${formatAmount(swapFee, USD_DECIMALS, 2, true)})`}
                        />
                      )}

                      <StatsTooltipRow
                        label="Execution fee"
                        showDollar={false}
                        value={`${formatAmount(executionFee, 18, 5, true)} ${nativeTokenSymbol} ($${formatAmount(
                          executionFeeUsd,
                          USD_DECIMALS,
                          2
                        )})`}
                      />

                      <br />

                      <div className="PositionSeller-fee-item">
                        <a href="https://gmxio.gitbook.io/gmx/trading#fees" target="_blank" rel="noopener noreferrer">
                          More Info
                        </a>{" "}
                        about fees.
                      </div>
                    </div>
                  )}
                />
              </div>
            </div>
            <div className="Exchange-info-row PositionSeller-receive-row top-line">
              <div className="Exchange-info-label">
                <Trans>Receive</Trans>
              </div>

              {!isSwapAllowed && receiveToken && (
                <div className="align-right PositionSelector-selected-receive-token">
                  {formatAmount(convertedReceiveAmount, receiveToken.decimals, 4, true)}&nbsp;{receiveToken.symbol} ($
                  {formatAmount(receiveAmount, USD_DECIMALS, 2, true)})
                </div>
              )}

              {isSwapAllowed && receiveToken && (
                <div className="align-right">
                  <TokenSelector
                    // Scroll lock lead to side effects
                    // if it applied on modal inside another modal
                    disableBodyScrollLock={true}
                    className={cx("PositionSeller-token-selector", {
                      warning: isNotEnoughReceiveTokenLiquidity || isCollateralPoolCapacityExceeded,
                    })}
                    label={"Receive"}
                    showBalances={false}
                    chainId={chainId}
                    tokenAddress={receiveToken.address}
                    onSelectToken={(token) => {
                      setSwapToToken(token);
                      setSavedRecieveTokenAddress(token.address);
                    }}
                    tokens={toTokens}
                    getTokenState={(tokenOptionInfo) => {
                      if (!shouldSwap(collateralToken, tokenOptionInfo)) {
                        return;
                      }

                      const convertedTokenAmount = getTokenAmount(
                        receiveAmount,
                        tokenOptionInfo.address,
                        false,
                        infoTokens
                      );

                      const isNotEnoughLiquidity =
                        tokenOptionInfo.availableAmount.lt(convertedTokenAmount) ||
                        tokenOptionInfo.bufferAmount.gt(tokenOptionInfo.poolAmount.sub(convertedTokenAmount));

                      if (isNotEnoughLiquidity) {
                        const { maxIn, maxOut, maxInUsd, maxOutUsd } = getSwapLimits(
                          infoTokens,
                          collateralToken.address,
                          tokenOptionInfo.address
                        );

                        const collateralInfo = getTokenInfo(infoTokens, collateralToken.address);

                        return {
                          disabled: true,
                          message: (
                            <div>
                              Insufficient Available Liquidity to swap to {tokenOptionInfo.symbol}:
                              <br />
                              <br />
                              <StatsTooltipRow
                                label={`Max ${collateralInfo.symbol} in`}
                                value={[
                                  `${formatAmount(maxIn, collateralInfo.decimals, 0, true)} ${collateralInfo.symbol}`,
                                  `($${formatAmount(maxInUsd, USD_DECIMALS, 0, true)})`,
                                ]}
                              />
                              <br />
                              <StatsTooltipRow
                                label={`Max ${tokenOptionInfo.symbol} out`}
                                value={[
                                  `${formatAmount(maxOut, tokenOptionInfo.decimals, 0, true)} ${
                                    tokenOptionInfo.symbol
                                  }`,
                                  `($${formatAmount(maxOutUsd, USD_DECIMALS, 0, true)})`,
                                ]}
                              />
                            </div>
                          ),
                        };
                      }
                    }}
                    infoTokens={infoTokens}
                    showTokenImgInDropdown={true}
                    selectedTokenLabel={
                      <span className="PositionSelector-selected-receive-token">
                        {formatAmount(convertedReceiveAmount, receiveToken.decimals, 4, true)}&nbsp;
                        {receiveToken.symbol} (${formatAmount(receiveAmount, USD_DECIMALS, 2, true)})
                      </span>
                    }
                  />
                </div>
              )}
            </div>
          </div>
          <div className="Exchange-swap-button-container">
            <button className="App-cta Exchange-swap-button" onClick={onClickPrimary} disabled={!isPrimaryEnabled()}>
              {getPrimaryText()}
            </button>
          </div>
        </Modal>
      )}
    </div>
  );
}<|MERGE_RESOLUTION|>--- conflicted
+++ resolved
@@ -57,11 +57,8 @@
 import TokenSelector from "./TokenSelector";
 import { getTokens } from "../../config/Tokens";
 import "./PositionSeller.css";
-<<<<<<< HEAD
 import StatsTooltipRow from "../StatsTooltip/StatsTooltipRow";
-=======
 import { callContract } from "../../lib/contracts/callContract";
->>>>>>> ca76a09e
 
 const { AddressZero } = ethers.constants;
 const ORDER_SIZE_DUST_USD = expandDecimals(1, USD_DECIMALS - 1); // $0.10
