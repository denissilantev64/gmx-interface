import React, { useState, useCallback, useEffect, useMemo } from "react";
import { ethers } from "ethers";
import cx from "classnames";
import { Trans, t } from "@lingui/macro";
import { BsArrowRight } from "react-icons/bs";

import {
  formatAmount,
  bigNumberify,
  ARBITRUM,
  DEFAULT_SLIPPAGE_AMOUNT,
  DEFAULT_HIGHER_SLIPPAGE_AMOUNT,
  USD_DECIMALS,
  DUST_USD,
  BASIS_POINTS_DIVISOR,
  SLIPPAGE_BPS_KEY,
  TRIGGER_PREFIX_BELOW,
  TRIGGER_PREFIX_ABOVE,
  MIN_PROFIT_TIME,
  usePrevious,
  formatAmountFree,
  parseValue,
  expandDecimals,
  getTokenInfo,
  getLiquidationPrice,
  getLeverage,
  getMarginFee,
  PRECISION,
  MARKET,
  STOP,
  DECREASE,
  useLocalStorageSerializeKey,
  calculatePositionDelta,
  getDeltaStr,
  getProfitPrice,
  formatDateTime,
  getTimeRemaining,
  getNextToAmount,
  getUsd,
  USDG_DECIMALS,
  CLOSE_POSITION_RECEIVE_TOKEN_KEY,
  useLocalStorageByChainId,
  adjustForDecimals,
  IS_NETWORK_DISABLED,
  getChainName,
} from "../../lib/legacy";
import { getConstant } from "../../config/chains";
import { createDecreaseOrder, useHasOutdatedUi } from "../../domain/legacy";
import { getContract } from "../../config/Addresses";
import PositionRouter from "../../abis/PositionRouter.json";
import Checkbox from "../Checkbox/Checkbox";
import Tab from "../Tab/Tab";
import Modal from "../Modal/Modal";
import ExchangeInfoRow from "./ExchangeInfoRow";
import Tooltip from "../Tooltip/Tooltip";
import TokenSelector from "./TokenSelector";
import { getTokens } from "../../config/Tokens";
import "./PositionSeller.css";
<<<<<<< HEAD
import { getTokenAmountByUsd } from "../../domain/tokens/utils";
=======
import { callContract } from "../../lib/contracts/callContract";
>>>>>>> c56d6702

const { AddressZero } = ethers.constants;
const ORDER_SIZE_DUST_USD = expandDecimals(1, USD_DECIMALS - 1); // $0.10

const orderOptionLabels = {
  [MARKET]: "Market",
  [STOP]: "Trigger",
};

function shouldSwap(collateralToken, receiveToken) {
  // If position collateral is WETH in contract, then position.collateralToken is { symbol: “ETH”, isNative: true, … }
  // @see https://github.com/gmx-io/gmx-interface/blob/master/src/pages/Exchange/Exchange.js#L162
  // meaning if collateralToken.isNative === true in reality position has WETH as a collateral
  // and if collateralToken.isNative === true and receiveToken.isNative === true then position’s WETH will be unwrapped and user will receive native ETH
  const isCollateralWrapped = collateralToken.isNative;

  const isSameToken =
    collateralToken.address === receiveToken.address || (isCollateralWrapped && receiveToken.isWrapped);

  const isUnwrap = isCollateralWrapped && receiveToken.isNative;

  return !isSameToken && !isUnwrap;
}

function getSwapLimits(infoTokens, fromTokenAddress, toTokenAddress) {
  const fromInfo = getTokenInfo(infoTokens, fromTokenAddress);
  const toInfo = getTokenInfo(infoTokens, toTokenAddress);

  let maxInUsd;
  let maxIn;
  let maxOut;
  let maxOutUsd;

  if (!fromInfo?.maxUsdgAmount) {
    maxInUsd = bigNumberify(0);
    maxIn = bigNumberify(0);
  } else {
    maxInUsd = fromInfo.maxUsdgAmount
      .sub(fromInfo.usdgAmount)
      .mul(expandDecimals(1, USD_DECIMALS))
      .div(expandDecimals(1, USDG_DECIMALS));

    maxIn = maxInUsd.mul(expandDecimals(1, fromInfo.decimals)).div(fromInfo.maxPrice).toString();
  }

  if (!toInfo?.poolAmount || !toInfo?.bufferAmount) {
    maxOut = bigNumberify(0);
    maxOutUsd = bigNumberify(0);
  } else {
    maxOut = toInfo.availableAmount.gt(toInfo.poolAmount.sub(toInfo.bufferAmount))
      ? toInfo.poolAmount.sub(toInfo.bufferAmount)
      : toInfo.availableAmount;

    maxOutUsd = getUsd(maxOut, toInfo.address, false, infoTokens);
  }

  return {
    maxIn,
    maxInUsd,
    maxOut,
    maxOutUsd,
  };
}

export default function PositionSeller(props) {
  const {
    pendingPositions,
    setPendingPositions,
    positionsMap,
    positionKey,
    isVisible,
    setIsVisible,
    account,
    library,
    infoTokens,
    setPendingTxns,
    flagOrdersEnabled,
    savedIsPnlInLeverage,
    chainId,
    nativeTokenAddress,
    orders,
    isWaitingForPluginApproval,
    isPluginApproving,
    orderBookApproved,
    setOrdersToaOpen,
    positionRouterApproved,
    isWaitingForPositionRouterApproval,
    isPositionRouterApproving,
    approvePositionRouter,
    isHigherSlippageAllowed,
    setIsHigherSlippageAllowed,
    minExecutionFee,
    minExecutionFeeErrorMessage,
    usdgSupply,
    totalTokenWeights,
  } = props;
  const [savedSlippageAmount] = useLocalStorageSerializeKey([chainId, SLIPPAGE_BPS_KEY], DEFAULT_SLIPPAGE_AMOUNT);
  const [keepLeverage, setKeepLeverage] = useLocalStorageSerializeKey([chainId, "Exchange-keep-leverage"], true);
  const position = positionsMap && positionKey ? positionsMap[positionKey] : undefined;
  const [fromValue, setFromValue] = useState("");
  const [isProfitWarningAccepted, setIsProfitWarningAccepted] = useState(false);
  const [isSubmitting, setIsSubmitting] = useState(false);
  const prevIsVisible = usePrevious(isVisible);
  const positionRouterAddress = getContract(chainId, "PositionRouter");
  const nativeTokenSymbol = getConstant(chainId, "nativeTokenSymbol");
  const toTokens = getTokens(chainId);

  const [savedRecieveTokenAddress, setSavedRecieveTokenAddress] = useLocalStorageByChainId(
    chainId,
    `${CLOSE_POSITION_RECEIVE_TOKEN_KEY}-${position?.indexToken?.symbol}-${position.isLong ? "long" : "short"}`
  );

  const [swapToToken, setSwapToToken] = useState(() =>
    savedRecieveTokenAddress ? toTokens.find((token) => token.address === savedRecieveTokenAddress) : undefined
  );

  let allowedSlippage = savedSlippageAmount;
  if (isHigherSlippageAllowed) {
    allowedSlippage = DEFAULT_HIGHER_SLIPPAGE_AMOUNT;
  }

  const orderOptions = [MARKET, STOP];
  let [orderOption, setOrderOption] = useState(MARKET);

  if (!flagOrdersEnabled) {
    orderOption = MARKET;
  }

  const needPositionRouterApproval = !positionRouterApproved && orderOption === MARKET;

  const onOrderOptionChange = (option) => {
    setOrderOption(option);
  };

  const onTriggerPriceChange = (evt) => {
    setTriggerPriceValue(evt.target.value || "");
  };

  const [triggerPriceValue, setTriggerPriceValue] = useState("");
  const triggerPriceUsd = orderOption === MARKET ? 0 : parseValue(triggerPriceValue, USD_DECIMALS);

  const [nextDelta, nextHasProfit = bigNumberify(0)] = useMemo(() => {
    if (!position) {
      return [bigNumberify(0), false];
    }

    if (orderOption !== STOP) {
      return [position.delta, position.hasProfit, position.deltaPercentage];
    }

    if (!triggerPriceUsd) {
      return [bigNumberify(0), false];
    }

    const { delta, hasProfit, deltaPercentage } = calculatePositionDelta(triggerPriceUsd, position);
    return [delta, hasProfit, deltaPercentage];
  }, [position, orderOption, triggerPriceUsd]);

  const existingOrders = useMemo(() => {
    if (orderOption === STOP && (!triggerPriceUsd || triggerPriceUsd.eq(0))) {
      return [];
    }
    if (!orders || !position) {
      return [];
    }

    const ret = [];
    for (const order of orders) {
      // only Stop orders can't be executed without corresponding opened position
      if (order.type !== DECREASE) continue;

      // if user creates Stop-Loss we need only Stop-Loss orders and vice versa
      if (orderOption === STOP) {
        const triggerAboveThreshold = triggerPriceUsd.gt(position.markPrice);
        if (triggerAboveThreshold !== order.triggerAboveThreshold) continue;
      }

      const sameToken =
        order.indexToken === nativeTokenAddress
          ? position.indexToken.isNative
          : order.indexToken === position.indexToken.address;
      if (order.isLong === position.isLong && sameToken) {
        ret.push(order);
      }
    }
    return ret;
  }, [position, orders, triggerPriceUsd, orderOption, nativeTokenAddress]);

  const existingOrder = existingOrders[0];

  const needOrderBookApproval = orderOption === STOP && !orderBookApproved;

  const isSwapAllowed = orderOption === MARKET;

  const { data: hasOutdatedUi } = useHasOutdatedUi();

  let collateralToken;
  let receiveToken;
  let maxAmount;
  let maxAmountFormatted;
  let maxAmountFormattedFree;
  let fromAmount;

  let convertedAmount;
  let convertedAmountFormatted;

  let nextLeverage;
  let liquidationPrice;
  let nextLiquidationPrice;
  let isClosing;
  let sizeDelta;

  let nextCollateral;
  let collateralDelta = bigNumberify(0);
  let receiveAmount = bigNumberify(0);
  let convertedReceiveAmount = bigNumberify(0);
  let adjustedDelta = bigNumberify(0);

  let isNotEnoughReceiveTokenLiquidity;
  let isCollateralPoolCapacityExceeded;

  let title;
  let fundingFee;
  let positionFee;
  let swapFeeToken;
  let swapFee;
  let totalFees = bigNumberify(0);

  let executionFee = orderOption === STOP ? getConstant(chainId, "DECREASE_ORDER_EXECUTION_GAS_FEE") : minExecutionFee;

  let executionFeeUsd = getUsd(executionFee, nativeTokenAddress, false, infoTokens) || bigNumberify(0);

  if (position) {
    fundingFee = position.fundingFee;
    fromAmount = parseValue(fromValue, USD_DECIMALS);
    sizeDelta = fromAmount;

    title = `Close ${position.isLong ? "Long" : "Short"} ${position.indexToken.symbol}`;
    collateralToken = position.collateralToken;
    liquidationPrice = getLiquidationPrice(position);

    if (fromAmount) {
      isClosing = position.size.sub(fromAmount).lt(DUST_USD);
      positionFee = getMarginFee(fromAmount);
    }

    if (isClosing) {
      sizeDelta = position.size;
      receiveAmount = position.collateral;
    } else if (orderOption === STOP && sizeDelta && existingOrders.length > 0) {
      let residualSize = position.size;
      for (const order of existingOrders) {
        residualSize = residualSize.sub(order.sizeDelta);
      }
      if (residualSize.sub(sizeDelta).abs().lt(ORDER_SIZE_DUST_USD)) {
        sizeDelta = residualSize;
      }
    }

    if (sizeDelta) {
      adjustedDelta = nextDelta.mul(sizeDelta).div(position.size);
    }

    if (nextHasProfit) {
      receiveAmount = receiveAmount.add(adjustedDelta);
    } else {
      if (receiveAmount.gt(adjustedDelta)) {
        receiveAmount = receiveAmount.sub(adjustedDelta);
      } else {
        receiveAmount = bigNumberify(0);
      }
    }

    if (keepLeverage && sizeDelta && !isClosing) {
      collateralDelta = sizeDelta.mul(position.collateral).div(position.size);
      // if the position will be realising a loss then reduce collateralDelta by the realised loss
      if (!nextHasProfit) {
        const deductions = adjustedDelta.add(positionFee).add(fundingFee);
        if (collateralDelta.gt(deductions)) {
          collateralDelta = collateralDelta = collateralDelta.sub(deductions);
        } else {
          collateralDelta = bigNumberify(0);
        }
      }
    }

    maxAmount = position.size;
    maxAmountFormatted = formatAmount(maxAmount, USD_DECIMALS, 2, true);
    maxAmountFormattedFree = formatAmountFree(maxAmount, USD_DECIMALS, 2);

    if (fromAmount && collateralToken.maxPrice) {
      convertedAmount = fromAmount.mul(expandDecimals(1, collateralToken.decimals)).div(collateralToken.maxPrice);
      convertedAmountFormatted = formatAmount(convertedAmount, collateralToken.decimals, 4, true);
    }

    totalFees = totalFees.add(positionFee || bigNumberify(0)).add(fundingFee || bigNumberify(0));

    receiveAmount = receiveAmount.add(collateralDelta);

    if (sizeDelta) {
      if (receiveAmount.gt(totalFees)) {
        receiveAmount = receiveAmount.sub(totalFees);
      } else {
        receiveAmount = bigNumberify(0);
      }
    }

    receiveToken = isSwapAllowed && swapToToken ? swapToToken : collateralToken;

    // Calculate swap fees
    if (isSwapAllowed && swapToToken) {
      const { feeBasisPoints } = getNextToAmount(
        chainId,
        convertedAmount,
        collateralToken.address,
        receiveToken.address,
        infoTokens,
        undefined,
        undefined,
        usdgSupply,
        totalTokenWeights,
        true
      );

      if (feeBasisPoints) {
        swapFee = receiveAmount.mul(feeBasisPoints).div(BASIS_POINTS_DIVISOR);
        swapFeeToken = getTokenAmountByUsd(infoTokens, collateralToken.address, swapFee);
        totalFees = totalFees.add(swapFee || bigNumberify(0));
        receiveAmount = receiveAmount.sub(swapFee);
      }
    }

    if (orderOption === STOP) {
      convertedReceiveAmount = getTokenAmountByUsd(infoTokens, receiveToken.address, receiveAmount, {
        price: triggerPriceUsd,
      });
    } else {
      convertedReceiveAmount = getTokenAmountByUsd(infoTokens, receiveToken.address, receiveAmount);
    }

    // Check swap limits (max in / max out)
    if (isSwapAllowed && shouldSwap(collateralToken, receiveToken)) {
      const collateralInfo = getTokenInfo(infoTokens, collateralToken.address);
      const receiveTokenInfo = getTokenInfo(infoTokens, receiveToken.address);

      isNotEnoughReceiveTokenLiquidity =
        receiveTokenInfo.availableAmount.lt(convertedReceiveAmount) ||
        receiveTokenInfo.bufferAmount.gt(receiveTokenInfo.poolAmount.sub(convertedReceiveAmount));

      if (
        collateralInfo.maxUsdgAmount &&
        collateralInfo.maxUsdgAmount.gt(0) &&
        collateralInfo.usdgAmount &&
        collateralInfo.maxPrice
      ) {
        const usdgFromAmount = adjustForDecimals(receiveAmount, USD_DECIMALS, USDG_DECIMALS);
        const nextUsdgAmount = collateralInfo.usdgAmount.add(usdgFromAmount);

        if (nextUsdgAmount.gt(collateralInfo.maxUsdgAmount)) {
          isCollateralPoolCapacityExceeded = true;
        }
      }
    }

    if (isClosing) {
      nextCollateral = bigNumberify(0);
    } else {
      if (position.collateral) {
        nextCollateral = position.collateral;
        if (collateralDelta && collateralDelta.gt(0)) {
          nextCollateral = position.collateral.sub(collateralDelta);
        } else if (position.delta && position.delta.gt(0) && sizeDelta) {
          if (!position.hasProfit) {
            nextCollateral = nextCollateral.sub(adjustedDelta);
          }
        }
      }
    }

    if (fromAmount) {
      if (!isClosing && !keepLeverage) {
        nextLeverage = getLeverage({
          size: position.size,
          sizeDelta,
          collateral: position.collateral,
          entryFundingRate: position.entryFundingRate,
          cumulativeFundingRate: position.cumulativeFundingRate,
          hasProfit: nextHasProfit,
          delta: nextDelta,
          includeDelta: savedIsPnlInLeverage,
        });
        nextLiquidationPrice = getLiquidationPrice({
          isLong: position.isLong,
          size: position.size,
          sizeDelta,
          collateral: position.collateral,
          averagePrice: position.averagePrice,
          entryFundingRate: position.entryFundingRate,
          cumulativeFundingRate: position.cumulativeFundingRate,
          delta: nextDelta,
          hasProfit: nextHasProfit,
          includeDelta: true,
        });
      }
    }
  }

  const [deltaStr, deltaPercentageStr] = useMemo(() => {
    if (!position || !position.markPrice) {
      return ["-", "-"];
    }
    if (orderOption !== STOP) {
      const { pendingDelta, pendingDeltaPercentage, hasProfit } = calculatePositionDelta(
        position.markPrice,
        position,
        fromAmount
      );
      const { deltaStr, deltaPercentageStr } = getDeltaStr({
        delta: pendingDelta,
        deltaPercentage: pendingDeltaPercentage,
        hasProfit,
      });
      return [deltaStr, deltaPercentageStr];
    }
    if (!triggerPriceUsd || triggerPriceUsd.eq(0)) {
      return ["-", "-"];
    }

    const { pendingDelta, pendingDeltaPercentage, hasProfit } = calculatePositionDelta(
      triggerPriceUsd,
      position,
      fromAmount
    );

    const { deltaStr, deltaPercentageStr } = getDeltaStr({
      delta: pendingDelta,
      deltaPercentage: pendingDeltaPercentage,
      hasProfit,
    });
    return [deltaStr, deltaPercentageStr];
  }, [position, triggerPriceUsd, orderOption, fromAmount]);

  const getError = () => {
    if (IS_NETWORK_DISABLED[chainId]) {
      if (orderOption === STOP) return [t`Trigger order disabled, pending ${getChainName(chainId)} upgrade`];
      return [t`Position close disabled, pending ${getChainName(chainId)} upgrade`];
    }
    if (hasOutdatedUi) {
      return t`Page outdated, please refresh`;
    }
    if (!fromAmount) {
      return t`Enter an amount`;
    }
    if (nextLeverage && nextLeverage.eq(0)) {
      return t`Enter an amount`;
    }
    if (orderOption === STOP) {
      if (!triggerPriceUsd || triggerPriceUsd.eq(0)) {
        return t`Enter Price`;
      }
      if (position.isLong && triggerPriceUsd.lte(liquidationPrice)) {
        return t`Price below Liq. Price`;
      }
      if (!position.isLong && triggerPriceUsd.gte(liquidationPrice)) {
        return t`Price above Liq. Price`;
      }

      if (profitPrice && nextDelta.eq(0) && nextHasProfit) {
        return t`Invalid price, see warning`;
      }
    }

    if (isNotEnoughReceiveTokenLiquidity) {
      return "Insufficient receive token liquidity";
    }

    if (isCollateralPoolCapacityExceeded) {
      return `${collateralToken.symbol} pool exceeded, can only Receive ${collateralToken.symbol}`;
    }

    if (!isClosing && position && position.size && fromAmount) {
      if (position.size.sub(fromAmount).lt(expandDecimals(10, USD_DECIMALS))) {
        return t`Leftover position below 10 USD`;
      }
      if (nextCollateral && nextCollateral.lt(expandDecimals(5, USD_DECIMALS))) {
        return t`Leftover collateral below 5 USD`;
      }
    }

    if (position && position.size && position.size.lt(fromAmount)) {
      return t`Max close amount exceeded`;
    }

    if (nextLeverage && nextLeverage.lt(1.1 * BASIS_POINTS_DIVISOR)) {
      return t`Min leverage: 1.1x`;
    }

    if (nextLeverage && nextLeverage.gt(30.5 * BASIS_POINTS_DIVISOR)) {
      return t`Max leverage: 30.5xt`;
    }

    if (hasPendingProfit && orderOption !== STOP && !isProfitWarningAccepted) {
      return t`Forfeit profit not checked`;
    }
  };

  const isPrimaryEnabled = () => {
    const error = getError();
    if (error) {
      return false;
    }
    if (isSubmitting) {
      return false;
    }
    if (needOrderBookApproval && isWaitingForPluginApproval) {
      return false;
    }
    if (isPluginApproving) {
      return false;
    }
    if (needPositionRouterApproval && isWaitingForPositionRouterApproval) {
      return false;
    }
    if (isPositionRouterApproving) {
      return false;
    }

    return true;
  };

  const hasPendingProfit = MIN_PROFIT_TIME > 0 && position.delta.eq(0) && position.pendingDelta.gt(0);

  const getPrimaryText = () => {
    const error = getError();
    if (error) {
      return error;
    }

    if (orderOption === STOP) {
      if (isSubmitting) return t`Creating Order...`;

      if (needOrderBookApproval && isWaitingForPluginApproval) {
        return t`Enabling Orders...`;
      }
      if (isPluginApproving) {
        return t`Enabling Orders...`;
      }
      if (needOrderBookApproval) {
        return t`Enable Orders`;
      }

      return t`Create Order`;
    }

    if (needPositionRouterApproval && isWaitingForPositionRouterApproval) {
      return t`Enabling Leverage...`;
    }

    if (isPositionRouterApproving) {
      return t`Enabling Leverage...`;
    }

    if (needPositionRouterApproval) {
      return t`Enable Leverage`;
    }

    if (hasPendingProfit) {
      return t`Close without profit`;
    }
    return isSubmitting ? t`Closing...` : t`Close`;
  };

  const resetForm = () => {
    setFromValue("");
    setIsProfitWarningAccepted(false);
  };

  useEffect(() => {
    if (prevIsVisible !== isVisible) {
      resetForm();
    }
  }, [prevIsVisible, isVisible]);

  const onClickPrimary = async () => {
    if (needOrderBookApproval) {
      setOrdersToaOpen(true);
      return;
    }

    if (needPositionRouterApproval) {
      approvePositionRouter({
        sentMsg: t`Enable leverage sent.`,
        failMsg: t`Enable leverage failed.`,
      });
      return;
    }

    setIsSubmitting(true);

    const collateralTokenAddress = position.collateralToken.isNative
      ? nativeTokenAddress
      : position.collateralToken.address;
    const indexTokenAddress = position.indexToken.isNative ? nativeTokenAddress : position.indexToken.address;

    if (orderOption === STOP) {
      const triggerAboveThreshold = triggerPriceUsd.gt(position.markPrice);

      createDecreaseOrder(
        chainId,
        library,
        indexTokenAddress,
        sizeDelta,
        collateralTokenAddress,
        collateralDelta,
        position.isLong,
        triggerPriceUsd,
        triggerAboveThreshold,
        {
          sentMsg: t`Order submitted!`,
          successMsg: t`Order created!`,
          failMsg: t`Order creation failed.`,
          setPendingTxns,
        }
      )
        .then(() => {
          setFromValue("");
          setIsVisible(false);
        })
        .finally(() => {
          setIsSubmitting(false);
        });
      return;
    }

    const priceBasisPoints = position.isLong
      ? BASIS_POINTS_DIVISOR - allowedSlippage
      : BASIS_POINTS_DIVISOR + allowedSlippage;
    const refPrice = position.isLong ? position.indexToken.minPrice : position.indexToken.maxPrice;
    let priceLimit = refPrice.mul(priceBasisPoints).div(BASIS_POINTS_DIVISOR);
    const minProfitExpiration = position.lastIncreasedTime + MIN_PROFIT_TIME;
    const minProfitTimeExpired = parseInt(Date.now() / 1000) > minProfitExpiration;

    if (nextHasProfit && !minProfitTimeExpired && !isProfitWarningAccepted) {
      if ((position.isLong && priceLimit.lt(profitPrice)) || (!position.isLong && priceLimit.gt(profitPrice))) {
        priceLimit = profitPrice;
      }
    }

    const tokenAddress0 = collateralTokenAddress === AddressZero ? nativeTokenAddress : collateralTokenAddress;

    const path = [tokenAddress0];

    const isUnwrap = receiveToken.address === AddressZero;
    const isSwap = receiveToken.address !== tokenAddress0;

    if (isSwap) {
      if (isUnwrap && tokenAddress0 !== nativeTokenAddress) {
        path.push(nativeTokenAddress);
      } else if (!isUnwrap) {
        path.push(receiveToken.address);
      }
    }

    const withdrawETH = isUnwrap;

    const params = [
      path, // _path
      indexTokenAddress, // _indexToken
      collateralDelta, // _collateralDelta
      sizeDelta, // _sizeDelta
      position.isLong, // _isLong
      account, // _receiver
      priceLimit, // _acceptablePrice
      0, // _minOut
      minExecutionFee, // _executionFee
      withdrawETH, // _withdrawETH
    ];

    const successMsg = t`Requested decrease of ${position.indexToken.symbol} ${
      position.isLong ? "Long" : "Short"
    } by ${formatAmount(sizeDelta, USD_DECIMALS, 2)} USD.`;

    const contract = new ethers.Contract(positionRouterAddress, PositionRouter.abi, library.getSigner());

    callContract(chainId, contract, "createDecreasePosition", params, {
      value: minExecutionFee,
      sentMsg: t`Close submitted!`,
      successMsg,
      failMsg: t`Close failed.`,
      setPendingTxns,
      // for Arbitrum, sometimes the successMsg shows after the position has already been executed
      // hide the success message for Arbitrum as a workaround
      hideSuccessMsg: chainId === ARBITRUM,
    })
      .then(async (res) => {
        setFromValue("");
        setIsVisible(false);

        let nextSize = position.size.sub(sizeDelta);

        pendingPositions[position.key] = {
          updatedAt: Date.now(),
          pendingChanges: {
            size: nextSize,
          },
        };

        setPendingPositions({ ...pendingPositions });
      })
      .finally(() => {
        setIsSubmitting(false);
      });
  };

  const renderExistingOrderWarning = useCallback(() => {
    if (!existingOrder) {
      return;
    }
    const indexToken = getTokenInfo(infoTokens, existingOrder.indexToken);
    const sizeInToken = formatAmount(
      existingOrder.sizeDelta.mul(PRECISION).div(existingOrder.triggerPrice),
      USD_DECIMALS,
      4,
      true
    );
    const prefix = existingOrder.triggerAboveThreshold ? TRIGGER_PREFIX_ABOVE : TRIGGER_PREFIX_BELOW;
    return (
      <div className="Confirmation-box-warning">
        You have an active order to decrease {existingOrder.isLong ? "Long" : "Short"} {sizeInToken} {indexToken.symbol}{" "}
        ($
        {formatAmount(existingOrder.sizeDelta, USD_DECIMALS, 2, true)}) at {prefix}{" "}
        {formatAmount(existingOrder.triggerPrice, USD_DECIMALS, 2, true)}
      </div>
    );
  }, [existingOrder, infoTokens]);

  function renderMinProfitWarning() {
    if (MIN_PROFIT_TIME === 0) {
      return null;
    }

    if (profitPrice && nextDelta.eq(0) && nextHasProfit) {
      const minProfitExpiration = position.lastIncreasedTime + MIN_PROFIT_TIME;

      if (orderOption === MARKET) {
        return (
          <div className="Confirmation-box-warning">
            Reducing the position at the current price will forfeit a&nbsp;
            <a
              href="https://gmxio.gitbook.io/gmx/trading#minimum-price-change"
              target="_blank"
              rel="noopener noreferrer"
            >
              pending profit
            </a>{" "}
            of {deltaStr}. <br />
            <br />
            Profit price: {position.isLong ? ">" : "<"} ${formatAmount(profitPrice, USD_DECIMALS, 2, true)}. This rule
            applies for the next {getTimeRemaining(minProfitExpiration)}, until {formatDateTime(minProfitExpiration)}.
          </div>
        );
      }
      return (
        <div className="Confirmation-box-warning">
          This order will forfeit a&nbsp;
          <a href="https://gmxio.gitbook.io/gmx/trading#minimum-price-change" target="_blank" rel="noopener noreferrer">
            profit
          </a>{" "}
          of {deltaStr}. <br />
          Profit price: {position.isLong ? ">" : "<"} ${formatAmount(profitPrice, USD_DECIMALS, 2, true)}. This rule
          applies for the next {getTimeRemaining(minProfitExpiration)}, until {formatDateTime(minProfitExpiration)}.
        </div>
      );
    }
  }

  const profitPrice = getProfitPrice(orderOption === MARKET ? position.markPrice : triggerPriceUsd, position);

  let triggerPricePrefix;
  if (triggerPriceUsd) {
    triggerPricePrefix = triggerPriceUsd.gt(position.markPrice) ? TRIGGER_PREFIX_ABOVE : TRIGGER_PREFIX_BELOW;
  }

  const shouldShowExistingOrderWarning = false;

  return (
    <div className="PositionEditor">
      {position && (
        <Modal
          className="PositionSeller-modal"
          isVisible={isVisible}
          setIsVisible={setIsVisible}
          label={title}
          allowContentTouchMove
        >
          {flagOrdersEnabled && (
            <Tab
              options={orderOptions}
              option={orderOption}
              optionLabels={orderOptionLabels}
              onChange={onOrderOptionChange}
            />
          )}
          <div className="Exchange-swap-section">
            <div className="Exchange-swap-section-top">
              <div className="muted">
                {convertedAmountFormatted && (
                  <div className="Exchange-swap-usd">
                    Close: {convertedAmountFormatted} {position.collateralToken.symbol}
                  </div>
                )}
                {!convertedAmountFormatted && "Close"}
              </div>
              {maxAmount && (
                <div className="muted align-right clickable" onClick={() => setFromValue(maxAmountFormattedFree)}>
                  Max: {maxAmountFormatted}
                </div>
              )}
            </div>
            <div className="Exchange-swap-section-bottom">
              <div className="Exchange-swap-input-container">
                <input
                  type="number"
                  min="0"
                  placeholder="0.0"
                  className="Exchange-swap-input"
                  value={fromValue}
                  onChange={(e) => setFromValue(e.target.value)}
                />
                {fromValue !== maxAmountFormattedFree && (
                  <div
                    className="Exchange-swap-max"
                    onClick={() => {
                      setFromValue(maxAmountFormattedFree);
                    }}
                  >
                    MAX
                  </div>
                )}
              </div>
              <div className="PositionEditor-token-symbol">USD</div>
            </div>
          </div>
          {orderOption === STOP && (
            <div className="Exchange-swap-section">
              <div className="Exchange-swap-section-top">
                <div className="muted">
                  <Trans>Price</Trans>
                </div>
                <div
                  className="muted align-right clickable"
                  onClick={() => {
                    setTriggerPriceValue(formatAmountFree(position.markPrice, USD_DECIMALS, 2));
                  }}
                >
                  Mark: {formatAmount(position.markPrice, USD_DECIMALS, 2, true)}
                </div>
              </div>
              <div className="Exchange-swap-section-bottom">
                <div className="Exchange-swap-input-container">
                  <input
                    type="number"
                    min="0"
                    placeholder="0.0"
                    className="Exchange-swap-input"
                    value={triggerPriceValue}
                    onChange={onTriggerPriceChange}
                  />
                </div>
                <div className="PositionEditor-token-symbol">USD</div>
              </div>
            </div>
          )}
          {renderMinProfitWarning()}
          {shouldShowExistingOrderWarning && renderExistingOrderWarning()}
          <div className="PositionEditor-info-box">
            {minExecutionFeeErrorMessage && (
              <div className="Confirmation-box-warning">{minExecutionFeeErrorMessage}</div>
            )}
            {hasPendingProfit && orderOption !== STOP && (
              <div className="PositionEditor-accept-profit-warning">
                <Checkbox isChecked={isProfitWarningAccepted} setIsChecked={setIsProfitWarningAccepted}>
                  <span className="muted">Forfeit profit</span>
                </Checkbox>
              </div>
            )}
            <div className="PositionEditor-keep-leverage-settings">
              <Checkbox isChecked={keepLeverage} setIsChecked={setKeepLeverage}>
                <span className="muted font-sm">Keep leverage at {formatAmount(position.leverage, 4, 2)}x</span>
              </Checkbox>
            </div>
            {orderOption === MARKET && (
              <div className="PositionEditor-allow-higher-slippage">
                <Checkbox isChecked={isHigherSlippageAllowed} setIsChecked={setIsHigherSlippageAllowed}>
                  <span className="muted font-sm">Allow up to 1% slippage</span>
                </Checkbox>
              </div>
            )}
            {orderOption === MARKET && (
              <div>
                <ExchangeInfoRow label="Allowed Slippage">
                  <Tooltip
                    handle={`${formatAmount(allowedSlippage, 2, 2)}%`}
                    position="right-bottom"
                    renderContent={() => {
                      return (
                        <>
                          You can change this in the settings menu on the top right of the page.
                          <br />
                          <br />
                          Note that a low allowed slippage, e.g. less than 0.5%, may result in failed orders if prices
                          are volatile.
                        </>
                      );
                    }}
                  />
                </ExchangeInfoRow>
              </div>
            )}
            {orderOption === STOP && (
              <div className="Exchange-info-row">
                <div className="Exchange-info-label">
                  <Trans>Trigger Price</Trans>
                </div>
                <div className="align-right">
                  {!triggerPriceUsd && "-"}
                  {triggerPriceUsd && `${triggerPricePrefix} ${formatAmount(triggerPriceUsd, USD_DECIMALS, 2, true)}`}
                </div>
              </div>
            )}
            <div className="Exchange-info-row top-line">
              <div className="Exchange-info-label">
                <Trans>Mark Price</Trans>
              </div>
              <div className="align-right">${formatAmount(position.markPrice, USD_DECIMALS, 2, true)}</div>
            </div>
            <div className="Exchange-info-row">
              <div className="Exchange-info-label">
                <Trans>Entry Price</Trans>
              </div>
              <div className="align-right">${formatAmount(position.averagePrice, USD_DECIMALS, 2, true)}</div>
            </div>
            <div className="Exchange-info-row">
              <div className="Exchange-info-label">
                <Trans>Liq. Price</Trans>
              </div>
              <div className="align-right">
                {isClosing && orderOption !== STOP && "-"}
                {(!isClosing || orderOption === STOP) && (
                  <div>
                    {(!nextLiquidationPrice || nextLiquidationPrice.eq(liquidationPrice)) && (
                      <div>{`$${formatAmount(liquidationPrice, USD_DECIMALS, 2, true)}`}</div>
                    )}
                    {nextLiquidationPrice && !nextLiquidationPrice.eq(liquidationPrice) && (
                      <div>
                        <div className="inline-block muted">
                          ${formatAmount(liquidationPrice, USD_DECIMALS, 2, true)}
                          <BsArrowRight className="transition-arrow" />
                        </div>
                        ${formatAmount(nextLiquidationPrice, USD_DECIMALS, 2, true)}
                      </div>
                    )}
                  </div>
                )}
              </div>
            </div>
            <div className="Exchange-info-row top-line">
              <div className="Exchange-info-label">
                <Trans>Size</Trans>
              </div>
              <div className="align-right">
                {position && position.size && fromAmount && (
                  <div>
                    <div className="inline-block muted">
                      ${formatAmount(position.size, USD_DECIMALS, 2, true)}
                      <BsArrowRight className="transition-arrow" />
                    </div>
                    ${formatAmount(position.size.sub(fromAmount), USD_DECIMALS, 2, true)}
                  </div>
                )}
                {position && position.size && !fromAmount && (
                  <div>${formatAmount(position.size, USD_DECIMALS, 2, true)}</div>
                )}
              </div>
            </div>
            <div className="Exchange-info-row">
              <div className="Exchange-info-label">
                <Trans>Collateral ({collateralToken.symbol})</Trans>
              </div>
              <div className="align-right">
                {nextCollateral && !nextCollateral.eq(position.collateral) ? (
                  <div>
                    <div className="inline-block muted">
                      ${formatAmount(position.collateral, USD_DECIMALS, 2, true)}
                      <BsArrowRight className="transition-arrow" />
                    </div>
                    ${formatAmount(nextCollateral, USD_DECIMALS, 2, true)}
                  </div>
                ) : (
                  `$${formatAmount(position.collateral, USD_DECIMALS, 4, true)}`
                )}
              </div>
            </div>
            {!keepLeverage && (
              <div className="Exchange-info-row">
                <div className="Exchange-info-label">
                  <Trans>Leverage</Trans>
                </div>
                <div className="align-right">
                  {isClosing && "-"}
                  {!isClosing && (
                    <div>
                      {!nextLeverage && <div>{formatAmount(position.leverage, 4, 2)}x</div>}
                      {nextLeverage && (
                        <div>
                          <div className="inline-block muted">
                            {formatAmount(position.leverage, 4, 2)}x
                            <BsArrowRight className="transition-arrow" />
                          </div>
                          {formatAmount(nextLeverage, 4, 2)}x
                        </div>
                      )}
                    </div>
                  )}
                </div>
              </div>
            )}
            <div className="Exchange-info-row">
              <div className="Exchange-info-label">
                <Trans>PnL</Trans>
              </div>
              <div className="align-right">
                {deltaStr} ({deltaPercentageStr})
              </div>
            </div>

            <div className="Exchange-info-row">
              <div className="Exchange-info-label">
                <Trans>Fees</Trans>
              </div>
              <div className="align-right">
                <Tooltip
                  position="right-top"
                  className="PositionSeller-fees-tooltip"
                  handle={
                    <div>
                      {totalFees ? `$${formatAmount(totalFees.add(executionFeeUsd), USD_DECIMALS, 2, true)}` : "-"}
                    </div>
                  }
                  renderContent={() => (
                    <div>
                      {fundingFee && (
                        <div className="PositionSeller-fee-item">
                          Borrow fee: ${formatAmount(fundingFee, USD_DECIMALS, 2, true)}
                        </div>
                      )}

                      {positionFee && (
                        <div className="PositionSeller-fee-item">
                          Closing fee: ${formatAmount(positionFee, USD_DECIMALS, 2, true)}
                        </div>
                      )}

                      {swapFee && (
                        <div className="PositionSeller-fee-item">
                          Swap fee: {formatAmount(swapFeeToken, collateralToken.decimals, 5)} {collateralToken.symbol}
                          (${formatAmount(swapFee, USD_DECIMALS, 2, true)})
                        </div>
                      )}

                      <div className="PositionSeller-fee-item">
                        Execution fee: {formatAmount(executionFee, 18, 5, true)} {nativeTokenSymbol} ($
                        {formatAmount(executionFeeUsd, USD_DECIMALS, 2)})
                      </div>

                      <br />

                      <div className="PositionSeller-fee-item">
                        <a href="https://gmxio.gitbook.io/gmx/trading#fees" target="_blank" rel="noopener noreferrer">
                          More Info
                        </a>{" "}
                        about fees.
                      </div>
                    </div>
                  )}
                />
              </div>
            </div>
            <div className="Exchange-info-row PositionSeller-receive-row top-line">
              <div className="Exchange-info-label">
                <Trans>Receive</Trans>
              </div>

              {!isSwapAllowed && receiveToken && (
                <div className="align-right PositionSelector-selected-receive-token">
                  {formatAmount(convertedReceiveAmount, receiveToken.decimals, 4, true)}&nbsp;{receiveToken.symbol} ($
                  {formatAmount(receiveAmount, USD_DECIMALS, 2, true)})
                </div>
              )}

              {isSwapAllowed && receiveToken && (
                <div className="align-right">
                  <TokenSelector
                    // Scroll lock lead to side effects
                    // if it applied on modal inside another modal
                    disableBodyScrollLock={true}
                    className={cx("PositionSeller-token-selector", {
                      warning: isNotEnoughReceiveTokenLiquidity || isCollateralPoolCapacityExceeded,
                    })}
                    label={"Receive"}
                    showBalances={false}
                    chainId={chainId}
                    tokenAddress={receiveToken.address}
                    onSelectToken={(token) => {
                      setSwapToToken(token);
                      setSavedRecieveTokenAddress(token.address);
                    }}
                    tokens={toTokens}
                    getTokenState={(tokenOptionInfo) => {
                      if (!shouldSwap(collateralToken, tokenOptionInfo)) {
                        return;
                      }

                      const convertedTokenAmount = getTokenAmountByUsd(
                        infoTokens,
                        tokenOptionInfo.address,
                        receiveAmount
                      );

                      const isNotEnoughLiquidity =
                        tokenOptionInfo.availableAmount.lt(convertedTokenAmount) ||
                        tokenOptionInfo.bufferAmount.gt(tokenOptionInfo.poolAmount.sub(convertedTokenAmount));

                      if (isNotEnoughLiquidity) {
                        const { maxIn, maxOut, maxInUsd, maxOutUsd } = getSwapLimits(
                          infoTokens,
                          collateralToken.address,
                          tokenOptionInfo.address
                        );

                        const collateralInfo = getTokenInfo(infoTokens, collateralToken.address);

                        return {
                          disabled: true,
                          message: (
                            <div>
                              Insufficient Available Liquidity to swap to {tokenOptionInfo.symbol}
                              <br />
                              <br />
                              Max {collateralInfo.symbol} in: {formatAmount(maxIn, collateralInfo.decimals, 2, true)}{" "}
                              {collateralInfo.symbol}
                              <br />
                              (${formatAmount(maxInUsd, USD_DECIMALS, 2, true)})
                              <br />
                              <br />
                              Max {tokenOptionInfo.symbol} out:{" "}
                              {formatAmount(maxOut, tokenOptionInfo.decimals, 2, true)} {tokenOptionInfo.symbol}
                              <br />
                              (${formatAmount(maxOutUsd, USD_DECIMALS, 2, true)})
                            </div>
                          ),
                        };
                      }
                    }}
                    infoTokens={infoTokens}
                    showTokenImgInDropdown={true}
                    selectedTokenLabel={
                      <span className="PositionSelector-selected-receive-token">
                        {formatAmount(convertedReceiveAmount, receiveToken.decimals, 4, true)}&nbsp;
                        {receiveToken.symbol} (${formatAmount(receiveAmount, USD_DECIMALS, 2, true)})
                      </span>
                    }
                  />
                </div>
              )}
            </div>
          </div>
          <div className="Exchange-swap-button-container">
            <button className="App-cta Exchange-swap-button" onClick={onClickPrimary} disabled={!isPrimaryEnabled()}>
              {getPrimaryText()}
            </button>
          </div>
        </Modal>
      )}
    </div>
  );
}<|MERGE_RESOLUTION|>--- conflicted
+++ resolved
@@ -56,11 +56,8 @@
 import TokenSelector from "./TokenSelector";
 import { getTokens } from "../../config/Tokens";
 import "./PositionSeller.css";
-<<<<<<< HEAD
 import { getTokenAmountByUsd } from "../../domain/tokens/utils";
-=======
 import { callContract } from "../../lib/contracts/callContract";
->>>>>>> c56d6702
 
 const { AddressZero } = ethers.constants;
 const ORDER_SIZE_DUST_USD = expandDecimals(1, USD_DECIMALS - 1); // $0.10
