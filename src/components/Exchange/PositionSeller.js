import React, { useState, useCallback, useEffect, useMemo } from "react";
import { ethers } from "ethers";
import cx from "classnames";
import { Trans, t } from "@lingui/macro";
import { BsArrowRight } from "react-icons/bs";

import {
  formatAmount,
  bigNumberify,
  ARBITRUM,
  DEFAULT_SLIPPAGE_AMOUNT,
  DEFAULT_HIGHER_SLIPPAGE_AMOUNT,
  USD_DECIMALS,
  DUST_USD,
  BASIS_POINTS_DIVISOR,
  SLIPPAGE_BPS_KEY,
  TRIGGER_PREFIX_BELOW,
  TRIGGER_PREFIX_ABOVE,
  MIN_PROFIT_TIME,
  usePrevious,
  formatAmountFree,
  parseValue,
  expandDecimals,
  getTokenInfo,
  getLiquidationPrice,
  getLeverage,
  getMarginFee,
  PRECISION,
  MARKET,
  STOP,
  DECREASE,
  useLocalStorageSerializeKey,
  calculatePositionDelta,
  getDeltaStr,
  getProfitPrice,
  formatDateTime,
  getTimeRemaining,
  getNextToAmount,
  getUsd,
  USDG_DECIMALS,
  CLOSE_POSITION_RECEIVE_TOKEN_KEY,
  useLocalStorageByChainId,
  adjustForDecimals,
  IS_NETWORK_DISABLED,
  getChainName,
} from "../../lib/legacy";
import { getConstant } from "../../config/chains";
import { createDecreaseOrder, useHasOutdatedUi } from "../../domain/legacy";
import { getContract } from "../../config/Addresses";
import PositionRouter from "../../abis/PositionRouter.json";
import Checkbox from "../Checkbox/Checkbox";
import Tab from "../Tab/Tab";
import Modal from "../Modal/Modal";
import ExchangeInfoRow from "./ExchangeInfoRow";
import Tooltip from "../Tooltip/Tooltip";
import TokenSelector from "./TokenSelector";
import { getTokens } from "../../config/Tokens";
import "./PositionSeller.css";
<<<<<<< HEAD
import { getTokenAmountFromUsd } from "../../domain/tokens/utils";
=======
import StatsTooltipRow from "../StatsTooltip/StatsTooltipRow";
>>>>>>> b51fb423
import { callContract } from "../../lib/contracts/callContract";

const { AddressZero } = ethers.constants;
const ORDER_SIZE_DUST_USD = expandDecimals(1, USD_DECIMALS - 1); // $0.10

const orderOptionLabels = {
  [MARKET]: "Market",
  [STOP]: "Trigger",
};

function shouldSwap(collateralToken, receiveToken) {
  // If position collateral is WETH in contract, then position.collateralToken is { symbol: “ETH”, isNative: true, … }
  // @see https://github.com/gmx-io/gmx-interface/blob/master/src/pages/Exchange/Exchange.js#L162
  // meaning if collateralToken.isNative === true in reality position has WETH as a collateral
  // and if collateralToken.isNative === true and receiveToken.isNative === true then position’s WETH will be unwrapped and user will receive native ETH
  const isCollateralWrapped = collateralToken.isNative;

  const isSameToken =
    collateralToken.address === receiveToken.address || (isCollateralWrapped && receiveToken.isWrapped);

  const isUnwrap = isCollateralWrapped && receiveToken.isNative;

  return !isSameToken && !isUnwrap;
}

function getSwapLimits(infoTokens, fromTokenAddress, toTokenAddress) {
  const fromInfo = getTokenInfo(infoTokens, fromTokenAddress);
  const toInfo = getTokenInfo(infoTokens, toTokenAddress);

  let maxInUsd;
  let maxIn;
  let maxOut;
  let maxOutUsd;

  if (!fromInfo?.maxUsdgAmount) {
    maxInUsd = bigNumberify(0);
    maxIn = bigNumberify(0);
  } else {
    maxInUsd = fromInfo.maxUsdgAmount
      .sub(fromInfo.usdgAmount)
      .mul(expandDecimals(1, USD_DECIMALS))
      .div(expandDecimals(1, USDG_DECIMALS));

    maxIn = maxInUsd.mul(expandDecimals(1, fromInfo.decimals)).div(fromInfo.maxPrice).toString();
  }

  if (!toInfo?.poolAmount || !toInfo?.bufferAmount) {
    maxOut = bigNumberify(0);
    maxOutUsd = bigNumberify(0);
  } else {
    maxOut = toInfo.availableAmount.gt(toInfo.poolAmount.sub(toInfo.bufferAmount))
      ? toInfo.poolAmount.sub(toInfo.bufferAmount)
      : toInfo.availableAmount;

    maxOutUsd = getUsd(maxOut, toInfo.address, false, infoTokens);
  }

  return {
    maxIn,
    maxInUsd,
    maxOut,
    maxOutUsd,
  };
}

export default function PositionSeller(props) {
  const {
    pendingPositions,
    setPendingPositions,
    positionsMap,
    positionKey,
    isVisible,
    setIsVisible,
    account,
    library,
    infoTokens,
    setPendingTxns,
    flagOrdersEnabled,
    savedIsPnlInLeverage,
    chainId,
    nativeTokenAddress,
    orders,
    isWaitingForPluginApproval,
    isPluginApproving,
    orderBookApproved,
    setOrdersToaOpen,
    positionRouterApproved,
    isWaitingForPositionRouterApproval,
    isPositionRouterApproving,
    approvePositionRouter,
    isHigherSlippageAllowed,
    setIsHigherSlippageAllowed,
    minExecutionFee,
    minExecutionFeeErrorMessage,
    usdgSupply,
    totalTokenWeights,
  } = props;
  const [savedSlippageAmount] = useLocalStorageSerializeKey([chainId, SLIPPAGE_BPS_KEY], DEFAULT_SLIPPAGE_AMOUNT);
  const [keepLeverage, setKeepLeverage] = useLocalStorageSerializeKey([chainId, "Exchange-keep-leverage"], true);
  const position = positionsMap && positionKey ? positionsMap[positionKey] : undefined;
  const [fromValue, setFromValue] = useState("");
  const [isProfitWarningAccepted, setIsProfitWarningAccepted] = useState(false);
  const [isSubmitting, setIsSubmitting] = useState(false);
  const prevIsVisible = usePrevious(isVisible);
  const positionRouterAddress = getContract(chainId, "PositionRouter");
  const nativeTokenSymbol = getConstant(chainId, "nativeTokenSymbol");
  const toTokens = getTokens(chainId);

  const [savedRecieveTokenAddress, setSavedRecieveTokenAddress] = useLocalStorageByChainId(
    chainId,
    `${CLOSE_POSITION_RECEIVE_TOKEN_KEY}-${position?.indexToken?.symbol}-${position.isLong ? "long" : "short"}`
  );

  const [swapToToken, setSwapToToken] = useState(() =>
    savedRecieveTokenAddress ? toTokens.find((token) => token.address === savedRecieveTokenAddress) : undefined
  );

  let allowedSlippage = savedSlippageAmount;
  if (isHigherSlippageAllowed) {
    allowedSlippage = DEFAULT_HIGHER_SLIPPAGE_AMOUNT;
  }

  const orderOptions = [MARKET, STOP];
  let [orderOption, setOrderOption] = useState(MARKET);

  if (!flagOrdersEnabled) {
    orderOption = MARKET;
  }

  const needPositionRouterApproval = !positionRouterApproved && orderOption === MARKET;

  const onOrderOptionChange = (option) => {
    setOrderOption(option);
  };

  const onTriggerPriceChange = (evt) => {
    setTriggerPriceValue(evt.target.value || "");
  };

  const [triggerPriceValue, setTriggerPriceValue] = useState("");
  const triggerPriceUsd = orderOption === MARKET ? 0 : parseValue(triggerPriceValue, USD_DECIMALS);

  const [nextDelta, nextHasProfit = bigNumberify(0)] = useMemo(() => {
    if (!position) {
      return [bigNumberify(0), false];
    }

    if (orderOption !== STOP) {
      return [position.delta, position.hasProfit, position.deltaPercentage];
    }

    if (!triggerPriceUsd) {
      return [bigNumberify(0), false];
    }

    const { delta, hasProfit, deltaPercentage } = calculatePositionDelta(triggerPriceUsd, position);
    return [delta, hasProfit, deltaPercentage];
  }, [position, orderOption, triggerPriceUsd]);

  const existingOrders = useMemo(() => {
    if (orderOption === STOP && (!triggerPriceUsd || triggerPriceUsd.eq(0))) {
      return [];
    }
    if (!orders || !position) {
      return [];
    }

    const ret = [];
    for (const order of orders) {
      // only Stop orders can't be executed without corresponding opened position
      if (order.type !== DECREASE) continue;

      // if user creates Stop-Loss we need only Stop-Loss orders and vice versa
      if (orderOption === STOP) {
        const triggerAboveThreshold = triggerPriceUsd.gt(position.markPrice);
        if (triggerAboveThreshold !== order.triggerAboveThreshold) continue;
      }

      const sameToken =
        order.indexToken === nativeTokenAddress
          ? position.indexToken.isNative
          : order.indexToken === position.indexToken.address;
      if (order.isLong === position.isLong && sameToken) {
        ret.push(order);
      }
    }
    return ret;
  }, [position, orders, triggerPriceUsd, orderOption, nativeTokenAddress]);

  const existingOrder = existingOrders[0];

  const needOrderBookApproval = orderOption === STOP && !orderBookApproved;

  const isSwapAllowed = orderOption === MARKET;

  const { data: hasOutdatedUi } = useHasOutdatedUi();

  let collateralToken;
  let receiveToken;
  let maxAmount;
  let maxAmountFormatted;
  let maxAmountFormattedFree;
  let fromAmount;

  let convertedAmount;
  let convertedAmountFormatted;

  let nextLeverage;
  let liquidationPrice;
  let nextLiquidationPrice;
  let isClosing;
  let sizeDelta;

  let nextCollateral;
  let collateralDelta = bigNumberify(0);
  let receiveAmount = bigNumberify(0);
  let convertedReceiveAmount = bigNumberify(0);
  let adjustedDelta = bigNumberify(0);

  let isNotEnoughReceiveTokenLiquidity;
  let isCollateralPoolCapacityExceeded;

  let title;
  let fundingFee;
  let positionFee;
  let swapFeeToken;
  let swapFee;
  let totalFees = bigNumberify(0);

  let executionFee = orderOption === STOP ? getConstant(chainId, "DECREASE_ORDER_EXECUTION_GAS_FEE") : minExecutionFee;

  let executionFeeUsd = getUsd(executionFee, nativeTokenAddress, false, infoTokens) || bigNumberify(0);

  if (position) {
    fundingFee = position.fundingFee;
    fromAmount = parseValue(fromValue, USD_DECIMALS);
    sizeDelta = fromAmount;

    title = `Close ${position.isLong ? "Long" : "Short"} ${position.indexToken.symbol}`;
    collateralToken = position.collateralToken;
    liquidationPrice = getLiquidationPrice(position);

    if (fromAmount) {
      isClosing = position.size.sub(fromAmount).lt(DUST_USD);
      positionFee = getMarginFee(fromAmount);
    }

    if (isClosing) {
      sizeDelta = position.size;
      receiveAmount = position.collateral;
    } else if (orderOption === STOP && sizeDelta && existingOrders.length > 0) {
      let residualSize = position.size;
      for (const order of existingOrders) {
        residualSize = residualSize.sub(order.sizeDelta);
      }
      if (residualSize.sub(sizeDelta).abs().lt(ORDER_SIZE_DUST_USD)) {
        sizeDelta = residualSize;
      }
    }

    if (sizeDelta) {
      adjustedDelta = nextDelta.mul(sizeDelta).div(position.size);
    }

    if (nextHasProfit) {
      receiveAmount = receiveAmount.add(adjustedDelta);
    } else {
      if (receiveAmount.gt(adjustedDelta)) {
        receiveAmount = receiveAmount.sub(adjustedDelta);
      } else {
        receiveAmount = bigNumberify(0);
      }
    }

    if (keepLeverage && sizeDelta && !isClosing) {
      collateralDelta = sizeDelta.mul(position.collateral).div(position.size);
      // if the position will be realising a loss then reduce collateralDelta by the realised loss
      if (!nextHasProfit) {
        const deductions = adjustedDelta.add(positionFee).add(fundingFee);
        if (collateralDelta.gt(deductions)) {
          collateralDelta = collateralDelta = collateralDelta.sub(deductions);
        } else {
          collateralDelta = bigNumberify(0);
        }
      }
    }

    maxAmount = position.size;
    maxAmountFormatted = formatAmount(maxAmount, USD_DECIMALS, 2, true);
    maxAmountFormattedFree = formatAmountFree(maxAmount, USD_DECIMALS, 2);

    if (fromAmount && collateralToken.maxPrice) {
      convertedAmount = fromAmount.mul(expandDecimals(1, collateralToken.decimals)).div(collateralToken.maxPrice);
      convertedAmountFormatted = formatAmount(convertedAmount, collateralToken.decimals, 4, true);
    }

    totalFees = totalFees.add(positionFee || bigNumberify(0)).add(fundingFee || bigNumberify(0));

    receiveAmount = receiveAmount.add(collateralDelta);

    if (sizeDelta) {
      if (receiveAmount.gt(totalFees)) {
        receiveAmount = receiveAmount.sub(totalFees);
      } else {
        receiveAmount = bigNumberify(0);
      }
    }

    receiveToken = isSwapAllowed && swapToToken ? swapToToken : collateralToken;

    // Calculate swap fees
    if (isSwapAllowed && swapToToken) {
      const { feeBasisPoints } = getNextToAmount(
        chainId,
        convertedAmount,
        collateralToken.address,
        receiveToken.address,
        infoTokens,
        undefined,
        undefined,
        usdgSupply,
        totalTokenWeights,
        true
      );

      if (feeBasisPoints) {
        swapFee = receiveAmount.mul(feeBasisPoints).div(BASIS_POINTS_DIVISOR);
        swapFeeToken = getTokenAmountFromUsd(infoTokens, collateralToken.address, swapFee);
        totalFees = totalFees.add(swapFee || bigNumberify(0));
        receiveAmount = receiveAmount.sub(swapFee);
      }
    }

    if (orderOption === STOP) {
      convertedReceiveAmount = getTokenAmountFromUsd(infoTokens, receiveToken.address, receiveAmount, {
        overridePrice: triggerPriceUsd,
      });
    } else {
      convertedReceiveAmount = getTokenAmountFromUsd(infoTokens, receiveToken.address, receiveAmount);
    }

    // Check swap limits (max in / max out)
    if (isSwapAllowed && shouldSwap(collateralToken, receiveToken)) {
      const collateralInfo = getTokenInfo(infoTokens, collateralToken.address);
      const receiveTokenInfo = getTokenInfo(infoTokens, receiveToken.address);

      isNotEnoughReceiveTokenLiquidity =
        receiveTokenInfo.availableAmount.lt(convertedReceiveAmount) ||
        receiveTokenInfo.bufferAmount.gt(receiveTokenInfo.poolAmount.sub(convertedReceiveAmount));

      if (
        collateralInfo.maxUsdgAmount &&
        collateralInfo.maxUsdgAmount.gt(0) &&
        collateralInfo.usdgAmount &&
        collateralInfo.maxPrice
      ) {
        const usdgFromAmount = adjustForDecimals(receiveAmount, USD_DECIMALS, USDG_DECIMALS);
        const nextUsdgAmount = collateralInfo.usdgAmount.add(usdgFromAmount);

        if (nextUsdgAmount.gt(collateralInfo.maxUsdgAmount)) {
          isCollateralPoolCapacityExceeded = true;
        }
      }
    }

    if (isClosing) {
      nextCollateral = bigNumberify(0);
    } else {
      if (position.collateral) {
        nextCollateral = position.collateral;
        if (collateralDelta && collateralDelta.gt(0)) {
          nextCollateral = position.collateral.sub(collateralDelta);
        } else if (position.delta && position.delta.gt(0) && sizeDelta) {
          if (!position.hasProfit) {
            nextCollateral = nextCollateral.sub(adjustedDelta);
          }
        }
      }
    }

    if (fromAmount) {
      if (!isClosing && !keepLeverage) {
        nextLeverage = getLeverage({
          size: position.size,
          sizeDelta,
          collateral: position.collateral,
          entryFundingRate: position.entryFundingRate,
          cumulativeFundingRate: position.cumulativeFundingRate,
          hasProfit: nextHasProfit,
          delta: nextDelta,
          includeDelta: savedIsPnlInLeverage,
        });
        nextLiquidationPrice = getLiquidationPrice({
          isLong: position.isLong,
          size: position.size,
          sizeDelta,
          collateral: position.collateral,
          averagePrice: position.averagePrice,
          entryFundingRate: position.entryFundingRate,
          cumulativeFundingRate: position.cumulativeFundingRate,
          delta: nextDelta,
          hasProfit: nextHasProfit,
          includeDelta: true,
        });
      }
    }
  }

  const [deltaStr, deltaPercentageStr] = useMemo(() => {
    if (!position || !position.markPrice) {
      return ["-", "-"];
    }
    if (orderOption !== STOP) {
      const { pendingDelta, pendingDeltaPercentage, hasProfit } = calculatePositionDelta(
        position.markPrice,
        position,
        fromAmount
      );
      const { deltaStr, deltaPercentageStr } = getDeltaStr({
        delta: pendingDelta,
        deltaPercentage: pendingDeltaPercentage,
        hasProfit,
      });
      return [deltaStr, deltaPercentageStr];
    }
    if (!triggerPriceUsd || triggerPriceUsd.eq(0)) {
      return ["-", "-"];
    }

    const { pendingDelta, pendingDeltaPercentage, hasProfit } = calculatePositionDelta(
      triggerPriceUsd,
      position,
      fromAmount
    );

    const { deltaStr, deltaPercentageStr } = getDeltaStr({
      delta: pendingDelta,
      deltaPercentage: pendingDeltaPercentage,
      hasProfit,
    });
    return [deltaStr, deltaPercentageStr];
  }, [position, triggerPriceUsd, orderOption, fromAmount]);

  const getError = () => {
    if (IS_NETWORK_DISABLED[chainId]) {
      if (orderOption === STOP) return [t`Trigger order disabled, pending ${getChainName(chainId)} upgrade`];
      return [t`Position close disabled, pending ${getChainName(chainId)} upgrade`];
    }
    if (hasOutdatedUi) {
      return t`Page outdated, please refresh`;
    }
    if (!fromAmount) {
      return t`Enter an amount`;
    }
    if (nextLeverage && nextLeverage.eq(0)) {
      return t`Enter an amount`;
    }
    if (orderOption === STOP) {
      if (!triggerPriceUsd || triggerPriceUsd.eq(0)) {
        return t`Enter Price`;
      }
      if (position.isLong && triggerPriceUsd.lte(liquidationPrice)) {
        return t`Price below Liq. Price`;
      }
      if (!position.isLong && triggerPriceUsd.gte(liquidationPrice)) {
        return t`Price above Liq. Price`;
      }

      if (profitPrice && nextDelta.eq(0) && nextHasProfit) {
        return t`Invalid price, see warning`;
      }
    }

    if (isNotEnoughReceiveTokenLiquidity) {
      return "Insufficient receive token liquidity";
    }

    if (isCollateralPoolCapacityExceeded) {
      return `${collateralToken.symbol} pool exceeded, can only Receive ${collateralToken.symbol}`;
    }

    if (!isClosing && position && position.size && fromAmount) {
      if (position.size.sub(fromAmount).lt(expandDecimals(10, USD_DECIMALS))) {
        return t`Leftover position below 10 USD`;
      }
      if (nextCollateral && nextCollateral.lt(expandDecimals(5, USD_DECIMALS))) {
        return t`Leftover collateral below 5 USD`;
      }
    }

    if (position && position.size && position.size.lt(fromAmount)) {
      return t`Max close amount exceeded`;
    }

    if (nextLeverage && nextLeverage.lt(1.1 * BASIS_POINTS_DIVISOR)) {
      return t`Min leverage: 1.1x`;
    }

    if (nextLeverage && nextLeverage.gt(30.5 * BASIS_POINTS_DIVISOR)) {
      return t`Max leverage: 30.5xt`;
    }

    if (hasPendingProfit && orderOption !== STOP && !isProfitWarningAccepted) {
      return t`Forfeit profit not checked`;
    }
  };

  const isPrimaryEnabled = () => {
    const error = getError();
    if (error) {
      return false;
    }
    if (isSubmitting) {
      return false;
    }
    if (needOrderBookApproval && isWaitingForPluginApproval) {
      return false;
    }
    if (isPluginApproving) {
      return false;
    }
    if (needPositionRouterApproval && isWaitingForPositionRouterApproval) {
      return false;
    }
    if (isPositionRouterApproving) {
      return false;
    }

    return true;
  };

  const hasPendingProfit = MIN_PROFIT_TIME > 0 && position.delta.eq(0) && position.pendingDelta.gt(0);

  const getPrimaryText = () => {
    const error = getError();
    if (error) {
      return error;
    }

    if (orderOption === STOP) {
      if (isSubmitting) return t`Creating Order...`;

      if (needOrderBookApproval && isWaitingForPluginApproval) {
        return t`Enabling Orders...`;
      }
      if (isPluginApproving) {
        return t`Enabling Orders...`;
      }
      if (needOrderBookApproval) {
        return t`Enable Orders`;
      }

      return t`Create Order`;
    }

    if (needPositionRouterApproval && isWaitingForPositionRouterApproval) {
      return t`Enabling Leverage...`;
    }

    if (isPositionRouterApproving) {
      return t`Enabling Leverage...`;
    }

    if (needPositionRouterApproval) {
      return t`Enable Leverage`;
    }

    if (hasPendingProfit) {
      return t`Close without profit`;
    }
    return isSubmitting ? t`Closing...` : t`Close`;
  };

  const resetForm = () => {
    setFromValue("");
    setIsProfitWarningAccepted(false);
  };

  useEffect(() => {
    if (prevIsVisible !== isVisible) {
      resetForm();
    }
  }, [prevIsVisible, isVisible]);

  const onClickPrimary = async () => {
    if (needOrderBookApproval) {
      setOrdersToaOpen(true);
      return;
    }

    if (needPositionRouterApproval) {
      approvePositionRouter({
        sentMsg: t`Enable leverage sent.`,
        failMsg: t`Enable leverage failed.`,
      });
      return;
    }

    setIsSubmitting(true);

    const collateralTokenAddress = position.collateralToken.isNative
      ? nativeTokenAddress
      : position.collateralToken.address;
    const indexTokenAddress = position.indexToken.isNative ? nativeTokenAddress : position.indexToken.address;

    if (orderOption === STOP) {
      const triggerAboveThreshold = triggerPriceUsd.gt(position.markPrice);

      createDecreaseOrder(
        chainId,
        library,
        indexTokenAddress,
        sizeDelta,
        collateralTokenAddress,
        collateralDelta,
        position.isLong,
        triggerPriceUsd,
        triggerAboveThreshold,
        {
          sentMsg: t`Order submitted!`,
          successMsg: t`Order created!`,
          failMsg: t`Order creation failed.`,
          setPendingTxns,
        }
      )
        .then(() => {
          setFromValue("");
          setIsVisible(false);
        })
        .finally(() => {
          setIsSubmitting(false);
        });
      return;
    }

    const priceBasisPoints = position.isLong
      ? BASIS_POINTS_DIVISOR - allowedSlippage
      : BASIS_POINTS_DIVISOR + allowedSlippage;
    const refPrice = position.isLong ? position.indexToken.minPrice : position.indexToken.maxPrice;
    let priceLimit = refPrice.mul(priceBasisPoints).div(BASIS_POINTS_DIVISOR);
    const minProfitExpiration = position.lastIncreasedTime + MIN_PROFIT_TIME;
    const minProfitTimeExpired = parseInt(Date.now() / 1000) > minProfitExpiration;

    if (nextHasProfit && !minProfitTimeExpired && !isProfitWarningAccepted) {
      if ((position.isLong && priceLimit.lt(profitPrice)) || (!position.isLong && priceLimit.gt(profitPrice))) {
        priceLimit = profitPrice;
      }
    }

    const tokenAddress0 = collateralTokenAddress === AddressZero ? nativeTokenAddress : collateralTokenAddress;

    const path = [tokenAddress0];

    const isUnwrap = receiveToken.address === AddressZero;
    const isSwap = receiveToken.address !== tokenAddress0;

    if (isSwap) {
      if (isUnwrap && tokenAddress0 !== nativeTokenAddress) {
        path.push(nativeTokenAddress);
      } else if (!isUnwrap) {
        path.push(receiveToken.address);
      }
    }

    const withdrawETH = isUnwrap;

    const params = [
      path, // _path
      indexTokenAddress, // _indexToken
      collateralDelta, // _collateralDelta
      sizeDelta, // _sizeDelta
      position.isLong, // _isLong
      account, // _receiver
      priceLimit, // _acceptablePrice
      0, // _minOut
      minExecutionFee, // _executionFee
      withdrawETH, // _withdrawETH
    ];

    const successMsg = t`Requested decrease of ${position.indexToken.symbol} ${
      position.isLong ? "Long" : "Short"
    } by ${formatAmount(sizeDelta, USD_DECIMALS, 2)} USD.`;

    const contract = new ethers.Contract(positionRouterAddress, PositionRouter.abi, library.getSigner());

    callContract(chainId, contract, "createDecreasePosition", params, {
      value: minExecutionFee,
      sentMsg: t`Close submitted!`,
      successMsg,
      failMsg: t`Close failed.`,
      setPendingTxns,
      // for Arbitrum, sometimes the successMsg shows after the position has already been executed
      // hide the success message for Arbitrum as a workaround
      hideSuccessMsg: chainId === ARBITRUM,
    })
      .then(async (res) => {
        setFromValue("");
        setIsVisible(false);

        let nextSize = position.size.sub(sizeDelta);

        pendingPositions[position.key] = {
          updatedAt: Date.now(),
          pendingChanges: {
            size: nextSize,
          },
        };

        setPendingPositions({ ...pendingPositions });
      })
      .finally(() => {
        setIsSubmitting(false);
      });
  };

  const renderExistingOrderWarning = useCallback(() => {
    if (!existingOrder) {
      return;
    }
    const indexToken = getTokenInfo(infoTokens, existingOrder.indexToken);
    const sizeInToken = formatAmount(
      existingOrder.sizeDelta.mul(PRECISION).div(existingOrder.triggerPrice),
      USD_DECIMALS,
      4,
      true
    );
    const prefix = existingOrder.triggerAboveThreshold ? TRIGGER_PREFIX_ABOVE : TRIGGER_PREFIX_BELOW;
    return (
      <div className="Confirmation-box-warning">
        You have an active order to decrease {existingOrder.isLong ? "Long" : "Short"} {sizeInToken} {indexToken.symbol}{" "}
        ($
        {formatAmount(existingOrder.sizeDelta, USD_DECIMALS, 2, true)}) at {prefix}{" "}
        {formatAmount(existingOrder.triggerPrice, USD_DECIMALS, 2, true)}
      </div>
    );
  }, [existingOrder, infoTokens]);

  function renderMinProfitWarning() {
    if (MIN_PROFIT_TIME === 0) {
      return null;
    }

    if (profitPrice && nextDelta.eq(0) && nextHasProfit) {
      const minProfitExpiration = position.lastIncreasedTime + MIN_PROFIT_TIME;

      if (orderOption === MARKET) {
        return (
          <div className="Confirmation-box-warning">
            Reducing the position at the current price will forfeit a&nbsp;
            <a
              href="https://gmxio.gitbook.io/gmx/trading#minimum-price-change"
              target="_blank"
              rel="noopener noreferrer"
            >
              pending profit
            </a>{" "}
            of {deltaStr}. <br />
            <br />
            Profit price: {position.isLong ? ">" : "<"} ${formatAmount(profitPrice, USD_DECIMALS, 2, true)}. This rule
            applies for the next {getTimeRemaining(minProfitExpiration)}, until {formatDateTime(minProfitExpiration)}.
          </div>
        );
      }
      return (
        <div className="Confirmation-box-warning">
          This order will forfeit a&nbsp;
          <a href="https://gmxio.gitbook.io/gmx/trading#minimum-price-change" target="_blank" rel="noopener noreferrer">
            profit
          </a>{" "}
          of {deltaStr}. <br />
          Profit price: {position.isLong ? ">" : "<"} ${formatAmount(profitPrice, USD_DECIMALS, 2, true)}. This rule
          applies for the next {getTimeRemaining(minProfitExpiration)}, until {formatDateTime(minProfitExpiration)}.
        </div>
      );
    }
  }

  const profitPrice = getProfitPrice(orderOption === MARKET ? position.markPrice : triggerPriceUsd, position);

  let triggerPricePrefix;
  if (triggerPriceUsd) {
    triggerPricePrefix = triggerPriceUsd.gt(position.markPrice) ? TRIGGER_PREFIX_ABOVE : TRIGGER_PREFIX_BELOW;
  }

  const shouldShowExistingOrderWarning = false;

  return (
    <div className="PositionEditor">
      {position && (
        <Modal
          className="PositionSeller-modal"
          isVisible={isVisible}
          setIsVisible={setIsVisible}
          label={title}
          allowContentTouchMove
        >
          {flagOrdersEnabled && (
            <Tab
              options={orderOptions}
              option={orderOption}
              optionLabels={orderOptionLabels}
              onChange={onOrderOptionChange}
            />
          )}
          <div className="Exchange-swap-section">
            <div className="Exchange-swap-section-top">
              <div className="muted">
                {convertedAmountFormatted && (
                  <div className="Exchange-swap-usd">
                    Close: {convertedAmountFormatted} {position.collateralToken.symbol}
                  </div>
                )}
                {!convertedAmountFormatted && "Close"}
              </div>
              {maxAmount && (
                <div className="muted align-right clickable" onClick={() => setFromValue(maxAmountFormattedFree)}>
                  Max: {maxAmountFormatted}
                </div>
              )}
            </div>
            <div className="Exchange-swap-section-bottom">
              <div className="Exchange-swap-input-container">
                <input
                  type="number"
                  min="0"
                  placeholder="0.0"
                  className="Exchange-swap-input"
                  value={fromValue}
                  onChange={(e) => setFromValue(e.target.value)}
                />
                {fromValue !== maxAmountFormattedFree && (
                  <div
                    className="Exchange-swap-max"
                    onClick={() => {
                      setFromValue(maxAmountFormattedFree);
                    }}
                  >
                    MAX
                  </div>
                )}
              </div>
              <div className="PositionEditor-token-symbol">USD</div>
            </div>
          </div>
          {orderOption === STOP && (
            <div className="Exchange-swap-section">
              <div className="Exchange-swap-section-top">
                <div className="muted">
                  <Trans>Price</Trans>
                </div>
                <div
                  className="muted align-right clickable"
                  onClick={() => {
                    setTriggerPriceValue(formatAmountFree(position.markPrice, USD_DECIMALS, 2));
                  }}
                >
                  Mark: {formatAmount(position.markPrice, USD_DECIMALS, 2, true)}
                </div>
              </div>
              <div className="Exchange-swap-section-bottom">
                <div className="Exchange-swap-input-container">
                  <input
                    type="number"
                    min="0"
                    placeholder="0.0"
                    className="Exchange-swap-input"
                    value={triggerPriceValue}
                    onChange={onTriggerPriceChange}
                  />
                </div>
                <div className="PositionEditor-token-symbol">USD</div>
              </div>
            </div>
          )}
          {renderMinProfitWarning()}
          {shouldShowExistingOrderWarning && renderExistingOrderWarning()}
          <div className="PositionEditor-info-box">
            {minExecutionFeeErrorMessage && (
              <div className="Confirmation-box-warning">{minExecutionFeeErrorMessage}</div>
            )}
            {hasPendingProfit && orderOption !== STOP && (
              <div className="PositionEditor-accept-profit-warning">
                <Checkbox isChecked={isProfitWarningAccepted} setIsChecked={setIsProfitWarningAccepted}>
                  <span className="muted">Forfeit profit</span>
                </Checkbox>
              </div>
            )}
            <div className="PositionEditor-keep-leverage-settings">
              <Checkbox isChecked={keepLeverage} setIsChecked={setKeepLeverage}>
                <span className="muted font-sm">Keep leverage at {formatAmount(position.leverage, 4, 2)}x</span>
              </Checkbox>
            </div>
            {orderOption === MARKET && (
              <div className="PositionEditor-allow-higher-slippage">
                <Checkbox isChecked={isHigherSlippageAllowed} setIsChecked={setIsHigherSlippageAllowed}>
                  <span className="muted font-sm">Allow up to 1% slippage</span>
                </Checkbox>
              </div>
            )}
            {orderOption === MARKET && (
              <div>
                <ExchangeInfoRow label="Allowed Slippage">
                  <Tooltip
                    handle={`${formatAmount(allowedSlippage, 2, 2)}%`}
                    position="right-bottom"
                    renderContent={() => {
                      return (
                        <>
                          You can change this in the settings menu on the top right of the page.
                          <br />
                          <br />
                          Note that a low allowed slippage, e.g. less than 0.5%, may result in failed orders if prices
                          are volatile.
                        </>
                      );
                    }}
                  />
                </ExchangeInfoRow>
              </div>
            )}
            {orderOption === STOP && (
              <div className="Exchange-info-row">
                <div className="Exchange-info-label">
                  <Trans>Trigger Price</Trans>
                </div>
                <div className="align-right">
                  {!triggerPriceUsd && "-"}
                  {triggerPriceUsd && `${triggerPricePrefix} ${formatAmount(triggerPriceUsd, USD_DECIMALS, 2, true)}`}
                </div>
              </div>
            )}
            <div className="Exchange-info-row top-line">
              <div className="Exchange-info-label">
                <Trans>Mark Price</Trans>
              </div>
              <div className="align-right">${formatAmount(position.markPrice, USD_DECIMALS, 2, true)}</div>
            </div>
            <div className="Exchange-info-row">
              <div className="Exchange-info-label">
                <Trans>Entry Price</Trans>
              </div>
              <div className="align-right">${formatAmount(position.averagePrice, USD_DECIMALS, 2, true)}</div>
            </div>
            <div className="Exchange-info-row">
              <div className="Exchange-info-label">
                <Trans>Liq. Price</Trans>
              </div>
              <div className="align-right">
                {isClosing && orderOption !== STOP && "-"}
                {(!isClosing || orderOption === STOP) && (
                  <div>
                    {(!nextLiquidationPrice || nextLiquidationPrice.eq(liquidationPrice)) && (
                      <div>{`$${formatAmount(liquidationPrice, USD_DECIMALS, 2, true)}`}</div>
                    )}
                    {nextLiquidationPrice && !nextLiquidationPrice.eq(liquidationPrice) && (
                      <div>
                        <div className="inline-block muted">
                          ${formatAmount(liquidationPrice, USD_DECIMALS, 2, true)}
                          <BsArrowRight className="transition-arrow" />
                        </div>
                        ${formatAmount(nextLiquidationPrice, USD_DECIMALS, 2, true)}
                      </div>
                    )}
                  </div>
                )}
              </div>
            </div>
            <div className="Exchange-info-row top-line">
              <div className="Exchange-info-label">
                <Trans>Size</Trans>
              </div>
              <div className="align-right">
                {position && position.size && fromAmount && (
                  <div>
                    <div className="inline-block muted">
                      ${formatAmount(position.size, USD_DECIMALS, 2, true)}
                      <BsArrowRight className="transition-arrow" />
                    </div>
                    ${formatAmount(position.size.sub(fromAmount), USD_DECIMALS, 2, true)}
                  </div>
                )}
                {position && position.size && !fromAmount && (
                  <div>${formatAmount(position.size, USD_DECIMALS, 2, true)}</div>
                )}
              </div>
            </div>
            <div className="Exchange-info-row">
              <div className="Exchange-info-label">
                <Trans>Collateral ({collateralToken.symbol})</Trans>
              </div>
              <div className="align-right">
                {nextCollateral && !nextCollateral.eq(position.collateral) ? (
                  <div>
                    <div className="inline-block muted">
                      ${formatAmount(position.collateral, USD_DECIMALS, 2, true)}
                      <BsArrowRight className="transition-arrow" />
                    </div>
                    ${formatAmount(nextCollateral, USD_DECIMALS, 2, true)}
                  </div>
                ) : (
                  `$${formatAmount(position.collateral, USD_DECIMALS, 4, true)}`
                )}
              </div>
            </div>
            {!keepLeverage && (
              <div className="Exchange-info-row">
                <div className="Exchange-info-label">
                  <Trans>Leverage</Trans>
                </div>
                <div className="align-right">
                  {isClosing && "-"}
                  {!isClosing && (
                    <div>
                      {!nextLeverage && <div>{formatAmount(position.leverage, 4, 2)}x</div>}
                      {nextLeverage && (
                        <div>
                          <div className="inline-block muted">
                            {formatAmount(position.leverage, 4, 2)}x
                            <BsArrowRight className="transition-arrow" />
                          </div>
                          {formatAmount(nextLeverage, 4, 2)}x
                        </div>
                      )}
                    </div>
                  )}
                </div>
              </div>
            )}
            <div className="Exchange-info-row">
              <div className="Exchange-info-label">
                <Trans>PnL</Trans>
              </div>
              <div className="align-right">
                {deltaStr} ({deltaPercentageStr})
              </div>
            </div>

            <div className="Exchange-info-row">
              <div className="Exchange-info-label">
                <Trans>Fees</Trans>
              </div>
              <div className="align-right">
                <Tooltip
                  position="right-top"
                  className="PositionSeller-fees-tooltip"
                  handle={
                    <div>
                      {totalFees ? `$${formatAmount(totalFees.add(executionFeeUsd), USD_DECIMALS, 2, true)}` : "-"}
                    </div>
                  }
                  renderContent={() => (
                    <div>
                      {fundingFee && (
                        <StatsTooltipRow label="Borrow fee" value={formatAmount(fundingFee, USD_DECIMALS, 2, true)} />
                      )}

                      {positionFee && (
                        <StatsTooltipRow label="Closing fee" value={formatAmount(positionFee, USD_DECIMALS, 2, true)} />
                      )}

                      {swapFee && (
                        <StatsTooltipRow
                          label="Swap fee"
                          showDollar={false}
                          value={`${formatAmount(swapFeeToken, collateralToken.decimals, 5)} ${collateralToken.symbol}
                           ($${formatAmount(swapFee, USD_DECIMALS, 2, true)})`}
                        />
                      )}

                      <StatsTooltipRow
                        label="Execution fee"
                        showDollar={false}
                        value={`${formatAmount(executionFee, 18, 5, true)} ${nativeTokenSymbol} ($${formatAmount(
                          executionFeeUsd,
                          USD_DECIMALS,
                          2
                        )})`}
                      />

                      <br />

                      <div className="PositionSeller-fee-item">
                        <a href="https://gmxio.gitbook.io/gmx/trading#fees" target="_blank" rel="noopener noreferrer">
                          More Info
                        </a>{" "}
                        about fees.
                      </div>
                    </div>
                  )}
                />
              </div>
            </div>
            <div className="Exchange-info-row PositionSeller-receive-row top-line">
              <div className="Exchange-info-label">
                <Trans>Receive</Trans>
              </div>

              {!isSwapAllowed && receiveToken && (
                <div className="align-right PositionSelector-selected-receive-token">
                  {formatAmount(convertedReceiveAmount, receiveToken.decimals, 4, true)}&nbsp;{receiveToken.symbol} ($
                  {formatAmount(receiveAmount, USD_DECIMALS, 2, true)})
                </div>
              )}

              {isSwapAllowed && receiveToken && (
                <div className="align-right">
                  <TokenSelector
                    // Scroll lock lead to side effects
                    // if it applied on modal inside another modal
                    disableBodyScrollLock={true}
                    className={cx("PositionSeller-token-selector", {
                      warning: isNotEnoughReceiveTokenLiquidity || isCollateralPoolCapacityExceeded,
                    })}
                    label={"Receive"}
                    showBalances={false}
                    chainId={chainId}
                    tokenAddress={receiveToken.address}
                    onSelectToken={(token) => {
                      setSwapToToken(token);
                      setSavedRecieveTokenAddress(token.address);
                    }}
                    tokens={toTokens}
                    getTokenState={(tokenOptionInfo) => {
                      if (!shouldSwap(collateralToken, tokenOptionInfo)) {
                        return;
                      }

                      const convertedTokenAmount = getTokenAmountFromUsd(
                        infoTokens,
                        tokenOptionInfo.address,
                        receiveAmount
                      );

                      const isNotEnoughLiquidity =
                        tokenOptionInfo.availableAmount.lt(convertedTokenAmount) ||
                        tokenOptionInfo.bufferAmount.gt(tokenOptionInfo.poolAmount.sub(convertedTokenAmount));

                      if (isNotEnoughLiquidity) {
                        const { maxIn, maxOut, maxInUsd, maxOutUsd } = getSwapLimits(
                          infoTokens,
                          collateralToken.address,
                          tokenOptionInfo.address
                        );

                        const collateralInfo = getTokenInfo(infoTokens, collateralToken.address);

                        return {
                          disabled: true,
                          message: (
                            <div>
                              Insufficient Available Liquidity to swap to {tokenOptionInfo.symbol}:
                              <br />
                              <br />
                              <StatsTooltipRow
                                label={`Max ${collateralInfo.symbol} in`}
                                value={[
                                  `${formatAmount(maxIn, collateralInfo.decimals, 0, true)} ${collateralInfo.symbol}`,
                                  `($${formatAmount(maxInUsd, USD_DECIMALS, 0, true)})`,
                                ]}
                              />
                              <br />
                              <StatsTooltipRow
                                label={`Max ${tokenOptionInfo.symbol} out`}
                                value={[
                                  `${formatAmount(maxOut, tokenOptionInfo.decimals, 0, true)} ${
                                    tokenOptionInfo.symbol
                                  }`,
                                  `($${formatAmount(maxOutUsd, USD_DECIMALS, 0, true)})`,
                                ]}
                              />
                            </div>
                          ),
                        };
                      }
                    }}
                    infoTokens={infoTokens}
                    showTokenImgInDropdown={true}
                    selectedTokenLabel={
                      <span className="PositionSelector-selected-receive-token">
                        {formatAmount(convertedReceiveAmount, receiveToken.decimals, 4, true)}&nbsp;
                        {receiveToken.symbol} (${formatAmount(receiveAmount, USD_DECIMALS, 2, true)})
                      </span>
                    }
                  />
                </div>
              )}
            </div>
          </div>
          <div className="Exchange-swap-button-container">
            <button className="App-cta Exchange-swap-button" onClick={onClickPrimary} disabled={!isPrimaryEnabled()}>
              {getPrimaryText()}
            </button>
          </div>
        </Modal>
      )}
    </div>
  );
}<|MERGE_RESOLUTION|>--- conflicted
+++ resolved
@@ -56,11 +56,8 @@
 import TokenSelector from "./TokenSelector";
 import { getTokens } from "../../config/Tokens";
 import "./PositionSeller.css";
-<<<<<<< HEAD
+import StatsTooltipRow from "../StatsTooltip/StatsTooltipRow";
 import { getTokenAmountFromUsd } from "../../domain/tokens/utils";
-=======
-import StatsTooltipRow from "../StatsTooltip/StatsTooltipRow";
->>>>>>> b51fb423
 import { callContract } from "../../lib/contracts/callContract";
 
 const { AddressZero } = ethers.constants;
@@ -1222,15 +1219,11 @@
                                 ]}
                               />
                               <br />
-                              <StatsTooltipRow
-                                label={`Max ${tokenOptionInfo.symbol} out`}
-                                value={[
-                                  `${formatAmount(maxOut, tokenOptionInfo.decimals, 0, true)} ${
-                                    tokenOptionInfo.symbol
-                                  }`,
-                                  `($${formatAmount(maxOutUsd, USD_DECIMALS, 0, true)})`,
-                                ]}
-                              />
+                              <br />
+                              Max {tokenOptionInfo.symbol} out:{" "}
+                              {formatAmount(maxOut, tokenOptionInfo.decimals, 2, true)} {tokenOptionInfo.symbol}
+                              <br />
+                              (${formatAmount(maxOutUsd, USD_DECIMALS, 2, true)})
                             </div>
                           ),
                         };
