--- conflicted
+++ resolved
@@ -31,11 +31,8 @@
   label?: React.ReactNode;
   headerContent?: React.ReactNode;
   onAfterOpen?: () => void;
-<<<<<<< HEAD
+  contentPadding?: boolean;
   qa?: string;
-=======
-  contentPadding?: boolean;
->>>>>>> 9297f963
 }>;
 
 export default function Modal({
@@ -89,13 +86,8 @@
             className="Modal-backdrop"
             style={isVisible ? VISIBLE_STYLES : HIDDEN_STYLES}
             onClick={() => setIsVisible(false)}
-<<<<<<< HEAD
-          ></div>
+          />
           <div className="Modal-content" onClick={stopPropagation} data-qa={qa}>
-=======
-          />
-          <div className="Modal-content" onClick={stopPropagation}>
->>>>>>> 9297f963
             <div className="Modal-header-wrapper">
               <div className="Modal-title-bar">
                 <div className="Modal-title">{label}</div>
