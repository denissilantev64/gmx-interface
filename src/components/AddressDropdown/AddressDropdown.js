--- conflicted
+++ resolved
@@ -1,12 +1,7 @@
 import "./AddressDropdown.css";
 import { Menu } from "@headlessui/react";
-<<<<<<< HEAD
-import { helperToast, shortenAddress } from "../../Helpers";
+import { helperToast, shortenAddress, useENS } from "../../Helpers";
 import { useCopyToClipboard, createBreakpoint } from "react-use";
-=======
-import { helperToast, shortenAddress, useENS } from "../../Helpers";
-import { useCopyToClipboard } from "react-use";
->>>>>>> a5dba717
 import externalLink from "../../img/ic_new_link_16.svg";
 import copy from "../../img/ic_copy_16.svg";
 import settings from "../../img/ic_settings_16.svg";
@@ -16,12 +11,11 @@
 
 function AddressDropdown({
   account,
-  small,
   accountUrl,
   disconnectAccountAndCloseSettings,
-  openSettings,
+  openSettings
 }) {
-  const useBreakpoint = createBreakpoint({ M: 550, S: 400 });
+  const useBreakpoint = createBreakpoint({ L: 600, M: 550, S: 400 });
   const breakpoint = useBreakpoint();
   const [, copyToClipboard] = useCopyToClipboard();
   const { ensName } = useENS(account);
@@ -29,14 +23,10 @@
     <Menu>
       <Menu.Button as="div">
         <button className="App-cta small transparent address-btn">
-<<<<<<< HEAD
-          <span>{shortenAddress(account, breakpoint === "S" ? 9 : 13)}</span>
-=======
           <Davatar size={20} address={account} />
           <span className="user-address">
-            {ensName || shortenAddress(account, small ? 9 : 13)}
+            {ensName || shortenAddress(account, breakpoint === "S" ? 9 : 13)}
           </span>
->>>>>>> a5dba717
           <FaChevronDown />
         </button>
       </Menu.Button>
