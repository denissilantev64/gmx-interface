--- conflicted
+++ resolved
@@ -1,18 +1,11 @@
 import { BASIS_POINTS_DIVISOR_BIGINT } from "configs/factors";
-import type { TokenData } from "types/tokens";
-import type { TokensRatio } from "types/tokens";
+import type { TokenData, TokensRatio } from "types/tokens";
 import { SwapRoute } from "types/trade";
-<<<<<<< HEAD
-
-import type { SwapAmounts, SwapOptimizationOrderArray } from "types/trade";
-=======
-import type { SwapAmounts } from "types/trade";
->>>>>>> a4d2047f
-import type { FindSwapPath } from "types/trade";
+import type { FindSwapPath, SwapAmounts, SwapOptimizationOrderArray } from "types/trade";
 import { bigMath } from "utils/bigmath";
 import { getTotalSwapVolumeFromSwapStats } from "utils/fees";
 import { applyFactor } from "utils/numbers";
-import { convertToUsd, getIsEquivalentTokens, convertToTokenAmount, getAmountByRatio } from "utils/tokens";
+import { convertToTokenAmount, convertToUsd, getAmountByRatio, getIsEquivalentTokens } from "utils/tokens";
 
 export function getSwapAmountsByFromValue(p: {
   tokenIn: TokenData;
