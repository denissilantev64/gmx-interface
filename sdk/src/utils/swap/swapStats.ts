--- conflicted
+++ resolved
@@ -1,9 +1,6 @@
 import { maxUint256 } from "viem";
 
 import { NATIVE_TOKEN_ADDRESS } from "configs/tokens";
-<<<<<<< HEAD
-import { maxUint256 } from "viem";
-=======
 import { MarketInfo, MarketsInfoData } from "types/markets";
 import { SwapPathStats, SwapStats } from "types/trade";
 
@@ -11,14 +8,6 @@
 import { getAvailableUsdLiquidityForCollateral, getOppositeCollateral, getTokenPoolType } from "../markets";
 import { getByKey } from "../objects";
 import { convertToTokenAmount, convertToUsd, getMidPrice } from "../tokens";
->>>>>>> a4d2047f
-
-import type { MarketInfo, MarketsInfoData } from "types/markets";
-import type { SwapPathStats, SwapStats } from "types/trade";
-import { applySwapImpactWithCap, getPriceImpactForSwap, getSwapFee } from "utils/fees";
-import { getAvailableUsdLiquidityForCollateral, getOppositeCollateral, getTokenPoolType } from "utils/markets";
-import { getByKey } from "utils/objects";
-import { convertToTokenAmount, convertToUsd, getMidPrice } from "utils/tokens";
 
 export function getSwapCapacityUsd(marketInfo: MarketInfo, isLong: boolean) {
   const poolAmount = isLong ? marketInfo.longPoolAmount : marketInfo.shortPoolAmount;
