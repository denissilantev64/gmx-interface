<<<<<<< HEAD
import { maxUint256 } from "viem";

import { GasLimitsConfig } from "types/fees";
import { MarketsInfoData } from "types/markets";
import { TokensData } from "types/tokens";
import {
  MarketEdge,
  MarketEdgeLiquidityGetter,
  NaiveNetworkEstimator,
  NaiveSwapEstimator,
  SwapEstimator,
  SwapPaths,
} from "types/trade";
import { bigMath } from "utils/bigmath";
import { estimateOrderOraclePriceCount, getExecutionFee } from "utils/fees";
import { getNaiveEstimatedGasBySwapCount } from "utils/fees/getNaiveEstimatedGasBySwapCount";
import { getAvailableUsdLiquidityForCollateral, getTokenPoolType } from "utils/markets";
import { PRECISION, PRECISION_DECIMALS, bigintToNumber } from "utils/numbers";
import { getByKey } from "utils/objects";
import { MarketsGraph } from "utils/swap/buildMarketsAdjacencyGraph";
import { DEFAULT_NAIVE_TOP_PATHS_COUNT } from "utils/swap/constants";
import { MARKETS_ADJACENCY_GRAPH, REACHABLE_TOKENS, TOKEN_SWAP_PATHS } from "utils/swap/preparedSwapData";
import { getSwapStats } from "./swapStats";
=======
import { SWAP_GRAPH_MAX_MARKETS_PER_TOKEN } from "configs/markets";
import { MarketInfo, MarketsInfoData } from "types/markets";
import { MarketEdge, SwapEstimator, SwapRoute } from "types/trade";
import { MarketsGraph } from "types/trade";
import { bigMath } from "utils/bigmath";
import { getAvailableUsdLiquidityForCollateral } from "utils/markets";

import { getMaxSwapPathLiquidity, getSwapCapacityUsd, getSwapStats } from "./swapStats";
>>>>>>> a4d2047f

export const createSwapEstimator = (marketsInfoData: MarketsInfoData): SwapEstimator => {
  return (e: MarketEdge, usdIn: bigint) => {
    const marketInfo = marketsInfoData[e.marketAddress];

    if (!marketInfo || marketInfo.isDisabled) {
      return {
        usdOut: 0n,
      };
    }

    const swapStats = getSwapStats({
      marketInfo,
      usdIn,
      tokenInAddress: e.from,
      tokenOutAddress: e.to,
      shouldApplyPriceImpact: true,
    });

    const isOutLiquidity = swapStats?.isOutLiquidity;
    const isOutCapacity = swapStats?.isOutCapacity;
    const usdOut = swapStats?.usdOut;

    if (usdOut === undefined || isOutLiquidity || isOutCapacity) {
      return {
        usdOut: 0n,
      };
    }

    return {
      usdOut,
    };
  };
};

export const createMarketEdgeLiquidityGetter = (marketsInfoData: MarketsInfoData): MarketEdgeLiquidityGetter => {
  return (e: MarketEdge) => {
    const marketInfo = getByKey(marketsInfoData, e.marketAddress);

    if (!marketInfo || marketInfo.isDisabled) {
      return 0n;
    }

    const isTokenOutLong = getTokenPoolType(marketInfo, e.to) === "long";
    const liquidity = getAvailableUsdLiquidityForCollateral(marketInfo, isTokenOutLong);

    return liquidity;
  };
};

export const createNaiveSwapEstimator = (marketsInfoData: MarketsInfoData): NaiveSwapEstimator => {
  return (e: MarketEdge, usdIn: bigint) => {
    let marketInfo = marketsInfoData[e.marketAddress];

    if (marketInfo === undefined || marketInfo.isDisabled) {
      return { swapYield: 0 };
    }

    const swapStats = getSwapStats({
      marketInfo,
      usdIn,
      tokenInAddress: e.from,
      tokenOutAddress: e.to,
      shouldApplyPriceImpact: true,
    });

    const usdOut = swapStats?.usdOut;

    if (usdOut === undefined || usdOut === 0n) {
      return { swapYield: 0 };
    }

    const swapYield = bigintToNumber((usdOut * PRECISION) / usdIn, PRECISION_DECIMALS);

    return { swapYield };
  };
};

export const createNaiveNetworkEstimator = ({
  gasLimits,
  tokensData,
  gasPrice,
  chainId,
}: {
  gasLimits: GasLimitsConfig;
  tokensData: TokensData;
  gasPrice: bigint;
  chainId: number;
}): NaiveNetworkEstimator => {
  return (usdIn: bigint, swapsCount: number) => {
    const estimatedGas = getNaiveEstimatedGasBySwapCount(gasLimits.singleSwap, swapsCount);
    if (estimatedGas === null || estimatedGas === undefined) return { networkYield: 1.0, usdOut: usdIn };

    const oraclePriceCount = estimateOrderOraclePriceCount(swapsCount);

    const feeUsd = getExecutionFee(chainId, gasLimits, tokensData, estimatedGas, gasPrice, oraclePriceCount)?.feeUsd;
    if (feeUsd === undefined) return { networkYield: 1.0, usdOut: usdIn };

    const networkYield = bigintToNumber(bigMath.mulDiv(usdIn, PRECISION, usdIn + feeUsd), PRECISION_DECIMALS);

    return { networkYield, usdOut: usdIn - feeUsd };
  };
};

export function getBestSwapPath({
  routes,
  usdIn,
  estimator,
  networkEstimator,
}: {
  routes: MarketEdge[][];
  usdIn: bigint;
  estimator: SwapEstimator;
  networkEstimator?: NaiveNetworkEstimator;
}): MarketEdge[] | undefined {
  if (routes.length === 0) {
    return undefined;
  }

  let bestRoute = routes[0];
  let bestUsdOut = 0n;

  for (const route of routes) {
    try {
      let pathUsdOut = route.reduce((prevUsdOut, edge) => {
        const { usdOut } = estimator(edge, prevUsdOut);
        return usdOut;
      }, usdIn);

      if (networkEstimator) {
        const { usdOut } = networkEstimator(pathUsdOut, route.length);
        pathUsdOut = usdOut;
      }

      if (pathUsdOut > bestUsdOut) {
        bestRoute = route;
        bestUsdOut = pathUsdOut;
      }
    } catch (e) {
      continue;
    }
  }

  return bestRoute;
}

export function getNaiveBestMarketSwapPathsFromTokenSwapPaths({
  graph,
  tokenSwapPaths,
  usdIn,
  tokenInAddress,
  tokenOutAddress,
  estimator,
  topPathsCount = DEFAULT_NAIVE_TOP_PATHS_COUNT,
  networkEstimator,
}: {
  graph: MarketsGraph;
  tokenSwapPaths: string[][];
  usdIn: bigint;
  tokenInAddress: string;
  tokenOutAddress: string;
  estimator: NaiveSwapEstimator;
  topPathsCount?: number;
  networkEstimator?: NaiveNetworkEstimator;
}): string[][] {
  // This seems to be true, because for any path if we have performed swaps to and from token
  // The best markets sequence is the same
  const cachedBestMarketForTokenEdge: Record<
    // Key: tokenHopFromAddress-tokenHopToAddress-count
    string,
    {
      marketAddress: string;
      swapYield: number;
    }
  > = {};

  const calculatedCache: Record<
    // From token address
    string,
    Record<
      // To token address
      string,
      Record<
        // Market address
        string,
        number
      >
    >
  > = {};

  const topPaths: {
    marketPath: string[];
    swapYield: number;
  }[] = [];

  const networkYieldCache: Record<number, number> = {};

  for (const pathType of tokenSwapPaths) {
    const marketPath: string[] = [];
    let pathTypeSwapYield = 1;
    let bad = false;

    // Just how many times we have swapped from token A to token B
    const tokenSwapCounter: Record<
      // From token address
      string,
      Record<
        // To token address
        string,
        number
      >
    > = {};

    for (let hopIndex = 0; hopIndex <= pathType.length; hopIndex++) {
      const tokenHopFromAddress = hopIndex === 0 ? tokenInAddress : pathType[hopIndex - 1];
      const tokenHopToAddress = hopIndex === pathType.length ? tokenOutAddress : pathType[hopIndex];

      // prevTokenAddress -> tokenAddress
      // get all markets for prevTokenAddress -> tokenAddress
      const marketAddresses = getMarketsForTokenPair(graph, tokenHopFromAddress, tokenHopToAddress);

      if (marketAddresses.length === 0) {
        bad = true;
        break;
      }

      const tokenSwapCount = tokenSwapCounter[tokenHopFromAddress]?.[tokenHopToAddress] || 0;

      const key = `${tokenHopFromAddress}-${tokenHopToAddress}-${tokenSwapCount}`;

      let bestMarketInfo:
        | {
            marketAddress: string;
            swapYield: number;
          }
        | undefined = cachedBestMarketForTokenEdge[key];

      if (!bestMarketInfo) {
        calculatedCache[tokenHopFromAddress] = calculatedCache[tokenHopFromAddress] || {};
        calculatedCache[tokenHopFromAddress][tokenHopToAddress] =
          calculatedCache[tokenHopFromAddress][tokenHopToAddress] || {};

        bestMarketInfo = getBestMarketForTokenEdge({
          marketAddresses,
          usdIn,
          tokenInAddress: tokenHopFromAddress,
          tokenOutAddress: tokenHopToAddress,
          estimator,
          marketPath,
          calculatedCache: calculatedCache[tokenHopFromAddress][tokenHopToAddress],
        });

        if (!bestMarketInfo) {
          bad = true;
          break;
        }

        cachedBestMarketForTokenEdge[key] = bestMarketInfo;
      }

      if (bestMarketInfo.swapYield === 0) {
        bad = true;
        break;
      }

      pathTypeSwapYield *= bestMarketInfo.swapYield;
      marketPath.push(bestMarketInfo.marketAddress);

      tokenSwapCounter[tokenHopFromAddress] = tokenSwapCounter[tokenHopFromAddress] || {};
      tokenSwapCounter[tokenHopFromAddress][tokenHopToAddress] =
        (tokenSwapCounter[tokenHopFromAddress][tokenHopToAddress] || 0) + 1;
    }

    if (bad) {
      continue;
    }

    if (topPaths.length < topPathsCount) {
      topPaths.push({ marketPath: marketPath, swapYield: pathTypeSwapYield });
    } else {
      let adjustedPathTypeSwapYield = pathTypeSwapYield;

      if (networkEstimator) {
        let networkYield = networkYieldCache[marketPath.length];

        if (networkYield === undefined) {
          networkYield = networkEstimator(usdIn, marketPath.length).networkYield;

          networkYieldCache[marketPath.length] = networkYield;
        }

        adjustedPathTypeSwapYield = adjustedPathTypeSwapYield * networkYield;
      }

      //  if yield is greater than any of the top paths, replace the one with the lowest yield
      let minSwapYield = topPaths[0].swapYield;
      let minSwapYieldIndex = 0;
      for (let i = 1; i < topPaths.length; i++) {
        if (topPaths[i].swapYield < minSwapYield) {
          minSwapYield = topPaths[i].swapYield;
          minSwapYieldIndex = i;
        }
      }
      if (adjustedPathTypeSwapYield > minSwapYield) {
        topPaths[minSwapYieldIndex] = { marketPath: marketPath, swapYield: adjustedPathTypeSwapYield };
      }
    }
  }

  return topPaths.map((p) => p.marketPath);
}

export function getMarketsForTokenPair(graph: MarketsGraph, tokenAAddress: string, tokenBAddress: string): string[] {
  if (graph[tokenAAddress]?.[tokenBAddress]) {
    return graph[tokenAAddress][tokenBAddress];
  }

  if (graph[tokenBAddress]?.[tokenAAddress]) {
    return graph[tokenBAddress][tokenAAddress];
  }

  return [];
}

export function getBestMarketForTokenEdge({
  marketAddresses,
  usdIn,
  tokenInAddress,
  tokenOutAddress,
  estimator,
  marketPath,
  calculatedCache,
}: {
  marketAddresses: string[];
  usdIn: bigint;
  tokenInAddress: string;
  tokenOutAddress: string;
  estimator: NaiveSwapEstimator;
  marketPath?: string[];
  calculatedCache?: Record<
    // Key: market address
    string,
    number
  >;
}):
  | {
      marketAddress: string;
      swapYield: number;
    }
  | undefined {
  let bestMarketAddress = marketAddresses[0];
  let bestYield = 0;
  let found = false;

  for (const marketAddress of marketAddresses) {
    if (marketPath && marketPath.includes(marketAddress)) {
      continue;
    }

    let swapYield: number | undefined = undefined;

    const key = marketAddress;
    if (calculatedCache) {
      swapYield = calculatedCache[key];
    }

    if (swapYield === undefined) {
      swapYield = estimator(
        {
          marketAddress,
          from: tokenInAddress,
          to: tokenOutAddress,
        },
        usdIn
      ).swapYield;

      if (calculatedCache) {
        calculatedCache[key] = swapYield;
      }
    }

    if (swapYield > bestYield) {
      bestYield = swapYield;
      bestMarketAddress = marketAddress;
      found = true;
    }
  }

  if (!found) {
    return undefined;
  }

  return {
    marketAddress: bestMarketAddress,
    swapYield: bestYield,
  };
}

export function marketRouteToMarketEdges(
  marketPath: string[],
  from: string,
  marketsInfoData: MarketsInfoData
): MarketEdge[] {
  let edges: MarketEdge[] = [];

  for (let i = 0; i < marketPath.length; i++) {
    const currentFrom = i === 0 ? from : edges[i - 1].to;
    const currentTo =
      marketsInfoData[marketPath[i]].longTokenAddress === currentFrom
        ? marketsInfoData[marketPath[i]].shortTokenAddress
        : marketsInfoData[marketPath[i]].longTokenAddress;

    edges.push({ from: currentFrom, to: currentTo, marketAddress: marketPath[i] });
  }

  return edges;
}

export function getTokenSwapPathsForTokenPair(
  tokenSwapPaths: SwapPaths,
  tokenAAddress: string,
  tokenBAddress: string
): string[][] {
  if (tokenSwapPaths[tokenAAddress]?.[tokenBAddress]) {
    return tokenSwapPaths[tokenAAddress][tokenBAddress];
  }

  if (tokenSwapPaths[tokenBAddress]?.[tokenAAddress]) {
    return tokenSwapPaths[tokenBAddress][tokenAAddress].map((route) => [...route].reverse());
  }

  return [];
}

export function getTokenSwapPathsForTokenPairPrebuilt(chainId: number, from: string, to: string): string[][] {
  return getTokenSwapPathsForTokenPair(TOKEN_SWAP_PATHS[chainId], from, to);
}

export function getMarketAdjacencyGraph(chainId: number): MarketsGraph {
  return MARKETS_ADJACENCY_GRAPH[chainId];
}

export function findAllReachableTokens(chainId: number, from: string): string[] {
  return REACHABLE_TOKENS[chainId][from];
}

export function getMaxLiquidityMarketSwapPathFromTokenSwapPaths({
  graph,
  tokenSwapPaths,
  tokenInAddress,
  tokenOutAddress,
  getLiquidity,
}: {
  graph: MarketsGraph;
  tokenSwapPaths: string[][];
  tokenInAddress: string;
  tokenOutAddress: string;
  getLiquidity: MarketEdgeLiquidityGetter;
}): { path: string[]; liquidity: bigint } | undefined {
  // go through all edges and find best yield market for it

  const cachedMaxLiquidityMarketForTokenEdge: Record<
    string,
    Record<
      string,
      {
        marketAddress: string;
        liquidity: bigint;
      }
    >
  > = {};

  let bestMarketPath: string[] | undefined = undefined;
  let bestLiquidity = 0n;

  for (const pathType of tokenSwapPaths) {
    let bad = false;
    let bestMarketPathForPathType: string[] = [];
    let pathTypeBestLiquidity = maxUint256;

    for (let hopIndex = 0; hopIndex <= pathType.length; hopIndex++) {
      const tokenFromAddress = hopIndex === 0 ? tokenInAddress : pathType[hopIndex - 1];
      const tokenToAddress = hopIndex === pathType.length ? tokenOutAddress : pathType[hopIndex];

      // prevTokenAddress -> tokenAddress
      // get all markets for prevTokenAddress -> tokenAddress
      const markets = getMarketsForTokenPair(graph, tokenFromAddress, tokenToAddress);

      if (markets.length === 0) {
        bad = true;
        break;
      }

      let bestMarketInfo:
        | {
            marketAddress: string;
            liquidity: bigint;
          }
        | undefined = cachedMaxLiquidityMarketForTokenEdge[tokenFromAddress]?.[tokenToAddress];

      if (!bestMarketInfo) {
        bestMarketInfo = getMaxLiquidityMarketForTokenEdge({
          markets,
          tokenInAddress,
          tokenOutAddress,
          getLiquidity,
        });

        cachedMaxLiquidityMarketForTokenEdge[tokenFromAddress] =
          cachedMaxLiquidityMarketForTokenEdge[tokenFromAddress] || {};
        cachedMaxLiquidityMarketForTokenEdge[tokenFromAddress][tokenToAddress] = bestMarketInfo;
      }

      bestMarketPathForPathType.push(bestMarketInfo.marketAddress);

      if (bestMarketInfo.liquidity < pathTypeBestLiquidity) {
        pathTypeBestLiquidity = bestMarketInfo.liquidity;
      }

      if (pathTypeBestLiquidity < bestLiquidity) {
        bad = true;
        break;
      }
    }

    if (bad) {
      continue;
    }

    if (pathTypeBestLiquidity > bestLiquidity) {
      bestLiquidity = pathTypeBestLiquidity;
      bestMarketPath = bestMarketPathForPathType;
    }
  }

  return bestMarketPath ? { path: bestMarketPath, liquidity: bestLiquidity } : undefined;
}

export function getMaxLiquidityMarketForTokenEdge({
  markets,
  tokenInAddress,
  tokenOutAddress,
  getLiquidity,
}: {
  markets: string[];
  tokenInAddress: string;
  tokenOutAddress: string;
  getLiquidity: MarketEdgeLiquidityGetter;
}): {
  marketAddress: string;
  liquidity: bigint;
} {
  let bestMarketAddress = markets[0];
  let bestLiquidity = 0n;

  for (const market of markets) {
    const liquidity = getLiquidity({
      marketAddress: market,
      from: tokenInAddress,
      to: tokenOutAddress,
    });

    if (liquidity > bestLiquidity) {
      bestLiquidity = liquidity;
      bestMarketAddress = market;
    }
  }

  return {
    marketAddress: bestMarketAddress,
    liquidity: bestLiquidity,
  };
}<|MERGE_RESOLUTION|>--- conflicted
+++ resolved
@@ -1,4 +1,3 @@
-<<<<<<< HEAD
 import { maxUint256 } from "viem";
 
 import { GasLimitsConfig } from "types/fees";
@@ -21,17 +20,8 @@
 import { MarketsGraph } from "utils/swap/buildMarketsAdjacencyGraph";
 import { DEFAULT_NAIVE_TOP_PATHS_COUNT } from "utils/swap/constants";
 import { MARKETS_ADJACENCY_GRAPH, REACHABLE_TOKENS, TOKEN_SWAP_PATHS } from "utils/swap/preparedSwapData";
+
 import { getSwapStats } from "./swapStats";
-=======
-import { SWAP_GRAPH_MAX_MARKETS_PER_TOKEN } from "configs/markets";
-import { MarketInfo, MarketsInfoData } from "types/markets";
-import { MarketEdge, SwapEstimator, SwapRoute } from "types/trade";
-import { MarketsGraph } from "types/trade";
-import { bigMath } from "utils/bigmath";
-import { getAvailableUsdLiquidityForCollateral } from "utils/markets";
-
-import { getMaxSwapPathLiquidity, getSwapCapacityUsd, getSwapStats } from "./swapStats";
->>>>>>> a4d2047f
 
 export const createSwapEstimator = (marketsInfoData: MarketsInfoData): SwapEstimator => {
   return (e: MarketEdge, usdIn: bigint) => {
