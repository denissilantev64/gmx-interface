import { MARKETS } from "configs/markets";
import { convertTokenAddress, getWrappedToken, NATIVE_TOKEN_ADDRESS } from "configs/tokens";
import { GasLimitsConfig } from "types/fees";
import { MarketsInfoData } from "types/markets";
<<<<<<< HEAD
import { TokensData } from "types/tokens";
import { FindSwapPath, SwapPathStats } from "types/trade";
import { buildMarketsAdjacencyGraph, MarketsGraph } from "./buildMarketsAdjacencyGraph";
import {
  createMarketEdgeLiquidityGetter,
  createNaiveNetworkEstimator,
  createNaiveSwapEstimator,
  createSwapEstimator,
  getBestSwapPath,
  getMarketAdjacencyGraph,
  getMaxLiquidityMarketSwapPathFromTokenSwapPaths,
  getNaiveBestMarketSwapPathsFromTokenSwapPaths,
  getTokenSwapPathsForTokenPairPrebuilt,
  marketRouteToMarketEdges,
} from "./swapRouting";
=======
import { FindSwapPath, MarketsGraph, SwapEstimator, SwapRoute } from "types/trade";

import { findAllPaths, getBestSwapPath } from "./swapRouting";
>>>>>>> a4d2047f
import { getSwapPathStats } from "./swapStats";
import { LRUCache } from "utils/LruCache";

export const getWrappedAddress = (chainId: number, address: string | undefined) => {
  return address ? convertTokenAddress(chainId, address, "wrapped") : undefined;
};

const DEBUG_MARKET_ADJACENCY_GRAPH_CACHE = new LRUCache<MarketsGraph>(100);
function buildDebugMarketAdjacencyGraph(
  chainId: number,
  debugSwapMarketsConfig: {
    disabledSwapMarkets?: string[] | undefined;
    manualPath?: string[] | undefined;
  }
) {
  if (!debugSwapMarketsConfig?.disabledSwapMarkets?.length) {
    return getMarketAdjacencyGraph(chainId);
  }

  const cacheKey = `${chainId}-${JSON.stringify(debugSwapMarketsConfig)}`;

  const cachedGraph = DEBUG_MARKET_ADJACENCY_GRAPH_CACHE.get(cacheKey);
  if (cachedGraph) {
    return cachedGraph;
  }

  const disabledMarketAddresses = debugSwapMarketsConfig.disabledSwapMarkets;

  const strippedMarkets = Object.fromEntries(
    Object.entries(MARKETS[chainId]).filter(([marketAddress]) => !disabledMarketAddresses.includes(marketAddress))
  );

  const graph = buildMarketsAdjacencyGraph(strippedMarkets);
  DEBUG_MARKET_ADJACENCY_GRAPH_CACHE.set(cacheKey, graph);

  return graph;
}

const FALLBACK_FIND_SWAP_PATH: FindSwapPath = () => undefined;

export const createFindSwapPath = (params: {
  chainId: number;
  fromTokenAddress: string | undefined;
  toTokenAddress: string | undefined;
  marketsInfoData: MarketsInfoData | undefined;
  /**
   * Pass gas limits to take into account gas costs in swap path
   */
  gasEstimationParams?:
    | {
        gasPrice: bigint;
        gasLimits: GasLimitsConfig;
        tokensData: TokensData;
      }
    | undefined;
  debugSwapMarketsConfig?: {
    disabledSwapMarkets?: string[] | undefined;
    manualPath?: string[] | undefined;
  };
}): FindSwapPath => {
  const { chainId, fromTokenAddress, toTokenAddress, marketsInfoData, debugSwapMarketsConfig, gasEstimationParams } =
    params;
  const wrappedFromAddress = getWrappedAddress(chainId, fromTokenAddress);
  const wrappedToAddress = getWrappedAddress(chainId, toTokenAddress);
  const wrappedToken = getWrappedToken(chainId);

  const tokenSwapPaths =
    wrappedFromAddress && wrappedToAddress
      ? getTokenSwapPathsForTokenPairPrebuilt(chainId, wrappedFromAddress, wrappedToAddress)
      : [];

  const marketAdjacencyGraph = debugSwapMarketsConfig?.disabledSwapMarkets?.length
    ? buildDebugMarketAdjacencyGraph(chainId, debugSwapMarketsConfig)
    : getMarketAdjacencyGraph(chainId);

  const cache: Record<string, SwapPathStats | undefined> = {};

  if (!marketsInfoData) {
    return FALLBACK_FIND_SWAP_PATH;
  }

  const marketEdgeLiquidityGetter = createMarketEdgeLiquidityGetter(marketsInfoData);
  const naiveEstimator = createNaiveSwapEstimator(marketsInfoData);
  const naiveNetworkEstimator = gasEstimationParams
    ? createNaiveNetworkEstimator({
        gasLimits: gasEstimationParams.gasLimits,
        tokensData: gasEstimationParams.tokensData,
        gasPrice: gasEstimationParams.gasPrice,
        chainId,
      })
    : undefined;
  const estimator = createSwapEstimator(marketsInfoData);

  const findSwapPath: FindSwapPath = (usdIn: bigint, opts?: { order?: ("liquidity" | "length")[] }) => {
    if (tokenSwapPaths.length === 0 || !fromTokenAddress || !wrappedFromAddress || !wrappedToAddress) {
      return undefined;
    }

    const cacheKey = `${usdIn}-${opts?.order?.join("-") || "none"}`;
    if (cache[cacheKey]) {
      return cache[cacheKey];
    }

    let swapPath: string[] | undefined = undefined;

    if (debugSwapMarketsConfig?.manualPath !== undefined) {
      swapPath = debugSwapMarketsConfig.manualPath;
    } else if (opts?.order || usdIn === 0n) {
      const primaryOrder = opts?.order?.at(0) === "length" ? "length" : "liquidity";

      if (!marketEdgeLiquidityGetter) {
        swapPath = undefined;
      } else {
        let applicableTokenSwapPaths = tokenSwapPaths;

        if (primaryOrder === "length") {
          const shortestLength = Math.min(...tokenSwapPaths.map((path) => path.length));
          applicableTokenSwapPaths = tokenSwapPaths.filter((path) => path.length === shortestLength);
        }

        const maxLiquidityPathInfo = getMaxLiquidityMarketSwapPathFromTokenSwapPaths({
          graph: marketAdjacencyGraph,
          tokenSwapPaths: applicableTokenSwapPaths,
          tokenInAddress: wrappedFromAddress,
          tokenOutAddress: wrappedToAddress,
          getLiquidity: marketEdgeLiquidityGetter,
        });

        if (maxLiquidityPathInfo) {
          swapPath = maxLiquidityPathInfo.path;
        }
      }
    } else {
      if (naiveEstimator) {
        const naiveSwapRoutes = getNaiveBestMarketSwapPathsFromTokenSwapPaths({
          graph: marketAdjacencyGraph,
          tokenSwapPaths,
          usdIn,
          tokenInAddress: wrappedFromAddress,
          tokenOutAddress: wrappedToAddress,
          estimator: naiveEstimator,
          networkEstimator: naiveNetworkEstimator,
        });

        if (naiveSwapRoutes?.length) {
          const edges = naiveSwapRoutes.map((path) =>
            marketRouteToMarketEdges(path, wrappedFromAddress, marketsInfoData)
          );

          swapPath = getBestSwapPath({
            routes: edges,
            usdIn,
            estimator,
            networkEstimator: naiveNetworkEstimator,
          })?.map((edge) => edge.marketAddress);
        }
      }
    }

    if (!swapPath) {
      cache[cacheKey] = undefined;
      return undefined;
    }

    let result: SwapPathStats | undefined = getSwapPathStats({
      marketsInfoData,
      swapPath,
      initialCollateralAddress: fromTokenAddress,
      wrappedNativeTokenAddress: wrappedToken.address,
      shouldUnwrapNativeToken: toTokenAddress === NATIVE_TOKEN_ADDRESS,
      shouldApplyPriceImpact: true,
      usdIn,
    });

    cache[cacheKey] = result;

    return result;
  };

  return findSwapPath;
};<|MERGE_RESOLUTION|>--- conflicted
+++ resolved
@@ -2,9 +2,10 @@
 import { convertTokenAddress, getWrappedToken, NATIVE_TOKEN_ADDRESS } from "configs/tokens";
 import { GasLimitsConfig } from "types/fees";
 import { MarketsInfoData } from "types/markets";
-<<<<<<< HEAD
 import { TokensData } from "types/tokens";
 import { FindSwapPath, SwapPathStats } from "types/trade";
+import { LRUCache } from "utils/LruCache";
+
 import { buildMarketsAdjacencyGraph, MarketsGraph } from "./buildMarketsAdjacencyGraph";
 import {
   createMarketEdgeLiquidityGetter,
@@ -18,13 +19,7 @@
   getTokenSwapPathsForTokenPairPrebuilt,
   marketRouteToMarketEdges,
 } from "./swapRouting";
-=======
-import { FindSwapPath, MarketsGraph, SwapEstimator, SwapRoute } from "types/trade";
-
-import { findAllPaths, getBestSwapPath } from "./swapRouting";
->>>>>>> a4d2047f
 import { getSwapPathStats } from "./swapStats";
-import { LRUCache } from "utils/LruCache";
 
 export const getWrappedAddress = (chainId: number, address: string | undefined) => {
   return address ? convertTokenAddress(chainId, address, "wrapped") : undefined;
