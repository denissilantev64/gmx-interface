--- conflicted
+++ resolved
@@ -1,9 +1,6 @@
-<<<<<<< HEAD
 import { describe, expect, it } from "vitest";
 
-=======
 import { BASIS_POINTS_DIVISOR_BIGINT } from "configs/factors";
->>>>>>> b4e86987
 import {
   BN_NEGATIVE_ONE,
   BN_ONE,
