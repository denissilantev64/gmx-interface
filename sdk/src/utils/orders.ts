--- conflicted
+++ resolved
@@ -1,15 +1,11 @@
+import { BASIS_POINTS_DIVISOR_BIGINT, DEFAULT_ALLOWED_SWAP_SLIPPAGE_BPS } from "configs/factors";
 import { MarketsInfoData } from "types/markets";
 import { Order, OrderInfo, OrderType, PositionOrderInfo, SwapOrderInfo } from "types/orders";
 import { Token, TokensData } from "types/tokens";
+import { bigMath } from "./bigmath";
 import { getByKey } from "./objects";
-<<<<<<< HEAD
-=======
-import { getSwapPathOutputAddresses, getSwapPathStats } from "./swapStats";
-import { convertToTokenAmount, convertToUsd, getTokensRatioByAmounts, parseContractPrice } from "./tokens";
+import { parsePositionKey } from "./positions";
 import { getOrderThresholdType } from "./prices";
->>>>>>> 0495d302
-import { parsePositionKey } from "./positions";
-import { getTriggerThresholdType } from "./prices";
 import { getSwapPathOutputAddresses, getSwapPathStats } from "./swapStats";
 import {
   convertToTokenAmount,
@@ -18,9 +14,6 @@
   getTokensRatioByMinOutputAmountAndTriggerPrice,
   parseContractPrice,
 } from "./tokens";
-import { bigMath } from "./bigmath";
-import { BASIS_POINTS_DIVISOR_BIGINT } from "configs/factors";
-import { DEFAULT_ALLOWED_SWAP_SLIPPAGE_BPS } from "configs/factors";
 
 export function isMarketOrderType(orderType: OrderType) {
   return [OrderType.MarketDecrease, OrderType.MarketIncrease, OrderType.MarketSwap].includes(orderType);
