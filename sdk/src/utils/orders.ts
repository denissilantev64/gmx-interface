--- conflicted
+++ resolved
@@ -6,11 +6,7 @@
 import { getByKey } from "./objects";
 import { parsePositionKey } from "./positions";
 import { getOrderThresholdType } from "./prices";
-<<<<<<< HEAD
-import { getSwapPathOutputAddresses, getSwapPathStats } from "../swap/swapStats";
-=======
-import { getSwapPathOutputAddresses, getSwapPathStats } from "./swap/swapStats";
->>>>>>> f55186ae
+import { getSwapPathOutputAddresses, getSwapPathStats } from "utils/swap/swapStats";
 import {
   convertToTokenAmount,
   convertToUsd,
