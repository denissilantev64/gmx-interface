--- conflicted
+++ resolved
@@ -4,11 +4,7 @@
   feeUsd: bigint;
   feeTokenAmount: bigint;
   feeToken: Token;
-<<<<<<< HEAD
-=======
-  warning?: string;
   gasLimit: bigint;
->>>>>>> 9a8a8397
   isFeeHigh: boolean;
   isFeeVeryHigh: boolean;
 };
