import { type Address, zeroAddress } from "viem";
import { ARBITRUM, AVALANCHE, AVALANCHE_FUJI, BSС_MAINNET, BSС_TESTNET } from "./chains";

export const CONTRACTS = {
  [BSС_MAINNET]: {
    // bsc mainnet
    Treasury: "0xa44E7252a0C137748F523F112644042E5987FfC7",
    BUSD: "0xe9e7cea3dedca5984780bafc599bd69add087d56",
    GMT: "0x99e92123eB77Bc8f999316f622e5222498438784",
    Vault: "0xc73A8DcAc88498FD4b4B1b2AaA37b0a2614Ff67B",
    Router: "0xD46B23D042E976F8666F554E928e0Dc7478a8E1f",
    Reader: "0x087A618fD25c92B61254DBe37b09E5E8065FeaE7",
    AmmFactory: "0xBCfCcbde45cE874adCB698cC183deBcF17952812",
    AmmFactoryV2: "0xcA143Ce32Fe78f1f7019d7d551a6402fC5350c73",
    OrderBook: "0x1111111111111111111111111111111111111111",
    OrderBookReader: "0x1111111111111111111111111111111111111111",
    GmxMigrator: "0xDEF2af818514c1Ca1A9bBe2a4D45E28f260063f9",
    USDG: "0x85E76cbf4893c1fbcB34dCF1239A91CE2A4CF5a7",
    NATIVE_TOKEN: "0xbb4CdB9CBd36B01bD1cBaEBF2De08d9173bc095c",
    XGMT: "0xe304ff0983922787Fd84BC9170CD21bF78B16B10",
    GMT_USDG_PAIR: "0xa41e57459f09a126F358E118b693789d088eA8A0",
    XGMT_USDG_PAIR: "0x0b622208fc0691C2486A3AE6B7C875b4A174b317",
    GMT_USDG_FARM: "0x3E8B08876c791dC880ADC8f965A02e53Bb9C0422",
    XGMT_USDG_FARM: "0x68D7ee2A16AB7c0Ee1D670BECd144166d2Ae0759",
    USDG_YIELD_TRACKER: "0x0EF0Cf825B8e9F89A43FfD392664131cFB4cfA89",
    XGMT_YIELD_TRACKER: "0x82A012A9b3003b18B6bCd6052cbbef7Fa4892e80",
    GMT_USDG_FARM_TRACKER_XGMT: "0x08FAb024BEfcb6068847726b2eccEAd18b6c23Cd",
    GMT_USDG_FARM_TRACKER_NATIVE: "0xd8E26637B34B2487Cad1f91808878a391134C5c2",
    XGMT_USDG_FARM_TRACKER_XGMT: "0x026A02F7F26C1AFccb9Cba7C4df3Dc810F4e92e8",
    XGMT_USDG_FARM_TRACKER_NATIVE: "0x22458CEbD14a9679b2880147d08CA1ce5aa40E84",
    AUTO: "0xa184088a740c695E156F91f5cC086a06bb78b827",
    AUTO_USDG_PAIR: "0x0523FD5C53ea5419B4DAF656BC1b157dDFE3ce50",
    AUTO_USDG_FARM: "0xE6958298328D02051769282628a3b4178D0F3A47",
    AUTO_USDG_FARM_TRACKER_XGMT: "0x093b8be41c1A30704De84a9521632f9a139c08bd",
    AUTO_USDG_FARM_TRACKER_NATIVE: "0x23ed48E5dce3acC7704d0ce275B7b9a0e346b63A",
    GMT_GMX_IOU: "0x47052469970C2484729875CC9E2dd2683fcE71fb",
    XGMT_GMX_IOU: "0xeB3733DFe3b68C9d26898De2493A3Bb59FDb4A7B",
    GMT_USDG_GMX_IOU: "0x481312655F81b5e249780A6a49735335BF6Ca7f4",
    XGMT_USDG_GMX_IOU: "0x8095F1A92526C304623483018aA28cC6E62EB1e1",
  },
  [BSС_TESTNET]: {
    // bsc testnet
    Vault: "0x1B183979a5cd95FAF392c8002dbF0D5A1C687D9a",
    Router: "0x10800f683aa564534497a5b67F45bE3556a955AB",
    Reader: "0x98D4742F1B6a821bae672Cd8721283b91996E454",
    AmmFactory: "0x6725f303b657a9451d8ba641348b6761a6cc7a17",
    AmmFactoryV2: "0x1111111111111111111111111111111111111111",
    OrderBook: "0x9afD7B4f0b58d65F6b2978D3581383a06b2ac4e9",
    OrderBookReader: "0x0713562970D1A802Fa3FeB1D15F9809943982Ea9",
    GmxMigrator: "0xDEF2af818514c1Ca1A9bBe2a4D45E28f260063f9",
    USDG: "0x2D549bdBf810523fe9cd660cC35fE05f0FcAa028",
    GMT: "0xedba0360a44f885ed390fad01aa34d00d2532817",
    NATIVE_TOKEN: "0x612777Eea37a44F7a95E3B101C39e1E2695fa6C2",
    XGMT: "0x28cba798eca1a3128ffd1b734afb93870f22e613",
    GMT_USDG_PAIR: "0xe0b0a315746f51932de033ab27223d85114c6b85",
    XGMT_USDG_PAIR: "0x0108de1eea192ce8448080c3d90a1560cf643fa0",
    GMT_USDG_FARM: "0xbe3cB06CE03cA692b77902040479572Ba8D01b0B",
    XGMT_USDG_FARM: "0x138E92195D4B99CE3618092D3F9FA830d9A69B4b",
    USDG_YIELD_TRACKER: "0x62B49Bc3bF252a5DB26D88ccc7E61119e3179B4f",
    XGMT_YIELD_TRACKER: "0x5F235A582e0993eE9466FeEb8F7B4682993a57d0",
    GMT_USDG_FARM_TRACKER_XGMT: "0x4f8EE3aE1152422cbCaFACd4e3041ba2D859913C",
    GMT_USDG_FARM_TRACKER_NATIVE: "0xd691B26E544Fe370f39A776964c991363aF72e56",
    XGMT_USDG_FARM_TRACKER_XGMT: "0xfd5617CFB082Ba9bcD62d654603972AE312bC695",
    XGMT_USDG_FARM_TRACKER_NATIVE: "0x0354387DD85b7D8aaD1611B3D167A384d6AE0c28",
    GMT_GMX_IOU: "0x47052469970C2484729875CC9E2dd2683fcE71fb",
    XGMT_GMX_IOU: "0xeB3733DFe3b68C9d26898De2493A3Bb59FDb4A7B",
    GMT_USDG_GMX_IOU: "0x481312655F81b5e249780A6a49735335BF6Ca7f4",
    XGMT_USDG_GMX_IOU: "0x8095F1A92526C304623483018aA28cC6E62EB1e1",
  },
  [ARBITRUM]: {
    // arbitrum mainnet
    Vault: "0x489ee077994B6658eAfA855C308275EAd8097C4A",
    Router: "0xaBBc5F99639c9B6bCb58544ddf04EFA6802F4064",
    VaultReader: "0xfebB9f4CAC4cD523598fE1C5771181440143F24A",
    Reader: "0x2b43c90D1B727cEe1Df34925bcd5Ace52Ec37694",
    GlpManager: "0x3963FfC9dff443c2A94f21b129D429891E32ec18",
    RewardRouter: "0x5E4766F932ce00aA4a1A82d3Da85adf15C5694A1",
    GlpRewardRouter: "0xB95DB5B167D75e6d04227CfFFA61069348d271F5",
    RewardReader: "0x8BFb8e82Ee4569aee78D03235ff465Bd436D40E0",
    GovToken: "0x2A29D3a792000750807cc401806d6fd539928481",
    NATIVE_TOKEN: "0x82aF49447D8a07e3bd95BD0d56f35241523fBab1",
    GLP: "0x4277f8F2c384827B5273592FF7CeBd9f2C1ac258",
    GMX: "0xfc5A1A6EB076a2C7aD06eD22C90d7E710E35ad0a",
    ES_GMX: "0xf42Ae1D54fd613C9bb14810b0588FaAa09a426cA",
    BN_GMX: "0x35247165119B69A40edD5304969560D0ef486921",
    USDG: "0x45096e7aA921f27590f8F19e457794EB09678141",
    ES_GMX_IOU: "0x6260101218eC4cCfFF1b778936C6f2400f95A954",
    StakedGmxTracker: "0x908C4D94D34924765f1eDc22A1DD098397c59dD4",
    BonusGmxTracker: "0x4d268a7d4C16ceB5a606c173Bd974984343fea13",
    FeeGmxTracker: "0xd2D1162512F927a7e282Ef43a362659E4F2a728F",
    StakedGlpTracker: "0x1aDDD80E6039594eE970E5872D247bf0414C8903",
    FeeGlpTracker: "0x4e971a87900b931fF39d1Aad67697F49835400b6",
    ExtendedGmxTracker: "0x0755D33e45eD2B874c9ebF5B279023c8Bd1e5E93",

    StakedGmxDistributor: "0x23208B91A98c7C1CD9FE63085BFf68311494F193",
    StakedGlpDistributor: "0x60519b48ec4183a61ca2B8e37869E675FD203b34",

    GmxVester: "0x199070DDfd1CFb69173aa2F7e20906F26B363004",
    GlpVester: "0xA75287d2f8b217273E7FCD7E86eF07D33972042E",
    AffiliateVester: "0x7c100c0F55A15221A4c1C5a25Db8C98A81df49B2",

    OrderBook: "0x09f77E8A13De9a35a7231028187e9fD5DB8a2ACB",
    OrderExecutor: "0x7257ac5D0a0aaC04AA7bA2AC0A6Eb742E332c3fB",
    OrderBookReader: "0xa27C20A7CF0e1C68C0460706bB674f98F362Bc21",

    PositionRouter: "0xb87a436B93fFE9D75c5cFA7bAcFff96430b09868",
    PositionManager: "0x75E42e6f01baf1D6022bEa862A28774a9f8a4A0C",

    UniswapGmxEthPool: "0x80A9ae39310abf666A87C743d6ebBD0E8C42158E",
    ReferralStorage: "0xe6fab3f0c7199b0d34d7fbe83394fc0e0d06e99d",
    ReferralReader: "0x8Aa382760BCdCe8644C33e6C2D52f6304A76F5c8",
    Timelock: "0xaa50bD556CE0Fe61D4A57718BA43177a3aB6A597",

    // Synthetics
    DataStore: "0xFD70de6b91282D8017aA4E741e9Ae325CAb992d8",
    EventEmitter: "0xC8ee91A54287DB53897056e12D9819156D3822Fb",
    SubaccountRouter: "0xa329221a77BE08485f59310b873b14815c82E10D",
    ExchangeRouter: "0x5ac4e27341e4cccb3e5fd62f9e62db2adf43dd57",
    DepositVault: "0xF89e77e8Dc11691C9e8757e84aaFbCD8A67d7A55",
    WithdrawalVault: "0x0628D46b5D145f183AdB6Ef1f2c97eD1C4701C55",
    OrderVault: "0x31eF83a530Fde1B38EE9A18093A333D8Bbbc40D5",
    ShiftVault: "0xfe99609C4AA83ff6816b64563Bdffd7fa68753Ab",
    SyntheticsReader: "0x0537C767cDAC0726c76Bb89e92904fe28fd02fE1",
    SyntheticsRouter: "0x7452c558d45f8afC8c83dAe62C3f8A5BE19c71f6",

    GlvReader: "0x6a9505D0B44cFA863d9281EA5B0b34cB36243b45",
    GlvRouter: "0x994c598e3b0661bb805d53c6fa6b4504b23b68dd",
    GlvVault: "0x393053B58f9678C9c28c2cE941fF6cac49C3F8f9",

    ExternalHandler: "0x389CEf541397e872dC04421f166B5Bc2E0b374a5",

    OpenOceanRouter: "0x6352a56caadC4F1E25CD6c75970Fa768A3304e64",

    Multicall: "0x842ec2c7d803033edf55e478f461fc547bc54eb2",
  },
  [AVALANCHE]: {
    // avalanche
    Vault: "0x9ab2De34A33fB459b538c43f251eB825645e8595",
    Router: "0x5F719c2F1095F7B9fc68a68e35B51194f4b6abe8",
    VaultReader: "0x66eC8fc33A26feAEAe156afA3Cb46923651F6f0D",
    Reader: "0x2eFEE1950ededC65De687b40Fd30a7B5f4544aBd",
    GlpManager: "0xD152c7F25db7F4B95b7658323c5F33d176818EE4",
    RewardRouter: "0x091eD806490Cc58Fd514441499e58984cCce0630",
    GlpRewardRouter: "0xB70B91CE0771d3f4c81D87660f71Da31d48eB3B3",
    RewardReader: "0x04Fc11Bd28763872d143637a7c768bD96E44c1b6",
    GovToken: "0x0ff183E29f1924ad10475506D7722169010CecCb",
    NATIVE_TOKEN: "0xB31f66AA3C1e785363F0875A1B74E27b85FD66c7",
    GLP: "0x01234181085565ed162a948b6a5e88758CD7c7b8",
    GMX: "0x62edc0692BD897D2295872a9FFCac5425011c661",
    ES_GMX: "0xFf1489227BbAAC61a9209A08929E4c2a526DdD17",
    BN_GMX: "0x8087a341D32D445d9aC8aCc9c14F5781E04A26d2",
    USDG: "0xc0253c3cC6aa5Ab407b5795a04c28fB063273894",
    ES_GMX_IOU: "0x6260101218eC4cCfFF1b778936C6f2400f95A954", // placeholder address

    StakedGmxTracker: "0x2bD10f8E93B3669b6d42E74eEedC65dd1B0a1342",
    BonusGmxTracker: "0x908C4D94D34924765f1eDc22A1DD098397c59dD4",
    FeeGmxTracker: "0x4d268a7d4C16ceB5a606c173Bd974984343fea13",
    StakedGlpTracker: "0x9e295B5B976a184B14aD8cd72413aD846C299660",
    FeeGlpTracker: "0xd2D1162512F927a7e282Ef43a362659E4F2a728F",
    ExtendedGmxTracker: "0xB0D12Bf95CC1341d6C845C978daaf36F70b5910d",

    StakedGmxDistributor: "0xfc5A1A6EB076a2C7aD06eD22C90d7E710E35ad0a",
    StakedGlpDistributor: "0xDd593Cf40734199afc9207eBe9ffF23dA4Bf7720",

    GmxVester: "0x472361d3cA5F49c8E633FB50385BfaD1e018b445",
    GlpVester: "0x62331A7Bd1dfB3A7642B7db50B5509E57CA3154A",
    AffiliateVester: "0x754eC029EF9926184b4CFDeA7756FbBAE7f326f7",

    OrderBook: "0x4296e307f108B2f583FF2F7B7270ee7831574Ae5",
    OrderExecutor: "0x4296e307f108B2f583FF2F7B7270ee7831574Ae5",
    OrderBookReader: "0xccFE3E576f8145403d3ce8f3c2f6519Dae40683B",

    PositionRouter: "0xffF6D276Bc37c61A23f06410Dce4A400f66420f8",
    PositionManager: "0xA21B83E579f4315951bA658654c371520BDcB866",

    TraderJoeGmxAvaxPool: "0x0c91a070f862666bbcce281346be45766d874d98",
    ReferralStorage: "0x827ed045002ecdabeb6e2b0d1604cf5fc3d322f8",
    ReferralReader: "0x505Ce16D3017be7D76a7C2631C0590E71A975083",
    Timelock: "0x8A68a039D555599Fd745f9343e8dE20C9eaFca75",

    // Synthetics
    DataStore: "0x2F0b22339414ADeD7D5F06f9D604c7fF5b2fe3f6",
    EventEmitter: "0xDb17B211c34240B014ab6d61d4A31FA0C0e20c26",
    SubaccountRouter: "0x5aEb6AD978f59e220aA9099e09574e1c5E03AafD",
    ExchangeRouter: "0xe37d052e1deb99901de205e7186e31a36e4ef70c",
    DepositVault: "0x90c670825d0C62ede1c5ee9571d6d9a17A722DFF",
    WithdrawalVault: "0xf5F30B10141E1F63FC11eD772931A8294a591996",
    OrderVault: "0xD3D60D22d415aD43b7e64b510D86A30f19B1B12C",
    ShiftVault: "0x7fC46CCb386e9bbBFB49A2639002734C3Ec52b39",
    SyntheticsReader: "0x618fCEe30D9A26e8533C3B244CAd2D6486AFf655",
    SyntheticsRouter: "0x820F5FfC5b525cD4d88Cd91aCf2c28F16530Cc68",

    GlvReader: "0xae9596a1C438675AcC75f69d32E21Ac9c8fF99bD",
    GlvRouter: "0x16500c1d8ffe2f695d8dcadf753f664993287ae4",
    GlvVault: "0x527FB0bCfF63C47761039bB386cFE181A92a4701",

    OpenOceanRouter: "0x6352a56caadC4F1E25CD6c75970Fa768A3304e64",

    ExternalHandler: "0xD149573a098223a9185433290a5A5CDbFa54a8A9",

    Multicall: "0xcA11bde05977b3631167028862bE2a173976CA11",
  },

  [AVALANCHE_FUJI]: {
    Vault: zeroAddress,
    Router: zeroAddress,
    VaultReader: zeroAddress,
    Reader: zeroAddress,
    GlpManager: zeroAddress,
    RewardRouter: zeroAddress,
    RewardReader: zeroAddress,
    GlpRewardRouter: zeroAddress,
    NATIVE_TOKEN: "0x1D308089a2D1Ced3f1Ce36B1FcaF815b07217be3",
    GLP: zeroAddress,
    GMX: zeroAddress,
    ES_GMX: zeroAddress,
    BN_GMX: zeroAddress,
    USDG: zeroAddress,
    ES_GMX_IOU: zeroAddress,

    StakedGmxTracker: zeroAddress,
    BonusGmxTracker: zeroAddress,
    FeeGmxTracker: zeroAddress,
    StakedGlpTracker: zeroAddress,
    FeeGlpTracker: zeroAddress,
    ExtendedGmxTracker: zeroAddress,

    StakedGmxDistributor: zeroAddress,
    StakedGlpDistributor: zeroAddress,

    GmxVester: zeroAddress,
    GlpVester: zeroAddress,
    AffiliateVester: zeroAddress,

    OrderBook: zeroAddress,
    OrderExecutor: zeroAddress,
    OrderBookReader: zeroAddress,

    PositionRouter: zeroAddress,
    PositionManager: zeroAddress,

    TraderJoeGmxAvaxPool: zeroAddress,
    ReferralStorage: "0x58726dB901C9DF3654F45a37DD307a0C44b6420e",
    ReferralReader: zeroAddress,

    // Synthetics
    DataStore: "0xEA1BFb4Ea9A412dCCd63454AbC127431eBB0F0d4",
    EventEmitter: "0xc67D98AC5803aFD776958622CeEE332A0B2CabB9",
    ExchangeRouter: "0x52A1c10c462ca4e5219d0Eb4da5052cc73F9050D",
    SubaccountRouter: "0x0595f01860aa5c4C6091EED096515b4b9FE372CE",
    DepositVault: "0x2964d242233036C8BDC1ADC795bB4DeA6fb929f2",
    WithdrawalVault: "0x74d49B6A630Bf519bDb6E4efc4354C420418A6A2",
    OrderVault: "0x25D23e8E655727F2687CC808BB9589525A6F599B",
    ShiftVault: "0x257D0EA0B040E2Cd1D456fB4C66d7814102aD346",
    SyntheticsReader: "0x16Fb5b8846fbfAe09c034fCdF3D3F9492484DA80",
    SyntheticsRouter: "0x5e7d61e4C52123ADF651961e4833aCc349b61491",
    Timelock: zeroAddress,

    GlvReader: "0x4599Ed5939C673505B7AFcd020E1d603b0dCAf69",
    GlvRouter: "0x377d979AB35Cd848497707ffa6Ee91783f925b80",
    GlvVault: "0x76f93b5240DF811a3fc32bEDd58daA5784e46C96",

<<<<<<< HEAD
    OpenOceanRouter: zeroAddress,

    ExternalHandler: zeroAddress,
=======
    ExternalHandler: "0x0d9F90c66C392c4d0e70EE0d399c43729B942512",
>>>>>>> ea21d04e

    Multicall: "0x0f53e512b49202a37c81c6085417C9a9005F2196",
  },
};

export function getContract(chainId: number, name: string): Address {
  if (!CONTRACTS[chainId]) {
    throw new Error(`Unknown chainId ${chainId}`);
  }

  if (!CONTRACTS[chainId][name]) {
    throw new Error(`Unknown contract "${name}" for chainId ${chainId}`);
  }

  return CONTRACTS[chainId][name];
}<|MERGE_RESOLUTION|>--- conflicted
+++ resolved
@@ -260,13 +260,9 @@
     GlvRouter: "0x377d979AB35Cd848497707ffa6Ee91783f925b80",
     GlvVault: "0x76f93b5240DF811a3fc32bEDd58daA5784e46C96",
 
-<<<<<<< HEAD
     OpenOceanRouter: zeroAddress,
 
-    ExternalHandler: zeroAddress,
-=======
     ExternalHandler: "0x0d9F90c66C392c4d0e70EE0d399c43729B942512",
->>>>>>> ea21d04e
 
     Multicall: "0x0f53e512b49202a37c81c6085417C9a9005F2196",
   },
