import { Abi, erc20Abi } from "viem";

<<<<<<< HEAD
import ArbitrumNodeInterface from "./ArbitrumNodeInterface.json";
=======
/** Copied from ethers to enable compatibility with GMX UI */
interface JsonFragmentType {
  readonly name?: string;
  readonly indexed?: boolean;
  readonly type?: string;
  readonly internalType?: string;
  readonly components?: ReadonlyArray<JsonFragmentType>;
}

interface JsonFragment {
  readonly name?: string;
  readonly type?: string;
  readonly anonymous?: boolean;
  readonly payable?: boolean;
  readonly constant?: boolean;
  readonly stateMutability?: string;
  readonly inputs?: ReadonlyArray<JsonFragmentType>;
  readonly outputs?: ReadonlyArray<JsonFragmentType>;
  readonly gas?: string;
}

>>>>>>> 95548fa4
import CustomErrors from "./CustomErrors.json";
import DataStore from "./DataStore.json";
import ERC20PermitInterface from "./ERC20PermitInterface.json";
import ERC721 from "./ERC721.json";
import EventEmitter from "./EventEmitter.json";
import ExchangeRouter from "./ExchangeRouter.json";
import GelatoRelayRouter from "./GelatoRelayRouter.json";
import GlpManager from "./GlpManager.json";
import GlvReader from "./GlvReader.json";
import GlvRouter from "./GlvRouter.json";
import GMT from "./GMT.json";
import GmxMigrator from "./GmxMigrator.json";
import GovToken from "./GovToken.json";
import MintableBaseToken from "./MintableBaseToken.json";
import Multicall from "./Multicall.json";
import OrderBook from "./OrderBook.json";
import OrderBookReader from "./OrderBookReader.json";
import OrderExecutor from "./OrderExecutor.json";
import PositionManager from "./PositionManager.json";
import PositionRouter from "./PositionRouter.json";
import Reader from "./Reader.json";
import ReaderV2 from "./ReaderV2.json";
import ReferralStorage from "./ReferralStorage.json";
import RewardReader from "./RewardReader.json";
import RewardRouter from "./RewardRouter.json";
import RewardTracker from "./RewardTracker.json";
import RouterV2 from "./Router-v2.json";
import Router from "./Router.json";
import SubaccountGelatoRelayRouter from "./SubaccountGelatoRelayRouter.json";
import SubaccountRouter from "./SubaccountRouter.json";
import SyntheticsReader from "./SyntheticsReader.json";
import SyntheticsRouter from "./SyntheticsRouter.json";
import Timelock from "./Timelock.json";
import Token from "./Token.json";
import Treasury from "./Treasury.json";
import UniPool from "./UniPool.json";
import UniswapV2 from "./UniswapV2.json";
import Vault from "./Vault.json";
import VaultReader from "./VaultReader.json";
import VaultV2 from "./VaultV2.json";
import VaultV2b from "./VaultV2b.json";
import Vester from "./Vester.json";
import WETH from "./WETH.json";
import YieldFarm from "./YieldFarm.json";
import YieldToken from "./YieldToken.json";
export type AbiId =
  | "CustomErrors"
  | "DataStore"
  | "ERC721"
  | "ERC20"
  | "EventEmitter"
  | "ExchangeRouter"
  | "GlpManager"
  | "GlvReader"
  | "GlvRouter"
  | "GMT"
  | "GmxMigrator"
  | "GovToken"
  | "MintableBaseToken"
  | "Multicall"
  | "OrderBook"
  | "OrderBookReader"
  | "OrderExecutor"
  | "PositionManager"
  | "PositionRouter"
  | "Reader"
  | "ReaderV2"
  | "ReferralStorage"
  | "RewardReader"
  | "RewardRouter"
  | "RewardTracker"
  | "Router-v2"
  | "Router"
  | "SubaccountRouter"
  | "SyntheticsReader"
  | "SyntheticsRouter"
  | "Timelock"
  | "Token"
  | "Treasury"
  | "UniPool"
  | "UniswapV2"
  | "Vault"
  | "VaultReader"
  | "VaultV2"
  | "VaultV2b"
  | "Vester"
  | "WETH"
  | "YieldFarm"
  | "YieldToken"
  | "SubaccountGelatoRelayRouter"
  | "ERC20PermitInterface"
  | "GelatoRelayRouter"
  | "ArbitrumNodeInterface";

export const abis: Record<AbiId, readonly (Abi[number] & JsonFragment)[]> = {
  CustomErrors: CustomErrors.abi,
  DataStore: DataStore.abi,
  ERC721: ERC721.abi,
  ERC20: erc20Abi,
  ERC20PermitInterface: ERC20PermitInterface.abi,
  EventEmitter: EventEmitter.abi,
  ExchangeRouter: ExchangeRouter.abi,
  GlpManager: GlpManager.abi,
  GlvReader: GlvReader.abi,
  GlvRouter: GlvRouter.abi,
  GMT: GMT.abi,
  GmxMigrator: GmxMigrator.abi,
  GovToken: GovToken.abi,
  MintableBaseToken: MintableBaseToken.abi,
  Multicall: Multicall.abi,
  OrderBook: OrderBook.abi,
  OrderBookReader: OrderBookReader.abi,
  OrderExecutor: OrderExecutor.abi,
  PositionManager: PositionManager.abi,
  PositionRouter: PositionRouter.abi,
  Reader: Reader.abi,
  ReaderV2: ReaderV2.abi,
  ReferralStorage: ReferralStorage.abi,
  RewardReader: RewardReader.abi,
  RewardRouter: RewardRouter.abi,
  RewardTracker: RewardTracker.abi,
  RouterV2: RouterV2.abi,
  Router: Router.abi,
  SubaccountRouter: SubaccountRouter.abi,
  SyntheticsReader: SyntheticsReader.abi,
  SyntheticsRouter: SyntheticsRouter.abi,
  Timelock: Timelock.abi,
  Token: Token.abi,
  Treasury: Treasury.abi,
  UniPool: UniPool.abi,
  UniswapV2: UniswapV2.abi,
  Vault: Vault.abi,
  VaultReader: VaultReader.abi,
  VaultV2: VaultV2.abi,
  VaultV2b: VaultV2b.abi,
  Vester: Vester.abi,
  WETH: WETH.abi,
  YieldFarm: YieldFarm.abi,
  YieldToken: YieldToken.abi,
  SubaccountGelatoRelayRouter: SubaccountGelatoRelayRouter.abi,
  GelatoRelayRouter: GelatoRelayRouter.abi,
  ArbitrumNodeInterface: ArbitrumNodeInterface.abi,
} as any;<|MERGE_RESOLUTION|>--- conflicted
+++ resolved
@@ -1,30 +1,6 @@
 import { Abi, erc20Abi } from "viem";
 
-<<<<<<< HEAD
 import ArbitrumNodeInterface from "./ArbitrumNodeInterface.json";
-=======
-/** Copied from ethers to enable compatibility with GMX UI */
-interface JsonFragmentType {
-  readonly name?: string;
-  readonly indexed?: boolean;
-  readonly type?: string;
-  readonly internalType?: string;
-  readonly components?: ReadonlyArray<JsonFragmentType>;
-}
-
-interface JsonFragment {
-  readonly name?: string;
-  readonly type?: string;
-  readonly anonymous?: boolean;
-  readonly payable?: boolean;
-  readonly constant?: boolean;
-  readonly stateMutability?: string;
-  readonly inputs?: ReadonlyArray<JsonFragmentType>;
-  readonly outputs?: ReadonlyArray<JsonFragmentType>;
-  readonly gas?: string;
-}
-
->>>>>>> 95548fa4
 import CustomErrors from "./CustomErrors.json";
 import DataStore from "./DataStore.json";
 import ERC20PermitInterface from "./ERC20PermitInterface.json";
@@ -119,6 +95,27 @@
   | "GelatoRelayRouter"
   | "ArbitrumNodeInterface";
 
+/** Copied from ethers to enable compatibility with GMX UI */
+interface JsonFragmentType {
+  readonly name?: string;
+  readonly indexed?: boolean;
+  readonly type?: string;
+  readonly internalType?: string;
+  readonly components?: ReadonlyArray<JsonFragmentType>;
+}
+
+interface JsonFragment {
+  readonly name?: string;
+  readonly type?: string;
+  readonly anonymous?: boolean;
+  readonly payable?: boolean;
+  readonly constant?: boolean;
+  readonly stateMutability?: string;
+  readonly inputs?: ReadonlyArray<JsonFragmentType>;
+  readonly outputs?: ReadonlyArray<JsonFragmentType>;
+  readonly gas?: string;
+}
+
 export const abis: Record<AbiId, readonly (Abi[number] & JsonFragment)[]> = {
   CustomErrors: CustomErrors.abi,
   DataStore: DataStore.abi,
