import { Address, isAddressEqual } from "viem";

import { getContract } from "configs/contracts";
import { accountOrderListKey } from "configs/dataStore";
import { getWrappedToken } from "configs/tokens";
import { MarketFilterLongShortDirection, MarketFilterLongShortItemData } from "modules/trades/trades";
<<<<<<< HEAD
import type { GmxSdk } from "../../index";

=======
>>>>>>> a4d2047f
import { GasLimitsConfig } from "types/fees";
import { MarketsInfoData } from "types/markets";
import { DecreasePositionSwapType, Order, OrderType } from "types/orders";
import { SidecarLimitOrderEntry, SidecarSlTpOrderEntry } from "types/sidecarOrders";
import { TokensData } from "types/tokens";
import { estimateOrderOraclePriceCount } from "utils/fees/estimateOraclePriceCount";
import { estimateExecuteDecreaseOrderGasLimit, getExecutionFee } from "utils/fees/executionFee";
import type { MulticallRequestConfig, MulticallResult } from "utils/multicall";
import { isIncreaseOrderType, isLimitOrderType, isSwapOrderType, isTriggerDecreaseOrderType } from "utils/orders";
<<<<<<< HEAD
import { getSwapPathOutputAddresses } from "utils/swap/swapStats";
=======
import { getSwapPathOutputAddresses } from "utils/swap";

import type { GmxSdk } from "../../index";
>>>>>>> a4d2047f

export const getOrderExecutionFee = (
  sdk: GmxSdk,
  swapsCount: number,
  decreasePositionSwapType: DecreasePositionSwapType | undefined,
  gasLimits: GasLimitsConfig | undefined,
  tokensData: TokensData | undefined,
  gasPrice: bigint | undefined
) => {
  if (!gasLimits || !tokensData || gasPrice === undefined) return;

  const estimatedGas = estimateExecuteDecreaseOrderGasLimit(gasLimits, {
    decreaseSwapType: decreasePositionSwapType,
    swapsCount: swapsCount ?? 0,
  });

  const oraclePriceCount = estimateOrderOraclePriceCount(swapsCount);

  return getExecutionFee(sdk.chainId, gasLimits, tokensData, estimatedGas, gasPrice, oraclePriceCount);
};

export const getExecutionFeeAmountForEntry = (
  sdk: GmxSdk,
  entry: SidecarSlTpOrderEntry | SidecarLimitOrderEntry,
  gasLimits: GasLimitsConfig,
  tokensData: TokensData,
  gasPrice: bigint | undefined
) => {
  if (!entry.txnType || entry.txnType === "cancel") return undefined;
  const securedExecutionFee = entry.order?.executionFee ?? 0n;

  let swapsCount = 0;

  const executionFee = getOrderExecutionFee(
    sdk,
    swapsCount,
    entry.decreaseAmounts?.decreaseSwapType,
    gasLimits,
    tokensData,
    gasPrice
  );

  if (!executionFee || securedExecutionFee >= executionFee.feeTokenAmount) return undefined;

  return executionFee.feeTokenAmount - securedExecutionFee;
};

export function matchByMarket({
  order,
  nonSwapRelevantDefinedFiltersLowercased,
  hasNonSwapRelevantDefinedMarkets,
  pureDirectionFilters,
  hasPureDirectionFilters,
  swapRelevantDefinedMarketsLowercased,
  hasSwapRelevantDefinedMarkets,
  marketsInfoData,
  chainId,
}: {
  order: ReturnType<typeof parseGetOrdersResponse>["orders"][number];
  nonSwapRelevantDefinedFiltersLowercased: MarketFilterLongShortItemData[];
  hasNonSwapRelevantDefinedMarkets: boolean;
  pureDirectionFilters: MarketFilterLongShortDirection[];
  hasPureDirectionFilters: boolean;
  swapRelevantDefinedMarketsLowercased: Address[];
  hasSwapRelevantDefinedMarkets: boolean;
  marketsInfoData?: MarketsInfoData;
  chainId: number;
}) {
  if (!hasNonSwapRelevantDefinedMarkets && !hasSwapRelevantDefinedMarkets && !hasPureDirectionFilters) {
    return true;
  }

  const isSwapOrder = isSwapOrderType(order.orderType);

  const matchesPureDirectionFilter =
    hasPureDirectionFilters &&
    (isSwapOrder
      ? pureDirectionFilters.includes("swap")
      : pureDirectionFilters.includes(order.isLong ? "long" : "short"));

  if (hasPureDirectionFilters && !matchesPureDirectionFilter) {
    return false;
  }

  if (!hasNonSwapRelevantDefinedMarkets && !hasSwapRelevantDefinedMarkets) {
    return true;
  }

  if (isSwapOrder) {
    const sourceMarketInSwapPath = swapRelevantDefinedMarketsLowercased.includes(
      order.swapPath.at(0)!.toLowerCase() as Address
    );

    const destinationMarketInSwapPath = swapRelevantDefinedMarketsLowercased.includes(
      order.swapPath.at(-1)!.toLowerCase() as Address
    );

    return sourceMarketInSwapPath || destinationMarketInSwapPath;
  } else if (!isSwapOrder) {
    return nonSwapRelevantDefinedFiltersLowercased.some((filter) => {
      const marketMatch = filter.marketAddress === "any" || filter.marketAddress === order.marketAddress.toLowerCase();
      const directionMath = filter.direction === "any" || filter.direction === (order.isLong ? "long" : "short");
      const initialCollateralAddress = order.initialCollateralTokenAddress.toLowerCase();

      let collateralMatch = true;
      if (!filter.collateralAddress) {
        collateralMatch = true;
      } else if (isLimitOrderType(order.orderType)) {
        const wrappedToken = getWrappedToken(chainId);

        if (!marketsInfoData) {
          collateralMatch = true;
        } else {
          const { outTokenAddress } = getSwapPathOutputAddresses({
            marketsInfoData,
            initialCollateralAddress,
            isIncrease: isIncreaseOrderType(order.orderType),
            shouldUnwrapNativeToken: order.shouldUnwrapNativeToken,
            swapPath: order.swapPath,
            wrappedNativeTokenAddress: wrappedToken.address,
          });

          collateralMatch =
            outTokenAddress !== undefined && isAddressEqual(outTokenAddress as Address, filter.collateralAddress);
        }
      } else if (isTriggerDecreaseOrderType(order.orderType)) {
        collateralMatch = isAddressEqual(order.initialCollateralTokenAddress as Address, filter.collateralAddress);
      }

      return marketMatch && directionMath && collateralMatch;
    });
  }

  return false;
}

export const DEFAULT_COUNT = 1000;

export function buildGetOrdersMulticall(chainId: number, account: string) {
  return {
    dataStore: {
      contractAddress: getContract(chainId, "DataStore"),
      abiId: "DataStore",
      calls: {
        count: {
          methodName: "getBytes32Count",
          params: [accountOrderListKey(account!)],
        },
        keys: {
          methodName: "getBytes32ValuesAt",
          params: [accountOrderListKey(account!), 0, DEFAULT_COUNT],
        },
      },
    },
    reader: {
      contractAddress: getContract(chainId, "SyntheticsReader"),
      abiId: "SyntheticsReader",
      calls: {
        orders: {
          methodName: "getAccountOrders",
          params: [getContract(chainId, "DataStore"), account, 0, DEFAULT_COUNT],
        },
      },
    },
  } satisfies MulticallRequestConfig<any>;
}

export function parseGetOrdersResponse(res: MulticallResult<ReturnType<typeof buildGetOrdersMulticall>>) {
  const count = Number(res.data.dataStore.count.returnValues[0]);
  const orderKeys = res.data.dataStore.keys.returnValues;
  const orders = res.data.reader.orders.returnValues as any[];

  return {
    count,
    orders: orders.map((order, i) => {
      const key = orderKeys[i];
      const { data } = order;

      const orderData: Order = {
        key,
        account: order.addresses.account as Address,
        receiver: order.addresses.receiver as Address,
        callbackContract: order.addresses.callbackContract as Address,
        marketAddress: order.addresses.market as Address,
        initialCollateralTokenAddress: order.addresses.initialCollateralToken as Address,
        swapPath: order.addresses.swapPath as Address[],
        sizeDeltaUsd: BigInt(order.numbers.sizeDeltaUsd),
        initialCollateralDeltaAmount: BigInt(order.numbers.initialCollateralDeltaAmount),
        contractTriggerPrice: BigInt(order.numbers.triggerPrice),
        contractAcceptablePrice: BigInt(order.numbers.acceptablePrice),
        executionFee: BigInt(order.numbers.executionFee),
        callbackGasLimit: BigInt(order.numbers.callbackGasLimit),
        minOutputAmount: BigInt(order.numbers.minOutputAmount),
        updatedAtTime: BigInt(order.numbers.updatedAtTime),
        isLong: order.flags.isLong as boolean,
        shouldUnwrapNativeToken: order.flags.shouldUnwrapNativeToken as boolean,
        isFrozen: order.flags.isFrozen as boolean,
        orderType: order.numbers.orderType as OrderType,
        decreasePositionSwapType: order.numbers.decreasePositionSwapType as DecreasePositionSwapType,
        autoCancel: order.flags.autoCancel as boolean,
        data,
      };

      return orderData;
    }),
  };
}<|MERGE_RESOLUTION|>--- conflicted
+++ resolved
@@ -4,11 +4,6 @@
 import { accountOrderListKey } from "configs/dataStore";
 import { getWrappedToken } from "configs/tokens";
 import { MarketFilterLongShortDirection, MarketFilterLongShortItemData } from "modules/trades/trades";
-<<<<<<< HEAD
-import type { GmxSdk } from "../../index";
-
-=======
->>>>>>> a4d2047f
 import { GasLimitsConfig } from "types/fees";
 import { MarketsInfoData } from "types/markets";
 import { DecreasePositionSwapType, Order, OrderType } from "types/orders";
@@ -18,13 +13,9 @@
 import { estimateExecuteDecreaseOrderGasLimit, getExecutionFee } from "utils/fees/executionFee";
 import type { MulticallRequestConfig, MulticallResult } from "utils/multicall";
 import { isIncreaseOrderType, isLimitOrderType, isSwapOrderType, isTriggerDecreaseOrderType } from "utils/orders";
-<<<<<<< HEAD
 import { getSwapPathOutputAddresses } from "utils/swap/swapStats";
-=======
-import { getSwapPathOutputAddresses } from "utils/swap";
 
 import type { GmxSdk } from "../../index";
->>>>>>> a4d2047f
 
 export const getOrderExecutionFee = (
   sdk: GmxSdk,
