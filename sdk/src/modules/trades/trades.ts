import { getWrappedToken } from "configs/tokens";
import merge from "lodash/merge";
import { MarketsInfoData } from "types/markets";
import { OrderType } from "types/orders";
import { Token, TokensData } from "types/tokens";
import { PositionTradeAction, RawTradeAction, SwapTradeAction, TradeAction, TradeActionType } from "types/tradeHistory";
import graphqlFetcher from "utils/graphqlFetcher";
import { getByKey } from "utils/objects";
import { isIncreaseOrderType, isLimitOrderType, isSwapOrderType, isTriggerDecreaseOrderType } from "utils/orders";
import { buildFiltersBody, GraphQlFilters } from "utils/subgraph";
<<<<<<< HEAD
import { getSwapPathOutputAddresses } from "swap/swapStats";
=======
import { getSwapPathOutputAddresses } from "utils/swap/swapStats";
>>>>>>> f55186ae
import { parseContractPrice } from "utils/tokens";
import { Address, getAddress } from "viem";
import { Module } from "../base";
import { GmxSdk } from "index";

export type MarketFilterLongShortDirection = "long" | "short" | "swap" | "any";
export type MarketFilterLongShortItemData = {
  marketAddress: Address | "any";
  direction: MarketFilterLongShortDirection;
  collateralAddress?: Address;
};

export class Trades extends Module {
  async getTradeHistory(p: {
    forAllAccounts?: boolean;
    pageSize: number;
    fromTxTimestamp?: number;
    toTxTimestamp?: number;
    marketsInfoData: MarketsInfoData | undefined;
    tokensData: TokensData | undefined;
    pageIndex: number;
    marketsDirectionsFilter?: MarketFilterLongShortItemData[];
    orderEventCombinations?: {
      eventName?: TradeActionType;
      orderType?: OrderType;
      isDepositOrWithdraw?: boolean;
    }[];
  }): Promise<TradeAction[]> {
    const account = this.account;

    const {
      pageSize,
      forAllAccounts,
      fromTxTimestamp,
      toTxTimestamp,
      marketsDirectionsFilter,
      orderEventCombinations,
      marketsInfoData,
      pageIndex,
      tokensData,
    } = p;

    const data = await fetchTradeActions({
      sdk: this.sdk,
      pageIndex,
      pageSize,
      marketsDirectionsFilter,
      forAllAccounts,
      account,
      fromTxTimestamp,
      toTxTimestamp,
      orderEventCombinations,
      marketsInfoData,
      tokensData,
    });

    return data?.flat().filter(Boolean) as TradeAction[];
  }
}

export async function fetchTradeActions({
  sdk,
  pageIndex,
  pageSize,
  marketsDirectionsFilter = [],
  forAllAccounts,
  account,
  fromTxTimestamp,
  toTxTimestamp,
  orderEventCombinations,
  marketsInfoData,
  tokensData,
}: {
  sdk: GmxSdk;
  pageIndex: number;
  pageSize: number;
  marketsDirectionsFilter: MarketFilterLongShortItemData[] | undefined;
  forAllAccounts: boolean | undefined;
  account: string | null | undefined;
  fromTxTimestamp: number | undefined;
  toTxTimestamp: number | undefined;
  orderEventCombinations:
    | {
        eventName?: TradeActionType | undefined;
        orderType?: OrderType | undefined;
        isDepositOrWithdraw?: boolean | undefined;
      }[]
    | undefined;
  marketsInfoData: MarketsInfoData | undefined;
  tokensData: TokensData | undefined;
}): Promise<TradeAction[]> {
  const endpoint = sdk.config.subgraphUrl;
  const chainId = sdk.chainId;

  if (!endpoint) {
    return [];
  }

  const skip = pageIndex * pageSize;
  const first = pageSize;

  const nonSwapRelevantDefinedFiltersLowercased: MarketFilterLongShortItemData[] = marketsDirectionsFilter
    .filter((filter) => filter.direction !== "swap" && filter.marketAddress !== "any")
    .map((filter) => ({
      marketAddress: filter.marketAddress.toLowerCase() as Address,
      direction: filter.direction,
      collateralAddress: filter.collateralAddress?.toLowerCase() as Address,
    }));

  const hasNonSwapRelevantDefinedMarkets = nonSwapRelevantDefinedFiltersLowercased.length > 0;

  const pureDirectionFilters = marketsDirectionsFilter
    .filter((filter) => filter.direction !== "any" && filter.marketAddress === "any")
    .map((filter) => ({
      marketAddress: filter.marketAddress.toLowerCase() as "any",
      direction: filter.direction,
    }));
  const hasPureDirectionFilters = pureDirectionFilters.length > 0;

  const swapRelevantDefinedMarketsLowercased = marketsDirectionsFilter
    .filter((filter) => (filter.direction === "any" || filter.direction === "swap") && filter.marketAddress !== "any")
    .map((filter) => filter.marketAddress.toLowerCase() as Address | "any");

  const hasSwapRelevantDefinedMarkets = swapRelevantDefinedMarketsLowercased.length > 0;

  const filtersStr = buildFiltersBody({
    and: [
      {
        account: forAllAccounts ? undefined : account!.toLowerCase(),
        transaction: {
          timestamp_gte: fromTxTimestamp,
          timestamp_lte: toTxTimestamp,
        },
      },
      {
        or: !hasPureDirectionFilters
          ? undefined
          : pureDirectionFilters.map((filter) =>
              filter.direction === "swap"
                ? {
                    orderType_in: [OrderType.LimitSwap, OrderType.MarketSwap],
                  }
                : {
                    isLong: filter.direction === "long",
                    orderType_not_in: [OrderType.LimitSwap, OrderType.MarketSwap],
                  }
            ),
      },
      {
        or: [
          // For non-swap orders
          {
            and: !hasNonSwapRelevantDefinedMarkets
              ? undefined
              : [
                  {
                    orderType_not_in: [OrderType.LimitSwap, OrderType.MarketSwap],
                  },
                  {
                    or: nonSwapRelevantDefinedFiltersLowercased.map((filter) => ({
                      marketAddress: filter.marketAddress === "any" ? undefined : filter.marketAddress,
                      isLong: filter.direction === "any" ? undefined : filter.direction === "long",
                      // Collateral filtering is done outside of graphql on the client
                    })),
                  },
                ],
          },
          // For defined markets on swap orders
          {
            and: !hasSwapRelevantDefinedMarkets
              ? undefined
              : [
                  {
                    orderType_in: [OrderType.LimitSwap, OrderType.MarketSwap],
                  },
                  {
                    or: [
                      // Source token is not in swap path so we add it to the or filter
                      {
                        marketAddress_in: swapRelevantDefinedMarketsLowercased,
                      } as GraphQlFilters,
                    ].concat(
                      swapRelevantDefinedMarketsLowercased.map((marketAddress) => ({
                        swapPath_contains: [marketAddress],
                      })) || []
                    ),
                  },
                ],
          },
        ],
      },
      {
        or: orderEventCombinations?.map((combination) => {
          let sizeDeltaUsdCondition = {};

          if (
            combination.orderType !== undefined &&
            [OrderType.MarketDecrease, OrderType.MarketIncrease].includes(combination.orderType)
          ) {
            if (combination.isDepositOrWithdraw) {
              sizeDeltaUsdCondition = { sizeDeltaUsd: 0 };
            } else {
              sizeDeltaUsdCondition = { sizeDeltaUsd_not: 0 };
            }
          }

          return merge(
            {
              eventName: combination.eventName,
              orderType: combination.orderType,
            },
            sizeDeltaUsdCondition
          );
        }),
      },
      {
        // We do not show create liquidation orders in the trade history, thus we filter it out
        // ... && not (liquidation && orderCreated) === ... && (not liquidation || not orderCreated)
        or: [{ orderType_not: OrderType.Liquidation }, { eventName_not: TradeActionType.OrderCreated }],
      },
    ],
  });

  const whereClause = `where: ${filtersStr}`;

  const query = `{
        tradeActions(
            skip: ${skip},
            first: ${first},
            orderBy: transaction__timestamp,
            orderDirection: desc,
            ${whereClause}
        ) {
            id
            eventName

            account
            marketAddress
            swapPath
            initialCollateralTokenAddress

            initialCollateralDeltaAmount
            sizeDeltaUsd
            triggerPrice
            acceptablePrice
            executionPrice
            minOutputAmount
            executionAmountOut

            priceImpactUsd
            priceImpactDiffUsd
            positionFeeAmount
            borrowingFeeAmount
            fundingFeeAmount
            pnlUsd
            basePnlUsd

            collateralTokenPriceMax
            collateralTokenPriceMin

            indexTokenPriceMin
            indexTokenPriceMax

            orderType
            orderKey
            isLong
            shouldUnwrapNativeToken

            reason
            reasonBytes

            transaction {
                timestamp
                hash
            }
        }
      }`;

  const result = await graphqlFetcher<{ tradeActions: RawTradeAction[] }>(endpoint, query);

  const rawTradeActions = result?.tradeActions || [];

  if (!marketsInfoData || !tokensData) {
    return [];
  }

  const wrappedToken = getWrappedToken(chainId);

  const transformer = createRawTradeActionTransformer(marketsInfoData, wrappedToken, tokensData);

  let tradeActions = rawTradeActions.map(transformer).filter(Boolean) as TradeAction[];

  const collateralFilterTree: {
    [direction in "long" | "short"]: {
      [marketAddress: string]: {
        [collateralAddress: string]: boolean;
      };
    };
  } = {
    long: {},
    short: {},
  };
  let hasCollateralFilter = false;

  marketsDirectionsFilter.forEach((filter) => {
    if (filter.direction === "any" || filter.direction === "swap" || !filter.collateralAddress) {
      return;
    }

    if (!collateralFilterTree[filter.direction]) {
      collateralFilterTree[filter.direction] = {};
    }

    if (!collateralFilterTree[filter.direction][filter.marketAddress]) {
      collateralFilterTree[filter.direction][filter.marketAddress] = {};
    }

    hasCollateralFilter = true;
    collateralFilterTree[filter.direction][filter.marketAddress][filter.collateralAddress] = true;
  });

  // Filter out trade actions that do not match the collateral filter
  // We do this on the client side because the collateral filtering is too complex to be done in the graphql query
  if (hasCollateralFilter) {
    tradeActions = tradeActions.filter((tradeAction) => {
      // All necessary filters for swaps are already applied in the graphql query
      if (isSwapOrderType(tradeAction.orderType)) {
        return true;
      }

      const positionTradeAction = tradeAction as PositionTradeAction;

      let collateralMatch = true;

      const desiredCollateralAddresses =
        collateralFilterTree[positionTradeAction.isLong ? "long" : "short"]?.[positionTradeAction.marketAddress];

      if (isLimitOrderType(tradeAction.orderType)) {
        const wrappedToken = getWrappedToken(chainId);

        if (!marketsInfoData) {
          collateralMatch = true;
        } else {
          const { outTokenAddress } = getSwapPathOutputAddresses({
            marketsInfoData,
            initialCollateralAddress: positionTradeAction.initialCollateralTokenAddress,
            isIncrease: isIncreaseOrderType(tradeAction.orderType),
            shouldUnwrapNativeToken: positionTradeAction.shouldUnwrapNativeToken,
            swapPath: tradeAction.swapPath,
            wrappedNativeTokenAddress: wrappedToken.address,
          });

          collateralMatch =
            outTokenAddress !== undefined && Boolean(desiredCollateralAddresses?.[outTokenAddress as Address]);
        }
      } else if (isTriggerDecreaseOrderType(tradeAction.orderType)) {
        collateralMatch = Boolean(desiredCollateralAddresses?.[positionTradeAction.initialCollateralTokenAddress]);
      }

      return collateralMatch;
    });
  }

  return tradeActions;
}

function createRawTradeActionTransformer(
  marketsInfoData: MarketsInfoData,
  wrappedToken: Token,
  tokensData: TokensData
): (
  value: RawTradeAction,
  index: number,
  array: RawTradeAction[]
) => SwapTradeAction | PositionTradeAction | undefined {
  return (rawAction) => {
    const orderType = Number(rawAction.orderType);

    if (isSwapOrderType(orderType)) {
      const initialCollateralTokenAddress = getAddress(rawAction.initialCollateralTokenAddress!);
      const swapPath = rawAction.swapPath!.map((address) => getAddress(address));

      const swapPathOutputAddresses = getSwapPathOutputAddresses({
        marketsInfoData,
        swapPath,
        initialCollateralAddress: initialCollateralTokenAddress,
        wrappedNativeTokenAddress: wrappedToken.address,
        shouldUnwrapNativeToken: rawAction.shouldUnwrapNativeToken!,
        isIncrease: false,
      });

      const initialCollateralToken = getByKey(tokensData, initialCollateralTokenAddress)!;
      const targetCollateralToken = getByKey(tokensData, swapPathOutputAddresses.outTokenAddress)!;

      if (!initialCollateralToken || !targetCollateralToken) {
        return undefined;
      }

      const tradeAction: SwapTradeAction = {
        id: rawAction.id,
        eventName: rawAction.eventName,
        account: rawAction.account,
        swapPath,
        orderType,
        orderKey: rawAction.orderKey,
        initialCollateralTokenAddress: rawAction.initialCollateralTokenAddress!,
        initialCollateralDeltaAmount: bigNumberify(rawAction.initialCollateralDeltaAmount)!,
        minOutputAmount: bigNumberify(rawAction.minOutputAmount)!,
        executionAmountOut: rawAction.executionAmountOut ? bigNumberify(rawAction.executionAmountOut) : undefined,
        shouldUnwrapNativeToken: rawAction.shouldUnwrapNativeToken!,
        targetCollateralToken,
        initialCollateralToken,
        transaction: rawAction.transaction,
        reason: rawAction.reason,
        reasonBytes: rawAction.reasonBytes,
      };

      return tradeAction;
    } else {
      const marketAddress = getAddress(rawAction.marketAddress!);
      const marketInfo = getByKey(marketsInfoData, marketAddress);
      const indexToken = marketInfo?.indexToken;
      const initialCollateralTokenAddress = getAddress(rawAction.initialCollateralTokenAddress!);
      const swapPath = rawAction.swapPath!.map((address) => getAddress(address));
      const swapPathOutputAddresses = getSwapPathOutputAddresses({
        marketsInfoData,
        swapPath,
        initialCollateralAddress: initialCollateralTokenAddress,
        wrappedNativeTokenAddress: wrappedToken.address,
        shouldUnwrapNativeToken: rawAction.shouldUnwrapNativeToken!,
        isIncrease: isIncreaseOrderType(rawAction.orderType),
      });
      const initialCollateralToken = getByKey(tokensData, initialCollateralTokenAddress);
      const targetCollateralToken = getByKey(tokensData, swapPathOutputAddresses.outTokenAddress);

      if (!marketInfo || !indexToken || !initialCollateralToken || !targetCollateralToken) {
        return undefined;
      }

      const tradeAction: PositionTradeAction = {
        id: rawAction.id,
        eventName: rawAction.eventName,
        account: rawAction.account,
        marketAddress,
        marketInfo,
        indexToken,
        swapPath,
        initialCollateralTokenAddress,
        initialCollateralToken,
        targetCollateralToken,
        initialCollateralDeltaAmount: bigNumberify(rawAction.initialCollateralDeltaAmount)!,
        sizeDeltaUsd: bigNumberify(rawAction.sizeDeltaUsd)!,
        triggerPrice: rawAction.triggerPrice
          ? parseContractPrice(bigNumberify(rawAction.triggerPrice)!, indexToken.decimals)
          : undefined,
        acceptablePrice: parseContractPrice(bigNumberify(rawAction.acceptablePrice)!, indexToken.decimals),
        executionPrice: rawAction.executionPrice
          ? parseContractPrice(bigNumberify(rawAction.executionPrice)!, indexToken.decimals)
          : undefined,
        minOutputAmount: bigNumberify(rawAction.minOutputAmount)!,

        collateralTokenPriceMax: rawAction.collateralTokenPriceMax
          ? parseContractPrice(bigNumberify(rawAction.collateralTokenPriceMax)!, initialCollateralToken.decimals)
          : undefined,

        collateralTokenPriceMin: rawAction.collateralTokenPriceMin
          ? parseContractPrice(bigNumberify(rawAction.collateralTokenPriceMin)!, initialCollateralToken.decimals)
          : undefined,

        indexTokenPriceMin: rawAction.indexTokenPriceMin
          ? parseContractPrice(BigInt(rawAction.indexTokenPriceMin), indexToken.decimals)
          : undefined,
        indexTokenPriceMax: rawAction.indexTokenPriceMax
          ? parseContractPrice(BigInt(rawAction.indexTokenPriceMax), indexToken.decimals)
          : undefined,

        orderType,
        orderKey: rawAction.orderKey,
        isLong: rawAction.isLong!,
        pnlUsd: rawAction.pnlUsd ? BigInt(rawAction.pnlUsd) : undefined,
        basePnlUsd: rawAction.basePnlUsd ? BigInt(rawAction.basePnlUsd) : undefined,

        priceImpactDiffUsd: rawAction.priceImpactDiffUsd ? BigInt(rawAction.priceImpactDiffUsd) : undefined,
        priceImpactUsd: rawAction.priceImpactUsd ? BigInt(rawAction.priceImpactUsd) : undefined,
        positionFeeAmount: rawAction.positionFeeAmount ? BigInt(rawAction.positionFeeAmount) : undefined,
        borrowingFeeAmount: rawAction.borrowingFeeAmount ? BigInt(rawAction.borrowingFeeAmount) : undefined,
        fundingFeeAmount: rawAction.fundingFeeAmount ? BigInt(rawAction.fundingFeeAmount) : undefined,

        reason: rawAction.reason,
        reasonBytes: rawAction.reasonBytes,

        transaction: rawAction.transaction,
        shouldUnwrapNativeToken: rawAction.shouldUnwrapNativeToken!,
      };

      return tradeAction;
    }
  };
}

export function bigNumberify(n?: bigint | string | null | undefined) {
  try {
    if (n === undefined) throw new Error("n is undefined");
    if (n === null) throw new Error("n is null");

    return BigInt(n);
  } catch (e) {
    // eslint-disable-next-line no-console
    console.error("bigNumberify error", e);
    return undefined;
  }
}<|MERGE_RESOLUTION|>--- conflicted
+++ resolved
@@ -1,4 +1,7 @@
+import { Address, getAddress } from "viem";
+
 import { getWrappedToken } from "configs/tokens";
+import { GmxSdk } from "index";
 import merge from "lodash/merge";
 import { MarketsInfoData } from "types/markets";
 import { OrderType } from "types/orders";
@@ -7,16 +10,10 @@
 import graphqlFetcher from "utils/graphqlFetcher";
 import { getByKey } from "utils/objects";
 import { isIncreaseOrderType, isLimitOrderType, isSwapOrderType, isTriggerDecreaseOrderType } from "utils/orders";
-import { buildFiltersBody, GraphQlFilters } from "utils/subgraph";
-<<<<<<< HEAD
-import { getSwapPathOutputAddresses } from "swap/swapStats";
-=======
+import { GraphQlFilters, buildFiltersBody } from "utils/subgraph";
 import { getSwapPathOutputAddresses } from "utils/swap/swapStats";
->>>>>>> f55186ae
 import { parseContractPrice } from "utils/tokens";
-import { Address, getAddress } from "viem";
 import { Module } from "../base";
-import { GmxSdk } from "index";
 
 export type MarketFilterLongShortDirection = "long" | "short" | "swap" | "any";
 export type MarketFilterLongShortItemData = {
