--- conflicted
+++ resolved
@@ -1,16 +1,7 @@
 import merge from "lodash/merge";
-<<<<<<< HEAD
 import type { Address } from "viem";
 
-import type { GmxSdk } from "../..";
-
 import { getWrappedToken } from "configs/tokens";
-=======
-import { Address, getAddress } from "viem";
-
-import { getWrappedToken } from "configs/tokens";
-import { GmxSdk } from "index";
->>>>>>> 489cd210
 import { MarketsInfoData } from "types/markets";
 import { OrderType } from "types/orders";
 import { TokensData } from "types/tokens";
@@ -19,12 +10,9 @@
 import { isIncreaseOrderType, isLimitOrderType, isSwapOrderType, isTriggerDecreaseOrderType } from "utils/orders";
 import { GraphQlFilters, buildFiltersBody } from "utils/subgraph";
 import { getSwapPathOutputAddresses } from "utils/swap/swapStats";
-<<<<<<< HEAD
 import { createRawTradeActionTransformer } from "utils/tradeHistory";
-=======
-import { parseContractPrice } from "utils/tokens";
-
->>>>>>> 489cd210
+
+import type { GmxSdk } from "../..";
 import { Module } from "../base";
 
 export type MarketFilterLongShortDirection = "long" | "short" | "swap" | "any";
