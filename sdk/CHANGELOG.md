# Changelog

## 1.1.0

- Added: CRV, XMR, MOODENG, PI

<<<<<<< HEAD
## 1.0.5

- Fixed: `uiFeeReceiver` passing bug in `orders.createIncreaseOrder`
=======
### 1.0.3

- Added `isTrigger` in `orders.createDecreaseOrder`
- Fixed `OrderType` passing bug in `orders.createDecreaseOrder`

>>>>>>> 9238cd73

## 1.0.0

- Removed `subgraphUrl` from the config
- Support for ESM and CJS
- Switch default module format to CJS<|MERGE_RESOLUTION|>--- conflicted
+++ resolved
@@ -4,17 +4,14 @@
 
 - Added: CRV, XMR, MOODENG, PI
 
-<<<<<<< HEAD
 ## 1.0.5
 
 - Fixed: `uiFeeReceiver` passing bug in `orders.createIncreaseOrder`
-=======
+
 ### 1.0.3
 
 - Added `isTrigger` in `orders.createDecreaseOrder`
 - Fixed `OrderType` passing bug in `orders.createDecreaseOrder`
-
->>>>>>> 9238cd73
 
 ## 1.0.0
 
