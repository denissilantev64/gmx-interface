--- conflicted
+++ resolved
@@ -1,15 +1,14 @@
 # Changelog
 
-<<<<<<< HEAD
 ## 1.1.0
 
 - Added: CRV, XMR, MOODENG, PI
-=======
+
 ### 1.0.3
 
 - Added `isTrigger` in `orders.createDecreaseOrder`
 - Fixed `OrderType` passing bug in `orders.createDecreaseOrder`
->>>>>>> d17a0a8d
+
 
 ## 1.0.0
 
